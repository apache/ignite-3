--- conflicted
+++ resolved
@@ -77,11 +77,8 @@
 autoService = "1.0.1"
 awaitility = "4.2.0"
 progressBar = "0.9.4"
-<<<<<<< HEAD
+guava = "31.1-jre"
 jna = "5.13.0"
-=======
-guava = "31.1-jre"
->>>>>>> 77186aac
 
 #Tools
 pmdTool = "6.55.0"
