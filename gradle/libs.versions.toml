
# Licensed to the Apache Software Foundation (ASF) under one or more
# contributor license agreements.  See the NOTICE file distributed with
# this work for additional information regarding copyright ownership.
# The ASF licenses this file to You under the Apache License, Version 2.0
# (the "License"); you may not use this file except in compliance with
# the License.  You may obtain a copy of the License at
#
#      http://www.apache.org/licenses/LICENSE-2.0
#
# Unless required by applicable law or agreed to in writing, software
# distributed under the License is distributed on an "AS IS" BASIS,
# WITHOUT WARRANTIES OR CONDITIONS OF ANY KIND, either express or implied.
# See the License for the specific language governing permissions and
# limitations under the License.
#

[versions]
assertj = "3.26.3"
asm = "9.7.1"
bouncycastle = "1.79"
compileTesting = "0.21.0"
fliptables = "1.1.1"
fmpp = "0.9.16"
jackson = "2.18.2"
jakarta = "2.0.0"
jansi = "2.4.1"
netty = "4.1.115.Final"
javapoet = "1.13.0"
javax = "1.3.2"
jetbrainsAnnotations = "26.0.1"
jline = "3.27.1"
jmh = "1.37"
junit5 = "5.11.3"
junitPioneer = "2.3.0"
jsr305 = "3.0.2"
okhttp = "4.12.0"
gson = "2.11.0"
gsonFire = "1.9.0"
threetenbp = "1.7.0"
micronaut = "3.10.3"
micronautPicocli = "4.4.0"
micronautJunit5 = "3.9.2"
micronautSecurity="3.11.1"
micronautReactor="2.6.0"
mockito = "5.14.2"
picocli = "4.7.5"
slf4j = "2.0.16"
log4j = "2.24.2"
spoon = "10.4.3-beta-20"
swagger = "2.2.26"
swaggerLegacy = "1.6.14"
typesafe = "1.4.3"
hamcrest = "3.0"
hamcrestOptional = "2.0.0"
hamcrestPath = "1.0.1"
hamcrestJson = "0.3"
scalecube = "2.6.15"
calcite = "1.37.0"
value = "2.10.1"
janino = "3.1.12"
jsonpath = "2.9.0"
javassist = "3.30.2-GA"
rocksdb = "9.7.3"
disruptor = "4.0.0"
metrics = "4.2.29"
jctools = "4.0.5"
msgpack = "0.8.24"
caffeine = "3.0.4"
fastutil = "8.5.15"
kryo = "5.6.2"
bytebuddy = "1.15.10"
mockServer = "5.15.0"
archunit = "1.3.0"
testkit = "1.11.3"
openapi = "4.10.0"
autoService = "1.1.1"
awaitility = "4.2.2"
progressBar = "0.9.4"
guava = "33.3.1-jre"
jna = "5.15.0"
tree-sitter = "0.24.4"
tree-sitter-json = "0.23.0"
tree-sitter-sql = "gh-pages-a"
tree-sitter-hocon = "master-a"
<<<<<<< HEAD
otel = "1.44.1"
spring-boot = "3.3.4"
=======
otel = "1.45.0"
>>>>>>> e5c01710

#Tools
pmdTool = "6.55.0"
checkstyleTool = "10.3.3"
jacocoTool = "0.8.11"
spotbugsTool = "4.8.3"

[plugins]
openapiGenerator = "org.openapi.generator:7.10.0"
javacc = "com.intershop.gradle.javacc:4.1.3"
shadow = "io.github.goooler.shadow:8.1.8"
cmake = "dev.welbyseely.gradle-cmake-plugin:0.0.5"
nebula = "com.netflix.nebula.ospackage:11.10.0"
docker = "com.palantir.docker:0.36.0"
checksum = "org.gradle.crypto.checksum:1.4.0"
setupbuilder = "de.inetsoftware.setupbuilder:8.4.21"
aggregateJavadoc = "io.freefair.aggregate-javadoc:6.6.3"
ideaext = "org.jetbrains.gradle.plugin.idea-ext:1.1.9"
spotbugs = "com.github.spotbugs:6.0.26"


[libraries]
assertj-core = { module = "org.assertj:assertj-core", version.ref = "assertj" }

bouncycastle-bcprov-jdk18on = { module = "org.bouncycastle:bcprov-jdk18on", version.ref = "bouncycastle" }
bouncycastle-bcpkix-jdk18on = { module = "org.bouncycastle:bcpkix-jdk18on", version.ref = "bouncycastle" }

jetbrains-annotations = { module = "org.jetbrains:annotations", version.ref = "jetbrainsAnnotations" }

hamcrest-core = { module = "org.hamcrest:hamcrest", version.ref = "hamcrest" }
hamcrest-optional = { module = "com.github.npathai:hamcrest-optional", version.ref = "hamcrestOptional" }
hamcrest-path = { module = "ca.seinesoftware:hamcrest-path", version.ref = "hamcrestPath" }
hamcrest-json = { module = "uk.co.datumedge:hamcrest-json", version.ref = "hamcrestJson" }

mockito-core = { module = "org.mockito:mockito-core", version.ref = "mockito" }
mockito-junit = { module = "org.mockito:mockito-junit-jupiter", version.ref = "mockito" }

asm-core = { module = "org.ow2.asm:asm", version.ref = "asm" }
asm-tree = { module = "org.ow2.asm:asm-tree", version.ref = "asm" }
asm-util = { module = "org.ow2.asm:asm-util", version.ref = "asm" }

fliptables = { module = "com.jakewharton.fliptables:fliptables", version.ref = "fliptables" }

jline-core = { module = "org.jline:jline", version.ref = "jline" }
jline-console = { module = "org.jline:jline-console", version.ref = "jline" }

#JUnit
junit5-api = { module = "org.junit.jupiter:junit-jupiter-api", version.ref = "junit5" }
junit5-impl = { module = "org.junit.jupiter:junit-jupiter-engine", version.ref = "junit5" }
junit5-params = { module = "org.junit.jupiter:junit-jupiter-params", version.ref = "junit5" }
junit-testkit = { module = "org.junit.platform:junit-platform-testkit", version.ref = "testkit" }

#junit-pioneer
junit-pioneer = { module = "org.junit-pioneer:junit-pioneer", version.ref = "junitPioneer" }

#guava
guava = { module = "com.google.guava:guava", version.ref = "guava" }

#Micronaut
micronaut-inject = { module = "io.micronaut:micronaut-inject", version.ref = "micronaut" }
micronaut-runtime = { module = "io.micronaut:micronaut-runtime", version.ref = "micronaut" }
micronaut-validation = { module = "io.micronaut:micronaut-validation", version.ref = "micronaut" }
micronaut-http-core = { module = "io.micronaut:micronaut-http", version.ref = "micronaut" }
micronaut-http-server-core = { module = "io.micronaut:micronaut-http-server", version.ref = "micronaut" }
micronaut-http-client = { module = "io.micronaut:micronaut-http-client", version.ref = "micronaut" }
micronaut-http-server-netty = { module = "io.micronaut:micronaut-http-server-netty", version.ref = "micronaut" }
micronaut-security = { module = "io.micronaut.security:micronaut-security", version.ref = "micronautSecurity" }
micronaut-security-annotations = { module = "io.micronaut.security:micronaut-security-annotations", version.ref = "micronautSecurity" }
micronaut-reactor = { module = "io.micronaut.reactor:micronaut-reactor", version.ref = "micronautReactor" }
micronaut-reactor-http-client = { module = "io.micronaut.reactor:micronaut-reactor-http-client", version.ref = "micronautReactor" }
micronaut-openapi = { module = "io.micronaut.openapi:micronaut-openapi", version.ref = "openapi" }
micronaut-picocli = { module = "io.micronaut.picocli:micronaut-picocli", version.ref = "micronautPicocli" }
micronaut-junit5 = { module = "io.micronaut.test:micronaut-test-junit5", version.ref = "micronautJunit5" }
micronaut-test = { module = "io.micronaut.test:micronaut-test-core", version.ref = "micronautJunit5" }
micronaut-inject-annotation-processor = { module = "io.micronaut:micronaut-inject-java", version.ref = "micronaut" }
micronaut-validation-annotation-processor = { module = "io.micronaut:micronaut-validation", version.ref = "micronaut" }

picocli-shell-jline3 = { module = "info.picocli:picocli-shell-jline3", version.ref = "picocli" }
picocli-core = { module = "info.picocli:picocli", version.ref = "picocli" }
picocli-annotation-processor = { module = "info.picocli:picocli-codegen", version.ref = "picocli" }

jansi-core = { module = "org.fusesource.jansi:jansi", version.ref = "jansi" }

jackson-core = { module = "com.fasterxml.jackson.core:jackson-core", version.ref = "jackson" }
jackson-databind = { module = "com.fasterxml.jackson.core:jackson-databind", version.ref = "jackson" }
jackson-annotations = { module = "com.fasterxml.jackson.core:jackson-annotations", version.ref = "jackson" }
jackson-datatype-jsr310 = { module = "com.fasterxml.jackson.datatype:jackson-datatype-jsr310", version.ref = "jackson" }

typesafe-config = { module = "com.typesafe:config", version.ref = "typesafe" }

slf4j-jdk14 = { module = "org.slf4j:slf4j-jdk14", version.ref = "slf4j" }
slf4j-log4j = { module = "org.apache.logging.log4j:log4j-slf4j2-impl", version.ref = "log4j" }

log4j-api = { module = "org.apache.logging.log4j:log4j-api", version.ref = "log4j" }
log4j-core = { module = "org.apache.logging.log4j:log4j-core", version.ref = "log4j" }
log4j-bridge = { module = "org.apache.logging.log4j:log4j-jpl", version.ref = "log4j" }

gson-core = { module = "com.google.code.gson:gson", version.ref = "gson" }
gson-fire = { module = "io.gsonfire:gson-fire", version.ref = "gsonFire" }

jsr305 = { module = "com.google.code.findbugs:jsr305", version.ref = "jsr305" }

okhttp-core = { module = "com.squareup.okhttp3:okhttp", version.ref = "okhttp" }
okhttp-logging = { module = "com.squareup.okhttp3:logging-interceptor", version.ref = "okhttp" }

threetenbp = { module = "org.threeten:threetenbp", version.ref = "threetenbp" }

swaggerv3-annotations = { module = "io.swagger.core.v3:swagger-annotations", version.ref = "swagger" }
swagger-legacy-annotations = { module = "io.swagger:swagger-annotations", version.ref = "swaggerLegacy" }

mock-server-netty = { module = "org.mock-server:mockserver-netty", version.ref = "mockServer" }
mock-server-junit = { module = "org.mock-server:mockserver-junit-jupiter", version.ref = "mockServer" }

msgpack-core = { module = "org.msgpack:msgpack-core", version.ref = "msgpack" }

netty-common = { module = "io.netty:netty-common", version.ref = "netty" }
netty-buffer = { module = "io.netty:netty-buffer", version.ref = "netty" }
netty-codec = { module = "io.netty:netty-codec", version.ref = "netty" }
netty-handler = { module = "io.netty:netty-handler", version.ref = "netty" }
netty-transport = { module = "io.netty:netty-transport", version.ref = "netty" }

archunit-core = { module = "com.tngtech.archunit:archunit", version.ref = "archunit" }
archunit-junit5 = { module = "com.tngtech.archunit:archunit-junit5", version.ref = "archunit" }

jmh-core = { module = "org.openjdk.jmh:jmh-core", version.ref = "jmh" }
jmh-annotation-processor = { module = "org.openjdk.jmh:jmh-generator-annprocess", version.ref = "jmh" }

javapoet = { module = "com.squareup:javapoet", version.ref = "javapoet" }

compileTesting = { module = "com.google.testing.compile:compile-testing", version.ref = "compileTesting" }

spoon-core = { module = "fr.inria.gforge.spoon:spoon-core", version.ref = "spoon" }

fastutil-core = { module = "it.unimi.dsi:fastutil-core", version.ref = "fastutil" }

scalecube-cluster = { module = "io.scalecube:scalecube-cluster", version.ref = "scalecube" }

kryo = { module = "com.esotericsoftware:kryo", version.ref = "kryo" }

bytebuddy = { module = "net.bytebuddy:byte-buddy", version.ref = "bytebuddy" }

disruptor = { module = "com.lmax:disruptor", version.ref = "disruptor" }

rocksdb-jni = { module = "org.rocksdb:rocksdbjni", version.ref = "rocksdb" }

dropwizard-metrics = { module = "io.dropwizard.metrics:metrics-core", version.ref = "metrics" }

jctools-core = { module = "org.jctools:jctools-core", version.ref = "jctools" }

jakarta-annotations = { module = "jakarta.annotation:jakarta.annotation-api", version.ref = "jakarta" }
jakarta-inject = { module = "jakarta.inject:jakarta.inject-api", version.ref = "jakarta" }

jsonpath-core = { module = "com.jayway.jsonpath:json-path", version.ref = "jsonpath" }
jsonpath-assert = { module = "com.jayway.jsonpath:json-path-assert", version.ref = "jsonpath" }

javax-annotations = { module = "javax.annotation:javax.annotation-api", version.ref = "javax" }

caffeine = { module = "com.github.ben-manes.caffeine:caffeine", version.ref = "caffeine" }

calcite-core = { module = "org.apache.calcite:calcite-core", version.ref = "calcite" }
calcite-linq4j = { module = "org.apache.calcite:calcite-linq4j", version.ref = "calcite" }
fmpp = { module = "net.sourceforge.fmpp:fmpp", version.ref = "fmpp" }

value-annotations = { module = "org.immutables:value-annotations", version.ref = "value" }
value-annotation-processor = { module = "org.immutables:value", version.ref = "value" }

janino-core = { module = "org.codehaus.janino:janino", version.ref = "janino" }
janino-compiler = { module = "org.codehaus.janino:commons-compiler", version.ref = "janino" }

javassist = { module = "org.javassist:javassist", version.ref = "javassist" }

auto-service = { module = "com.google.auto.service:auto-service", version.ref = "autoService" }
auto-service-annotations = { module = "com.google.auto.service:auto-service-annotations", version.ref = "autoService" }

awaitility = { module = "org.awaitility:awaitility", version.ref = "awaitility" }

progressBar = { module = "me.tongfei:progressbar", version.ref = "progressBar" }

jna = { module = "net.java.dev.jna:jna", version.ref = "jna"}

tree-sitter = { module = "io.github.bonede:tree-sitter", version.ref = "tree-sitter" }
tree-sitter-json = { module = "io.github.bonede:tree-sitter-json", version.ref = "tree-sitter-json" }
tree-sitter-sql = { module = "io.github.bonede:tree-sitter-sql", version.ref = "tree-sitter-sql" }
tree-sitter-hocon = { module = "io.github.bonede:tree-sitter-hocon", version.ref = "tree-sitter-hocon" }

opentelemetry-exporter-otlp = { module = "io.opentelemetry:opentelemetry-exporter-otlp", version.ref = "otel" }

spring-boot = { module = "org.springframework.boot:spring-boot", version.ref = "spring-boot" }
spring-boot-autoconfigure = { module = "org.springframework.boot:spring-boot-autoconfigure", version.ref = "spring-boot" }
spring-boot-test = { module = "org.springframework.boot:spring-boot-test", version.ref = "spring-boot" }<|MERGE_RESOLUTION|>--- conflicted
+++ resolved
@@ -83,12 +83,8 @@
 tree-sitter-json = "0.23.0"
 tree-sitter-sql = "gh-pages-a"
 tree-sitter-hocon = "master-a"
-<<<<<<< HEAD
-otel = "1.44.1"
+otel = "1.45.0"
 spring-boot = "3.3.4"
-=======
-otel = "1.45.0"
->>>>>>> e5c01710
 
 #Tools
 pmdTool = "6.55.0"
