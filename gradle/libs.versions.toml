--- conflicted
+++ resolved
@@ -77,13 +77,10 @@
 autoService = "1.0.1"
 awaitility = "4.2.0"
 progressBar = "0.9.4"
-<<<<<<< HEAD
+guava = "31.1-jre"
 opentelemetrySdk = "1.29.0"
 opentelemetryJavaagent = "1.29.0"
 opentelemetryJavaagentAlpha = "1.29.0-alpha"
-=======
-guava = "31.1-jre"
->>>>>>> 33e83aa9
 
 #Tools
 pmdTool = "6.55.0"
