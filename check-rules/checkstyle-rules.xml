<?xml version="1.0"?>

<!--
  Licensed to the Apache Software Foundation (ASF) under one or more
  contributor license agreements.  See the NOTICE file distributed with
  this work for additional information regarding copyright ownership.
  The ASF licenses this file to You under the Apache License, Version 2.0
  (the "License"); you may not use this file except in compliance with
  the License.  You may obtain a copy of the License at

       http://www.apache.org/licenses/LICENSE-2.0

  Unless required by applicable law or agreed to in writing, software
  distributed under the License is distributed on an "AS IS" BASIS,
  WITHOUT WARRANTIES OR CONDITIONS OF ANY KIND, either express or implied.
  See the License for the specific language governing permissions and
  limitations under the License.
-->

<!DOCTYPE module PUBLIC
          "-//Checkstyle//DTD Checkstyle Configuration 1.3//EN"
          "https://checkstyle.org/dtds/configuration_1_3.dtd">

<!--
    Checkstyle configuration that checks the Google coding conventions from Google Java Style
    that can be found at https://google.github.io/styleguide/javaguide.html

    Checkstyle is very configurable. Be sure to read the documentation at
    http://checkstyle.org (or in your downloaded distribution).

    To completely disable a check, just comment it out or delete it from the file.
    To suppress certain violations please review suppression filters.

    Authors: Max Vetrenko, Ruslan Diachenko, Roman Ivanov.
 -->

<module name = "Checker">
  <property name="charset" value="UTF-8"/>

  <property name="fileExtensions" value="java, properties, xml"/>
  <!-- Excludes all 'module-info.java' files              -->
  <!-- See https://checkstyle.org/config_filefilters.html -->
  <module name="BeforeExecutionExclusionFileFilter">
    <property name="fileNamePattern" value="module\-info\.java$"/>
  </module>
  <!-- https://checkstyle.org/config_filters.html#SuppressionFilter -->
  <module name="SuppressionFilter">
    <property name="file" value="${org.checkstyle.google.suppressionfilter.config}"
           default="checkstyle-suppressions.xml" />
    <property name="optional" value="true"/>
  </module>

  <!-- Checks for whitespace                               -->
  <!-- See http://checkstyle.org/config_whitespace.html -->
  <module name="FileTabCharacter">
    <property name="eachLine" value="true"/>
  </module>

  <module name="LineLength">
    <property name="fileExtensions" value="java"/>
    <property name="max" value="140"/>
    <property name="ignorePattern" value="^package.*|^import.*|a href|href|http://|https://|ftp://"/>
  </module>

  <module name="TreeWalker">
    <module name="OuterTypeFilename"/>
    <module name="IllegalTokenText">
      <property name="tokens" value="STRING_LITERAL, CHAR_LITERAL"/>
      <property name="format"
               value="\\u00(09|0(a|A)|0(c|C)|0(d|D)|22|27|5(C|c))|\\(0(10|11|12|14|15|42|47)|134)"/>
      <property name="message"
               value="Consider using special escape sequence instead of octal value or Unicode escaped value."/>
    </module>
    <module name="AvoidEscapedUnicodeCharacters">
      <property name="allowEscapesForControlCharacters" value="true"/>
      <property name="allowByTailComment" value="true"/>
      <property name="allowNonPrintableEscapes" value="true"/>
    </module>
    <module name="AvoidStarImport"/>
    <module name="OneTopLevelClass"/>
    <module name="NoLineWrap">
      <property name="tokens" value="PACKAGE_DEF, IMPORT, STATIC_IMPORT"/>
    </module>
    <module name="EmptyBlock">
      <property name="option" value="TEXT"/>
      <property name="tokens"
               value="LITERAL_TRY, LITERAL_FINALLY, LITERAL_IF, LITERAL_ELSE, LITERAL_SWITCH"/>
    </module>
    <module name="NeedBraces">
      <property name="tokens"
               value="LITERAL_DO, LITERAL_ELSE, LITERAL_FOR, LITERAL_IF, LITERAL_WHILE"/>
    </module>
    <module name="LeftCurly">
      <property name="tokens"
               value="ANNOTATION_DEF, CLASS_DEF, CTOR_DEF, ENUM_CONSTANT_DEF, ENUM_DEF,
                    INTERFACE_DEF, LAMBDA, LITERAL_CASE, LITERAL_CATCH, LITERAL_DEFAULT,
                    LITERAL_DO, LITERAL_ELSE, LITERAL_FINALLY, LITERAL_FOR, LITERAL_IF,
                    LITERAL_SWITCH, LITERAL_SYNCHRONIZED, LITERAL_TRY, LITERAL_WHILE, METHOD_DEF,
                    OBJBLOCK, STATIC_INIT, RECORD_DEF, COMPACT_CTOR_DEF"/>
    </module>
    <module name="RightCurly">
      <property name="id" value="RightCurlySame"/>
      <property name="tokens"
               value="LITERAL_TRY, LITERAL_CATCH, LITERAL_FINALLY, LITERAL_IF, LITERAL_ELSE,
                    LITERAL_DO"/>
    </module>
    <module name="RightCurly">
      <property name="id" value="RightCurlyAlone"/>
      <property name="option" value="alone"/>
      <property name="tokens"
               value="CLASS_DEF, METHOD_DEF, CTOR_DEF, LITERAL_FOR, LITERAL_WHILE, STATIC_INIT,
                    INSTANCE_INIT, ANNOTATION_DEF, ENUM_DEF, INTERFACE_DEF, RECORD_DEF,
                    COMPACT_CTOR_DEF"/>
    </module>
    <module name="SuppressionXpathSingleFilter">
      <!-- suppresion is required till https://github.com/checkstyle/checkstyle/issues/7541 -->
      <property name="id" value="RightCurlyAlone"/>
      <property name="query" value="//RCURLY[parent::SLIST[count(./*)=1]
                                     or preceding-sibling::*[last()][self::LCURLY]]"/>
    </module>
    <module name="WhitespaceAfter">
      <property name="tokens"
               value="COMMA, SEMI, TYPECAST, LITERAL_IF, LITERAL_ELSE,
                    LITERAL_WHILE, LITERAL_DO, LITERAL_FOR, DO_WHILE"/>
    </module>
    <module name="WhitespaceAround">
      <property name="allowEmptyConstructors" value="true"/>
      <property name="allowEmptyLambdas" value="true"/>
      <property name="allowEmptyMethods" value="true"/>
      <property name="allowEmptyTypes" value="true"/>
      <property name="allowEmptyLoops" value="true"/>
      <property name="ignoreEnhancedForColon" value="false"/>
      <property name="tokens"
               value="ASSIGN, BAND, BAND_ASSIGN, BOR, BOR_ASSIGN, BSR, BSR_ASSIGN, BXOR,
                    BXOR_ASSIGN, COLON, DIV, DIV_ASSIGN, DO_WHILE, EQUAL, GE, GT, LAMBDA, LAND,
                    LCURLY, LE, LITERAL_CATCH, LITERAL_DO, LITERAL_ELSE, LITERAL_FINALLY,
                    LITERAL_FOR, LITERAL_IF, LITERAL_RETURN, LITERAL_SWITCH, LITERAL_SYNCHRONIZED,
                    LITERAL_TRY, LITERAL_WHILE, LOR, LT, MINUS, MINUS_ASSIGN, MOD, MOD_ASSIGN,
                    NOT_EQUAL, PLUS, PLUS_ASSIGN, QUESTION, RCURLY, SL, SLIST, SL_ASSIGN, SR,
                    SR_ASSIGN, STAR, STAR_ASSIGN, LITERAL_ASSERT, TYPE_EXTENSION_AND"/>
      <message key="ws.notFollowed"
              value="WhitespaceAround: ''{0}'' is not followed by whitespace. Empty blocks may only be represented as '{}' when not part of a multi-block statement (4.1.3)"/>
      <message key="ws.notPreceded"
              value="WhitespaceAround: ''{0}'' is not preceded with whitespace."/>
    </module>
    <module name="OneStatementPerLine"/>
    <module name="MultipleVariableDeclarations"/>
    <module name="ArrayTypeStyle"/>
    <module name="MissingSwitchDefault"/>
    <module name="FallThrough"/>
    <module name="UpperEll"/>
    <module name="ModifierOrder"/>
    <module name="EmptyLineSeparator">
      <property name="tokens"
               value="PACKAGE_DEF, IMPORT, STATIC_IMPORT, CLASS_DEF, INTERFACE_DEF, ENUM_DEF,
                    STATIC_INIT, INSTANCE_INIT, METHOD_DEF, CTOR_DEF, VARIABLE_DEF, RECORD_DEF,
                    COMPACT_CTOR_DEF"/>
      <property name="allowNoEmptyLineBetweenFields" value="true"/>
    </module>
    <module name="SeparatorWrap">
      <property name="id" value="SeparatorWrapDot"/>
      <property name="tokens" value="DOT"/>
      <property name="option" value="nl"/>
    </module>
    <module name="SeparatorWrap">
      <property name="id" value="SeparatorWrapComma"/>
      <property name="tokens" value="COMMA"/>
      <property name="option" value="EOL"/>
    </module>
    <module name="SeparatorWrap">
      <!-- ELLIPSIS is EOL until https://github.com/google/styleguide/issues/259 -->
      <property name="id" value="SeparatorWrapEllipsis"/>
      <property name="tokens" value="ELLIPSIS"/>
      <property name="option" value="EOL"/>
    </module>
    <module name="SeparatorWrap">
      <!-- ARRAY_DECLARATOR is EOL until https://github.com/google/styleguide/issues/258 -->
      <property name="id" value="SeparatorWrapArrayDeclarator"/>
      <property name="tokens" value="ARRAY_DECLARATOR"/>
      <property name="option" value="EOL"/>
    </module>
    <module name="SeparatorWrap">
      <property name="id" value="SeparatorWrapMethodRef"/>
      <property name="tokens" value="METHOD_REF"/>
      <property name="option" value="nl"/>
    </module>
    <module name="PackageName">
      <property name="format" value="^[a-z]+(\.[a-z][a-z0-9]*)*$"/>
      <message key="name.invalidPattern"
             value="Package name ''{0}'' must match pattern ''{1}''."/>
    </module>
    <module name="TypeName">
      <property name="tokens" value="CLASS_DEF, INTERFACE_DEF, ENUM_DEF,
                    ANNOTATION_DEF, RECORD_DEF"/>
      <message key="name.invalidPattern"
             value="Type name ''{0}'' must match pattern ''{1}''."/>
    </module>
    <module name="MemberName">
      <property name="format" value="^[a-z][a-z0-9][a-zA-Z0-9]*$"/>
      <message key="name.invalidPattern"
             value="Member name ''{0}'' must match pattern ''{1}''."/>
    </module>
    <module name="ParameterName">
      <property name="format" value="^[a-z]([a-z0-9][a-zA-Z0-9]*)?$"/>
      <message key="name.invalidPattern"
             value="Parameter name ''{0}'' must match pattern ''{1}''."/>
    </module>
    <module name="LambdaParameterName">
      <property name="format" value="^[a-z]([a-z0-9][a-zA-Z0-9]*)?$"/>
      <message key="name.invalidPattern"
             value="Lambda parameter name ''{0}'' must match pattern ''{1}''."/>
    </module>
    <module name="CatchParameterName">
      <property name="format" value="^[a-z]([a-z0-9][a-zA-Z0-9]*)?$"/>
      <message key="name.invalidPattern"
             value="Catch parameter name ''{0}'' must match pattern ''{1}''."/>
    </module>
    <module name="LocalVariableName">
      <property name="format" value="^[a-z]([a-z0-9][a-zA-Z0-9]*)?$"/>
      <message key="name.invalidPattern"
             value="Local variable name ''{0}'' must match pattern ''{1}''."/>
    </module>
    <module name="PatternVariableName">
      <property name="format" value="^[a-z]([a-z0-9][a-zA-Z0-9]*)?$"/>
      <message key="name.invalidPattern"
             value="Pattern variable name ''{0}'' must match pattern ''{1}''."/>
    </module>
    <module name="ClassTypeParameterName">
      <property name="format" value="(^[A-Z][0-9]?)$|([A-Z][a-zA-Z0-9]*[T]$)"/>
      <message key="name.invalidPattern"
             value="Class type name ''{0}'' must match pattern ''{1}''."/>
    </module>
    <module name="RecordComponentName">
      <property name="format" value="^[a-z]([a-z0-9][a-zA-Z0-9]*)?$"/>
      <message key="name.invalidPattern"
               value="Record component name ''{0}'' must match pattern ''{1}''."/>
    </module>
    <module name="RecordTypeParameterName">
      <property name="format" value="(^[A-Z][0-9]?)$|([A-Z][a-zA-Z0-9]*[T]$)"/>
      <message key="name.invalidPattern"
               value="Record type name ''{0}'' must match pattern ''{1}''."/>
    </module>
    <module name="MethodTypeParameterName">
      <property name="format" value="(^[A-Z][0-9]?)$|([A-Z][a-zA-Z0-9]*[T]$)"/>
      <message key="name.invalidPattern"
             value="Method type name ''{0}'' must match pattern ''{1}''."/>
    </module>
    <module name="InterfaceTypeParameterName">
      <property name="format" value="(^[A-Z][0-9]?)$|([A-Z][a-zA-Z0-9]*[T]$)"/>
      <message key="name.invalidPattern"
             value="Interface type name ''{0}'' must match pattern ''{1}''."/>
    </module>
    <module name="MethodName">
      <property name="format" value="^[a-z][a-z0-9][a-zA-Z0-9_]*$"/>
      <message key="name.invalidPattern"
             value="Method name ''{0}'' must match pattern ''{1}''."/>
    </module>
    <module name="NoFinalizer"/>
    <module name="GenericWhitespace">
      <message key="ws.followed"
             value="GenericWhitespace ''{0}'' is followed by whitespace."/>
      <message key="ws.preceded"
             value="GenericWhitespace ''{0}'' is preceded with whitespace."/>
      <message key="ws.illegalFollow"
             value="GenericWhitespace ''{0}'' should followed by whitespace."/>
      <message key="ws.notPreceded"
             value="GenericWhitespace ''{0}'' is not preceded with whitespace."/>
    </module>
    <module name="Indentation">
      <property name="basicOffset" value="4"/>
      <property name="braceAdjustment" value="4"/>
      <property name="caseIndent" value="4"/>
      <property name="throwsIndent" value="8"/>
      <property name="lineWrappingIndentation" value="8"/>
      <property name="arrayInitIndent" value="4"/>
    </module>
    <module name="AbbreviationAsWordInName">
      <property name="ignoreFinal" value="false"/>
      <property name="allowedAbbreviationLength" value="0"/>
      <property name="tokens"
               value="CLASS_DEF, INTERFACE_DEF, ENUM_DEF, ANNOTATION_DEF, ANNOTATION_FIELD_DEF,
                    PARAMETER_DEF, VARIABLE_DEF, METHOD_DEF, PATTERN_VARIABLE_DEF, RECORD_DEF,
                    RECORD_COMPONENT_DEF"/>
    </module>
    <module name="NoWhitespaceBeforeCaseDefaultColon"/>
    <module name="OverloadMethodsDeclarationOrder"/>
    <module name="CustomImportOrder">
      <property name="sortImportsInGroupAlphabetically" value="true"/>
      <property name="separateLineBetweenGroups" value="true"/>
      <property name="customImportOrderRules" value="STATIC###THIRD_PARTY_PACKAGE"/>
      <property name="tokens" value="IMPORT, STATIC_IMPORT, PACKAGE_DEF"/>
    </module>
    <module name="MethodParamPad">
      <property name="tokens"
               value="CTOR_DEF, LITERAL_NEW, METHOD_CALL, METHOD_DEF,
                    SUPER_CTOR_CALL, ENUM_CONSTANT_DEF, RECORD_DEF"/>
    </module>
    <module name="NoWhitespaceBefore">
      <property name="tokens"
               value="COMMA, SEMI, POST_INC, POST_DEC, DOT,
                    LABELED_STAT, METHOD_REF"/>
      <property name="allowLineBreaks" value="true"/>
    </module>
    <module name="ParenPad">
      <property name="tokens"
               value="ANNOTATION, ANNOTATION_FIELD_DEF, CTOR_CALL, CTOR_DEF, DOT, ENUM_CONSTANT_DEF,
                    EXPR, LITERAL_CATCH, LITERAL_DO, LITERAL_FOR, LITERAL_IF, LITERAL_NEW,
                    LITERAL_SWITCH, LITERAL_SYNCHRONIZED, LITERAL_WHILE, METHOD_CALL,
                    METHOD_DEF, QUESTION, RESOURCE_SPECIFICATION, SUPER_CTOR_CALL, LAMBDA,
                    RECORD_DEF"/>
    </module>
    <module name="OperatorWrap">
      <property name="option" value="NL"/>
      <property name="tokens"
               value="BAND, BOR, BSR, BXOR, DIV, EQUAL, GE, GT, LAND, LE, LITERAL_INSTANCEOF, LOR,
                    LT, MINUS, MOD, NOT_EQUAL, PLUS, QUESTION, SL, SR, STAR, METHOD_REF,
                    TYPE_EXTENSION_AND "/>
    </module>
    <module name="AnnotationLocation">
      <property name="id" value="AnnotationLocationMostCases"/>
      <property name="tokens"
               value="CLASS_DEF, INTERFACE_DEF, ENUM_DEF, METHOD_DEF, CTOR_DEF,
                      RECORD_DEF, COMPACT_CTOR_DEF"/>
    </module>
    <module name="AnnotationLocation">
      <property name="id" value="AnnotationLocationVariables"/>
      <property name="tokens" value="VARIABLE_DEF"/>
      <property name="allowSamelineMultipleAnnotations" value="true"/>
    </module>
    <module name="NonEmptyAtclauseDescription"/>
    <module name="InvalidJavadocPosition"/>
    <module name="JavadocTagContinuationIndentation"/>
    <module name="SummaryJavadoc">
      <property name="forbiddenSummaryFragments"
               value="^@return the *|^This method returns |^A [{]@code [a-zA-Z0-9]+[}]( is a )"/>
    </module>
    <module name="JavadocParagraph"/>
    <module name="RequireEmptyLineBeforeBlockTagGroup"/>
    <module name="AtclauseOrder">
      <property name="tagOrder" value="@param, @return, @throws, @deprecated"/>
      <property name="target"
               value="CLASS_DEF, INTERFACE_DEF, ENUM_DEF, METHOD_DEF, CTOR_DEF, VARIABLE_DEF"/>
    </module>
    <module name="JavadocMethod">
      <property name="accessModifiers" value="public"/>
      <property name="allowMissingParamTags" value="true"/>
      <property name="allowMissingReturnTag" value="true"/>
<<<<<<< HEAD
      <property name="allowedAnnotations" value="Override, Test, ParameterizedTest, TestFactory, BeforeEach, BeforeAll, AfterEach, AfterAll"/>
=======
      <property name="allowedAnnotations" value="Override, Test, ParameterizedTest, TestFactory"/>
>>>>>>> af06c65a
      <property name="tokens" value="METHOD_DEF, CTOR_DEF, ANNOTATION_FIELD_DEF, COMPACT_CTOR_DEF"/>
    </module>
    <module name="MissingJavadocMethod">
      <property name="scope" value="public"/>
      <property name="minLineCount" value="2"/>
<<<<<<< HEAD
      <property name="allowedAnnotations" value="Override, Test, ParameterizedTest, TestFactory, BeforeEach, BeforeAll, AfterEach, AfterAll"/>
=======
      <property name="allowedAnnotations" value="Override, Test, ParameterizedTest, TestFactory"/>
>>>>>>> af06c65a
      <property name="tokens" value="METHOD_DEF, CTOR_DEF, ANNOTATION_FIELD_DEF,
                                   COMPACT_CTOR_DEF"/>
    </module>
    <module name="MissingJavadocType">
      <property name="scope" value="protected"/>
      <property name="tokens"
                value="CLASS_DEF, INTERFACE_DEF, ENUM_DEF,
                      RECORD_DEF, ANNOTATION_DEF"/>
      <property name="excludeScope" value="nothing"/>
    </module>
    <module name="SingleLineJavadoc"/>
    <module name="EmptyCatchBlock">
      <property name="exceptionVariableName" value="expected"/>
    </module>
    <module name="CommentsIndentation">
      <property name="tokens" value="SINGLE_LINE_COMMENT, BLOCK_COMMENT_BEGIN"/>
    </module>
    <!-- https://checkstyle.org/config_filters.html#SuppressionXpathFilter -->
    <module name="SuppressionXpathFilter">
      <property name="file" value="${org.checkstyle.google.suppressionxpathfilter.config}"
             default="checkstyle-xpath-suppressions.xml" />
      <property name="optional" value="true"/>
    </module>
  </module>
</module><|MERGE_RESOLUTION|>--- conflicted
+++ resolved
@@ -345,21 +345,13 @@
       <property name="accessModifiers" value="public"/>
       <property name="allowMissingParamTags" value="true"/>
       <property name="allowMissingReturnTag" value="true"/>
-<<<<<<< HEAD
-      <property name="allowedAnnotations" value="Override, Test, ParameterizedTest, TestFactory, BeforeEach, BeforeAll, AfterEach, AfterAll"/>
-=======
-      <property name="allowedAnnotations" value="Override, Test, ParameterizedTest, TestFactory"/>
->>>>>>> af06c65a
+      <property name="allowedAnnotations" value="Override, Test, ParameterizedTest, TestFactory, BeforeEach, BeforeAll, AfterEach, AfterAll, TestFactory"/>
       <property name="tokens" value="METHOD_DEF, CTOR_DEF, ANNOTATION_FIELD_DEF, COMPACT_CTOR_DEF"/>
     </module>
     <module name="MissingJavadocMethod">
       <property name="scope" value="public"/>
       <property name="minLineCount" value="2"/>
-<<<<<<< HEAD
-      <property name="allowedAnnotations" value="Override, Test, ParameterizedTest, TestFactory, BeforeEach, BeforeAll, AfterEach, AfterAll"/>
-=======
-      <property name="allowedAnnotations" value="Override, Test, ParameterizedTest, TestFactory"/>
->>>>>>> af06c65a
+      <property name="allowedAnnotations" value="Override, Test, ParameterizedTest, TestFactory, BeforeEach, BeforeAll, AfterEach, AfterAll, TestFactory"/>
       <property name="tokens" value="METHOD_DEF, CTOR_DEF, ANNOTATION_FIELD_DEF,
                                    COMPACT_CTOR_DEF"/>
     </module>
