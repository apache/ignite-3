<?xml version="1.0"?>

<!--
  Licensed to the Apache Software Foundation (ASF) under one or more
  contributor license agreements.  See the NOTICE file distributed with
  this work for additional information regarding copyright ownership.
  The ASF licenses this file to You under the Apache License, Version 2.0
  (the "License"); you may not use this file except in compliance with
  the License.  You may obtain a copy of the License at

       http://www.apache.org/licenses/LICENSE-2.0

  Unless required by applicable law or agreed to in writing, software
  distributed under the License is distributed on an "AS IS" BASIS,
  WITHOUT WARRANTIES OR CONDITIONS OF ANY KIND, either express or implied.
  See the License for the specific language governing permissions and
  limitations under the License.
-->

<!DOCTYPE module PUBLIC
          "-//Checkstyle//DTD Checkstyle Configuration 1.3//EN"
          "https://checkstyle.org/dtds/configuration_1_3.dtd">

<!--
    Checkstyle configuration that checks the Google coding conventions from Google Java Style
    that can be found at https://google.github.io/styleguide/javaguide.html

    Checkstyle is very configurable. Be sure to read the documentation at
    http://checkstyle.org (or in your downloaded distribution).

    To completely disable a check, just comment it out or delete it from the file.
    To suppress certain violations please review suppression filters.

    Authors: Max Vetrenko, Ruslan Diachenko, Roman Ivanov.
 -->

<module name = "Checker">
  <property name="charset" value="UTF-8"/>

  <property name="fileExtensions" value="java, properties, xml"/>
  <!-- Excludes all 'module-info.java' files              -->
  <!-- See https://checkstyle.org/config_filefilters.html -->
  <module name="BeforeExecutionExclusionFileFilter">
    <property name="fileNamePattern" value="module\-info\.java$"/>
  </module>
  <!-- https://checkstyle.org/config_filters.html#SuppressionFilter -->
  <module name="SuppressionFilter">
    <property name="file" value="${org.checkstyle.google.suppressionfilter.config}"
           default="checkstyle-suppressions.xml" />
    <property name="optional" value="true"/>
  </module>

  <!-- Checks for whitespace                               -->
  <!-- See http://checkstyle.org/config_whitespace.html -->
  <module name="FileTabCharacter">
    <property name="eachLine" value="true"/>
  </module>

  <module name="LineLength">
    <property name="fileExtensions" value="java"/>
    <property name="max" value="140"/>
    <property name="ignorePattern" value="^package.*|^import.*|a href|href|http://|https://|ftp://"/>
  </module>

  <module name="TreeWalker">
    <module name="OuterTypeFilename"/>
    <module name="IllegalTokenText">
      <property name="tokens" value="STRING_LITERAL, CHAR_LITERAL"/>
      <property name="format"
               value="\\u00(09|0(a|A)|0(c|C)|0(d|D)|22|27|5(C|c))|\\(0(10|11|12|14|15|42|47)|134)"/>
      <property name="message"
               value="Consider using special escape sequence instead of octal value or Unicode escaped value."/>
    </module>
    <module name="AvoidEscapedUnicodeCharacters">
      <property name="allowEscapesForControlCharacters" value="true"/>
      <property name="allowByTailComment" value="true"/>
      <property name="allowNonPrintableEscapes" value="true"/>
    </module>
    <module name="AvoidStarImport"/>
    <module name="OneTopLevelClass"/>
    <module name="NoLineWrap">
      <property name="tokens" value="PACKAGE_DEF, IMPORT, STATIC_IMPORT"/>
    </module>
    <module name="EmptyBlock">
      <property name="option" value="TEXT"/>
      <property name="tokens"
               value="LITERAL_TRY, LITERAL_FINALLY, LITERAL_IF, LITERAL_ELSE, LITERAL_SWITCH"/>
    </module>
    <module name="NeedBraces">
      <property name="tokens"
               value="LITERAL_DO, LITERAL_ELSE, LITERAL_FOR, LITERAL_IF, LITERAL_WHILE"/>
    </module>
    <module name="LeftCurly">
      <property name="tokens"
               value="ANNOTATION_DEF, CLASS_DEF, CTOR_DEF, ENUM_CONSTANT_DEF, ENUM_DEF,
                    INTERFACE_DEF, LAMBDA, LITERAL_CASE, LITERAL_CATCH, LITERAL_DEFAULT,
                    LITERAL_DO, LITERAL_ELSE, LITERAL_FINALLY, LITERAL_FOR, LITERAL_IF,
                    LITERAL_SWITCH, LITERAL_SYNCHRONIZED, LITERAL_TRY, LITERAL_WHILE, METHOD_DEF,
                    OBJBLOCK, STATIC_INIT, RECORD_DEF, COMPACT_CTOR_DEF"/>
    </module>
    <module name="RightCurly">
      <property name="id" value="RightCurlySame"/>
      <property name="tokens"
               value="LITERAL_TRY, LITERAL_CATCH, LITERAL_FINALLY, LITERAL_IF, LITERAL_ELSE,
                    LITERAL_DO"/>
    </module>
    <module name="RightCurly">
      <property name="id" value="RightCurlyAlone"/>
      <property name="option" value="alone"/>
      <property name="tokens"
               value="CLASS_DEF, METHOD_DEF, CTOR_DEF, LITERAL_FOR, LITERAL_WHILE, STATIC_INIT,
                    INSTANCE_INIT, ANNOTATION_DEF, ENUM_DEF, INTERFACE_DEF, RECORD_DEF,
                    COMPACT_CTOR_DEF"/>
    </module>
    <module name="SuppressionXpathSingleFilter">
      <!-- suppresion is required till https://github.com/checkstyle/checkstyle/issues/7541 -->
      <property name="id" value="RightCurlyAlone"/>
      <property name="query" value="//RCURLY[parent::SLIST[count(./*)=1]
                                     or preceding-sibling::*[last()][self::LCURLY]]"/>
    </module>
    <module name="WhitespaceAfter">
      <property name="tokens"
               value="COMMA, SEMI, TYPECAST, LITERAL_IF, LITERAL_ELSE,
                    LITERAL_WHILE, LITERAL_DO, LITERAL_FOR, DO_WHILE"/>
    </module>
    <module name="WhitespaceAround">
      <property name="allowEmptyConstructors" value="true"/>
      <property name="allowEmptyLambdas" value="true"/>
      <property name="allowEmptyMethods" value="true"/>
      <property name="allowEmptyTypes" value="true"/>
      <property name="allowEmptyLoops" value="true"/>
      <property name="ignoreEnhancedForColon" value="false"/>
      <property name="tokens"
               value="ASSIGN, BAND, BAND_ASSIGN, BOR, BOR_ASSIGN, BSR, BSR_ASSIGN, BXOR,
                    BXOR_ASSIGN, COLON, DIV, DIV_ASSIGN, DO_WHILE, EQUAL, GE, GT, LAMBDA, LAND,
                    LCURLY, LE, LITERAL_CATCH, LITERAL_DO, LITERAL_ELSE, LITERAL_FINALLY,
                    LITERAL_FOR, LITERAL_IF, LITERAL_RETURN, LITERAL_SWITCH, LITERAL_SYNCHRONIZED,
                    LITERAL_TRY, LITERAL_WHILE, LOR, LT, MINUS, MINUS_ASSIGN, MOD, MOD_ASSIGN,
                    NOT_EQUAL, PLUS, PLUS_ASSIGN, QUESTION, RCURLY, SL, SLIST, SL_ASSIGN, SR,
                    SR_ASSIGN, STAR, STAR_ASSIGN, LITERAL_ASSERT, TYPE_EXTENSION_AND"/>
      <message key="ws.notFollowed"
              value="WhitespaceAround: ''{0}'' is not followed by whitespace. Empty blocks may only be represented as '{}' when not part of a multi-block statement (4.1.3)"/>
      <message key="ws.notPreceded"
              value="WhitespaceAround: ''{0}'' is not preceded with whitespace."/>
    </module>
    <module name="OneStatementPerLine"/>
    <module name="MultipleVariableDeclarations"/>
    <module name="ArrayTypeStyle"/>
    <module name="MissingSwitchDefault"/>
    <module name="FallThrough"/>
    <module name="UpperEll"/>
    <module name="ModifierOrder"/>
    <module name="EmptyLineSeparator">
      <property name="tokens"
               value="PACKAGE_DEF, IMPORT, STATIC_IMPORT, CLASS_DEF, INTERFACE_DEF, ENUM_DEF,
                    STATIC_INIT, INSTANCE_INIT, METHOD_DEF, CTOR_DEF, VARIABLE_DEF, RECORD_DEF,
                    COMPACT_CTOR_DEF"/>
      <property name="allowNoEmptyLineBetweenFields" value="true"/>
    </module>
    <module name="SeparatorWrap">
      <property name="id" value="SeparatorWrapDot"/>
      <property name="tokens" value="DOT"/>
      <property name="option" value="nl"/>
    </module>
    <module name="SeparatorWrap">
      <property name="id" value="SeparatorWrapComma"/>
      <property name="tokens" value="COMMA"/>
      <property name="option" value="EOL"/>
    </module>
    <module name="SeparatorWrap">
      <!-- ELLIPSIS is EOL until https://github.com/google/styleguide/issues/259 -->
      <property name="id" value="SeparatorWrapEllipsis"/>
      <property name="tokens" value="ELLIPSIS"/>
      <property name="option" value="EOL"/>
    </module>
    <module name="SeparatorWrap">
      <!-- ARRAY_DECLARATOR is EOL until https://github.com/google/styleguide/issues/258 -->
      <property name="id" value="SeparatorWrapArrayDeclarator"/>
      <property name="tokens" value="ARRAY_DECLARATOR"/>
      <property name="option" value="EOL"/>
    </module>
    <module name="SeparatorWrap">
      <property name="id" value="SeparatorWrapMethodRef"/>
      <property name="tokens" value="METHOD_REF"/>
      <property name="option" value="nl"/>
    </module>
    <module name="PackageName">
      <property name="format" value="^[a-z]+(\.[a-z][a-z0-9]*)*$"/>
      <message key="name.invalidPattern"
             value="Package name ''{0}'' must match pattern ''{1}''."/>
    </module>
    <module name="TypeName">
      <property name="tokens" value="CLASS_DEF, INTERFACE_DEF, ENUM_DEF,
                    ANNOTATION_DEF, RECORD_DEF"/>
      <message key="name.invalidPattern"
             value="Type name ''{0}'' must match pattern ''{1}''."/>
    </module>
    <module name="MemberName">
      <property name="format" value="^[a-z][a-z0-9][a-zA-Z0-9]*$"/>
      <message key="name.invalidPattern"
             value="Member name ''{0}'' must match pattern ''{1}''."/>
    </module>
    <module name="ParameterName">
      <property name="format" value="^[a-z]([a-z0-9][a-zA-Z0-9]*)?$"/>
      <message key="name.invalidPattern"
             value="Parameter name ''{0}'' must match pattern ''{1}''."/>
    </module>
    <module name="LambdaParameterName">
      <property name="format" value="^[a-z]([a-z0-9][a-zA-Z0-9]*)?$"/>
      <message key="name.invalidPattern"
             value="Lambda parameter name ''{0}'' must match pattern ''{1}''."/>
    </module>
    <module name="CatchParameterName">
      <property name="format" value="^[a-z]([a-z0-9][a-zA-Z0-9]*)?$"/>
      <message key="name.invalidPattern"
             value="Catch parameter name ''{0}'' must match pattern ''{1}''."/>
    </module>
    <module name="LocalVariableName">
      <property name="format" value="^[a-z]([a-z0-9][a-zA-Z0-9]*)?$"/>
      <message key="name.invalidPattern"
             value="Local variable name ''{0}'' must match pattern ''{1}''."/>
    </module>
    <module name="PatternVariableName">
      <property name="format" value="^[a-z]([a-z0-9][a-zA-Z0-9]*)?$"/>
      <message key="name.invalidPattern"
             value="Pattern variable name ''{0}'' must match pattern ''{1}''."/>
    </module>
    <module name="ClassTypeParameterName">
      <property name="format" value="(^[A-Z][0-9]?)$|([A-Z][a-zA-Z0-9]*[T]$)"/>
      <message key="name.invalidPattern"
             value="Class type name ''{0}'' must match pattern ''{1}''."/>
    </module>
    <module name="RecordComponentName">
      <property name="format" value="^[a-z]([a-z0-9][a-zA-Z0-9]*)?$"/>
      <message key="name.invalidPattern"
               value="Record component name ''{0}'' must match pattern ''{1}''."/>
    </module>
    <module name="RecordTypeParameterName">
      <property name="format" value="(^[A-Z][0-9]?)$|([A-Z][a-zA-Z0-9]*[T]$)"/>
      <message key="name.invalidPattern"
               value="Record type name ''{0}'' must match pattern ''{1}''."/>
    </module>
    <module name="MethodTypeParameterName">
      <property name="format" value="(^[A-Z][0-9]?)$|([A-Z][a-zA-Z0-9]*[T]$)"/>
      <message key="name.invalidPattern"
             value="Method type name ''{0}'' must match pattern ''{1}''."/>
    </module>
    <module name="InterfaceTypeParameterName">
      <property name="format" value="(^[A-Z][0-9]?)$|([A-Z][a-zA-Z0-9]*[T]$)"/>
      <message key="name.invalidPattern"
             value="Interface type name ''{0}'' must match pattern ''{1}''."/>
    </module>
    <module name="MethodName">
      <property name="format" value="^[a-z][a-z0-9][a-zA-Z0-9_]*$"/>
      <message key="name.invalidPattern"
             value="Method name ''{0}'' must match pattern ''{1}''."/>
    </module>
    <module name="NoFinalizer"/>
    <module name="GenericWhitespace">
      <message key="ws.followed"
             value="GenericWhitespace ''{0}'' is followed by whitespace."/>
      <message key="ws.preceded"
             value="GenericWhitespace ''{0}'' is preceded with whitespace."/>
      <message key="ws.illegalFollow"
             value="GenericWhitespace ''{0}'' should followed by whitespace."/>
      <message key="ws.notPreceded"
             value="GenericWhitespace ''{0}'' is not preceded with whitespace."/>
    </module>
    <module name="Indentation">
      <property name="basicOffset" value="4"/>
      <property name="braceAdjustment" value="4"/>
      <property name="caseIndent" value="4"/>
      <property name="throwsIndent" value="8"/>
      <property name="lineWrappingIndentation" value="8"/>
      <property name="arrayInitIndent" value="4"/>
    </module>
    <module name="AbbreviationAsWordInName">
      <property name="ignoreFinal" value="false"/>
      <property name="allowedAbbreviationLength" value="0"/>
      <property name="tokens"
               value="CLASS_DEF, INTERFACE_DEF, ENUM_DEF, ANNOTATION_DEF, ANNOTATION_FIELD_DEF,
                    PARAMETER_DEF, VARIABLE_DEF, METHOD_DEF, PATTERN_VARIABLE_DEF, RECORD_DEF,
                    RECORD_COMPONENT_DEF"/>
    </module>
    <module name="NoWhitespaceBeforeCaseDefaultColon"/>
    <module name="OverloadMethodsDeclarationOrder"/>
    <module name="VariableDeclarationUsageDistance"/>
    <module name="CustomImportOrder">
      <property name="sortImportsInGroupAlphabetically" value="true"/>
      <property name="separateLineBetweenGroups" value="true"/>
      <property name="customImportOrderRules" value="STATIC###THIRD_PARTY_PACKAGE"/>
      <property name="tokens" value="IMPORT, STATIC_IMPORT, PACKAGE_DEF"/>
    </module>
    <module name="MethodParamPad">
      <property name="tokens"
               value="CTOR_DEF, LITERAL_NEW, METHOD_CALL, METHOD_DEF,
                    SUPER_CTOR_CALL, ENUM_CONSTANT_DEF, RECORD_DEF"/>
    </module>
    <module name="NoWhitespaceBefore">
      <property name="tokens"
               value="COMMA, SEMI, POST_INC, POST_DEC, DOT,
                    LABELED_STAT, METHOD_REF"/>
      <property name="allowLineBreaks" value="true"/>
    </module>
    <module name="ParenPad">
      <property name="tokens"
               value="ANNOTATION, ANNOTATION_FIELD_DEF, CTOR_CALL, CTOR_DEF, DOT, ENUM_CONSTANT_DEF,
                    EXPR, LITERAL_CATCH, LITERAL_DO, LITERAL_FOR, LITERAL_IF, LITERAL_NEW,
                    LITERAL_SWITCH, LITERAL_SYNCHRONIZED, LITERAL_WHILE, METHOD_CALL,
                    METHOD_DEF, QUESTION, RESOURCE_SPECIFICATION, SUPER_CTOR_CALL, LAMBDA,
                    RECORD_DEF"/>
    </module>
    <module name="OperatorWrap">
      <property name="option" value="NL"/>
      <property name="tokens"
               value="BAND, BOR, BSR, BXOR, DIV, EQUAL, GE, GT, LAND, LE, LITERAL_INSTANCEOF, LOR,
                    LT, MINUS, MOD, NOT_EQUAL, PLUS, QUESTION, SL, SR, STAR, METHOD_REF,
                    TYPE_EXTENSION_AND "/>
    </module>
    <module name="AnnotationLocation">
      <property name="id" value="AnnotationLocationMostCases"/>
      <property name="tokens"
               value="CLASS_DEF, INTERFACE_DEF, ENUM_DEF, METHOD_DEF, CTOR_DEF,
                      RECORD_DEF, COMPACT_CTOR_DEF"/>
    </module>
    <module name="AnnotationLocation">
      <property name="id" value="AnnotationLocationVariables"/>
      <property name="tokens" value="VARIABLE_DEF"/>
      <property name="allowSamelineMultipleAnnotations" value="true"/>
    </module>
    <module name="NonEmptyAtclauseDescription"/>
    <module name="InvalidJavadocPosition"/>
    <module name="JavadocTagContinuationIndentation"/>
<<<<<<< HEAD
    <module name="SummaryJavadoc">
      <property name="forbiddenSummaryFragments"
               value="^@return the *|^This method returns |^A [{]@code [a-zA-Z0-9]+[}]( is a )"/>
    </module>
=======
<!--    <module name="SummaryJavadoc">-->
<!--      <property name="forbiddenSummaryFragments"-->
<!--               value="^@return the *|^This method returns |^A [{]@code [a-zA-Z0-9]+[}]( is a )"/>-->
<!--    </module>-->
>>>>>>> a323c22d
    <module name="JavadocParagraph"/>
    <module name="RequireEmptyLineBeforeBlockTagGroup"/>
    <module name="AtclauseOrder">
      <property name="tagOrder" value="@param, @return, @throws, @deprecated"/>
      <property name="target"
               value="CLASS_DEF, INTERFACE_DEF, ENUM_DEF, METHOD_DEF, CTOR_DEF, VARIABLE_DEF"/>
    </module>
    <module name="JavadocMethod">
      <property name="accessModifiers" value="public"/>
      <property name="allowMissingParamTags" value="true"/>
      <property name="allowMissingReturnTag" value="true"/>
      <property name="allowedAnnotations" value="Override, Test"/>
      <property name="tokens" value="METHOD_DEF, CTOR_DEF, ANNOTATION_FIELD_DEF, COMPACT_CTOR_DEF"/>
    </module>
<<<<<<< HEAD
    <module name="MissingJavadocMethod">
      <property name="scope" value="public"/>
      <property name="minLineCount" value="2"/>
      <property name="allowedAnnotations" value="Override, Test"/>
      <property name="tokens" value="METHOD_DEF, CTOR_DEF, ANNOTATION_FIELD_DEF,
                                   COMPACT_CTOR_DEF"/>
    </module>
    <module name="MissingJavadocType">
      <property name="scope" value="protected"/>
      <property name="tokens"
                value="CLASS_DEF, INTERFACE_DEF, ENUM_DEF,
                      RECORD_DEF, ANNOTATION_DEF"/>
      <property name="excludeScope" value="nothing"/>
    </module>
=======
<!--    <module name="MissingJavadocMethod">-->
<!--      <property name="scope" value="public"/>-->
<!--      <property name="minLineCount" value="2"/>-->
<!--      <property name="allowedAnnotations" value="Override, Test"/>-->
<!--      <property name="tokens" value="METHOD_DEF, CTOR_DEF, ANNOTATION_FIELD_DEF,-->
<!--                                   COMPACT_CTOR_DEF"/>-->
<!--    </module>-->
<!--    <module name="MissingJavadocType">-->
<!--      <property name="scope" value="protected"/>-->
<!--      <property name="tokens"-->
<!--                value="CLASS_DEF, INTERFACE_DEF, ENUM_DEF,-->
<!--                      RECORD_DEF, ANNOTATION_DEF"/>-->
<!--      <property name="excludeScope" value="nothing"/>-->
<!--    </module>-->
>>>>>>> a323c22d
    <module name="SingleLineJavadoc"/>
    <module name="EmptyCatchBlock">
      <property name="exceptionVariableName" value="expected"/>
    </module>
    <module name="CommentsIndentation">
      <property name="tokens" value="SINGLE_LINE_COMMENT, BLOCK_COMMENT_BEGIN"/>
    </module>
    <!-- https://checkstyle.org/config_filters.html#SuppressionXpathFilter -->
    <module name="SuppressionXpathFilter">
      <property name="file" value="${org.checkstyle.google.suppressionxpathfilter.config}"
             default="checkstyle-xpath-suppressions.xml" />
      <property name="optional" value="true"/>
    </module>
  </module>
</module><|MERGE_RESOLUTION|>--- conflicted
+++ resolved
@@ -331,17 +331,10 @@
     <module name="NonEmptyAtclauseDescription"/>
     <module name="InvalidJavadocPosition"/>
     <module name="JavadocTagContinuationIndentation"/>
-<<<<<<< HEAD
-    <module name="SummaryJavadoc">
-      <property name="forbiddenSummaryFragments"
-               value="^@return the *|^This method returns |^A [{]@code [a-zA-Z0-9]+[}]( is a )"/>
-    </module>
-=======
 <!--    <module name="SummaryJavadoc">-->
 <!--      <property name="forbiddenSummaryFragments"-->
 <!--               value="^@return the *|^This method returns |^A [{]@code [a-zA-Z0-9]+[}]( is a )"/>-->
 <!--    </module>-->
->>>>>>> a323c22d
     <module name="JavadocParagraph"/>
     <module name="RequireEmptyLineBeforeBlockTagGroup"/>
     <module name="AtclauseOrder">
@@ -356,22 +349,6 @@
       <property name="allowedAnnotations" value="Override, Test"/>
       <property name="tokens" value="METHOD_DEF, CTOR_DEF, ANNOTATION_FIELD_DEF, COMPACT_CTOR_DEF"/>
     </module>
-<<<<<<< HEAD
-    <module name="MissingJavadocMethod">
-      <property name="scope" value="public"/>
-      <property name="minLineCount" value="2"/>
-      <property name="allowedAnnotations" value="Override, Test"/>
-      <property name="tokens" value="METHOD_DEF, CTOR_DEF, ANNOTATION_FIELD_DEF,
-                                   COMPACT_CTOR_DEF"/>
-    </module>
-    <module name="MissingJavadocType">
-      <property name="scope" value="protected"/>
-      <property name="tokens"
-                value="CLASS_DEF, INTERFACE_DEF, ENUM_DEF,
-                      RECORD_DEF, ANNOTATION_DEF"/>
-      <property name="excludeScope" value="nothing"/>
-    </module>
-=======
 <!--    <module name="MissingJavadocMethod">-->
 <!--      <property name="scope" value="public"/>-->
 <!--      <property name="minLineCount" value="2"/>-->
@@ -386,7 +363,6 @@
 <!--                      RECORD_DEF, ANNOTATION_DEF"/>-->
 <!--      <property name="excludeScope" value="nothing"/>-->
 <!--    </module>-->
->>>>>>> a323c22d
     <module name="SingleLineJavadoc"/>
     <module name="EmptyCatchBlock">
       <property name="exceptionVariableName" value="expected"/>
