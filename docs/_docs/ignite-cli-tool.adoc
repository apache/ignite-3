// Licensed to the Apache Software Foundation (ASF) under one or more
// contributor license agreements.  See the NOTICE file distributed with
// this work for additional information regarding copyright ownership.
// The ASF licenses this file to You under the Apache License, Version 2.0
// (the "License"); you may not use this file except in compliance with
// the License.  You may obtain a copy of the License at
//
// http://www.apache.org/licenses/LICENSE-2.0
//
// Unless required by applicable law or agreed to in writing, software
// distributed under the License is distributed on an "AS IS" BASIS,
// WITHOUT WARRANTIES OR CONDITIONS OF ANY KIND, either express or implied.
// See the License for the specific language governing permissions and
// limitations under the License.
= Ignite CLI Tool

== Overview

The Ignite CLI communicates with the cluster via the REST API, allowing you to configure the entire cluster or apply node-specific settings.  You can run the CLI either in the interactive mode or execute commands without entering it.

=== Interactive CLI Mode

To use the CLI in the interactive mode, first link:quick-start/getting-started-guide#start-the-ignite-cli[run] it, then configure the link:administrators-guide/config/cluster-config[cluster] or link:administrators-guide/config/node-config[node] using the `update` command.

For example, to add a new user to the cluster:

[source, bash]
----
cluster config update ignite.security.authentication.providers.default.users=[{username=newuser,displayName=newuser,password="newpassword",passwordEncoding=PLAIN,roles=[system]}]
----

=== Non-Interactive CLI Mode

Non-interactive mode is useful for quick updates or when running commands in scripts.

When running commands non-interactively, enclose arguments in quotation marks to ensure that special POSIX characters (such as `{` and `}`) are interpreted correctly:

[tabs]
--
tab:Linux[]
[source, bash]
----
bin/ignite3 cluster config update "ignite.schemaSync={delayDurationMillis=500,maxClockSkewMillis=500}"
----

tab:Windows[]
[source, bash]
----
 bin/ignite3.bat cluster config update "ignite.schemaSync={delayDurationMillis=500,maxClockSkewMillis=500}"
----
--

Alternatively, you can use the backslash (`\`) to escape all special characters in your command. For example:

[tabs]
--
tab:Linux[]
[source, bash]
----
bin/ignite3 cluster config update ignite.security.authentication.providers.default.users=\[\{username\=newuser,displayName\=newuser,password\=\"newpassword\",passwordEncoding\=PLAIN,roles\=\[system\]\}\]
----

tab:Windows[]
[source, bash]
----
 bin/ignite3.bat cluster config update ignite.security.authentication.providers.default.users=\[\{username\=newuser,displayName\=newuser,password\=\"newpassword\",passwordEncoding\=PLAIN,roles\=\[system\]\}\]
----
--

Non-interactive mode is also useful in automation scripts. For example, you can set configuration items in a Bash script as follows:

[source, bash]
----
#!/bin/bash

...

bin/ignite3 cluster config update "ignite.schemaSync={delayDurationMillis=500,maxClockSkewMillis=500}"

bin/ignite3 cluster config update "ignite.security.authentication.providers.default.users=[{username=newuser,displayName=newuser,password=\"newpassword\",passwordEncoding=PLAIN,roles=[system]}]"
----

== Commands and Options

The following commands can be executed in the interactive CLI mode.

=== CLI Commands

These commands help you configure your CLI tool and cluster.

[cols="1,1,3",opts="header", stripes=none]
|===
| Command| Parameters | Description
| `cli config profile create` | `[--activate] [--copy-from] <profileName>` | Creates a profile with the given name, optionally by copying an existing profile, optionally activating the new profile upon creation.
| `cli config profile activate` | `<profileName>` | Activates the profile identified by name.
| `cli config profile list` | | Lists configuration profiles.
| `cli config profile show` | | Gets the current profile details.
| `cli config get` | `<key>` | Gets the value for the specified configuration key.
| `cli config set` | `<String=String>...` | Sets configuration parameters using comma-separated input key-value pair(s).
| `cli config show` | | Shows the currently active configuration.
| `cli config remove` | `<key>` | Removes the specified configuration key.
|===

=== Cluster Commands

These commands let you manage your cluster.

[cols="1,1,3",opts="header", stripes=none]
|===
| Command| Parameters | Description
| `cluster config show` | `[--url] [<selector>]` | Shows configuration of the cluster indicated by the endpoint URL and, optionally, by a configuration path selector. 
| `cluster config update` | `[--url] <args>...` | Updates configuration of the cluster indicated by the endpoint URL with the provided argument values.
<<<<<<< HEAD
| `cluster init` | `--name=<clusterName> [--url] [--cluster-management-group=<node name>[,<node name>...]] [--metastorage-group=<node name>[,<node name>...]] [--config=<config> \| --config-files=<file path>[,<file path>...]`|Initializes a cluster. Note that `clusterName` parameter is required for successful initialization. Optionally, you can specify a cluster URL, Cluster Management Group nodes, and Metastorage nodes. You may also provide cluster configuration from one or more files. File path is resolved relative to the directory where the CLI tool is started from.
=======
| `cluster init` | `--name=<clusterName> [--url] [--cluster-management-group=<node name>[,<node name>...]] [--metastorage-group=<node name>[,<node name>...]] [--config=<config> \| --config-files=<file path>[,<file path>...]`| Initializes a cluster. Note that `clusterName` parameter is required for successful initialization. Optionally, you can specify a cluster URL, Cluster Management Group nodes, and Metastorage nodes. You may also provide cluster configuration from one or more files. File path is resolved relative to the directory where the CLI tool is started from.
>>>>>>> f795b094
| `cluster metrics source disable` | `<srcName>` | Disables metrics from the specifies source on all nodes of the cluster.
| `cluster metrics source enable` | `<srcName>` | Enables metrics for the specifies source on all nodes of the cluster.
| `cluster metrics source list` | | Prints a list of metric sources for each of the cluster's nodes, along with each source's status (enabled or disabled).
| `cluster status` | `[--url]` | Displays the detailed status of the specified cluster.
| `cluster topology physical` | `[--plain] [--url]` | Shows [.tooltip]#Physical Topology# of the specified cluster, optionally in a plain format.
| `cluster topology logical` | `[--plain] [--url]` | Shows [.tooltip]#Logical Topology# of the specified cluster, optionally in a plain format.
| `cluster unit deploy` | `--path [--url] --version [--nodes [, <nodes>...]]... <id>` | Deploys the specified version of a unit, from the specified path, optionally tp specific nodes.
| `cluster unit undeploy` | `[--url] --version <id>` | Un-deploys the specified unit version, optionally for the specified cluster.
| `cluster unit list` | `[--plain] [--url] [--status [,<statuses>...]]... [<unitId> [--version]]` | Lists cluster's deployed units, optionally filtered by status.
| `connect` | `[-u -p] <nodeUrl>` | Connects to the specified node, optionally with the specified user name (u) an password (p).
| `disconnect` || Disconnects from the current cluster.
|===

=== Node Commands

These commands address specific node(s) in a cluster.

[cols="1,1,3",opts="header", stripes=none]
|===
| Command| Parameters | Description
| `node config show` | `[--url \| -n] [<selector>]` | Gets the specified node (n) configuration.
|`node config update` | `[--url \| -n] <args>...` | Updates the local node configuration with the arguments in the HOCON format.
| `node status` | `[--url \| -n]` |Shows the status of the default node, or a different one if specified.
| `node version` | `[--url \| -n]` |Shows the node's build version.
| `node metric list` | `[--plain][--url \| -n]` |Lists node's metrics.
| `node metric source enable` | `[--url \| -n] <srcName>` |Enables a metric source for the node.
| `node metric source disable` | `[--url \| -n] <srcName>` |Disables a metric source for the node.
| `node metric source list` | `[--plain] [--url \| -n]` |Lists node metrics' sources.
| `node unit list` | `[--plain] [--status [,<statuses>...]]...[<unitId> [--version]] [--url> \| -n]` |Lists node's deployment units.
|===

=== Disaster Recovery Commands

These commands enable you to:

* Recover data partitions link:administrators-guide/disaster-recovery#disaster-scenarios-and-recovery-instructions[in a number of disaster scenarios]
* Recover link:link:administrators-guide/system-group-recovery[system system RAFT groups]

[cols="2,2,3",opts="header", stripes=none]
|===
| Command| Parameters | Description
| `recovery partitions restart` | `--table [--url] --zone [--nodes [,<nodeNames>...]]... [--partitions [, <partitionIds>...]]...]` | Restarts the indicated partitions of the specified table (if not specified, all existing partitions) on the indicated nodes in the indicated zones.
| `recovery partitions reset` | `--table [--url] --zone
[--partitions [, <partitionIds>...]]...`| Resets the indicated partitions (if not specified, all existing partitions) in the indicated zones (if not specified, in all existing zones). This operation is irreversible. It can lead to data loss. Use with caution, only when strictly necessary.
| `recovery partitions states` | `[--plain] [--url] [--partitions [, <partitionIds>...]]... [--zones [, <zoneNames>...]]... (--global \| [--local [--nodes [,<nodeNames>...]]...])`| Returns the link:administrators-guide/disaster-recovery#partition-states[partition states (local or global)], optionally for the indicated nodes and/or zones and/or partitions.
| `recovery cluster reset` for CMG | `--url=<node-url> --cluster-management-group=<new-cmg-nodes>` | Initiates link:administrators-guide/system-group-recovery#cluster-management-group[CMG node group] repair to restore the lost majority. The command is sent to the node indicated by the `--url` parameter, which must belong to the `new-cmg-nodes` RAFT group (a comma-separated list of nodes that belong to cluster's physical topology).
| `recovery cluster reset` for MG | `--url=<existing-node-url> [--cluster-management-group=<new-cmg-nodes>] --metastorage-replication-factor=N` | Initiates link:administrators-guide/system-group-recovery#majority-loss[MG node group] repair to restore the lost majority. `N` is the requested number of the voting RAFT nodes in the MG after repair. If you omit `--cluster-management-group`, the command takes the current CMG voting members set from the CMG leader; if CMG is not available, the command fails.  
| `recovery cluster migrate` | `--old-cluster-url=<url-of-old-cluster-node> --new-cluster-url=<url-of-new-cluster-node>` | Initiates migration of a link:administrators-guide/system-group-recovery#cluster-management-group[CMG] or link:administrators-guide/system-group-recovery#metastorage-group[MG] node that did not take part in recovery performed by `recovery cluster reset` (because it was down or unavailable due to a network partition) to the new (recovered) cluster.
|===

=== Distribution Commands

These commands address partition distribution.

[cols="1,1,3",opts="header", stripes=none]
|===
| Command| Parameters | Description
| `distribution reset` | `[--zones <zoneNames>]`| Resets the algorithm state for link:administrators-guide/data-partitions#distribution-reset[partition distribution] in all tables within the specified zones. Generates partition assignments "from scratch" (as if the same table (zone) was just created on the data nodes. This ensures data colocation between tables in a zone.
|===

=== Miscellaneous Commands

These are general-purpose commands.

[cols="1,1,3",opts="header", stripes=none]
|===
| Command| Parameters | Description
| `cls` || Clears the terminal.
| `exit` || Stops the current interactive session.
| `help` | `<command or command group>` | Provides information on available command groups, commands in the specified group, or for the specified command.
| `sql` | `[--plain] [--jdbc-url] [<command> \| --file]`| Executes the specified SQL query (command) or the queries included in the specified file, on the specified cluster.
| `version` || Displays the current CLI tool version.
|===<|MERGE_RESOLUTION|>--- conflicted
+++ resolved
@@ -110,11 +110,7 @@
 | Command| Parameters | Description
 | `cluster config show` | `[--url] [<selector>]` | Shows configuration of the cluster indicated by the endpoint URL and, optionally, by a configuration path selector. 
 | `cluster config update` | `[--url] <args>...` | Updates configuration of the cluster indicated by the endpoint URL with the provided argument values.
-<<<<<<< HEAD
-| `cluster init` | `--name=<clusterName> [--url] [--cluster-management-group=<node name>[,<node name>...]] [--metastorage-group=<node name>[,<node name>...]] [--config=<config> \| --config-files=<file path>[,<file path>...]`|Initializes a cluster. Note that `clusterName` parameter is required for successful initialization. Optionally, you can specify a cluster URL, Cluster Management Group nodes, and Metastorage nodes. You may also provide cluster configuration from one or more files. File path is resolved relative to the directory where the CLI tool is started from.
-=======
 | `cluster init` | `--name=<clusterName> [--url] [--cluster-management-group=<node name>[,<node name>...]] [--metastorage-group=<node name>[,<node name>...]] [--config=<config> \| --config-files=<file path>[,<file path>...]`| Initializes a cluster. Note that `clusterName` parameter is required for successful initialization. Optionally, you can specify a cluster URL, Cluster Management Group nodes, and Metastorage nodes. You may also provide cluster configuration from one or more files. File path is resolved relative to the directory where the CLI tool is started from.
->>>>>>> f795b094
 | `cluster metrics source disable` | `<srcName>` | Disables metrics from the specifies source on all nodes of the cluster.
 | `cluster metrics source enable` | `<srcName>` | Enables metrics for the specifies source on all nodes of the cluster.
 | `cluster metrics source list` | | Prints a list of metric sources for each of the cluster's nodes, along with each source's status (enabled or disabled).
