// Licensed to the Apache Software Foundation (ASF) under one or more
// contributor license agreements.  See the NOTICE file distributed with
// this work for additional information regarding copyright ownership.
// The ASF licenses this file to You under the Apache License, Version 2.0
// (the "License"); you may not use this file except in compliance with
// the License.  You may obtain a copy of the License at
//
// http://www.apache.org/licenses/LICENSE-2.0
//
// Unless required by applicable law or agreed to in writing, software
// distributed under the License is distributed on an "AS IS" BASIS,
// WITHOUT WARRANTIES OR CONDITIONS OF ANY KIND, either express or implied.
// See the License for the specific language governing permissions and
// limitations under the License.
= Getting Started With Apache Ignite 3

This guide shows you how to start working with Ignite. In it, we will download Ignite from the website, install it, start the database and perform some simple SQL queries by using the provided CLI tool.

We will be using the link:installation/installing-using-zip[zip archive] to demonstrate how to use Ignite. When using link:installation/deb-rpm[deb or rpm packages], or when running Ignite in Docker, some steps may be different.

If you are more comfortable with running the database from Java code, you can try link:quick-start/embedded-mode[starting Ignite from code].

== Prerequisites

include::includes/prereqs.adoc[]

== Install Ignite

. link:https://ignite.apache.org/download.cgi[Download] Ignite from the website. This archive contains everything related to the Ignite database itself.
+
. Also from the same page, download the link:ignite-cli-tool[Ignite command line interface]. This tool is the main way of interacting with Ignite database and will be used in the tutorial
+
. Unpack the downloaded archives:
+
[tabs]
--
tab:Unix[]
[source,shell, subs="attributes,specialchars"]
----
unzip ignite3-3.0.0.zip
----

tab:Windows (PowerShell)[]
[source,shell, subs="attributes,specialchars"]
----
Expand-Archive ignite3-3.0.0.zip -DestinationPath .
----

tab:Windows (CMD)[]
[source,shell, subs="attributes,specialchars"]
----
unzip -xf ignite3-3.0.0.zip
----
--

Now you should have the `ignite3-db-3.0.0` and `ignite3-cli-3.0.0` directories that we will be using in this tutorial, and the license file provided via e-mail.


== Start Ignite Node

Ignite is a distributed database, that runs on a collection of *nodes* - Ignite database instances that contain data. When running Ignite, you would typically run multiple nodes - a *cluster*, that shares information and evenly distributes data across its nodes. In this part of the tutorial, we will only run one node, but a later part shows how you can start multiple.

To start a locally running node:

. Navigate to the `ignite3-db-3.0.0` directory.
. Run the `ignite3db` script:
+
[tabs]
--
tab:Linux[]
[source, shell]
----
bin/ignite3db
----

tab:Windows[]

NOTE: You need to install Java in the Bash environment to run Ignite on Windows.

[source, bash]
----
bash bin\ignite3db
----
--

== Start the Ignite CLI

The primary means of interacting with your nodes and cluster is the link:ignite-cli-tool[Ignite CLI]. It can connect to a node running on a local or remote machine, and is the main tool that is used to manually configure and manage the database. In this example, we will be connecting to a local node.

To start the Ignite CLI:

. Navigate to the `ignite3-cli-3.0.0` directory.
. Run the following command:
+
[tabs]
--
tab:Linux[]
[source, shell]
----
bin/ignite3
----

tab:Windows[]
NOTE: You need to install Java in the Bash environment to run Ignite on Windows.
[source, bash]
----
bash bin\ignite3
----
--
+
. Confirm the connection the CLI tool attempts to establish with the node running on the default URI.
+
. If your node is running at a different address, use the `connect` command to connect to the node. For example:
+
[tabs]
--
tab:Command[]
----
connect http://127.0.0.1:10300
----

tab:Output[]
----
Connected to http://127.0.0.1:10300
----
--

== Initialize Your Cluster

Ignite database functions as a cluster. Even if we are currently only running a single node, theoretically you could start another node and have it join the already running cluster. When the nodes are started, they find each other and wait for the user to start the cluster. The process of starting a cluster is called _initialization_.

<<<<<<< HEAD

=======
>>>>>>> f795b094
To initialize the cluster with the node you have started (see <<Start Ignite Node>>), run the following command:

[tabs]
--
tab:Command[]
----
cluster init --name=sampleCluster
----

tab:Output[]
----
Cluster was initialized successfully
----
--

Optionally, you can pass the `--metastorage-group` parameter to specify the nodes that will be used to store cluster meta information. In most scenarios, you want to have 3, 5 or 7 metastorage group nodes.  For more information on what they are and cluster lifecycle, see link:administrators-guide/lifecycle[Cluster Lifecycle].


WARNING: Cluster and node configurations in Ignite are separated and cannot be used interchangeably. When initializing a cluster, make sure to provide the *cluster* configuration file.

== Run SQL Statements Against the Cluster

Once your cluster has been initialized, you can start working with it. In this tutorial, we will be using the CLI tool to create a table, insert some rows and retrieve data. In most real scenarios you would have a link:developers-guide/clients/overview[client] writing data to a cluster and retrieving it, but the CLI tool can still be used for debugging or minor adjustments.

To work with the SQL in CLI:

. Enter the SQL REPL mode. In this mode, you will have access to SQL hints and command completion:

[tabs]
--
tab:Command[]
----
sql
----

tab:Output[]
----
sql-cli>
----
--

. Use the `CREATE TABLE` statement to create a new table:
+
[tabs]
--
tab:Command[]
----
CREATE TABLE IF NOT EXISTS Person (id int primary key,  city varchar,  name varchar,  age int,  company varchar)
----

tab:Output[]
----
Updated 0 rows.
----
--
+
. Fill the table with data using the `INSERT` statement:
+
[tabs]
--
tab:Command[]
----
INSERT INTO Person (id, city, name, age, company) VALUES (1, 'London', 'John Doe', 42, 'Apache')
INSERT INTO Person (id, city, name, age, company) VALUES (2, 'New York', 'Jane Doe', 36, 'Apache')
----

tab:Output[]
----
Updated 1 rows.
----
--
+
. Get all the data you inserted in the previous step:
+
[tabs]
--
tab:Command[]
----
SELECT * FROM Person
----

tab:Output[]
----
╔════╤══════════╤══════════╤═════╤═════════╗
║ ID │ CITY     │ NAME     │ AGE │ COMPANY ║
╠════╪══════════╪══════════╪═════╪═════════╣
║ 2  │ New York │ Jane Doe │ 36  │ Apache  ║
╟────┼──────────┼──────────┼─────┼─────────╢
║ 1  │ London   │ John Doe │ 42  │ Apache  ║
╚════╧══════════╧══════════╧═════╧═════════╝
----
--
+
. If needed, exit the REPL mode with the `exit` command.

NOTE: For more information about available SQL statements, see the link:sql-reference/ddl[SQL Reference] section.

== Stop the Node

After you are done working with your cluster, you need to stop the node by stopping the `ignite3db` process:

* Unix: `Control + C`
* Windows: `Ctrl+C` 

You can also exit the CLI tool with the `exit` command.

The cluster will remain initialized, and ready once again when you restart the node.

== Extended Cluster Startup Tutorial

Ignite 3 is designed to work in a cluster of 3 or more nodes at once. While a single node can be used in some scenarios and can be used for the tutorial, having multiple nodes in a cluster is the most common use case. The steps below provide optional alternatives to starting your cluster, in case you want to run the tutorial on multiple nodes in a cluster that is closer to what would be encountered in real scenarios.

=== Optional: Starting Multiple Ignite Nodes in Docker

To run multiple instances of Ignite, you would normally install it on multiple machines before starting a cluster. If you want to run a Ignite cluster on local VMs for this tutorial, we recommend using a Docker image:

. Download the link:quick-start/docker-compose.yml[docker-compose] and link:quick-start/node-docker-config.conf[node configuration] that will be used by docker compose to start the cluster. The node configuration should be in the same folder as docker compose file
. Download the Docker image:
+
[tabs]
--
tab:Command[]
[source,shell]
----
docker pull apacheignite/ignite:3.0.0
----

tab:Output[]
----
latest: Pulling from ignite/ignite3
3713021b0277: Pull complete
fea31cb87980: Pull complete
07f7cfe80ff6: Pull complete
ab1fd3f4849e: Pull complete
34896af28f87: Pull complete
Digest: sha256:43ab9cfb8f58b66e4a5027d4ed529216963d0bcab3fa3fc6d5e2042fa3dd5a74
Status: Downloaded newer image for ignite/ignite3:latest
docker.io/ignite/ignite3:latest
----
--
+
. Run the Docker compose command, providing the previously downloaded compose file:
+
[tabs]
--
tab:Command[]
[source,shell]
----
docker compose -f docker-compose.yml up -d
----

tab:Output[]
----
[+] Running 4/4
 ✔ Network ignite3_default    Created                                                                            0.8s
 ✔ Container ignite3-node1-1  Started                                                                            3.2s
 ✔ Container ignite3-node2-1  Started                                                                            1.7s
 ✔ Container ignite3-node3-1  Started                                                                            3.4s
----
--
+
3 nodes start in Docker and become available through the CLI tool that can be run locally.
+ 
. Make sure you initialize your cluster before attempting to work with it:
+
[tabs]
--
tab:Command[]
----
cluster init --name=sampleCluster
----

tab:Output[]
----
Cluster was initialized successfully
----
--

=== Optional: Start Multiple Ignite Nodes on Different Hosts

In the examples above, we were running a single node, or a small cluster that used predefined configuration. Creating a Ignite cluster on several hosts involves adjustments to its configuration.

==== List all Nodes in NodeFinder

When nodes are running, they use the node finder configuration. When the node starts, it loads the configuration file from `/etc/ignite-config.conf`. Add the addresses to the `network.nodeFinder` configuration, for example for the 3-node cluster:

[source, json]
----
{
  "ignite" : {
    "nodeFinder" : {
      "netClusterNodes" : [
        "localhost:3344",
        "otherhost:3344",
        "thirdhost:3344"
      ]
    }
  }
}
----

Now, when the node starts, it automatically tries to find nodes at the listed addresses. You can see the current configuration of a running node at any point by running the following command from the CLI tool:

[tabs]
--
tab:Command[]
----
node config show ignite.network.nodeFinder
----

tab:Output[]
----
{
  "netClusterNodes" : [ "localhost:3344", "otherhost:3344", "thirdhost:3344" ],
  "type" : "STATIC"
}
----
--

If the node is already running, you can also use the CLI tool to change node configuration, for example:

----
node config update ignite.network.nodeFinder.netClusterNodes=["localhost:3344", "otherHost:3344"]
----

This change requires the node restart to take effect.

==== Change Node Names

You need to make sure that all nodes in the cluster have different names. Node name is defined in the `/etc/vars.env` file. Change the `NODE_NAME` variable to have unique name for each node in cluster, otherwise it will be impossible for the nodes with conflicting names to enter the same cluster.

==== Start all Nodes

Start each node as described in <<Start Ignite Node>>.

==== Initialize Your Cluster

Before initializing the cluster, it is important to check that all nodes found each other and can connect into a cluster. Nodes visible to each other, but not necessarily connected into a cluster form link:administrators-guide/lifecycle[physical topology]. You can check it by connecting to any node using the CLI tool and executing the following command:

[tabs]
--
tab:Command[]
[source,shell]
----
cluster topology physical
----

tab:Output[]
----
╔═══════╤════════════╤══════╤═══════════════╤══════════════════════════════════════╗
║ name  │ host       │ port │ consistent id │ id                                   ║
╠═══════╪════════════╪══════╪═══════════════╪══════════════════════════════════════╣
║ node1 │ 172.19.0.4 │ 3344 │ node1         │ 0c61dad3-bc4c-4c60-8772-1a903632dcb4 ║
╟───────┼────────────┼──────┼───────────────┼──────────────────────────────────────╢
║ node2 │ 172.19.0.2 │ 3344 │ node2         │ 21f516bd-0774-4c53-bbfb-ad21bc21c500 ║
╟───────┼────────────┼──────┼───────────────┼──────────────────────────────────────╢
║ node3 │ 172.19.0.3 │ 3344 │ node3         │ b2bbfbff-eb08-4252-b154-681c49164708 ║
╚═══════╧════════════╧══════╧═══════════════╧══════════════════════════════════════╝
----
--

The command lists the nodes visible to the node you are connecting to, their addresses, names, and IDs. Once you are certain all nodes are running and visible, initialize your cluster:

[tabs]
--
tab:Command[]
[source,shell]
----
cluster init --name=sampleCluster
----

tab:Output[]
----
Cluster was initialized successfully
----
--

Once the cluster starts, the nodes in it will form the _logical topology_. You can check if all nodes have entered the cluster by using the following command:

[tabs]
--
tab:Command[]
[source,shell]
----
cluster topology logical
----

tab:Output[]
----
╔═══════╤════════════╤══════╤═══════════════╤══════════════════════════════════════╗
║ name  │ host       │ port │ consistent id │ id                                   ║
╠═══════╪════════════╪══════╪═══════════════╪══════════════════════════════════════╣
║ node1 │ 172.19.0.4 │ 3344 │ node1         │ 0c61dad3-bc4c-4c60-8772-1a903632dcb4 ║
╟───────┼────────────┼──────┼───────────────┼──────────────────────────────────────╢
║ node2 │ 172.19.0.2 │ 3344 │ node2         │ 21f516bd-0774-4c53-bbfb-ad21bc21c500 ║
╟───────┼────────────┼──────┼───────────────┼──────────────────────────────────────╢
║ node3 │ 172.19.0.3 │ 3344 │ node3         │ b2bbfbff-eb08-4252-b154-681c49164708 ║
╚═══════╧════════════╧══════╧═══════════════╧══════════════════════════════════════╝
----
--

If all nodes are in the command output, the cluster is now started and can be worked with.

== Next Steps

From here, you may want to:

* Check out the link:ignite-cli-tool[Ignite CLI Tool] page for more detail on supported commands
* Try out our link:https://github.com/apache/ignite-3/tree/main/examples[examples]<|MERGE_RESOLUTION|>--- conflicted
+++ resolved
@@ -129,10 +129,6 @@
 
 Ignite database functions as a cluster. Even if we are currently only running a single node, theoretically you could start another node and have it join the already running cluster. When the nodes are started, they find each other and wait for the user to start the cluster. The process of starting a cluster is called _initialization_.
 
-<<<<<<< HEAD
-
-=======
->>>>>>> f795b094
 To initialize the cluster with the node you have started (see <<Start Ignite Node>>), run the following command:
 
 [tabs]
