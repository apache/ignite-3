--- conflicted
+++ resolved
@@ -32,13 +32,10 @@
 cluster config show ignite.transaction
 ----
 
+== Changing Cluster Configuration
+
 Cluster configuration is changed from the CLI tool. You can update it both in the interactive (REPL) and non-interactive mode by passing a configuration file with the `--file` parameter.
 
-<<<<<<< HEAD
-=======
-Cluster configuration is changed from the CLI tool. You can update it both in the interactive (REPL) and non-interactive mode by passing a configuration file with the `--file` parameter.
-
->>>>>>> f795b094
 NOTE: Values set directly via the CLI take precedence over values set in the configuration file.
 
 === Update via REPL:
@@ -76,19 +73,10 @@
 +
 [source, shell]
 ----
-<<<<<<< HEAD
-bin/gridgain9 cluster config update --file ../gridgain-config.conf
+bin/ignite3 cluster config update --file ../ignite-config.conf
 ----
 
 The updated configuration will automatically be applied across the cluster.
-
-
-=======
-bin/ignite3 cluster config update --file ../ignite-config.conf
-----
-
-The updated configuration will automatically be applied across the cluster.
->>>>>>> f795b094
 
 
 == Exporting Cluster Configuration
