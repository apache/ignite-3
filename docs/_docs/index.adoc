// Licensed to the Apache Software Foundation (ASF) under one or more
// contributor license agreements.  See the NOTICE file distributed with
// this work for additional information regarding copyright ownership.
// The ASF licenses this file to You under the Apache License, Version 2.0
// (the "License"); you may not use this file except in compliance with
// the License.  You may obtain a copy of the License at
//
// http://www.apache.org/licenses/LICENSE-2.0
//
// Unless required by applicable law or agreed to in writing, software
// distributed under the License is distributed on an "AS IS" BASIS,
// WITHOUT WARRANTIES OR CONDITIONS OF ANY KIND, either express or implied.
// See the License for the specific language governing permissions and
// limitations under the License.
<<<<<<< HEAD
= Client Configurations

Apache Ignite 3 clients are lightweight clients that connect to the cluster via a standard socket connection. It does not become a part of the cluster topology, never holds any data, and is not used as a destination for compute calculations.

== Thin Client Features
The following table outlines features supported by each client.

:yes: pass:quotes[[.checkmark]#yes#]

[%header,format=csv,cols="2,1,1,1"]
|===
include::thin-client-comparison.csv[]
|===

== Installation

=== C# Client

C# client is available via NuGet. To add it, use the `add package` command:

----
dotnet add package Apache.Ignite --version 3.0.0-beta1
----

=== C++ Client

The source code of the C++ client comes with the Apache Ignite 3 distribution. To build it, use the following commands:


[tabs]
--
tab:Windows[]
[source,bat]
----
mkdir cmake-build-release
cd cmake-build-release
conan install .. --build=missing -s build_type=Release
cmake .. -DENABLE_TESTS=OFF
cmake --build . -j8
----

tab:Linux[]
[source,bash,subs="attributes,specialchars"]
----
mkdir cmake-build-release
cd cmake-build-release
conan install .. --build=missing -s build_type=Release -s compiler.libcxx=libstdc++11
cmake .. -DENABLE_TESTS=ON -DCMAKE_BUILD_TYPE=Release
cmake --build . -j8
----

tab:MacOS[]
[source,bash,subs="attributes,specialchars"]
----
mkdir cmake-build-release
cd cmake-build-release
conan install .. --build=missing -s build_type=Release -s compiler.libcxx=libc++
cmake .. -DENABLE_TESTS=ON -DCMAKE_BUILD_TYPE=Release
cmake --build . -j8
----

--





== Partition Awareness

In Apache Ignite 3, partition awareness is enabled automatically for all clients.

Data in the cluster is distributed between the nodes in a balanced manner for scalability and performance reasons. Each cluster node maintains a subset of the data, and the partition distribution map, which is used to determine the node that keeps the primary/backup copy of requested entries.

Partition awareness allows the client to send query requests directly to the node that owns the queried data.

Without partition awareness, an application that is connected to the cluster via a client would execute all queries and operations via a single server node that acts as a proxy for the incoming requests.
These operations would then be re-routed to the node that stores the data that is being requested.
This would result in a bottleneck that could prevent the application from scaling linearly.

image::images/partitionawareness01.png[Without Partition Awareness]

Notice how queries must pass through the proxy server node, where they are routed to the correct node.

With partition awareness in place, the client can directly route queries and operations to the primary nodes that own the data required for the queries.
This eliminates the bottleneck, allowing the application to scale more easily.

image::images/partitionawareness02.png[With Partition Awareness]




== Connecting to Cluster

To initialize a client, use the IgniteClient class, and provide it with the configuration:

[tabs]
--
tab:Java[]
[source, java]
----
try (IgniteClient client = IgniteClient.builder()
  .addresses("127.0.0.1:10800")
  .build()
) {
  // Your code goes here
}
----

tab:.NET[]
[source, csharp]
----
var clientCfg = new IgniteClientConfiguration
{
  Endpoints = { "127.0.0.1" }
};
using var client = await IgniteClient.StartAsync(clientCfg);
----

tab:C++[]
[source, cpp]
----
using namespace ignite;

ignite_client_configuration cfg{"127.0.0.1"};
auto client = ignite_client::start(cfg, std::chrono::seconds(5));
----

--




== Table API

To execute table operations on a specific table, you need to get a specific view of the table and use one of its methods. Currently, there are 4 kind of views that can be used to operate table in different ways:

=== Getting a Table Instance

First, get an instance of the table. To obtain an instance of table, use the `IgniteTables.table(String)` method. This method assumes a table with the specified name exists. You can also use `IgniteTables.tables()` method to list all existing tables.


[tabs]
--
tab:Java[]
[source, java]
----
IgniteTables tableApi = client.tables();
List<Table> existingTables = tableApi.tables();
Table firstTable = existingTables.get(0);

Table myTable = tableApi.table("MY_TABLE");
----

tab:.NET[]
[source, csharp]
----
var existingTables = await Client.Tables.GetTablesAsync();
var firstTable = existingTables[0];

var myTable = await Client.Tables.GetTableAsync("MY_TABLE");
----

tab:C++[]
[source, cpp]
----
using namespace ignite;

auto table_api = client.get_tables();
std::vector<table> existing_tables = table_api.get_tables();
table first_table = existing_tables.front();

std::optional<table> my_table = table_api.get_table("MY_TABLE);
----
--

=== Basic Table Operations

Once you've got a table you need to get a specific view to choose how you want to operate table records.

==== Binary Record View

A binary record view. It can be used to operate table tuples directly.

[tabs]
--
tab:Java[]
[source, java]
----
RecordView<Tuple> view = table.recordView();

Tuple fullRecord = Tuple.create()
  .set("id", 42)
  .set("name", "John Doe");

view.upsert(null, fullRecord);

Tuple keyRecord = Tuple.create().set("id", 42);

Tuple resRecord = view.get(null, keyRecord);

assert resRecord.columnCount() == 2;
assert resRecord.intValue("id") == 42;
assert resRecord.stringValue("name").equals("John Doe");
----

tab:.NET[]
[source, csharp]
----
IRecordView<IIgniteTuple> view = table.RecordBinaryView;

IIgniteTuple fullRecord = new IgniteTuple
{
  ["id"] = 42,
  ["name"] = "John Doe"
};

await view.UpsertAsync(transaction: null, fullRecord);

IIgniteTuple keyRecord = new IgniteTuple { ["id"] = 42 };
(IIgniteTuple value, bool hasValue) = await view.GetAsync(transaction: null, keyRecord);

Debug.Assert(hasValue);
Debug.Assert(value.FieldCount == 2);
Debug.Assert(value["id"] as int? == 42);
Debug.Assert(value["name"] as string == "John Doe");
----

tab:C++[]
[source, cpp]
----
record_view<ignite_tuple> view = table.record_binary_view();

ignite_tuple full_record{
  {"id", 42},
  {"name", "John Doe"}
};

view.upsert(nullptr, record);
std::optional<ignite_tuple> res_record = view.get(null, {"id", 42});

assert(res_record.has_value());
assert(res_record->column_count() == 2);
assert(res_record->get<std::int64_t>("id") == 42);
assert(res_record->get<std::string>("name") == "John Doe");
----

--

==== Record View

A record view mapped to a user type. It can be used to operate table using user objects which are mapped to table tuples.

[tabs]
--
tab:Java[]
[source, java]
----
protected static class Pojo {
  public long id;
  public String name;

  public Pojo() {}

  public Pojo(long id) {
    this.id = id;
  }

  public Pojo(long id, String name) {
    this.id = id;
    this.name = name;
  }
}

RecordView<Pojo> pojoView = table.recordView(Mapper.of(Pojo.class));

pojoView.upsert(null, new Pojo(42, "John Doe"));
Pojo resRecord = pojoView.get(null, new Pojo(42));

assert resRecord.id == 42;
assert resRecord.name.equals("John Doe");
----

tab:.NET[]
[source, csharp]
----
var pocoView = table.GetRecordView<Poco>();

await pocoView.UpsertAsync(transaction: null, new Poco(42, "John Doe"));
var (value, hasValue) = await pocoView.GetAsync(transaction: null, new Poco(42));

Debug.Assert(hasValue);
Debug.Assert(value.Name == "John Doe");

public record Poco(long Id, string? Name = null);
----

tab:C++[]
[source, cpp]
----
// Record view is not yet supported in C++
----

--

==== Key-Value Binary View

A binary key-value view. It can be used to operate table using key and value tuples separately.

[tabs]
--
tab:Java[]
[source, java]
----
KeyValueView<Tuple, Tuple> kvView = table.keyValueView();

Tuple key = Tuple.create().set("id", 42)
Tuple val = Tuple.create().set("name", "John Doe");

kvView.put(null, key, val);
Tuple res = kvView.get(null, key);

assert res.columnCount() == 1;
assert res.stringValue("name").equals("John Doe");
----

tab:.NET[]
[source, csharp]
----
IKeyValueView<IIgniteTuple, IIgniteTuple> kvView = table.KeyValueBinaryView;

IIgniteTuple key = new IgniteTuple { ["id"] = 42 };
IIgniteTuple val = new IgniteTuple { ["name"] = "John Doe" };

await kvView.PutAsync(transaction: null, key, val);
(IIgniteTuple? value, bool hasValue) = await kvView.GetAsync(transaction: null, key);

Debug.Assert(hasValue);
Debug.Assert(value.FieldCount == 1);
Debug.Assert(value["name"] as string == "John Doe");
----

tab:C++[]
[source, cpp]
----
// Key-value binary view is not yet supported in C++
----

--


==== Key-Value View

A key-value view with user objects. It can be used to operate table using key and value user objects mapped to table tuples.

[tabs]
--
tab:Java[]
[source, java]
----
protected static class Pojo {
  public long id;
  public String name;

  public Pojo() {}

  public Pojo(long id) {
    this.id = id;
  }

  public Pojo(String name) {
    this.name = name;
  }
}

KeyValueView<Long, Pojo> pojoView =
  table.keyValueView(Mapper.of(Long.class), Mapper.of(Pojo.class));

pojoView.put(null, 42, new Pojo("John Doe"));
Pojo val = pojoView.get(null, 42);

assert val.name.equals("John Doe");
----

tab:.NET[]
[source, csharp]
----
IKeyValueView<long, Poco> kvView = table.GetKeyValueView<long, Poco>();

await kvView.PutAsync(transaction: null, 42, new Poco(Id: 0, Name: "John Doe"));
(Poco? value, bool hasValue) = await kvView.GetAsync(transaction: null, 42);

Debug.Assert(hasValue);
Debug.Assert(value.Name == "John Doe");

public record Poco(long Id, string? Name = null);
----

tab:C++[]
[source, cpp]
----
// Key-value view is not yet supported in C++
----

--

== SQL API

You Apache Ignite Clients provide a SQL API to execute SQL statements. You can read more about supported SQL statements in the link:sql-reference/ddl[SQL Reference] section.

[tabs]
--
tab:Java[]
[source, java]
----
try (Session session = client.sql().createSession()) {
  ResultSet resultSet = session.execute(null, "SELECT name from POJO where id = 42");

  SqlRow row = resultSet.next();
  assert row.stringValue(0).equals("John Doe");
}
----

tab:.NET[]
[source, csharp]
----
IResultSet<IIgniteTuple> resultSet = await client.Sql.ExecuteAsync(transaction: null, "select name from tbl where id = ?", 42);
List<IIgniteTuple> rows = await resultSet.ToListAsync();
IIgniteTuple row = rows.Single();
Debug.Assert(row["name"] as string == "John Doe");
----

tab:C++[]
[source, cpp]
----
// SQL API is not yet supported in C++
----

--


== Transactions

You can use Apache Ignite 3 clients to perform distributed transactions when working with SQL and tables.

[tabs]
--
tab:Java[]
[source, java]
----
protected static class Account {
  public long id;
  public long balance;

  public Account() {}

  public Account(long balance) {
    this.balance = balance;
  }
}

KeyValueView<Long, Account> accounts =
  table.keyValueView(Mapper.of(Long.class), Mapper.of(Account.class));

accounts.put(null, 42, new Account(16_000));

var tx = client.transactions().begin();

Account account = accounts.get(tx, 42);
account.balance += 500;
accounts.put(tx, 42, account);

assert accounts.get(tx, 42).balance == 16_500;

tx.rollback();

assert accounts.get(tx, 42).balance == 16_000;
----

tab:.NET[]
[source, csharp]
----
var accounts = table.GetKeyValueView<long, Account>();
await accounts.PutAsync(transaction: null, 42, new Account(16_000));

await using ITransaction tx = await client.Transactions.BeginAsync();

(Account account, bool hasValue) = await accounts.GetAsync(tx, 42);
account = account with { Balance = account.Balance + 500 };

await accounts.PutAsync(tx, 42, account);

Debug.Assert((await accounts.GetAsync(tx, 42)).Value.Balance == 16_500);

await tx.RollbackAsync();

Debug.Assert((await accounts.GetAsync(null, 42)).Value.Balance == 16_000);

public record Account(decimal Balance);
----

tab:C++[]
[source, cpp]
----
// Transactions are not yet supported in C++
----

--


== Executing Compute Tasks

Apache Ignite 3 clients support basic compute capabilities. You can execute compute tasks that are already deployed in the cluster.

You can run a task across all cluster nodes or a specific cluster group. The deployment assumes that you create a JAR file with the compute tasks and add the JAR to the cluster nodes' classpath.

The example below shows how to get access to the compute APIs and execute the compute task named `MyTask`:

[tabs]
--
tab:Java[]
[source, java]
----
String result = client.compute().<String>execute(
  client.clusterNodes(), "MyTask", "Lorem", "ipsum", 42);
----

tab:.NET[]
[source, csharp]
----
IList<IClusterNode> nodes = await client.GetClusterNodesAsync();
string res = await client.Compute.ExecuteAsync<string>(nodes, "org.foo.bar.MyTask", 42)
----

tab:C++[]
[source, cpp]
----
// Compute is not yet supported in C++
----

--
=======
= Apache Ignite 3 Beta 2

Apache Ignite 3 is a distributed database for high-performance computing with in-memory speed.

Apache Ignite 3 brings a number of improvements compared to Ignite 2:

* **Industry-standard libraries**: Ignite 3 switches from custom libraries used in Ignite 2 towards industry-standard libraries, bringing the latest developments from all over the world to your environment.
- SWIM replaces Ring and Discovery protocols, bringing even better stability and performance on large topologies.
- Raft replaces Ignite replication, providing an improved consensus algorithm, out of the box split brain protection and much more.
- SQL Calcite replaces H2 engine used in Ignite 2.
* **Pluggable storages**: With Ignite 3, you can choose the best storage for your needs. With this  release you can choose between page memory and RocksDB, and more options may be added later.
* **New transaction protocol**: Ignite 3 provides a new custom protocol for handling transactions, built up on previous experience with Ignite 2. It brings multiple features such as read-only transactions, SQL transactions and much more.
* **Dynamic configuration**: HOCON configuration replaces XML-based configuration of Ignite 2. All configuration properties can now be changed at runtime as well, by using API or command-line tool.
* **Improved CLI tool**: The new Ignite tool that functions as a single sign-on for any operational, management, and development needs.
* See a link:https://cwiki.apache.org/confluence/display/IGNITE/Proposals+for+Ignite+3.0[full list of improvements,window=_blank].
//The link above os to AI, not GG - os that OK?


== Raft Consensus Algorithm

Apache Ignite 3 is using Raft consensus algorithm. This comes with a large number of consistency improvements:

=== Split Brain Protection

Raft comes with a built-in election algorithm that provides protection from split-brain issues. When working with data, Raft select a leader and always trusts the elected leader. If an issue, for example a network partition, happens, the leader of the larger cluster will assume the role of the overall leader until the database is back in order, after which the other nodes will have their log updated to that of the leader. Commits to a smaller cluster will be rolled back.

This way, Ignite 3 can recover from even the most dangerous cases of split-brain automatically.

=== Fast Scalability

In modern environments, it is often optimal to dynamically scale cluster size to meet user demands. With Raft, when a new node is added to the cluster, it automatically triggers the rebalancing procedure that moves data to a new node without requiring other nodes to redistribute load between themselves.
>>>>>>> 2b7dbb66
<|MERGE_RESOLUTION|>--- conflicted
+++ resolved
@@ -12,548 +12,6 @@
 // WITHOUT WARRANTIES OR CONDITIONS OF ANY KIND, either express or implied.
 // See the License for the specific language governing permissions and
 // limitations under the License.
-<<<<<<< HEAD
-= Client Configurations
-
-Apache Ignite 3 clients are lightweight clients that connect to the cluster via a standard socket connection. It does not become a part of the cluster topology, never holds any data, and is not used as a destination for compute calculations.
-
-== Thin Client Features
-The following table outlines features supported by each client.
-
-:yes: pass:quotes[[.checkmark]#yes#]
-
-[%header,format=csv,cols="2,1,1,1"]
-|===
-include::thin-client-comparison.csv[]
-|===
-
-== Installation
-
-=== C# Client
-
-C# client is available via NuGet. To add it, use the `add package` command:
-
-----
-dotnet add package Apache.Ignite --version 3.0.0-beta1
-----
-
-=== C++ Client
-
-The source code of the C++ client comes with the Apache Ignite 3 distribution. To build it, use the following commands:
-
-
-[tabs]
---
-tab:Windows[]
-[source,bat]
-----
-mkdir cmake-build-release
-cd cmake-build-release
-conan install .. --build=missing -s build_type=Release
-cmake .. -DENABLE_TESTS=OFF
-cmake --build . -j8
-----
-
-tab:Linux[]
-[source,bash,subs="attributes,specialchars"]
-----
-mkdir cmake-build-release
-cd cmake-build-release
-conan install .. --build=missing -s build_type=Release -s compiler.libcxx=libstdc++11
-cmake .. -DENABLE_TESTS=ON -DCMAKE_BUILD_TYPE=Release
-cmake --build . -j8
-----
-
-tab:MacOS[]
-[source,bash,subs="attributes,specialchars"]
-----
-mkdir cmake-build-release
-cd cmake-build-release
-conan install .. --build=missing -s build_type=Release -s compiler.libcxx=libc++
-cmake .. -DENABLE_TESTS=ON -DCMAKE_BUILD_TYPE=Release
-cmake --build . -j8
-----
-
---
-
-
-
-
-
-== Partition Awareness
-
-In Apache Ignite 3, partition awareness is enabled automatically for all clients.
-
-Data in the cluster is distributed between the nodes in a balanced manner for scalability and performance reasons. Each cluster node maintains a subset of the data, and the partition distribution map, which is used to determine the node that keeps the primary/backup copy of requested entries.
-
-Partition awareness allows the client to send query requests directly to the node that owns the queried data.
-
-Without partition awareness, an application that is connected to the cluster via a client would execute all queries and operations via a single server node that acts as a proxy for the incoming requests.
-These operations would then be re-routed to the node that stores the data that is being requested.
-This would result in a bottleneck that could prevent the application from scaling linearly.
-
-image::images/partitionawareness01.png[Without Partition Awareness]
-
-Notice how queries must pass through the proxy server node, where they are routed to the correct node.
-
-With partition awareness in place, the client can directly route queries and operations to the primary nodes that own the data required for the queries.
-This eliminates the bottleneck, allowing the application to scale more easily.
-
-image::images/partitionawareness02.png[With Partition Awareness]
-
-
-
-
-== Connecting to Cluster
-
-To initialize a client, use the IgniteClient class, and provide it with the configuration:
-
-[tabs]
---
-tab:Java[]
-[source, java]
-----
-try (IgniteClient client = IgniteClient.builder()
-  .addresses("127.0.0.1:10800")
-  .build()
-) {
-  // Your code goes here
-}
-----
-
-tab:.NET[]
-[source, csharp]
-----
-var clientCfg = new IgniteClientConfiguration
-{
-  Endpoints = { "127.0.0.1" }
-};
-using var client = await IgniteClient.StartAsync(clientCfg);
-----
-
-tab:C++[]
-[source, cpp]
-----
-using namespace ignite;
-
-ignite_client_configuration cfg{"127.0.0.1"};
-auto client = ignite_client::start(cfg, std::chrono::seconds(5));
-----
-
---
-
-
-
-
-== Table API
-
-To execute table operations on a specific table, you need to get a specific view of the table and use one of its methods. Currently, there are 4 kind of views that can be used to operate table in different ways:
-
-=== Getting a Table Instance
-
-First, get an instance of the table. To obtain an instance of table, use the `IgniteTables.table(String)` method. This method assumes a table with the specified name exists. You can also use `IgniteTables.tables()` method to list all existing tables.
-
-
-[tabs]
---
-tab:Java[]
-[source, java]
-----
-IgniteTables tableApi = client.tables();
-List<Table> existingTables = tableApi.tables();
-Table firstTable = existingTables.get(0);
-
-Table myTable = tableApi.table("MY_TABLE");
-----
-
-tab:.NET[]
-[source, csharp]
-----
-var existingTables = await Client.Tables.GetTablesAsync();
-var firstTable = existingTables[0];
-
-var myTable = await Client.Tables.GetTableAsync("MY_TABLE");
-----
-
-tab:C++[]
-[source, cpp]
-----
-using namespace ignite;
-
-auto table_api = client.get_tables();
-std::vector<table> existing_tables = table_api.get_tables();
-table first_table = existing_tables.front();
-
-std::optional<table> my_table = table_api.get_table("MY_TABLE);
-----
---
-
-=== Basic Table Operations
-
-Once you've got a table you need to get a specific view to choose how you want to operate table records.
-
-==== Binary Record View
-
-A binary record view. It can be used to operate table tuples directly.
-
-[tabs]
---
-tab:Java[]
-[source, java]
-----
-RecordView<Tuple> view = table.recordView();
-
-Tuple fullRecord = Tuple.create()
-  .set("id", 42)
-  .set("name", "John Doe");
-
-view.upsert(null, fullRecord);
-
-Tuple keyRecord = Tuple.create().set("id", 42);
-
-Tuple resRecord = view.get(null, keyRecord);
-
-assert resRecord.columnCount() == 2;
-assert resRecord.intValue("id") == 42;
-assert resRecord.stringValue("name").equals("John Doe");
-----
-
-tab:.NET[]
-[source, csharp]
-----
-IRecordView<IIgniteTuple> view = table.RecordBinaryView;
-
-IIgniteTuple fullRecord = new IgniteTuple
-{
-  ["id"] = 42,
-  ["name"] = "John Doe"
-};
-
-await view.UpsertAsync(transaction: null, fullRecord);
-
-IIgniteTuple keyRecord = new IgniteTuple { ["id"] = 42 };
-(IIgniteTuple value, bool hasValue) = await view.GetAsync(transaction: null, keyRecord);
-
-Debug.Assert(hasValue);
-Debug.Assert(value.FieldCount == 2);
-Debug.Assert(value["id"] as int? == 42);
-Debug.Assert(value["name"] as string == "John Doe");
-----
-
-tab:C++[]
-[source, cpp]
-----
-record_view<ignite_tuple> view = table.record_binary_view();
-
-ignite_tuple full_record{
-  {"id", 42},
-  {"name", "John Doe"}
-};
-
-view.upsert(nullptr, record);
-std::optional<ignite_tuple> res_record = view.get(null, {"id", 42});
-
-assert(res_record.has_value());
-assert(res_record->column_count() == 2);
-assert(res_record->get<std::int64_t>("id") == 42);
-assert(res_record->get<std::string>("name") == "John Doe");
-----
-
---
-
-==== Record View
-
-A record view mapped to a user type. It can be used to operate table using user objects which are mapped to table tuples.
-
-[tabs]
---
-tab:Java[]
-[source, java]
-----
-protected static class Pojo {
-  public long id;
-  public String name;
-
-  public Pojo() {}
-
-  public Pojo(long id) {
-    this.id = id;
-  }
-
-  public Pojo(long id, String name) {
-    this.id = id;
-    this.name = name;
-  }
-}
-
-RecordView<Pojo> pojoView = table.recordView(Mapper.of(Pojo.class));
-
-pojoView.upsert(null, new Pojo(42, "John Doe"));
-Pojo resRecord = pojoView.get(null, new Pojo(42));
-
-assert resRecord.id == 42;
-assert resRecord.name.equals("John Doe");
-----
-
-tab:.NET[]
-[source, csharp]
-----
-var pocoView = table.GetRecordView<Poco>();
-
-await pocoView.UpsertAsync(transaction: null, new Poco(42, "John Doe"));
-var (value, hasValue) = await pocoView.GetAsync(transaction: null, new Poco(42));
-
-Debug.Assert(hasValue);
-Debug.Assert(value.Name == "John Doe");
-
-public record Poco(long Id, string? Name = null);
-----
-
-tab:C++[]
-[source, cpp]
-----
-// Record view is not yet supported in C++
-----
-
---
-
-==== Key-Value Binary View
-
-A binary key-value view. It can be used to operate table using key and value tuples separately.
-
-[tabs]
---
-tab:Java[]
-[source, java]
-----
-KeyValueView<Tuple, Tuple> kvView = table.keyValueView();
-
-Tuple key = Tuple.create().set("id", 42)
-Tuple val = Tuple.create().set("name", "John Doe");
-
-kvView.put(null, key, val);
-Tuple res = kvView.get(null, key);
-
-assert res.columnCount() == 1;
-assert res.stringValue("name").equals("John Doe");
-----
-
-tab:.NET[]
-[source, csharp]
-----
-IKeyValueView<IIgniteTuple, IIgniteTuple> kvView = table.KeyValueBinaryView;
-
-IIgniteTuple key = new IgniteTuple { ["id"] = 42 };
-IIgniteTuple val = new IgniteTuple { ["name"] = "John Doe" };
-
-await kvView.PutAsync(transaction: null, key, val);
-(IIgniteTuple? value, bool hasValue) = await kvView.GetAsync(transaction: null, key);
-
-Debug.Assert(hasValue);
-Debug.Assert(value.FieldCount == 1);
-Debug.Assert(value["name"] as string == "John Doe");
-----
-
-tab:C++[]
-[source, cpp]
-----
-// Key-value binary view is not yet supported in C++
-----
-
---
-
-
-==== Key-Value View
-
-A key-value view with user objects. It can be used to operate table using key and value user objects mapped to table tuples.
-
-[tabs]
---
-tab:Java[]
-[source, java]
-----
-protected static class Pojo {
-  public long id;
-  public String name;
-
-  public Pojo() {}
-
-  public Pojo(long id) {
-    this.id = id;
-  }
-
-  public Pojo(String name) {
-    this.name = name;
-  }
-}
-
-KeyValueView<Long, Pojo> pojoView =
-  table.keyValueView(Mapper.of(Long.class), Mapper.of(Pojo.class));
-
-pojoView.put(null, 42, new Pojo("John Doe"));
-Pojo val = pojoView.get(null, 42);
-
-assert val.name.equals("John Doe");
-----
-
-tab:.NET[]
-[source, csharp]
-----
-IKeyValueView<long, Poco> kvView = table.GetKeyValueView<long, Poco>();
-
-await kvView.PutAsync(transaction: null, 42, new Poco(Id: 0, Name: "John Doe"));
-(Poco? value, bool hasValue) = await kvView.GetAsync(transaction: null, 42);
-
-Debug.Assert(hasValue);
-Debug.Assert(value.Name == "John Doe");
-
-public record Poco(long Id, string? Name = null);
-----
-
-tab:C++[]
-[source, cpp]
-----
-// Key-value view is not yet supported in C++
-----
-
---
-
-== SQL API
-
-You Apache Ignite Clients provide a SQL API to execute SQL statements. You can read more about supported SQL statements in the link:sql-reference/ddl[SQL Reference] section.
-
-[tabs]
---
-tab:Java[]
-[source, java]
-----
-try (Session session = client.sql().createSession()) {
-  ResultSet resultSet = session.execute(null, "SELECT name from POJO where id = 42");
-
-  SqlRow row = resultSet.next();
-  assert row.stringValue(0).equals("John Doe");
-}
-----
-
-tab:.NET[]
-[source, csharp]
-----
-IResultSet<IIgniteTuple> resultSet = await client.Sql.ExecuteAsync(transaction: null, "select name from tbl where id = ?", 42);
-List<IIgniteTuple> rows = await resultSet.ToListAsync();
-IIgniteTuple row = rows.Single();
-Debug.Assert(row["name"] as string == "John Doe");
-----
-
-tab:C++[]
-[source, cpp]
-----
-// SQL API is not yet supported in C++
-----
-
---
-
-
-== Transactions
-
-You can use Apache Ignite 3 clients to perform distributed transactions when working with SQL and tables.
-
-[tabs]
---
-tab:Java[]
-[source, java]
-----
-protected static class Account {
-  public long id;
-  public long balance;
-
-  public Account() {}
-
-  public Account(long balance) {
-    this.balance = balance;
-  }
-}
-
-KeyValueView<Long, Account> accounts =
-  table.keyValueView(Mapper.of(Long.class), Mapper.of(Account.class));
-
-accounts.put(null, 42, new Account(16_000));
-
-var tx = client.transactions().begin();
-
-Account account = accounts.get(tx, 42);
-account.balance += 500;
-accounts.put(tx, 42, account);
-
-assert accounts.get(tx, 42).balance == 16_500;
-
-tx.rollback();
-
-assert accounts.get(tx, 42).balance == 16_000;
-----
-
-tab:.NET[]
-[source, csharp]
-----
-var accounts = table.GetKeyValueView<long, Account>();
-await accounts.PutAsync(transaction: null, 42, new Account(16_000));
-
-await using ITransaction tx = await client.Transactions.BeginAsync();
-
-(Account account, bool hasValue) = await accounts.GetAsync(tx, 42);
-account = account with { Balance = account.Balance + 500 };
-
-await accounts.PutAsync(tx, 42, account);
-
-Debug.Assert((await accounts.GetAsync(tx, 42)).Value.Balance == 16_500);
-
-await tx.RollbackAsync();
-
-Debug.Assert((await accounts.GetAsync(null, 42)).Value.Balance == 16_000);
-
-public record Account(decimal Balance);
-----
-
-tab:C++[]
-[source, cpp]
-----
-// Transactions are not yet supported in C++
-----
-
---
-
-
-== Executing Compute Tasks
-
-Apache Ignite 3 clients support basic compute capabilities. You can execute compute tasks that are already deployed in the cluster.
-
-You can run a task across all cluster nodes or a specific cluster group. The deployment assumes that you create a JAR file with the compute tasks and add the JAR to the cluster nodes' classpath.
-
-The example below shows how to get access to the compute APIs and execute the compute task named `MyTask`:
-
-[tabs]
---
-tab:Java[]
-[source, java]
-----
-String result = client.compute().<String>execute(
-  client.clusterNodes(), "MyTask", "Lorem", "ipsum", 42);
-----
-
-tab:.NET[]
-[source, csharp]
-----
-IList<IClusterNode> nodes = await client.GetClusterNodesAsync();
-string res = await client.Compute.ExecuteAsync<string>(nodes, "org.foo.bar.MyTask", 42)
-----
-
-tab:C++[]
-[source, cpp]
-----
-// Compute is not yet supported in C++
-----
-
---
-=======
 = Apache Ignite 3 Beta 2
 
 Apache Ignite 3 is a distributed database for high-performance computing with in-memory speed.
@@ -584,5 +42,4 @@
 
 === Fast Scalability
 
-In modern environments, it is often optimal to dynamically scale cluster size to meet user demands. With Raft, when a new node is added to the cluster, it automatically triggers the rebalancing procedure that moves data to a new node without requiring other nodes to redistribute load between themselves.
->>>>>>> 2b7dbb66
+In modern environments, it is often optimal to dynamically scale cluster size to meet user demands. With Raft, when a new node is added to the cluster, it automatically triggers the rebalancing procedure that moves data to a new node without requiring other nodes to redistribute load between themselves.