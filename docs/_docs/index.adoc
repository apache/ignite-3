--- conflicted
+++ resolved
@@ -12,39 +12,6 @@
 // WITHOUT WARRANTIES OR CONDITIONS OF ANY KIND, either express or implied.
 // See the License for the specific language governing permissions and
 // limitations under the License.
-<<<<<<< HEAD
-= Apache Ignite 3 Beta 2
-
-Apache Ignite 3 is a distributed database for high-performance computing with in-memory speed.
-
-Apache Ignite 3 brings a number of improvements compared to Ignite 2:
-
-* **Industry-standard libraries**: Ignite 3 switches from custom libraries used in Ignite 2 towards industry-standard libraries, bringing the latest developments from all over the world to your environment.
-- SWIM replaces Ring and Discovery protocols, bringing even better stability and performance on large topologies.
-- Raft replaces Ignite replication, providing an improved consensus algorithm, out of the box split brain protection and much more.
-- SQL Calcite replaces H2 engine used in Ignite 2.
-* **Pluggable storages**: With Ignite 3, you can choose the best storage for your needs. With this  release you can choose between page memory and RocksDB, and more options may be added later.
-* **New transaction protocol**: Ignite 3 provides a new custom protocol for handling transactions, built up on previous experience with Ignite 2. It brings multiple features such as read-only transactions, SQL transactions and much more.
-* **Dynamic configuration**: HOCON configuration replaces XML-based configuration of Ignite 2. All configuration properties can now be changed at runtime as well, by using API or command-line tool.
-* **Improved CLI tool**: The new Ignite tool that functions as a single sign-on for any operational, management, and development needs.
-* See a link:https://cwiki.apache.org/confluence/display/IGNITE/Proposals+for+Ignite+3.0[full list of improvements,window=_blank].
-//The link above os to AI, not GG - os that OK?
-
-
-== Raft Consensus Algorithm
-
-Apache Ignite 3 is using Raft consensus algorithm. This comes with a large number of consistency improvements:
-
-=== Split Brain Protection
-
-Raft comes with a built-in election algorithm that provides protection from split-brain issues. When working with data, Raft select a leader and always trusts the elected leader. If an issue, for example a network partition, happens, the leader of the larger cluster will assume the role of the overall leader until the database is back in order, after which the other nodes will have their log updated to that of the leader. Commits to a smaller cluster will be rolled back.
-
-This way, Ignite 3 can recover from even the most dangerous cases of split-brain automatically.
-
-=== Fast Scalability
-
-In modern environments, it is often optimal to dynamically scale cluster size to meet user demands. With Raft, when a new node is added to the cluster, it automatically triggers the rebalancing procedure that moves data to a new node without requiring other nodes to redistribute load between themselves.
-=======
 = Client Configurations
 
 Apache Ignite 3 clients are lightweight clients that connect to the cluster via a standard socket connection. It does not become a part of the cluster topology, never holds any data, and is not used as a destination for compute calculations.
@@ -584,5 +551,4 @@
 // Compute is not yet supported in C++
 ----
 
---
->>>>>>> 922262f9
+--