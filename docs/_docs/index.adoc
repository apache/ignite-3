// Licensed to the Apache Software Foundation (ASF) under one or more
// contributor license agreements.  See the NOTICE file distributed with
// this work for additional information regarding copyright ownership.
// The ASF licenses this file to You under the Apache License, Version 2.0
// (the "License"); you may not use this file except in compliance with
// the License.  You may obtain a copy of the License at
//
// http://www.apache.org/licenses/LICENSE-2.0
//
// Unless required by applicable law or agreed to in writing, software
// distributed under the License is distributed on an "AS IS" BASIS,
// WITHOUT WARRANTIES OR CONDITIONS OF ANY KIND, either express or implied.
// See the License for the specific language governing permissions and
// limitations under the License.
<<<<<<< HEAD
= Apache Ignite 3

Apache Ignite 3 is the next step of development of Apache Ignite, reworking the product from its core to bring it to a new era of interconnected networks and fast-paced and fast scaling environments. This page helps you to quickly see the improvements over Ignite 2.

== Core Improvements

Ignite core features have been reworked to better align with the most common usages.

=== Streamlined Tables

In Ignite 2, data was stored in "Caches" in Binary Object format. To avoid discrepancies in SQL and other APIs, Ignite 3 was changed to directly work with both SQL and Key-Value API. So, data is now stored in "Tables".

Due to the way data was stored in Ignite 2, the same storage was represented by multiple objects with separate schemas. This could lead to issues in configuring the relationships and potential loss of data consistency. In Ignite 3, all objects are mapped to the same schema. This way you only have one point of interaction and a universally recognized API, regardless of what you store and what your goals are.

=== Expanded and Ubiquitous Transactions

Support for transactions in Ignite 2 required changing the atomicity of the cache and worked at the cost of cache performance. Transaction configuration was equally tricky, requiring the correct concurrency and isolation configuration to achieve the best results. Transactions support in Ignite 3 is vastly improved:

- All tables are transactional by default, with no major effect on performance
- Both SQL and key-value transactions are supported
- All transactions are MVCC based, ensuring the lack of deadlocks
- All transactions are serializable
- New read-only transactions are introduced, not requiring a lock on data

=== Simpler Data Collocation and Distribution

Ignite 2 had multiple ways to handle data distribution in the cluster - data affinity, backup configuration, baseline topology, etc. The configuration you need may be difficult to find, and it was hard to understand how configurations were interacting with each other. Ignite 3 combines all properties related to data distribution into the distribution zones. In distribution zone configuration, you set up how you want to store data and where. Data collocation is also tied to distribution zones, all you need to specify is the key you want to collocate data by.

Ignite 3 removes custom affinity functions and instead uses the rendezvous hashing algorithm to reliably deliver consistent data distribution. Unlike in Ignite 2, you cannot create custom affinity function. This was a powerful functionality, but slight issues with custom implementation could cause security and stability risks. Instead, most cases that previously required custom affinity can now be handled safely and securely by link:sql-reference/distribution-zones[distribution zones].

== Better Clients

Ignite 3 dispenses with the concept of thick clients, instead providing thin clients for all interactions with the cluster. With Ignite 3 clients, your applications do not need to get the whole Ignite application to handle operations.

The option to start Ignite from code as a client node remains, but this mode of operation is no longer the primary way to work with the cluster. This is now called running Ignite in Embedded mode.

== Finer Control over Distributed Computing

Ignite 3 distributed computing API extends what was possible in Ignite 2. All features of Ignite 2 distributed computing are kept, and new APIs were added to keep active track of your job execution queues and job failover.

== Management Improvements

Ignite 2 management tools provide access to all of its features, but in a number of areas it was difficult to get to specific parts of configuration, or it could be less transparent in where to configure the specific property.

Ignite 3 configuration is provided in lightweight and human-readable HOCON format, which is easy to both understand and edit. Configuration is also split between cluster-wide and individual node configuration, making each of them easier to manage.

=== Management Tools

Over its lifetime, Ignite 2 collected a number of management scripts, each having a separate purpose. This could lead to confusion when using the scripts to configure your cluster, or having to use multiple different scripts to configure something specific. The scripts were also part of the distribution.

Ignite 3 provides a brand-new management tool that can communicate with any node in the cluster to seamlessly apply the configuration, and provides you with an option to work in interactive mode with command autocomplete. This new tool is also provided as a separate distribution, so that it can be set up on any machine that has access to the node address.
=======
= Client Configurations

Apache Ignite 3 clients are lightweight clients that connect to the cluster via a standard socket connection. It does not become a part of the cluster topology, never holds any data, and is not used as a destination for compute calculations.

== Thin Client Features
The following table outlines features supported by each client.

:yes: pass:quotes[[.checkmark]#yes#]

[%header,format=csv,cols="2,1,1,1"]
|===
include::thin-client-comparison.csv[]
|===

== Installation

=== C# Client

C# client is available via NuGet. To add it, use the `add package` command:

----
dotnet add package Apache.Ignite --version 3.0.0-beta1
----

=== C++ Client

The source code of the C++ client comes with the Apache Ignite 3 distribution. To build it, use the following commands:


[tabs]
--
tab:Windows[]
[source,bat]
----
mkdir cmake-build-release
cd cmake-build-release
conan install .. --build=missing -s build_type=Release
cmake .. -DENABLE_TESTS=OFF
cmake --build . -j8
----

tab:Linux[]
[source,bash,subs="attributes,specialchars"]
----
mkdir cmake-build-release
cd cmake-build-release
conan install .. --build=missing -s build_type=Release -s compiler.libcxx=libstdc++11
cmake .. -DENABLE_TESTS=ON -DCMAKE_BUILD_TYPE=Release
cmake --build . -j8
----

tab:MacOS[]
[source,bash,subs="attributes,specialchars"]
----
mkdir cmake-build-release
cd cmake-build-release
conan install .. --build=missing -s build_type=Release -s compiler.libcxx=libc++
cmake .. -DENABLE_TESTS=ON -DCMAKE_BUILD_TYPE=Release
cmake --build . -j8
----

--





== Partition Awareness

In Apache Ignite 3, partition awareness is enabled automatically for all clients.

Data in the cluster is distributed between the nodes in a balanced manner for scalability and performance reasons. Each cluster node maintains a subset of the data, and the partition distribution map, which is used to determine the node that keeps the primary/backup copy of requested entries.

Partition awareness allows the client to send query requests directly to the node that owns the queried data.

Without partition awareness, an application that is connected to the cluster via a client would execute all queries and operations via a single server node that acts as a proxy for the incoming requests.
These operations would then be re-routed to the node that stores the data that is being requested.
This would result in a bottleneck that could prevent the application from scaling linearly.

image::images/partitionawareness01.png[Without Partition Awareness]

Notice how queries must pass through the proxy server node, where they are routed to the correct node.

With partition awareness in place, the client can directly route queries and operations to the primary nodes that own the data required for the queries.
This eliminates the bottleneck, allowing the application to scale more easily.

image::images/partitionawareness02.png[With Partition Awareness]




== Connecting to Cluster

To initialize a client, use the IgniteClient class, and provide it with the configuration:

[tabs]
--
tab:Java[]
[source, java]
----
try (IgniteClient client = IgniteClient.builder()
  .addresses("127.0.0.1:10800")
  .build()
) {
  // Your code goes here
}
----

tab:.NET[]
[source, csharp]
----
var clientCfg = new IgniteClientConfiguration
{
  Endpoints = { "127.0.0.1" }
};
using var client = await IgniteClient.StartAsync(clientCfg);
----

tab:C++[]
[source, cpp]
----
using namespace ignite;

ignite_client_configuration cfg{"127.0.0.1"};
auto client = ignite_client::start(cfg, std::chrono::seconds(5));
----

--




== Table API

To execute table operations on a specific table, you need to get a specific view of the table and use one of its methods. Currently, there are 4 kind of views that can be used to operate table in different ways:

=== Getting a Table Instance

First, get an instance of the table. To obtain an instance of table, use the `IgniteTables.table(String)` method. This method assumes a table with the specified name exists. You can also use `IgniteTables.tables()` method to list all existing tables.


[tabs]
--
tab:Java[]
[source, java]
----
IgniteTables tableApi = client.tables();
List<Table> existingTables = tableApi.tables();
Table firstTable = existingTables.get(0);

Table myTable = tableApi.table("MY_TABLE");
----

tab:.NET[]
[source, csharp]
----
var existingTables = await Client.Tables.GetTablesAsync();
var firstTable = existingTables[0];

var myTable = await Client.Tables.GetTableAsync("MY_TABLE");
----

tab:C++[]
[source, cpp]
----
using namespace ignite;

auto table_api = client.get_tables();
std::vector<table> existing_tables = table_api.get_tables();
table first_table = existing_tables.front();

std::optional<table> my_table = table_api.get_table("MY_TABLE);
----
--

=== Basic Table Operations

Once you've got a table you need to get a specific view to choose how you want to operate table records.

==== Binary Record View

A binary record view. It can be used to operate table tuples directly.

[tabs]
--
tab:Java[]
[source, java]
----
RecordView<Tuple> view = table.recordView();

Tuple fullRecord = Tuple.create()
  .set("id", 42)
  .set("name", "John Doe");

view.upsert(null, fullRecord);

Tuple keyRecord = Tuple.create().set("id", 42);

Tuple resRecord = view.get(null, keyRecord);

assert resRecord.columnCount() == 2;
assert resRecord.intValue("id") == 42;
assert resRecord.stringValue("name").equals("John Doe");
----

tab:.NET[]
[source, csharp]
----
IRecordView<IIgniteTuple> view = table.RecordBinaryView;

IIgniteTuple fullRecord = new IgniteTuple
{
  ["id"] = 42,
  ["name"] = "John Doe"
};

await view.UpsertAsync(transaction: null, fullRecord);

IIgniteTuple keyRecord = new IgniteTuple { ["id"] = 42 };
(IIgniteTuple value, bool hasValue) = await view.GetAsync(transaction: null, keyRecord);

Debug.Assert(hasValue);
Debug.Assert(value.FieldCount == 2);
Debug.Assert(value["id"] as int? == 42);
Debug.Assert(value["name"] as string == "John Doe");
----

tab:C++[]
[source, cpp]
----
record_view<ignite_tuple> view = table.record_binary_view();

ignite_tuple full_record{
  {"id", 42},
  {"name", "John Doe"}
};

view.upsert(nullptr, record);
std::optional<ignite_tuple> res_record = view.get(null, {"id", 42});

assert(res_record.has_value());
assert(res_record->column_count() == 2);
assert(res_record->get<std::int64_t>("id") == 42);
assert(res_record->get<std::string>("name") == "John Doe");
----

--

==== Record View

A record view mapped to a user type. It can be used to operate table using user objects which are mapped to table tuples.

[tabs]
--
tab:Java[]
[source, java]
----
protected static class Pojo {
  public long id;
  public String name;

  public Pojo() {}

  public Pojo(long id) {
    this.id = id;
  }

  public Pojo(long id, String name) {
    this.id = id;
    this.name = name;
  }
}

RecordView<Pojo> pojoView = table.recordView(Mapper.of(Pojo.class));

pojoView.upsert(null, new Pojo(42, "John Doe"));
Pojo resRecord = pojoView.get(null, new Pojo(42));

assert resRecord.id == 42;
assert resRecord.name.equals("John Doe");
----

tab:.NET[]
[source, csharp]
----
var pocoView = table.GetRecordView<Poco>();

await pocoView.UpsertAsync(transaction: null, new Poco(42, "John Doe"));
var (value, hasValue) = await pocoView.GetAsync(transaction: null, new Poco(42));

Debug.Assert(hasValue);
Debug.Assert(value.Name == "John Doe");

public record Poco(long Id, string? Name = null);
----

tab:C++[]
[source, cpp]
----
// Record view is not yet supported in C++
----

--

==== Key-Value Binary View

A binary key-value view. It can be used to operate table using key and value tuples separately.

[tabs]
--
tab:Java[]
[source, java]
----
KeyValueView<Tuple, Tuple> kvView = table.keyValueView();

Tuple key = Tuple.create().set("id", 42)
Tuple val = Tuple.create().set("name", "John Doe");

kvView.put(null, key, val);
Tuple res = kvView.get(null, key);

assert res.columnCount() == 1;
assert res.stringValue("name").equals("John Doe");
----

tab:.NET[]
[source, csharp]
----
IKeyValueView<IIgniteTuple, IIgniteTuple> kvView = table.KeyValueBinaryView;

IIgniteTuple key = new IgniteTuple { ["id"] = 42 };
IIgniteTuple val = new IgniteTuple { ["name"] = "John Doe" };

await kvView.PutAsync(transaction: null, key, val);
(IIgniteTuple? value, bool hasValue) = await kvView.GetAsync(transaction: null, key);

Debug.Assert(hasValue);
Debug.Assert(value.FieldCount == 1);
Debug.Assert(value["name"] as string == "John Doe");
----

tab:C++[]
[source, cpp]
----
// Key-value binary view is not yet supported in C++
----

--


==== Key-Value View

A key-value view with user objects. It can be used to operate table using key and value user objects mapped to table tuples.

[tabs]
--
tab:Java[]
[source, java]
----
protected static class Pojo {
  public long id;
  public String name;

  public Pojo() {}

  public Pojo(long id) {
    this.id = id;
  }

  public Pojo(String name) {
    this.name = name;
  }
}

KeyValueView<Long, Pojo> pojoView =
  table.keyValueView(Mapper.of(Long.class), Mapper.of(Pojo.class));

pojoView.put(null, 42, new Pojo("John Doe"));
Pojo val = pojoView.get(null, 42);

assert val.name.equals("John Doe");
----

tab:.NET[]
[source, csharp]
----
IKeyValueView<long, Poco> kvView = table.GetKeyValueView<long, Poco>();

await kvView.PutAsync(transaction: null, 42, new Poco(Id: 0, Name: "John Doe"));
(Poco? value, bool hasValue) = await kvView.GetAsync(transaction: null, 42);

Debug.Assert(hasValue);
Debug.Assert(value.Name == "John Doe");

public record Poco(long Id, string? Name = null);
----

tab:C++[]
[source, cpp]
----
// Key-value view is not yet supported in C++
----

--

== SQL API

You Apache Ignite Clients provide a SQL API to execute SQL statements. You can read more about supported SQL statements in the link:sql-reference/ddl[SQL Reference] section.

[tabs]
--
tab:Java[]
[source, java]
----
try (Session session = client.sql().createSession()) {
  ResultSet resultSet = session.execute(null, "SELECT name from POJO where id = 42");

  SqlRow row = resultSet.next();
  assert row.stringValue(0).equals("John Doe");
}
----

tab:.NET[]
[source, csharp]
----
IResultSet<IIgniteTuple> resultSet = await client.Sql.ExecuteAsync(transaction: null, "select name from tbl where id = ?", 42);
List<IIgniteTuple> rows = await resultSet.ToListAsync();
IIgniteTuple row = rows.Single();
Debug.Assert(row["name"] as string == "John Doe");
----

tab:C++[]
[source, cpp]
----
// SQL API is not yet supported in C++
----

--


== Transactions

You can use Apache Ignite 3 clients to perform distributed transactions when working with SQL and tables.

[tabs]
--
tab:Java[]
[source, java]
----
protected static class Account {
  public long id;
  public long balance;

  public Account() {}

  public Account(long balance) {
    this.balance = balance;
  }
}

KeyValueView<Long, Account> accounts =
  table.keyValueView(Mapper.of(Long.class), Mapper.of(Account.class));

accounts.put(null, 42, new Account(16_000));

var tx = client.transactions().begin();

Account account = accounts.get(tx, 42);
account.balance += 500;
accounts.put(tx, 42, account);

assert accounts.get(tx, 42).balance == 16_500;

tx.rollback();

assert accounts.get(tx, 42).balance == 16_000;
----

tab:.NET[]
[source, csharp]
----
var accounts = table.GetKeyValueView<long, Account>();
await accounts.PutAsync(transaction: null, 42, new Account(16_000));

await using ITransaction tx = await client.Transactions.BeginAsync();

(Account account, bool hasValue) = await accounts.GetAsync(tx, 42);
account = account with { Balance = account.Balance + 500 };

await accounts.PutAsync(tx, 42, account);

Debug.Assert((await accounts.GetAsync(tx, 42)).Value.Balance == 16_500);

await tx.RollbackAsync();

Debug.Assert((await accounts.GetAsync(null, 42)).Value.Balance == 16_000);

public record Account(decimal Balance);
----

tab:C++[]
[source, cpp]
----
// Transactions are not yet supported in C++
----

--


== Executing Compute Tasks

Apache Ignite 3 clients support basic compute capabilities. You can execute compute tasks that are already deployed in the cluster.

You can run a task across all cluster nodes or a specific cluster group. The deployment assumes that you create a JAR file with the compute tasks and add the JAR to the cluster nodes' classpath.

The example below shows how to get access to the compute APIs and execute the compute task named `MyTask`:

[tabs]
--
tab:Java[]
[source, java]
----
String result = client.compute().<String>execute(
  client.clusterNodes(), "MyTask", "Lorem", "ipsum", 42);
----

tab:.NET[]
[source, csharp]
----
IList<IClusterNode> nodes = await client.GetClusterNodesAsync();
string res = await client.Compute.ExecuteAsync<string>(nodes, "org.foo.bar.MyTask", 42)
----

tab:C++[]
[source, cpp]
----
// Compute is not yet supported in C++
----

--
>>>>>>> 922262f9
<|MERGE_RESOLUTION|>--- conflicted
+++ resolved
@@ -12,59 +12,6 @@
 // WITHOUT WARRANTIES OR CONDITIONS OF ANY KIND, either express or implied.
 // See the License for the specific language governing permissions and
 // limitations under the License.
-<<<<<<< HEAD
-= Apache Ignite 3
-
-Apache Ignite 3 is the next step of development of Apache Ignite, reworking the product from its core to bring it to a new era of interconnected networks and fast-paced and fast scaling environments. This page helps you to quickly see the improvements over Ignite 2.
-
-== Core Improvements
-
-Ignite core features have been reworked to better align with the most common usages.
-
-=== Streamlined Tables
-
-In Ignite 2, data was stored in "Caches" in Binary Object format. To avoid discrepancies in SQL and other APIs, Ignite 3 was changed to directly work with both SQL and Key-Value API. So, data is now stored in "Tables".
-
-Due to the way data was stored in Ignite 2, the same storage was represented by multiple objects with separate schemas. This could lead to issues in configuring the relationships and potential loss of data consistency. In Ignite 3, all objects are mapped to the same schema. This way you only have one point of interaction and a universally recognized API, regardless of what you store and what your goals are.
-
-=== Expanded and Ubiquitous Transactions
-
-Support for transactions in Ignite 2 required changing the atomicity of the cache and worked at the cost of cache performance. Transaction configuration was equally tricky, requiring the correct concurrency and isolation configuration to achieve the best results. Transactions support in Ignite 3 is vastly improved:
-
-- All tables are transactional by default, with no major effect on performance
-- Both SQL and key-value transactions are supported
-- All transactions are MVCC based, ensuring the lack of deadlocks
-- All transactions are serializable
-- New read-only transactions are introduced, not requiring a lock on data
-
-=== Simpler Data Collocation and Distribution
-
-Ignite 2 had multiple ways to handle data distribution in the cluster - data affinity, backup configuration, baseline topology, etc. The configuration you need may be difficult to find, and it was hard to understand how configurations were interacting with each other. Ignite 3 combines all properties related to data distribution into the distribution zones. In distribution zone configuration, you set up how you want to store data and where. Data collocation is also tied to distribution zones, all you need to specify is the key you want to collocate data by.
-
-Ignite 3 removes custom affinity functions and instead uses the rendezvous hashing algorithm to reliably deliver consistent data distribution. Unlike in Ignite 2, you cannot create custom affinity function. This was a powerful functionality, but slight issues with custom implementation could cause security and stability risks. Instead, most cases that previously required custom affinity can now be handled safely and securely by link:sql-reference/distribution-zones[distribution zones].
-
-== Better Clients
-
-Ignite 3 dispenses with the concept of thick clients, instead providing thin clients for all interactions with the cluster. With Ignite 3 clients, your applications do not need to get the whole Ignite application to handle operations.
-
-The option to start Ignite from code as a client node remains, but this mode of operation is no longer the primary way to work with the cluster. This is now called running Ignite in Embedded mode.
-
-== Finer Control over Distributed Computing
-
-Ignite 3 distributed computing API extends what was possible in Ignite 2. All features of Ignite 2 distributed computing are kept, and new APIs were added to keep active track of your job execution queues and job failover.
-
-== Management Improvements
-
-Ignite 2 management tools provide access to all of its features, but in a number of areas it was difficult to get to specific parts of configuration, or it could be less transparent in where to configure the specific property.
-
-Ignite 3 configuration is provided in lightweight and human-readable HOCON format, which is easy to both understand and edit. Configuration is also split between cluster-wide and individual node configuration, making each of them easier to manage.
-
-=== Management Tools
-
-Over its lifetime, Ignite 2 collected a number of management scripts, each having a separate purpose. This could lead to confusion when using the scripts to configure your cluster, or having to use multiple different scripts to configure something specific. The scripts were also part of the distribution.
-
-Ignite 3 provides a brand-new management tool that can communicate with any node in the cluster to seamlessly apply the configuration, and provides you with an option to work in interactive mode with command autocomplete. This new tool is also provided as a separate distribution, so that it can be set up on any machine that has access to the node address.
-=======
 = Client Configurations
 
 Apache Ignite 3 clients are lightweight clients that connect to the cluster via a standard socket connection. It does not become a part of the cluster topology, never holds any data, and is not used as a destination for compute calculations.
@@ -604,5 +551,4 @@
 // Compute is not yet supported in C++
 ----
 
---
->>>>>>> 922262f9
+--