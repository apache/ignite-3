/*
 * Licensed to the Apache Software Foundation (ASF) under one or more
 * contributor license agreements.  See the NOTICE file distributed with
 * this work for additional information regarding copyright ownership.
 * The ASF licenses this file to You under the Apache License, Version 2.0
 * (the "License"); you may not use this file except in compliance with
 * the License.  You may obtain a copy of the License at
 *
 *      http://www.apache.org/licenses/LICENSE-2.0
 *
 * Unless required by applicable law or agreed to in writing, software
 * distributed under the License is distributed on an "AS IS" BASIS,
 * WITHOUT WARRANTIES OR CONDITIONS OF ANY KIND, either express or implied.
 * See the License for the specific language governing permissions and
 * limitations under the License.
 */

package org.apache.ignite.cli.commands.node.config;

import static org.apache.ignite.cli.commands.OptionsConstants.CLUSTER_URL_KEY;
import static org.apache.ignite.cli.commands.OptionsConstants.NODE_URL_DESC;
import static org.apache.ignite.cli.commands.OptionsConstants.NODE_URL_OPTION;

import jakarta.inject.Inject;
import java.util.concurrent.Callable;
import org.apache.ignite.cli.call.configuration.NodeConfigShowCall;
import org.apache.ignite.cli.call.configuration.NodeConfigShowCallInput;
import org.apache.ignite.cli.commands.BaseCommand;
import org.apache.ignite.cli.core.call.CallExecutionPipeline;
import org.apache.ignite.cli.decorators.JsonDecorator;
import picocli.CommandLine.Command;
import picocli.CommandLine.Option;

/**
 * Command that shows configuration from the cluster.
 */
@Command(name = "show",
        description = "Shows node configuration")
public class NodeConfigShowSubCommand extends BaseCommand implements Callable<Integer> {

    /**
     * Configuration selector option.
     */
    @Option(names = {"--selector"}, description = "Configuration path selector")
    private String selector;

    /**
     * Node URL option.
     */
<<<<<<< HEAD
    @Option(names = {"--node-url"}, description = "Url to ignite node", descriptionKey = "ignite.cluster-url")
=======
    @Option(names = {NODE_URL_OPTION}, description = NODE_URL_DESC, descriptionKey = CLUSTER_URL_KEY)
>>>>>>> 8551ac43
    private String nodeUrl;

    @Inject
    private NodeConfigShowCall call;

    /** {@inheritDoc} */
    @Override
    public Integer call() {
        return CallExecutionPipeline.builder(call)
                .inputProvider(this::buildCallInput)
                .output(spec.commandLine().getOut())
                .errOutput(spec.commandLine().getErr())
                .decorator(new JsonDecorator())
                .build()
                .runPipeline();
    }

    private NodeConfigShowCallInput buildCallInput() {
        return NodeConfigShowCallInput.builder()
                .nodeUrl(nodeUrl)
                .selector(selector)
                .build();
    }
}<|MERGE_RESOLUTION|>--- conflicted
+++ resolved
@@ -47,11 +47,7 @@
     /**
      * Node URL option.
      */
-<<<<<<< HEAD
-    @Option(names = {"--node-url"}, description = "Url to ignite node", descriptionKey = "ignite.cluster-url")
-=======
     @Option(names = {NODE_URL_OPTION}, description = NODE_URL_DESC, descriptionKey = CLUSTER_URL_KEY)
->>>>>>> 8551ac43
     private String nodeUrl;
 
     @Inject
