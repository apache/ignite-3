/*
 * Licensed to the Apache Software Foundation (ASF) under one or more
 * contributor license agreements.  See the NOTICE file distributed with
 * this work for additional information regarding copyright ownership.
 * The ASF licenses this file to You under the Apache License, Version 2.0
 * (the "License"); you may not use this file except in compliance with
 * the License.  You may obtain a copy of the License at
 *
 *      http://www.apache.org/licenses/LICENSE-2.0
 *
 * Unless required by applicable law or agreed to in writing, software
 * distributed under the License is distributed on an "AS IS" BASIS,
 * WITHOUT WARRANTIES OR CONDITIONS OF ANY KIND, either express or implied.
 * See the License for the specific language governing permissions and
 * limitations under the License.
 */

package org.apache.ignite.cli.commands.cluster.init;

<<<<<<< HEAD
import static org.apache.ignite.cli.core.style.component.CommonMessages.CONNECT_OR_USE_CLUSTER_URL_MESSAGE;
=======
import static org.apache.ignite.cli.commands.OptionsConstants.CLUSTER_URL_DESC;
import static org.apache.ignite.cli.commands.OptionsConstants.CLUSTER_URL_KEY;
import static org.apache.ignite.cli.commands.OptionsConstants.CLUSTER_URL_OPTION;
>>>>>>> 8551ac43
import static picocli.CommandLine.Command;

import jakarta.inject.Inject;
import java.util.ArrayList;
import java.util.List;
import org.apache.ignite.cli.call.cluster.ClusterInitCall;
import org.apache.ignite.cli.call.cluster.ClusterInitCallInput;
import org.apache.ignite.cli.call.cluster.ClusterInitCallInput.ClusterInitCallInputBuilder;
import org.apache.ignite.cli.commands.BaseCommand;
import org.apache.ignite.cli.core.call.CallExecutionPipeline;
import org.apache.ignite.cli.core.repl.Session;
import picocli.CommandLine.Option;

/**
 * Initializes an Ignite cluster.
 */
@Command(name = "init", description = "Initializes an Ignite cluster")
public class ClusterInitReplSubCommand extends BaseCommand implements Runnable {

    /**
<<<<<<< HEAD
     * List of names of the nodes (each represented by a separate command line argument) that will host the Cluster Management Group.
     */
    @Option(names = "--cmg-node", description = {
            "Name of the node (repeat like '--cmg-node node1 --cmg-node node2' to specify more than one node)",
            "that will host the Cluster Management Group.",
            "If omitted, then --meta-storage-node values will also supply the nodes for the Cluster Management Group."})
    private final List<String> cmgNodes = new ArrayList<>();
    /**
     * Node url option.
     */
    @Option(names = {
            "--cluster-url"}, description = "Url to ignite node", descriptionKey = "ignite.cluster-url", defaultValue = "http://localhost:10300")
=======
     * Cluster endpoint URL option.
     */
    @Option(
            names = {CLUSTER_URL_OPTION}, description = CLUSTER_URL_DESC, descriptionKey = CLUSTER_URL_KEY,
            defaultValue = "http://localhost:10300"
    )
>>>>>>> 8551ac43
    private String clusterUrl;
    /**
     * List of names of the nodes (each represented by a separate command line argument) that will host the Meta Storage. If the
     * "--cmg-nodes" parameter is omitted, the same nodes will also host the Cluster Management Group.
     */
    @Option(names = "--meta-storage-node", required = true, description = {
            "Name of the node (repeat like '--meta-storage-node node1 --meta-storage-node node2' to specify more than one node)",
            "that will host the Meta Storage.",
            "If the --cmg-node parameter is omitted, the same nodes will also host the Cluster Management Group."})
    private List<String> metaStorageNodes;
    /** Name of the cluster. */
    @Option(names = "--cluster-name", required = true, description = "Human-readable name of the cluster")
    private String clusterName;

    @Inject
    private ClusterInitCall call;

    @Inject
    private Session session;

    /** {@inheritDoc} */
    @Override
    public void run() {
        ClusterInitCallInputBuilder input = buildCallInput();

        if (session.isConnectedToNode()) {
            input.clusterUrl(session.nodeUrl());
        } else if (clusterUrl != null) {
            input.clusterUrl(clusterUrl);
        } else {
<<<<<<< HEAD
            spec.commandLine().getErr().println(CONNECT_OR_USE_CLUSTER_URL_MESSAGE.render());
=======
            spec.commandLine().getErr().println("You are not connected to node. Run 'connect' command or use '"
                    + CLUSTER_URL_OPTION + "' option.");
>>>>>>> 8551ac43
            return;
        }

        CallExecutionPipeline.builder(call)
                .inputProvider(input::build)
                .output(spec.commandLine().getOut())
                .errOutput(spec.commandLine().getErr())
                .build()
                .runPipeline();
    }

    private ClusterInitCallInputBuilder buildCallInput() {
        return ClusterInitCallInput.builder()
                .metaStorageNodes(metaStorageNodes)
                .cmgNodes(cmgNodes)
                .clusterName(clusterName);
    }
}<|MERGE_RESOLUTION|>--- conflicted
+++ resolved
@@ -17,13 +17,10 @@
 
 package org.apache.ignite.cli.commands.cluster.init;
 
-<<<<<<< HEAD
-import static org.apache.ignite.cli.core.style.component.CommonMessages.CONNECT_OR_USE_CLUSTER_URL_MESSAGE;
-=======
 import static org.apache.ignite.cli.commands.OptionsConstants.CLUSTER_URL_DESC;
 import static org.apache.ignite.cli.commands.OptionsConstants.CLUSTER_URL_KEY;
 import static org.apache.ignite.cli.commands.OptionsConstants.CLUSTER_URL_OPTION;
->>>>>>> 8551ac43
+import static org.apache.ignite.cli.core.style.component.CommonMessages.CONNECT_OR_USE_CLUSTER_URL_MESSAGE;
 import static picocli.CommandLine.Command;
 
 import jakarta.inject.Inject;
@@ -44,28 +41,14 @@
 public class ClusterInitReplSubCommand extends BaseCommand implements Runnable {
 
     /**
-<<<<<<< HEAD
-     * List of names of the nodes (each represented by a separate command line argument) that will host the Cluster Management Group.
-     */
-    @Option(names = "--cmg-node", description = {
-            "Name of the node (repeat like '--cmg-node node1 --cmg-node node2' to specify more than one node)",
-            "that will host the Cluster Management Group.",
-            "If omitted, then --meta-storage-node values will also supply the nodes for the Cluster Management Group."})
-    private final List<String> cmgNodes = new ArrayList<>();
-    /**
-     * Node url option.
-     */
-    @Option(names = {
-            "--cluster-url"}, description = "Url to ignite node", descriptionKey = "ignite.cluster-url", defaultValue = "http://localhost:10300")
-=======
      * Cluster endpoint URL option.
      */
     @Option(
             names = {CLUSTER_URL_OPTION}, description = CLUSTER_URL_DESC, descriptionKey = CLUSTER_URL_KEY,
             defaultValue = "http://localhost:10300"
     )
->>>>>>> 8551ac43
     private String clusterUrl;
+
     /**
      * List of names of the nodes (each represented by a separate command line argument) that will host the Meta Storage. If the
      * "--cmg-nodes" parameter is omitted, the same nodes will also host the Cluster Management Group.
@@ -73,8 +56,20 @@
     @Option(names = "--meta-storage-node", required = true, description = {
             "Name of the node (repeat like '--meta-storage-node node1 --meta-storage-node node2' to specify more than one node)",
             "that will host the Meta Storage.",
-            "If the --cmg-node parameter is omitted, the same nodes will also host the Cluster Management Group."})
+            "If the --cmg-node parameter is omitted, the same nodes will also host the Cluster Management Group."
+    })
     private List<String> metaStorageNodes;
+
+    /**
+     * List of names of the nodes (each represented by a separate command line argument) that will host the Cluster Management Group.
+     */
+    @Option(names = "--cmg-node", description = {
+            "Name of the node (repeat like '--cmg-node node1 --cmg-node node2' to specify more than one node)",
+            "that will host the Cluster Management Group.",
+            "If omitted, then --meta-storage-node values will also supply the nodes for the Cluster Management Group."
+    })
+    private List<String> cmgNodes = new ArrayList<>();
+
     /** Name of the cluster. */
     @Option(names = "--cluster-name", required = true, description = "Human-readable name of the cluster")
     private String clusterName;
@@ -95,12 +90,7 @@
         } else if (clusterUrl != null) {
             input.clusterUrl(clusterUrl);
         } else {
-<<<<<<< HEAD
             spec.commandLine().getErr().println(CONNECT_OR_USE_CLUSTER_URL_MESSAGE.render());
-=======
-            spec.commandLine().getErr().println("You are not connected to node. Run 'connect' command or use '"
-                    + CLUSTER_URL_OPTION + "' option.");
->>>>>>> 8551ac43
             return;
         }
 
