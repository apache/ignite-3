/*
 * Licensed to the Apache Software Foundation (ASF) under one or more
 * contributor license agreements.  See the NOTICE file distributed with
 * this work for additional information regarding copyright ownership.
 * The ASF licenses this file to You under the Apache License, Version 2.0
 * (the "License"); you may not use this file except in compliance with
 * the License.  You may obtain a copy of the License at
 *
 *      http://www.apache.org/licenses/LICENSE-2.0
 *
 * Unless required by applicable law or agreed to in writing, software
 * distributed under the License is distributed on an "AS IS" BASIS,
 * WITHOUT WARRANTIES OR CONDITIONS OF ANY KIND, either express or implied.
 * See the License for the specific language governing permissions and
 * limitations under the License.
 */

package org.apache.ignite.cli.core.repl.executor;

import java.io.File;
import java.nio.file.Path;
import java.nio.file.Paths;
import java.util.concurrent.atomic.AtomicBoolean;
import java.util.function.Supplier;
import org.apache.ignite.cli.config.StateFolderProvider;
import org.apache.ignite.cli.core.exception.ExceptionHandlers;
import org.apache.ignite.cli.core.exception.handler.PicocliExecutionExceptionHandler;
import org.apache.ignite.cli.core.exception.handler.ReplExceptionHandlers;
import org.apache.ignite.cli.core.flow.question.JlineQuestionWriterReader;
import org.apache.ignite.cli.core.flow.question.QuestionAskerFactory;
import org.apache.ignite.cli.core.repl.Repl;
import org.apache.ignite.cli.core.repl.expander.NoopExpander;
import org.jline.console.impl.SystemRegistryImpl;
import org.jline.reader.Completer;
import org.jline.reader.EndOfFileException;
import org.jline.reader.LineReader;
import org.jline.reader.LineReader.SuggestionType;
import org.jline.reader.LineReaderBuilder;
import org.jline.reader.MaskingCallback;
import org.jline.reader.Parser;
import org.jline.reader.UserInterruptException;
import org.jline.reader.impl.DefaultParser;
import org.jline.terminal.Terminal;
import org.jline.widget.TailTipWidgets;
import picocli.CommandLine;
import picocli.CommandLine.IDefaultValueProvider;
import picocli.shell.jline3.PicocliCommands;
import picocli.shell.jline3.PicocliCommands.PicocliCommandsFactory;

/**
 * Executor of {@link Repl}.
 */
public class ReplExecutor {

    private final Parser parser = new DefaultParser();

    private final Supplier<Path> workDirProvider = () -> Paths.get(System.getProperty("user.dir"));

    private final AtomicBoolean interrupted = new AtomicBoolean();

    private final ExceptionHandlers exceptionHandlers = new ReplExceptionHandlers(interrupted::set);

    private final PicocliCommandsFactory factory;

    private final Terminal terminal;

    /**
     * Constructor.
     *
     * @param commandsFactory picocli commands factory.
     * @param terminal terminal instance.
     */
    public ReplExecutor(PicocliCommandsFactory commandsFactory, Terminal terminal) {
        this.factory = commandsFactory;
        this.terminal = terminal;
    }

    /**
     * Executor method. This is thread blocking method, until REPL stop executing.
     *
     * @param repl data class of executing REPL.
     */
    public void execute(Repl repl) {
        try {
            repl.customizeTerminal(terminal);

            PicocliCommands picocliCommands = createPicocliCommands(repl);
            SystemRegistryImpl registry = new SystemRegistryImpl(parser, terminal, workDirProvider, null);
            registry.setCommandRegistries(picocliCommands);
            registry.register("help", picocliCommands);

            LineReader reader = createReader(repl.getCompleter() != null
                    ? repl.getCompleter()
                    : registry.completer());
            if (repl.getHistoryFileName() != null) {
                reader.variable(LineReader.HISTORY_FILE, new File(StateFolderProvider.getStateFolder(), repl.getHistoryFileName()));
            }

            RegistryCommandExecutor executor = new RegistryCommandExecutor(registry);
            if (repl.isTailTipWidgetsEnabled()) {
                TailTipWidgets widgets = new TailTipWidgets(reader, registry::commandDescription, 5,
                        TailTipWidgets.TipType.COMPLETER);
                widgets.enable();
                // Workaround for jline issue where TailTipWidgets will produce NPE when passed a bracket
                registry.setScriptDescription(cmdLine -> null);
            }

            QuestionAskerFactory.setReadWriter(new JlineQuestionWriterReader(reader));

            while (!interrupted.get()) {
                try {
                    executor.cleanUp();
<<<<<<< HEAD
                    String line = readLine(repl.getPromptProvider().getPrompt(), reader);
                    if (line == null || line.isEmpty()) {
=======
                    String prompt = repl.getPromptProvider().getPrompt();
                    String line = reader.readLine(prompt, null, (MaskingCallback) null, null);
                    if (line.isEmpty()) {
>>>>>>> 02bb0a7f
                        continue;
                    }

                    repl.getPipeline(executor, exceptionHandlers, line).runPipeline();
                } catch (Throwable t) {
                    exceptionHandlers.handleException(System.err::println, t);
                }
            }
            reader.getHistory().save();
        } catch (Throwable t) {
            exceptionHandlers.handleException(System.err::println, t);
        }
    }

    private String readLine(String prompt, LineReader reader) {
        try {
            String ansiPrompt = Ansi.AUTO.string(prompt);
            return reader.readLine(ansiPrompt, null, (MaskingCallback) null, null);
        } catch (UserInterruptException ignored) { // Ctrl-C pressed
        } catch (EndOfFileException e) { // Ctrl-D pressed
            interrupted.set(true);
        }
        return null;
    }

    private LineReader createReader(Completer completer) {
        LineReader result = LineReaderBuilder.builder()
                .terminal(terminal)
                .completer(completer)
                .parser(parser)
                .expander(new NoopExpander())
                .variable(LineReader.LIST_MAX, 50)   // max tab completion candidates
                .build();
        result.setAutosuggestion(SuggestionType.COMPLETER);
        return result;
    }

    private PicocliCommands createPicocliCommands(Repl repl) {
        CommandLine cmd = new CommandLine(repl.commandClass(), factory);
        IDefaultValueProvider defaultValueProvider = repl.defaultValueProvider();
        if (defaultValueProvider != null) {
            cmd.setDefaultValueProvider(defaultValueProvider);
        }
        cmd.setExecutionExceptionHandler(new PicocliExecutionExceptionHandler());
        return new PicocliCommands(cmd);
    }
}<|MERGE_RESOLUTION|>--- conflicted
+++ resolved
@@ -110,14 +110,9 @@
             while (!interrupted.get()) {
                 try {
                     executor.cleanUp();
-<<<<<<< HEAD
-                    String line = readLine(repl.getPromptProvider().getPrompt(), reader);
-                    if (line == null || line.isEmpty()) {
-=======
                     String prompt = repl.getPromptProvider().getPrompt();
                     String line = reader.readLine(prompt, null, (MaskingCallback) null, null);
                     if (line.isEmpty()) {
->>>>>>> 02bb0a7f
                         continue;
                     }
 
