--- conflicted
+++ resolved
@@ -76,23 +76,14 @@
      * @param out      PrintWriter for user messages.
      * @return Information about successfully started node
      */
-<<<<<<< HEAD
-    public RunningNode start(String nodeName, Path logDir, Path pidsDir, Path srvCfg, PrintWriter out) {
-        if (getRunningNodes(logDir, pidsDir).stream().anyMatch(n -> n.name.equals(nodeName))) {
-            throw new IgniteCLIException("Node with nodeName " + nodeName + " is already exist");
-=======
     public RunningNode start(String nodeName, Path logDir, Path pidsDir, Path srvCfg, Path javaLogProps, PrintWriter out) {
         if (getRunningNodes(logDir, pidsDir).stream().anyMatch(n -> n.name.equals(nodeName))) {
             throw new IgniteCliException("Node with nodeName " + nodeName + " is already exist");
->>>>>>> a323c22d
         }
 
         try {
             Path logFile = logFile(logDir, nodeName);
-<<<<<<< HEAD
-=======
-
->>>>>>> a323c22d
+
             if (Files.exists(logFile)) {
                 Files.delete(logFile);
             }
@@ -130,30 +121,18 @@
                 if (!waitForStart("Apache Ignite started successfully!", logFile, p, NODE_START_TIMEOUT, spinner)) {
                     p.destroyForcibly();
 
-<<<<<<< HEAD
-                    throw new IgniteCLIException("Node wasn't started during timeout period "
-                            + NODE_START_TIMEOUT.toMillis() + "ms");
-                }
-            } catch (InterruptedException | IOException e) {
-                throw new IgniteCLIException("Waiting for node start was failed", e);
-=======
                     throw new IgniteCliException("Node wasn't started during timeout period "
                             + NODE_START_TIMEOUT.toMillis() + "ms. Read logs for details: " + logFile);
                 }
             } catch (InterruptedException | IOException e) {
                 throw new IgniteCliException("Waiting for node start was failed", e);
->>>>>>> a323c22d
             }
 
             createPidFile(nodeName, p.pid(), pidsDir);
 
             return new RunningNode(p.pid(), nodeName, logFile);
         } catch (IOException e) {
-<<<<<<< HEAD
-            throw new IgniteCLIException("Can't load classpath", e);
-=======
             throw new IgniteCliException("Can't load classpath", e);
->>>>>>> a323c22d
         }
     }
 
@@ -162,10 +141,7 @@
      *
      * @param started Mark string that node was started.
      * @param file    Node's log file
-<<<<<<< HEAD
-=======
      * @param p       External Ignite process.
->>>>>>> a323c22d
      * @param timeout Timeout for waiting
      * @return true if node was successfully started, false otherwise.
      * @throws IOException          If can't read the log file
@@ -174,10 +150,7 @@
     private static boolean waitForStart(
             String started,
             Path file,
-<<<<<<< HEAD
-=======
             Process p,
->>>>>>> a323c22d
             Duration timeout,
             Spinner spinner
     ) throws IOException, InterruptedException {
@@ -191,17 +164,11 @@
 
             if (content.contains(started)) {
                 return true;
-<<<<<<< HEAD
-            } else if (content.contains("Exception")) {
-                throw new IgniteCLIException("Can't start the node. Read logs for details: " + file);
-            }
-=======
             }
         }
 
         if (!p.isAlive()) {
             throw new IgniteCliException("Can't start the node. Read logs for details: " + file);
->>>>>>> a323c22d
         }
 
         return false;
@@ -239,11 +206,7 @@
     public void createPidFile(String nodeName, long pid, Path pidsDir) {
         if (!Files.exists(pidsDir)) {
             if (!pidsDir.toFile().mkdirs()) {
-<<<<<<< HEAD
-                throw new IgniteCLIException("Can't create directory for storing the process pids: " + pidsDir);
-=======
                 throw new IgniteCliException("Can't create directory for storing the process pids: " + pidsDir);
->>>>>>> a323c22d
             }
         }
 
@@ -252,11 +215,7 @@
         try (FileWriter fileWriter = new FileWriter(pidPath.toFile())) {
             fileWriter.write(String.valueOf(pid));
         } catch (IOException e) {
-<<<<<<< HEAD
-            throw new IgniteCLIException("Can't write pid file " + pidPath);
-=======
             throw new IgniteCliException("Can't write pid file " + pidPath);
->>>>>>> a323c22d
         }
     }
 
@@ -279,11 +238,7 @@
                                     return Optional.<RunningNode>empty();
                                 }
                             } catch (IOException e) {
-<<<<<<< HEAD
-                                throw new IgniteCLIException("Can't parse pid file " + f);
-=======
                                 throw new IgniteCliException("Can't parse pid file " + f);
->>>>>>> a323c22d
                             }
 
                             String filename = f.getFileName().toString();
@@ -300,11 +255,7 @@
                         .filter(Optional::isPresent)
                         .map(Optional::get).collect(Collectors.toList());
             } catch (IOException e) {
-<<<<<<< HEAD
-                throw new IgniteCLIException("Can't find directory with pid files for running nodes " + pidsDir);
-=======
                 throw new IgniteCliException("Can't find directory with pid files for running nodes " + pidsDir);
->>>>>>> a323c22d
             }
         } else {
             return Collections.emptyList();
@@ -336,16 +287,6 @@
 
                             return res;
                         } catch (IOException e) {
-<<<<<<< HEAD
-                            throw new IgniteCLIException("Can't read pid file " + f);
-                        }
-                    }).reduce((a, b) -> a && b).orElse(false);
-                } else {
-                    throw new IgniteCLIException("Can't find node with name" + nodeName);
-                }
-            } catch (IOException e) {
-                throw new IgniteCLIException("Can't open directory with pid files " + pidsDir);
-=======
                             throw new IgniteCliException("Can't read pid file " + f);
                         }
                     }).reduce((a, b) -> a && b).orElse(false);
@@ -354,7 +295,6 @@
                 }
             } catch (IOException e) {
                 throw new IgniteCliException("Can't open directory with pid files " + pidsDir);
->>>>>>> a323c22d
             }
         } else {
             return false;
