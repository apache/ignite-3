/*
 * Licensed to the Apache Software Foundation (ASF) under one or more
 * contributor license agreements.  See the NOTICE file distributed with
 * this work for additional information regarding copyright ownership.
 * The ASF licenses this file to You under the Apache License, Version 2.0
 * (the "License"); you may not use this file except in compliance with
 * the License.  You may obtain a copy of the License at
 *
 *      http://www.apache.org/licenses/LICENSE-2.0
 *
 * Unless required by applicable law or agreed to in writing, software
 * distributed under the License is distributed on an "AS IS" BASIS,
 * WITHOUT WARRANTIES OR CONDITIONS OF ANY KIND, either express or implied.
 * See the License for the specific language governing permissions and
 * limitations under the License.
 */

package org.apache.ignite.cli.builtins.node;

import java.io.FileWriter;
import java.io.IOException;
import java.io.PrintWriter;
import java.nio.file.Files;
import java.nio.file.Path;
import java.time.Duration;
import java.util.ArrayList;
import java.util.Collections;
import java.util.List;
import java.util.Optional;
import java.util.concurrent.locks.LockSupport;
import java.util.stream.Collectors;
import java.util.stream.Stream;
import javax.inject.Inject;
import javax.inject.Singleton;
import org.apache.ignite.cli.IgniteCLIException;
import org.apache.ignite.cli.ui.ProgressBar;
import org.apache.ignite.cli.builtins.module.ModuleRegistry;
import org.jline.terminal.Terminal;

/**
 * Manager of local Ignite nodes.
 */
@Singleton
public class NodeManager {
    /** Entry point of core Ignite artifact for running new node. */
    private static final String MAIN_CLASS = "org.apache.ignite.app.IgniteRunner";

    /** Timeout for successful node start. */
    private static final Duration NODE_START_TIMEOUT = Duration.ofSeconds(30);

    /** Interval for polling node logs to identify successful start. */
    private static final Duration LOG_FILE_POLL_INTERVAL = Duration.ofMillis(500);

    /** Module registry. **/
    private final ModuleRegistry moduleRegistry;

    /** System terminal. **/
    private final Terminal terminal;

    /**
     * Creates node manager.
     *
     * @param moduleRegistry Module registry.
     * @param terminal System terminal instance.
     */
    @Inject
    public NodeManager(ModuleRegistry moduleRegistry, Terminal terminal) {
        this.moduleRegistry = moduleRegistry;
        this.terminal = terminal;
    }

    /**
     * Starts new Ignite node and check if it was successfully started.
     * It has very naive implementation of successful run check -
     * just waiting for appropriate message in the node logs.
     *
     * @param consistentId Node consistent id.
     * @param workDir Work dir for node operation.
     * @param pidsDir Dir where pid files of running nodes will be stored.
     * @param srvCfg Config for Ignite node
     * @param out PrintWriter for user messages.
     * @return Information about successfully started node
     */
    public RunningNode start(String consistentId, Path workDir, Path pidsDir, Path srvCfg, PrintWriter out) {
        if (getRunningNodes(workDir, pidsDir).stream().anyMatch(n -> n.consistentId.equals(consistentId)))
            throw new IgniteCLIException("Node with consistentId " + consistentId + " is already exist");

        try {
            Path logFile = logFile(workDir, consistentId);

            if (Files.exists(logFile))
                Files.delete(logFile);

            Files.createFile(logFile);

            var cmdArgs = new ArrayList<String>();

            cmdArgs.add("java");
            cmdArgs.add("-cp");
            cmdArgs.add(classpath());
            cmdArgs.add(MAIN_CLASS);

            if (srvCfg != null) {
                cmdArgs.add("--config");
                cmdArgs.add(srvCfg.toAbsolutePath().toString());
            }

            ProcessBuilder pb = new ProcessBuilder(
                cmdArgs
            )
                .redirectError(logFile.toFile())
                .redirectOutput(logFile.toFile());

            Process p = pb.start();

            try (var bar = new ProgressBar(out, 100, terminal.getWidth())) {
                bar.stepPeriodically(300);

                if (!waitForStart("Apache Ignite started successfully!", logFile, NODE_START_TIMEOUT)) {
                    p.destroyForcibly();

                    throw new IgniteCLIException("Node wasn't started during timeout period "
                        + NODE_START_TIMEOUT.toMillis() + "ms");
                }
            }
            catch (InterruptedException | IOException e) {
                throw new IgniteCLIException("Waiting for node start was failed", e);
            }

            createPidFile(consistentId, p.pid(), pidsDir);

            return new RunningNode(p.pid(), consistentId, logFile);
        }
        catch (IOException e) {
            throw new IgniteCLIException("Can't load classpath", e);
        }
    }

    /**
     * Waits for node start by checking node logs in cycle.
     *
     * @param started Mark string that node was started.
     * @param file Node's log file
     * @param timeout Timeout for waiting
     * @return true if node was successfully started, false otherwise.
     * @throws IOException If can't read the log file
     * @throws InterruptedException If waiting was interrupted.
     */
    private static boolean waitForStart(
        String started,
        Path file,
        Duration timeout
    ) throws IOException, InterruptedException {
        var start = System.currentTimeMillis();

        while ((System.currentTimeMillis() - start) < timeout.toMillis()) {
            LockSupport.parkNanos(LOG_FILE_POLL_INTERVAL.toNanos());

            var content = Files.readString(file);

            if (content.contains(started))
                return true;
            else if (content.contains("Exception"))
                throw new IgniteCLIException("Can't start the node. Read logs for details: " + file);
        }

        return false;
    }

    /**
     * @return Actual classpath according to current installed modules.
     * @throws IOException If couldn't read the module registry file.
     */
    public String classpath() throws IOException {
        return moduleRegistry.listInstalled().modules.stream()
            .flatMap(m -> m.artifacts.stream())
            .map(m -> m.toAbsolutePath().toString())
            .collect(Collectors.joining(System.getProperty("path.separator")));
    }

    /**
     * @return Actual classpath items list according to current installed modules.
     * @throws IOException If couldn't read the module registry file.
     */
    public List<String> classpathItems() throws IOException {
        return moduleRegistry.listInstalled().modules.stream()
            .flatMap(m -> m.artifacts.stream())
            .map(m -> m.getFileName().toString())
            .collect(Collectors.toList());
    }

    /**
     * Creates pid file for Ignite node.
     *
     * @param consistentId Node consistent id.
     * @param pid Pid
     * @param pidsDir Dir for storing pid files.
     */
    public void createPidFile(String consistentId, long pid, Path pidsDir) {
        if (!Files.exists(pidsDir)) {
            if (!pidsDir.toFile().mkdirs())
                throw new IgniteCLIException("Can't create directory for storing the process pids: " + pidsDir);
        }

        Path pidPath = pidsDir.resolve(consistentId + "_" + System.currentTimeMillis() + ".pid");

        try (FileWriter fileWriter = new FileWriter(pidPath.toFile())) {
            fileWriter.write(String.valueOf(pid));
        }
        catch (IOException e) {
            throw new IgniteCLIException("Can't write pid file " + pidPath);
        }
    }

    /**
     * @param worksDir Ignite installation work dir.
     * @param pidsDir Dir with nodes pids.
     * @return List of running nodes.
     */
    public List<RunningNode> getRunningNodes(Path worksDir, Path pidsDir) {
        if (Files.exists(pidsDir)) {
<<<<<<< HEAD
            try (Stream<Path> files = Files.find(pidsDir, 1, (f, attrs) ->  f.getFileName().toString().endsWith(".pid"))) {
                    return files
                        .map(f -> {
                            long pid;
                            try {
                                pid = Long.parseLong(Files.readAllLines(f).get(0));
                                if (!ProcessHandle.of(pid).map(ProcessHandle::isAlive).orElse(false))
                                    return Optional.<RunningNode>empty();
                            }
                            catch (IOException e) {
                                throw new IgniteCLIException("Can't parse pid file " + f);
                            }
                            String filename = f.getFileName().toString();
                            if (filename.lastIndexOf("_") == -1)
                                return Optional.<RunningNode>empty();
                            else {
                                String consistentId = filename.substring(0, filename.lastIndexOf("_"));
                                return Optional.of(new RunningNode(pid, consistentId, logFile(worksDir, consistentId)));
                            }
                        })
                        .filter(Optional::isPresent)
                        .map(Optional::get).collect(Collectors.toList());
=======
            try (Stream<Path> files = Files.find(pidsDir, 1, (f, attrs) -> f.getFileName().toString().endsWith(".pid"))) {
                return files
                    .map(f -> {
                        long pid;

                        try {
                            pid = Long.parseLong(Files.readAllLines(f).get(0));

                            if (!ProcessHandle.of(pid).map(ProcessHandle::isAlive).orElse(false))
                                return Optional.<RunningNode>empty();
                        }
                        catch (IOException e) {
                            throw new IgniteCLIException("Can't parse pid file " + f);
                        }

                        String filename = f.getFileName().toString();

                        if (filename.lastIndexOf('_') == -1)
                            return Optional.<RunningNode>empty();
                        else {
                            String consistentId = filename.substring(0, filename.lastIndexOf('_'));

                            return Optional.of(new RunningNode(pid, consistentId, logFile(worksDir, consistentId)));
                        }

                    })
                    .filter(Optional::isPresent)
                    .map(Optional::get).collect(Collectors.toList());
>>>>>>> 77d8fb51
            }
            catch (IOException e) {
                throw new IgniteCLIException("Can't find directory with pid files for running nodes " + pidsDir);
            }
        }
        else
            return Collections.emptyList();
    }

    /**
     * Stops the node by consistent id and waits for success.
     *
     * @param consistentId Node consistent id.
     * @param pidsDir Dir with running nodes pids.
     * @return true if stopped, false otherwise.
     */
    public boolean stopWait(String consistentId, Path pidsDir) {
        if (Files.exists(pidsDir)) {
            try {
                List<Path> files = Files.find(pidsDir, 1,
                    (f, attrs) ->
                        f.getFileName().toString().startsWith(consistentId + "_")).collect(Collectors.toList());
<<<<<<< HEAD
=======

>>>>>>> 77d8fb51
                if (!files.isEmpty()) {
                    return files.stream().map(f -> {
                        try {
                            long pid = Long.parseLong(Files.readAllLines(f).get(0));

                            boolean res = stopWait(pid);

                            Files.delete(f);

                            return res;
                        }
                        catch (IOException e) {
                            throw new IgniteCLIException("Can't read pid file " + f);
                        }
                    }).reduce((a, b) -> a && b).orElse(false);
                }
                else
                    throw new IgniteCLIException("Can't find node with consistent id " + consistentId);
            }
            catch (IOException e) {
                throw new IgniteCLIException("Can't open directory with pid files " + pidsDir);
            }
        }
        else
            return false;
    }

    /**
     * Stops the process and waits for success.
     *
     * @param pid Pid of proccess to stop.
     * @return true if process was stopped, false otherwise.
     */
    private boolean stopWait(long pid) {
        return ProcessHandle
            .of(pid)
            .map(ProcessHandle::destroy)
            .orElse(false);
    }

    /**
     * @param workDir Ignite work dir.
     * @param consistentId Node consistent id.
     * @return Path of node log file.
     */
    private static Path logFile(Path workDir, String consistentId) {
        return workDir.resolve(consistentId + ".log");
    }

    /**
     * Simple structure with information about running node.
     */
    public static class RunningNode {

        /** Pid. */
        public final long pid;

        /** Consistent id. */
        public final String consistentId;

        /** Path to log file. */
        public final Path logFile;

        /**
         * Creates info about running node.
         *
         * @param pid Pid.
         * @param consistentId Consistent id.
         * @param logFile Log file.
         */
        public RunningNode(long pid, String consistentId, Path logFile) {
            this.pid = pid;
            this.consistentId = consistentId;
            this.logFile = logFile;
        }
    }
}<|MERGE_RESOLUTION|>--- conflicted
+++ resolved
@@ -219,30 +219,6 @@
      */
     public List<RunningNode> getRunningNodes(Path worksDir, Path pidsDir) {
         if (Files.exists(pidsDir)) {
-<<<<<<< HEAD
-            try (Stream<Path> files = Files.find(pidsDir, 1, (f, attrs) ->  f.getFileName().toString().endsWith(".pid"))) {
-                    return files
-                        .map(f -> {
-                            long pid;
-                            try {
-                                pid = Long.parseLong(Files.readAllLines(f).get(0));
-                                if (!ProcessHandle.of(pid).map(ProcessHandle::isAlive).orElse(false))
-                                    return Optional.<RunningNode>empty();
-                            }
-                            catch (IOException e) {
-                                throw new IgniteCLIException("Can't parse pid file " + f);
-                            }
-                            String filename = f.getFileName().toString();
-                            if (filename.lastIndexOf("_") == -1)
-                                return Optional.<RunningNode>empty();
-                            else {
-                                String consistentId = filename.substring(0, filename.lastIndexOf("_"));
-                                return Optional.of(new RunningNode(pid, consistentId, logFile(worksDir, consistentId)));
-                            }
-                        })
-                        .filter(Optional::isPresent)
-                        .map(Optional::get).collect(Collectors.toList());
-=======
             try (Stream<Path> files = Files.find(pidsDir, 1, (f, attrs) -> f.getFileName().toString().endsWith(".pid"))) {
                 return files
                     .map(f -> {
@@ -271,7 +247,6 @@
                     })
                     .filter(Optional::isPresent)
                     .map(Optional::get).collect(Collectors.toList());
->>>>>>> 77d8fb51
             }
             catch (IOException e) {
                 throw new IgniteCLIException("Can't find directory with pid files for running nodes " + pidsDir);
@@ -294,10 +269,7 @@
                 List<Path> files = Files.find(pidsDir, 1,
                     (f, attrs) ->
                         f.getFileName().toString().startsWith(consistentId + "_")).collect(Collectors.toList());
-<<<<<<< HEAD
-=======
-
->>>>>>> 77d8fb51
+
                 if (!files.isEmpty()) {
                     return files.stream().map(f -> {
                         try {
