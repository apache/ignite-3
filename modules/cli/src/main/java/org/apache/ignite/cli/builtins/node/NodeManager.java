--- conflicted
+++ resolved
@@ -78,11 +78,7 @@
      * @param out PrintWriter for user messages.
      * @return Information about successfully started node
      */
-<<<<<<< HEAD
-    public RunningNode start(String nodeName, Path baseWorkDir, Path logDir, Path pidsDir, Path srvCfg, PrintWriter out) {
-=======
-    public RunningNode start(String nodeName, Path logDir, Path pidsDir, Path srvCfg, Path javaLogProps, PrintWriter out) {
->>>>>>> 4760f677
+    public RunningNode start(String nodeName, Path baseWorkDir, Path logDir, Path pidsDir, Path srvCfg, Path javaLogProps, PrintWriter out) {
         if (getRunningNodes(logDir, pidsDir).stream().anyMatch(n -> n.name.equals(nodeName)))
             throw new IgniteCLIException("Node with nodeName " + nodeName + " is already exist");
 
@@ -130,10 +126,6 @@
             Process p = pb.start();
 
             try (var spinner = new Spinner(out, "Starting a new Ignite node")) {
-<<<<<<< HEAD
-
-=======
->>>>>>> 4760f677
                 if (!waitForStart("Apache Ignite started successfully!", logFile, p, NODE_START_TIMEOUT, spinner)) {
                     p.destroyForcibly();
 
