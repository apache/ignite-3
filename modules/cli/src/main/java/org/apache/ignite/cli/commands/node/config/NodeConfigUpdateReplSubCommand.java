/*
 * Licensed to the Apache Software Foundation (ASF) under one or more
 * contributor license agreements.  See the NOTICE file distributed with
 * this work for additional information regarding copyright ownership.
 * The ASF licenses this file to You under the Apache License, Version 2.0
 * (the "License"); you may not use this file except in compliance with
 * the License.  You may obtain a copy of the License at
 *
 *      http://www.apache.org/licenses/LICENSE-2.0
 *
 * Unless required by applicable law or agreed to in writing, software
 * distributed under the License is distributed on an "AS IS" BASIS,
 * WITHOUT WARRANTIES OR CONDITIONS OF ANY KIND, either express or implied.
 * See the License for the specific language governing permissions and
 * limitations under the License.
 */

package org.apache.ignite.cli.commands.node.config;

import static org.apache.ignite.cli.commands.OptionsConstants.CLUSTER_URL_KEY;
import static org.apache.ignite.cli.commands.OptionsConstants.NODE_URL_DESC;
import static org.apache.ignite.cli.commands.OptionsConstants.NODE_URL_OPTION;

import jakarta.inject.Inject;
import jakarta.inject.Singleton;
import org.apache.ignite.cli.call.configuration.NodeConfigUpdateCall;
import org.apache.ignite.cli.call.configuration.NodeConfigUpdateCallInput;
import org.apache.ignite.cli.commands.BaseCommand;
import org.apache.ignite.cli.commands.questions.ConnectToClusterQuestion;
import org.apache.ignite.cli.core.flow.Flowable;
import org.apache.ignite.cli.core.flow.builder.Flows;
import picocli.CommandLine.Command;
import picocli.CommandLine.Option;
import picocli.CommandLine.Parameters;

/**
 * Command that updates configuration in REPL mode.
 */
@Command(name = "update",
        description = "Updates node configuration.")
@Singleton
public class NodeConfigUpdateReplSubCommand extends BaseCommand implements Runnable {
    /**
     * Node URL option.
     */
    @Option(names = {NODE_URL_OPTION}, description = NODE_URL_DESC, descriptionKey = CLUSTER_URL_KEY)
    private String nodeUrl;

    /**
     * Configuration that will be updated.
     */
    @Parameters(index = "0")
    private String config;

    @Inject
    NodeConfigUpdateCall call;

    @Inject
    private ConnectToClusterQuestion question;

    /** {@inheritDoc} */
    @Override
    public void run() {
<<<<<<< HEAD
        var input = NodeConfigUpdateCallInput.builder().config(config);
        if (session.isConnectedToNode()) {
            input.nodeUrl(session.nodeUrl());
        } else if (nodeUrl != null) {
            input.nodeUrl(nodeUrl);
        } else {
            spec.commandLine().getErr().println("You are not connected to node. Run 'connect' command or use '"
                    + NODE_URL_OPTION + "' option.");
            return;
        }

        CallExecutionPipeline.builder(call)
                .inputProvider(input::build)
                .output(spec.commandLine().getOut())
                .errOutput(spec.commandLine().getErr())
=======
        question.askQuestionIfNotConnected(nodeUrl)
                .map(this::nodeConfigUpdateCallInput)
                .then(Flows.fromCall(call))
                .toOutput(spec.commandLine().getOut(), spec.commandLine().getErr())
>>>>>>> 288a608a
                .build()
                .start(Flowable.empty());
    }

    private NodeConfigUpdateCallInput nodeConfigUpdateCallInput(String nodeUrl) {
        return NodeConfigUpdateCallInput.builder().config(config).nodeUrl(nodeUrl).build();
    }
}<|MERGE_RESOLUTION|>--- conflicted
+++ resolved
@@ -61,28 +61,10 @@
     /** {@inheritDoc} */
     @Override
     public void run() {
-<<<<<<< HEAD
-        var input = NodeConfigUpdateCallInput.builder().config(config);
-        if (session.isConnectedToNode()) {
-            input.nodeUrl(session.nodeUrl());
-        } else if (nodeUrl != null) {
-            input.nodeUrl(nodeUrl);
-        } else {
-            spec.commandLine().getErr().println("You are not connected to node. Run 'connect' command or use '"
-                    + NODE_URL_OPTION + "' option.");
-            return;
-        }
-
-        CallExecutionPipeline.builder(call)
-                .inputProvider(input::build)
-                .output(spec.commandLine().getOut())
-                .errOutput(spec.commandLine().getErr())
-=======
         question.askQuestionIfNotConnected(nodeUrl)
                 .map(this::nodeConfigUpdateCallInput)
                 .then(Flows.fromCall(call))
                 .toOutput(spec.commandLine().getOut(), spec.commandLine().getErr())
->>>>>>> 288a608a
                 .build()
                 .start(Flowable.empty());
     }
