/*
 * Licensed to the Apache Software Foundation (ASF) under one or more
 * contributor license agreements.  See the NOTICE file distributed with
 * this work for additional information regarding copyright ownership.
 * The ASF licenses this file to You under the Apache License, Version 2.0
 * (the "License"); you may not use this file except in compliance with
 * the License.  You may obtain a copy of the License at
 *
 *      http://www.apache.org/licenses/LICENSE-2.0
 *
 * Unless required by applicable law or agreed to in writing, software
 * distributed under the License is distributed on an "AS IS" BASIS,
 * WITHOUT WARRANTIES OR CONDITIONS OF ANY KIND, either express or implied.
 * See the License for the specific language governing permissions and
 * limitations under the License.
 */

package org.apache.ignite.cli.commands.node.config;

import static org.apache.ignite.cli.commands.OptionsConstants.CLUSTER_URL_KEY;
import static org.apache.ignite.cli.commands.OptionsConstants.NODE_URL_DESC;
import static org.apache.ignite.cli.commands.OptionsConstants.NODE_URL_OPTION;

import jakarta.inject.Inject;
import jakarta.inject.Singleton;
import org.apache.ignite.cli.call.configuration.NodeConfigUpdateCall;
import org.apache.ignite.cli.call.configuration.NodeConfigUpdateCallInput;
import org.apache.ignite.cli.commands.BaseCommand;
import org.apache.ignite.cli.commands.questions.ConnectToClusterQuestion;
import org.apache.ignite.cli.core.flow.Flowable;
import org.apache.ignite.cli.core.flow.builder.Flows;
import picocli.CommandLine.Command;
import picocli.CommandLine.Option;
import picocli.CommandLine.Parameters;

/**
 * Command that updates configuration in REPL mode.
 */
@Command(name = "update",
        description = "Updates node configuration.")
@Singleton
public class NodeConfigUpdateReplSubCommand extends BaseCommand implements Runnable {
    /**
     * Node URL option.
     */
<<<<<<< HEAD
    @Option(names = {"--node-url"}, description = "Url to Ignite node", descriptionKey = "ignite.cluster-url")
=======
    @Option(names = {NODE_URL_OPTION}, description = NODE_URL_DESC, descriptionKey = CLUSTER_URL_KEY)
>>>>>>> 8551ac43
    private String nodeUrl;

    /**
     * Configuration that will be updated.
     */
    @Parameters(index = "0")
    private String config;

    @Inject
    NodeConfigUpdateCall call;

    @Inject
    private ConnectToClusterQuestion question;

    /** {@inheritDoc} */
    @Override
    public void run() {
        question.askQuestionIfNotConnected(nodeUrl)
                .map(this::nodeConfigUpdateCallInput)
                .then(Flows.fromCall(call))
                .toOutput(spec.commandLine().getOut(), spec.commandLine().getErr())
                .build()
                .start(Flowable.empty());
    }

    private NodeConfigUpdateCallInput nodeConfigUpdateCallInput(String nodeUrl) {
        return NodeConfigUpdateCallInput.builder().config(config).nodeUrl(nodeUrl).build();
    }
}<|MERGE_RESOLUTION|>--- conflicted
+++ resolved
@@ -43,11 +43,7 @@
     /**
      * Node URL option.
      */
-<<<<<<< HEAD
-    @Option(names = {"--node-url"}, description = "Url to Ignite node", descriptionKey = "ignite.cluster-url")
-=======
     @Option(names = {NODE_URL_OPTION}, description = NODE_URL_DESC, descriptionKey = CLUSTER_URL_KEY)
->>>>>>> 8551ac43
     private String nodeUrl;
 
     /**
