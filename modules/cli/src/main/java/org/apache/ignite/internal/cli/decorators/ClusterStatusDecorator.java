--- conflicted
+++ resolved
@@ -32,29 +32,17 @@
     @Override
     public TerminalOutput decorate(ClusterStatus data) {
         return data.isInitialized()
-<<<<<<< HEAD
                 ? () -> ansi(String.format(
-                "[name: %s, nodes: %d, status: %s, cmgNodes: %s, msNodes: %s]",
+                "[name: %s, nodes: %s, status: %s, cmgNodes: %s, msNodes: %s]",
                 data.getName(),
-                data.getNodeCount(),
+                data.nodeCount(),
                 fg(Color.GREEN).mark("active"),
                 data.getCmgNodes(),
                 data.getMsNodes()
         ))
                 : () -> ansi(String.format(
-                        "[nodes: %d, status: %s]",
-                        data.getNodeCount(), fg(Color.RED).mark("not initialized")
+                        "[nodes: %s, status: %s]",
+                        data.nodeCount(), fg(Color.RED).mark("not initialized")
                 ));
-=======
-                ? () -> ansi(
-                        "[name: %s, nodes: %s, status: %s, cmgNodes: %s, msNodes: %s]",
-                        data.getName(),
-                        data.nodeCount(),
-                        fg(Color.GREEN).mark("active"),
-                        data.getCmgNodes(),
-                        data.getMsNodes()
-                )
-                : () -> ansi("[nodes: %s, status: %s]", data.nodeCount(), fg(Color.RED).mark("not initialized"));
->>>>>>> d9fbc2be
     }
 }