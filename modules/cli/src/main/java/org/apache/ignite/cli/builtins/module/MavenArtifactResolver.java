/*
 * Licensed to the Apache Software Foundation (ASF) under one or more
 * contributor license agreements.  See the NOTICE file distributed with
 * this work for additional information regarding copyright ownership.
 * The ASF licenses this file to You under the Apache License, Version 2.0
 * (the "License"); you may not use this file except in compliance with
 * the License.  You may obtain a copy of the License at
 *
 *      http://www.apache.org/licenses/LICENSE-2.0
 *
 * Unless required by applicable law or agreed to in writing, software
 * distributed under the License is distributed on an "AS IS" BASIS,
 * WITHOUT WARRANTIES OR CONDITIONS OF ANY KIND, either express or implied.
 * See the License for the specific language governing permissions and
 * limitations under the License.
 */

package org.apache.ignite.cli.builtins.module;

import java.io.File;
import java.io.IOException;
import java.io.PrintWriter;
import java.net.URL;
import java.nio.file.Files;
import java.nio.file.Path;
import java.text.ParseException;
import java.util.List;
import java.util.stream.Collectors;
import javax.inject.Inject;
import javax.inject.Singleton;
import org.apache.ignite.cli.IgniteCliException;
import org.apache.ignite.cli.builtins.SystemPathResolver;
import org.apache.ignite.cli.ui.ProgressBar;
import org.apache.ignite.lang.IgniteLogger;
import org.apache.ivy.Ivy;
import org.apache.ivy.core.IvyContext;
import org.apache.ivy.core.event.EventManager;
import org.apache.ivy.core.event.download.EndArtifactDownloadEvent;
import org.apache.ivy.core.event.resolve.EndResolveDependencyEvent;
import org.apache.ivy.core.event.resolve.EndResolveEvent;
import org.apache.ivy.core.event.retrieve.EndRetrieveArtifactEvent;
import org.apache.ivy.core.module.descriptor.DefaultDependencyDescriptor;
import org.apache.ivy.core.module.descriptor.DefaultModuleDescriptor;
import org.apache.ivy.core.module.descriptor.ModuleDescriptor;
import org.apache.ivy.core.module.id.ModuleRevisionId;
import org.apache.ivy.core.report.ResolveReport;
import org.apache.ivy.core.resolve.ResolveOptions;
import org.apache.ivy.core.retrieve.RetrieveOptions;
import org.apache.ivy.core.retrieve.RetrieveReport;
import org.apache.ivy.core.settings.IvySettings;
import org.apache.ivy.plugins.resolver.ChainResolver;
import org.apache.ivy.plugins.resolver.IBiblioResolver;
import org.apache.ivy.util.AbstractMessageLogger;
import org.apache.ivy.util.Message;
import org.jline.terminal.Terminal;

/**
 * Resolver of maven artifacts with Ivy.
 */
@Singleton
public class MavenArtifactResolver {
    /** Pattern for naming artifact files. **/
    private static final String FILE_ARTIFACT_PATTERN = "[artifact](-[classifier]).[revision].[ext]";

    /** Resolver of system paths. **/
    private final SystemPathResolver pathRslvr;

    /** System terminal instance, needed for receiving info about terminal settings. **/
    private final Terminal terminal;

    /** Console writer for output user messages. **/
    private PrintWriter out;

    /**
     * Creates resolver
     *
     * @param pathRslvr Resolver of system paths like home directory and etc.
     * @param terminal  User system terminal.
     */
    @Inject
    public MavenArtifactResolver(SystemPathResolver pathRslvr, Terminal terminal) {
        this.pathRslvr = pathRslvr;
        this.terminal = terminal;
    }

    /**
     * Sets writer for user messages.
     *
     * @param out PrintWriter
     */
    public void setOut(PrintWriter out) {
        this.out = out;
    }

    /**
     * Downloads and copies artifact and its dependencies to {mavenRoot}.
     *
     * @param mavenRoot          Path where artifacts will be copied to.
     * @param grpId              Maven group id of the artifact.
     * @param artifactId         Maven artifact id of the artifact.
     * @param ver                Maven version of the artifact.
     * @param customRepositories Urls with custom maven repositories to resolve artifact.
     * @return Result of resolving with files' paths of resolved artifact + dependencies.
     * @throws IOException if connection issues occurred during resolving or if r/w issues occurred during the retrieving of artifacts
     */
    public ResolveResult resolve(
            Path mavenRoot,
            String grpId,
            String artifactId,
            String ver,
            List<URL> customRepositories
    ) throws IOException {
        Ivy ivy = ivyInstance(customRepositories); // needed for init right output logger before any operations

        out.println("Installing " + String.join(":", grpId, artifactId, ver) + "...");

        try (ProgressBar bar = new ProgressBar(out, 100, terminal.getWidth())) {
            ivy.getEventManager().addIvyListener(event -> {
                if (event instanceof EndResolveEvent) {
                    int cnt = ((EndResolveEvent) event).getReport().getArtifacts().size();

                    bar.setMax(cnt * 3);
                } else if (event instanceof EndArtifactDownloadEvent
                        || event instanceof EndResolveDependencyEvent
                        || event instanceof EndRetrieveArtifactEvent) {
                    bar.step();
                }
            });

            ModuleDescriptor md = rootModuleDescriptor(grpId, artifactId, ver);

            // Step 1: you always need to resolve before you can retrieve
            //
            ResolveOptions ro = new ResolveOptions();
            // this seems to have no impact, if you resolve by module descriptor
            //
            // (in contrast to resolve by ModuleRevisionId)
            ro.setTransitive(true);
            // if set to false, nothing will be downloaded
            ro.setDownload(true);

            try {
                // now resolve
                ResolveReport rr = ivy.resolve(md, ro);

                if (rr.hasError()) {
<<<<<<< HEAD
                    throw new IgniteCLIException(rr.getAllProblemMessages().toString());
=======
                    throw new IgniteCliException(rr.getAllProblemMessages().toString());
>>>>>>> a323c22d
                }

                // Step 2: retrieve
                ModuleDescriptor m = rr.getModuleDescriptor();

                RetrieveReport retrieveReport = ivy.retrieve(
                        m.getModuleRevisionId(),
                        new RetrieveOptions()
                                // this is from the envelop module
                                .setConfs(new String[]{"default"})
                                .setDestArtifactPattern(
                                        mavenRoot.resolve("[artifact](-[classifier]).[revision].[ext]").toFile().getAbsolutePath())
                );

                return new ResolveResult(
                        retrieveReport.getRetrievedFiles().stream().map(File::toPath).collect(Collectors.toList())
                );
            } catch (ParseException e) {
                throw new IOException(e);
            }
        }
    }

    /**
     * Gets artifact file name by artifactId and version
     *
     * <p>Note: Current implementation doesn't support artifacts with classifiers or non-jar packaging
     *
     * @param artifactId Maven artifact id.
     * @param ver        Maven version
     * @return File name
     */
    public static String fileNameByArtifactPattern(
            String artifactId,
            String ver) {
        return FILE_ARTIFACT_PATTERN
                .replace("[artifact]", artifactId)
                .replace("(-[classifier])", "")
                .replace("[revision]", ver)
                .replace("[ext]", "jar");
    }

    /**
     * Prepares Ivy instance for artifact resolving.
     *
     * @param repositories Additional maven repositories
     * @return Ivy instance
     */
    private Ivy ivyInstance(List<URL> repositories) {
        File tmpDir;

        try {
            tmpDir = Files.createTempDirectory("ignite-installer-cache").toFile();
        } catch (IOException e) {
<<<<<<< HEAD
            throw new IgniteCLIException("Can't create temp directory for ivy");
=======
            throw new IgniteCliException("Can't create temp directory for ivy");
>>>>>>> a323c22d
        }

        tmpDir.deleteOnExit();

        final EventManager evtMgr = new EventManager();

        IvySettings ivySettings = new IvySettings();
        ivySettings.setDefaultCache(tmpDir);
        ivySettings.setDefaultCacheArtifactPattern(FILE_ARTIFACT_PATTERN);

        ChainResolver chainRslvr = new ChainResolver();
        chainRslvr.setName("chainResolver");
        chainRslvr.setEventManager(evtMgr);

        for (URL repoUrl : repositories) {
            IBiblioResolver br = new IBiblioResolver();
            br.setEventManager(evtMgr);
            br.setM2compatible(true);
            br.setUsepoms(true);
            br.setRoot(repoUrl.toString());
            br.setName(repoUrl.getPath());

            chainRslvr.add(br);
        }

        // use the biblio resolver, if you consider resolving
        // POM declared dependencies
        IBiblioResolver br = new IBiblioResolver();
        br.setEventManager(evtMgr);
        br.setM2compatible(true);
        br.setUsepoms(true);
        br.setName("central");

        chainRslvr.add(br);

        IBiblioResolver locBr = new IBiblioResolver();
        locBr.setEventManager(evtMgr);
        locBr.setM2compatible(true);
        locBr.setUsepoms(true);
        locBr.setRoot("file:///" + pathRslvr.osHomeDirectoryPath().resolve(".m2").resolve("repository/"));
        locBr.setName("local");

        chainRslvr.add(locBr);

        ivySettings.addResolver(chainRslvr);
        ivySettings.setDefaultResolver(chainRslvr.getName());

        Ivy ivy = new Ivy();

        ivy.getLoggerEngine().setDefaultLogger(new IvyLogger());

        // needed for setting the message logger before logging info from loading settings
        IvyContext.getContext().setIvy(ivy);

        ivy.setSettings(ivySettings);

        ivy.bind();

        return ivy;
    }

    /**
     * Prepares Ivy module descriptor with target maven artifact as a dependency. Then descriptor can be used for further resolving the
     * artifact dependencies. Existence of this descriptor is Ivy's requirement.
     *
     * @param grpId      Maven group id.
     * @param artifactId Maven artifact id.
     * @param ver        Maven artifact version.
     * @return Prepared for resolving module descriptor.
     */
    private ModuleDescriptor rootModuleDescriptor(String grpId, String artifactId, String ver) {
        // 1st create an ivy module (this always(!) has a "default" configuration already)
        DefaultModuleDescriptor md = DefaultModuleDescriptor.newDefaultInstance(
                // give it some related name (so it can be cached)
                ModuleRevisionId.newInstance(
                        "org.apache.ignite",
                        "installer-envelope",
                        "working"
                )
        );

        // 2. add dependencies for what we are really looking for
        ModuleRevisionId ri = ModuleRevisionId.newInstance(
                grpId,
                artifactId,
                ver
        );

        // don't go transitive here, if you want the single artifact
        DefaultDependencyDescriptor dd = new DefaultDependencyDescriptor(md, ri, false, true, true);

        // map to master to just get the code jar. See generated ivy module xmls from maven repo
        // on how configurations are mapped into ivy. Or check
        // e.g. http://lightguard-jp.blogspot.de/2009/04/ivy-configurations-when-pulling-from.html
        dd.addDependencyConfiguration("default", "master");
        dd.addDependencyConfiguration("default", "runtime");
        dd.addDependencyConfiguration("default", "compile");

        md.addDependency(dd);

        return md;
    }

    /**
     * Ivy logger for routing all ivy logs to general logging system of CLI.
     */
    private static class IvyLogger extends AbstractMessageLogger {
        /** Common logger. */
        private final IgniteLogger log = IgniteLogger.forClass(IvyLogger.class);

        /** {@inheritDoc} */
        @Override
        protected void doProgress() {
            // no-op
        }

        /** {@inheritDoc} */
        @Override
        protected void doEndProgress(String msg) {
            // no-op
        }

        /** {@inheritDoc} */
        @Override
        public void log(String msg, int level) {
            switch (level) {
                case Message.MSG_ERR:
                    log.error(msg);
                    break;

                case Message.MSG_WARN:
                    log.warn(msg);
                    break;

                case Message.MSG_INFO:
                    log.info(msg);
                    break;

                case Message.MSG_VERBOSE:
                    log.debug(msg);
                    break;

                case Message.MSG_DEBUG:
                    log.trace(msg);
                    break;

                default:
                    break;
            }
        }

        /** {@inheritDoc} */
        @Override
        public void rawlog(String msg, int level) {
            log(msg, level);
        }
    }
}<|MERGE_RESOLUTION|>--- conflicted
+++ resolved
@@ -144,11 +144,7 @@
                 ResolveReport rr = ivy.resolve(md, ro);
 
                 if (rr.hasError()) {
-<<<<<<< HEAD
-                    throw new IgniteCLIException(rr.getAllProblemMessages().toString());
-=======
                     throw new IgniteCliException(rr.getAllProblemMessages().toString());
->>>>>>> a323c22d
                 }
 
                 // Step 2: retrieve
@@ -203,11 +199,7 @@
         try {
             tmpDir = Files.createTempDirectory("ignite-installer-cache").toFile();
         } catch (IOException e) {
-<<<<<<< HEAD
-            throw new IgniteCLIException("Can't create temp directory for ivy");
-=======
             throw new IgniteCliException("Can't create temp directory for ivy");
->>>>>>> a323c22d
         }
 
         tmpDir.deleteOnExit();
