--- conflicted
+++ resolved
@@ -22,10 +22,6 @@
 import java.net.URISyntaxException;
 import java.nio.file.Path;
 import javax.inject.Singleton;
-<<<<<<< HEAD
-import org.apache.ignite.cli.IgniteCLIException;
-=======
->>>>>>> a323c22d
 import org.apache.ignite.cli.IgniteCliApp;
 import org.apache.ignite.cli.IgniteCliException;
 
@@ -67,11 +63,7 @@
 
                 return file.toPath();
             } catch (URISyntaxException e) {
-<<<<<<< HEAD
-                throw new IgniteCLIException("Failed to resolve the CLI tool home directory.", e);
-=======
                 throw new IgniteCliException("Failed to resolve the CLI tool home directory.", e);
->>>>>>> a323c22d
             }
         }
     }
