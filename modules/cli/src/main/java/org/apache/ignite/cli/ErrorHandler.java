/*
 * Licensed to the Apache Software Foundation (ASF) under one or more
 * contributor license agreements.  See the NOTICE file distributed with
 * this work for additional information regarding copyright ownership.
 * The ASF licenses this file to You under the Apache License, Version 2.0
 * (the "License"); you may not use this file except in compliance with
 * the License.  You may obtain a copy of the License at
 *
 *      http://www.apache.org/licenses/LICENSE-2.0
 *
 * Unless required by applicable law or agreed to in writing, software
 * distributed under the License is distributed on an "AS IS" BASIS,
 * WITHOUT WARRANTIES OR CONDITIONS OF ANY KIND, either express or implied.
 * See the License for the specific language governing permissions and
 * limitations under the License.
 */

package org.apache.ignite.cli;

import javax.inject.Singleton;
import org.apache.ignite.cli.spec.CategorySpec;
import org.apache.ignite.lang.IgniteLogger;
import picocli.CommandLine;

/**
 * Top level picocli exception handler.
 */
@Singleton
public class ErrorHandler implements CommandLine.IExecutionExceptionHandler, CommandLine.IParameterExceptionHandler {
    /** Logger. */
    private final IgniteLogger log = IgniteLogger.forClass(ErrorHandler.class);

    /** {@inheritDoc} */
    @Override
    public int handleExecutionException(
            Exception ex,
            CommandLine cmd,
            CommandLine.ParseResult parseRes) {
<<<<<<< HEAD
        if (ex instanceof IgniteCLIException) {
=======
        if (ex instanceof IgniteCliException) {
>>>>>>> a323c22d
            cmd.getErr().println(cmd.getColorScheme().errorText(ex.getMessage()));
        } else {
            log.error("", ex);
        }

        return cmd.getExitCodeExceptionMapper() != null
                ? cmd.getExitCodeExceptionMapper().getExitCode(ex)
                : cmd.getCommandSpec().exitCodeOnExecutionException();
    }

    /** {@inheritDoc} */
    @Override
    public int handleParseException(CommandLine.ParameterException ex, String[] args) {
        CommandLine cli = ex.getCommandLine();

        if (cli.getCommand() instanceof CategorySpec) {
            ((Runnable) cli.getCommand()).run();
        } else {
            cli.getErr().println(cli.getColorScheme().errorText("[ERROR] ") + ex.getMessage()
                    + ". See usage information below.\n");

            cli.usage(cli.getOut());
        }

        return cli.getCommandSpec().exitCodeOnInvalidInput();
    }
}<|MERGE_RESOLUTION|>--- conflicted
+++ resolved
@@ -36,11 +36,7 @@
             Exception ex,
             CommandLine cmd,
             CommandLine.ParseResult parseRes) {
-<<<<<<< HEAD
-        if (ex instanceof IgniteCLIException) {
-=======
         if (ex instanceof IgniteCliException) {
->>>>>>> a323c22d
             cmd.getErr().println(cmd.getColorScheme().errorText(ex.getMessage()));
         } else {
             log.error("", ex);
