/*
 * Licensed to the Apache Software Foundation (ASF) under one or more
 * contributor license agreements. See the NOTICE file distributed with
 * this work for additional information regarding copyright ownership.
 * The ASF licenses this file to You under the Apache License, Version 2.0
 * (the "License"); you may not use this file except in compliance with
 * the License. You may obtain a copy of the License at
 *
 *      http://www.apache.org/licenses/LICENSE-2.0
 *
 * Unless required by applicable law or agreed to in writing, software
 * distributed under the License is distributed on an "AS IS" BASIS,
 * WITHOUT WARRANTIES OR CONDITIONS OF ANY KIND, either express or implied.
 * See the License for the specific language governing permissions and
 * limitations under the License.
 */

package org.apache.ignite.internal.cli.call.connect;

import static org.apache.ignite.internal.cli.config.CliConfigKeys.BASIC_AUTHENTICATION_USERNAME;
import static org.apache.ignite.lang.util.StringUtils.nullOrBlank;

import io.micronaut.http.HttpStatus;
import jakarta.inject.Singleton;
import java.util.Objects;
import org.apache.ignite.internal.cli.config.CliConfigKeys;
import org.apache.ignite.internal.cli.config.ConfigManagerProvider;
import org.apache.ignite.internal.cli.config.StateConfigProvider;
import org.apache.ignite.internal.cli.core.JdbcUrlFactory;
import org.apache.ignite.internal.cli.core.call.Call;
import org.apache.ignite.internal.cli.core.call.CallOutput;
import org.apache.ignite.internal.cli.core.call.DefaultCallOutput;
import org.apache.ignite.internal.cli.core.exception.IgniteCliApiException;
import org.apache.ignite.internal.cli.core.exception.handler.IgniteCliApiExceptionHandler;
import org.apache.ignite.internal.cli.core.repl.Session;
import org.apache.ignite.internal.cli.core.repl.SessionInfo;
import org.apache.ignite.internal.cli.core.rest.ApiClientFactory;
import org.apache.ignite.internal.cli.core.style.component.MessageUiComponent;
import org.apache.ignite.internal.cli.core.style.element.UiElements;
import org.apache.ignite.internal.cli.event.EventPublisher;
import org.apache.ignite.internal.cli.event.Events;
import org.apache.ignite.rest.client.api.NodeConfigurationApi;
import org.apache.ignite.rest.client.api.NodeManagementApi;
import org.apache.ignite.rest.client.invoker.ApiClient;
import org.apache.ignite.rest.client.invoker.ApiException;
import org.apache.ignite.rest.client.model.Problem;
import org.jetbrains.annotations.Nullable;


/**
 * Call for connect to Ignite 3 node. As a result {@link Session} will hold a valid node-url.
 */
@Singleton
public class ConnectCall implements Call<ConnectCallInput, String> {
    private final Session session;

    private final StateConfigProvider stateConfigProvider;

    private final ApiClientFactory clientFactory;

    private final JdbcUrlFactory jdbcUrlFactory;

<<<<<<< HEAD
    private ConfigManagerProvider configManagerProvider;
=======
    private final EventPublisher eventPublisher;
>>>>>>> 8e37291b

    /**
     * Constructor.
     */
    public ConnectCall(Session session, StateConfigProvider stateConfigProvider, ApiClientFactory clientFactory,
<<<<<<< HEAD
            JdbcUrlFactory jdbcUrlFactory, ConfigManagerProvider configManagerProvider) {
=======
            JdbcUrlFactory jdbcUrlFactory, EventPublisher eventPublisher) {
>>>>>>> 8e37291b
        this.session = session;
        this.stateConfigProvider = stateConfigProvider;
        this.clientFactory = clientFactory;
        this.jdbcUrlFactory = jdbcUrlFactory;
<<<<<<< HEAD
        this.configManagerProvider = configManagerProvider;
=======
        this.eventPublisher = eventPublisher;
>>>>>>> 8e37291b
    }

    @Override
    public CallOutput<String> execute(ConnectCallInput input) {
        String nodeUrl = input.url();
        SessionInfo sessionInfo = session.info();
        if (sessionInfo != null && Objects.equals(sessionInfo.nodeUrl(), nodeUrl)) {
            MessageUiComponent message = MessageUiComponent.fromMessage("You are already connected to %s", UiElements.url(nodeUrl));
            return DefaultCallOutput.success(message.render());
        }
        try {
            // Try without authentication first to check whether the authentication is enabled on the cluster.
            sessionInfo = connectWithoutAuthentication(nodeUrl);
            if (sessionInfo == null) {
                // Try with authentication
                if (!nullOrBlank(input.username()) && !nullOrBlank(input.password())) {
                    sessionInfo = connectWithAuthentication(nodeUrl, input.username(), input.password());
                } else {
                    sessionInfo = connectWithAuthentication(nodeUrl);
                }
            }

            stateConfigProvider.get().setProperty(CliConfigKeys.LAST_CONNECTED_URL.value(), nodeUrl);

<<<<<<< HEAD
            session.connect(sessionInfo);
=======
            String jdbcUrl = jdbcUrlFactory.constructJdbcUrl(configuration, nodeUrl);
            sessionInfo = SessionInfo.builder()
                    .nodeUrl(nodeUrl)
                    .nodeName(fetchNodeName(nodeUrl))
                    .jdbcUrl(jdbcUrl)
                    .username(username)
                    .build();
            eventPublisher.publish(Events.connect(sessionInfo));
>>>>>>> 8e37291b

            return DefaultCallOutput.success(MessageUiComponent.fromMessage("Connected to %s", UiElements.url(nodeUrl)).render());
        } catch (Exception e) {
            if (session.info() != null) {
                eventPublisher.publish(Events.disconnect());
            }
            return DefaultCallOutput.failure(handleException(e, nodeUrl));
        }
    }

    @Nullable
    private SessionInfo connectWithoutAuthentication(String nodeUrl) throws ApiException {
        try {
            ApiClient apiClient = clientFactory.getClientWithoutBasicAuthentication(nodeUrl);
            return constructSessionInfo(apiClient, nodeUrl, null);
        } catch (ApiException e) {
            if (e.getCause() == null) {
                Problem problem = IgniteCliApiExceptionHandler.extractProblem(e);
                if (problem.getStatus() == HttpStatus.UNAUTHORIZED.getCode()) {
                    return null;
                } else {
                    throw e;
                }
            } else {
                throw e;
            }
        }
    }

    private SessionInfo connectWithAuthentication(String nodeUrl, String inputUsername, String inputPassword) throws ApiException {
        ApiClient apiClient = clientFactory.getClient(nodeUrl, inputUsername, inputPassword);
        return constructSessionInfo(apiClient, nodeUrl, inputUsername);
    }

    private SessionInfo connectWithAuthentication(String nodeUrl) throws ApiException {
        ApiClient apiClient = clientFactory.getClient(nodeUrl);
        String username = configManagerProvider.get().getCurrentProperty(BASIC_AUTHENTICATION_USERNAME.value());
        return constructSessionInfo(apiClient, nodeUrl, username);
    }

    private SessionInfo constructSessionInfo(ApiClient apiClient, String nodeUrl, @Nullable String username) throws ApiException {
        String configuration = new NodeConfigurationApi(apiClient).getNodeConfiguration();
        String nodeName = new NodeManagementApi(apiClient).nodeState().getName();
        String jdbcUrl = jdbcUrlFactory.constructJdbcUrl(configuration, nodeUrl);
        return new SessionInfo(nodeUrl, nodeName, jdbcUrl, username);
    }

    private static IgniteCliApiException handleException(Exception e, String nodeUrl) {
        if (e instanceof IgniteCliApiException) {
            return (IgniteCliApiException) e;
        } else {
            return new IgniteCliApiException(e, nodeUrl);
        }
    }
}<|MERGE_RESOLUTION|>--- conflicted
+++ resolved
@@ -60,30 +60,22 @@
 
     private final JdbcUrlFactory jdbcUrlFactory;
 
-<<<<<<< HEAD
-    private ConfigManagerProvider configManagerProvider;
-=======
+    private final ConfigManagerProvider configManagerProvider;
+
     private final EventPublisher eventPublisher;
->>>>>>> 8e37291b
 
     /**
      * Constructor.
      */
     public ConnectCall(Session session, StateConfigProvider stateConfigProvider, ApiClientFactory clientFactory,
-<<<<<<< HEAD
-            JdbcUrlFactory jdbcUrlFactory, ConfigManagerProvider configManagerProvider) {
-=======
-            JdbcUrlFactory jdbcUrlFactory, EventPublisher eventPublisher) {
->>>>>>> 8e37291b
+            JdbcUrlFactory jdbcUrlFactory, ConfigManagerProvider configManagerProvider,
+            EventPublisher eventPublisher) {
         this.session = session;
         this.stateConfigProvider = stateConfigProvider;
         this.clientFactory = clientFactory;
         this.jdbcUrlFactory = jdbcUrlFactory;
-<<<<<<< HEAD
         this.configManagerProvider = configManagerProvider;
-=======
         this.eventPublisher = eventPublisher;
->>>>>>> 8e37291b
     }
 
     @Override
@@ -108,18 +100,7 @@
 
             stateConfigProvider.get().setProperty(CliConfigKeys.LAST_CONNECTED_URL.value(), nodeUrl);
 
-<<<<<<< HEAD
-            session.connect(sessionInfo);
-=======
-            String jdbcUrl = jdbcUrlFactory.constructJdbcUrl(configuration, nodeUrl);
-            sessionInfo = SessionInfo.builder()
-                    .nodeUrl(nodeUrl)
-                    .nodeName(fetchNodeName(nodeUrl))
-                    .jdbcUrl(jdbcUrl)
-                    .username(username)
-                    .build();
             eventPublisher.publish(Events.connect(sessionInfo));
->>>>>>> 8e37291b
 
             return DefaultCallOutput.success(MessageUiComponent.fromMessage("Connected to %s", UiElements.url(nodeUrl)).render());
         } catch (Exception e) {
@@ -164,7 +145,7 @@
         String configuration = new NodeConfigurationApi(apiClient).getNodeConfiguration();
         String nodeName = new NodeManagementApi(apiClient).nodeState().getName();
         String jdbcUrl = jdbcUrlFactory.constructJdbcUrl(configuration, nodeUrl);
-        return new SessionInfo(nodeUrl, nodeName, jdbcUrl, username);
+        return SessionInfo.builder().nodeUrl(nodeUrl).nodeName(nodeName).jdbcUrl(jdbcUrl).username(username).build();
     }
 
     private static IgniteCliApiException handleException(Exception e, String nodeUrl) {
