--- conflicted
+++ resolved
@@ -59,12 +59,8 @@
     /**
      * Starts Ignite node command.
      */
-<<<<<<< HEAD
     @Command(name = "start", description = "Starts an Ignite node locally.")
-=======
-    @CommandLine.Command(name = "start", description = "Starts an Ignite node locally.")
     @Singleton
->>>>>>> 288a608a
     public static class StartNodeCommandSpec extends BaseCommand implements Callable<Integer> {
 
         /** Loader for Ignite distributive paths. */
