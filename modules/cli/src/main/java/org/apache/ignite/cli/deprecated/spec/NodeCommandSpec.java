/*
 * Licensed to the Apache Software Foundation (ASF) under one or more
 * contributor license agreements.  See the NOTICE file distributed with
 * this work for additional information regarding copyright ownership.
 * The ASF licenses this file to You under the Apache License, Version 2.0
 * (the "License"); you may not use this file except in compliance with
 * the License.  You may obtain a copy of the License at
 *
 *      http://www.apache.org/licenses/LICENSE-2.0
 *
 * Unless required by applicable law or agreed to in writing, software
 * distributed under the License is distributed on an "AS IS" BASIS,
 * WITHOUT WARRANTIES OR CONDITIONS OF ANY KIND, either express or implied.
 * See the License for the specific language governing permissions and
 * limitations under the License.
 */

package org.apache.ignite.cli.deprecated.spec;

<<<<<<< HEAD
import static org.apache.ignite.cli.core.style.AnsiStringSupport.ansi;

import com.jakewharton.fliptables.FlipTable;
=======
import com.typesafe.config.Config;
import com.typesafe.config.ConfigFactory;
import com.typesafe.config.ConfigRenderOptions;
>>>>>>> 8551ac43
import jakarta.inject.Inject;
import jakarta.inject.Singleton;
import java.io.IOException;
import java.io.PrintWriter;
import java.nio.file.Path;
import java.util.Arrays;
import java.util.HashMap;
import java.util.List;
import java.util.Map;
import java.util.concurrent.Callable;
import org.apache.ignite.cli.commands.BaseCommand;
import org.apache.ignite.cli.core.style.element.UiElements;
import org.apache.ignite.cli.deprecated.CliPathsConfigLoader;
import org.apache.ignite.cli.deprecated.IgniteCliException;
import org.apache.ignite.cli.deprecated.IgnitePaths;
import org.apache.ignite.cli.deprecated.builtins.node.NodeManager;
import picocli.CommandLine.ArgGroup;
import picocli.CommandLine.Command;
import picocli.CommandLine.Help.Ansi;
import picocli.CommandLine.Help.ColorScheme;
import picocli.CommandLine.Option;
import picocli.CommandLine.Parameters;

/**
 * Commands for start/stop/list Ignite nodes on the current machine.
 */
@Command(
        name = "node",
        description = "Manages locally running Ignite nodes",
        subcommands = {
                NodeCommandSpec.StartNodeCommandSpec.class,
                NodeCommandSpec.StopNodeCommandSpec.class,
                NodeCommandSpec.NodesClasspathCommandSpec.class,
                NodeCommandSpec.ListNodesCommandSpec.class
        }
)
public class NodeCommandSpec {
    /**
     * Starts Ignite node command.
     */
<<<<<<< HEAD
    @CommandLine.Command(name = "start", description = "Starts an Ignite node locally")
=======
    @Command(name = "start", description = "Starts an Ignite node locally.")
>>>>>>> 8551ac43
    @Singleton
    public static class StartNodeCommandSpec extends BaseCommand implements Callable<Integer> {

        /** Loader for Ignite distributive paths. */
        @Inject
        private CliPathsConfigLoader cliPathsCfgLdr;

        /** Node manager. */
        @Inject
        private NodeManager nodeMgr;

        /** Consistent id, which will be used by new node. */
        @Parameters(paramLabel = "name", description = "Name of the new node")
        public String nodeName;

        @ArgGroup(exclusive = false)
        private ConfigOptions configOptions;

        private static class ConfigOptions {
            @ArgGroup(exclusive = false)
            private ConfigArguments args;

            /** Path to node config. */
            @Option(names = "--config", description = "Configuration file to start the node with")
            private Path configPath;
        }

        private static class ConfigArguments {
            @Option(names = "--port", description = "Node port")
            private Integer port;

            @Option(names = "--rest-port", description = "REST port")
            private Integer restPort;

            @Option(names = "--join", description = "Seed nodes", split = ",")
            private String[] seedNodes;
        }

        /** {@inheritDoc} */
        @Override
        public Integer call() {
            IgnitePaths ignitePaths = cliPathsCfgLdr.loadIgnitePathsOrThrowError();

            PrintWriter out = spec.commandLine().getOut();
            ColorScheme cs = spec.commandLine().getColorScheme();

            NodeManager.RunningNode node = nodeMgr.start(
                    nodeName,
                    ignitePaths.nodesBaseWorkDir(),
                    ignitePaths.logDir,
                    ignitePaths.cliPidsDir(),
                    getConfigPath(),
                    getConfigStr(),
                    ignitePaths.serverJavaUtilLoggingPros(),
                    out);

            out.println(ansi(UiElements.done().represent()));

            out.println(String.format("[name: %s, pid: %d]", node.name, node.pid));

            out.println();
            out.println("Node is successfully started. To stop, type "
                    + cs.commandText("ignite node stop ") + cs.parameterText(node.name));

            return 0;
        }

        private Path getConfigPath() {
            return configOptions != null ? configOptions.configPath : null;
        }

        private String getConfigStr() {
            if (configOptions == null || configOptions.args == null) {
                return null;
            }
            Map<String, Object> configMap = new HashMap<>();
            if (configOptions.args.port != null) {
                configMap.put("network.port", configOptions.args.port);
            }
            if (configOptions.args.seedNodes != null) {
                configMap.put("network.nodeFinder.netClusterNodes", Arrays.asList(configOptions.args.seedNodes));
            }
            if (configOptions.args.restPort != null) {
                configMap.put("rest.port", configOptions.args.restPort);
            }
            Config config = ConfigFactory.parseMap(configMap);
            if (configOptions.configPath != null) {
                Config fallback = ConfigFactory.parseFile(configOptions.configPath.toFile());
                config = config.withFallback(fallback).resolve();
            }
            return config.root().render(ConfigRenderOptions.concise().setJson(false));
        }
    }

    /**
     * Command for stopping Ignite node on the current machine.
     */
    @Command(name = "stop", description = "Stops a locally running Ignite node.")
    public static class StopNodeCommandSpec extends BaseCommand implements Callable<Integer> {
        /** Node manager. */
        @Inject
        private NodeManager nodeMgr;

        /** Loader for Ignite distributive paths. */
        @Inject
        private CliPathsConfigLoader cliPathsCfgLdr;

        /** Consistent ids of nodes to stop. */
        @Parameters(
                arity = "1..*",
                paramLabel = "consistent-ids",
                description = "Consistent IDs of the nodes to stop (space separated list)"
        )
        private List<String> consistentIds;

        /** {@inheritDoc} */
        @Override
        public Integer call() {
            IgnitePaths ignitePaths = cliPathsCfgLdr.loadIgnitePathsOrThrowError();

            PrintWriter out = spec.commandLine().getOut();
            ColorScheme cs = spec.commandLine().getColorScheme();

            consistentIds.forEach(p -> {
                out.println("Stopping locally running node with consistent ID " + cs.parameterText(p) + "...");

                if (nodeMgr.stopWait(p, ignitePaths.cliPidsDir())) {
                    out.println(cs.text("@|bold,green Done|@"));
                } else {
                    out.println(cs.text("@|bold,red Failed|@"));
                }
            });
            return 0;
        }
    }

    /**
     * Command for listing the running nodes.
     */
    @Command(name = "list", description = "Shows the list of currently running local Ignite nodes.")
    public static class ListNodesCommandSpec extends BaseCommand implements Callable<Integer> {
        /** Node manager. */
        @Inject
        private NodeManager nodeMgr;

        /** Loader for Ignite distributive paths. */
        @Inject
        private CliPathsConfigLoader cliPathsCfgLdr;

        /** {@inheritDoc} */
        @Override
        public Integer call() {
            IgnitePaths paths = cliPathsCfgLdr.loadIgnitePathsOrThrowError();

            List<NodeManager.RunningNode> nodes = nodeMgr.getRunningNodes(paths.logDir, paths.cliPidsDir());

            PrintWriter out = spec.commandLine().getOut();
            ColorScheme cs = spec.commandLine().getColorScheme();

            if (nodes.isEmpty()) {
                out.println("There are no locally running nodes");
                out.println("use the " + cs.commandText("ignite node start")
                        + " command to start a new node");
            } else {
                String[] headers = {"consistent id", "pid", "log file"};
                String[][] content = nodes.stream().map(
                        node -> new String[]{
                                node.name,
                                String.valueOf(node.pid),
                                String.valueOf(node.logFile)
                        }
                ).toArray(String[][]::new);

                out.println(FlipTable.of(headers, content));

                out.println("Number of running nodes: " + cs.text("@|bold " + nodes.size() + "|@"));
            }
            return 0;
        }
    }

    /**
     * Command for reading the current classpath of Ignite nodes.
     */
    @Command(name = "classpath", description = "Shows the current classpath used by the Ignite nodes.")
    public static class NodesClasspathCommandSpec extends BaseCommand implements Callable<Integer> {
        /** Node manager. */
        @Inject
        private NodeManager nodeMgr;

        /** {@inheritDoc} */
        @Override
        public Integer call() {
            try {
                List<String> items = nodeMgr.classpathItems();

                PrintWriter out = spec.commandLine().getOut();

                out.println(Ansi.AUTO.string("@|bold Current Ignite node classpath:|@"));

                for (String item : items) {
                    out.println("    " + item);
                }
            } catch (IOException e) {
                throw new IgniteCliException("Can't get current classpath", e);
            }
            return 0;
        }
    }
}<|MERGE_RESOLUTION|>--- conflicted
+++ resolved
@@ -17,15 +17,12 @@
 
 package org.apache.ignite.cli.deprecated.spec;
 
-<<<<<<< HEAD
-import static org.apache.ignite.cli.core.style.AnsiStringSupport.ansi;
-
-import com.jakewharton.fliptables.FlipTable;
-=======
 import com.typesafe.config.Config;
 import com.typesafe.config.ConfigFactory;
 import com.typesafe.config.ConfigRenderOptions;
->>>>>>> 8551ac43
+import static org.apache.ignite.cli.core.style.AnsiStringSupport.ansi;
+
+import com.jakewharton.fliptables.FlipTable;
 import jakarta.inject.Inject;
 import jakarta.inject.Singleton;
 import java.io.IOException;
@@ -66,11 +63,7 @@
     /**
      * Starts Ignite node command.
      */
-<<<<<<< HEAD
-    @CommandLine.Command(name = "start", description = "Starts an Ignite node locally")
-=======
-    @Command(name = "start", description = "Starts an Ignite node locally.")
->>>>>>> 8551ac43
+    @Command(name = "start", description = "Starts an Ignite node locally")
     @Singleton
     public static class StartNodeCommandSpec extends BaseCommand implements Callable<Integer> {
 
