--- conflicted
+++ resolved
@@ -31,23 +31,10 @@
 /**
  * Connects to the Ignite 3 node.
  */
-<<<<<<< HEAD
 @Command(name = "connect", description = "Connects to Ignite 3 node")
 public class ConnectCommand extends BaseCommand implements Runnable {
-    /**
-     * Node URL option.
-     */
+    /** Node URL option. */
     @Parameters(description = NODE_URL_DESC, descriptionKey = CLUSTER_URL_KEY)
-=======
-@Command(name = "connect", description = "Connect to Ignite 3 node")
-@Singleton
-public class ConnectCommand extends BaseCommand implements Runnable {
-    /** Cluster url option. */
-    @Parameters(
-            description = "Ignite node url",
-            descriptionKey = ConfigConstants.CLUSTER_URL
-    )
->>>>>>> ad625c51
     private String nodeUrl;
 
     @Inject
