--- conflicted
+++ resolved
@@ -53,11 +53,7 @@
     /**
      * Cluster endpoint URL option.
      */
-<<<<<<< HEAD
-    @Option(names = {"--cluster-url"}, description = "Url to Ignite node")
-=======
     @Option(names = {CLUSTER_URL_OPTION}, description = CLUSTER_URL_DESC, descriptionKey = CLUSTER_URL_KEY)
->>>>>>> 8551ac43
     private String clusterUrl;
 
     @Inject
