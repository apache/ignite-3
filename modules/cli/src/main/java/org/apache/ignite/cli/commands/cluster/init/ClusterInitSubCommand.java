--- conflicted
+++ resolved
@@ -42,13 +42,8 @@
      * Cluster endpoint URL option.
      */
     @Option(
-<<<<<<< HEAD
-            names = {"--cluster-url"}, description = "Url to ignite node",
-            descriptionKey = "ignite.cluster-url", defaultValue = "http://localhost:10300"
-=======
             names = {CLUSTER_URL_OPTION}, description = CLUSTER_URL_DESC, descriptionKey = CLUSTER_URL_KEY,
             defaultValue = "http://localhost:10300"
->>>>>>> 8551ac43
     )
     private String clusterUrl;
 
