--- conflicted
+++ resolved
@@ -61,28 +61,10 @@
     /** {@inheritDoc} */
     @Override
     public void run() {
-<<<<<<< HEAD
-        var input = ClusterConfigUpdateCallInput.builder().config(config);
-        if (session.isConnectedToNode()) {
-            input.clusterUrl(session.nodeUrl());
-        } else if (clusterUrl != null) {
-            input.clusterUrl(clusterUrl);
-        } else {
-            spec.commandLine().getErr().println("You are not connected to node. Run 'connect' command or use '"
-                    + CLUSTER_URL_OPTION + "' option.");
-            return;
-        }
-
-        CallExecutionPipeline.builder(call)
-                .inputProvider(input::build)
-                .output(spec.commandLine().getOut())
-                .errOutput(spec.commandLine().getErr())
-=======
         question.askQuestionIfNotConnected(clusterUrl)
                 .map(this::configUpdateCallInput)
                 .then(Flows.fromCall(call))
                 .toOutput(spec.commandLine().getOut(), spec.commandLine().getErr())
->>>>>>> 288a608a
                 .build()
                 .start(Flowable.empty());
     }
