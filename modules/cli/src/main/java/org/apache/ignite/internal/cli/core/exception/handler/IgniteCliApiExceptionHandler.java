/*
 * Licensed to the Apache Software Foundation (ASF) under one or more
 * contributor license agreements. See the NOTICE file distributed with
 * this work for additional information regarding copyright ownership.
 * The ASF licenses this file to You under the Apache License, Version 2.0
 * (the "License"); you may not use this file except in compliance with
 * the License. You may obtain a copy of the License at
 *
 *      http://www.apache.org/licenses/LICENSE-2.0
 *
 * Unless required by applicable law or agreed to in writing, software
 * distributed under the License is distributed on an "AS IS" BASIS,
 * WITHOUT WARRANTIES OR CONDITIONS OF ANY KIND, either express or implied.
 * See the License for the specific language governing permissions and
 * limitations under the License.
 */

package org.apache.ignite.internal.cli.core.exception.handler;

import com.fasterxml.jackson.core.JsonProcessingException;
import com.fasterxml.jackson.databind.ObjectMapper;
import io.micronaut.http.HttpStatus;
import java.net.ConnectException;
import java.net.UnknownHostException;
import java.util.List;
import java.util.stream.Collectors;
import javax.net.ssl.SSLException;
import org.apache.ignite.internal.cli.core.exception.ExceptionHandler;
import org.apache.ignite.internal.cli.core.exception.ExceptionWriter;
import org.apache.ignite.internal.cli.core.exception.IgniteCliApiException;
import org.apache.ignite.internal.cli.core.style.component.ErrorUiComponent;
import org.apache.ignite.internal.cli.core.style.component.ErrorUiComponent.ErrorComponentBuilder;
import org.apache.ignite.internal.cli.core.style.element.UiElements;
import org.apache.ignite.internal.logger.IgniteLogger;
import org.apache.ignite.internal.logger.Loggers;
import org.apache.ignite.rest.client.invoker.ApiException;
import org.apache.ignite.rest.client.model.InvalidParam;
import org.apache.ignite.rest.client.model.Problem;
import org.jetbrains.annotations.NotNull;

/**
 * Exception handler for {@link IgniteCliApiException}.
 */
public class IgniteCliApiExceptionHandler implements ExceptionHandler<IgniteCliApiException> {
    private static final IgniteLogger LOG = Loggers.forClass(IgniteCliApiExceptionHandler.class);

    private static final ObjectMapper objectMapper = new ObjectMapper();

    @Override
    public int handle(ExceptionWriter err, IgniteCliApiException e) {
        ErrorComponentBuilder errorComponentBuilder = ErrorUiComponent.builder();

        if (e.getCause() instanceof ApiException) {
            ApiException cause = (ApiException) e.getCause();
            Throwable apiCause = cause.getCause();
            if (apiCause instanceof UnknownHostException) {
                errorComponentBuilder
                        .header("Unknown host: %s", UiElements.url(e.getUrl()))
                        .verbose(apiCause.getMessage());
            } else if (apiCause instanceof ConnectException) {
                errorComponentBuilder
                        .header("Node unavailable")
                        .details("Could not connect to node with URL %s", UiElements.url(e.getUrl()))
                        .verbose(apiCause.getMessage());
            } else if (apiCause instanceof SSLException) {
                errorComponentBuilder
                        .header("SSL error")
                        .details("Could not connect to node with URL %s. Check SSL configuration", UiElements.url(e.getUrl()))
                        .verbose(apiCause.getMessage());
            } else if (apiCause != null) {
                errorComponentBuilder.header(apiCause.getMessage());
<<<<<<< HEAD
            } else if (cause.getResponseBody() != null) {
                Problem problem = extractProblem(cause.getResponseBody());

                if (problem.getStatus() == 401) {
=======
            } else {
                if (cause.getCode() == HttpStatus.UNAUTHORIZED.getCode()) {
>>>>>>> 7989e7e2
                    errorComponentBuilder
                            .header("Authentication error")
                            .details("Could not connect to node with URL %s. "
                                    + "Check authentication configuration or provided username/password", UiElements.url(e.getUrl()))
                            .verbose(e.getMessage());
                } else {
                    Problem problem = extractProblem(cause);
                    renderProblem(errorComponentBuilder, problem);
                }
            } else {
                errorComponentBuilder.header(e.getCause() != e ? e.getCause().getMessage() : e.getMessage());
            }
        } else {
            errorComponentBuilder.header(e.getCause() != e ? e.getCause().getMessage() : e.getMessage());
        }

        ErrorUiComponent errorComponent = errorComponentBuilder.build();

        LOG.error(errorComponent.header(), e);

        err.write(errorComponent.render());

        return 1;
    }

    /**
     * Extracts a @{link Problem} from the API exception.
     *
     * @param responseBody response body of exception returned from the API call.
     * @return Extracted {@link Problem}
     */
    public static Problem extractProblem(String responseBody) {
        try {
            return objectMapper.readValue(responseBody, Problem.class);
        } catch (JsonProcessingException ex) {
            throw new RuntimeException(ex);
        }
    }

    private static void renderProblem(ErrorComponentBuilder errorComponentBuilder, Problem problem) {
        List<InvalidParam> invalidParams = problem.getInvalidParams();
        if (invalidParams != null && !invalidParams.isEmpty()) {
            errorComponentBuilder.details(extractInvalidParams(invalidParams));
        }
        errorComponentBuilder
                .header(problem.getDetail() != null ? problem.getDetail() : problem.getTitle())
                .errorCode(problem.getCode())
                .traceId(problem.getTraceId());
    }

    @NotNull
    private static String extractInvalidParams(List<InvalidParam> invalidParams) {
        return invalidParams.stream()
                .map(invalidParam -> "" + invalidParam.getName() + ": " + invalidParam.getReason())
                .collect(Collectors.joining(System.lineSeparator()));
    }

    @Override
    public Class<IgniteCliApiException> applicableException() {
        return IgniteCliApiException.class;
    }
}<|MERGE_RESOLUTION|>--- conflicted
+++ resolved
@@ -69,26 +69,19 @@
                         .verbose(apiCause.getMessage());
             } else if (apiCause != null) {
                 errorComponentBuilder.header(apiCause.getMessage());
-<<<<<<< HEAD
-            } else if (cause.getResponseBody() != null) {
-                Problem problem = extractProblem(cause.getResponseBody());
-
-                if (problem.getStatus() == 401) {
-=======
             } else {
                 if (cause.getCode() == HttpStatus.UNAUTHORIZED.getCode()) {
->>>>>>> 7989e7e2
                     errorComponentBuilder
                             .header("Authentication error")
                             .details("Could not connect to node with URL %s. "
                                     + "Check authentication configuration or provided username/password", UiElements.url(e.getUrl()))
                             .verbose(e.getMessage());
+                } else if (cause.getResponseBody() != null) {
+                    Problem problem = extractProblem(cause.getResponseBody());
+                    renderProblem(errorComponentBuilder, problem);
                 } else {
-                    Problem problem = extractProblem(cause);
-                    renderProblem(errorComponentBuilder, problem);
+                    errorComponentBuilder.header(e.getCause() != e ? e.getCause().getMessage() : e.getMessage());
                 }
-            } else {
-                errorComponentBuilder.header(e.getCause() != e ? e.getCause().getMessage() : e.getMessage());
             }
         } else {
             errorComponentBuilder.header(e.getCause() != e ? e.getCause().getMessage() : e.getMessage());
