--- conflicted
+++ resolved
@@ -19,22 +19,16 @@
 
 import org.apache.ignite.internal.cli.commands.BaseCommand;
 import org.apache.ignite.internal.cli.commands.recovery.partitions.PartitionStatesReplCommand;
-<<<<<<< HEAD
+import org.apache.ignite.internal.cli.commands.recovery.reset.ResetPartitionsReplCommand;
 import org.apache.ignite.internal.cli.commands.recovery.restart.RestartPartitionsReplCommand;
-=======
-import org.apache.ignite.internal.cli.commands.recovery.reset.ResetPartitionsReplCommand;
->>>>>>> 6c5fadca
 import picocli.CommandLine.Command;
 
 /** Disaster recovery command. */
 @Command(name = "recovery",
         subcommands = {
                 PartitionStatesReplCommand.class,
-<<<<<<< HEAD
+                ResetPartitionsReplCommand.class,
                 RestartPartitionsReplCommand.class
-=======
-                ResetPartitionsReplCommand.class
->>>>>>> 6c5fadca
         },
         description = "Managers disaster recovery of Ignite cluster")
 public class RecoveryReplCommand extends BaseCommand {
