/*
 * Licensed to the Apache Software Foundation (ASF) under one or more
 * contributor license agreements.  See the NOTICE file distributed with
 * this work for additional information regarding copyright ownership.
 * The ASF licenses this file to You under the Apache License, Version 2.0
 * (the "License"); you may not use this file except in compliance with
 * the License.  You may obtain a copy of the License at
 *
 *      http://www.apache.org/licenses/LICENSE-2.0
 *
 * Unless required by applicable law or agreed to in writing, software
 * distributed under the License is distributed on an "AS IS" BASIS,
 * WITHOUT WARRANTIES OR CONDITIONS OF ANY KIND, either express or implied.
 * See the License for the specific language governing permissions and
 * limitations under the License.
 */

package org.apache.ignite.cli.commands.topology;

<<<<<<< HEAD
import static org.apache.ignite.cli.core.style.component.CommonMessages.CONNECT_OR_USE_NODE_URL_MESSAGE;
=======
import static org.apache.ignite.cli.commands.OptionsConstants.CLUSTER_URL_DESC;
import static org.apache.ignite.cli.commands.OptionsConstants.CLUSTER_URL_KEY;
import static org.apache.ignite.cli.commands.OptionsConstants.CLUSTER_URL_OPTION;
>>>>>>> 8551ac43

import jakarta.inject.Inject;
import java.util.concurrent.Callable;
import org.apache.ignite.cli.call.cluster.topology.PhysicalTopologyCall;
import org.apache.ignite.cli.call.cluster.topology.TopologyCallInput;
import org.apache.ignite.cli.call.cluster.topology.TopologyCallInput.TopologyCallInputBuilder;
import org.apache.ignite.cli.commands.BaseCommand;
import org.apache.ignite.cli.core.call.CallExecutionPipeline;
import org.apache.ignite.cli.core.repl.Session;
import org.apache.ignite.cli.decorators.TopologyDecorator;
import picocli.CommandLine.Command;
import picocli.CommandLine.Option;

/**
 * Command that show physical cluster topology in REPL mode.
 */
@Command(name = "physical")
public class PhysicalTopologyReplSubCommand extends BaseCommand implements Callable<Integer> {
    /**
     * Cluster endpoint URL option.
     */
<<<<<<< HEAD
    @Option(names = {"--cluster-url"}, description = "Url to ignite node", descriptionKey = "ignite.cluster-url")
=======
    @Option(names = {CLUSTER_URL_OPTION}, description = CLUSTER_URL_DESC, descriptionKey = CLUSTER_URL_KEY)
>>>>>>> 8551ac43
    private String clusterUrl;

    @Inject
    private PhysicalTopologyCall call;

    @Inject
    private Session session;

    /** {@inheritDoc} */
    @Override
    public Integer call() {
        TopologyCallInputBuilder inputBuilder = TopologyCallInput.builder();

        if (clusterUrl != null) {
            inputBuilder.clusterUrl(clusterUrl);
        } else if (session.isConnectedToNode()) {
            inputBuilder.clusterUrl(session.nodeUrl());
        } else {
<<<<<<< HEAD
            spec.commandLine().getErr().println(CONNECT_OR_USE_NODE_URL_MESSAGE.render());
=======
            spec.commandLine().getErr().println("You are not connected to node. Run 'connect' command or use '"
                    + CLUSTER_URL_OPTION + "' option.");
>>>>>>> 8551ac43
            return 2;
        }

        return CallExecutionPipeline.builder(call)
                .inputProvider(inputBuilder::build)
                .output(spec.commandLine().getOut())
                .errOutput(spec.commandLine().getErr())
                .decorator(new TopologyDecorator())
                .build()
                .runPipeline();
    }
}<|MERGE_RESOLUTION|>--- conflicted
+++ resolved
@@ -17,13 +17,11 @@
 
 package org.apache.ignite.cli.commands.topology;
 
-<<<<<<< HEAD
-import static org.apache.ignite.cli.core.style.component.CommonMessages.CONNECT_OR_USE_NODE_URL_MESSAGE;
-=======
 import static org.apache.ignite.cli.commands.OptionsConstants.CLUSTER_URL_DESC;
 import static org.apache.ignite.cli.commands.OptionsConstants.CLUSTER_URL_KEY;
 import static org.apache.ignite.cli.commands.OptionsConstants.CLUSTER_URL_OPTION;
->>>>>>> 8551ac43
+
+import static org.apache.ignite.cli.core.style.component.CommonMessages.CONNECT_OR_USE_NODE_URL_MESSAGE;
 
 import jakarta.inject.Inject;
 import java.util.concurrent.Callable;
@@ -45,11 +43,7 @@
     /**
      * Cluster endpoint URL option.
      */
-<<<<<<< HEAD
-    @Option(names = {"--cluster-url"}, description = "Url to ignite node", descriptionKey = "ignite.cluster-url")
-=======
     @Option(names = {CLUSTER_URL_OPTION}, description = CLUSTER_URL_DESC, descriptionKey = CLUSTER_URL_KEY)
->>>>>>> 8551ac43
     private String clusterUrl;
 
     @Inject
@@ -65,15 +59,10 @@
 
         if (clusterUrl != null) {
             inputBuilder.clusterUrl(clusterUrl);
-        } else if (session.isConnectedToNode()) {
+        } else if (session.isConnectedToNode())  {
             inputBuilder.clusterUrl(session.nodeUrl());
         } else {
-<<<<<<< HEAD
             spec.commandLine().getErr().println(CONNECT_OR_USE_NODE_URL_MESSAGE.render());
-=======
-            spec.commandLine().getErr().println("You are not connected to node. Run 'connect' command or use '"
-                    + CLUSTER_URL_OPTION + "' option.");
->>>>>>> 8551ac43
             return 2;
         }
 
