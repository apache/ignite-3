--- conflicted
+++ resolved
@@ -57,11 +57,7 @@
         if (coords.length == 4) {
             return new MavenCoordinates(coords[1], coords[2], coords[3]);
         } else {
-<<<<<<< HEAD
-            throw new IgniteCLIException("Incorrect maven coordinates " + mvnStr);
-=======
             throw new IgniteCliException("Incorrect maven coordinates " + mvnStr);
->>>>>>> a323c22d
         }
     }
 
