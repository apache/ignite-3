--- conflicted
+++ resolved
@@ -92,15 +92,10 @@
                     "Do you want to connect to the last connected node %s? %s ", UiElements.url(lastConnectedUrl), UiElements.yesNo()
             );
             clusterUrl = lastConnectedUrl;
-<<<<<<< HEAD
         } else if (defaultUrl != null) {
-            question = "Do you want to connect to the default node " + defaultUrl + " ? [Y/n]";
-=======
-        } else {
             question = QuestionUiComponent.fromQuestion(
                     "Do you want to connect to the default node %s? %s ", UiElements.url(defaultUrl), UiElements.yesNo()
             );
->>>>>>> ad625c51
             clusterUrl = defaultUrl;
         } else {
             return;
