--- conflicted
+++ resolved
@@ -60,25 +60,19 @@
      * @return {@link FlowBuilder} instance with question in case when cluster url.
      */
     public FlowBuilder<Void, String> askQuestionIfNotConnected(String clusterUrl) {
-<<<<<<< HEAD
         String clusterProperty = provider.get().getCurrentProperty(ConfigConstants.CLUSTER_URL);
         QuestionUiComponent questionUiComponent = QuestionUiComponent.fromQuestion(
                 "You are not connected to node. Do you want to connect to the default node %s? %s",
                 UiElements.url(clusterProperty), UiElements.yesNo()
         );
 
-        return Flows.from(clusterUrlOrSessionNode(clusterUrl))
-                .ifThen(Objects::isNull, Flows.<String, ConnectCallInput>acceptQuestion(questionUiComponent,
-                                () -> new ConnectCallInput(clusterProperty))
-=======
         String defaultUrl = configManagerProvider.get().getCurrentProperty(ConfigConstants.CLUSTER_URL);
         String question = "You are not connected to node. Do you want to connect to the default node "
                 + defaultUrl + " ? [Y/n] ";
 
         return Flows.from(clusterUrlOrSessionNode(clusterUrl))
-                .ifThen(Objects::isNull, Flows.<String, ConnectCallInput>acceptQuestion(question,
+                .ifThen(Objects::isNull, Flows.<String, ConnectCallInput>acceptQuestion(questionUiComponent,
                                 () -> new ConnectCallInput(defaultUrl))
->>>>>>> 747ba20c
                         .then(Flows.fromCall(connectCall))
                         .toOutput(CommandLineContextProvider.getContext())
                         .build())
