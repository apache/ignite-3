/*
 * Licensed to the Apache Software Foundation (ASF) under one or more
 * contributor license agreements.  See the NOTICE file distributed with
 * this work for additional information regarding copyright ownership.
 * The ASF licenses this file to You under the Apache License, Version 2.0
 * (the "License"); you may not use this file except in compliance with
 * the License.  You may obtain a copy of the License at
 *
 *      http://www.apache.org/licenses/LICENSE-2.0
 *
 * Unless required by applicable law or agreed to in writing, software
 * distributed under the License is distributed on an "AS IS" BASIS,
 * WITHOUT WARRANTIES OR CONDITIONS OF ANY KIND, either express or implied.
 * See the License for the specific language governing permissions and
 * limitations under the License.
 */

package org.apache.ignite.cli.commands.questions;

import jakarta.inject.Inject;
import jakarta.inject.Singleton;
import java.util.Objects;
import org.apache.ignite.cli.call.connect.ConnectCall;
import org.apache.ignite.cli.call.connect.ConnectCallInput;
import org.apache.ignite.cli.config.ConfigConstants;
import org.apache.ignite.cli.config.ConfigManagerProvider;
import org.apache.ignite.cli.core.flow.Flowable;
import org.apache.ignite.cli.core.flow.builder.FlowBuilder;
import org.apache.ignite.cli.core.flow.builder.Flows;
import org.apache.ignite.cli.core.repl.Session;
import org.apache.ignite.cli.core.repl.context.CommandLineContextProvider;
import org.apache.ignite.cli.core.style.component.QuestionUiComponent;
import org.apache.ignite.cli.core.style.element.UiElements;


/**
 * Wrapper of command call to question with connection checking.
 */
@Singleton
public class ConnectToClusterQuestion {

    @Inject
    private ConnectCall connectCall;

    @Inject
    private ConfigManagerProvider provider;

    @Inject
    private Session session;


    /**
     * Execute call with question about connect to cluster in case when disconnected state.
     *
     * @param clusterUrl cluster url .
     * @return {@link FlowBuilder} instance with question in case when cluster url.
     */
    public FlowBuilder<Void, String> askQuestionIfNotConnected(String clusterUrl) {
<<<<<<< HEAD
        String clusterProperty = provider.get().getCurrentProperty("ignite.cluster-url");
        QuestionUiComponent questionUiComponent = QuestionUiComponent.fromQuestion(
                "You are not connected to node. Do you want to connect to the default node %s? %s",
                UiElements.url(clusterProperty), UiElements.yesNo()
        );
=======
        String clusterProperty = provider.get().getCurrentProperty(ConfigConstants.CLUSTER_URL);
        String question = "You are not connected to node. Do you want to connect to the default node "
                + clusterProperty + " ? [Y/n] ";
>>>>>>> 8551ac43

        return Flows.from(clusterUrlOrSessionNode(clusterUrl))
                .ifThen(Objects::isNull, Flows.<String, ConnectCallInput>acceptQuestion(questionUiComponent,
                                () -> new ConnectCallInput(clusterProperty))
                        .then(Flows.fromCall(connectCall))
                        .toOutput(CommandLineContextProvider.getContext())
                        .build())
                .then(prevUrl -> Flowable.success(clusterUrlOrSessionNode(clusterUrl)));
    }

    private String clusterUrlOrSessionNode(String clusterUrl) {
        return clusterUrl != null ? clusterUrl : session.nodeUrl();
    }
}<|MERGE_RESOLUTION|>--- conflicted
+++ resolved
@@ -56,17 +56,11 @@
      * @return {@link FlowBuilder} instance with question in case when cluster url.
      */
     public FlowBuilder<Void, String> askQuestionIfNotConnected(String clusterUrl) {
-<<<<<<< HEAD
-        String clusterProperty = provider.get().getCurrentProperty("ignite.cluster-url");
+        String clusterProperty = provider.get().getCurrentProperty(ConfigConstants.CLUSTER_URL);
         QuestionUiComponent questionUiComponent = QuestionUiComponent.fromQuestion(
                 "You are not connected to node. Do you want to connect to the default node %s? %s",
                 UiElements.url(clusterProperty), UiElements.yesNo()
         );
-=======
-        String clusterProperty = provider.get().getCurrentProperty(ConfigConstants.CLUSTER_URL);
-        String question = "You are not connected to node. Do you want to connect to the default node "
-                + clusterProperty + " ? [Y/n] ";
->>>>>>> 8551ac43
 
         return Flows.from(clusterUrlOrSessionNode(clusterUrl))
                 .ifThen(Objects::isNull, Flows.<String, ConnectCallInput>acceptQuestion(questionUiComponent,
