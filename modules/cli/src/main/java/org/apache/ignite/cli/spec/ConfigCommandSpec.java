/*
 * Licensed to the Apache Software Foundation (ASF) under one or more
 * contributor license agreements.  See the NOTICE file distributed with
 * this work for additional information regarding copyright ownership.
 * The ASF licenses this file to You under the Apache License, Version 2.0
 * (the "License"); you may not use this file except in compliance with
 * the License.  You may obtain a copy of the License at
 *
 *      http://www.apache.org/licenses/LICENSE-2.0
 *
 * Unless required by applicable law or agreed to in writing, software
 * distributed under the License is distributed on an "AS IS" BASIS,
 * WITHOUT WARRANTIES OR CONDITIONS OF ANY KIND, either express or implied.
 * See the License for the specific language governing permissions and
 * limitations under the License.
 */

package org.apache.ignite.cli.spec;

import javax.inject.Inject;
import org.apache.ignite.cli.IgniteCliException;
import org.apache.ignite.cli.builtins.config.ConfigurationClient;
import picocli.CommandLine;

/**
 * Commands get/put Ignite node configurations.
 */
@CommandLine.Command(
        name = "config",
        description = "Inspects and updates Ignite cluster configuration.",
        subcommands = {
                ConfigCommandSpec.GetConfigCommandSpec.class,
                ConfigCommandSpec.SetConfigCommandSpec.class
        }
)
public class ConfigCommandSpec extends CategorySpec {
    /**
     * Command for get Ignite node configurations.
     */
    @CommandLine.Command(name = "get", description = "Gets current Ignite cluster configuration values.")
    public static class GetConfigCommandSpec extends CommandSpec {
        /** Configuration client for REST node API. */
        @Inject
        private ConfigurationClient configurationClient;

        /** Command option for setting custom node host. */
        @CommandLine.Mixin
        private CfgHostnameOptions cfgHostnameOptions;

        /** Command option for setting HOCON based config selector. */
        @CommandLine.Option(
                names = "--selector",
                description = "Configuration selector (example: local.baseline)"
        )
        private String selector;

        /** Configuration type: {@code node} or {@code cluster}. */
        @CommandLine.Option(
                names = "--type",
                description = "Configuration type (\"node\" or \"cluster\")",
                required = true
        )
        //TODO: Fix in https://issues.apache.org/jira/browse/IGNITE-15306
        private String type;

        /** {@inheritDoc} */
        @Override
        public void run() {
            spec.commandLine().getOut().println(
                    configurationClient.get(cfgHostnameOptions.host(), cfgHostnameOptions.port(), selector, type)
            );
        }
    }

    /**
     * Command for setting Ignite node configuration.
     */
    @CommandLine.Command(
            name = "set",
            description = "Updates Ignite cluster configuration values."
    )
    public static class SetConfigCommandSpec extends CommandSpec {
        /** Configuration client for REST node APi. */
        @Inject
        private ConfigurationClient configurationClient;

        /** Config string with valid HOCON value. */
        @CommandLine.Parameters(paramLabel = "hocon", description = "Configuration in Hocon format")
        private String cfg;

        /** Command option for setting custome node host. */
        @CommandLine.Mixin
        private CfgHostnameOptions cfgHostnameOptions;

        /** Configuration type: {@code node} or {@code cluster}. */
        //TODO: Fix in https://issues.apache.org/jira/browse/IGNITE-15306
        @CommandLine.Option(
                names = "--type",
                description = "Configuration type (\"node\" or \"cluster\")",
                required = true
        )
        private String type;

        /** {@inheritDoc} */
        @Override
        public void run() {
            configurationClient.set(
                    cfgHostnameOptions.host(),
                    cfgHostnameOptions.port(),
                    cfg,
                    spec.commandLine().getOut(),
                    spec.commandLine().getColorScheme(),
                    type
            );
        }
    }

    /**
     * Prepared picocli mixin for generic node hostname option.
     */
    private static class CfgHostnameOptions {
        /** Custom node REST endpoint address. */
        @CommandLine.Option(
                names = "--node-endpoint",
                description = "Ignite server node's REST API address and port number",
                paramLabel = "host:port"
        )
        private String endpoint;

        /**
         * @return REST endpoint port.
         */
        private int port() {
            if (endpoint == null) {
                return 10300;
            }

            var hostPort = parse();

            try {
                return Integer.parseInt(hostPort[1]);
            } catch (NumberFormatException ex) {
                throw new IgniteCliException("Can't parse port from " + hostPort[1] + " value");
            }
        }

        /**
         * @return REST endpoint host.
         */
        private String host() {
            return endpoint != null ? parse()[0] : "localhost";
        }

        /**
         * Parses REST endpoint host and port from string.
         *
         * @return 2-elements array [host, port].
         */
        private String[] parse() {
            var hostPort = endpoint.split(":");

            if (hostPort.length != 2) {
<<<<<<< HEAD
                throw new IgniteCLIException("Incorrect host:port pair provided "
=======
                throw new IgniteCliException("Incorrect host:port pair provided "
>>>>>>> a323c22d
                        + "(example of valid value 'localhost:10300')");
            }

            return hostPort;
        }
    }
}<|MERGE_RESOLUTION|>--- conflicted
+++ resolved
@@ -160,11 +160,7 @@
             var hostPort = endpoint.split(":");
 
             if (hostPort.length != 2) {
-<<<<<<< HEAD
-                throw new IgniteCLIException("Incorrect host:port pair provided "
-=======
                 throw new IgniteCliException("Incorrect host:port pair provided "
->>>>>>> a323c22d
                         + "(example of valid value 'localhost:10300')");
             }
 
