/*
 * Licensed to the Apache Software Foundation (ASF) under one or more
 * contributor license agreements.  See the NOTICE file distributed with
 * this work for additional information regarding copyright ownership.
 * The ASF licenses this file to You under the Apache License, Version 2.0
 * (the "License"); you may not use this file except in compliance with
 * the License.  You may obtain a copy of the License at
 *
 *      http://www.apache.org/licenses/LICENSE-2.0
 *
 * Unless required by applicable law or agreed to in writing, software
 * distributed under the License is distributed on an "AS IS" BASIS,
 * WITHOUT WARRANTIES OR CONDITIONS OF ANY KIND, either express or implied.
 * See the License for the specific language governing permissions and
 * limitations under the License.
 */

package org.apache.ignite.cli.commands.node;

import org.apache.ignite.cli.commands.node.config.NodeConfigReplCommand;
import org.apache.ignite.cli.commands.node.status.NodeStatusReplCommand;
import org.apache.ignite.cli.deprecated.spec.NodeCommandSpec;
import picocli.CommandLine.Command;
import picocli.CommandLine.Mixin;

/**
 * Node command in REPL mode.
 */
@Command(name = "node",
<<<<<<< HEAD
        subcommands = {NodeConfigReplCommand.class, NodeStatusReplCommand.class},
        description = "Node operations.")
=======
        subcommands = {NodeConfigReplSubCommand.class, NodeStatusReplSubCommand.class},
        description = "Node operations")
>>>>>>> ad625c51
public class NodeReplCommand {
    @Mixin
    NodeCommandSpec nodeCommandSpec;
}<|MERGE_RESOLUTION|>--- conflicted
+++ resolved
@@ -27,13 +27,8 @@
  * Node command in REPL mode.
  */
 @Command(name = "node",
-<<<<<<< HEAD
         subcommands = {NodeConfigReplCommand.class, NodeStatusReplCommand.class},
-        description = "Node operations.")
-=======
-        subcommands = {NodeConfigReplSubCommand.class, NodeStatusReplSubCommand.class},
         description = "Node operations")
->>>>>>> ad625c51
 public class NodeReplCommand {
     @Mixin
     NodeCommandSpec nodeCommandSpec;
