/*
 * Licensed to the Apache Software Foundation (ASF) under one or more
 * contributor license agreements.  See the NOTICE file distributed with
 * this work for additional information regarding copyright ownership.
 * The ASF licenses this file to You under the Apache License, Version 2.0
 * (the "License"); you may not use this file except in compliance with
 * the License.  You may obtain a copy of the License at
 *
 *      http://www.apache.org/licenses/LICENSE-2.0
 *
 * Unless required by applicable law or agreed to in writing, software
 * distributed under the License is distributed on an "AS IS" BASIS,
 * WITHOUT WARRANTIES OR CONDITIONS OF ANY KIND, either express or implied.
 * See the License for the specific language governing permissions and
 * limitations under the License.
 */

package org.apache.ignite.cli.spec;

import io.micronaut.context.ApplicationContext;
import java.net.MalformedURLException;
import java.net.URL;
import java.net.URLClassLoader;
import java.nio.file.Path;
import java.util.List;
import java.util.ServiceLoader;
import java.util.stream.Collectors;
import javax.inject.Inject;
import org.apache.ignite.cli.CliPathsConfigLoader;
import org.apache.ignite.cli.CommandFactory;
import org.apache.ignite.cli.ErrorHandler;
import org.apache.ignite.cli.HelpFactoryImpl;
import org.apache.ignite.cli.IgniteCliException;
import org.apache.ignite.cli.InteractiveWrapper;
import org.apache.ignite.cli.builtins.module.ModuleRegistry;
import org.apache.ignite.cli.common.IgniteCommand;
import org.jline.terminal.Terminal;
import picocli.CommandLine;

/**
 * Root command of Ignite CLI.
 */
@CommandLine.Command(
        name = "ignite",
        description = "Type @|green ignite <COMMAND>|@ @|yellow --help|@ to get help for any command.",
        subcommands = {
                InitIgniteCommandSpec.class,
                ModuleCommandSpec.class,
                NodeCommandSpec.class,
                ConfigCommandSpec.class,
        }
)
public class IgniteCliSpec extends CommandSpec {
    /** Interactive mode option. */
    @CommandLine.Option(names = "-i", hidden = true, required = false)
    private boolean interactive;

    @Inject
    private Terminal terminal;

    /** {@inheritDoc} */
    @Override
    public void run() {
        CommandLine cli = spec.commandLine();

        cli.getOut().print(banner());

        if (interactive) {
            new InteractiveWrapper(terminal).run(cli);
        } else {
            cli.usage(cli.getOut());
        }
    }

    /**
     * Init Ignite command line with needed look&amp;feel options and loads external extensions if any exists.
     *
     * @param applicationCtx DI application context.
     * @return Initialized command line instance.
     */
    public static CommandLine initCli(ApplicationContext applicationCtx) {
        CommandLine.IFactory factory = new CommandFactory(applicationCtx);

        ErrorHandler errorHnd = applicationCtx.createBean(ErrorHandler.class);

        CommandLine cli = new CommandLine(IgniteCliSpec.class, factory)
                .setExecutionExceptionHandler(errorHnd)
                .setParameterExceptionHandler(errorHnd);

        cli.setHelpFactory(new HelpFactoryImpl());

        cli.setColorScheme(new CommandLine.Help.ColorScheme.Builder()
                .commands(CommandLine.Help.Ansi.Style.fg_green)
                .options(CommandLine.Help.Ansi.Style.fg_yellow)
                .parameters(CommandLine.Help.Ansi.Style.fg_cyan)
                .errors(CommandLine.Help.Ansi.Style.fg_red, CommandLine.Help.Ansi.Style.bold)
                .build());

        applicationCtx.createBean(CliPathsConfigLoader.class)
                .loadIgnitePathsConfig()
                .ifPresent(ignitePaths ->
                        loadSubcommands(
                                cli,
                                applicationCtx.createBean(ModuleRegistry.class)
                                        .listInstalled()
                                        .modules
                                        .stream()
                                        .flatMap(m -> m.cliArtifacts.stream())
                                        .collect(Collectors.toList()))
                );
        return cli;
    }

    /**
     * Loads external Ignite CLI commands from installed modules.
     *
     * @param cmdLine Command line
     * @param cliLibs List of artifacts to load.
     */
    public static void loadSubcommands(CommandLine cmdLine, List<Path> cliLibs) {
        URL[] urls = cliLibs.stream()
                .map(p -> {
                    try {
                        return p.toUri().toURL();
                    } catch (MalformedURLException e) {
<<<<<<< HEAD
                        throw new IgniteCLIException("Can't convert cli module path to URL for loading by classloader");
=======
                        throw new IgniteCliException("Can't convert cli module path to URL for loading by classloader");
>>>>>>> a323c22d
                    }
                }).toArray(URL[]::new);

        ClassLoader clsLdr = new URLClassLoader(
                urls,
                IgniteCliSpec.class.getClassLoader());

        ServiceLoader<IgniteCommand> ldr = ServiceLoader.load(IgniteCommand.class, clsLdr);
        ldr.reload();

        for (IgniteCommand igniteCommand : ldr) {
            cmdLine.addSubcommand(igniteCommand);
        }
    }
}<|MERGE_RESOLUTION|>--- conflicted
+++ resolved
@@ -123,11 +123,7 @@
                     try {
                         return p.toUri().toURL();
                     } catch (MalformedURLException e) {
-<<<<<<< HEAD
-                        throw new IgniteCLIException("Can't convert cli module path to URL for loading by classloader");
-=======
                         throw new IgniteCliException("Can't convert cli module path to URL for loading by classloader");
->>>>>>> a323c22d
                     }
                 }).toArray(URL[]::new);
 
