--- conflicted
+++ resolved
@@ -39,11 +39,7 @@
     /**
      * Cluster endpoint URL option.
      */
-<<<<<<< HEAD
-    @Option(names = {"--cluster-url"}, description = "Url to ignite node", descriptionKey = "ignite.cluster-url")
-=======
     @Option(names = {CLUSTER_URL_OPTION}, description = CLUSTER_URL_DESC, descriptionKey = CLUSTER_URL_KEY)
->>>>>>> 8551ac43
     private String clusterUrl;
 
     @Inject
