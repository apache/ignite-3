/*
 * Licensed to the Apache Software Foundation (ASF) under one or more
 * contributor license agreements.  See the NOTICE file distributed with
 * this work for additional information regarding copyright ownership.
 * The ASF licenses this file to You under the Apache License, Version 2.0
 * (the "License"); you may not use this file except in compliance with
 * the License.  You may obtain a copy of the License at
 *
 *      http://www.apache.org/licenses/LICENSE-2.0
 *
 * Unless required by applicable law or agreed to in writing, software
 * distributed under the License is distributed on an "AS IS" BASIS,
 * WITHOUT WARRANTIES OR CONDITIONS OF ANY KIND, either express or implied.
 * See the License for the specific language governing permissions and
 * limitations under the License.
 */

package org.apache.ignite.cli.builtins.module;

import com.typesafe.config.ConfigFactory;
import com.typesafe.config.ConfigObject;
import com.typesafe.config.ConfigValue;
import java.io.FileInputStream;
import java.io.IOException;
import java.io.PrintWriter;
import java.net.URL;
import java.nio.file.Path;
import java.util.ArrayList;
import java.util.Collections;
import java.util.List;
import java.util.Map;
import java.util.jar.JarInputStream;
import java.util.stream.Collectors;
import javax.inject.Inject;
import javax.inject.Singleton;
import org.apache.ignite.cli.CliVersionInfo;
import org.apache.ignite.cli.IgniteCliException;
import org.apache.ignite.cli.IgnitePaths;
import picocli.CommandLine.Help.ColorScheme;

/**
 * Ignite distributive module manager. The main responsibilities:
 * <ul>
 *     <li>Add/remove standard Ignite server modules</li>
 *     <li>Add/remove any external server modules from maven repositories.</li>
 *     <li>Add/remove Ignite CLI modules.</li>
 * </ul>
 */
@Singleton
public class ModuleManager {
    /** Prefix to identify internal modules in builtin modules list. */
    public static final String INTERNAL_MODULE_PREFIX = "_";

    /** Jar manifest key to identify the CLI module jar. */
    public static final String CLI_MODULE_MANIFEST_HEADER = "Apache-Ignite-CLI-Module";

    /** Maven artifact resolver. */
    private final MavenArtifactResolver mavenArtifactRslvr;

    /** Current Ignite CLI version. */
    private final CliVersionInfo cliVerInfo;

    /** Storage of meta info of installed modules. */
    private final ModuleRegistry moduleRegistry;

    /** List of standard Ignite modules. */
    private final List<StandardModuleDefinition> modules;

    /** Print writer for output user messages. */
    private PrintWriter out;

    /** Color scheme to enrich user output. */
    private ColorScheme cs;

    /**
     * Creates module manager instance.
     *
     * @param mavenArtifactRslvr Maven artifact resolver.
     * @param cliVerInfo         Current Ignite CLI version info.
     * @param moduleRegistry     Module storage.
     */
    @Inject
    public ModuleManager(
            MavenArtifactResolver mavenArtifactRslvr, CliVersionInfo cliVerInfo,
            ModuleRegistry moduleRegistry) {
        modules = readBuiltinModules();
        this.mavenArtifactRslvr = mavenArtifactRslvr;
        this.cliVerInfo = cliVerInfo;
        this.moduleRegistry = moduleRegistry;
    }

    /**
     * Sets print writer for any user messages.
     *
     * @param out PrintWriter
     */
    public void setOut(PrintWriter out) {
        this.out = out;

        mavenArtifactRslvr.setOut(out);
    }

    /**
     * Sets color scheme for enrhiching user output.
     *
     * @param cs ColorScheme
     */
    public void setColorScheme(ColorScheme cs) {
        this.cs = cs;
    }

    /**
     * Installs the CLI/server module by name to according directories from {@link IgnitePaths}.
     *
     * @param name         Module name can be either fully qualified maven artifact name (groupId:artifactId:version) or the name of the
     *                     standard Ignite module.
     * @param ignitePaths  Ignite paths instance.
     * @param repositories Custom maven repositories to resolve module from.
     */
    public void addModule(String name, IgnitePaths ignitePaths, List<URL> repositories) {
        Path installPath = ignitePaths.libsDir();

        if (name.startsWith("mvn:")) {
            MavenCoordinates mavenCoordinates = MavenCoordinates.of(name);

            try {
                ResolveResult resolveRes = mavenArtifactRslvr.resolve(
                        installPath,
                        mavenCoordinates.grpId,
                        mavenCoordinates.artifactId,
                        mavenCoordinates.ver,
                        repositories
                );

                String mvnName = String.join(":", mavenCoordinates.grpId,
                        mavenCoordinates.artifactId, mavenCoordinates.ver);

                var isCliModule = isRootArtifactCliModule(
                        mavenCoordinates.artifactId, mavenCoordinates.ver,
                        resolveRes.artifacts());

                moduleRegistry.saveModule(new ModuleRegistry.ModuleDefinition(
                        mvnName,
                        (isCliModule) ? Collections.emptyList() : resolveRes.artifacts(),
                        (isCliModule) ? resolveRes.artifacts() : Collections.emptyList(),
                        ModuleRegistry.SourceType.Maven,
                        name
                ));

                out.println();
                out.println("New Maven dependency successfully added. To remove, type: "
                        + cs.commandText("ignite module remove ") + cs.parameterText(mvnName));
            } catch (IOException e) {
<<<<<<< HEAD
                throw new IgniteCLIException("\nFailed to install " + name, e);
=======
                throw new IgniteCliException("\nFailed to install " + name, e);
>>>>>>> a323c22d
            }
        } else if (isBuiltinModuleName(name)) {
            StandardModuleDefinition moduleDesc = readBuiltinModules()
                    .stream()
                    .filter(m -> m.name.equals(name))
                    .findFirst().get();

            List<ResolveResult> libsResolveResults = new ArrayList<>();

            for (String artifact : moduleDesc.artifacts) {
                MavenCoordinates mavenCoordinates = MavenCoordinates.of(artifact, cliVerInfo.ver);

                try {
                    libsResolveResults.add(mavenArtifactRslvr.resolve(
                            ignitePaths.libsDir(),
                            mavenCoordinates.grpId,
                            mavenCoordinates.artifactId,
                            mavenCoordinates.ver,
                            repositories
                    ));
                } catch (IOException e) {
<<<<<<< HEAD
                    throw new IgniteCLIException("\nFailed to install an Ignite module: " + name, e);
=======
                    throw new IgniteCliException("\nFailed to install an Ignite module: " + name, e);
>>>>>>> a323c22d
                }
            }

            List<ResolveResult> cliResolvResults = new ArrayList<>();

            for (String artifact : moduleDesc.cliArtifacts) {
                MavenCoordinates mavenCoordinates = MavenCoordinates.of(artifact, cliVerInfo.ver);

                try {
                    cliResolvResults.add(mavenArtifactRslvr.resolve(
                            ignitePaths.cliLibsDir(),
                            mavenCoordinates.grpId,
                            mavenCoordinates.artifactId,
                            mavenCoordinates.ver,
                            repositories
                    ));
                } catch (IOException e) {
<<<<<<< HEAD
                    throw new IgniteCLIException("\nFailed to install a module " + name, e);
=======
                    throw new IgniteCliException("\nFailed to install a module " + name, e);
>>>>>>> a323c22d
                }
            }

            try {
                moduleRegistry.saveModule(new ModuleRegistry.ModuleDefinition(
                        name,
                        libsResolveResults.stream().flatMap(r -> r.artifacts().stream()).collect(Collectors.toList()),
                        cliResolvResults.stream().flatMap(r -> r.artifacts().stream()).collect(Collectors.toList()),
                        ModuleRegistry.SourceType.Standard,
                        name
                ));
            } catch (IOException e) {
<<<<<<< HEAD
                throw new IgniteCLIException("Error during saving the installed module info");
            }

        } else {
            throw new IgniteCLIException(
=======
                throw new IgniteCliException("Error during saving the installed module info");
            }

        } else {
            throw new IgniteCliException(
>>>>>>> a323c22d
                    "Module coordinates for non-standard modules must be started with mvn:|file://");
        }
    }

    /**
     * Removes module by name.
     *
     * @param name Module name can be either the name of standard Ignite module or the fully qualified maven artifact
     *             'groupId:artifactId:version'.
     * @return true if module was removed, false otherwise.
     */
    public boolean removeModule(String name) {
        try {
            return moduleRegistry.removeModule(name);
        } catch (IOException e) {
<<<<<<< HEAD
            throw new IgniteCLIException(
=======
            throw new IgniteCliException(
>>>>>>> a323c22d
                    "Can't remove module " + name, e);
        }
    }

    /**
     * Returns builtin Ignite modules list. Builtin modules list packaged with CLI tool and so, depends only on its' version.
     *
     * @return Builtin modules list.
     */
    public List<StandardModuleDefinition> builtinModules() {
        return Collections.unmodifiableList(modules);
    }

    /**
     * Checks if root artifact contains Jar manifest key, which marks it as CLI extension.
     *
     * @param artifactId Maven artifact id.
     * @param ver        Maven root artifact version.
     * @param artifacts  Paths for all dependencies' files of the artifact.
     * @return true if the artifact has CLI mark, false otherwise.
     * @throws IOException If can't read artifact manifest.
     */
    private boolean isRootArtifactCliModule(String artifactId, String ver, List<Path> artifacts) throws IOException {
        var rootJarArtifactOpt = artifacts.stream()
                .filter(p -> MavenArtifactResolver.fileNameByArtifactPattern(artifactId, ver).equals(p.getFileName().toString()))
                .findFirst();

        if (rootJarArtifactOpt.isPresent()) {
            try (var input = new FileInputStream(rootJarArtifactOpt.get().toFile())) {
                var jarStream = new JarInputStream(input);
                var manifest = jarStream.getManifest();

                return "true".equals(manifest.getMainAttributes().getValue(CLI_MODULE_MANIFEST_HEADER));
            }
        } else {
            return false;
        }
    }

    /**
     * Checks if the module is a builtin Ignite module.
     *
     * @param name Module name.
     * @return true if the module is a builtin Ignite module.
     */
    private boolean isBuiltinModuleName(String name) {
        return readBuiltinModules().stream().anyMatch(m -> m.name.equals(name));
    }

    /**
     * Reads builtin modules from builtin modules registry.
     *
     * @return List of builtin modules.
     */
    private static List<StandardModuleDefinition> readBuiltinModules() {
        var cfg = ConfigFactory.load("builtin_modules.conf").getObject("modules");

        List<StandardModuleDefinition> modules = new ArrayList<>();

        for (Map.Entry<String, ConfigValue> entry : cfg.entrySet()) {
            ConfigObject cfgObj = (ConfigObject) entry.getValue();

            modules.add(new StandardModuleDefinition(
                    entry.getKey(),
                    cfgObj.toConfig().getString("description"),
                    cfgObj.toConfig().getStringList("artifacts"),
                    cfgObj.toConfig().getStringList("cli-artifacts")
            ));
        }

        return modules;
    }
}<|MERGE_RESOLUTION|>--- conflicted
+++ resolved
@@ -151,11 +151,7 @@
                 out.println("New Maven dependency successfully added. To remove, type: "
                         + cs.commandText("ignite module remove ") + cs.parameterText(mvnName));
             } catch (IOException e) {
-<<<<<<< HEAD
-                throw new IgniteCLIException("\nFailed to install " + name, e);
-=======
                 throw new IgniteCliException("\nFailed to install " + name, e);
->>>>>>> a323c22d
             }
         } else if (isBuiltinModuleName(name)) {
             StandardModuleDefinition moduleDesc = readBuiltinModules()
@@ -177,11 +173,7 @@
                             repositories
                     ));
                 } catch (IOException e) {
-<<<<<<< HEAD
-                    throw new IgniteCLIException("\nFailed to install an Ignite module: " + name, e);
-=======
                     throw new IgniteCliException("\nFailed to install an Ignite module: " + name, e);
->>>>>>> a323c22d
                 }
             }
 
@@ -199,11 +191,7 @@
                             repositories
                     ));
                 } catch (IOException e) {
-<<<<<<< HEAD
-                    throw new IgniteCLIException("\nFailed to install a module " + name, e);
-=======
                     throw new IgniteCliException("\nFailed to install a module " + name, e);
->>>>>>> a323c22d
                 }
             }
 
@@ -216,19 +204,11 @@
                         name
                 ));
             } catch (IOException e) {
-<<<<<<< HEAD
-                throw new IgniteCLIException("Error during saving the installed module info");
-            }
-
-        } else {
-            throw new IgniteCLIException(
-=======
                 throw new IgniteCliException("Error during saving the installed module info");
             }
 
         } else {
             throw new IgniteCliException(
->>>>>>> a323c22d
                     "Module coordinates for non-standard modules must be started with mvn:|file://");
         }
     }
@@ -244,11 +224,7 @@
         try {
             return moduleRegistry.removeModule(name);
         } catch (IOException e) {
-<<<<<<< HEAD
-            throw new IgniteCLIException(
-=======
             throw new IgniteCliException(
->>>>>>> a323c22d
                     "Can't remove module " + name, e);
         }
     }
