/*
 * Licensed to the Apache Software Foundation (ASF) under one or more
 * contributor license agreements.  See the NOTICE file distributed with
 * this work for additional information regarding copyright ownership.
 * The ASF licenses this file to You under the Apache License, Version 2.0
 * (the "License"); you may not use this file except in compliance with
 * the License.  You may obtain a copy of the License at
 *
 *      http://www.apache.org/licenses/LICENSE-2.0
 *
 * Unless required by applicable law or agreed to in writing, software
 * distributed under the License is distributed on an "AS IS" BASIS,
 * WITHOUT WARRANTIES OR CONDITIONS OF ANY KIND, either express or implied.
 * See the License for the specific language governing permissions and
 * limitations under the License.
 */

package org.apache.ignite.cli.spec;

import java.io.IOException;
import java.io.PrintWriter;
import java.nio.file.Path;
import java.util.List;
import javax.inject.Inject;
import org.apache.ignite.cli.CliPathsConfigLoader;
import org.apache.ignite.cli.IgniteCLIException;
import org.apache.ignite.cli.IgnitePaths;
import org.apache.ignite.cli.Table;
import org.apache.ignite.cli.builtins.node.NodeManager;
import picocli.CommandLine;
import picocli.CommandLine.Help.Ansi;
import picocli.CommandLine.Help.ColorScheme;

/**
 * Commands for start/stop/list Ignite nodes on the current machine.
 */
@CommandLine.Command(
        name = "node",
        description = "Manages locally running Ignite nodes.",
        subcommands = {
                NodeCommandSpec.StartNodeCommandSpec.class,
                NodeCommandSpec.StopNodeCommandSpec.class,
                NodeCommandSpec.NodesClasspathCommandSpec.class,
                NodeCommandSpec.ListNodesCommandSpec.class
        }
)
public class NodeCommandSpec extends CategorySpec {
    /**
     * Starts Ignite node command.
     */
    @CommandLine.Command(name = "start", description = "Starts an Ignite node locally.")
    public static class StartNodeCommandSpec extends CommandSpec {

        /** Loader for Ignite distributive paths. */
        @Inject
        private CliPathsConfigLoader cliPathsCfgLdr;

        /** Node manager. */
        @Inject
        private NodeManager nodeMgr;

        /** Consistent id, which will be used by new node. */
        @CommandLine.Parameters(paramLabel = "name", description = "Name of the new node")
        public String nodeName;

        /** Path to node config. */
        @CommandLine.Option(names = "--config", description = "Configuration file to start the node with")
        private Path configPath;

        /** {@inheritDoc} */
        @Override
        public void run() {
            IgnitePaths ignitePaths = cliPathsCfgLdr.loadIgnitePathsOrThrowError();

            PrintWriter out = spec.commandLine().getOut();
            ColorScheme cs = spec.commandLine().getColorScheme();

            NodeManager.RunningNode node = nodeMgr.start(nodeName, ignitePaths.logDir,
<<<<<<< HEAD
                    ignitePaths.cliPidsDir(),
                    configPath,
                    out);
=======
                ignitePaths.cliPidsDir(),
                configPath,
                ignitePaths.serverJavaUtilLoggingPros(),
                out);
>>>>>>> c086555b

            out.println();
            out.println("Node is successfully started. To stop, type "
                    + cs.commandText("ignite node stop ") + cs.parameterText(node.name));
            out.println();

            Table tbl = new Table(0, cs);

            tbl.addRow("@|bold Node name|@", node.name);
            tbl.addRow("@|bold PID|@", node.pid);
            tbl.addRow("@|bold Log File|@", node.logFile);

            out.println(tbl);
        }
    }

    /**
     * Command for stopping Ignite node on the current machine.
     */
    @CommandLine.Command(name = "stop", description = "Stops a locally running Ignite node.")
    public static class StopNodeCommandSpec extends CommandSpec {
        /** Node manager. */
        @Inject
        private NodeManager nodeMgr;

        /** Loader for Ignite distributive paths. */
        @Inject
        private CliPathsConfigLoader cliPathsCfgLdr;

        /** Consistent ids of nodes to stop. */
        @CommandLine.Parameters(
                arity = "1..*",
                paramLabel = "consistent-ids",
                description = "Consistent IDs of the nodes to stop (space separated list)"
        )
        private List<String> consistentIds;

        /** {@inheritDoc} */
        @Override
        public void run() {
            IgnitePaths ignitePaths = cliPathsCfgLdr.loadIgnitePathsOrThrowError();

            PrintWriter out = spec.commandLine().getOut();
            ColorScheme cs = spec.commandLine().getColorScheme();

            consistentIds.forEach(p -> {
                out.print("Stopping locally running node with consistent ID " + cs.parameterText(p) + "... ");

                if (nodeMgr.stopWait(p, ignitePaths.cliPidsDir())) {
                    out.println(cs.text("@|bold,green Done!|@"));
                } else {
                    out.println(cs.text("@|bold,red Failed|@"));
                }
            });
        }
    }

    /**
     * Command for listing the running nodes.
     */
    @CommandLine.Command(name = "list", description = "Shows the list of currently running local Ignite nodes.")
    public static class ListNodesCommandSpec extends CommandSpec {
        /** Node manager. */
        @Inject
        private NodeManager nodeMgr;

        /** Loader for Ignite distributive paths. */
        @Inject
        private CliPathsConfigLoader cliPathsCfgLdr;

        /** {@inheritDoc} */
        @Override
        public void run() {
            IgnitePaths paths = cliPathsCfgLdr.loadIgnitePathsOrThrowError();

            List<NodeManager.RunningNode> nodes = nodeMgr.getRunningNodes(paths.logDir, paths.cliPidsDir());

            PrintWriter out = spec.commandLine().getOut();
            ColorScheme cs = spec.commandLine().getColorScheme();

            if (nodes.isEmpty()) {
                out.println("Currently, there are no locally running nodes.");
                out.println();
                out.println("Use the " + cs.commandText("ignite node start")
                        + " command to start a new node.");
            } else {
                out.println("Number of running nodes: " + cs.text("@|bold " + nodes.size() + "|@"));
                out.println();

                Table tbl = new Table(0, cs);

                tbl.addRow("@|bold Consistent ID|@", "@|bold PID|@", "@|bold Log File|@");

                for (NodeManager.RunningNode node : nodes) {
                    tbl.addRow(node.name, node.pid, node.logFile);
                }

                out.println(tbl);
            }
        }
    }

    /**
     * Command for reading the current classpath of Ignite nodes.
     */
    @CommandLine.Command(name = "classpath", description = "Shows the current classpath used by the Ignite nodes.")
    public static class NodesClasspathCommandSpec extends CommandSpec {
        /** Node manager. */
        @Inject
        private NodeManager nodeMgr;

        /** {@inheritDoc} */
        @Override
        public void run() {
            try {
                List<String> items = nodeMgr.classpathItems();

                PrintWriter out = spec.commandLine().getOut();

                out.println(Ansi.AUTO.string("@|bold Current Ignite node classpath:|@"));

                for (String item : items) {
                    out.println("    " + item);
                }
            } catch (IOException e) {
                throw new IgniteCLIException("Can't get current classpath", e);
            }
        }
    }
}<|MERGE_RESOLUTION|>--- conflicted
+++ resolved
@@ -35,14 +35,14 @@
  * Commands for start/stop/list Ignite nodes on the current machine.
  */
 @CommandLine.Command(
-        name = "node",
-        description = "Manages locally running Ignite nodes.",
-        subcommands = {
-                NodeCommandSpec.StartNodeCommandSpec.class,
-                NodeCommandSpec.StopNodeCommandSpec.class,
-                NodeCommandSpec.NodesClasspathCommandSpec.class,
-                NodeCommandSpec.ListNodesCommandSpec.class
-        }
+    name = "node",
+    description = "Manages locally running Ignite nodes.",
+    subcommands = {
+        NodeCommandSpec.StartNodeCommandSpec.class,
+        NodeCommandSpec.StopNodeCommandSpec.class,
+        NodeCommandSpec.NodesClasspathCommandSpec.class,
+        NodeCommandSpec.ListNodesCommandSpec.class
+    }
 )
 public class NodeCommandSpec extends CategorySpec {
     /**
@@ -68,28 +68,21 @@
         private Path configPath;
 
         /** {@inheritDoc} */
-        @Override
-        public void run() {
+        @Override public void run() {
             IgnitePaths ignitePaths = cliPathsCfgLdr.loadIgnitePathsOrThrowError();
 
             PrintWriter out = spec.commandLine().getOut();
             ColorScheme cs = spec.commandLine().getColorScheme();
 
             NodeManager.RunningNode node = nodeMgr.start(nodeName, ignitePaths.logDir,
-<<<<<<< HEAD
-                    ignitePaths.cliPidsDir(),
-                    configPath,
-                    out);
-=======
                 ignitePaths.cliPidsDir(),
                 configPath,
                 ignitePaths.serverJavaUtilLoggingPros(),
                 out);
->>>>>>> c086555b
 
             out.println();
-            out.println("Node is successfully started. To stop, type "
-                    + cs.commandText("ignite node stop ") + cs.parameterText(node.name));
+            out.println("Node is successfully started. To stop, type " +
+                cs.commandText("ignite node stop ") + cs.parameterText(node.name));
             out.println();
 
             Table tbl = new Table(0, cs);
@@ -117,15 +110,14 @@
 
         /** Consistent ids of nodes to stop. */
         @CommandLine.Parameters(
-                arity = "1..*",
-                paramLabel = "consistent-ids",
-                description = "Consistent IDs of the nodes to stop (space separated list)"
+            arity = "1..*",
+            paramLabel = "consistent-ids",
+            description = "Consistent IDs of the nodes to stop (space separated list)"
         )
         private List<String> consistentIds;
 
         /** {@inheritDoc} */
-        @Override
-        public void run() {
+        @Override public void run() {
             IgnitePaths ignitePaths = cliPathsCfgLdr.loadIgnitePathsOrThrowError();
 
             PrintWriter out = spec.commandLine().getOut();
@@ -134,11 +126,10 @@
             consistentIds.forEach(p -> {
                 out.print("Stopping locally running node with consistent ID " + cs.parameterText(p) + "... ");
 
-                if (nodeMgr.stopWait(p, ignitePaths.cliPidsDir())) {
+                if (nodeMgr.stopWait(p, ignitePaths.cliPidsDir()))
                     out.println(cs.text("@|bold,green Done!|@"));
-                } else {
+                else
                     out.println(cs.text("@|bold,red Failed|@"));
-                }
             });
         }
     }
@@ -157,8 +148,7 @@
         private CliPathsConfigLoader cliPathsCfgLdr;
 
         /** {@inheritDoc} */
-        @Override
-        public void run() {
+        @Override public void run() {
             IgnitePaths paths = cliPathsCfgLdr.loadIgnitePathsOrThrowError();
 
             List<NodeManager.RunningNode> nodes = nodeMgr.getRunningNodes(paths.logDir, paths.cliPidsDir());
@@ -170,8 +160,9 @@
                 out.println("Currently, there are no locally running nodes.");
                 out.println();
                 out.println("Use the " + cs.commandText("ignite node start")
-                        + " command to start a new node.");
-            } else {
+                    + " command to start a new node.");
+            }
+            else {
                 out.println("Number of running nodes: " + cs.text("@|bold " + nodes.size() + "|@"));
                 out.println();
 
@@ -179,9 +170,8 @@
 
                 tbl.addRow("@|bold Consistent ID|@", "@|bold PID|@", "@|bold Log File|@");
 
-                for (NodeManager.RunningNode node : nodes) {
+                for (NodeManager.RunningNode node : nodes)
                     tbl.addRow(node.name, node.pid, node.logFile);
-                }
 
                 out.println(tbl);
             }
@@ -198,8 +188,7 @@
         private NodeManager nodeMgr;
 
         /** {@inheritDoc} */
-        @Override
-        public void run() {
+        @Override public void run() {
             try {
                 List<String> items = nodeMgr.classpathItems();
 
@@ -207,10 +196,10 @@
 
                 out.println(Ansi.AUTO.string("@|bold Current Ignite node classpath:|@"));
 
-                for (String item : items) {
+                for (String item : items)
                     out.println("    " + item);
-                }
-            } catch (IOException e) {
+            }
+            catch (IOException e) {
                 throw new IgniteCLIException("Can't get current classpath", e);
             }
         }
