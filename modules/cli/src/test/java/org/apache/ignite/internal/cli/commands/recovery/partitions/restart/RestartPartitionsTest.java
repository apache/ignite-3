--- conflicted
+++ resolved
@@ -29,19 +29,12 @@
 
 /** Unit tests for {@link RestartPartitionsCommand}. */
 public class RestartPartitionsTest extends IgniteCliInterfaceTestBase {
-    private static final String PARTITIONS_RESTART_ENDPOINT = "/management/v1/recovery/partitions/restart";
-    private static final String PARTITIONS_RESTART_ENDPOINT_WITH_CLEANUP = "/management/v1/recovery/partitions/restartWithCleanup";
+    private static final String PARTITIONS_RESTART_ENDPOINT = "/management/v1/recovery/zone/partitions/restart";
+    private static final String PARTITIONS_RESTART_ENDPOINT_WITH_CLEANUP = "/management/v1/recovery/zone/partitions/restartWithCleanup";
 
-<<<<<<< HEAD
-    @BeforeAll
-    public static void beforeAll() {
-        PARTITIONS_RESTART_ENDPOINT = "zone/partitions/restart";
-        PARTITIONS_RESTART_ENDPOINT_WITH_CLEANUP = "zone/partitions/restartWithCleanup";
-=======
     @Override
     protected Class<?> getCommandClass() {
         return RestartPartitionsCommand.class;
->>>>>>> 87aafb41
     }
 
     @Test
