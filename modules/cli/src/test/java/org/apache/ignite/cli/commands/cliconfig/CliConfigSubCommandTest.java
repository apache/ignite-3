/*
 * Licensed to the Apache Software Foundation (ASF) under one or more
 * contributor license agreements.  See the NOTICE file distributed with
 * this work for additional information regarding copyright ownership.
 * The ASF licenses this file to You under the Apache License, Version 2.0
 * (the "License"); you may not use this file except in compliance with
 * the License.  You may obtain a copy of the License at
 *
 *      http://www.apache.org/licenses/LICENSE-2.0
 *
 * Unless required by applicable law or agreed to in writing, software
 * distributed under the License is distributed on an "AS IS" BASIS,
 * WITHOUT WARRANTIES OR CONDITIONS OF ANY KIND, either express or implied.
 * See the License for the specific language governing permissions and
 * limitations under the License.
 */

package org.apache.ignite.cli.commands.cliconfig;

<<<<<<< HEAD
import static org.assertj.core.api.Assertions.assertThat;
import static org.junit.jupiter.api.Assertions.assertTrue;
=======
import static org.junit.jupiter.api.Assertions.assertAll;
>>>>>>> 6a64a74e

import org.apache.ignite.cli.commands.CliCommandTestBase;
import org.junit.jupiter.api.DisplayName;
import org.junit.jupiter.api.Test;

class CliConfigSubCommandTest extends CliCommandTestBase {

    @Override
    protected Class<?> getCommandClass() {
        return CliConfigSubCommand.class;
    }

    @Test
    @DisplayName("Displays all keys")
    void noKey() {
        execute();

<<<<<<< HEAD
        // Then
        String expectedResult1 = "ignite.cluster-url=test_cluster_url" + System.lineSeparator()
                + "ignite.jdbc-url=test_jdbc_url" + System.lineSeparator();
	String expectedResult2 = "ignite.jdbc-url=test_jdbc_url" + System.lineSeparator()
		+ "ignite.cluster-url=test_cluster_url" + System.lineSeparator();
        assertThat(out.toString().equals(expectedResult1) || out.toString().equals(expectedResult2));
        // And
        assertThat(err.toString()).isEmpty();
=======
        String expectedResult = "ignite.cluster-url=test_cluster_url" + System.lineSeparator()
                + "ignite.jdbc-url=test_jdbc_url" + System.lineSeparator();
        assertAll(
                this::assertExitCodeIsZero,
                () -> assertOutputIs(expectedResult),
                this::assertErrOutputIsEmpty
        );
>>>>>>> 6a64a74e
    }
}<|MERGE_RESOLUTION|>--- conflicted
+++ resolved
@@ -17,12 +17,8 @@
 
 package org.apache.ignite.cli.commands.cliconfig;
 
-<<<<<<< HEAD
-import static org.assertj.core.api.Assertions.assertThat;
-import static org.junit.jupiter.api.Assertions.assertTrue;
-=======
 import static org.junit.jupiter.api.Assertions.assertAll;
->>>>>>> 6a64a74e
+import static org.junit.jupiter.api.Assertions.assertThat;
 
 import org.apache.ignite.cli.commands.CliCommandTestBase;
 import org.junit.jupiter.api.DisplayName;
@@ -40,23 +36,14 @@
     void noKey() {
         execute();
 
-<<<<<<< HEAD
-        // Then
         String expectedResult1 = "ignite.cluster-url=test_cluster_url" + System.lineSeparator()
                 + "ignite.jdbc-url=test_jdbc_url" + System.lineSeparator();
-	String expectedResult2 = "ignite.jdbc-url=test_jdbc_url" + System.lineSeparator()
-		+ "ignite.cluster-url=test_cluster_url" + System.lineSeparator();
-        assertThat(out.toString().equals(expectedResult1) || out.toString().equals(expectedResult2));
-        // And
-        assertThat(err.toString()).isEmpty();
-=======
-        String expectedResult = "ignite.cluster-url=test_cluster_url" + System.lineSeparator()
-                + "ignite.jdbc-url=test_jdbc_url" + System.lineSeparator();
+	      String expectedResult2 = "ignite.jdbc-url=test_jdbc_url" + System.lineSeparator()
+		            + "ignite.cluster-url=test_cluster_url" + System.lineSeparator();
         assertAll(
                 this::assertExitCodeIsZero,
-                () -> assertOutputIs(expectedResult),
+                () -> assertThat(out.toString().equals(expectedResult1) || out.toString().equals(expectedResult2)),
                 this::assertErrOutputIsEmpty
         );
->>>>>>> 6a64a74e
     }
 }