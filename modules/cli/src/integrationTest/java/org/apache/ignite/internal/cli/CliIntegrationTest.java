--- conflicted
+++ resolved
@@ -79,11 +79,8 @@
             new MetricSource().name("transactions").enabled(true),
             new MetricSource().name("placement-driver").enabled(true),
             new MetricSource().name("resource.vacuum").enabled(true),
-<<<<<<< HEAD
+            new MetricSource().name("zones.Default").enabled(true),
             new MetricSource().name("clock.service").enabled(true)
-=======
-            new MetricSource().name("zones.Default").enabled(true)
->>>>>>> 2b2c8d75
     };
 
     /** Correct ignite jdbc url. */
