/*
 * Licensed to the Apache Software Foundation (ASF) under one or more
 * contributor license agreements. See the NOTICE file distributed with
 * this work for additional information regarding copyright ownership.
 * The ASF licenses this file to You under the Apache License, Version 2.0
 * (the "License"); you may not use this file except in compliance with
 * the License. You may obtain a copy of the License at
 *
 *      http://www.apache.org/licenses/LICENSE-2.0
 *
 * Unless required by applicable law or agreed to in writing, software
 * distributed under the License is distributed on an "AS IS" BASIS,
 * WITHOUT WARRANTIES OR CONDITIONS OF ANY KIND, either express or implied.
 * See the License for the specific language governing permissions and
 * limitations under the License.
 */

package org.apache.ignite.internal.cli.commands.configuration;


import static org.apache.ignite.internal.cli.core.style.AnsiStringSupport.fg;
import static org.junit.jupiter.api.Assertions.assertAll;

import org.apache.ignite.internal.cli.CliIntegrationTest;
import org.apache.ignite.internal.cli.core.style.AnsiStringSupport.Color;
import org.junit.jupiter.api.DisplayName;
import org.junit.jupiter.api.Test;

/**
 * Tests for cluster/node config commands.
 */
class ItConfigCommandTest extends CliIntegrationTest {
    @Test
    @DisplayName("Should read config when valid cluster-endpoint-url is given")
    void readDefaultConfig() {
        // When read cluster config with valid url
        execute("cluster", "config", "show", "--url", NODE_URL);

        // Then
        assertAll(
                this::assertExitCodeIsZero,
                this::assertErrOutputIsEmpty,
                this::assertOutputIsNotEmpty
        );
    }

    @Test
    @DisplayName("Should update config with hocon format when valid cluster-endpoint-url is given")
    void addConfigKeyValue() {
        // When update default data storage to rocksdb
        execute("cluster", "config", "update", "--url", NODE_URL, "{metaStorage: {idleSyncTimeInterval: 1000}}");

        // Then
        assertAll(
                this::assertExitCodeIsZero,
                this::assertErrOutputIsEmpty,
                this::assertOutputIsNotEmpty
        );

        // When read the updated cluster configuration
        execute("cluster", "config", "show", "--url", NODE_URL);

        // Then
        assertAll(
                this::assertExitCodeIsZero,
                this::assertErrOutputIsEmpty,
                () -> assertOutputContains("\"idleSyncTimeInterval\" : 1000")
        );
    }

    @Test
    @DisplayName("Should update config with hocon format when valid cluster-endpoint-url is given")
    void addNodeConfigKeyValue() {
        // When update default data storage to rocksdb
        execute("node", "config", "update", "--url", NODE_URL,
                "network.nodeFinder.netClusterNodes : [ \"localhost:3344\", \"localhost:3345\" ]");

        // Then
        assertAll(
                this::assertExitCodeIsZero,
                this::assertErrOutputIsEmpty,
                () -> assertOutputContains("Node configuration updated. "
                        + fg(Color.YELLOW).mark("Restart the node to apply changes."))
        );

        // When read the updated cluster configuration
        execute("node", "config", "show", "--url", NODE_URL);

        // Then
        assertAll(
                this::assertExitCodeIsZero,
                this::assertErrOutputIsEmpty,
                () -> assertOutputContains("\"netClusterNodes\" : [ \"localhost:3344\", \"localhost:3345\" ]")
        );
    }

    @Test
    @DisplayName("Should update config with key-value format when valid cluster-endpoint-url is given")
    void updateConfigWithSpecifiedPath() {
        // When update default data storage to rocksdb
        execute("cluster", "config", "update", "--url", NODE_URL, "metaStorage.idleSyncTimeInterval=2000");

        // Then
        assertAll(
                this::assertExitCodeIsZero,
                this::assertErrOutputIsEmpty,
                this::assertOutputIsNotEmpty
        );

        // When read the updated cluster configuration
        execute("cluster", "config", "show", "--url", NODE_URL);

        // Then
        assertAll(
                this::assertExitCodeIsZero,
                this::assertErrOutputIsEmpty,
                () -> assertOutputContains("\"idleSyncTimeInterval\" : 2000")
        );
    }

    @Test
    @DisplayName("Should update config with key-value format when valid cluster-endpoint-url is given")
    void updateClusterConfigWithoutQuoting() {
        execute("cluster", "config", "update", "--url", NODE_URL,
                "security.authentication.providers.default={type=basic,users=[{username=asd,password=pass1}]}");

        assertAll(
                this::assertExitCodeIsZero,
                this::assertErrOutputIsEmpty,
                this::assertOutputIsNotEmpty
        );


        // Emulate config with spaces
        execute("cluster", "config", "update", "--url", NODE_URL,
                "security.authentication.providers.default", "=", "{", "type=basic,", "users=[{", "username=asd,", "password=pass2}]}");

        assertAll(
                this::assertExitCodeIsZero,
                this::assertErrOutputIsEmpty,
                this::assertOutputIsNotEmpty
        );
    }

    @Test
    @DisplayName("Test different types of quoted parameters")
    void updateClusterWithQuotedArgs() {
        // Emulate quoting config
        execute("cluster", "config", "update", "--url", NODE_URL,
                "\"security.authentication.providers.default={type=basic,users=[{username=asd,password=pass3}]}\"");

        assertAll(
                this::assertExitCodeIsZero,
                this::assertErrOutputIsEmpty,
                this::assertOutputIsNotEmpty
        );

        // Emulate quoting config
        execute("cluster", "config", "update", "--url", NODE_URL,
                "\"security.authentication.providers.default\"", "\"={type=basic,users=[{username=asd,password=pass4}]}\"");

        assertAll(
                this::assertExitCodeIsZero,
                this::assertErrOutputIsEmpty,
                this::assertOutputIsNotEmpty
        );

        // Emulate quoting config
        execute("cluster", "config", "update", "--url", NODE_URL,
                "security.authentication.providers.default", "\"={type=basic,users=[{username=asd,password=pass5}]}\"");

        assertAll(
                this::assertExitCodeIsZero,
                this::assertErrOutputIsEmpty,
                this::assertOutputIsNotEmpty
        );
    }

    @Test
    @DisplayName("Test using arguments in parameters")
    void useOptionsInArguments() {
        execute("cluster", "config", "update", "--url", NODE_URL,
                "security.authentication.providers.default={type=basic,users=[{username:", "--verbose,", "password=--verbose}]}");

        assertAll(
                () -> assertExitCodeIs(2),
                () -> assertErrOutputContains("Unknown option: '--verbose,'"),
                this::assertOutputIsEmpty
        );

<<<<<<< HEAD
        resetOutput();

        execute("cluster", "config", "update", "--url", NODE_URL,
=======
        execute("cluster", "config", "update", "--cluster-endpoint-url", NODE_URL,
>>>>>>> eab1c580
                "\"security.authentication.providers.default={type=basic,users=[{username: --verbose, password=--verbose}]}\"");

        assertAll(
                this::assertExitCodeIsZero,
                this::assertErrOutputIsEmpty,
                this::assertOutputIsNotEmpty
        );
    }

    @Test
    void updateWithWrongData() {
        execute("node", "config", "update", "--url", NODE_URL, "network.foo=\"bar\"");

        assertAll(
                () -> assertExitCodeIs(1),
                () -> assertErrOutputContains("'network' configuration doesn't have the 'foo' sub-configuration"),
                this::assertOutputIsEmpty
        );

<<<<<<< HEAD
        resetOutput();

        execute("node", "config", "update", "--url", NODE_URL, "network.shutdownQuietPeriod=asd");
=======
        execute("node", "config", "update", "--node-url", NODE_URL, "network.shutdownQuietPeriod=asd");
>>>>>>> eab1c580

        assertAll(
                () -> assertExitCodeIs(1),
                () -> assertErrOutputContains("'long' is expected as a type for the 'network.shutdownQuietPeriod' configuration value"),
                this::assertOutputIsEmpty
        );
    }

    @Test
    public void partialGet() {
        execute("node", "config", "show", "--url", NODE_URL, "network");
        assertAll(
                this::assertExitCodeIsZero,
                this::assertErrOutputIsEmpty,
                () -> assertOutputContains("\"inbound\""),
                () -> assertOutputDoesNotContain("\"node\"")
        );
    }
}<|MERGE_RESOLUTION|>--- conflicted
+++ resolved
@@ -188,13 +188,7 @@
                 this::assertOutputIsEmpty
         );
 
-<<<<<<< HEAD
-        resetOutput();
-
-        execute("cluster", "config", "update", "--url", NODE_URL,
-=======
-        execute("cluster", "config", "update", "--cluster-endpoint-url", NODE_URL,
->>>>>>> eab1c580
+        execute("cluster", "config", "update", "--url", NODE_URL,
                 "\"security.authentication.providers.default={type=basic,users=[{username: --verbose, password=--verbose}]}\"");
 
         assertAll(
@@ -214,13 +208,7 @@
                 this::assertOutputIsEmpty
         );
 
-<<<<<<< HEAD
-        resetOutput();
-
         execute("node", "config", "update", "--url", NODE_URL, "network.shutdownQuietPeriod=asd");
-=======
-        execute("node", "config", "update", "--node-url", NODE_URL, "network.shutdownQuietPeriod=asd");
->>>>>>> eab1c580
 
         assertAll(
                 () -> assertExitCodeIs(1),
