--- conflicted
+++ resolved
@@ -37,17 +37,11 @@
         assertAll(
                 this::assertExitCodeIsZero,
                 this::assertErrOutputIsEmpty,
-<<<<<<< HEAD
-                () -> assertOutputIs("Set name\tEnabled" + System.lineSeparator()
-                        + "jvm\tdisabled" + System.lineSeparator()
-                        + "client.handler\tdisabled" + System.lineSeparator()
-                        + "sql.client\tdisabled" + System.lineSeparator()
-                        + "sql.plan.cache\tdisabled" + System.lineSeparator())
-=======
                 () -> assertOutputContains("Set name\tEnabled" + NL),
                 () -> assertOutputContains("jvm\tdisabled" + NL),
-                () -> assertOutputContains("client.handler\tdisabled" + NL)
->>>>>>> 1507d055
+                () -> assertOutputContains("client.handler\tdisabled" + NL),
+                () -> assertOutputContains("sql.client\tdisabled" + NL),
+                () -> assertOutputContains("sql.plan.cache\tdisabled" + NL)
         );
     }
 
