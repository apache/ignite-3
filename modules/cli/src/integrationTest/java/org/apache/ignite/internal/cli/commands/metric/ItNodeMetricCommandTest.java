--- conflicted
+++ resolved
@@ -35,15 +35,9 @@
         assertAll(
                 this::assertExitCodeIsZero,
                 this::assertErrOutputIsEmpty,
-<<<<<<< HEAD
                 () -> assertOutputIs("Set name\tEnabled" + System.lineSeparator()
-                        + "jvm\tdisabled" + System.lineSeparator())
-=======
-                () -> assertOutputIs("Enabled metric sources:" + System.lineSeparator()
-                        + "Disabled metric sources:" + System.lineSeparator()
-                        + "jvm" + System.lineSeparator()
-                        + "client.handler" + System.lineSeparator())
->>>>>>> d2a97063
+                        + "jvm\tdisabled" + System.lineSeparator()
+                        + "client.handler\tdisabled" + System.lineSeparator())
         );
     }
 
