/*
 * Licensed to the Apache Software Foundation (ASF) under one or more
 * contributor license agreements. See the NOTICE file distributed with
 * this work for additional information regarding copyright ownership.
 * The ASF licenses this file to You under the Apache License, Version 2.0
 * (the "License"); you may not use this file except in compliance with
 * the License. You may obtain a copy of the License at
 *
 *      http://www.apache.org/licenses/LICENSE-2.0
 *
 * Unless required by applicable law or agreed to in writing, software
 * distributed under the License is distributed on an "AS IS" BASIS,
 * WITHOUT WARRANTIES OR CONDITIONS OF ANY KIND, either express or implied.
 * See the License for the specific language governing permissions and
 * limitations under the License.
 */

package org.apache.ignite.internal.cli.core.repl.executor;

import static java.util.stream.Collectors.flatMapping;
import static java.util.stream.Collectors.groupingBy;
import static java.util.stream.Collectors.toUnmodifiableList;
import static org.awaitility.Awaitility.await;
import static org.hamcrest.MatcherAssert.assertThat;
import static org.hamcrest.Matchers.contains;
import static org.hamcrest.Matchers.containsInAnyOrder;
import static org.hamcrest.Matchers.empty;
import static org.hamcrest.Matchers.hasItem;
import static org.hamcrest.Matchers.hasItems;
import static org.hamcrest.Matchers.not;
import static org.mockito.Mockito.when;

import jakarta.inject.Inject;
import java.io.File;
import java.util.ArrayList;
import java.util.Arrays;
import java.util.List;
import java.util.Map;
import java.util.stream.Collectors;
import java.util.stream.Stream;
import org.apache.ignite.configuration.ConfigurationModule;
import org.apache.ignite.configuration.RootKey;
import org.apache.ignite.configuration.annotation.ConfigurationType;
import org.apache.ignite.internal.cli.commands.CliCommandTestInitializedIntegrationBase;
import org.apache.ignite.internal.cli.commands.TopLevelCliReplCommand;
import org.apache.ignite.internal.cli.core.repl.Session;
import org.apache.ignite.internal.cli.core.repl.SessionInfo;
import org.apache.ignite.internal.cli.core.repl.completer.DynamicCompleterActivationPoint;
import org.apache.ignite.internal.cli.core.repl.completer.DynamicCompleterRegistry;
import org.apache.ignite.internal.cli.core.repl.completer.filter.CompleterFilter;
import org.apache.ignite.internal.cli.core.repl.completer.filter.DynamicCompleterFilter;
import org.apache.ignite.internal.cli.core.repl.completer.filter.NonRepeatableOptionsFilter;
import org.apache.ignite.internal.cli.core.repl.completer.filter.ShortOptionsFilter;
import org.apache.ignite.internal.cli.event.EventPublisher;
import org.apache.ignite.internal.cli.event.Events;
import org.apache.ignite.internal.configuration.ServiceLoaderModulesProvider;
import org.assertj.core.util.Files;
import org.jline.reader.Candidate;
import org.jline.reader.LineReader;
import org.jline.reader.ParsedLine;
import org.jline.reader.impl.DefaultParser;
import org.jline.reader.impl.completer.SystemCompleter;
import org.junit.jupiter.api.BeforeEach;
import org.junit.jupiter.api.DisplayName;
import org.junit.jupiter.api.Named;
import org.junit.jupiter.api.Test;
import org.junit.jupiter.params.ParameterizedTest;
import org.junit.jupiter.params.provider.Arguments;
import org.junit.jupiter.params.provider.MethodSource;
import org.mockito.Mockito;

/** Integration test for all completions in interactive mode. */
public class ItIgnitePicocliCommandsTest extends CliCommandTestInitializedIntegrationBase {

    private static final String DEFAULT_REST_URL = "http://localhost:10300";

    private static final List<String> DISTRIBUTED_CONFIGURATION_KEYS;

    private static final List<String> LOCAL_CONFIGURATION_KEYS;

    static {
        Map<ConfigurationType, List<String>> configKeysByType = new ServiceLoaderModulesProvider()
                .modules(ItIgnitePicocliCommandsTest.class.getClassLoader())
                .stream()
                .collect(groupingBy(
                        ConfigurationModule::type,
                        flatMapping(module -> module.rootKeys().stream().map(RootKey::key), toUnmodifiableList())
                ));

        DISTRIBUTED_CONFIGURATION_KEYS = configKeysByType.get(ConfigurationType.DISTRIBUTED);
        LOCAL_CONFIGURATION_KEYS = configKeysByType.get(ConfigurationType.LOCAL);
    }

    @Inject
    DynamicCompleterRegistry dynamicCompleterRegistry;

    @Inject
    DynamicCompleterActivationPoint dynamicCompleterActivationPoint;

    @Inject
    DynamicCompleterFilter dynamicCompleterFilter;

    @Inject
    Session session;

    @Inject
    EventPublisher eventPublisher;

    SystemCompleter completer;

    LineReader lineReader;

    @Override
    protected Class<?> getCommandClass() {
        return TopLevelCliReplCommand.class;
    }

    @Override
    protected String nodeBootstrapConfigTemplate() {
        return FAST_FAILURE_DETECTION_NODE_BOOTSTRAP_CFG_TEMPLATE;
    }

    @BeforeEach
    void setupSystemCompleter() {
        dynamicCompleterActivationPoint.activateDynamicCompleter(dynamicCompleterRegistry);

        List<CompleterFilter> filters = List.of(
                dynamicCompleterFilter,
                new ShortOptionsFilter(),
                new NonRepeatableOptionsFilter(commandLine().getCommandSpec())
        );

        IgnitePicocliCommands commandRegistry = new IgnitePicocliCommands(commandLine(), dynamicCompleterRegistry, filters);

        // This completer is used by jline to suggest all completions
        completer = commandRegistry.compileCompleters();
        completer.compile();

        lineReader = Mockito.mock(LineReader.class);
        when(lineReader.getParser()).thenReturn(new DefaultParser());
    }

    private Stream<Arguments> helpAndVerboseAreNotCompletedSource() {
        return Stream.of(
                words(""), words("-"), words(" -"),
                words("node"),
                words("node", ""),
                words("node", "config"),
                words("node", "config", ""),
                words("node", "config", "show"),
                words("node", "config", "show", ""),
                words("node", "config", "show", "--node-name", "name"),
                words("node", "config", "show", "--node-name", "name", "")
        ).map(this::named).map(Arguments::of);
    }

    @ParameterizedTest
    @MethodSource("helpAndVerboseAreNotCompletedSource")
    @DisplayName("--help and --verbose are not suggested")
    void helpAndVerboseAreNotCompleted(ParsedLine givenParsedLine) {
        // When
        List<String> suggestions = complete(givenParsedLine);

        // Then
        assertThat(
                "For given parsed words: " + givenParsedLine.words(),
                suggestions,
                not(hasItems("--help", "--verbose"))
        );
    }

    private Stream<Arguments> helpAndVerboseCompletedSource() {
        return Stream.of(
                words("node", "config", "show", "-"),
                words("node", "config", "show", "--"),
                words("node", "status", "-"),
                words("node", "status", "--"),
                words("node", "config", "show", "--node-name", "name", "-")
        ).map(this::named).map(Arguments::of);
    }

    @ParameterizedTest
    @MethodSource("helpAndVerboseCompletedSource")
    @DisplayName("--help and --verbose are suggested if '-' or '--' typed")
    void helpAndVerboseAreCompleted(ParsedLine givenParsedLine) {
        // When
        List<String> suggestions = complete(givenParsedLine);

        // Then
        assertThat(
                "For given parsed words: " + givenParsedLine.words(),
                suggestions,
                hasItems("--verbose", "--help")
        );
    }

    private Stream<Arguments> helpCompletedSource() {
        return Stream.of(
                words("node", "-"),
                words("node", "", "-"),
                words("node", "config", "-"),
                words("node", "config", "--"),
                words("node", "config", " ", "-")
        ).map(this::named).map(Arguments::of);
    }

    @ParameterizedTest
    @MethodSource("helpCompletedSource")
    @DisplayName("--help suggested if '-' or '--' typed for keywords that is not complete commands")
    void helpSuggested(ParsedLine givenParsedLine) {
        // When
        List<String> suggestions = complete(givenParsedLine);

        // Then
        assertThat(
                "For given parsed words: " + givenParsedLine.words(),
                suggestions,
                hasItem("--help")
        );
    }

    private Stream<Arguments> nodeConfigShowSuggestedSource() {
        return Stream.of(
                words("node", "config", "show", ""),
                words("node", "config", "show", " --node-name", "nodeName", ""),
                words("node", "config", "show", " --verbose", ""),
                words("node", "config", "show", " -v", "")
        ).map(this::named).map(Arguments::of);
    }

    @ParameterizedTest
    @MethodSource("nodeConfigShowSuggestedSource")
    @DisplayName("node config show selector parameters suggested")
    void nodeConfigShowSuggested(ParsedLine givenParsedLine) {
        // Given
        connected();

        // wait for lazy init of node config completer
        await("For given parsed words: " + givenParsedLine.words()).until(
                () -> complete(givenParsedLine),
                containsInAnyOrder(LOCAL_CONFIGURATION_KEYS.toArray(String[]::new))
        );
    }

    private void connected() {
        eventPublisher.publish(Events.connect(SessionInfo.builder().nodeUrl(DEFAULT_REST_URL).build()));
    }

    private Stream<Arguments> nodeConfigUpdateSuggestedSource() {
        return Stream.of(
                words("node", "config", "update", ""),
                words("node", "config", "update", " --node-name", "nodeName", ""),
                words("node", "config", "update", " --verbose", ""),
                words("node", "config", "update", " -v", "")
        ).map(this::named).map(Arguments::of);
    }

    @ParameterizedTest
    @MethodSource("nodeConfigUpdateSuggestedSource")
    @DisplayName("node config update selector parameters suggested")
    void nodeConfigUpdateSuggested(ParsedLine givenParsedLine) {
        // Given
        connected();

        // wait for lazy init of node config completer
        await("For given parsed words: " + givenParsedLine.words()).until(
                () -> complete(givenParsedLine),
                containsInAnyOrder(
                        "rest",
                        "clientConnector",
                        "network",
                        "cluster",
                        "deployment",
                        "nodeAttributes",
                        "aimem",
                        "aipersist",
                        "rocksDb",
<<<<<<< HEAD
                        "storages"
=======
                        "storageProfiles",
                        "criticalWorkers",
                        "sql"
>>>>>>> 96f420de
                )
        );
    }

    private Stream<Arguments> clusterConfigShowSuggestedSource() {
        return Stream.of(
                words("cluster", "config", "show", ""),
                words("cluster", "config", "show", " --node-name", "nodeName", ""),
                words("cluster", "config", "show", " --verbose", ""),
                words("cluster", "config", "show", " -v", "")
        ).map(this::named).map(Arguments::of);
    }

    @ParameterizedTest
    @MethodSource("clusterConfigShowSuggestedSource")
    @DisplayName("cluster config selector parameters suggested")
    void clusterConfigShowSuggested(ParsedLine givenParsedLine) {
        // Given
        connected();

        // wait for lazy init of cluster config completer
        await("For given parsed words: " + givenParsedLine.words()).until(
                () -> complete(givenParsedLine),
                containsInAnyOrder(DISTRIBUTED_CONFIGURATION_KEYS.toArray(String[]::new))
        );
    }

    private Stream<Arguments> clusterConfigUpdateSuggestedSource() {
        return Stream.of(
                words("cluster", "config", "update", ""),
                words("cluster", "config", "update", " --node-name", "nodeName", ""),
                words("cluster", "config", "update", " --verbose", ""),
                words("cluster", "config", "update", " -v", "")
        ).map(this::named).map(Arguments::of);
    }

    @ParameterizedTest
    @MethodSource("clusterConfigUpdateSuggestedSource")
    @DisplayName("cluster config selector parameters suggested")
    void clusterConfigUpdateSuggested(ParsedLine givenParsedLine) {
        // Given
        connected();

        // wait for lazy init of cluster config completer
        await("For given parsed words: " + givenParsedLine.words()).until(
                () -> complete(givenParsedLine),
                containsInAnyOrder(DISTRIBUTED_CONFIGURATION_KEYS.toArray(String[]::new))
        );
    }


    private Stream<Arguments> nodeNamesSource() {
        return Stream.of(
                words("cluster", "config", "show", "--node-name", ""),
                words("cluster", "config", "update", "--node-name", ""),
                words("cluster", "status", "--node-name", ""),
                words("cluster", "init", "--node-name", ""),
                words("cluster", "init", "--cmg-node", ""),
                words("cluster", "init", "--meta-storage-node", ""),
                words("node", "config", "show", "--node-name", ""),
                words("node", "config", "show", "--verbose", "--node-name", ""),
                words("node", "config", "update", "--node-name", ""),
                words("node", "status", "--node-name", ""),
                words("node", "version", "--node-name", ""),
                words("node", "metric", "list", "--node-name", "")
        ).map(this::named).map(Arguments::of);
    }

    @ParameterizedTest
    @MethodSource("nodeNamesSource")
    @DisplayName("node names suggested after --node-name option")
    void nodeNameSuggested(ParsedLine givenParsedLine) {
        // Given
        connected();
        // And the first update is fetched
        await().until(() -> nodeNameRegistry.names(), not(empty()));

        // Then
        assertThat(
                "For given parsed words: " + givenParsedLine.words(),
                complete(givenParsedLine),
                containsInAnyOrder(allNodeNames().toArray())
        );
    }

    @Test
    @DisplayName("start/stop node affects --node-name suggestions")
    void startStopNodeWhenCompleteNodeName() {
        // Given
        var igniteNodeName = allNodeNames().get(1);
        // And
        var givenParsedLine = words("node", "status", "--node-name", "");
        // And
        assertThat(nodeNameRegistry.names(), empty());

        // Then
        assertThat(complete(givenParsedLine), not(contains(igniteNodeName)));

        // When
        connected();
        // And the first update is fetched
        await().until(() -> nodeNameRegistry.names(), not(empty()));

        // Then
        assertThat(complete(givenParsedLine), containsInAnyOrder(allNodeNames().toArray()));

        // When stop one node
        stopNode(igniteNodeName);
        var actualNodeNames = allNodeNames();
        actualNodeNames.remove(igniteNodeName);

        // Then node name suggestions does not contain the stopped node
        await().until(() -> complete(givenParsedLine), containsInAnyOrder(actualNodeNames.toArray()));

        // When start the node again
        startNode(igniteNodeName);

        // Then node name comes back to suggestions
        await().until(() -> complete(givenParsedLine), containsInAnyOrder(allNodeNames().toArray()));
    }

    @Test
    @DisplayName("jdbc url suggested after --jdbc-url option")
    void suggestedJdbcUrl() {
        // Given
        connected();
        // And the first update is fetched
        await().until(() -> jdbcUrlRegistry.jdbcUrls(), not(empty()));

        // Then
        List<String> completions = complete(words("sql", "--jdbc-url", ""));
        assertThat(completions, containsInAnyOrder(jdbcUrlRegistry.jdbcUrls().toArray()));
    }

    private Stream<Arguments> clusterUrlSource() {
        return Stream.of(
                words("cluster", "config", "show", "--cluster-endpoint-url", ""),
                words("cluster", "config", "update", "--cluster-endpoint-url", ""),
                words("cluster", "status", "--cluster-endpoint-url", ""),
                words("cluster", "init", "--cluster-endpoint-url", "")
        ).map(this::named).map(Arguments::of);
    }

    @ParameterizedTest
    @MethodSource("clusterUrlSource")
    @DisplayName("cluster url suggested after --cluster-endpoint-url option")
    void suggestedClusterUrl(ParsedLine parsedLine) {
        // Given
        connected();
        // And the first update is fetched
        await().until(() -> nodeNameRegistry.urls(), not(empty()));

        // Then
        String[] expectedUrls = nodeNameRegistry.urls().toArray(String[]::new);
        assertThat("For given parsed words: " + parsedLine.words(),
                complete(parsedLine),
                containsInAnyOrder(expectedUrls));
    }

    @Test
    @DisplayName("files suggested after -script-file option")
    void suggestedScriptFile() {
        // Given files

        // Create temp folders
        File rootFolder = Files.newTemporaryFolder();
        File emptyFolder = Files.newFolder(rootFolder.getPath() + File.separator + "emptyFolder");
        emptyFolder.deleteOnExit();
        File scriptsFolder = Files.newFolder(rootFolder.getPath() + File.separator + "scriptsFolder");
        scriptsFolder.deleteOnExit();

        // Create temp files
        String script1 = scriptsFolder.getPath() + File.separator + "script1.sql";
        Files.newFile(script1).deleteOnExit();

        String script2 = scriptsFolder.getPath() + File.separator + "script2.sql";
        Files.newFile(script2).deleteOnExit();

        String someFile = scriptsFolder.getPath() + File.separator + "someFile.sql";
        Files.newFile(someFile).deleteOnExit();

        // When complete --script-file with folder typed
        List<String> completions1 = complete(words("sql", "--script-file", rootFolder.getPath()));
        // Then completions contain emptyFolder and scriptsFolder
        assertThat(completions1, containsInAnyOrder(emptyFolder.getPath(), scriptsFolder.getPath()));

        List<String> completions2 = complete(words("sql", "--script-file", scriptsFolder.getPath()));
        // Then completions contain all given files
        assertThat(completions2, containsInAnyOrder(script1, script2, someFile));

        // When complete --script-file with partial path to script
        List<String> completions3 = complete(words("sql", "--script-file", scriptsFolder.getPath() + File.separator + "script"));
        // Then completions contain script1 and script2 files
        assertThat(completions3, containsInAnyOrder(script1, script2));
    }

    List<String> complete(ParsedLine typedWords) {
        List<Candidate> candidates = new ArrayList<>();
        completer.complete(lineReader, typedWords, candidates);

        return candidates.stream().map(Candidate::displ).collect(Collectors.toList());
    }

    Named<ParsedLine> named(ParsedLine parsedLine) {
        return Named.of("cmd: " + String.join(" ", parsedLine.words()), parsedLine);
    }

    ParsedLine words(String... words) {
        return new ParsedLine() {
            @Override
            public String word() {
                return null;
            }

            @Override
            public int wordCursor() {
                return words.length - 1;
            }

            @Override
            public int wordIndex() {
                return words.length;
            }

            @Override
            public List<String> words() {
                return Arrays.stream(words).collect(Collectors.toList());
            }

            @Override
            public String line() {
                return null;
            }

            @Override
            public int cursor() {
                return 0;
            }
        };
    }
}<|MERGE_RESOLUTION|>--- conflicted
+++ resolved
@@ -275,13 +275,9 @@
                         "aimem",
                         "aipersist",
                         "rocksDb",
-<<<<<<< HEAD
-                        "storages"
-=======
-                        "storageProfiles",
+                        "storages",
                         "criticalWorkers",
                         "sql"
->>>>>>> 96f420de
                 )
         );
     }
