/*
 * Licensed to the Apache Software Foundation (ASF) under one or more
 * contributor license agreements. See the NOTICE file distributed with
 * this work for additional information regarding copyright ownership.
 * The ASF licenses this file to You under the Apache License, Version 2.0
 * (the "License"); you may not use this file except in compliance with
 * the License. You may obtain a copy of the License at
 *
 *      http://www.apache.org/licenses/LICENSE-2.0
 *
 * Unless required by applicable law or agreed to in writing, software
 * distributed under the License is distributed on an "AS IS" BASIS,
 * WITHOUT WARRANTIES OR CONDITIONS OF ANY KIND, either express or implied.
 * See the License for the specific language governing permissions and
 * limitations under the License.
 */

package org.apache.ignite.internal.cli.core.repl.executor;

import static java.util.stream.Collectors.flatMapping;
import static java.util.stream.Collectors.groupingBy;
import static java.util.stream.Collectors.toUnmodifiableList;
import static org.awaitility.Awaitility.await;
import static org.hamcrest.MatcherAssert.assertThat;
import static org.hamcrest.Matchers.contains;
import static org.hamcrest.Matchers.containsInAnyOrder;
import static org.hamcrest.Matchers.empty;
import static org.hamcrest.Matchers.hasItem;
import static org.hamcrest.Matchers.hasItems;
import static org.hamcrest.Matchers.not;
import static org.mockito.Mockito.when;

import jakarta.inject.Inject;
import java.io.File;
import java.util.ArrayList;
import java.util.Arrays;
import java.util.List;
import java.util.Map;
import java.util.stream.Collectors;
import java.util.stream.Stream;
import org.apache.ignite.configuration.ConfigurationModule;
import org.apache.ignite.configuration.RootKey;
import org.apache.ignite.configuration.annotation.ConfigurationType;
import org.apache.ignite.internal.cli.commands.CliCommandTestInitializedIntegrationBase;
import org.apache.ignite.internal.cli.commands.TopLevelCliReplCommand;
import org.apache.ignite.internal.cli.core.repl.Session;
import org.apache.ignite.internal.cli.core.repl.SessionInfo;
import org.apache.ignite.internal.cli.core.repl.completer.DynamicCompleterActivationPoint;
import org.apache.ignite.internal.cli.core.repl.completer.DynamicCompleterRegistry;
import org.apache.ignite.internal.cli.core.repl.completer.filter.CompleterFilter;
import org.apache.ignite.internal.cli.core.repl.completer.filter.DynamicCompleterFilter;
import org.apache.ignite.internal.cli.core.repl.completer.filter.NonRepeatableOptionsFilter;
import org.apache.ignite.internal.cli.core.repl.completer.filter.ShortOptionsFilter;
import org.apache.ignite.internal.cli.event.EventPublisher;
import org.apache.ignite.internal.cli.event.Events;
import org.apache.ignite.internal.configuration.ServiceLoaderModulesProvider;
import org.assertj.core.util.Files;
import org.jline.reader.Candidate;
import org.jline.reader.LineReader;
import org.jline.reader.ParsedLine;
import org.jline.reader.impl.DefaultParser;
import org.jline.reader.impl.completer.SystemCompleter;
import org.junit.jupiter.api.BeforeEach;
import org.junit.jupiter.api.DisplayName;
import org.junit.jupiter.api.Named;
import org.junit.jupiter.api.Test;
import org.junit.jupiter.params.ParameterizedTest;
import org.junit.jupiter.params.provider.Arguments;
import org.junit.jupiter.params.provider.MethodSource;
import org.mockito.Mockito;

/** Integration test for all completions in interactive mode. */
public class ItIgnitePicocliCommandsTest extends CliCommandTestInitializedIntegrationBase {

    private static final String DEFAULT_REST_URL = "http://localhost:10300";

    private static final List<String> DISTRIBUTED_CONFIGURATION_KEYS;

    private static final List<String> LOCAL_CONFIGURATION_KEYS;

    static {
        Map<ConfigurationType, List<String>> configKeysByType = new ServiceLoaderModulesProvider()
                .modules(ItIgnitePicocliCommandsTest.class.getClassLoader())
                .stream()
                .collect(groupingBy(
                        ConfigurationModule::type,
                        flatMapping(module -> module.rootKeys().stream().map(RootKey::key), toUnmodifiableList())
                ));

        DISTRIBUTED_CONFIGURATION_KEYS = configKeysByType.get(ConfigurationType.DISTRIBUTED);
        LOCAL_CONFIGURATION_KEYS = configKeysByType.get(ConfigurationType.LOCAL);
    }

    @Inject
    DynamicCompleterRegistry dynamicCompleterRegistry;

    @Inject
    DynamicCompleterActivationPoint dynamicCompleterActivationPoint;

    @Inject
    DynamicCompleterFilter dynamicCompleterFilter;

    @Inject
    Session session;

    @Inject
    EventPublisher eventPublisher;

    SystemCompleter completer;

    LineReader lineReader;

    @Override
    protected Class<?> getCommandClass() {
        return TopLevelCliReplCommand.class;
    }

    @Override
    protected String nodeBootstrapConfigTemplate() {
        return FAST_FAILURE_DETECTION_NODE_BOOTSTRAP_CFG_TEMPLATE;
    }

    @BeforeEach
    void setupSystemCompleter() {
        dynamicCompleterActivationPoint.activateDynamicCompleter(dynamicCompleterRegistry);

        List<CompleterFilter> filters = List.of(
                dynamicCompleterFilter,
                new ShortOptionsFilter(),
                new NonRepeatableOptionsFilter(commandLine().getCommandSpec())
        );

        IgnitePicocliCommands commandRegistry = new IgnitePicocliCommands(commandLine(), dynamicCompleterRegistry, filters);

        // This completer is used by jline to suggest all completions
        completer = commandRegistry.compileCompleters();
        completer.compile();

        lineReader = Mockito.mock(LineReader.class);
        when(lineReader.getParser()).thenReturn(new DefaultParser());
    }

    private Stream<Arguments> helpAndVerboseAreNotCompletedSource() {
        return Stream.of(
                words(""), words("-"), words(" -"),
                words("node"),
                words("node", ""),
                words("node", "config"),
                words("node", "config", ""),
                words("node", "config", "show"),
                words("node", "config", "show", ""),
                words("node", "config", "show", "--node-name", "name"),
                words("node", "config", "show", "--node-name", "name", "")
        ).map(this::named).map(Arguments::of);
    }

    @ParameterizedTest
    @MethodSource("helpAndVerboseAreNotCompletedSource")
    @DisplayName("--help and --verbose are not suggested")
    void helpAndVerboseAreNotCompleted(ParsedLine givenParsedLine) {
        // When
        List<String> suggestions = complete(givenParsedLine);

        // Then
        assertThat(
                "For given parsed words: " + givenParsedLine.words(),
                suggestions,
                not(hasItems("--help", "--verbose"))
        );
    }

    private Stream<Arguments> helpAndVerboseCompletedSource() {
        return Stream.of(
                words("node", "config", "show", "-"),
                words("node", "config", "show", "--"),
                words("node", "status", "-"),
                words("node", "status", "--"),
                words("node", "config", "show", "--node-name", "name", "-")
        ).map(this::named).map(Arguments::of);
    }

    @ParameterizedTest
    @MethodSource("helpAndVerboseCompletedSource")
    @DisplayName("--help and --verbose are suggested if '-' or '--' typed")
    void helpAndVerboseAreCompleted(ParsedLine givenParsedLine) {
        // When
        List<String> suggestions = complete(givenParsedLine);

        // Then
        assertThat(
                "For given parsed words: " + givenParsedLine.words(),
                suggestions,
                hasItems("--verbose", "--help")
        );
    }

    private Stream<Arguments> helpCompletedSource() {
        return Stream.of(
                words("node", "-"),
                words("node", "", "-"),
                words("node", "config", "-"),
                words("node", "config", "--"),
                words("node", "config", " ", "-")
        ).map(this::named).map(Arguments::of);
    }

    @ParameterizedTest
    @MethodSource("helpCompletedSource")
    @DisplayName("--help suggested if '-' or '--' typed for keywords that is not complete commands")
    void helpSuggested(ParsedLine givenParsedLine) {
        // When
        List<String> suggestions = complete(givenParsedLine);

        // Then
        assertThat(
                "For given parsed words: " + givenParsedLine.words(),
                suggestions,
                hasItem("--help")
        );
    }

    private Stream<Arguments> nodeConfigShowSuggestedSource() {
        return Stream.of(
                words("node", "config", "show", ""),
                words("node", "config", "show", " --node-name", "nodeName", ""),
                words("node", "config", "show", " --verbose", ""),
                words("node", "config", "show", " -v", "")
        ).map(this::named).map(Arguments::of);
    }

    @ParameterizedTest
    @MethodSource("nodeConfigShowSuggestedSource")
    @DisplayName("node config show selector parameters suggested")
    void nodeConfigShowSuggested(ParsedLine givenParsedLine) {
        // Given
        connected();

        // wait for lazy init of node config completer
        await("For given parsed words: " + givenParsedLine.words()).until(
                () -> complete(givenParsedLine),
                containsInAnyOrder(LOCAL_CONFIGURATION_KEYS.toArray(String[]::new))
        );
    }

    private void connected() {
        eventPublisher.publish(Events.connect(SessionInfo.builder().nodeUrl(DEFAULT_REST_URL).build()));
    }

    private Stream<Arguments> nodeConfigUpdateSuggestedSource() {
        return Stream.of(
                words("node", "config", "update", ""),
                words("node", "config", "update", " --node-name", "nodeName", ""),
                words("node", "config", "update", " --verbose", ""),
                words("node", "config", "update", " -v", "")
        ).map(this::named).map(Arguments::of);
    }

    @ParameterizedTest
    @MethodSource("nodeConfigUpdateSuggestedSource")
    @DisplayName("node config update selector parameters suggested")
    void nodeConfigUpdateSuggested(ParsedLine givenParsedLine) {
        // Given
        connected();

        // wait for lazy init of node config completer
        await("For given parsed words: " + givenParsedLine.words()).until(
                () -> complete(givenParsedLine),
                containsInAnyOrder(
                        "rest",
                        "clientConnector",
                        "network",
                        "cluster",
                        "deployment",
                        "nodeAttributes",
                        "aimem",
                        "aipersist",
                        "rocksDb",
                        "storageProfiles",
<<<<<<< HEAD
                        "sql"
=======
                        "criticalWorkers"
>>>>>>> 898e6710
                )
        );
    }

    private Stream<Arguments> clusterConfigShowSuggestedSource() {
        return Stream.of(
                words("cluster", "config", "show", ""),
                words("cluster", "config", "show", " --node-name", "nodeName", ""),
                words("cluster", "config", "show", " --verbose", ""),
                words("cluster", "config", "show", " -v", "")
        ).map(this::named).map(Arguments::of);
    }

    @ParameterizedTest
    @MethodSource("clusterConfigShowSuggestedSource")
    @DisplayName("cluster config selector parameters suggested")
    void clusterConfigShowSuggested(ParsedLine givenParsedLine) {
        // Given
        connected();

        // wait for lazy init of cluster config completer
        await("For given parsed words: " + givenParsedLine.words()).until(
                () -> complete(givenParsedLine),
                containsInAnyOrder(DISTRIBUTED_CONFIGURATION_KEYS.toArray(String[]::new))
        );
    }

    private Stream<Arguments> clusterConfigUpdateSuggestedSource() {
        return Stream.of(
                words("cluster", "config", "update", ""),
                words("cluster", "config", "update", " --node-name", "nodeName", ""),
                words("cluster", "config", "update", " --verbose", ""),
                words("cluster", "config", "update", " -v", "")
        ).map(this::named).map(Arguments::of);
    }

    @ParameterizedTest
    @MethodSource("clusterConfigUpdateSuggestedSource")
    @DisplayName("cluster config selector parameters suggested")
    void clusterConfigUpdateSuggested(ParsedLine givenParsedLine) {
        // Given
        connected();

        // wait for lazy init of cluster config completer
        await("For given parsed words: " + givenParsedLine.words()).until(
                () -> complete(givenParsedLine),
                containsInAnyOrder(DISTRIBUTED_CONFIGURATION_KEYS.toArray(String[]::new))
        );
    }


    private Stream<Arguments> nodeNamesSource() {
        return Stream.of(
                words("cluster", "config", "show", "--node-name", ""),
                words("cluster", "config", "update", "--node-name", ""),
                words("cluster", "status", "--node-name", ""),
                words("cluster", "init", "--node-name", ""),
                words("cluster", "init", "--cmg-node", ""),
                words("cluster", "init", "--meta-storage-node", ""),
                words("node", "config", "show", "--node-name", ""),
                words("node", "config", "show", "--verbose", "--node-name", ""),
                words("node", "config", "update", "--node-name", ""),
                words("node", "status", "--node-name", ""),
                words("node", "version", "--node-name", ""),
                words("node", "metric", "list", "--node-name", "")
        ).map(this::named).map(Arguments::of);
    }

    @ParameterizedTest
    @MethodSource("nodeNamesSource")
    @DisplayName("node names suggested after --node-name option")
    void nodeNameSuggested(ParsedLine givenParsedLine) {
        // Given
        connected();
        // And the first update is fetched
        await().until(() -> nodeNameRegistry.names(), not(empty()));

        // Then
        assertThat(
                "For given parsed words: " + givenParsedLine.words(),
                complete(givenParsedLine),
                containsInAnyOrder(allNodeNames().toArray())
        );
    }

    @Test
    @DisplayName("start/stop node affects --node-name suggestions")
    void startStopNodeWhenCompleteNodeName() {
        // Given
        var igniteNodeName = allNodeNames().get(1);
        // And
        var givenParsedLine = words("node", "status", "--node-name", "");
        // And
        assertThat(nodeNameRegistry.names(), empty());

        // Then
        assertThat(complete(givenParsedLine), not(contains(igniteNodeName)));

        // When
        connected();
        // And the first update is fetched
        await().until(() -> nodeNameRegistry.names(), not(empty()));

        // Then
        assertThat(complete(givenParsedLine), containsInAnyOrder(allNodeNames().toArray()));

        // When stop one node
        stopNode(igniteNodeName);
        var actualNodeNames = allNodeNames();
        actualNodeNames.remove(igniteNodeName);

        // Then node name suggestions does not contain the stopped node
        await().until(() -> complete(givenParsedLine), containsInAnyOrder(actualNodeNames.toArray()));

        // When start the node again
        startNode(igniteNodeName);

        // Then node name comes back to suggestions
        await().until(() -> complete(givenParsedLine), containsInAnyOrder(allNodeNames().toArray()));
    }

    @Test
    @DisplayName("jdbc url suggested after --jdbc-url option")
    void suggestedJdbcUrl() {
        // Given
        connected();
        // And the first update is fetched
        await().until(() -> jdbcUrlRegistry.jdbcUrls(), not(empty()));

        // Then
        List<String> completions = complete(words("sql", "--jdbc-url", ""));
        assertThat(completions, containsInAnyOrder(jdbcUrlRegistry.jdbcUrls().toArray()));
    }

    private Stream<Arguments> clusterUrlSource() {
        return Stream.of(
                words("cluster", "config", "show", "--cluster-endpoint-url", ""),
                words("cluster", "config", "update", "--cluster-endpoint-url", ""),
                words("cluster", "status", "--cluster-endpoint-url", ""),
                words("cluster", "init", "--cluster-endpoint-url", "")
        ).map(this::named).map(Arguments::of);
    }

    @ParameterizedTest
    @MethodSource("clusterUrlSource")
    @DisplayName("cluster url suggested after --cluster-endpoint-url option")
    void suggestedClusterUrl(ParsedLine parsedLine) {
        // Given
        connected();
        // And the first update is fetched
        await().until(() -> nodeNameRegistry.urls(), not(empty()));

        // Then
        String[] expectedUrls = nodeNameRegistry.urls().toArray(String[]::new);
        assertThat("For given parsed words: " + parsedLine.words(),
                complete(parsedLine),
                containsInAnyOrder(expectedUrls));
    }

    @Test
    @DisplayName("files suggested after -script-file option")
    void suggestedScriptFile() {
        // Given files

        // Create temp folders
        File rootFolder = Files.newTemporaryFolder();
        File emptyFolder = Files.newFolder(rootFolder.getPath() + File.separator + "emptyFolder");
        emptyFolder.deleteOnExit();
        File scriptsFolder = Files.newFolder(rootFolder.getPath() + File.separator + "scriptsFolder");
        scriptsFolder.deleteOnExit();

        // Create temp files
        String script1 = scriptsFolder.getPath() + File.separator + "script1.sql";
        Files.newFile(script1).deleteOnExit();

        String script2 = scriptsFolder.getPath() + File.separator + "script2.sql";
        Files.newFile(script2).deleteOnExit();

        String someFile = scriptsFolder.getPath() + File.separator + "someFile.sql";
        Files.newFile(someFile).deleteOnExit();

        // When complete --script-file with folder typed
        List<String> completions1 = complete(words("sql", "--script-file", rootFolder.getPath()));
        // Then completions contain emptyFolder and scriptsFolder
        assertThat(completions1, containsInAnyOrder(emptyFolder.getPath(), scriptsFolder.getPath()));

        List<String> completions2 = complete(words("sql", "--script-file", scriptsFolder.getPath()));
        // Then completions contain all given files
        assertThat(completions2, containsInAnyOrder(script1, script2, someFile));

        // When complete --script-file with partial path to script
        List<String> completions3 = complete(words("sql", "--script-file", scriptsFolder.getPath() + File.separator + "script"));
        // Then completions contain script1 and script2 files
        assertThat(completions3, containsInAnyOrder(script1, script2));
    }

    List<String> complete(ParsedLine typedWords) {
        List<Candidate> candidates = new ArrayList<>();
        completer.complete(lineReader, typedWords, candidates);

        return candidates.stream().map(Candidate::displ).collect(Collectors.toList());
    }

    Named<ParsedLine> named(ParsedLine parsedLine) {
        return Named.of("cmd: " + String.join(" ", parsedLine.words()), parsedLine);
    }

    ParsedLine words(String... words) {
        return new ParsedLine() {
            @Override
            public String word() {
                return null;
            }

            @Override
            public int wordCursor() {
                return words.length - 1;
            }

            @Override
            public int wordIndex() {
                return words.length;
            }

            @Override
            public List<String> words() {
                return Arrays.stream(words).collect(Collectors.toList());
            }

            @Override
            public String line() {
                return null;
            }

            @Override
            public int cursor() {
                return 0;
            }
        };
    }
}<|MERGE_RESOLUTION|>--- conflicted
+++ resolved
@@ -276,11 +276,9 @@
                         "aipersist",
                         "rocksDb",
                         "storageProfiles",
-<<<<<<< HEAD
+                        "criticalWorkers",
+                        "storageProfiles",
                         "sql"
-=======
-                        "criticalWorkers"
->>>>>>> 898e6710
                 )
         );
     }
