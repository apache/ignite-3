/*
 * Licensed to the Apache Software Foundation (ASF) under one or more
 * contributor license agreements. See the NOTICE file distributed with
 * this work for additional information regarding copyright ownership.
 * The ASF licenses this file to You under the Apache License, Version 2.0
 * (the "License"); you may not use this file except in compliance with
 * the License. You may obtain a copy of the License at
 *
 *      http://www.apache.org/licenses/LICENSE-2.0
 *
 * Unless required by applicable law or agreed to in writing, software
 * distributed under the License is distributed on an "AS IS" BASIS,
 * WITHOUT WARRANTIES OR CONDITIONS OF ANY KIND, either express or implied.
 * See the License for the specific language governing permissions and
 * limitations under the License.
 */

package org.apache.ignite.internal.storage.index;

import org.apache.ignite.internal.schema.BinaryTuple;
import org.apache.ignite.internal.storage.MvPartitionStorage;
import org.apache.ignite.internal.storage.RowId;
import org.apache.ignite.internal.storage.StorageException;
import org.apache.ignite.internal.util.Cursor;
import org.jetbrains.annotations.Nullable;

/**
 * Common interface for all Index Storage implementations.
 */
public interface IndexStorage {
    /**
     * Returns a cursor over {@code RowId}s associated with the given index key.
     *
     * @throws StorageException If failed to read data.
     */
    Cursor<RowId> get(BinaryTuple key) throws StorageException;

    /**
     * Adds the given index row to the index.
     *
     * @apiNote This method <b>must</b> always be called inside the corresponding partition's
     *     {@link MvPartitionStorage#runConsistently} closure.
     *
     * @throws StorageException If failed to put data.
     */
    void put(IndexRow row) throws StorageException;

    /**
     * Removes the given row from the index.
     *
     * <p>Removing a non-existent row is a no-op.
     *
     * @apiNote This method <b>must</b> always be called inside the corresponding partition's
     *     {@link MvPartitionStorage#runConsistently} closure.
     *
     * @throws StorageException If failed to remove data.
     */
    void remove(IndexRow row) throws StorageException;

    /**
<<<<<<< HEAD
     * Returns the last row ID that has been processed by an ongoing index build process or {@code null} if the process has finished.
     *
     * <p>If index building has not started yet, it will return {@link RowId#lowestRowId(int)}.
     *
     * @throws StorageException If failed to get the last row ID.
     */
    @Nullable RowId getLastBuiltRowId();

    /**
     * Sets last row ID for which the index was built, {@code null} means index building is finished.
     *
     * @apiNote This method <b>must</b> always be called inside the corresponding partition's
     *     {@link org.apache.ignite.internal.storage.MvPartitionStorage#runConsistently} closure.
     *
     * @param rowId Row ID.
     * @throws StorageException If failed to set the last row ID.
     */
    void setLastBuiltRowId(@Nullable RowId rowId);
=======
     * Returns the row ID for which the index needs to be built, {@code null} means that the index building has completed.
     *
     * <p>If index building has not started yet, it will return {@link RowId#lowestRowId(int)}.
     *
     * @throws StorageException If failed to get the row ID.
     */
    @Nullable RowId getNextRowIdToBuild() throws StorageException;

    /**
     * Sets the row ID for which the index needs to be built, {@code null} means that the index is built.
     *
     * @apiNote This method <b>must</b> always be called inside the corresponding partition's
     *      {@link MvPartitionStorage#runConsistently} closure.
     *
     * @param rowId Row ID.
     * @throws StorageException If failed to set the row ID.
     */
    void setNextRowIdToBuild(@Nullable RowId rowId) throws StorageException;
>>>>>>> 37d1e0f8
}<|MERGE_RESOLUTION|>--- conflicted
+++ resolved
@@ -58,26 +58,6 @@
     void remove(IndexRow row) throws StorageException;
 
     /**
-<<<<<<< HEAD
-     * Returns the last row ID that has been processed by an ongoing index build process or {@code null} if the process has finished.
-     *
-     * <p>If index building has not started yet, it will return {@link RowId#lowestRowId(int)}.
-     *
-     * @throws StorageException If failed to get the last row ID.
-     */
-    @Nullable RowId getLastBuiltRowId();
-
-    /**
-     * Sets last row ID for which the index was built, {@code null} means index building is finished.
-     *
-     * @apiNote This method <b>must</b> always be called inside the corresponding partition's
-     *     {@link org.apache.ignite.internal.storage.MvPartitionStorage#runConsistently} closure.
-     *
-     * @param rowId Row ID.
-     * @throws StorageException If failed to set the last row ID.
-     */
-    void setLastBuiltRowId(@Nullable RowId rowId);
-=======
      * Returns the row ID for which the index needs to be built, {@code null} means that the index building has completed.
      *
      * <p>If index building has not started yet, it will return {@link RowId#lowestRowId(int)}.
@@ -96,5 +76,4 @@
      * @throws StorageException If failed to set the row ID.
      */
     void setNextRowIdToBuild(@Nullable RowId rowId) throws StorageException;
->>>>>>> 37d1e0f8
 }