/*
 * Licensed to the Apache Software Foundation (ASF) under one or more
 * contributor license agreements. See the NOTICE file distributed with
 * this work for additional information regarding copyright ownership.
 * The ASF licenses this file to You under the Apache License, Version 2.0
 * (the "License"); you may not use this file except in compliance with
 * the License. You may obtain a copy of the License at
 *
 *      http://www.apache.org/licenses/LICENSE-2.0
 *
 * Unless required by applicable law or agreed to in writing, software
 * distributed under the License is distributed on an "AS IS" BASIS,
 * WITHOUT WARRANTIES OR CONDITIONS OF ANY KIND, either express or implied.
 * See the License for the specific language governing permissions and
 * limitations under the License.
 */

package org.apache.ignite.internal.storage;

import java.io.Serializable;
import java.util.UUID;
import org.apache.ignite.internal.tx.Timestamp;

/**
 * Class that represents row id in primary index of the table. Contains a timestamp-based UUID and a partition id.
 *
 * @see MvPartitionStorage
 */
<<<<<<< HEAD
public final class RowId implements Serializable {
    /** Partition id. Short type reduces payload when transfering an object over network. */
=======
public final class RowId {
    /** Partition id. Short type reduces payload when transferring an object over network. */
>>>>>>> 70347a49
    private final short partitionId;

    /** Unique id. */
    private final UUID uuid;

    /**
     * Create a row id with the UUID value based on {@link Timestamp}.
     *
     * @param partitionId Partition id.
     */
    public RowId(int partitionId) {
        this(partitionId, Timestamp.nextVersion().toUuid());
    }

    /**
     * Constructor.
     *
     * @param partitionId Partition id.
     * @param mostSignificantBits UUID's most significant bits.
     * @param leastSignificantBits UUID's least significant bits.
     */
    public RowId(int partitionId, long mostSignificantBits, long leastSignificantBits) {
        this(partitionId, new UUID(mostSignificantBits, leastSignificantBits));
    }

    private RowId(int partitionId, UUID uuid) {
        assert (uuid.getMostSignificantBits() | uuid.getLeastSignificantBits()) != 0L : "Nil UUID is not allowed";

        this.partitionId = (short) partitionId;
        this.uuid = uuid;
    }

    /**
     * Returns a partition id for current row id.
     */
    public int partitionId() {
        return partitionId & 0xFFFF;
    }

    /**
     * Returns the most significant 64 bits of row id's UUID.
     */
    public long mostSignificantBits() {
        return uuid.getMostSignificantBits();
    }

    /**
     * Returns the least significant 64 bits of row id's UUID.
     */
    public long leastSignificantBits() {
        return uuid.getLeastSignificantBits();
    }

    @Override
    public boolean equals(Object o) {
        if (this == o) {
            return true;
        }

        if (o == null || getClass() != o.getClass()) {
            return false;
        }

        RowId rowId = (RowId) o;

        if (partitionId != rowId.partitionId) {
            return false;
        }

        return uuid.equals(rowId.uuid);
    }

    @Override
    public int hashCode() {
        int result = partitionId;
        result = 31 * result + uuid.hashCode();
        return result;
    }

    @Override
    public String toString() {
        return "RowId [partitionId=" + partitionId() + ", uuid=" + uuid + ']';
    }
}<|MERGE_RESOLUTION|>--- conflicted
+++ resolved
@@ -26,13 +26,8 @@
  *
  * @see MvPartitionStorage
  */
-<<<<<<< HEAD
 public final class RowId implements Serializable {
-    /** Partition id. Short type reduces payload when transfering an object over network. */
-=======
-public final class RowId {
     /** Partition id. Short type reduces payload when transferring an object over network. */
->>>>>>> 70347a49
     private final short partitionId;
 
     /** Unique id. */
