--- conflicted
+++ resolved
@@ -177,8 +177,6 @@
                     return new ColumnDescriptor(columnView, indexColumnView);
                 })
                 .collect(toUnmodifiableList());
-
-        this.binaryTupleSchema = createSchema(columns);
     }
 
     private static BinaryTupleSchema createSchema(List<ColumnDescriptor> columns) {
@@ -189,14 +187,6 @@
         return BinaryTupleSchema.create(elements);
     }
 
-    private static BinaryTupleSchema createSchema(List<ColumnDescriptor> columns) {
-        Element[] elements = columns.stream()
-                .map(columnDescriptor -> new Element(columnDescriptor.type(), columnDescriptor.nullable()))
-                .toArray(Element[]::new);
-
-        return BinaryTupleSchema.create(elements);
-    }
-
     /**
      * Returns this index' ID.
      */
@@ -211,12 +201,9 @@
         return columns;
     }
 
-<<<<<<< HEAD
-=======
     /**
      * Returns a {@code BinaryTupleSchema} that corresponds to the index configuration.
      */
->>>>>>> 1be060af
     public BinaryTupleSchema binaryTupleSchema() {
         return binaryTupleSchema;
     }
