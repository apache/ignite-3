/*
 * Licensed to the Apache Software Foundation (ASF) under one or more
 * contributor license agreements. See the NOTICE file distributed with
 * this work for additional information regarding copyright ownership.
 * The ASF licenses this file to You under the Apache License, Version 2.0
 * (the "License"); you may not use this file except in compliance with
 * the License. You may obtain a copy of the License at
 *
 *      http://www.apache.org/licenses/LICENSE-2.0
 *
 * Unless required by applicable law or agreed to in writing, software
 * distributed under the License is distributed on an "AS IS" BASIS,
 * WITHOUT WARRANTIES OR CONDITIONS OF ANY KIND, either express or implied.
 * See the License for the specific language governing permissions and
 * limitations under the License.
 */

package org.apache.ignite.internal.storage.index;

import static java.util.stream.Collectors.toUnmodifiableList;

import java.util.List;
import java.util.UUID;
import org.apache.ignite.configuration.NamedListView;
import org.apache.ignite.configuration.schemas.table.ColumnView;
import org.apache.ignite.configuration.schemas.table.IndexColumnView;
import org.apache.ignite.configuration.schemas.table.SortedIndexView;
import org.apache.ignite.configuration.schemas.table.TableIndexView;
import org.apache.ignite.configuration.schemas.table.TableView;
import org.apache.ignite.configuration.schemas.table.TablesView;
import org.apache.ignite.internal.configuration.util.ConfigurationUtil;
import org.apache.ignite.internal.schema.BinaryTupleSchema;
import org.apache.ignite.internal.schema.BinaryTupleSchema.Element;
import org.apache.ignite.internal.schema.NativeType;
import org.apache.ignite.internal.schema.configuration.SchemaConfigurationConverter;
import org.apache.ignite.internal.schema.configuration.SchemaDescriptorConverter;
import org.apache.ignite.internal.storage.StorageException;
import org.apache.ignite.internal.tostring.S;

/**
 * Descriptor for creating a Sorted Index Storage.
 *
 * @see SortedIndexStorage
 */
public class SortedIndexDescriptor {
    /**
     * Descriptor of a Sorted Index column (column name and column sort order).
     */
    public static class ColumnDescriptor {
        private final String name;

        private final NativeType type;

        private final boolean nullable;

        private final boolean asc;

        /**
         * Creates a Column Descriptor.
         *
         * @param name Name of the column.
         * @param type Type of the column.
         * @param nullable Flag indicating that the column may contain {@code null}s.
         * @param asc Sort order of the column.
         */
        public ColumnDescriptor(String name, NativeType type, boolean nullable, boolean asc) {
            this.name = name;
            this.type = type;
            this.nullable = nullable;
            this.asc = asc;
        }

        /**
         * Creates a Column Descriptor.
         *
         * @param tableColumnView Table column configuration.
         * @param indexColumnView Index column configuration.
         */
        public ColumnDescriptor(ColumnView tableColumnView, IndexColumnView indexColumnView) {
            this.name = tableColumnView.name();
            this.type = SchemaDescriptorConverter.convert(SchemaConfigurationConverter.convert(tableColumnView.type()));
            this.nullable = tableColumnView.nullable();
            this.asc = indexColumnView.asc();
        }

        /**
         * Returns the name of an index column.
         */
        public String name() {
            return name;
        }

        /**
         * Returns a column descriptor.
         */
        public NativeType type() {
            return type;
        }

        /**
         * Returns {@code true} if this column can contain null values or {@code false} otherwise.
         */
        public boolean nullable() {
            return nullable;
        }

        /**
         * Returns {@code true} if this column is sorted in ascending order or {@code false} otherwise.
         */
        public boolean asc() {
            return asc;
        }

        @Override
        public String toString() {
            return S.toString(this);
        }
    }

    private final UUID id;

    private final List<ColumnDescriptor> columns;

    private final BinaryTupleSchema binaryTupleSchema;

    /**
     * Creates an Index Descriptor from a given Table Configuration.
     *
     * @param indexId Index ID.
     * @param tableConfig Table configuration.
     */
<<<<<<< HEAD
    public SortedIndexDescriptor(UUID indexId, TableView tableConfig) {
        this(indexId, extractIndexColumnsConfiguration(indexId, tableConfig));
    }

    /**
     * Creates an Index Descriptor from a given set of column descriptors.
     *
     * @param indexId Index ID.
     * @param columnDescriptors Column descriptors.
     */
    public SortedIndexDescriptor(UUID indexId, List<ColumnDescriptor> columnDescriptors) {
        this.id = indexId;
        this.columns = List.copyOf(columnDescriptors);
        this.binaryTupleSchema = createSchema(columns);
    }

    private static List<ColumnDescriptor> extractIndexColumnsConfiguration(UUID indexId, TableView tableConfig) {
        TableIndexView indexConfig = ConfigurationUtil.getByInternalId(tableConfig.indices(), indexId);
=======
    // TODO: IGNITE-17727 Fix redundant param.
    public SortedIndexDescriptor(UUID indexId, TableView tableConfig, TablesView tablesConfig) {
        TableIndexView indexConfig = ConfigurationUtil.getByInternalId(tablesConfig.indexes(), indexId);
>>>>>>> 5c50133c

        if (indexConfig == null) {
            throw new StorageException(String.format("Index configuration for \"%s\" could not be found", indexId));
        }

        if (!(indexConfig instanceof SortedIndexView)) {
            throw new StorageException(String.format(
                    "Index \"%s\" is not configured as a Sorted Index. Actual type: %s",
                    indexId, indexConfig.type()
            ));
        }

        this.id = indexId;

        NamedListView<? extends IndexColumnView> indexColumns = ((SortedIndexView) indexConfig).columns();

        return indexColumns.namedListKeys().stream()
                .map(columnName -> {
                    ColumnView columnView = tableConfig.columns().get(columnName);

                    assert columnView != null : "Incorrect index column configuration. " + columnName + " column does not exist";

                    IndexColumnView indexColumnView = indexColumns.get(columnName);

                    return new ColumnDescriptor(columnView, indexColumnView);
                })
                .collect(toUnmodifiableList());
    }

    private static BinaryTupleSchema createSchema(List<ColumnDescriptor> columns) {
        Element[] elements = columns.stream()
                .map(columnDescriptor -> new Element(columnDescriptor.type(), columnDescriptor.nullable()))
                .toArray(Element[]::new);

        return BinaryTupleSchema.create(elements);
    }

    /**
     * Returns this index' ID.
     */
    public UUID id() {
        return id;
    }

    /**
     * Returns the Column Descriptors that comprise a row of this index.
     */
    public List<ColumnDescriptor> indexColumns() {
        return columns;
    }

    /**
     * Returns a {@code BinaryTupleSchema} that corresponds to the index configuration.
     */
    public BinaryTupleSchema binaryTupleSchema() {
        return binaryTupleSchema;
    }
}<|MERGE_RESOLUTION|>--- conflicted
+++ resolved
@@ -129,9 +129,9 @@
      * @param indexId Index ID.
      * @param tableConfig Table configuration.
      */
-<<<<<<< HEAD
-    public SortedIndexDescriptor(UUID indexId, TableView tableConfig) {
-        this(indexId, extractIndexColumnsConfiguration(indexId, tableConfig));
+    // TODO: IGNITE-17727 Fix redundant param.
+    public SortedIndexDescriptor(UUID indexId, TableView tableConfig, TablesView tablesConfig) {
+        this(indexId, extractIndexColumnsConfiguration(indexId, tableConfig, tablesConfig));
     }
 
     /**
@@ -146,13 +146,12 @@
         this.binaryTupleSchema = createSchema(columns);
     }
 
-    private static List<ColumnDescriptor> extractIndexColumnsConfiguration(UUID indexId, TableView tableConfig) {
-        TableIndexView indexConfig = ConfigurationUtil.getByInternalId(tableConfig.indices(), indexId);
-=======
-    // TODO: IGNITE-17727 Fix redundant param.
-    public SortedIndexDescriptor(UUID indexId, TableView tableConfig, TablesView tablesConfig) {
+    private static List<ColumnDescriptor> extractIndexColumnsConfiguration(
+            UUID indexId,
+            TableView tableConfig,
+            TablesView tablesConfig
+    ) {
         TableIndexView indexConfig = ConfigurationUtil.getByInternalId(tablesConfig.indexes(), indexId);
->>>>>>> 5c50133c
 
         if (indexConfig == null) {
             throw new StorageException(String.format("Index configuration for \"%s\" could not be found", indexId));
@@ -165,8 +164,6 @@
             ));
         }
 
-        this.id = indexId;
-
         NamedListView<? extends IndexColumnView> indexColumns = ((SortedIndexView) indexConfig).columns();
 
         return indexColumns.namedListKeys().stream()
