--- conflicted
+++ resolved
@@ -64,11 +64,7 @@
 
     /** {@inheritDoc} */
     @Override public void write(DataRow row) throws StorageException {
-        // TODO asch broken
-        if (row.hasValueBytes())
-            map.put(new ByteArray(row.keyBytes()), row.valueBytes());
-        else
-            map.remove(new ByteArray(row.keyBytes()));
+        map.put(new ByteArray(row.keyBytes()), row.valueBytes());
     }
 
     /** {@inheritDoc} */
@@ -137,18 +133,11 @@
 
         switch (clo.operationType()) {
             case WRITE:
-<<<<<<< HEAD
-                if (clo.newRow().hasValueBytes())
-                    map.put(mapKey, clo.newRow().valueBytes());
-                else
-                    map.remove(mapKey);
-=======
                 DataRow newRow = clo.newRow();
 
                 assert newRow != null;
 
                 map.put(mapKey, newRow.valueBytes());
->>>>>>> 350fb954
 
                 break;
 
