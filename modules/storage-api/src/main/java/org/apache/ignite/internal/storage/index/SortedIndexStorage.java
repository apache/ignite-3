--- conflicted
+++ resolved
@@ -62,13 +62,8 @@
     /**
      * Returns a range of index values between the lower bound (inclusive) and the upper bound (inclusive).
      */
-<<<<<<< HEAD
-    // TODO: add options https://issues.apache.org/jira/browse/IGNITE-16059
+    // TODO: add options https://issues.apache.org/jira/browse/IGNITE-17308
     Cursor<IndexRow> range(BinaryTuple lowerBound, BinaryTuple upperBound);
-=======
-    // TODO: add options https://issues.apache.org/jira/browse/IGNITE-17308
-    Cursor<IndexRow> range(IndexRowPrefix lowerBound, IndexRowPrefix upperBound);
->>>>>>> 93461c72
 
     /**
      * Removes all data in this index and frees the associated resources.
