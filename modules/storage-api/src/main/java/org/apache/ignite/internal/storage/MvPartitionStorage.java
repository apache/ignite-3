--- conflicted
+++ resolved
@@ -175,19 +175,6 @@
     /**
      * Scans the partition and returns a cursor of values at the given timestamp.
      *
-<<<<<<< HEAD
-=======
-     * @deprecated Use {@link #scan(Predicate, HybridTimestamp)}
-     */
-    @Deprecated
-    default PartitionTimestampCursor scan(Predicate<BinaryRow> keyFilter, Timestamp timestamp) throws StorageException {
-        return scan(keyFilter, convertTimestamp(timestamp));
-    }
-
-    /**
-     * Scans the partition and returns a cursor of values at the given timestamp.
-     *
->>>>>>> 1134c401
      * @param keyFilter Key filter. Binary rows passed to the filter may or may not have a value, filter should only check keys.
      * @param timestamp Timestamp. Can't be {@code null}.
      * @return Cursor.
