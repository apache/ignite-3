/*
 * Licensed to the Apache Software Foundation (ASF) under one or more
 * contributor license agreements. See the NOTICE file distributed with
 * this work for additional information regarding copyright ownership.
 * The ASF licenses this file to You under the Apache License, Version 2.0
 * (the "License"); you may not use this file except in compliance with
 * the License.  You may obtain a copy of the License at
 *
 *      http://www.apache.org/licenses/LICENSE-2.0
 *
 * Unless required by applicable law or agreed to in writing, software
 * distributed under the License is distributed on an "AS IS" BASIS,
 * WITHOUT WARRANTIES OR CONDITIONS OF ANY KIND, either express or implied.
 * See the License for the specific language governing permissions and
 * limitations under the License.
 */

package org.apache.ignite.internal.storage;

import java.util.UUID;
import java.util.function.Predicate;
import org.apache.ignite.internal.schema.BinaryRow;
import org.apache.ignite.internal.tx.Timestamp;
import org.apache.ignite.internal.util.Cursor;
import org.jetbrains.annotations.Nullable;

/**
 * Multi-versioned partition storage.
<<<<<<< HEAD
 * POC version, that represents a combination between a replicated TX-aware MV storage and physical MV storage. Their API are very similar,
 * although there are very important differences that will be addressed in the future.
 *
 * <p>Each MvPartitionStorage instance represents exactly one partition.
=======
>>>>>>> 678a8ce9
 */
public interface MvPartitionStorage extends AutoCloseable {
    /**
     * Reads either the committed value from the storage or the uncommitted value belonging to given transaction.
     *
     * @param rowId Row id.
     * @param txId Transaction id.
     * @return Binary row that corresponds to the key or {@code null} if value is not found.
     * @throws TxIdMismatchException If there's another pending update associated with different transaction id.
     * @throws StorageException If failed to read data from the storage.
     */
    @Nullable
    BinaryRow read(RowId rowId, UUID txId) throws TxIdMismatchException, StorageException;

    /**
     * Reads the value from the storage as it was at the given timestamp.
     *
     * @param rowId Row id.
     * @param timestamp Timestamp.
     * @return Binary row that corresponds to the key or {@code null} if value is not found.
     */
    @Nullable
    BinaryRow read(RowId rowId, Timestamp timestamp) throws StorageException;

    /**
     * Creates an uncommitted version, assigning a new row id to it.
     *
     * @param binaryRow Binary row to insert. Not null.
     * @param txId Transaction id.
     * @return Row id.
     * @throws StorageException If failed to write data into the storage.
     */
    RowId insert(BinaryRow binaryRow, UUID txId) throws StorageException;

    /**
     * Creates (or replaces) an uncommitted (aka pending) version, assigned to the given transaction id.
     * In details:
     * - if there is no uncommitted version, a new uncommitted version is added
     * - if there is an uncommitted version belonging to the same transaction, it gets replaced by the given version
     * - if there is an uncommitted version belonging to a different transaction, {@link TxIdMismatchException} is thrown
     *
     * @param rowId Row id.
     * @param row Binary row to update. Key only row means value removal.
     * @param txId Transaction id.
     * @return Previous uncommitted row version associated with the row id, or {@code null} if no uncommitted version
     *     exists before this call
     * @throws TxIdMismatchException If there's another pending update associated with different transaction id.
     * @throws StorageException If failed to write data to the storage.
     */
    @Nullable BinaryRow addWrite(RowId rowId, @Nullable BinaryRow row, UUID txId) throws TxIdMismatchException, StorageException;

    /**
     * Aborts a pending update of the ongoing uncommitted transaction. Invoked during rollback.
     *
     * @param rowId Row id.
     * @return Previous uncommitted row version associated with the row id.
     * @throws StorageException If failed to write data to the storage.
     */
    @Nullable BinaryRow abortWrite(RowId rowId) throws StorageException;

    /**
     * Commits a pending update of the ongoing transaction. Invoked during commit. Committed value will be versioned by the given timestamp.
     *
     * @param rowId Row id.
     * @param timestamp Timestamp to associate with committed value.
     * @throws StorageException If failed to write data to the storage.
     */
    void commitWrite(RowId rowId, Timestamp timestamp) throws StorageException;

    /**
     * Scans the partition and returns a cursor of values. All filtered values must either be uncommitted in current transaction
     * or already committed in different transaction.
     *
     * @param keyFilter Key filter. Binary rows passed to the filter may or may not have a value, filter should only check keys.
     * @param txId Transaction id.
     * @return Cursor.
     * @throws StorageException If failed to read data from the storage.
     */
    Cursor<BinaryRow> scan(Predicate<BinaryRow> keyFilter, UUID txId) throws TxIdMismatchException, StorageException;

    /**
     * Scans the partition and returns a cursor of values at the given timestamp.
     *
     * @param keyFilter Key filter. Binary rows passed to the filter may or may not have a value, filter should only check keys.
     * @param timestamp Timestamp. Can't be {@code null}.
     * @return Cursor.
     * @throws TxIdMismatchException If there's another pending update associated with different transaction id.
     * @throws StorageException If failed to read data from the storage.
     */
    Cursor<BinaryRow> scan(Predicate<BinaryRow> keyFilter, Timestamp timestamp) throws StorageException;
}<|MERGE_RESOLUTION|>--- conflicted
+++ resolved
@@ -26,13 +26,8 @@
 
 /**
  * Multi-versioned partition storage.
-<<<<<<< HEAD
- * POC version, that represents a combination between a replicated TX-aware MV storage and physical MV storage. Their API are very similar,
- * although there are very important differences that will be addressed in the future.
  *
  * <p>Each MvPartitionStorage instance represents exactly one partition.
-=======
->>>>>>> 678a8ce9
  */
 public interface MvPartitionStorage extends AutoCloseable {
     /**
