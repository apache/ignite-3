--- conflicted
+++ resolved
@@ -175,13 +175,8 @@
 
         finishErrorDestroyMvStorageFuture.completeExceptionally(new IllegalStateException("from test"));
 
-<<<<<<< HEAD
-        assertThat(errorDestroyMvStorageFuture, willFailFast(RuntimeException.class, "from test"));
-        assertThat(errorReCreateMvStorageFuture, willFailFast(RuntimeException.class, "from test"));
-=======
         assertThat(errorDestroyMvStorageFuture, willThrowFast(IllegalStateException.class));
         assertThat(errorReCreateMvStorageFuture, willThrowFast(IllegalStateException.class));
->>>>>>> 25caedf1
 
         assertNull(getMvStorage(0));
     }
