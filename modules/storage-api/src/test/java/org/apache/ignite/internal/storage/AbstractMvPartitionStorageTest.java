/*
 * Licensed to the Apache Software Foundation (ASF) under one or more
 * contributor license agreements. See the NOTICE file distributed with
 * this work for additional information regarding copyright ownership.
 * The ASF licenses this file to You under the Apache License, Version 2.0
 * (the "License"); you may not use this file except in compliance with
 * the License.  You may obtain a copy of the License at
 *
 *      http://www.apache.org/licenses/LICENSE-2.0
 *
 * Unless required by applicable law or agreed to in writing, software
 * distributed under the License is distributed on an "AS IS" BASIS,
 * WITHOUT WARRANTIES OR CONDITIONS OF ANY KIND, either express or implied.
 * See the License for the specific language governing permissions and
 * limitations under the License.
 */

package org.apache.ignite.internal.storage;

import static java.util.stream.Collectors.toList;
import static org.hamcrest.MatcherAssert.assertThat;
import static org.hamcrest.Matchers.equalTo;
import static org.hamcrest.Matchers.hasItems;
import static org.hamcrest.Matchers.is;
import static org.hamcrest.Matchers.notNullValue;
import static org.hamcrest.Matchers.nullValue;
import static org.junit.jupiter.api.Assertions.assertEquals;
import static org.junit.jupiter.api.Assertions.assertFalse;
import static org.junit.jupiter.api.Assertions.assertNull;
import static org.junit.jupiter.api.Assertions.assertThrows;
import static org.junit.jupiter.api.Assertions.assertTrue;

import java.util.ArrayList;
import java.util.Comparator;
import java.util.List;
import java.util.NoSuchElementException;
import java.util.UUID;
import java.util.function.Predicate;
import java.util.stream.StreamSupport;
import org.apache.ignite.internal.schema.BinaryRow;
import org.apache.ignite.internal.tx.Timestamp;
import org.apache.ignite.internal.util.Cursor;
import org.jetbrains.annotations.Nullable;
import org.junit.jupiter.api.Test;

/**
 * Base test for MV partition storages.
 */
public abstract class AbstractMvPartitionStorageTest<S extends MvPartitionStorage> extends BaseMvStoragesTest {
    protected S storage;

    protected final UUID txId = newTransactionId();

    private final TestKey key = new TestKey(10, "foo");
    private final TestValue value = new TestValue(20, "bar");
    protected final BinaryRow binaryRow = binaryRow(key, value);
    private final TestValue value2 = new TestValue(21, "bar2");
    protected final BinaryRow binaryRow2 = binaryRow(key, value2);

    /**
     * Tests that reads from empty storage return empty results.
     */
    @Test
    public void testReadsFromEmpty() {
        RowId rowId = freshRowId(partitionId());
        assertEquals(partitionId(), rowId.partitionId());

        assertNull(storage.read(rowId, newTransactionId()));
        assertNull(storage.read(rowId, Timestamp.nextVersion()));
    }

<<<<<<< HEAD
    @Test
    public void testScanOverEmpty() throws Exception {
        assertEquals(List.of(), convert(storage.scan(row -> true, newTransactionId())));
        assertEquals(List.of(), convert(storage.scan(row -> true, Timestamp.nextVersion())));
    }
=======
        RowId rowId = pk.insert(binaryRow(new TestKey(1, "1"), new TestValue(1, "1")), UUID.randomUUID());

        pk.abortWrite(rowId);

        assertEquals(0, rowId.partitionId());
>>>>>>> 678a8ce9

    protected int partitionId() {
        return 0;
    }

    protected UUID newTransactionId() {
        return UUID.randomUUID();
    }

    /**
     * Tests basic invariants of {@link MvPartitionStorage#addWrite(RowId, BinaryRow, UUID)}.
     */
    @Test
    public void testAddWrite() {
        RowId rowId = storage.insert(binaryRow, txId);

        // Attempt to write from another transaction.
        assertThrows(TxIdMismatchException.class, () -> storage.addWrite(rowId, binaryRow, newTransactionId()));

        // Write from the same transaction.
        storage.addWrite(rowId, binaryRow, txId);

        // Read without timestamp returns uncommited row.
        assertRowMatches(storage.read(rowId, txId), binaryRow);

        // Read with wrong transaction id should throw exception.
        assertThrows(TxIdMismatchException.class, () -> storage.read(rowId, newTransactionId()));

        // Read with timestamp returns null.
        assertNull(storage.read(rowId, Timestamp.nextVersion()));
    }

    /**
     * Tests basic invariants of {@link MvPartitionStorage#abortWrite(RowId)}.
     */
    @Test
    public void testAbortWrite() {
        RowId rowId = storage.insert(binaryRow(key, value), txId);

        storage.abortWrite(rowId);

        // Aborted row can't be read.
        assertNull(storage.read(rowId, txId));
    }

    /**
     * Tests basic invariants of {@link MvPartitionStorage#commitWrite(RowId, Timestamp)}.
     */
    @Test
    public void testCommitWrite() {
        RowId rowId = storage.insert(binaryRow, txId);

        Timestamp tsBefore = Timestamp.nextVersion();

        Timestamp tsExact = Timestamp.nextVersion();
        storage.commitWrite(rowId, tsExact);

        Timestamp tsAfter = Timestamp.nextVersion();

        // Row is invisible at the time before writing.
        assertNull(storage.read(rowId, tsBefore));

        // Row is valid at the time during and after writing.
        assertRowMatches(storage.read(rowId, tsExact), binaryRow);
        assertRowMatches(storage.read(rowId, tsAfter), binaryRow);

        TestValue newValue = new TestValue(30, "duh");

        UUID newTxId = newTransactionId();

        BinaryRow newRow = binaryRow(key, newValue);
        storage.addWrite(rowId, newRow, newTxId);

        // Same checks, but now there are two different versions.
        assertNull(storage.read(rowId, tsBefore));

        assertRowMatches(storage.read(rowId, newTxId), newRow);

        assertRowMatches(storage.read(rowId, tsExact), binaryRow);
        assertRowMatches(storage.read(rowId, tsAfter), binaryRow);
        assertRowMatches(storage.read(rowId, Timestamp.nextVersion()), binaryRow);

        // Only latest time behavior changes after commit.
        storage.commitWrite(rowId, Timestamp.nextVersion());

        assertRowMatches(storage.read(rowId, newTxId), newRow);

        assertRowMatches(storage.read(rowId, tsExact), binaryRow);
        assertRowMatches(storage.read(rowId, tsAfter), binaryRow);

        assertRowMatches(storage.read(rowId, Timestamp.nextVersion()), newRow);

        // Remove.
        UUID removeTxId = newTransactionId();

        storage.addWrite(rowId, null, removeTxId);

        assertNull(storage.read(rowId, tsBefore));

        assertNull(storage.read(rowId, removeTxId));

        assertRowMatches(storage.read(rowId, tsExact), binaryRow);
        assertRowMatches(storage.read(rowId, tsAfter), binaryRow);

        assertRowMatches(storage.read(rowId, Timestamp.nextVersion()), newRow);

        // Commit remove.
        Timestamp removeTs = Timestamp.nextVersion();
        storage.commitWrite(rowId, removeTs);

        assertNull(storage.read(rowId, tsBefore));

        assertNull(storage.read(rowId, removeTxId));
        assertNull(storage.read(rowId, removeTs));
        assertNull(storage.read(rowId, Timestamp.nextVersion()));

        assertRowMatches(storage.read(rowId, tsExact), binaryRow);
        assertRowMatches(storage.read(rowId, tsAfter), binaryRow);
    }

    /**
     * Tests basic invariants of {@link MvPartitionStorage#scan(Predicate, Timestamp)}.
     */
    @Test
    public void testScan() throws Exception {
        TestKey key1 = new TestKey(1, "1");
        TestValue value1 = new TestValue(10, "xxx");

        TestKey key2 = new TestKey(2, "2");
        TestValue value2 = new TestValue(20, "yyy");

        UUID txId1 = newTransactionId();
        RowId rowId1 = storage.insert(binaryRow(key1, value1), txId1);

        UUID txId2 = newTransactionId();
        RowId rowId2 = storage.insert(binaryRow(key2, value2), txId2);

        // Scan with and without filters.
        assertThrows(TxIdMismatchException.class, () -> convert(storage.scan(row -> true, txId1)));
        assertThrows(TxIdMismatchException.class, () -> convert(storage.scan(row -> true, txId2)));

        assertEquals(List.of(value1), convert(storage.scan(row -> key(row).intKey == 1, txId1)));
        assertEquals(List.of(value2), convert(storage.scan(row -> key(row).intKey == 2, txId2)));

        Timestamp ts1 = Timestamp.nextVersion();

        Timestamp ts2 = Timestamp.nextVersion();
        storage.commitWrite(rowId1, ts2);

        Timestamp ts3 = Timestamp.nextVersion();

        Timestamp ts4 = Timestamp.nextVersion();
        storage.commitWrite(rowId2, ts4);

        Timestamp ts5 = Timestamp.nextVersion();

        // Full scan with various timestamp values.
        assertEquals(List.of(), convert(storage.scan(row -> true, ts1)));

        assertEquals(List.of(value1), convert(storage.scan(row -> true, ts2)));
        assertEquals(List.of(value1), convert(storage.scan(row -> true, ts3)));

        assertEquals(List.of(value1, value2), convert(storage.scan(row -> true, ts4)));
        assertEquals(List.of(value1, value2), convert(storage.scan(row -> true, ts5)));
    }

    @Test
    public void testScanCursorInvariants() {
        TestValue value1 = new TestValue(10, "xxx");

        TestValue value2 = new TestValue(20, "yyy");

        RowId rowId1 = storage.insert(binaryRow(new TestKey(1, "1"), value1), txId);
        storage.commitWrite(rowId1, Timestamp.nextVersion());

        RowId rowId2 = storage.insert(binaryRow(new TestKey(2, "2"), value2), txId);
        storage.commitWrite(rowId2, Timestamp.nextVersion());

        Cursor<BinaryRow> cursor = storage.scan(row -> true, txId);

        assertTrue(cursor.hasNext());
        //noinspection ConstantConditions
        assertTrue(cursor.hasNext());

        List<TestValue> res = new ArrayList<>();

        res.add(value(cursor.next()));

        assertTrue(cursor.hasNext());
        //noinspection ConstantConditions
        assertTrue(cursor.hasNext());

        res.add(value(cursor.next()));

        assertFalse(cursor.hasNext());
        //noinspection ConstantConditions
        assertFalse(cursor.hasNext());

        assertThrows(NoSuchElementException.class, () -> cursor.next());

        assertThat(res, hasItems(value1, value2));
    }

    private List<TestValue> convert(Cursor<BinaryRow> cursor) throws Exception {
        try (cursor) {
            return StreamSupport.stream(cursor.spliterator(), false)
                    .map(BaseMvStoragesTest::value)
                    .sorted(Comparator.nullsFirst(Comparator.naturalOrder()))
                    .collect(toList());
        }
    }

    @Test
    void readOfUncommittedRowWithCorrespondingTransactionIdReturnsTheRow() {
        RowId rowId = storage.insert(binaryRow, txId);

        BinaryRow foundRow = storage.read(rowId, txId);

        assertRowMatches(foundRow, binaryRow);
    }

    private void assertRowMatches(@Nullable BinaryRow rowUnderQuestion, BinaryRow expectedRow) {
        assertThat(rowUnderQuestion, is(notNullValue()));
        assertThat(rowUnderQuestion.bytes(), is(equalTo(expectedRow.bytes())));
    }

    @Test
    void readOfUncommittedRowWithDifferentTransactionIdThrows() {
        RowId rowId = storage.insert(binaryRow, txId);

        assertThrows(TxIdMismatchException.class, () -> storage.read(rowId, newTransactionId()));
    }

    @Test
    void readOfCommittedRowWithAnyTransactionIdReturnsTheRow() {
        RowId rowId = storage.insert(binaryRow, txId);
        storage.commitWrite(rowId, Timestamp.nextVersion());

        BinaryRow foundRow = storage.read(rowId, newTransactionId());

        assertRowMatches(foundRow, binaryRow);
    }

    @Test
    void readsUncommittedVersionEvenWhenThereIsCommittedVersionBeforeIt() {
        RowId rowId1 = storage.insert(binaryRow, txId);
        storage.commitWrite(rowId1, Timestamp.nextVersion());

        RowId rowId2 = storage.insert(binaryRow2, txId);

        BinaryRow foundRow = storage.read(rowId2, txId);

        assertRowMatches(foundRow, binaryRow2);
    }

    @Test
    void readsCommittedVersionEvenWhenThereIsCommittedVersionBeforeIt() {
        RowId rowId1 = storage.insert(binaryRow, txId);
        storage.commitWrite(rowId1, Timestamp.nextVersion());

        RowId rowId2 = storage.insert(binaryRow2, txId);
        storage.commitWrite(rowId2, Timestamp.nextVersion());

        BinaryRow foundRow = storage.read(rowId2, txId);

        assertRowMatches(foundRow, binaryRow2);
    }

    @Test
    void readByExactlyCommitTimestampFindsRow() {
        RowId rowId = storage.insert(binaryRow, txId);
        Timestamp commitTimestamp = Timestamp.nextVersion();
        storage.commitWrite(rowId, commitTimestamp);

        BinaryRow foundRow = storage.read(rowId, commitTimestamp);

        assertRowMatches(foundRow, binaryRow);
    }

    @Test
    void readByTimestampAfterCommitTimestampFindsRow() {
        RowId rowId = storage.insert(binaryRow, txId);
        Timestamp commitTimestamp = Timestamp.nextVersion();
        storage.commitWrite(rowId, commitTimestamp);

        Timestamp afterCommit = Timestamp.nextVersion();
        BinaryRow foundRow = storage.read(rowId, afterCommit);

        assertRowMatches(foundRow, binaryRow);
    }

    @Test
    void readByTimestampBeforeFirstVersionCommitTimestampFindsNothing() {
        Timestamp beforeCommit = Timestamp.nextVersion();

        RowId rowId = storage.insert(binaryRow, txId);
        Timestamp commitTimestamp = Timestamp.nextVersion();
        storage.commitWrite(rowId, commitTimestamp);

        BinaryRow foundRow = storage.read(rowId, beforeCommit);

        assertThat(foundRow, is(nullValue()));
    }

    @Test
    void readByTimestampOfLastVersionFindsLastVersion() {
        RowId rowId = storage.insert(binaryRow, txId);
        Timestamp firstVersionTs = Timestamp.nextVersion();
        storage.commitWrite(rowId, firstVersionTs);

        storage.addWrite(rowId, binaryRow2, newTransactionId());
        Timestamp secondVersionTs = Timestamp.nextVersion();
        storage.commitWrite(rowId, secondVersionTs);

        BinaryRow foundRow = storage.read(rowId, secondVersionTs);

        assertRowMatches(foundRow, binaryRow2);
    }

    @Test
    void readByTimestampOfPreviousVersionFindsPreviousVersion() {
        RowId rowId = storage.insert(binaryRow, txId);
        Timestamp firstVersionTs = Timestamp.nextVersion();
        storage.commitWrite(rowId, firstVersionTs);

        storage.addWrite(rowId, binaryRow2, newTransactionId());
        storage.commitWrite(rowId, Timestamp.nextVersion());

        BinaryRow foundRow = storage.read(rowId, firstVersionTs);

        assertRowMatches(foundRow, binaryRow);
    }

    @Test
    void readByTimestampBetweenVersionsFindsPreviousVersion() {
        RowId rowId = storage.insert(binaryRow, txId);
        Timestamp firstVersionTs = Timestamp.nextVersion();
        storage.commitWrite(rowId, firstVersionTs);

        Timestamp tsInBetween = Timestamp.nextVersion();

        storage.addWrite(rowId, binaryRow2, newTransactionId());
        storage.commitWrite(rowId, Timestamp.nextVersion());

        BinaryRow foundRow = storage.read(rowId, tsInBetween);

        assertRowMatches(foundRow, binaryRow);
    }

    @Test
    void readByTimestampIgnoresUncommittedVersion() {
        RowId rowId = storage.insert(binaryRow, newTransactionId());
        storage.commitWrite(rowId, Timestamp.nextVersion());

        storage.addWrite(rowId, binaryRow2, newTransactionId());

        Timestamp latestTs = Timestamp.nextVersion();
        BinaryRow foundRow = storage.read(rowId, latestTs);

        assertRowMatches(foundRow, binaryRow);
    }

    @Test
    void addWriteWithDifferentTxIdThrows() {
        RowId rowId = storage.insert(binaryRow, txId);

        assertThrows(TxIdMismatchException.class, () -> storage.addWrite(rowId, binaryRow2, newTransactionId()));
    }

    @Test
    void secondUncommittedWriteWithSameTxIdReplacesExistingUncommittedWrite() {
        RowId rowId = storage.insert(binaryRow, txId);

        storage.addWrite(rowId, binaryRow2, txId);

        BinaryRow foundRow = storage.read(rowId, txId);

        assertRowMatches(foundRow, binaryRow2);
    }

    @Test
    void addWriteReturnsUncommittedVersionIfItExists() {
        RowId rowId = storage.insert(binaryRow, txId);

        BinaryRow returnedRow = storage.addWrite(rowId, binaryRow2, txId);

        assertRowMatches(returnedRow, binaryRow);
    }

    @Test
    void addWriteReturnsNullIfNoUncommittedVersionExists() {
        RowId rowId = storage.insert(binaryRow, newTransactionId());
        storage.commitWrite(rowId, Timestamp.nextVersion());

        BinaryRow returnedRow = storage.addWrite(rowId, binaryRow2, txId);

        assertThat(returnedRow, is(nullValue()));
    }

    @Test
    void afterRemovalReadWithTxIdFindsNothing() {
        RowId rowId = storage.insert(binaryRow, newTransactionId());
        storage.commitWrite(rowId, Timestamp.nextVersion());

        storage.addWrite(rowId, null, txId);

        BinaryRow foundRow = storage.read(rowId, txId);

        assertThat(foundRow, is(nullValue()));
    }

    @Test
    void afterRemovalReadByLatestTimestampFindsNothing() {
        RowId rowId = storage.insert(binaryRow, newTransactionId());
        storage.commitWrite(rowId, Timestamp.nextVersion());

        storage.addWrite(rowId, null, newTransactionId());
        storage.commitWrite(rowId, Timestamp.nextVersion());

        BinaryRow foundRow = storage.read(rowId, Timestamp.nextVersion());

        assertThat(foundRow, is(nullValue()));
    }

    @Test
    void afterRemovalPreviousVersionRemainsAccessibleByTimestamp() {
        RowId rowId = storage.insert(binaryRow, newTransactionId());
        Timestamp firstTimestamp = Timestamp.nextVersion();
        storage.commitWrite(rowId, firstTimestamp);

        storage.addWrite(rowId, null, newTransactionId());
        storage.commitWrite(rowId, Timestamp.nextVersion());

        BinaryRow foundRow = storage.read(rowId, firstTimestamp);

        assertRowMatches(foundRow, binaryRow);
    }

    @Test
    void removalReturnsUncommittedRowVersionIfItExists() {
        RowId rowId = storage.insert(binaryRow, txId);

        BinaryRow rowFromRemoval = storage.addWrite(rowId, null, txId);

        assertRowMatches(rowFromRemoval, binaryRow);
    }

    @Test
    void removalReturnsNullIfNoUncommittedVersionExists() {
        RowId rowId = storage.insert(binaryRow, newTransactionId());
        storage.commitWrite(rowId, Timestamp.nextVersion());

        BinaryRow rowFromRemoval = storage.addWrite(rowId, null, newTransactionId());

        assertThat(rowFromRemoval, is(nullValue()));
    }

    @Test
    void commitWriteMakesVersionAvailableToReadByTimestamp() {
        RowId rowId = storage.insert(binaryRow, txId);

        storage.commitWrite(rowId, Timestamp.nextVersion());

        BinaryRow foundRow = storage.read(rowId, Timestamp.nextVersion());

        assertRowMatches(foundRow, binaryRow);
    }

    @Test
    void abortWriteFailsIfNoUncommittedVersionExists() {
        RowId rowId = storage.insert(binaryRow, newTransactionId());
        storage.commitWrite(rowId, Timestamp.nextVersion());

        assertThrows(NoUncommittedVersionException.class, () -> storage.abortWrite(rowId));
    }

    @Test
    void abortWriteRemovesUncommittedVersion() {
        RowId rowId = storage.insert(binaryRow, newTransactionId());
        storage.commitWrite(rowId, Timestamp.nextVersion());

        storage.addWrite(rowId, binaryRow2, txId);

        storage.abortWrite(rowId);

        BinaryRow foundRow = storage.read(rowId, txId);

        assertRowMatches(foundRow, binaryRow);
    }

    @Test
    void abortOfInsertMakesRowNonExistentForReadByTimestamp() {
        RowId rowId = storage.insert(binaryRow, newTransactionId());

        storage.abortWrite(rowId);

        BinaryRow foundRow = storage.read(rowId, Timestamp.nextVersion());

        assertThat(foundRow, is(nullValue()));
    }

    @Test
    void abortOfInsertMakesRowNonExistentForReadWithTxId() {
        RowId rowId = storage.insert(binaryRow, txId);

        storage.abortWrite(rowId);

        BinaryRow foundRow = storage.read(rowId, txId);

        assertThat(foundRow, is(nullValue()));
    }

    @Test
    void abortWriteReturnsTheRemovedVersion() {
        RowId rowId = storage.insert(binaryRow, txId);

        BinaryRow returnedRow = storage.abortWrite(rowId);

        assertRowMatches(returnedRow, binaryRow);
    }

    @Test
    void scanWithTxIdThrowsWhenOtherTransactionHasUncommittedChanges() {
        storage.insert(binaryRow, txId);

        Cursor<BinaryRow> cursor = storage.scan(k -> true, newTransactionId());

        assertThrows(TxIdMismatchException.class, cursor::next);
    }
}<|MERGE_RESOLUTION|>--- conflicted
+++ resolved
@@ -62,26 +62,29 @@
      */
     @Test
     public void testReadsFromEmpty() {
-        RowId rowId = freshRowId(partitionId());
+        RowId rowId = insertAndAbortWrite();
+
         assertEquals(partitionId(), rowId.partitionId());
 
         assertNull(storage.read(rowId, newTransactionId()));
         assertNull(storage.read(rowId, Timestamp.nextVersion()));
     }
 
-<<<<<<< HEAD
+    private RowId insertAndAbortWrite() {
+        RowId rowId = storage.insert(binaryRow, txId);
+
+        storage.abortWrite(rowId);
+
+        return rowId;
+    }
+
     @Test
     public void testScanOverEmpty() throws Exception {
+        insertAndAbortWrite();
+
         assertEquals(List.of(), convert(storage.scan(row -> true, newTransactionId())));
         assertEquals(List.of(), convert(storage.scan(row -> true, Timestamp.nextVersion())));
     }
-=======
-        RowId rowId = pk.insert(binaryRow(new TestKey(1, "1"), new TestValue(1, "1")), UUID.randomUUID());
-
-        pk.abortWrite(rowId);
-
-        assertEquals(0, rowId.partitionId());
->>>>>>> 678a8ce9
 
     protected int partitionId() {
         return 0;
@@ -585,9 +588,7 @@
 
     @Test
     void abortOfInsertMakesRowNonExistentForReadWithTxId() {
-        RowId rowId = storage.insert(binaryRow, txId);
-
-        storage.abortWrite(rowId);
+        RowId rowId = insertAndAbortWrite();
 
         BinaryRow foundRow = storage.read(rowId, txId);
 
