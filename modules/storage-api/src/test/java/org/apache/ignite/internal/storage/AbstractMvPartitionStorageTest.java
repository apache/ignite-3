--- conflicted
+++ resolved
@@ -78,12 +78,6 @@
         return rowId;
     }
 
-<<<<<<< HEAD
-    /**
-     * Tests basic invariants of {@link MvPartitionStorage#addWrite(RowId, BinaryRow, UUID)}.
-     */
-=======
->>>>>>> 1d76a6ee
     @Test
     public void testScanOverEmpty() throws Exception {
         insertAndAbortWrite();
