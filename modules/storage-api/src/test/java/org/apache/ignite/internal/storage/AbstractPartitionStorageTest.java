--- conflicted
+++ resolved
@@ -65,61 +65,61 @@
 public abstract class AbstractPartitionStorageTest {
     /** Test key. */
     private static final String KEY = "key";
-
+    
     /** Test value. */
     private static final String VALUE = "value";
-
+    
     /** Storage instance. */
     protected PartitionStorage storage;
-
+    
     /**
      * Tests that read / write / remove work consistently on the same key.
      */
     @Test
     public void readWriteRemove() {
         SearchRow searchRow = searchRow(KEY);
-
+        
         assertNull(storage.read(searchRow));
-
-        DataRow dataRow = dataRow(KEY, VALUE);
-
-        storage.write(dataRow);
-
+        
+        DataRow dataRow = dataRow(KEY, VALUE);
+        
+        storage.write(dataRow);
+        
         assertArrayEquals(dataRow.value().array(), storage.read(searchRow).value().array());
-
+        
         storage.remove(searchRow);
-
+        
         assertNull(storage.read(searchRow));
     }
-
+    
     /**
      * Tests that invoke method works consistently with default read / write / remove closures implementations on the same key.
      */
     @Test
     public void invoke() {
         SearchRow searchRow = searchRow(KEY);
-
+        
         SimpleReadInvokeClosure readClosure = new SimpleReadInvokeClosure();
-
+        
         storage.invoke(searchRow, readClosure);
-
+        
         assertNull(readClosure.row());
-
-        DataRow dataRow = dataRow(KEY, VALUE);
-
+        
+        DataRow dataRow = dataRow(KEY, VALUE);
+        
         storage.invoke(searchRow, new SimpleWriteInvokeClosure(dataRow));
-
+        
         storage.invoke(searchRow, readClosure);
-
+        
         assertArrayEquals(dataRow.value().array(), readClosure.row().value().array());
-
+        
         storage.invoke(searchRow, new SimpleRemoveInvokeClosure());
-
+        
         storage.invoke(searchRow, readClosure);
-
+        
         assertNull(readClosure.row());
     }
-
+    
     /**
      * Tests that scan operation works properly without filter.
      *
@@ -128,32 +128,32 @@
     @Test
     public void scanSimple() throws Exception {
         List<DataRow> list = toList(storage.scan(key -> true));
-
+        
         assertEquals(emptyList(), list);
-
+        
         DataRow dataRow1 = dataRow("key1", "value1");
-
+        
         storage.write(dataRow1);
-
+        
         list = toList(storage.scan(key -> true));
-
+        
         assertThat(list, hasSize(1));
-
+        
         assertArrayEquals(dataRow1.value().array(), list.get(0).value().array());
-
+        
         DataRow dataRow2 = dataRow("key2", "value2");
-
+        
         storage.write(dataRow2);
-
+        
         list = toList(storage.scan(key -> true));
-
+        
         assertThat(list, hasSize(2));
-
+        
         // "key1" and "key2" have the same order both by hash and lexicographically.
         assertArrayEquals(dataRow1.value().array(), list.get(0).value().array());
         assertArrayEquals(dataRow2.value().array(), list.get(1).value().array());
     }
-
+    
     /**
      * Tests that scan operation works properly with passed filter.
      *
@@ -163,87 +163,87 @@
     public void scanFiltered() throws Exception {
         DataRow dataRow1 = dataRow("key1", "value1");
         DataRow dataRow2 = dataRow("key2", "value2");
-
+        
         storage.write(dataRow1);
         storage.write(dataRow2);
-
+        
         List<DataRow> list = toList(storage.scan(key -> key.keyBytes()[3] == '1'));
-
+        
         assertThat(list, hasSize(1));
-
+        
         assertArrayEquals(dataRow1.value().array(), list.get(0).value().array());
-
+        
         list = toList(storage.scan(key -> key.keyBytes()[3] == '2'));
-
+        
         assertThat(list, hasSize(1));
-
+        
         assertArrayEquals(dataRow2.value().array(), list.get(0).value().array());
-
+        
         list = toList(storage.scan(key -> false));
-
+        
         assertTrue(list.isEmpty());
     }
-
+    
     /**
      * Tests that {@link InsertInvokeClosure} inserts a data row if there is no existing data row with the same key.
      */
     @Test
     public void testInsertClosure() {
         DataRow dataRow = dataRow(KEY, VALUE);
-
+        
         var closure = new InsertInvokeClosure(dataRow);
-
-        storage.invoke(dataRow, closure);
-
+        
+        storage.invoke(dataRow, closure);
+        
         assertTrue(closure.result());
-
-        checkHasSameEntry(dataRow);
-    }
-
+        
+        checkHasSameEntry(dataRow);
+    }
+    
     /**
      * Tests that {@link InsertInvokeClosure} doesn't insert a data row if there is an existing data row with the same key.
      */
     @Test
     public void testInsertClosure_failureBranch() {
         DataRow dataRow = dataRow(KEY, VALUE);
-
+        
         var closure = new InsertInvokeClosure(dataRow);
-
-        storage.invoke(dataRow, closure);
-
+        
+        storage.invoke(dataRow, closure);
+        
         assertTrue(closure.result());
-
+        
         DataRow sameKeyRow = dataRow(KEY, "test");
-
+        
         var sameClosure = new InsertInvokeClosure(sameKeyRow);
-
+        
         storage.invoke(sameKeyRow, sameClosure);
-
+        
         assertFalse(sameClosure.result());
-
-        checkHasSameEntry(dataRow);
-    }
-
+        
+        checkHasSameEntry(dataRow);
+    }
+    
     /**
      * Tests that {@link DeleteExactInvokeClosure} deletes a data row if a key and a value matches the ones passed in the closure.
      */
     @Test
     public void testDeleteExactClosure() {
         DataRow dataRow = dataRow(KEY, VALUE);
-
-        storage.write(dataRow);
-
-        checkHasSameEntry(dataRow);
-
+        
+        storage.write(dataRow);
+        
+        checkHasSameEntry(dataRow);
+        
         var closure = new DeleteExactInvokeClosure(dataRow);
-
-        storage.invoke(dataRow, closure);
-
+        
+        storage.invoke(dataRow, closure);
+        
         assertTrue(closure.result());
-
+        
         assertNull(storage.read(dataRow));
     }
-
+    
     /**
      * Tests that {@link DeleteExactInvokeClosure} doesn't delete a data row if a key and a value don't match the ones passed in the
      * closure.
@@ -251,64 +251,64 @@
     @Test
     public void testDeleteExactClosure_failureBranch() {
         DataRow dataRow = dataRow(KEY, VALUE);
-
-        storage.write(dataRow);
-
-        checkHasSameEntry(dataRow);
-
+        
+        storage.write(dataRow);
+        
+        checkHasSameEntry(dataRow);
+        
         var closure = new DeleteExactInvokeClosure(dataRow(KEY, "test"));
-
-        storage.invoke(dataRow, closure);
-
+        
+        storage.invoke(dataRow, closure);
+        
         assertFalse(closure.result());
-
-        checkHasSameEntry(dataRow);
-    }
-
+        
+        checkHasSameEntry(dataRow);
+    }
+    
     /**
      * Tests that {@link GetAndRemoveInvokeClosure} successfully retrieves and removes a data row.
      */
     @Test
     public void testGetAndRemoveClosure() {
         DataRow dataRow = dataRow(KEY, VALUE);
-
-        storage.write(dataRow);
-
-        checkHasSameEntry(dataRow);
-
+        
+        storage.write(dataRow);
+        
+        checkHasSameEntry(dataRow);
+        
         var closure = new GetAndRemoveInvokeClosure();
-
-        storage.invoke(dataRow, closure);
-
+        
+        storage.invoke(dataRow, closure);
+        
         assertTrue(closure.result());
-
+        
         checkRowsEqual(dataRow, closure.oldRow());
-
+        
         assertNull(storage.read(dataRow));
     }
-
+    
     /**
      * Tests that {@link GetAndRemoveInvokeClosure} doesn't retrieve and remove a data row if it doesn't exist.
      */
     @Test
     public void testGetAndRemoveClosure_failureBranch() {
         DataRow dataRow = dataRow(KEY, VALUE);
-
-        storage.write(dataRow);
-
-        checkHasSameEntry(dataRow);
-
+        
+        storage.write(dataRow);
+        
+        checkHasSameEntry(dataRow);
+        
         var closure = new GetAndRemoveInvokeClosure();
-
+        
         storage.invoke(searchRow("test"), closure);
-
+        
         assertFalse(closure.result());
-
+        
         assertNull(closure.oldRow());
-
-        checkHasSameEntry(dataRow);
-    }
-
+        
+        checkHasSameEntry(dataRow);
+    }
+    
     /**
      * Tests that {@link GetAndReplaceInvokeClosure} with the {@code GetAndReplaceInvokeClosure#onlyIfExists} set to {@code false} retrieves
      * and replaces the existing entry in the storage.
@@ -316,31 +316,31 @@
     @Test
     public void testGetAndReplaceClosureIfExistsFalse_entryExists() {
         String newValue = "newValue";
-
-        DataRow dataRow = dataRow(KEY, VALUE);
-
-        storage.write(dataRow);
-
-        checkHasSameEntry(dataRow);
-
+        
+        DataRow dataRow = dataRow(KEY, VALUE);
+        
+        storage.write(dataRow);
+        
+        checkHasSameEntry(dataRow);
+        
         DataRow newRow = dataRow(KEY, newValue);
-
+        
         var closure = new GetAndReplaceInvokeClosure(newRow, false);
-
-        storage.invoke(dataRow, closure);
-
+        
+        storage.invoke(dataRow, closure);
+        
         DataRow replaced = closure.oldRow();
-
+        
         assertNotNull(replaced);
-
+        
         assertTrue(closure.result());
-
+        
         checkRowsEqual(dataRow, replaced);
-
+        
         checkHasDifferentEntry(dataRow);
         checkHasSameEntry(newRow);
     }
-
+    
     /**
      * Tests that {@link GetAndReplaceInvokeClosure} with the {@code GetAndReplaceInvokeClosure#onlyIfExists} set to {@code false}
      * successfully inserts a new data row and returns an empty row if a previous row with the same key doesn't exist .
@@ -348,20 +348,20 @@
     @Test
     public void testGetAndReplaceClosureIfExistsFalse_entryNotExists() {
         DataRow dataRow = dataRow(KEY, VALUE);
-
+        
         var closure = new GetAndReplaceInvokeClosure(dataRow, false);
-
-        storage.invoke(dataRow, closure);
-
+        
+        storage.invoke(dataRow, closure);
+        
         DataRow replaced = closure.oldRow();
-
+        
         assertTrue(closure.result());
-
+        
         assertNull(replaced);
-
-        checkHasSameEntry(dataRow);
-    }
-
+        
+        checkHasSameEntry(dataRow);
+    }
+    
     /**
      * Tests that {@link GetAndReplaceInvokeClosure} with the {@code GetAndReplaceInvokeClosure#onlyIfExists} set to {@code true} retrieves
      * and replaces the existing entry in the storage.
@@ -369,27 +369,27 @@
     @Test
     public void testGetAndReplaceClosureIfExistsTrue_entryExists() {
         DataRow dataRow = dataRow(KEY, VALUE);
-
-        storage.write(dataRow);
-
-        checkHasSameEntry(dataRow);
-
+        
+        storage.write(dataRow);
+        
+        checkHasSameEntry(dataRow);
+        
         DataRow newRow = dataRow(KEY, "test");
-
+        
         var closure = new GetAndReplaceInvokeClosure(newRow, true);
-
-        storage.invoke(dataRow, closure);
-
+        
+        storage.invoke(dataRow, closure);
+        
         DataRow replaced = closure.oldRow();
-
+        
         assertNotNull(replaced);
-
+        
         assertTrue(closure.result());
-
+        
         checkHasDifferentEntry(dataRow);
         checkHasSameEntry(newRow);
     }
-
+    
     /**
      * Tests that {@link GetAndReplaceInvokeClosure} with the {@code GetAndReplaceInvokeClosure#onlyIfExists} set to {@code true} doesn't
      * insert a new entry if a previous one doesn't exist.
@@ -397,45 +397,45 @@
     @Test
     public void testGetAndReplaceClosureIfExistsTrue_entryNotExists() {
         DataRow dataRow = dataRow(KEY, VALUE);
-
+        
         var closure = new GetAndReplaceInvokeClosure(dataRow, true);
-
-        storage.invoke(dataRow, closure);
-
+        
+        storage.invoke(dataRow, closure);
+        
         DataRow replaced = closure.oldRow();
-
+        
         assertNull(replaced);
-
+        
         assertFalse(closure.result());
-
+        
         assertNull(storage.read(dataRow));
     }
-
+    
     /**
      * Tests that {@link ReplaceExactInvokeClosure} replaces the data row with a given key and a given value in the storage.
      */
     @Test
     public void testReplaceExactClosure() {
         String newValue = "newValue";
-
-        DataRow dataRow = dataRow(KEY, VALUE);
-
-        storage.write(dataRow);
-
-        checkHasSameEntry(dataRow);
-
+        
+        DataRow dataRow = dataRow(KEY, VALUE);
+        
+        storage.write(dataRow);
+        
+        checkHasSameEntry(dataRow);
+        
         DataRow newRow = dataRow(KEY, newValue);
-
+        
         var closure = new ReplaceExactInvokeClosure(dataRow, newRow);
-
-        storage.invoke(dataRow, closure);
-
+        
+        storage.invoke(dataRow, closure);
+        
         assertTrue(closure.result());
-
+        
         checkHasDifferentEntry(dataRow);
         checkHasSameEntry(newRow);
     }
-
+    
     /**
      * Tests that {@link ReplaceExactInvokeClosure} doesn't replace the data row with a given key and a given value if the value in the
      * storage doesn't match the value passed via the closure.
@@ -443,42 +443,42 @@
     @Test
     public void testReplaceExactClosure_failureBranch() {
         String newValue = "newValue";
-
-        DataRow dataRow = dataRow(KEY, VALUE);
-
-        storage.write(dataRow);
-
-        checkHasSameEntry(dataRow);
-
+        
+        DataRow dataRow = dataRow(KEY, VALUE);
+        
+        storage.write(dataRow);
+        
+        checkHasSameEntry(dataRow);
+        
         DataRow newRow = dataRow(KEY, newValue);
-
+        
         var closure = new ReplaceExactInvokeClosure(newRow, dataRow);
-
-        storage.invoke(dataRow, closure);
-
+        
+        storage.invoke(dataRow, closure);
+        
         assertFalse(closure.result());
-
-        checkHasSameEntry(dataRow);
-    }
-
+        
+        checkHasSameEntry(dataRow);
+    }
+    
     /**
      * Tests the {@link PartitionStorage#readAll(List)} operation successfully reads data rows from the storage.
      */
     @Test
     public void testReadAll() {
         List<DataRow> rows = insertBulk(100);
-
+        
         List<DataRow> rowsFromStorage = new ArrayList<>(storage.readAll(rows));
-
+        
         Comparator<DataRow> comparator = Comparator.comparing(DataRow::keyBytes, Arrays::compare)
                 .thenComparing(DataRow::valueBytes, Arrays::compare);
-
+        
         rows.sort(comparator);
         rowsFromStorage.sort(comparator);
-
+        
         assertEquals(rows, rowsFromStorage);
     }
-
+    
     /**
      * Tests that {@link PartitionStorage#writeAll(List)} operation successfully writes a collection of data rows into the storage.
      */
@@ -487,11 +487,11 @@
         List<DataRow> rows = IntStream.range(0, 100)
                 .mapToObj(i -> dataRow(KEY + i, VALUE + i))
                 .collect(Collectors.toList());
-
+        
         storage.writeAll(rows);
         rows.forEach(this::checkHasSameEntry);
     }
-
+    
     /**
      * Tests that {@link PartitionStorage#insertAll(List)} operation doesn't insert data rows which keys are already present in the storage.
      * This operation must also return the list of such data rows.
@@ -499,48 +499,48 @@
     @Test
     public void testInsertAll() {
         List<DataRow> rows = insertBulk(100);
-
+        
         List<DataRow> oldRows = rows.subList(0, 50);
-
+        
         List<DataRow> newInsertion = Stream.concat(
                 oldRows.stream(),
                 IntStream.range(100, 150).mapToObj(i -> dataRow(KEY + "_" + i, VALUE + "_" + i))
         ).collect(Collectors.toList());
-
+        
         Collection<DataRow> cantInsert = storage.insertAll(newInsertion);
-
+        
         assertEquals(oldRows, cantInsert);
     }
-
+    
     /**
      * Tests that {@link PartitionStorage#removeAll(List)} operation successfully retrieves and removes a collection of {@link SearchRow}s.
      */
     @Test
     public void testRemoveAll() throws Exception {
         List<DataRow> rows = insertBulk(100);
-
+        
         Collection<SearchRow> skipped = storage.removeAll(rows);
-
+        
         assertEquals(0, skipped.size());
-
+        
         Cursor<DataRow> scan = storage.scan(row -> true);
-
+        
         assertFalse(scan.hasNext());
-
+        
         scan.close();
     }
-
+    
     @Test
     public void testRemoveAllKeyNotExists() {
         SearchRow row = searchRow(KEY);
         Collection<SearchRow> skipped = storage.removeAll(Collections.singletonList(row));
-
+        
         assertNotNull(skipped);
-
+        
         assertEquals(1, skipped.size());
         assertEquals(row, skipped.iterator().next());
     }
-
+    
     /**
      * Tests that {@link PartitionStorage#removeAllExact(List)} operation successfully removes and retrieves a collection of data rows with
      * the given exact keys and values from the storage.
@@ -548,18 +548,18 @@
     @Test
     public void testRemoveAllExact() throws Exception {
         List<DataRow> rows = insertBulk(100);
-
+        
         Collection<DataRow> skipped = storage.removeAllExact(rows);
-
+        
         assertEquals(0, skipped.size());
-
+        
         Cursor<DataRow> scan = storage.scan(row -> true);
-
+        
         assertFalse(scan.hasNext());
-
+        
         scan.close();
     }
-
+    
     /**
      * Tests that {@link PartitionStorage#removeAllExact(List)} operation doesn't remove and retrieve a collection of data rows with the
      * given exact keys and values from the storage if the value in the storage doesn't match the given value.
@@ -567,50 +567,45 @@
     @Test
     public void testRemoveAllExact_failureBranch() {
         List<DataRow> rows = insertBulk(100);
-
+        
         List<DataRow> notExactRows = IntStream.range(0, 100)
                 .mapToObj(i -> dataRow(KEY + i, VALUE + (i + 1)))
                 .collect(Collectors.toList());
-
+        
         Collection<DataRow> skipped = storage.removeAllExact(notExactRows);
-
+        
         assertEquals(notExactRows, skipped);
-
+        
         rows.forEach(this::checkHasSameEntry);
     }
-
+    
     /**
      * Tests that {@link Storage#snapshot(Path)} and {@link Storage#restoreSnapshot(Path)} operations work properly in basic scenario of
      * creating snapshot and restoring it on the clear db.
      *
-     * @param snapshotDir Directory to store snapshot file.
+     * @param workDir Directory to store snapshot file.
      * @throws Exception If failed to take snapshot.
      */
     @Test
     public void testSnapshot(@WorkDirectory Path workDir) throws Exception {
         List<DataRow> rows = insertBulk(10);
-
+        
         Path snapshotDir = Path.of(workDir.toString(), "snapshot");
-
+        
         Files.createDirectories(snapshotDir);
-
+        
         storage.snapshot(snapshotDir).get(1, TimeUnit.SECONDS);
-
+        
         storage.removeAll(rows);
-
+        
         storage.restoreSnapshot(snapshotDir);
-
+        
         rows.forEach(this::checkHasSameEntry);
     }
-
-    /**
-<<<<<<< HEAD
+    
+    /**
      * Inserts and returns a given amount of data rows with {@link #KEY}_i as a key and {@link #VALUE}_i as a value where i is an index of
      * the data row.
-=======
-     * Inserts and returns a given amount of data rows with {@link #KEY}_i as a key and {@link #VALUE}_i as a value
-     * where i is an index of the data row.
->>>>>>> 09963637
      *
      * @param numberOfEntries Amount of entries to insert.
      * @return List of inserted rows.
@@ -619,21 +614,21 @@
         List<DataRow> rows = IntStream.range(0, numberOfEntries)
                 .mapToObj(i -> dataRow(KEY + "_" + i, VALUE + "_" + i))
                 .collect(Collectors.toList());
-
+        
         storage.insertAll(rows);
         rows.forEach(this::checkHasSameEntry);
-
+        
         // Clone key and value byte arrays so that returned rows have new references.
         // This way we check that the ConcurrentHashMapStorage performs an actual array comparison.
         return rows.stream().map(row -> {
             byte[] valueBytes = row.valueBytes();
-
+            
             assert valueBytes != null;
-
+            
             return new SimpleDataRow(row.keyBytes().clone(), valueBytes.clone());
         }).collect(Collectors.toList());
     }
-
+    
     /**
      * Checks that the storage contains a row with a given key but with a different value.
      *
@@ -641,11 +636,11 @@
      */
     private void checkHasDifferentEntry(DataRow row) {
         DataRow read = storage.read(row);
-
+        
         assertNotNull(read);
         assertFalse(Arrays.equals(row.valueBytes(), read.valueBytes()));
     }
-
+    
     /**
      * Checks that the storage contains a specific data row.
      *
@@ -653,11 +648,11 @@
      */
     private void checkHasSameEntry(DataRow row) {
         DataRow read = storage.read(row);
-
+        
         assertNotNull(read);
         checkRowsEqual(row, read);
     }
-
+    
     /**
      * Checks that two rows are equal.
      *
@@ -668,7 +663,7 @@
         assertArrayEquals(expected.keyBytes(), actual.keyBytes());
         assertArrayEquals(expected.valueBytes(), actual.valueBytes());
     }
-
+    
     /**
      * Wraps string key into a search row.
      *
@@ -681,14 +676,14 @@
             public byte @NotNull [] keyBytes() {
                 return key.getBytes(StandardCharsets.UTF_8);
             }
-
+            
             @Override
             public @NotNull ByteBuffer key() {
                 return ByteBuffer.wrap(keyBytes());
             }
         };
     }
-
+    
     /**
      * Wraps string key/value pair into a data row.
      *
@@ -702,7 +697,7 @@
                 value.getBytes(StandardCharsets.UTF_8)
         );
     }
-
+    
     /**
      * Converts cursor to list.
      *
