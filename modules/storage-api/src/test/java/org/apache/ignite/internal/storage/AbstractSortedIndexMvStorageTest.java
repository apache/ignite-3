/*
 * Licensed to the Apache Software Foundation (ASF) under one or more
 * contributor license agreements. See the NOTICE file distributed with
 * this work for additional information regarding copyright ownership.
 * The ASF licenses this file to You under the Apache License, Version 2.0
 * (the "License"); you may not use this file except in compliance with
 * the License.  You may obtain a copy of the License at
 *
 *      http://www.apache.org/licenses/LICENSE-2.0
 *
 * Unless required by applicable law or agreed to in writing, software
 * distributed under the License is distributed on an "AS IS" BASIS,
 * WITHOUT WARRANTIES OR CONDITIONS OF ANY KIND, either express or implied.
 * See the License for the specific language governing permissions and
 * limitations under the License.
 */

package org.apache.ignite.internal.storage;

import static org.apache.ignite.internal.storage.index.SortedIndexMvStorage.BACKWARDS;
import static org.apache.ignite.internal.storage.index.SortedIndexMvStorage.FORWARD;
import static org.apache.ignite.internal.storage.index.SortedIndexMvStorage.GREATER;
import static org.apache.ignite.internal.storage.index.SortedIndexMvStorage.GREATER_OR_EQUAL;
import static org.apache.ignite.internal.storage.index.SortedIndexMvStorage.LESS;
import static org.apache.ignite.internal.storage.index.SortedIndexMvStorage.LESS_OR_EQUAL;
import static org.junit.jupiter.api.Assertions.assertEquals;

import java.util.List;
import java.util.UUID;
import java.util.function.Consumer;
import java.util.stream.Collectors;
import java.util.stream.StreamSupport;
import org.apache.ignite.configuration.schemas.table.ColumnChange;
import org.apache.ignite.configuration.schemas.table.SortedIndexChange;
import org.apache.ignite.configuration.schemas.table.SortedIndexConfigurationSchema;
import org.apache.ignite.configuration.schemas.table.TableConfiguration;
import org.apache.ignite.configuration.schemas.table.TableView;
import org.apache.ignite.internal.configuration.testframework.ConfigurationExtension;
import org.apache.ignite.internal.configuration.testframework.InjectConfiguration;
import org.apache.ignite.internal.schema.BinaryRow;
import org.apache.ignite.internal.schema.marshaller.MarshallerException;
import org.apache.ignite.internal.schema.row.Row;
import org.apache.ignite.internal.storage.chm.TestConcurrentHashMapStorageEngine;
import org.apache.ignite.internal.storage.chm.schema.TestConcurrentHashMapDataStorageConfigurationSchema;
import org.apache.ignite.internal.storage.index.IndexRowPrefix;
import org.apache.ignite.internal.storage.index.SortedIndexMvStorage;
import org.apache.ignite.internal.storage.index.SortedIndexMvStorage.IndexRowEx;
import org.apache.ignite.internal.tx.Timestamp;
import org.apache.ignite.internal.util.Cursor;
import org.apache.ignite.lang.IgniteException;
import org.junit.jupiter.api.BeforeEach;
import org.junit.jupiter.api.Test;
import org.junit.jupiter.api.extension.ExtendWith;

/**
 * Base test for MV index storages.
 */
@ExtendWith(ConfigurationExtension.class)
public abstract class AbstractSortedIndexMvStorageTest extends BaseMvStoragesTest {
    protected static final String INDEX1 = "asc_asc";
    protected static final String INDEX2 = "asc_desc";

    protected TableConfiguration tableCfg;

    @BeforeEach
    void setUp(@InjectConfiguration(
            polymorphicExtensions = {SortedIndexConfigurationSchema.class, TestConcurrentHashMapDataStorageConfigurationSchema.class},
            // This value only required for configuration validity, it's not used otherwise.
            value = "mock.dataStorage.name = " + TestConcurrentHashMapStorageEngine.ENGINE_NAME
    ) TableConfiguration tableCfg) {
        tableCfg.change(tableChange -> tableChange
                .changePartitions(1)
                .changePrimaryKey(pk -> pk.changeColumns("intKey", "strKey"))
                .changeColumns(columns -> columns
                        .create("intKey", column("INT32"))
                        .create("strKey", column("STRING"))
                        .create("intVal", column("INT32"))
                        .create("strVal", column("STRING"))
                )
                .changeIndices(indexes -> indexes
                        .create(INDEX1, idx -> idx.convert(SortedIndexChange.class).changeColumns(idxColumns -> idxColumns
                                .create("strVal", c -> c.changeAsc(true))
                                .create("intVal", c -> c.changeAsc(true))
                        ))
                        .create(INDEX2, idx -> idx.convert(SortedIndexChange.class).changeColumns(idxColumns -> idxColumns
                                .create("strVal", c -> c.changeAsc(true))
                                .create("intVal", c -> c.changeAsc(false))
                        ))
                )
        ).join();

        this.tableCfg = tableCfg;
    }

    private static Consumer<ColumnChange> column(String typeName) {
        return c -> c.changeNullable(false).changeType(type -> type.changeType(typeName));
    }

    /**
     * Creates a storage instance for testing.
     */
    protected abstract MvPartitionStorage partitionStorage();

    /**
     * Creates a storage instanc efor testing.
     */
    protected abstract SortedIndexMvStorage createIndexStorage(String name, TableView tableCfg);

    @Test
    public void testEmpty() throws Exception {
        SortedIndexMvStorage index1 = createIndexStorage(INDEX1, tableCfg.value());
        SortedIndexMvStorage index2 = createIndexStorage(INDEX2, tableCfg.value());

        assertEquals(List.of(), convert(index1.scan(null, null, (byte) 0, Timestamp.nextVersion(), null)));

        assertEquals(List.of(), convert(index2.scan(null, null, (byte) 0, UUID.randomUUID(), null)));
    }

    @Test
    public void testBoundsAndOrder() throws Exception {
        SortedIndexMvStorage index1 = createIndexStorage(INDEX1, tableCfg.value());
        SortedIndexMvStorage index2 = createIndexStorage(INDEX2, tableCfg.value());

        TestValue val9010 = new TestValue(90, "10");
        TestValue val8010 = new TestValue(80, "10");
        TestValue val9020 = new TestValue(90, "20");
        TestValue val8020 = new TestValue(80, "20");

        insert(new TestKey(1, "1"), val9010, null);
        insert(new TestKey(2, "2"), val8010, null);
        insert(new TestKey(3, "3"), val9020, null);
        insert(new TestKey(4, "4"), val8020, null);

        Timestamp ts = Timestamp.nextVersion();

        // Test without bounds.
        assertEquals(List.of(val8010, val9010, val8020, val9020), convert(index1.scan(
                null, null, FORWARD, ts, null
        )));

        assertEquals(List.of(val9020, val8020, val9010, val8010), convert(index1.scan(
                null, null, BACKWARDS, ts, null
        )));

        assertEquals(List.of(val9010, val8010, val9020, val8020), convert(index2.scan(
                null, null, FORWARD, ts, null
        )));

        assertEquals(List.of(val8020, val9020, val8010, val9010), convert(index2.scan(
                null, null, BACKWARDS, ts, null
        )));

        // Lower bound exclusive.
        assertEquals(List.of(val8020, val9020), convert(index1.scan(
                prefix("10"), null, GREATER | FORWARD, ts, null
        )));

        assertEquals(List.of(val9020, val8020), convert(index1.scan(
                prefix("10"), null, GREATER | BACKWARDS, ts, null
        )));

        assertEquals(List.of(val9020, val8020), convert(index2.scan(
                prefix("10"), null, GREATER | FORWARD, ts, null
        )));

        assertEquals(List.of(val8020, val9020), convert(index2.scan(
                prefix("10"), null, GREATER | BACKWARDS, ts, null
        )));

        // Lower bound inclusive.
        assertEquals(List.of(val8010, val9010, val8020, val9020), convert(index1.scan(
                prefix("10"), null, GREATER_OR_EQUAL | FORWARD, ts, null
        )));

        assertEquals(List.of(val9020, val8020, val9010, val8010), convert(index1.scan(
                prefix("10"), null, GREATER_OR_EQUAL | BACKWARDS, ts, null
        )));

        assertEquals(List.of(val9010, val8010, val9020, val8020), convert(index2.scan(
                prefix("10"), null, GREATER_OR_EQUAL | FORWARD, ts, null
        )));

        assertEquals(List.of(val8020, val9020, val8010, val9010), convert(index2.scan(
                prefix("10"), null, GREATER_OR_EQUAL | BACKWARDS, ts, null
        )));

        // Upper bound exclusive.
        assertEquals(List.of(val8010, val9010), convert(index1.scan(
                null, prefix("20"), LESS | FORWARD, ts, null
        )));

        assertEquals(List.of(val9010, val8010), convert(index1.scan(
                null, prefix("20"), LESS | BACKWARDS, ts, null
        )));

        assertEquals(List.of(val9010, val8010), convert(index2.scan(
                null, prefix("20"), LESS | FORWARD, ts, null
        )));

        assertEquals(List.of(val8010, val9010), convert(index2.scan(
                null, prefix("20"), LESS | BACKWARDS, ts, null
        )));

        // Upper bound inclusive.
        assertEquals(List.of(val8010, val9010, val8020, val9020), convert(index1.scan(
                null, prefix("20"), LESS_OR_EQUAL | FORWARD, ts, null
        )));

        assertEquals(List.of(val9020, val8020, val9010, val8010), convert(index1.scan(
                null, prefix("20"), LESS_OR_EQUAL | BACKWARDS, ts, null
        )));

        assertEquals(List.of(val9010, val8010, val9020, val8020), convert(index2.scan(
                null, prefix("20"), LESS_OR_EQUAL | FORWARD, ts, null
        )));

        assertEquals(List.of(val8020, val9020, val8010, val9010), convert(index2.scan(
                null, prefix("20"), LESS_OR_EQUAL | BACKWARDS, ts, null
        )));
    }

    @Test
    public void testAbort() throws Exception {
        MvPartitionStorage pk = partitionStorage();

        SortedIndexMvStorage index = createIndexStorage(INDEX1, tableCfg.value());

        TestKey key = new TestKey(1, "1");
        TestValue val = new TestValue(10, "10");
<<<<<<< HEAD
        RowId rowId = freshRowId(0);
=======
>>>>>>> 678a8ce9

        UUID txId = UUID.randomUUID();

        RowId rowId = pk.insert(binaryRow(key, val), txId);

        // Using transaction id.
        assertEquals(List.of(val), convert(index.scan(null, null, 0, txId, null)));

        // Using timestamp.
        assertEquals(List.of(), convert(index.scan(null, null, 0, Timestamp.nextVersion(), null)));

        // Abort write.
        pk.abortWrite(rowId);

        // Using transaction id.
        assertEquals(List.of(), convert(index.scan(null, null, 0, txId, null)));

        // Using timestamp.
        assertEquals(List.of(), convert(index.scan(null, null, 0, Timestamp.nextVersion(), null)));
    }

    @Test
    public void testAbortRemove() throws Exception {
        MvPartitionStorage pk = partitionStorage();

        SortedIndexMvStorage index = createIndexStorage(INDEX1, tableCfg.value());

        TestKey key = new TestKey(1, "1");
        TestValue val = new TestValue(10, "10");
<<<<<<< HEAD
        RowId rowId = freshRowId(0);
=======
>>>>>>> 678a8ce9

        Timestamp insertTs = Timestamp.nextVersion();

        RowId rowId = pk.insert(binaryRow(key, val), UUID.randomUUID());

        pk.commitWrite(rowId, insertTs);

        // Remove.
        UUID txId = UUID.randomUUID();

        pk.addWrite(rowId, null, txId);

        // Using transaction id.
        assertEquals(List.of(), convert(index.scan(null, null, 0, txId, null)));

        // Using timestamp.
        assertEquals(List.of(val), convert(index.scan(null, null, 0, insertTs, null)));
        assertEquals(List.of(val), convert(index.scan(null, null, 0, Timestamp.nextVersion(), null)));

        // Abort remove.
        pk.abortWrite(rowId);

        // Using transaction id.
        assertEquals(List.of(val), convert(index.scan(null, null, 0, txId, null)));

        // Using timestamp.
        assertEquals(List.of(val), convert(index.scan(null, null, 0, insertTs, null)));
        assertEquals(List.of(val), convert(index.scan(null, null, 0, Timestamp.nextVersion(), null)));
    }

    @Test
    public void testCommit() throws Exception {
        MvPartitionStorage pk = partitionStorage();

        SortedIndexMvStorage index = createIndexStorage(INDEX1, tableCfg.value());

        TestKey key = new TestKey(1, "1");
        TestValue val = new TestValue(10, "10");
<<<<<<< HEAD
        RowId rowId = freshRowId(0);
=======
>>>>>>> 678a8ce9

        UUID txId = UUID.randomUUID();

        RowId rowId = pk.insert(binaryRow(key, val), txId);

        // Using transaction id.
        assertEquals(List.of(val), convert(index.scan(null, null, 0, txId, null)));

        // Using timestamp.
        assertEquals(List.of(), convert(index.scan(null, null, 0, Timestamp.nextVersion(), null)));

        // Commit write.
        Timestamp commitTs = Timestamp.nextVersion();
        pk.commitWrite(rowId, commitTs);

        // Using transaction id.
        assertEquals(List.of(val), convert(index.scan(null, null, 0, txId, null)));

        // Using timestamp.
        assertEquals(List.of(val), convert(index.scan(null, null, 0, commitTs, null)));
        assertEquals(List.of(val), convert(index.scan(null, null, 0, Timestamp.nextVersion(), null)));
    }

    @Test
    public void testCommitRemove() throws Exception {
        MvPartitionStorage pk = partitionStorage();

        SortedIndexMvStorage index = createIndexStorage(INDEX1, tableCfg.value());

        TestKey key = new TestKey(1, "1");
        TestValue val = new TestValue(10, "10");
<<<<<<< HEAD
        RowId rowId = freshRowId(0);
=======
>>>>>>> 678a8ce9

        Timestamp insertTs = Timestamp.nextVersion();

        RowId rowId = pk.insert(binaryRow(key, val), UUID.randomUUID());

        pk.commitWrite(rowId, insertTs);

        // Remove.
        UUID txId = UUID.randomUUID();

        pk.addWrite(rowId, null, txId);

        // Using transaction id.
        assertEquals(List.of(), convert(index.scan(null, null, 0, txId, null)));

        // Using timestamp.
        assertEquals(List.of(val), convert(index.scan(null, null, 0, insertTs, null)));
        assertEquals(List.of(val), convert(index.scan(null, null, 0, Timestamp.nextVersion(), null)));

        // Commit remove.
        Timestamp removeTs = Timestamp.nextVersion();
        pk.commitWrite(rowId, removeTs);

        // Using transaction id.
        assertEquals(List.of(), convert(index.scan(null, null, 0, txId, null)));

        // Using timestamp.
        assertEquals(List.of(val), convert(index.scan(null, null, 0, insertTs, null)));

        assertEquals(List.of(), convert(index.scan(null, null, 0, removeTs, null)));
        assertEquals(List.of(), convert(index.scan(null, null, 0, Timestamp.nextVersion(), null)));
    }

    @Test
    public void textScanFiltersMismatchedRows() throws Exception {
        MvPartitionStorage pk = partitionStorage();

        SortedIndexMvStorage index = createIndexStorage(INDEX1, tableCfg.value());

        // Do everything with a single key with multiple versions.
        TestKey key = new TestKey(1, "1");

        // Insert a row that goes into ["10", "11") interval in index. Scan over it will be used in the final assertion.
        RowId rowId = insert(key, new TestValue(10, "10"), Timestamp.nextVersion());

        // Change indexed columns to move row outside of the interval. Commit.
        pk.addWrite(rowId, binaryRow(key, new TestValue(20, "20")), UUID.randomUUID());
        pk.commitWrite(rowId, Timestamp.nextVersion());

        // In this scenario, scan over the range of ["10", "11") should return empty cursor.
        assertEquals(
                List.of(),
                convert(index.scan(prefix("10"), prefix("11"), GREATER_OR_EQUAL | LESS, UUID.randomUUID(), null))
        );

        // Change indexed columns once again, but don't commit.
        // This way there are 3 versoins for the row:
        // - (30, "30"), uncommitted with random tx id
        // - (20, "20") is the latest committed value, outside of the locking range.
        // - (10, "10") is the oldest value and there's a ("10", 10, rowId) record in the index.
        pk.addWrite(rowId, binaryRow(key, new TestValue(30, "30")), UUID.randomUUID());

        // Still ampty result.
        assertEquals(
                List.of(),
                convert(index.scan(prefix("10"), prefix("11"), GREATER_OR_EQUAL | LESS, UUID.randomUUID(), null))
        );
    }

    protected RowId insert(TestKey key, TestValue value, Timestamp ts) {
        MvPartitionStorage pk = partitionStorage();

        BinaryRow binaryRow = binaryRow(key, value);

        RowId rowId = pk.insert(binaryRow, UUID.randomUUID());

        pk.commitWrite(rowId, ts == null ? Timestamp.nextVersion() : ts);

        return rowId;
    }

    protected IndexRowPrefix prefix(String val) {
        return () -> new Object[]{val};
    }

    protected List<TestValue> convert(Cursor<IndexRowEx> cursor) throws Exception {
        try (cursor) {
            return StreamSupport.stream(cursor.spliterator(), false)
                    .map(indexRowEx -> {
                        try {
                            return kvMarshaller.unmarshalValue(new Row(schemaDescriptor, indexRowEx.row()));
                        } catch (MarshallerException e) {
                            throw new IgniteException(e);
                        }
                    })
                    .collect(Collectors.toList());
        }
    }
}<|MERGE_RESOLUTION|>--- conflicted
+++ resolved
@@ -227,10 +227,6 @@
 
         TestKey key = new TestKey(1, "1");
         TestValue val = new TestValue(10, "10");
-<<<<<<< HEAD
-        RowId rowId = freshRowId(0);
-=======
->>>>>>> 678a8ce9
 
         UUID txId = UUID.randomUUID();
 
@@ -260,10 +256,6 @@
 
         TestKey key = new TestKey(1, "1");
         TestValue val = new TestValue(10, "10");
-<<<<<<< HEAD
-        RowId rowId = freshRowId(0);
-=======
->>>>>>> 678a8ce9
 
         Timestamp insertTs = Timestamp.nextVersion();
 
@@ -302,10 +294,6 @@
 
         TestKey key = new TestKey(1, "1");
         TestValue val = new TestValue(10, "10");
-<<<<<<< HEAD
-        RowId rowId = freshRowId(0);
-=======
->>>>>>> 678a8ce9
 
         UUID txId = UUID.randomUUID();
 
@@ -337,10 +325,6 @@
 
         TestKey key = new TestKey(1, "1");
         TestValue val = new TestValue(10, "10");
-<<<<<<< HEAD
-        RowId rowId = freshRowId(0);
-=======
->>>>>>> 678a8ce9
 
         Timestamp insertTs = Timestamp.nextVersion();
 
