/*
 * Licensed to the Apache Software Foundation (ASF) under one or more
 * contributor license agreements. See the NOTICE file distributed with
 * this work for additional information regarding copyright ownership.
 * The ASF licenses this file to You under the Apache License, Version 2.0
 * (the "License"); you may not use this file except in compliance with
 * the License.  You may obtain a copy of the License at
 *
 *      http://www.apache.org/licenses/LICENSE-2.0
 *
 * Unless required by applicable law or agreed to in writing, software
 * distributed under the License is distributed on an "AS IS" BASIS,
 * WITHOUT WARRANTIES OR CONDITIONS OF ANY KIND, either express or implied.
 * See the License for the specific language governing permissions and
 * limitations under the License.
 */

package org.apache.ignite.internal.storage;

import org.apache.ignite.configuration.schemas.table.HashIndexConfigurationSchema;
import org.apache.ignite.configuration.schemas.table.NullValueDefaultConfigurationSchema;
import org.apache.ignite.configuration.schemas.table.SortedIndexConfigurationSchema;
import org.apache.ignite.configuration.schemas.table.TableConfiguration;
import org.apache.ignite.configuration.schemas.table.UnlimitedBudgetConfigurationSchema;
import org.apache.ignite.internal.configuration.testframework.ConfigurationExtension;
import org.apache.ignite.internal.configuration.testframework.InjectConfiguration;
import org.apache.ignite.internal.storage.chm.TestConcurrentHashMapMvTableStorage;
import org.apache.ignite.internal.storage.chm.TestConcurrentHashMapStorageEngine;
import org.apache.ignite.internal.storage.chm.schema.TestConcurrentHashMapDataStorageConfigurationSchema;
import org.apache.ignite.internal.storage.engine.MvTableStorage;
import org.junit.jupiter.api.extension.ExtendWith;

/**
 * Class for testing the {@link TestConcurrentHashMapMvTableStorage} class.
 */
@ExtendWith(ConfigurationExtension.class)
public class ConcurrentHashMapMvTableStorageTest extends AbstractMvTableStorageTest {
    @InjectConfiguration(
            polymorphicExtensions = {
                    TestConcurrentHashMapDataStorageConfigurationSchema.class,
                    SortedIndexConfigurationSchema.class,
<<<<<<< HEAD
                    HashIndexConfigurationSchema.class,
                    NullValueDefaultConfigurationSchema.class
=======
                    NullValueDefaultConfigurationSchema.class,
                    UnlimitedBudgetConfigurationSchema.class
>>>>>>> 98923130
            },
            value = "mock.dataStorage.name = " + TestConcurrentHashMapStorageEngine.ENGINE_NAME
    )
    private TableConfiguration tableConfig;

    @Override
    protected MvTableStorage tableStorage() {
        return new TestConcurrentHashMapMvTableStorage(tableConfig);
    }
}<|MERGE_RESOLUTION|>--- conflicted
+++ resolved
@@ -39,13 +39,9 @@
             polymorphicExtensions = {
                     TestConcurrentHashMapDataStorageConfigurationSchema.class,
                     SortedIndexConfigurationSchema.class,
-<<<<<<< HEAD
                     HashIndexConfigurationSchema.class,
-                    NullValueDefaultConfigurationSchema.class
-=======
                     NullValueDefaultConfigurationSchema.class,
                     UnlimitedBudgetConfigurationSchema.class
->>>>>>> 98923130
             },
             value = "mock.dataStorage.name = " + TestConcurrentHashMapStorageEngine.ENGINE_NAME
     )
