--- conflicted
+++ resolved
@@ -19,11 +19,8 @@
 
 import static java.util.stream.Collectors.toList;
 import static java.util.stream.Collectors.toUnmodifiableList;
-<<<<<<< HEAD
+import static org.apache.ignite.internal.catalog.CatalogService.DEFAULT_STORAGE_PROFILE;
 import static org.apache.ignite.internal.catalog.commands.CatalogUtils.pkIndexName;
-=======
-import static org.apache.ignite.internal.catalog.CatalogService.DEFAULT_STORAGE_PROFILE;
->>>>>>> 77bbc39b
 import static org.apache.ignite.internal.storage.BaseMvStoragesTest.getOrCreateMvPartition;
 import static org.apache.ignite.internal.storage.util.StorageUtils.initialRowIdToBuild;
 import static org.apache.ignite.internal.util.CollectionUtils.first;
@@ -173,14 +170,9 @@
                 TABLE_NAME,
                 zoneId,
                 Stream.concat(Stream.of(pkColumn), ALL_TYPES_COLUMN_PARAMS.stream()).map(CatalogUtils::fromParams).collect(toList()),
-<<<<<<< HEAD
                 List.of(pkColumn.name()),
-                null
-=======
-                List.of("pk"),
                 null,
                 DEFAULT_STORAGE_PROFILE
->>>>>>> 77bbc39b
         );
 
         when(catalogService.table(eq(TABLE_NAME), anyLong())).thenReturn(tableDescriptor);
