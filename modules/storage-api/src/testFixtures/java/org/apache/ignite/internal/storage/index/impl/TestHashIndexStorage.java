/*
 * Licensed to the Apache Software Foundation (ASF) under one or more
 * contributor license agreements. See the NOTICE file distributed with
 * this work for additional information regarding copyright ownership.
 * The ASF licenses this file to You under the Apache License, Version 2.0
 * (the "License"); you may not use this file except in compliance with
 * the License. You may obtain a copy of the License at
 *
 *      http://www.apache.org/licenses/LICENSE-2.0
 *
 * Unless required by applicable law or agreed to in writing, software
 * distributed under the License is distributed on an "AS IS" BASIS,
 * WITHOUT WARRANTIES OR CONDITIONS OF ANY KIND, either express or implied.
 * See the License for the specific language governing permissions and
 * limitations under the License.
 */

package org.apache.ignite.internal.storage.index.impl;

import static org.apache.ignite.internal.util.IgniteUtils.capacity;

import java.nio.ByteBuffer;
import java.util.HashSet;
import java.util.Iterator;
import java.util.Set;
import java.util.concurrent.ConcurrentHashMap;
import java.util.concurrent.ConcurrentMap;
import org.apache.ignite.internal.schema.BinaryTuple;
import org.apache.ignite.internal.storage.RowId;
import org.apache.ignite.internal.storage.StorageClosedException;
import org.apache.ignite.internal.storage.index.HashIndexDescriptor;
import org.apache.ignite.internal.storage.index.HashIndexStorage;
import org.apache.ignite.internal.storage.index.IndexRow;
import org.apache.ignite.internal.util.Cursor;

/**
 * Test-only implementation of a {@link HashIndexStorage}.
 */
public class TestHashIndexStorage implements HashIndexStorage {
    private final ConcurrentMap<ByteBuffer, Set<RowId>> index = new ConcurrentHashMap<>();

    private final HashIndexDescriptor descriptor;

    private volatile boolean started = true;

    /**
     * Constructor.
     */
    public TestHashIndexStorage(HashIndexDescriptor descriptor) {
        this.descriptor = descriptor;
    }

    @Override
    public HashIndexDescriptor indexDescriptor() {
        return descriptor;
    }

    @Override
    public Cursor<RowId> get(BinaryTuple key) {
        checkClosed();

        Iterator<RowId> iterator = index.getOrDefault(key.byteBuffer(), Set.of()).stream()
                .peek(rowId -> checkClosed())
                .iterator();

<<<<<<< HEAD
        return Cursor.fromIterator(iterator);
=======
        return Cursor.fromBareIterator(rowIds.iterator());
>>>>>>> 5e89398c
    }

    @Override
    public void put(IndexRow row) {
        checkClosed();

        index.compute(row.indexColumns().byteBuffer(), (k, v) -> {
            if (v == null) {
                return Set.of(row.rowId());
            } else if (v.contains(row.rowId())) {
                return v;
            } else {
                var result = new HashSet<RowId>(capacity(v.size() + 1));

                result.addAll(v);
                result.add(row.rowId());

                return result;
            }
        });
    }

    @Override
    public void remove(IndexRow row) {
        checkClosed();

        index.computeIfPresent(row.indexColumns().byteBuffer(), (k, v) -> {
            if (v.contains(row.rowId())) {
                if (v.size() == 1) {
                    return null;
                } else {
                    var result = new HashSet<>(v);

                    result.remove(row.rowId());

                    return result;
                }
            } else {
                return v;
            }
        });
    }

    @Override
    public void destroy() {
        started = false;

        index.clear();
    }

    /**
     * Removes all index data.
     */
    public void clear() {
        index.clear();
    }

    private void checkClosed() {
        if (!started) {
            throw new StorageClosedException("Storage is already closed");
        }
    }
}<|MERGE_RESOLUTION|>--- conflicted
+++ resolved
@@ -63,11 +63,7 @@
                 .peek(rowId -> checkClosed())
                 .iterator();
 
-<<<<<<< HEAD
-        return Cursor.fromIterator(iterator);
-=======
-        return Cursor.fromBareIterator(rowIds.iterator());
->>>>>>> 5e89398c
+        return Cursor.fromBareIterator(iterator);
     }
 
     @Override
