/*
 * Licensed to the Apache Software Foundation (ASF) under one or more
 * contributor license agreements. See the NOTICE file distributed with
 * this work for additional information regarding copyright ownership.
 * The ASF licenses this file to You under the Apache License, Version 2.0
 * (the "License"); you may not use this file except in compliance with
 * the License. You may obtain a copy of the License at
 *
 *      http://www.apache.org/licenses/LICENSE-2.0
 *
 * Unless required by applicable law or agreed to in writing, software
 * distributed under the License is distributed on an "AS IS" BASIS,
 * WITHOUT WARRANTIES OR CONDITIONS OF ANY KIND, either express or implied.
 * See the License for the specific language governing permissions and
 * limitations under the License.
 */

package org.apache.ignite.internal.storage;

import static java.util.stream.Collectors.toList;
import static org.apache.ignite.internal.testframework.matchers.CompletableFutureMatcher.willCompleteSuccessfully;
import static org.hamcrest.MatcherAssert.assertThat;
import static org.hamcrest.Matchers.allOf;
import static org.hamcrest.Matchers.containsInAnyOrder;
import static org.hamcrest.Matchers.containsString;
import static org.hamcrest.Matchers.equalTo;
import static org.hamcrest.Matchers.is;
import static org.hamcrest.Matchers.lessThanOrEqualTo;
import static org.hamcrest.Matchers.not;
import static org.hamcrest.Matchers.notNullValue;
import static org.hamcrest.Matchers.nullValue;
import static org.junit.jupiter.api.Assertions.assertEquals;
import static org.junit.jupiter.api.Assertions.assertFalse;
import static org.junit.jupiter.api.Assertions.assertNotNull;
import static org.junit.jupiter.api.Assertions.assertNull;
import static org.junit.jupiter.api.Assertions.assertThrows;
import static org.junit.jupiter.api.Assertions.assertTrue;

import java.util.ArrayList;
import java.util.Collections;
import java.util.Comparator;
import java.util.List;
import java.util.NoSuchElementException;
import java.util.UUID;
import java.util.concurrent.CompletableFuture;
import org.apache.ignite.internal.hlc.HybridClock;
import org.apache.ignite.internal.hlc.HybridTimestamp;
import org.apache.ignite.internal.schema.BinaryRow;
import org.apache.ignite.internal.util.Cursor;
import org.apache.ignite.lang.IgniteBiTuple;
import org.junit.jupiter.api.Test;
import org.junit.jupiter.params.ParameterizedTest;
import org.junit.jupiter.params.provider.EnumSource;

/**
 * Base test for MV partition storages.
 */
public abstract class AbstractMvPartitionStorageTest extends BaseMvPartitionStorageTest {
    protected final UUID txId = newTransactionId();

    protected final TestKey key = new TestKey(10, "foo");
    private final TestValue value = new TestValue(20, "bar");
    protected final BinaryRow binaryRow = binaryRow(key, value);
    private final TestValue value2 = new TestValue(21, "bar2");
    private final BinaryRow binaryRow2 = binaryRow(key, value2);
    private final BinaryRow binaryRow3 = binaryRow(key, new TestValue(22, "bar3"));

    /**
     * Tests that reads from empty storage return empty results.
     */
    @Test
    public void testReadsFromEmpty() {
        RowId rowId = new RowId(PARTITION_ID);

        assertEquals(PARTITION_ID, rowId.partitionId());

        assertNull(read(rowId, clock.now()));
    }

    @ParameterizedTest
    @EnumSource
    public void testScanOverEmpty(ScanTimestampProvider tsProvider) {
        assertEquals(List.of(), convert(scan(tsProvider.scanTimestamp(clock))));
    }

    /**
     * Tests basic invariants of {@link MvPartitionStorage#addWrite(RowId, BinaryRow, UUID, UUID, int)}.
     */
    @Test
    public void testAddWrite() {
        RowId rowId = insert(binaryRow, txId);

        // Attempt to write from another transaction.
        assertThrows(TxIdMismatchException.class, () -> addWrite(rowId, binaryRow, newTransactionId()));

        // Write from the same transaction.
        addWrite(rowId, binaryRow, txId);

        // Read with timestamp returns write-intent.
        assertRowMatches(read(rowId, clock.now()), binaryRow);

        // Remove write.
        addWrite(rowId, null, txId);

        // Removed row can't be read.
        assertNull(read(rowId, HybridTimestamp.MAX_VALUE));

        // Remove write once again.
        addWrite(rowId, null, txId);

        // Still can't be read.
        assertNull(read(rowId, HybridTimestamp.MAX_VALUE));
    }

    /**
     * Tests basic invariants of {@link MvPartitionStorage#abortWrite(RowId)}.
     */
    @Test
    public void testAbortWrite() {
        RowId rowId = insert(binaryRow(key, value), txId);

        abortWrite(rowId);

        // Aborted row can't be read.
        assertNull(read(rowId, HybridTimestamp.MAX_VALUE));
    }

    /**
     * Tests basic invariants of {@link MvPartitionStorage#commitWrite(RowId, HybridTimestamp)}.
     */
    @Test
    public void testCommitWrite() {
        RowId rowId = insert(binaryRow, txId);

        HybridTimestamp tsBefore = clock.now();

        HybridTimestamp tsExact = clock.now();
        commitWrite(rowId, tsExact);

        HybridTimestamp tsAfter = clock.now();

        // Row is invisible at the time before writing.
        assertNull(read(rowId, tsBefore));

        // Row is valid at the time during and after writing.
        assertRowMatches(read(rowId, tsExact), binaryRow);
        assertRowMatches(read(rowId, tsAfter), binaryRow);

        TestValue newValue = new TestValue(30, "duh");

        UUID newTxId = newTransactionId();

        BinaryRow newRow = binaryRow(key, newValue);
        addWrite(rowId, newRow, newTxId);

        // Same checks, but now there are two different versions.
        assertNull(read(rowId, tsBefore));

        assertRowMatches(read(rowId, HybridTimestamp.MAX_VALUE), newRow);

        assertRowMatches(read(rowId, tsExact), binaryRow);
        assertRowMatches(read(rowId, tsAfter), newRow);
        assertRowMatches(read(rowId, clock.now()), newRow);

        // Only latest time behavior changes after commit.
        HybridTimestamp newRowCommitTs = clock.now();
        commitWrite(rowId, newRowCommitTs);

        assertRowMatches(read(rowId, HybridTimestamp.MAX_VALUE), newRow);

        assertRowMatches(read(rowId, tsExact), binaryRow);
        assertRowMatches(read(rowId, tsAfter), binaryRow);

        assertRowMatches(read(rowId, clock.now()), newRow);

        // Remove.
        UUID removeTxId = newTransactionId();

        addWrite(rowId, null, removeTxId);

        assertNull(read(rowId, tsBefore));

        assertNull(read(rowId, HybridTimestamp.MAX_VALUE));

        assertRowMatches(read(rowId, tsExact), binaryRow);
        assertRowMatches(read(rowId, tsAfter), binaryRow);
        assertRowMatches(read(rowId, newRowCommitTs), newRow);

        assertNull(read(rowId, clock.now()));

        // Commit remove.
        HybridTimestamp removeTs = clock.now();
        commitWrite(rowId, removeTs);

        assertNull(read(rowId, tsBefore));

        assertNull(read(rowId, HybridTimestamp.MAX_VALUE));
        assertNull(read(rowId, removeTs));
        assertNull(read(rowId, clock.now()));

        assertRowMatches(read(rowId, tsExact), binaryRow);
        assertRowMatches(read(rowId, tsAfter), binaryRow);
    }

    /**
     * Tests basic invariants of {@link MvPartitionStorage#scan(HybridTimestamp)}.
     */
    @Test
    public void testScan() {
        TestKey key1 = new TestKey(1, "1");
        TestValue value1 = new TestValue(10, "xxx");

        TestKey key2 = new TestKey(2, "2");
        TestValue value2 = new TestValue(20, "yyy");

        UUID txId = newTransactionId();
        RowId rowId1 = insert(binaryRow(key1, value1), txId);
        RowId rowId2 = insert(binaryRow(key2, value2), txId);

        HybridTimestamp ts1 = clock.now();

        HybridTimestamp ts2 = clock.now();
        commitWrite(rowId1, ts2);

        HybridTimestamp ts3 = clock.now();

        HybridTimestamp ts4 = clock.now();
        commitWrite(rowId2, ts4);

        HybridTimestamp ts5 = clock.now();

        // Full scan with various timestamp values.
        assertEquals(List.of(), convert(scan(ts1)));

        assertEquals(List.of(value1), convert(scan(ts2)));
        assertEquals(List.of(value1), convert(scan(ts3)));

        assertEquals(List.of(value1, value2), convert(scan(ts4)));
        assertEquals(List.of(value1, value2), convert(scan(ts5)));

        assertEquals(List.of(value1, value2), convert(scan(HybridTimestamp.MAX_VALUE)));
    }

    @SuppressWarnings("ConstantConditions")
    @Test
    public void testTransactionScanCursorInvariants() {
        TestValue value1 = new TestValue(10, "xxx");

        TestValue value2 = new TestValue(20, "yyy");

        RowId rowId1 = insert(binaryRow(new TestKey(1, "1"), value1), txId);
        commitWrite(rowId1, clock.now());

        RowId rowId2 = insert(binaryRow(new TestKey(2, "2"), value2), txId);
        commitWrite(rowId2, clock.now());

        try (PartitionTimestampCursor cursor = scan(HybridTimestamp.MAX_VALUE)) {
            assertTrue(cursor.hasNext());
            assertTrue(cursor.hasNext());

            List<TestValue> res = new ArrayList<>();

            res.add(value(cursor.next().binaryRow()));

            assertTrue(cursor.hasNext());
            assertTrue(cursor.hasNext());

            res.add(value(cursor.next().binaryRow()));

            assertFalse(cursor.hasNext());
            assertFalse(cursor.hasNext());

            assertThrows(NoSuchElementException.class, () -> cursor.next());

            assertThat(res, containsInAnyOrder(value1, value2));
        }
    }

    @SuppressWarnings("ConstantConditions")
    @Test
    public void testTimestampScanCursorInvariants() {
        TestValue value11 = new TestValue(10, "xxx");
        TestValue value12 = new TestValue(11, "xxx");

        TestValue value21 = new TestValue(20, "yyy");
        TestValue value22 = new TestValue(21, "yyy");

        RowId rowId1 = new RowId(PARTITION_ID, 10, 10);
        RowId rowId2 = new RowId(PARTITION_ID, 10, 20);

        TestKey key1 = new TestKey(1, "1");
        BinaryRow binaryRow11 = binaryRow(key1, value11);
        BinaryRow binaryRow12 = binaryRow(key1, value12);

        addWrite(rowId1, binaryRow11, txId);
        HybridTimestamp commitTs1 = clock.now();
        commitWrite(rowId1, commitTs1);

        addWrite(rowId1, binaryRow12, newTransactionId());

        TestKey key2 = new TestKey(2, "2");
        BinaryRow binaryRow21 = binaryRow(key2, value21);
        BinaryRow binaryRow22 = binaryRow(key2, value22);

        addWrite(rowId2, binaryRow21, txId);
        HybridTimestamp commitTs2 = clock.now();
        commitWrite(rowId2, commitTs2);

        addWrite(rowId2, binaryRow22, newTransactionId());

        try (PartitionTimestampCursor cursor = scan(clock.now())) {
            assertThrows(IllegalStateException.class, () -> cursor.committed(commitTs1));

            assertTrue(cursor.hasNext());
            while (cursor.hasNext()) {
                assertTrue(cursor.hasNext());

                ReadResult res = cursor.next();

                assertNotNull(res);
                assertTrue(res.isWriteIntent());
                assertFalse(res.isEmpty());

                BinaryRow expectedRow1;
                BinaryRow expectedRow2;
                HybridTimestamp commitTs;

                TestKey readKey = key(res.binaryRow());

                if (readKey.equals(key1)) {
                    expectedRow1 = binaryRow11;
                    expectedRow2 = binaryRow12;
                    commitTs = commitTs1;
                } else {
                    expectedRow1 = binaryRow21;
                    expectedRow2 = binaryRow22;
                    commitTs = commitTs2;
                }

                assertRowMatches(res.binaryRow(), expectedRow2);

                BinaryRow previousRow = cursor.committed(commitTs);

                assertNotNull(previousRow);
                assertRowMatches(previousRow, expectedRow1);
            }

            assertFalse(cursor.hasNext());
            assertFalse(cursor.hasNext());

            assertThrows(NoSuchElementException.class, () -> cursor.next());

            assertThrows(IllegalStateException.class, () -> cursor.committed(commitTs1));
        }
    }

    private List<TestValue> convert(PartitionTimestampCursor cursor) {
        try (cursor) {
            return cursor.stream()
                    .map((ReadResult rs) -> BaseMvStoragesTest.value(rs.binaryRow()))
                    .sorted(Comparator.nullsFirst(Comparator.naturalOrder()))
                    .collect(toList());
        }
    }

    @Test
    void readOfUncommittedRowReturnsTheRow() {
        RowId rowId = insert(binaryRow, txId);

        ReadResult foundResult = storage.read(rowId, HybridTimestamp.MAX_VALUE);

        assertThat(foundResult.rowId(), is(rowId));
        assertRowMatches(foundResult.binaryRow(), binaryRow);
    }

    @Test
    void readOfCommittedRowReturnsTheRow() {
        RowId rowId = insert(binaryRow, txId);
        commitWrite(rowId, clock.now());

        ReadResult foundResult = storage.read(rowId, HybridTimestamp.MAX_VALUE);

        assertThat(foundResult.rowId(), is(rowId));
        assertRowMatches(foundResult.binaryRow(), binaryRow);
    }

    @Test
    void readsUncommittedVersionEvenWhenThereIsCommittedVersionBeforeIt() {
        RowId rowId1 = insert(binaryRow, txId);
        commitWrite(rowId1, clock.now());

        RowId rowId2 = insert(binaryRow2, txId);

        ReadResult foundResult = storage.read(rowId2, HybridTimestamp.MAX_VALUE);

        assertThat(foundResult.rowId(), is(rowId2));
        assertRowMatches(foundResult.binaryRow(), binaryRow2);
    }

    @Test
    void readsCommittedVersionEvenWhenThereIsCommittedVersionBeforeIt() {
        RowId rowId1 = insert(binaryRow, txId);
        commitWrite(rowId1, clock.now());

        RowId rowId2 = insert(binaryRow2, txId);
        commitWrite(rowId2, clock.now());

        ReadResult foundResult = storage.read(rowId2, HybridTimestamp.MAX_VALUE);

        assertThat(foundResult.rowId(), is(rowId2));
        assertRowMatches(foundResult.binaryRow(), binaryRow2);
    }

    @Test
    void readByExactlyCommitTimestampFindsRow() {
        RowId rowId = insert(binaryRow, txId);
        HybridTimestamp commitTimestamp = clock.now();
        commitWrite(rowId, commitTimestamp);

        BinaryRow foundRow = read(rowId, commitTimestamp);

        assertRowMatches(foundRow, binaryRow);
    }

    @Test
    void readByTimestampAfterCommitTimestampFindsRow() {
        RowId rowId = insert(binaryRow, txId);
        HybridTimestamp commitTimestamp = clock.now();
        commitWrite(rowId, commitTimestamp);

        HybridTimestamp afterCommit = clock.now();
        BinaryRow foundRow = read(rowId, afterCommit);

        assertRowMatches(foundRow, binaryRow);
    }

    @Test
    void readByTimestampBeforeFirstVersionCommitTimestampFindsNothing() {
        HybridTimestamp beforeCommit = clock.now();

        RowId rowId = insert(binaryRow, txId);
        HybridTimestamp commitTimestamp = clock.now();
        commitWrite(rowId, commitTimestamp);

        BinaryRow foundRow = read(rowId, beforeCommit);

        assertThat(foundRow, is(nullValue()));
    }

    @Test
    void readByTimestampOfLastVersionFindsLastVersion() {
        RowId rowId = insert(binaryRow, txId);
        HybridTimestamp firstVersionTs = clock.now();
        commitWrite(rowId, firstVersionTs);

        addWrite(rowId, binaryRow2, newTransactionId());
        HybridTimestamp secondVersionTs = clock.now();
        commitWrite(rowId, secondVersionTs);

        BinaryRow foundRow = read(rowId, secondVersionTs);

        assertRowMatches(foundRow, binaryRow2);
    }

    @Test
    void readByTimestampOfPreviousVersionFindsPreviousVersion() {
        RowId rowId = insert(binaryRow, txId);
        HybridTimestamp firstVersionTs = clock.now();
        commitWrite(rowId, firstVersionTs);

        addWrite(rowId, binaryRow2, newTransactionId());
        commitWrite(rowId, clock.now());

        BinaryRow foundRow = read(rowId, firstVersionTs);

        assertRowMatches(foundRow, binaryRow);
    }

    @Test
    void readByTimestampBetweenVersionsFindsPreviousVersion() {
        RowId rowId = insert(binaryRow, txId);
        HybridTimestamp firstVersionTs = clock.now();
        commitWrite(rowId, firstVersionTs);

        HybridTimestamp tsInBetween = clock.now();

        addWrite(rowId, binaryRow2, newTransactionId());
        commitWrite(rowId, clock.now());

        BinaryRow foundRow = read(rowId, tsInBetween);

        assertRowMatches(foundRow, binaryRow);
    }

    @Test
    void readByTimestampAfterWriteFindsUncommittedVersion() {
        RowId rowId = new RowId(PARTITION_ID);

        addWrite(rowId, binaryRow, newTransactionId());

        HybridTimestamp latestTs = clock.now();
        BinaryRow foundRow = read(rowId, latestTs);

        assertRowMatches(foundRow, binaryRow);
    }

    @Test
    void readByTimestampAfterCommitAndWriteFindsUncommittedVersion() {
        RowId rowId = insert(binaryRow, newTransactionId());
        commitWrite(rowId, clock.now());

        addWrite(rowId, binaryRow2, newTransactionId());

        HybridTimestamp latestTs = clock.now();
        BinaryRow foundRow = read(rowId, latestTs);

        assertRowMatches(foundRow, binaryRow2);
    }

    @Test
    void addWriteWithDifferentTxIdThrows() {
        RowId rowId = insert(binaryRow, txId);

        assertThrows(TxIdMismatchException.class, () -> addWrite(rowId, binaryRow2, newTransactionId()));
    }

    @Test
    void secondUncommittedWriteWithSameTxIdReplacesExistingUncommittedWrite() {
        RowId rowId = insert(binaryRow, txId);

        addWrite(rowId, binaryRow2, txId);

        BinaryRow foundRow = read(rowId, HybridTimestamp.MAX_VALUE);

        assertRowMatches(foundRow, binaryRow2);
    }

    @Test
    void addWriteReturnsUncommittedVersionIfItExists() {
        RowId rowId = insert(binaryRow, txId);

        BinaryRow returnedRow = addWrite(rowId, binaryRow2, txId);

        assertRowMatches(returnedRow, binaryRow);
    }

    @Test
    void addWriteReturnsNullIfNoUncommittedVersionExists() {
        RowId rowId = insert(binaryRow, newTransactionId());
        commitWrite(rowId, clock.now());

        BinaryRow returnedRow = addWrite(rowId, binaryRow2, txId);

        assertThat(returnedRow, is(nullValue()));
    }

    @Test
    void addWriteCommittedTombstone() {
        addWriteCommitted(ROW_ID, binaryRow, clock.now());
        assertRowMatches(read(ROW_ID, HybridTimestamp.MAX_VALUE), binaryRow);

        addWriteCommitted(ROW_ID, null, clock.now());
        assertNull(read(ROW_ID, HybridTimestamp.MAX_VALUE));
    }

    @Test
    void addWriteCreatesUncommittedVersion() {
        RowId rowId = insert(binaryRow, txId);

        ReadResult readResult = storage.read(rowId, clock.now());

        assertTrue(readResult.isWriteIntent());
    }

    @Test
    void afterRemovalReadWithTxIdFindsNothing() {
        RowId rowId = insert(binaryRow, newTransactionId());
        commitWrite(rowId, clock.now());

        addWrite(rowId, null, txId);

        BinaryRow foundRow = read(rowId, HybridTimestamp.MAX_VALUE);

        assertThat(foundRow, is(nullValue()));
    }

    @Test
    void afterRemovalReadByLatestTimestampFindsNothing() {
        RowId rowId = insert(binaryRow, newTransactionId());
        commitWrite(rowId, clock.now());

        addWrite(rowId, null, newTransactionId());
        commitWrite(rowId, clock.now());

        BinaryRow foundRow = read(rowId, clock.now());

        assertThat(foundRow, is(nullValue()));
    }

    @Test
    void afterRemovalPreviousVersionRemainsAccessibleByTimestamp() {
        RowId rowId = insert(binaryRow, newTransactionId());
        HybridTimestamp firstTimestamp = clock.now();
        commitWrite(rowId, firstTimestamp);

        addWrite(rowId, null, newTransactionId());
        commitWrite(rowId, clock.now());

        BinaryRow foundRow = read(rowId, firstTimestamp);

        assertRowMatches(foundRow, binaryRow);
    }

    @Test
    void removalReturnsUncommittedRowVersionIfItExists() {
        RowId rowId = insert(binaryRow, txId);

        BinaryRow rowFromRemoval = addWrite(rowId, null, txId);

        assertRowMatches(rowFromRemoval, binaryRow);
    }

    @Test
    void removalReturnsNullIfNoUncommittedVersionExists() {
        RowId rowId = insert(binaryRow, newTransactionId());
        commitWrite(rowId, clock.now());

        BinaryRow rowFromRemoval = addWrite(rowId, null, newTransactionId());

        assertThat(rowFromRemoval, is(nullValue()));
    }

    @Test
    void commitWriteCommitsWriteIntentVersion() {
        RowId rowId = insert(binaryRow, txId);
        commitWrite(rowId, clock.now());

        ReadResult readResult = storage.read(rowId, clock.now());

        assertFalse(readResult.isWriteIntent());
    }

    @Test
    void commitWriteMakesVersionAvailableToReadByTimestamp() {
        RowId rowId = insert(binaryRow, txId);

        commitWrite(rowId, clock.now());

        BinaryRow foundRow = read(rowId, clock.now());

        assertRowMatches(foundRow, binaryRow);
    }

    @Test
    void commitAndAbortWriteNoOpIfNoUncommittedVersionExists() {
        RowId rowId = insert(binaryRow, newTransactionId());
        commitWrite(rowId, clock.now());

        abortWrite(rowId);

        assertRowMatches(read(rowId, HybridTimestamp.MAX_VALUE), binaryRow);

        commitWrite(rowId, clock.now());

        assertRowMatches(read(rowId, HybridTimestamp.MAX_VALUE), binaryRow);
    }

    @Test
    void abortWriteRemovesUncommittedVersion() {
        RowId rowId = insert(binaryRow, newTransactionId());
        commitWrite(rowId, clock.now());

        addWrite(rowId, binaryRow2, txId);

        abortWrite(rowId);

        BinaryRow foundRow = read(rowId, HybridTimestamp.MAX_VALUE);

        assertRowMatches(foundRow, binaryRow);
    }

    @Test
    void abortOfInsertMakesRowNonExistentForReadByTimestamp() {
        RowId rowId = insert(binaryRow, newTransactionId());

        abortWrite(rowId);

        BinaryRow foundRow = read(rowId, clock.now());

        assertThat(foundRow, is(nullValue()));
    }

    @Test
    void abortOfInsertMakesRowNonExistentForReadWithTxId() {
        RowId rowId = new RowId(PARTITION_ID);

        BinaryRow foundRow = read(rowId, HybridTimestamp.MAX_VALUE);

        assertThat(foundRow, is(nullValue()));
    }

    @Test
    void abortWriteReturnsTheRemovedVersion() {
        RowId rowId = insert(binaryRow, txId);

        BinaryRow returnedRow = abortWrite(rowId);

        assertRowMatches(returnedRow, binaryRow);
    }

    @Test
    void readByTimestampWorksCorrectlyAfterCommitAndAbortFollowedByUncommittedWrite() {
        RowId rowId = commitAbortAndAddUncommitted();

        ReadResult foundResult = storage.read(rowId, clock.now());

        // We see the uncommitted row.
        assertThat(foundResult.rowId(), is(rowId));
        assertRowMatches(foundResult.binaryRow(), binaryRow3);
    }

    @Test
    void readByTimestampBeforeAndAfterUncommittedWrite() {
        RowId rowId = new RowId(PARTITION_ID);

        HybridTimestamp commitTs = clock.now();

        storage.runConsistently(() -> {
            addWrite(rowId, binaryRow, txId);

            commitWrite(rowId, commitTs);

            return null;
        });

        UUID txId2 = UUID.randomUUID();

        storage.runConsistently(() -> {
            addWrite(rowId, binaryRow2, txId2);

            return null;
        });

        ReadResult res = storage.read(rowId, commitTs);

        assertNotNull(res);

        assertNull(res.transactionId());
        assertNull(res.commitTableId());
        assertEquals(ReadResult.UNDEFINED_COMMIT_PARTITION_ID, res.commitPartitionId());
        assertRowMatches(res.binaryRow(), binaryRow);

        res = storage.read(rowId, clock.now());

        assertNotNull(res);

        assertEquals(txId2, res.transactionId());
        assertEquals(COMMIT_TABLE_ID, res.commitTableId());
        assertEquals(PARTITION_ID, res.commitPartitionId());
        assertRowMatches(res.binaryRow(), binaryRow2);
    }

    private RowId commitAbortAndAddUncommitted() {
        return storage.runConsistently(() -> {
            RowId rowId = new RowId(PARTITION_ID);

            storage.addWrite(rowId, binaryRow, txId, UUID.randomUUID(), 0);
            commitWrite(rowId, clock.now());

            addWrite(rowId, binaryRow2, newTransactionId());
            storage.abortWrite(rowId);

            addWrite(rowId, binaryRow3, newTransactionId());

            return rowId;
        });
    }

    @ParameterizedTest
    @EnumSource(ScanTimestampProvider.class)
    void scanWorksCorrectlyAfterCommitAndAbortFollowedByUncommittedWrite(ScanTimestampProvider tsProvider) {
        RowId rowId = commitAbortAndAddUncommitted();

        try (Cursor<ReadResult> cursor = storage.scan(tsProvider.scanTimestamp(clock))) {
            ReadResult result = cursor.next();

            assertThat(result.rowId(), is(rowId));
            assertRowMatches(result.binaryRow(), binaryRow3);

            assertFalse(cursor.hasNext());
        }
    }

    @Test
    void readByTimestampWorksCorrectlyIfNoUncommittedValueExists() {
        RowId rowId = insert(binaryRow, txId);

        BinaryRow foundRow = read(rowId, clock.now());

        assertRowMatches(foundRow, binaryRow);
    }

    /**
     * Tests that changed {@link MvPartitionStorage#lastAppliedIndex()} can be successfully read and that it's returned from
     * {@link MvPartitionStorage#persistedIndex()} after the {@link MvPartitionStorage#flush()}.
     */
    @Test
    void testAppliedIndex() {
        storage.runConsistently(() -> {
            assertEquals(0, storage.lastAppliedIndex());
            assertEquals(0, storage.lastAppliedTerm());
            assertEquals(0, storage.persistedIndex());

            storage.lastApplied(1, 1);

            assertEquals(1, storage.lastAppliedIndex());
            assertEquals(1, storage.lastAppliedTerm());
            assertThat(storage.persistedIndex(), is(lessThanOrEqualTo(1L)));

            return null;
        });

        CompletableFuture<Void> flushFuture = storage.flush();

        assertThat(flushFuture, willCompleteSuccessfully());

        assertEquals(1, storage.persistedIndex());
    }

    @Test
    void testReadWithinBeforeAndAfterTwoCommits() {
        HybridTimestamp before = clock.now();

        RowId rowId = new RowId(PARTITION_ID);

        HybridTimestamp first = clock.now();

        storage.runConsistently(() -> {
            addWrite(rowId, binaryRow, newTransactionId());

            commitWrite(rowId, first);
            return null;
        });

        HybridTimestamp betweenCommits = clock.now();

        HybridTimestamp second = clock.now();

        storage.runConsistently(() -> {
            addWrite(rowId, binaryRow2, newTransactionId());

            commitWrite(rowId, second);
            return null;
        });

        storage.runConsistently(() -> {
            addWrite(rowId, binaryRow3, newTransactionId());

            return null;
        });

        HybridTimestamp after = clock.now();

        // Read before commits.
        ReadResult res = storage.read(rowId, before);
        assertNull(res.binaryRow());

        // Read at exact time of first commit.
        res = storage.read(rowId, first);

        assertNotNull(res);
        assertNull(res.newestCommitTimestamp());
        assertRowMatches(res.binaryRow(), binaryRow);

        // Read between two commits.
        res = storage.read(rowId, betweenCommits);

        assertNotNull(res);
        assertNull(res.newestCommitTimestamp());
        assertRowMatches(res.binaryRow(), binaryRow);

        // Read at exact time of second commit.
        res = storage.read(rowId, second);

        assertNotNull(res);
        assertNull(res.newestCommitTimestamp());
        assertRowMatches(res.binaryRow(), binaryRow2);

        // Read after second commit (write intent).
        res = storage.read(rowId, after);

        assertNotNull(res);
        assertNotNull(res.newestCommitTimestamp());
        assertEquals(second, res.newestCommitTimestamp());
        assertRowMatches(res.binaryRow(), binaryRow3);
    }

    @Test
    void testWrongPartition() {
        RowId rowId = commitAbortAndAddUncommitted();

        var row = new RowId(rowId.partitionId() + 1, rowId.mostSignificantBits(), rowId.leastSignificantBits());

        assertThrows(IllegalArgumentException.class, () -> read(row, clock.now()));
    }

    @Test
    void testReadingNothingWithLowerRowIdIfHigherRowIdWritesExist() {
        RowId rowId = commitAbortAndAddUncommitted();

        RowId lowerRowId = decrement(rowId);

        assertNull(read(lowerRowId, clock.now()));
    }

    @Test
    void testReadingNothingByTxIdWithLowerRowId() {
        RowId higherRowId = new RowId(PARTITION_ID);
        RowId lowerRowId = decrement(higherRowId);

        UUID txId = UUID.randomUUID();

        storage.runConsistently(() -> {
            addWrite(higherRowId, binaryRow, txId);

            return null;
        });

        assertNull(read(lowerRowId, HybridTimestamp.MAX_VALUE));
    }

    @Test
    void testReadingCorrectWriteIntentByTimestampIfLowerRowIdWriteIntentExists() {
        RowId higherRowId = new RowId(PARTITION_ID);
        RowId lowerRowId = decrement(higherRowId);

        storage.runConsistently(() -> {
            addWrite(lowerRowId, binaryRow2, newTransactionId());
            addWrite(higherRowId, binaryRow, newTransactionId());

            commitWrite(higherRowId, clock.now());

            return null;
        });

        assertRowMatches(read(higherRowId, clock.now()), binaryRow);
    }

    @Test
    void testReadingCorrectWriteIntentByTimestampIfHigherRowIdWriteIntentExists() {
        RowId higherRowId = new RowId(PARTITION_ID);
        RowId lowerRowId = decrement(higherRowId);

        storage.runConsistently(() -> {
            addWrite(lowerRowId, binaryRow, newTransactionId());
            addWrite(higherRowId, binaryRow2, newTransactionId());

            return null;
        });

        assertRowMatches(read(lowerRowId, clock.now()), binaryRow);
    }

    @Test
    void testReadingTombstoneIfPreviousCommitExists() {
        RowId rowId = new RowId(PARTITION_ID);

        HybridTimestamp commitTs = clock.now();

        storage.runConsistently(() -> {
            addWrite(rowId, binaryRow, newTransactionId());
            commitWrite(rowId, commitTs);

            addWrite(rowId, null, newTransactionId());

            return null;
        });

        ReadResult res = storage.read(rowId, clock.now());

        assertNotNull(res);
        assertNull(res.binaryRow());
        assertEquals(commitTs, res.newestCommitTimestamp());
    }

    @Test
    void testReadingTombstoneIfPreviousCommitNotExists() {
        RowId rowId = new RowId(PARTITION_ID);

        storage.runConsistently(() -> {
            addWrite(rowId, null, newTransactionId());

            return null;
        });

        ReadResult res = storage.read(rowId, clock.now());

        assertNotNull(res);
        assertNull(res.binaryRow());
        assertNull(res.newestCommitTimestamp());
    }

    @Test
    void testScanVersions() {
        RowId rowId = new RowId(PARTITION_ID, 100, 0);

        // Populate storage with several versions for the same row id.
        List<TestValue> values = new ArrayList<>(List.of(value, value2));

        for (TestValue value : values) {
            addWrite(rowId, binaryRow(key, value), newTransactionId());

            commitWrite(rowId, clock.now());
        }

        // Put rows before and after.
        RowId lowRowId = new RowId(PARTITION_ID, 99, 0);
        RowId highRowId = new RowId(PARTITION_ID, 101, 0);

        List.of(lowRowId, highRowId).forEach(newRowId ->  {
            addWrite(newRowId, binaryRow(key, value), newTransactionId());

            commitWrite(newRowId, clock.now());
        });

        // Reverse expected values to simplify comparison - they are returned in reversed order, newest to oldest.
        Collections.reverse(values);

        List<IgniteBiTuple<TestKey, TestValue>> list = drainVerifyingRowIdMatch(storage.scanVersions(rowId), rowId);

        assertEquals(values.size(), list.size());

        for (int i = 0; i < list.size(); i++) {
            IgniteBiTuple<TestKey, TestValue> kv = list.get(i);

            assertEquals(key, kv.getKey());

            assertEquals(values.get(i), kv.getValue());
        }
    }

    private static List<IgniteBiTuple<TestKey, TestValue>> drainVerifyingRowIdMatch(Cursor<ReadResult> cursor, RowId rowId) {
        try (Cursor<ReadResult> c = cursor) {
            return cursor.stream()
                    .peek(result -> assertThat(result.rowId(), is(rowId)))
                    .map(BaseMvStoragesTest::unwrap)
                    .collect(toList());
        }
    }

    @ParameterizedTest
    @EnumSource(ScanTimestampProvider.class)
    void testScanWithWriteIntent(ScanTimestampProvider tsProvider) {
        IgniteBiTuple<RowId, HybridTimestamp> rowIdAndCommitTs = addCommittedVersionAndWriteIntent();

        try (PartitionTimestampCursor cursor = storage.scan(tsProvider.scanTimestamp(clock))) {
            assertTrue(cursor.hasNext());

            ReadResult next = cursor.next();

            assertTrue(next.isWriteIntent());

            assertThat(next.rowId(), is(rowIdAndCommitTs.get1()));
            assertRowMatches(next.binaryRow(), binaryRow2);

            BinaryRow committedRow = cursor.committed(rowIdAndCommitTs.get2());

            assertRowMatches(committedRow, binaryRow);
        }
    }

    private IgniteBiTuple<RowId, HybridTimestamp> addCommittedVersionAndWriteIntent() {
        RowId rowId = new RowId(PARTITION_ID);

        HybridTimestamp commitTs = clock.now();

        storage.runConsistently(() -> {
            addWrite(rowId, binaryRow, newTransactionId());

            commitWrite(rowId, commitTs);

            addWrite(rowId, binaryRow2, newTransactionId());

            return null;
        });

        return new IgniteBiTuple<>(rowId, commitTs);
    }

    @Test
    void testScanVersionsWithWriteIntent() {
        RowId rowId = new RowId(PARTITION_ID, 100, 0);

        addWrite(rowId, binaryRow(key, value), newTransactionId());

        commitWrite(rowId, clock.now());

        addWrite(rowId, binaryRow(key, value2), newTransactionId());

        // Put rows before and after.
        RowId lowRowId = new RowId(PARTITION_ID, 99, 0);
        RowId highRowId = new RowId(PARTITION_ID, 101, 0);

        List.of(lowRowId, highRowId).forEach(newRowId ->  {
            addWrite(newRowId, binaryRow(key, value), newTransactionId());

            commitWrite(newRowId, clock.now());
        });

        List<IgniteBiTuple<TestKey, TestValue>> list = drainVerifyingRowIdMatch(storage.scanVersions(rowId), rowId);

        assertEquals(2, list.size());

        for (IgniteBiTuple<TestKey, TestValue> objects : list) {
            assertEquals(key, objects.getKey());
        }

        assertEquals(value2, list.get(0).getValue());

        assertEquals(value, list.get(1).getValue());
    }

    @Test
    void testClosestRowId() {
        RowId rowId0 = new RowId(PARTITION_ID, 1, -1);
        RowId rowId1 = new RowId(PARTITION_ID, 1, 0);
        RowId rowId2 = new RowId(PARTITION_ID, 1, 1);

        addWrite(rowId1, binaryRow, txId);
        addWrite(rowId2, binaryRow2, txId);

        assertEquals(rowId1, storage.closestRowId(rowId0));
        assertEquals(rowId1, storage.closestRowId(rowId0.increment()));

        assertEquals(rowId1, storage.closestRowId(rowId1));

        assertEquals(rowId2, storage.closestRowId(rowId2));

        assertNull(storage.closestRowId(rowId2.increment()));
    }

    @Test
    public void addWriteCommittedAddsCommittedVersion() {
        RowId rowId = new RowId(PARTITION_ID);

        addWriteCommitted(rowId, binaryRow, clock.now());

        // Read with timestamp returns write-intent.
        assertRowMatches(storage.read(rowId, clock.now()).binaryRow(), binaryRow);
    }

    @Test
    public void addWriteCommittedLeavesExistingCommittedVersionsUntouched() {
        RowId rowId = new RowId(PARTITION_ID);

        HybridTimestamp ts1 = clock.now();

        addWriteCommitted(rowId, binaryRow, ts1);
        addWriteCommitted(rowId, binaryRow2, clock.now());

        assertRowMatches(storage.read(rowId, clock.now()).binaryRow(), binaryRow2);
        assertRowMatches(storage.read(rowId, ts1).binaryRow(), binaryRow);
    }

    @Test
    public void addWriteCommittedThrowsIfUncommittedVersionExists() {
        RowId rowId = insert(binaryRow, txId);

<<<<<<< HEAD
        StorageException ex = assertThrows(StorageException.class, () -> addWriteCommitted(rowId, tableRow2, clock.now()));
        assertThat(ex.getMessage(), allOf(containsString("Write intent exists"), containsString(rowId.toString())));
=======
        StorageException ex = assertThrows(StorageException.class, () -> addWriteCommitted(rowId, binaryRow2, clock.now()));
        assertThat(ex.getMessage(), containsString("Write intent exists for " + rowId));
>>>>>>> 397abf2d
    }

    @Test
    public void scanVersionsReturnsUncommittedVersionsAsUncommitted() {
        RowId rowId = insert(binaryRow, txId);
        commitWrite(rowId, clock.now());
        addWrite(rowId, binaryRow2, newTransactionId());

        try (Cursor<ReadResult> cursor = storage.scanVersions(rowId)) {
            ReadResult result = cursor.next();

            assertThat(result.rowId(), is(rowId));
            assertTrue(result.isWriteIntent());
            assertThat(result.commitPartitionId(), is(not(ReadResult.UNDEFINED_COMMIT_PARTITION_ID)));
            assertThat(result.commitTableId(), is(notNullValue()));
            assertThat(result.transactionId(), is(notNullValue()));
            assertThat(result.commitTimestamp(), is(nullValue()));
            assertThat(result.newestCommitTimestamp(), is(nullValue()));
        }
    }

    @Test
    public void scanVersionsReturnsCommittedVersionsAsCommitted() {
        RowId rowId = insert(binaryRow, txId);
        commitWrite(rowId, clock.now());

        try (Cursor<ReadResult> cursor = storage.scanVersions(rowId)) {
            ReadResult result = cursor.next();

            assertThat(result.rowId(), is(rowId));
            assertFalse(result.isWriteIntent());
            assertThat(result.commitPartitionId(), is(ReadResult.UNDEFINED_COMMIT_PARTITION_ID));
            assertThat(result.commitTableId(), is(nullValue()));
            assertThat(result.transactionId(), is(nullValue()));
            assertThat(result.commitTimestamp(), is(notNullValue()));
            assertThat(result.newestCommitTimestamp(), is(nullValue()));
        }
    }

    @ParameterizedTest
    @EnumSource(ScanTimestampProvider.class)
    public void scanCursorHasNextReturnsFalseEachTimeAfterExhaustion(ScanTimestampProvider tsProvider) {
        RowId rowId = insert(binaryRow, txId);
        commitWrite(rowId, clock.now());

        try (PartitionTimestampCursor cursor = scan(tsProvider.scanTimestamp(clock))) {
            cursor.next();

            assertFalse(cursor.hasNext());
            //noinspection ConstantConditions
            assertFalse(cursor.hasNext());
        }
    }

    @ParameterizedTest
    @EnumSource(ScanTimestampProvider.class)
    public void scanSeesTombstonesWhenTombstoneIsNotCommitted(ScanTimestampProvider tsProvider) {
        RowId rowId = insert(binaryRow, txId);
        HybridTimestamp commitTs = clock.now();
        commitWrite(rowId, commitTs);

        addWrite(rowId, null, newTransactionId());

        try (PartitionTimestampCursor cursor = scan(tsProvider.scanTimestamp(clock))) {
            assertTrue(cursor.hasNext());

            ReadResult next = cursor.next();

            assertThat(next.rowId(), is(rowId));
            assertNull(next.binaryRow());
            assertEquals(commitTs, next.newestCommitTimestamp());

            assertFalse(cursor.hasNext());
        }
    }

    @ParameterizedTest
    @EnumSource(ScanTimestampProvider.class)
    public void scanDoesNotSeeTombstonesWhenTombstoneIsCommitted(ScanTimestampProvider tsProvider) {
        RowId rowId = insert(binaryRow, txId);
        commitWrite(rowId, clock.now());

        addWrite(rowId, null, newTransactionId());
        commitWrite(rowId, clock.now());

        try (PartitionTimestampCursor cursor = scan(tsProvider.scanTimestamp(clock))) {
            assertFalse(cursor.hasNext());
        }
    }

    @ParameterizedTest
    @EnumSource(ScanTimestampProvider.class)
    void committedMethodCallDoesNotInterfereWithIteratingOverScanCursor(ScanTimestampProvider scanTsProvider) {
        RowId rowId1 = insert(binaryRow, txId, new UUID(0, 0));
        HybridTimestamp commitTs1 = clock.now();
        commitWrite(rowId1, commitTs1);

        insert(binaryRow2, txId, new UUID(0, 1));

        try (PartitionTimestampCursor cursor = scan(scanTsProvider.scanTimestamp(clock))) {
            cursor.next();

            cursor.committed(commitTs1);

            ReadResult result2 = cursor.next();
            assertRowMatches(result2.binaryRow(), binaryRow2);

            assertFalse(cursor.hasNext());
        }
    }

    @Test
    void groupConfigurationOnEmptyStorageIsNull() {
        assertThat(storage.committedGroupConfiguration(), is(nullValue()));
    }

    @Test
    void groupConfigurationIsSaved() {
        RaftGroupConfiguration configToSave = new RaftGroupConfiguration(
                List.of("peer1", "peer2"),
                List.of("learner1", "learner2"),
                List.of("old-peer1", "old-peer2"),
                List.of("old-learner1", "old-learner2")
        );

        storage.runConsistently(() -> {
            storage.committedGroupConfiguration(configToSave);

            return null;
        });

        RaftGroupConfiguration returnedConfig = storage.committedGroupConfiguration();

        assertThat(returnedConfig, is(notNullValue()));
        assertThat(returnedConfig, is(equalTo(configToSave)));
    }

    @Test
    void groupConfigurationIsUpdated() {
        RaftGroupConfiguration firstConfig = new RaftGroupConfiguration(
                List.of("peer1", "peer2"),
                List.of("learner1", "learner2"),
                List.of("old-peer1", "old-peer2"),
                List.of("old-learner1", "old-learner2")
        );

        storage.runConsistently(() -> {
            storage.committedGroupConfiguration(firstConfig);

            return null;
        });

        RaftGroupConfiguration secondConfig = new RaftGroupConfiguration(
                List.of("peer3", "peer4"),
                List.of("learner3", "learner4"),
                List.of("old-peer3", "old-peer4"),
                List.of("old-learner3", "old-learner4")
        );

        storage.runConsistently(() -> {
            storage.committedGroupConfiguration(secondConfig);

            return null;
        });

        RaftGroupConfiguration returnedConfig = storage.committedGroupConfiguration();

        assertThat(returnedConfig, is(notNullValue()));
        assertThat(returnedConfig, is(equalTo(secondConfig)));
    }

    /**
     * Returns row id that is lexicographically smaller (by the value of one) than the argument.
     *
     * @param value Row id.
     * @return Row id value minus 1.
     */
    private RowId decrement(RowId value) {
        long msb = value.mostSignificantBits();
        long lsb = value.leastSignificantBits();

        if (--lsb == Long.MAX_VALUE) {
            if (--msb == Long.MAX_VALUE) {
                throw new IllegalArgumentException();
            }
        }

        return new RowId(value.partitionId(), msb, lsb);
    }

    private enum ScanTimestampProvider {
        NOW {
            @Override
            HybridTimestamp scanTimestamp(HybridClock clock) {
                return clock.now();
            }
        },
        MAX_VALUE {
            @Override
            HybridTimestamp scanTimestamp(HybridClock clock) {
                return HybridTimestamp.MAX_VALUE;
            }
        };

        abstract HybridTimestamp scanTimestamp(HybridClock clock);
    }
}<|MERGE_RESOLUTION|>--- conflicted
+++ resolved
@@ -20,7 +20,6 @@
 import static java.util.stream.Collectors.toList;
 import static org.apache.ignite.internal.testframework.matchers.CompletableFutureMatcher.willCompleteSuccessfully;
 import static org.hamcrest.MatcherAssert.assertThat;
-import static org.hamcrest.Matchers.allOf;
 import static org.hamcrest.Matchers.containsInAnyOrder;
 import static org.hamcrest.Matchers.containsString;
 import static org.hamcrest.Matchers.equalTo;
@@ -1166,13 +1165,8 @@
     public void addWriteCommittedThrowsIfUncommittedVersionExists() {
         RowId rowId = insert(binaryRow, txId);
 
-<<<<<<< HEAD
-        StorageException ex = assertThrows(StorageException.class, () -> addWriteCommitted(rowId, tableRow2, clock.now()));
-        assertThat(ex.getMessage(), allOf(containsString("Write intent exists"), containsString(rowId.toString())));
-=======
         StorageException ex = assertThrows(StorageException.class, () -> addWriteCommitted(rowId, binaryRow2, clock.now()));
         assertThat(ex.getMessage(), containsString("Write intent exists for " + rowId));
->>>>>>> 397abf2d
     }
 
     @Test
