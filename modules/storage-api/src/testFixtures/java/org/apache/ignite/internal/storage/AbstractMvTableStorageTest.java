--- conflicted
+++ resolved
@@ -889,13 +889,8 @@
     ) {
         for (IgniteTuple3<RowId, TableRow, HybridTimestamp> row : rows) {
             assertThat(
-<<<<<<< HEAD
-                    getAll(mvPartitionStorage.scanVersions(row.get1())).stream().map(ReadResult::tableRow).collect(toList()),
-                    containsInAnyOrder(row.get2())
-=======
                     toListOfByteArrays(mvPartitionStorage.scanVersions(row.get1())),
                     containsInAnyOrder(row.get2().bytes())
->>>>>>> c85f3c06
             );
 
             IndexRow hashIndexRow = indexRow(hashIndexStorage.indexDescriptor(), row.get2(), row.get1());
@@ -919,7 +914,7 @@
 
     private static List<byte[]> toListOfByteArrays(Cursor<ReadResult> cursor) {
         try (cursor) {
-            return cursor.stream().map(ReadResult::binaryRow).map(BinaryRow::bytes).collect(toList());
+            return cursor.stream().map(ReadResult::tableRow).map(TableRow::bytes).collect(toList());
         }
     }
 }