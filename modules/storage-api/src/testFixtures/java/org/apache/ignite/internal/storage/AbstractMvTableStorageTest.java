/*
 * Licensed to the Apache Software Foundation (ASF) under one or more
 * contributor license agreements. See the NOTICE file distributed with
 * this work for additional information regarding copyright ownership.
 * The ASF licenses this file to You under the Apache License, Version 2.0
 * (the "License"); you may not use this file except in compliance with
 * the License. You may obtain a copy of the License at
 *
 *      http://www.apache.org/licenses/LICENSE-2.0
 *
 * Unless required by applicable law or agreed to in writing, software
 * distributed under the License is distributed on an "AS IS" BASIS,
 * WITHOUT WARRANTIES OR CONDITIONS OF ANY KIND, either express or implied.
 * See the License for the specific language governing permissions and
 * limitations under the License.
 */

package org.apache.ignite.internal.storage;

import static java.util.concurrent.TimeUnit.SECONDS;
import static java.util.stream.Collectors.toList;
import static org.apache.ignite.internal.storage.MvPartitionStorage.REBALANCE_IN_PROGRESS;
import static org.apache.ignite.internal.testframework.matchers.CompletableFutureMatcher.willCompleteSuccessfully;
import static org.hamcrest.MatcherAssert.assertThat;
import static org.hamcrest.Matchers.contains;
import static org.hamcrest.Matchers.containsInAnyOrder;
import static org.hamcrest.Matchers.containsString;
import static org.hamcrest.Matchers.empty;
import static org.hamcrest.Matchers.equalTo;
import static org.hamcrest.Matchers.greaterThanOrEqualTo;
import static org.hamcrest.Matchers.hasSize;
import static org.hamcrest.Matchers.instanceOf;
import static org.hamcrest.Matchers.is;
import static org.hamcrest.Matchers.notNullValue;
import static org.hamcrest.Matchers.nullValue;
import static org.hamcrest.Matchers.sameInstance;
import static org.junit.jupiter.api.Assertions.assertDoesNotThrow;
import static org.junit.jupiter.api.Assertions.assertEquals;
import static org.junit.jupiter.api.Assertions.assertNull;
import static org.junit.jupiter.api.Assertions.assertThrows;
import static org.junit.jupiter.api.Assumptions.assumeFalse;
import static org.mockito.Mockito.mock;

import java.nio.ByteBuffer;
import java.util.List;
import java.util.UUID;
import java.util.concurrent.CompletableFuture;
import org.apache.ignite.internal.binarytuple.BinaryTupleBuilder;
import org.apache.ignite.internal.configuration.util.ConfigurationUtil;
import org.apache.ignite.internal.hlc.HybridTimestamp;
import org.apache.ignite.internal.schema.BinaryRow;
import org.apache.ignite.internal.schema.BinaryTuple;
import org.apache.ignite.internal.schema.BinaryTupleSchema;
import org.apache.ignite.internal.schema.BinaryTupleSchema.Element;
import org.apache.ignite.internal.schema.NativeTypes;
import org.apache.ignite.internal.schema.configuration.TableConfiguration;
import org.apache.ignite.internal.schema.configuration.TablesConfiguration;
import org.apache.ignite.internal.schema.configuration.index.TableIndexView;
import org.apache.ignite.internal.schema.testutils.SchemaConfigurationConverter;
import org.apache.ignite.internal.schema.testutils.builder.SchemaBuilders;
import org.apache.ignite.internal.schema.testutils.definition.ColumnType;
import org.apache.ignite.internal.schema.testutils.definition.TableDefinition;
import org.apache.ignite.internal.schema.testutils.definition.index.IndexDefinition;
import org.apache.ignite.internal.storage.engine.MvTableStorage;
import org.apache.ignite.internal.storage.engine.StorageEngine;
import org.apache.ignite.internal.storage.impl.TestMvPartitionStorage;
import org.apache.ignite.internal.storage.index.HashIndexStorage;
import org.apache.ignite.internal.storage.index.IndexRow;
import org.apache.ignite.internal.storage.index.IndexRowImpl;
import org.apache.ignite.internal.storage.index.IndexStorage;
import org.apache.ignite.internal.storage.index.PeekCursor;
import org.apache.ignite.internal.storage.index.SortedIndexStorage;
import org.apache.ignite.internal.util.Cursor;
import org.apache.ignite.lang.IgniteTuple3;
import org.junit.jupiter.api.AfterEach;
import org.junit.jupiter.api.Disabled;
import org.junit.jupiter.api.Test;

/**
 * Abstract class that contains tests for {@link MvTableStorage} implementations.
 */
public abstract class AbstractMvTableStorageTest extends BaseMvStoragesTest {
    private static final String SORTED_INDEX_NAME = "SORTED_IDX";

    private static final String HASH_INDEX_NAME = "HASH_IDX";

    protected static final int PARTITION_ID = 0;

    /** Partition id for 0 storage. */
    protected static final int PARTITION_ID_0 = 42;

    /** Partition id for 1 storage. */
    protected static final int PARTITION_ID_1 = 1 << 8;

    protected MvTableStorage tableStorage;

    private TableIndexView sortedIdx;

    private TableIndexView hashIdx;

    private StorageEngine storageEngine;

    /**
     * Initializes the internal structures needed for tests.
     *
     * <p>This method *MUST* always be called in either subclass' constructor or setUp method.
     */
    protected final void initialize(StorageEngine storageEngine, TablesConfiguration tablesConfig) {
        createTestTable(getTableConfig(tablesConfig));
        createTestIndexes(tablesConfig);

        this.storageEngine = storageEngine;

        this.tableStorage = createMvTableStorage(tablesConfig);

        this.tableStorage.start();

        sortedIdx = tablesConfig.indexes().get(SORTED_INDEX_NAME).value();
        hashIdx = tablesConfig.indexes().get(HASH_INDEX_NAME).value();
    }

    @AfterEach
    void tearDown() {
        if (tableStorage != null) {
            tableStorage.stop();
        }
    }

    protected MvTableStorage createMvTableStorage(TablesConfiguration tablesConfig) {
        return storageEngine.createMvTable(getTableConfig(tablesConfig), tablesConfig);
    }

    private TableConfiguration getTableConfig(TablesConfiguration tablesConfig) {
        return tablesConfig.tables().get("foo");
    }

    /**
     * Tests that {@link MvTableStorage#getMvPartition(int)} correctly returns an existing partition.
     */
    @Test
    void testCreatePartition() {
        MvPartitionStorage absentStorage = tableStorage.getMvPartition(0);

        assertThat(absentStorage, is(nullValue()));

        MvPartitionStorage partitionStorage = tableStorage.getOrCreateMvPartition(0);

        assertThat(partitionStorage, is(notNullValue()));

        assertThat(partitionStorage, is(sameInstance(tableStorage.getMvPartition(0))));
    }

    /**
     * Tests that partition data does not overlap.
     */
    @Test
    void testPartitionIndependence() {
        MvPartitionStorage partitionStorage0 = tableStorage.getOrCreateMvPartition(PARTITION_ID_0);
        // Using a shifted ID value to test a multibyte scenario.
        MvPartitionStorage partitionStorage1 = tableStorage.getOrCreateMvPartition(PARTITION_ID_1);

        var testData0 = binaryRow(new TestKey(1, "0"), new TestValue(10, "10"));

        UUID txId = UUID.randomUUID();

        RowId rowId0 = new RowId(PARTITION_ID_0);

        partitionStorage0.runConsistently(() -> partitionStorage0.addWrite(rowId0, testData0, txId, UUID.randomUUID(), 0));

        assertThat(unwrap(partitionStorage0.read(rowId0, HybridTimestamp.MAX_VALUE)), is(equalTo(unwrap(testData0))));
        assertThrows(IllegalArgumentException.class, () -> partitionStorage1.read(rowId0, HybridTimestamp.MAX_VALUE));

        var testData1 = binaryRow(new TestKey(2, "2"), new TestValue(20, "20"));

        RowId rowId1 = new RowId(PARTITION_ID_1);

        partitionStorage1.runConsistently(() -> partitionStorage1.addWrite(rowId1, testData1, txId, UUID.randomUUID(), 0));

        assertThrows(IllegalArgumentException.class, () -> partitionStorage0.read(rowId1, HybridTimestamp.MAX_VALUE));
        assertThat(unwrap(partitionStorage1.read(rowId1, HybridTimestamp.MAX_VALUE)), is(equalTo(unwrap(testData1))));

        assertThat(drainToList(partitionStorage0.scan(HybridTimestamp.MAX_VALUE)), contains(unwrap(testData0)));

        assertThat(drainToList(partitionStorage1.scan(HybridTimestamp.MAX_VALUE)), contains(unwrap(testData1)));
    }

    /**
     * Tests the {@link MvTableStorage#getOrCreateIndex} method.
     */
    @Test
    public void testCreateIndex() {
        assertThrows(StorageException.class, () -> tableStorage.getOrCreateIndex(PARTITION_ID, sortedIdx.id()));
        assertThrows(StorageException.class, () -> tableStorage.getOrCreateIndex(PARTITION_ID, hashIdx.id()));

        // Index should only be available after the associated partition has been created.
        tableStorage.getOrCreateMvPartition(PARTITION_ID);

        assertThat(tableStorage.getOrCreateIndex(PARTITION_ID, sortedIdx.id()), is(instanceOf(SortedIndexStorage.class)));
        assertThat(tableStorage.getOrCreateIndex(PARTITION_ID, hashIdx.id()), is(instanceOf(HashIndexStorage.class)));

        assertThrows(StorageException.class, () -> tableStorage.getOrCreateIndex(PARTITION_ID, UUID.randomUUID()));
    }

    /**
     * Test creating a Sorted Index.
     */
    @Test
    public void testCreateSortedIndex() {
        assertThrows(StorageException.class, () -> tableStorage.getOrCreateSortedIndex(PARTITION_ID, sortedIdx.id()));

        // Index should only be available after the associated partition has been created.
        tableStorage.getOrCreateMvPartition(PARTITION_ID);

        assertThat(tableStorage.getOrCreateSortedIndex(PARTITION_ID, sortedIdx.id()), is(notNullValue()));
    }

    /**
     * Test creating a Hash Index.
     */
    @Test
    public void testCreateHashIndex() {
        assertThrows(StorageException.class, () -> tableStorage.getOrCreateHashIndex(PARTITION_ID, hashIdx.id()));

        // Index should only be available after the associated partition has been created.
        tableStorage.getOrCreateMvPartition(PARTITION_ID);

        assertThat(tableStorage.getOrCreateHashIndex(PARTITION_ID, hashIdx.id()), is(notNullValue()));
    }

    /**
     * Tests destroying an index.
     */
    @Disabled("https://issues.apache.org/jira/browse/IGNITE-17626")
    @Test
    public void testDestroyIndex() {
        MvPartitionStorage partitionStorage = tableStorage.getOrCreateMvPartition(PARTITION_ID);

        assertThat(tableStorage.getOrCreateSortedIndex(PARTITION_ID, sortedIdx.id()), is(notNullValue()));
        assertThat(tableStorage.getOrCreateHashIndex(PARTITION_ID, hashIdx.id()), is(notNullValue()));

        CompletableFuture<Void> destroySortedIndexFuture = tableStorage.destroyIndex(sortedIdx.id());
        CompletableFuture<Void> destroyHashIndexFuture = tableStorage.destroyIndex(hashIdx.id());

        assertThat(partitionStorage.flush(), willCompleteSuccessfully());
        assertThat(destroySortedIndexFuture, willCompleteSuccessfully());
        assertThat(destroyHashIndexFuture, willCompleteSuccessfully());
    }

    @Test
    public void testHashIndexIndependence() {
        MvPartitionStorage partitionStorage1 = tableStorage.getOrCreateMvPartition(PARTITION_ID);

        assertThat(tableStorage.getOrCreateHashIndex(PARTITION_ID, hashIdx.id()), is(notNullValue()));
        assertThrows(StorageException.class, () -> tableStorage.getOrCreateHashIndex(PARTITION_ID + 1, hashIdx.id()));

        MvPartitionStorage partitionStorage2 = tableStorage.getOrCreateMvPartition(PARTITION_ID + 1);

        HashIndexStorage storage1 = tableStorage.getOrCreateHashIndex(PARTITION_ID, hashIdx.id());
        HashIndexStorage storage2 = tableStorage.getOrCreateHashIndex(PARTITION_ID + 1, hashIdx.id());

        assertThat(storage1, is(notNullValue()));
        assertThat(storage2, is(notNullValue()));

        var rowId1 = new RowId(PARTITION_ID);
        var rowId2 = new RowId(PARTITION_ID + 1);

        BinaryTupleSchema schema = BinaryTupleSchema.create(new Element[]{
                new Element(NativeTypes.INT32, false),
                new Element(NativeTypes.INT32, false)
        });

        ByteBuffer buffer = new BinaryTupleBuilder(schema.elementCount(), schema.hasNullableElements())
                .appendInt(1)
                .appendInt(2)
                .build();

        BinaryTuple tuple = new BinaryTuple(schema, buffer);

        partitionStorage1.runConsistently(() -> {
            storage1.put(new IndexRowImpl(tuple, rowId1));

            return null;
        });

        partitionStorage2.runConsistently(() -> {
            storage2.put(new IndexRowImpl(tuple, rowId2));

            return null;
        });

        assertThat(getAll(storage1.get(tuple)), contains(rowId1));
        assertThat(getAll(storage2.get(tuple)), contains(rowId2));
    }

    /**
     * Tests that exceptions are thrown if indices are not configured correctly.
     */
    @Test
    public void testMisconfiguredIndices() {
        Exception e = assertThrows(
                StorageException.class,
                () -> tableStorage.getOrCreateSortedIndex(PARTITION_ID, sortedIdx.id())
        );

        assertThat(e.getMessage(), containsString("Partition ID " + PARTITION_ID + " does not exist"));

        e = assertThrows(
                StorageException.class,
                () -> tableStorage.getOrCreateHashIndex(PARTITION_ID, hashIdx.id())
        );

        assertThat(e.getMessage(), containsString("Partition ID " + PARTITION_ID + " does not exist"));

        tableStorage.getOrCreateMvPartition(PARTITION_ID);

        UUID invalidUuid = UUID.randomUUID();

        e = assertThrows(
                StorageException.class,
                () -> tableStorage.getOrCreateHashIndex(PARTITION_ID, invalidUuid)
        );

        assertThat(e.getMessage(), containsString(String.format("Index configuration for \"%s\" could not be found", invalidUuid)));

        e = assertThrows(
                StorageException.class,
                () -> tableStorage.getOrCreateHashIndex(PARTITION_ID, sortedIdx.id())
        );

        assertThat(
                e.getMessage(),
                containsString(String.format("Index \"%s\" is not configured as a Hash Index. Actual type: SORTED", sortedIdx.id()))
        );

        e = assertThrows(
                StorageException.class,
                () -> tableStorage.getOrCreateSortedIndex(PARTITION_ID, hashIdx.id())
        );

        assertThat(
                e.getMessage(),
                containsString(String.format("Index \"%s\" is not configured as a Sorted Index. Actual type: HASH", hashIdx.id()))
        );
    }

    @Test
    public void testDestroyPartition() throws Exception {
        assertThrows(IllegalArgumentException.class, () -> tableStorage.destroyPartition(getPartitionIdOutOfRange()));

        MvPartitionStorage mvPartitionStorage = tableStorage.getOrCreateMvPartition(PARTITION_ID);
        HashIndexStorage hashIndexStorage = tableStorage.getOrCreateHashIndex(PARTITION_ID, hashIdx.id());
        SortedIndexStorage sortedIndexStorage = tableStorage.getOrCreateSortedIndex(PARTITION_ID, sortedIdx.id());

        RowId rowId = new RowId(PARTITION_ID);

        BinaryRow binaryRow = binaryRow(new TestKey(0, "0"), new TestValue(1, "1"));

        IndexRow hashIndexRow = indexRow(hashIndexStorage.indexDescriptor(), binaryRow, rowId);
        IndexRow sortedIndexRow = indexRow(sortedIndexStorage.indexDescriptor(), binaryRow, rowId);

        mvPartitionStorage.runConsistently(() -> {
            mvPartitionStorage.addWriteCommitted(rowId, binaryRow, clock.now());

            hashIndexStorage.put(hashIndexRow);

            sortedIndexStorage.put(sortedIndexRow);

            return null;
        });

        Cursor<ReadResult> scanVersionsCursor = mvPartitionStorage.scanVersions(rowId);
        PartitionTimestampCursor scanTimestampCursor = mvPartitionStorage.scan(clock.now());

        Cursor<RowId> getFromHashIndexCursor = hashIndexStorage.get(hashIndexRow.indexColumns());

        Cursor<RowId> getFromSortedIndexCursor = sortedIndexStorage.get(hashIndexRow.indexColumns());
        Cursor<IndexRow> scanFromSortedIndexCursor = sortedIndexStorage.scan(null, null, 0);

        tableStorage.destroyPartition(PARTITION_ID).get(1, SECONDS);

        // Let's check that we won't get destroyed storages.
        assertNull(tableStorage.getMvPartition(PARTITION_ID));
        assertThrows(StorageException.class, () -> tableStorage.getOrCreateHashIndex(PARTITION_ID, hashIdx.id()));
        assertThrows(StorageException.class, () -> tableStorage.getOrCreateSortedIndex(PARTITION_ID, sortedIdx.id()));

        checkStorageDestroyed(mvPartitionStorage);
        checkStorageDestroyed(hashIndexStorage);
        checkStorageDestroyed(sortedIndexStorage);

        assertThrows(StorageClosedException.class, () -> getAll(scanVersionsCursor));
        assertThrows(StorageClosedException.class, () -> getAll(scanTimestampCursor));

        assertThrows(StorageClosedException.class, () -> getAll(getFromHashIndexCursor));

        assertThrows(StorageClosedException.class, () -> getAll(getFromSortedIndexCursor));
        assertThrows(StorageClosedException.class, () -> getAll(scanFromSortedIndexCursor));

        // Let's check that nothing will happen if we try to destroy a non-existing partition.
        assertThat(tableStorage.destroyPartition(PARTITION_ID), willCompleteSuccessfully());
    }

    @Test
    public void testReCreatePartition() throws Exception {
        MvPartitionStorage mvPartitionStorage = tableStorage.getOrCreateMvPartition(PARTITION_ID);

        RowId rowId = new RowId(PARTITION_ID);

        BinaryRow binaryRow = binaryRow(new TestKey(0, "0"), new TestValue(1, "1"));

        mvPartitionStorage.runConsistently(() -> {
            mvPartitionStorage.addWriteCommitted(rowId, binaryRow, clock.now());

            return null;
        });

        tableStorage.destroyPartition(PARTITION_ID).get(1, SECONDS);

        MvPartitionStorage newMvPartitionStorage = tableStorage.getOrCreateMvPartition(PARTITION_ID);

        assertThat(getAll(newMvPartitionStorage.scanVersions(rowId)), empty());
    }

    @Test
    public void testSuccessRebalance() throws Exception {
        MvPartitionStorage mvPartitionStorage = tableStorage.getOrCreateMvPartition(PARTITION_ID);
        HashIndexStorage hashIndexStorage = tableStorage.getOrCreateHashIndex(PARTITION_ID, hashIdx.id());
        SortedIndexStorage sortedIndexStorage = tableStorage.getOrCreateSortedIndex(PARTITION_ID, sortedIdx.id());

        // Error because reblance has not yet started for the partition.
        assertThrows(StorageRebalanceException.class, () -> tableStorage.finishRebalancePartition(PARTITION_ID, 100, 500));

        List<IgniteTuple3<RowId, BinaryRow, HybridTimestamp>> rowsBeforeRebalanceStart = List.of(
                new IgniteTuple3<>(new RowId(PARTITION_ID), binaryRow(new TestKey(0, "0"), new TestValue(0, "0")), clock.now()),
                new IgniteTuple3<>(new RowId(PARTITION_ID), binaryRow(new TestKey(1, "1"), new TestValue(1, "1")), clock.now())
        );

        startRebalanceWithChecks(
                PARTITION_ID,
                mvPartitionStorage,
                hashIndexStorage,
                sortedIndexStorage,
                rowsBeforeRebalanceStart
        );

        // Let's fill the storages with fresh data on rebalance.
        List<IgniteTuple3<RowId, BinaryRow, HybridTimestamp>> rowsOnRebalance = List.of(
                new IgniteTuple3<>(new RowId(PARTITION_ID), binaryRow(new TestKey(2, "2"), new TestValue(2, "2")), clock.now()),
                new IgniteTuple3<>(new RowId(PARTITION_ID), binaryRow(new TestKey(3, "3"), new TestValue(3, "3")), clock.now())
        );

        fillStorages(mvPartitionStorage, hashIndexStorage, sortedIndexStorage, rowsOnRebalance);

        checkLastApplied(mvPartitionStorage, REBALANCE_IN_PROGRESS, REBALANCE_IN_PROGRESS, REBALANCE_IN_PROGRESS);

        // Let's finish rebalancing.

        // Partition is out of configuration range.
        assertThrows(IllegalArgumentException.class, () -> tableStorage.finishRebalancePartition(getPartitionIdOutOfRange(), 100, 500));

        // Partition does not exist.
        assertThrows(StorageRebalanceException.class, () -> tableStorage.finishRebalancePartition(1, 100, 500));

        assertThat(tableStorage.finishRebalancePartition(PARTITION_ID, 10, 20), willCompleteSuccessfully());

        // Let's check the storages after success finish rebalance.
        checkForMissingRows(mvPartitionStorage, hashIndexStorage, sortedIndexStorage, rowsBeforeRebalanceStart);
        checkForPresenceRows(mvPartitionStorage, hashIndexStorage, sortedIndexStorage, rowsOnRebalance);

        checkLastApplied(mvPartitionStorage, 10, 10, 20);
    }

    @Test
    public void testFailRebalance() throws Exception {
        MvPartitionStorage mvPartitionStorage = tableStorage.getOrCreateMvPartition(PARTITION_ID);
        HashIndexStorage hashIndexStorage = tableStorage.getOrCreateHashIndex(PARTITION_ID, hashIdx.id());
        SortedIndexStorage sortedIndexStorage = tableStorage.getOrCreateSortedIndex(PARTITION_ID, sortedIdx.id());

        // Nothing will happen because rebalancing has not started.
        tableStorage.abortRebalancePartition(PARTITION_ID).get(1, SECONDS);

        List<IgniteTuple3<RowId, BinaryRow, HybridTimestamp>> rowsBeforeRebalanceStart = List.of(
                new IgniteTuple3<>(new RowId(PARTITION_ID), binaryRow(new TestKey(0, "0"), new TestValue(0, "0")), clock.now()),
                new IgniteTuple3<>(new RowId(PARTITION_ID), binaryRow(new TestKey(1, "1"), new TestValue(1, "1")), clock.now())
        );

        startRebalanceWithChecks(
                PARTITION_ID,
                mvPartitionStorage,
                hashIndexStorage,
                sortedIndexStorage,
                rowsBeforeRebalanceStart
        );

        // Let's fill the storages with fresh data on rebalance.
        List<IgniteTuple3<RowId, BinaryRow, HybridTimestamp>> rowsOnRebalance = List.of(
                new IgniteTuple3<>(new RowId(PARTITION_ID), binaryRow(new TestKey(2, "2"), new TestValue(2, "2")), clock.now()),
                new IgniteTuple3<>(new RowId(PARTITION_ID), binaryRow(new TestKey(3, "3"), new TestValue(3, "3")), clock.now())
        );

        fillStorages(mvPartitionStorage, hashIndexStorage, sortedIndexStorage, rowsOnRebalance);

        checkLastApplied(mvPartitionStorage, REBALANCE_IN_PROGRESS, REBALANCE_IN_PROGRESS, REBALANCE_IN_PROGRESS);

        // Let's abort rebalancing.

        // Partition is out of configuration range.
        assertThrows(IllegalArgumentException.class, () -> tableStorage.abortRebalancePartition(getPartitionIdOutOfRange()));

        assertThat(tableStorage.abortRebalancePartition(PARTITION_ID), willCompleteSuccessfully());

        // Let's check the storages after abort rebalance.
        checkForMissingRows(mvPartitionStorage, hashIndexStorage, sortedIndexStorage, rowsBeforeRebalanceStart);
        checkForMissingRows(mvPartitionStorage, hashIndexStorage, sortedIndexStorage, rowsOnRebalance);

        checkLastApplied(mvPartitionStorage, 0, 0, 0);
    }

    @Test
    public void testStartRebalanceForClosedPartition() {
        MvPartitionStorage mvPartitionStorage = tableStorage.getOrCreateMvPartition(PARTITION_ID);

        mvPartitionStorage.close();

        assertThrows(StorageRebalanceException.class, () -> tableStorage.startRebalancePartition(PARTITION_ID));
    }

<<<<<<< HEAD
    /**
     * Checks that if we restart the storages after a crash in the middle of a rebalance, the storages will be empty.
     */
    @Test
    public void testRestartStoragesAfterFailOnMiddleOfRebalance() {
        assumeFalse(tableStorage.isVolatile());

=======
    @Test
    public void testDestroyTableStorage() throws Exception {
>>>>>>> 1c3c006b
        MvPartitionStorage mvPartitionStorage = tableStorage.getOrCreateMvPartition(PARTITION_ID);
        HashIndexStorage hashIndexStorage = tableStorage.getOrCreateHashIndex(PARTITION_ID, hashIdx.id());
        SortedIndexStorage sortedIndexStorage = tableStorage.getOrCreateSortedIndex(PARTITION_ID, sortedIdx.id());

<<<<<<< HEAD
        List<IgniteTuple3<RowId, BinaryRow, HybridTimestamp>> rows = List.of(
                new IgniteTuple3<>(new RowId(PARTITION_ID), binaryRow(new TestKey(0, "0"), new TestValue(0, "0")), clock.now())
        );

        fillStorages(mvPartitionStorage, hashIndexStorage, sortedIndexStorage, rows);

        // Since it is not possible to close storages in middle of rebalance, we will shorten path a bit by updating only lastApplied*.
        MvPartitionStorage finalMvPartitionStorage = mvPartitionStorage;

        mvPartitionStorage.runConsistently(() -> {
            finalMvPartitionStorage.lastApplied(REBALANCE_IN_PROGRESS, REBALANCE_IN_PROGRESS);
=======
        RowId rowId = new RowId(PARTITION_ID);

        BinaryRow binaryRow = binaryRow(new TestKey(0, "0"), new TestValue(1, "1"));

        IndexRow hashIndexRow = indexRow(hashIndexStorage.indexDescriptor(), binaryRow, rowId);
        IndexRow sortedIndexRow = indexRow(sortedIndexStorage.indexDescriptor(), binaryRow, rowId);

        mvPartitionStorage.runConsistently(() -> {
            mvPartitionStorage.addWriteCommitted(rowId, binaryRow, clock.now());

            hashIndexStorage.put(hashIndexRow);

            sortedIndexStorage.put(sortedIndexRow);
>>>>>>> 1c3c006b

            return null;
        });

<<<<<<< HEAD
        assertThat(mvPartitionStorage.flush(), willCompleteSuccessfully());

        // Restart storages.
        tableStorage.stop();

        tableStorage = createMvTableStorage(tableStorage.tablesConfiguration());

        tableStorage.start();

        mvPartitionStorage = tableStorage.getOrCreateMvPartition(PARTITION_ID);
        hashIndexStorage = tableStorage.getOrCreateHashIndex(PARTITION_ID, hashIdx.id());
        sortedIndexStorage = tableStorage.getOrCreateSortedIndex(PARTITION_ID, sortedIdx.id());

        // Let's check the repositories: they should be empty.
        checkForMissingRows(mvPartitionStorage, hashIndexStorage, sortedIndexStorage, rows);

        checkLastApplied(mvPartitionStorage, 0, 0, 0);
=======
        Cursor<ReadResult> scanVersionsCursor = mvPartitionStorage.scanVersions(rowId);
        PartitionTimestampCursor scanTimestampCursor = mvPartitionStorage.scan(clock.now());

        Cursor<RowId> getFromHashIndexCursor = hashIndexStorage.get(hashIndexRow.indexColumns());

        Cursor<RowId> getFromSortedIndexCursor = sortedIndexStorage.get(hashIndexRow.indexColumns());
        Cursor<IndexRow> scanFromSortedIndexCursor = sortedIndexStorage.scan(null, null, 0);

        tableStorage.destroy().get(1, SECONDS);

        checkStorageDestroyed(mvPartitionStorage);
        checkStorageDestroyed(hashIndexStorage);
        checkStorageDestroyed(sortedIndexStorage);

        assertThrows(StorageClosedException.class, () -> getAll(scanVersionsCursor));
        assertThrows(StorageClosedException.class, () -> getAll(scanTimestampCursor));

        assertThrows(StorageClosedException.class, () -> getAll(getFromHashIndexCursor));

        assertThrows(StorageClosedException.class, () -> getAll(getFromSortedIndexCursor));
        assertThrows(StorageClosedException.class, () -> getAll(scanFromSortedIndexCursor));

        // Let's check that nothing will happen if we try to destroy it again.
        assertThat(tableStorage.destroy(), willCompleteSuccessfully());
>>>>>>> 1c3c006b
    }

    private static void createTestIndexes(TablesConfiguration tablesConfig) {
        List<IndexDefinition> indexDefinitions = List.of(
                SchemaBuilders.sortedIndex(SORTED_INDEX_NAME)
                        .addIndexColumn("strKey").done()
                        .build(),
                SchemaBuilders.hashIndex(HASH_INDEX_NAME)
                        .withColumns("strKey")
                        .build()
        );

        UUID tableId = ConfigurationUtil.internalId(tablesConfig.tables().value(), "foo");

        CompletableFuture<Void> indexCreateFut = tablesConfig.indexes().change(ch ->
                indexDefinitions.forEach(idxDef -> ch.create(idxDef.name(),
                        c -> SchemaConfigurationConverter.addIndex(idxDef, tableId, c)
                ))
        );

        assertThat(indexCreateFut, willCompleteSuccessfully());
    }

    private static void createTestTable(TableConfiguration tableConfig) {
        TableDefinition tableDefinition = SchemaBuilders.tableBuilder("PUBLIC", "foo")
                .columns(
                        SchemaBuilders.column("intKey", ColumnType.INT32).build(),
                        SchemaBuilders.column("strKey", ColumnType.string()).build(),
                        SchemaBuilders.column("intVal", ColumnType.INT32).build(),
                        SchemaBuilders.column("strVal", ColumnType.string()).build()
                )
                .withPrimaryKey("intKey")
                .build();

        CompletableFuture<Void> createTableFuture = tableConfig.change(
                tableChange -> SchemaConfigurationConverter.convert(tableDefinition, tableChange)
        );

        assertThat(createTableFuture, willCompleteSuccessfully());
    }

    private static <T> List<T> getAll(Cursor<T> cursor) {
        try (cursor) {
            return cursor.stream().collect(toList());
        }
    }

    private void checkStorageDestroyed(MvPartitionStorage storage) {
        int partId = PARTITION_ID;

        assertThrows(StorageClosedException.class, () -> storage.runConsistently(() -> null));

        assertThrows(StorageClosedException.class, storage::flush);

        assertThrows(StorageClosedException.class, storage::lastAppliedIndex);
        assertThrows(StorageClosedException.class, storage::lastAppliedTerm);
        assertThrows(StorageClosedException.class, storage::persistedIndex);
        assertThrows(StorageClosedException.class, storage::committedGroupConfiguration);

        RowId rowId = new RowId(partId);

        HybridTimestamp timestamp = clock.now();

        assertThrows(StorageClosedException.class, () -> storage.read(new RowId(PARTITION_ID), timestamp));

        BinaryRow binaryRow = binaryRow(new TestKey(0, "0"), new TestValue(1, "1"));

        assertThrows(StorageClosedException.class, () -> storage.addWrite(rowId, binaryRow, UUID.randomUUID(), UUID.randomUUID(), partId));
        assertThrows(StorageClosedException.class, () -> storage.commitWrite(rowId, timestamp));
        assertThrows(StorageClosedException.class, () -> storage.abortWrite(rowId));
        assertThrows(StorageClosedException.class, () -> storage.addWriteCommitted(rowId, binaryRow, timestamp));

        assertThrows(StorageClosedException.class, () -> storage.scan(timestamp));
        assertThrows(StorageClosedException.class, () -> storage.scanVersions(rowId));
        assertThrows(StorageClosedException.class, () -> storage.scanVersions(rowId));

        assertThrows(StorageClosedException.class, () -> storage.closestRowId(rowId));

        assertThrows(StorageClosedException.class, storage::rowsCount);
    }

    private void checkStorageDestroyed(SortedIndexStorage storage) {
        checkStorageDestroyed((IndexStorage) storage);

        assertThrows(StorageClosedException.class, () -> storage.scan(null, null, 0));
    }

    private void checkStorageDestroyed(IndexStorage storage) {
        assertThrows(StorageClosedException.class, () -> storage.get(mock(BinaryTuple.class)));

        assertThrows(StorageClosedException.class, () -> storage.put(mock(IndexRow.class)));

        assertThrows(StorageClosedException.class, () -> storage.remove(mock(IndexRow.class)));
    }

    private int getPartitionIdOutOfRange() {
        return tableStorage.configuration().partitions().value();
    }

    private void startRebalanceWithChecks(
            int partitionId,
            MvPartitionStorage mvPartitionStorage,
            HashIndexStorage hashIndexStorage,
            SortedIndexStorage sortedIndexStorage,
            List<IgniteTuple3<RowId, BinaryRow, HybridTimestamp>> rowsBeforeRebalanceStart
    ) {
        assertThat(rowsBeforeRebalanceStart, hasSize(greaterThanOrEqualTo(2)));

        fillStorages(mvPartitionStorage, hashIndexStorage, sortedIndexStorage, rowsBeforeRebalanceStart);

        // Let's open the cursors before start rebalance.
        IgniteTuple3<RowId, BinaryRow, HybridTimestamp> rowForCursors = rowsBeforeRebalanceStart.get(0);

        Cursor<?> mvPartitionStorageScanVersionsCursor = mvPartitionStorage.scanVersions(rowForCursors.get1());
        Cursor<?> mvPartitionStorageScanCursor = mvPartitionStorage.scan(rowForCursors.get3());

        IndexRow hashIndexRow = indexRow(hashIndexStorage.indexDescriptor(), rowForCursors.get2(), rowForCursors.get1());
        IndexRow sortedIndexRow = indexRow(sortedIndexStorage.indexDescriptor(), rowForCursors.get2(), rowForCursors.get1());

        Cursor<?> hashIndexStorageGetCursor = hashIndexStorage.get(hashIndexRow.indexColumns());

        Cursor<?> sortedIndexStorageGetCursor = sortedIndexStorage.get(sortedIndexRow.indexColumns());
        Cursor<?> sortedIndexStorageScanCursor = sortedIndexStorage.scan(null, null, 0);

        // Partition is out of configuration range.
        assertThrows(IllegalArgumentException.class, () -> tableStorage.startRebalancePartition(getPartitionIdOutOfRange()));

        // Partition does not exist.
        assertThrows(StorageRebalanceException.class, () -> tableStorage.startRebalancePartition(partitionId + 1));

        // Let's start rebalancing of the partition.
        assertThat(tableStorage.startRebalancePartition(partitionId), willCompleteSuccessfully());

        // Once again, rebalancing of the partition cannot be started.
        assertThrows(StorageRebalanceException.class, () -> tableStorage.startRebalancePartition(partitionId));

        checkMvPartitionStorageMethodsAfterStartRebalance(mvPartitionStorage);
        checkHashIndexStorageMethodsAfterStartRebalance(hashIndexStorage);
        checkSortedIndexStorageMethodsAfterStartRebalance(sortedIndexStorage);

        checkCursorAfterStartRebalance(mvPartitionStorageScanVersionsCursor);
        checkCursorAfterStartRebalance(mvPartitionStorageScanCursor);

        checkCursorAfterStartRebalance(hashIndexStorageGetCursor);

        checkCursorAfterStartRebalance(sortedIndexStorageGetCursor);
        checkCursorAfterStartRebalance(sortedIndexStorageScanCursor);
    }

    private void checkMvPartitionStorageMethodsAfterStartRebalance(MvPartitionStorage storage) {
        checkLastApplied(storage, REBALANCE_IN_PROGRESS, REBALANCE_IN_PROGRESS, REBALANCE_IN_PROGRESS);

        assertDoesNotThrow(() -> storage.committedGroupConfiguration());

        storage.runConsistently(() -> {
            assertThrows(StorageRebalanceException.class, () -> storage.lastApplied(100, 500));

            assertThrows(
                    StorageRebalanceException.class,
                    () -> storage.committedGroupConfiguration(mock(RaftGroupConfiguration.class))
            );

            RowId rowId = new RowId(PARTITION_ID);

            assertThrows(StorageRebalanceException.class, () -> storage.read(rowId, clock.now()));
            assertThrows(StorageRebalanceException.class, () -> storage.abortWrite(rowId));
            assertThrows(StorageRebalanceException.class, () -> storage.scanVersions(rowId));
            assertThrows(StorageRebalanceException.class, () -> storage.scan(clock.now()));
            assertThrows(StorageRebalanceException.class, () -> storage.closestRowId(rowId));
            assertThrows(StorageRebalanceException.class, storage::rowsCount);

            // TODO: IGNITE-18020 Add check
            // TODO: IGNITE-18023 Add check
            if (storage instanceof TestMvPartitionStorage) {
                assertThrows(StorageRebalanceException.class, () -> storage.pollForVacuum(clock.now()));
            }

            return null;
        });
    }

    private static void checkHashIndexStorageMethodsAfterStartRebalance(HashIndexStorage storage) {
        assertDoesNotThrow(storage::indexDescriptor);

        assertThrows(StorageRebalanceException.class, () -> storage.get(mock(BinaryTuple.class)));
        assertThrows(StorageRebalanceException.class, () -> storage.remove(mock(IndexRow.class)));
    }

    private static void checkSortedIndexStorageMethodsAfterStartRebalance(SortedIndexStorage storage) {
        assertDoesNotThrow(storage::indexDescriptor);

        assertThrows(StorageRebalanceException.class, () -> storage.get(mock(BinaryTuple.class)));
        assertThrows(StorageRebalanceException.class, () -> storage.remove(mock(IndexRow.class)));
        assertThrows(StorageRebalanceException.class, () -> storage.scan(null, null, 0));
    }

    private static void checkCursorAfterStartRebalance(Cursor<?> cursor) {
        assertDoesNotThrow(cursor::close);

        assertThrows(StorageRebalanceException.class, cursor::hasNext);
        assertThrows(StorageRebalanceException.class, cursor::next);

        if (cursor instanceof PeekCursor) {
            assertThrows(StorageRebalanceException.class, ((PeekCursor<?>) cursor)::peek);
        }
    }

    private void fillStorages(
            MvPartitionStorage mvPartitionStorage,
            HashIndexStorage hashIndexStorage,
            SortedIndexStorage sortedIndexStorage,
            List<IgniteTuple3<RowId, BinaryRow, HybridTimestamp>> rows
    ) {
        for (int i = 0; i < rows.size(); i++) {
            int finalI = i;

            IgniteTuple3<RowId, BinaryRow, HybridTimestamp> row = rows.get(i);

            RowId rowId = row.get1();
            BinaryRow binaryRow = row.get2();
            HybridTimestamp timestamp = row.get3();

            IndexRow hashIndexRow = indexRow(hashIndexStorage.indexDescriptor(), binaryRow, rowId);
            IndexRow sortedIndexRow = indexRow(sortedIndexStorage.indexDescriptor(), binaryRow, rowId);

            mvPartitionStorage.runConsistently(() -> {
                // If even.
                if ((finalI & 1) == 0) {
                    mvPartitionStorage.addWrite(rowId, binaryRow, UUID.randomUUID(), UUID.randomUUID(), rowId.partitionId());

                    mvPartitionStorage.commitWrite(rowId, timestamp);
                } else {
                    mvPartitionStorage.addWriteCommitted(rowId, binaryRow, timestamp);
                }

                hashIndexStorage.put(hashIndexRow);

                sortedIndexStorage.put(sortedIndexRow);

                return null;
            });
        }
    }

    private void checkForMissingRows(
            MvPartitionStorage mvPartitionStorage,
            HashIndexStorage hashIndexStorage,
            SortedIndexStorage sortedIndexStorage,
            List<IgniteTuple3<RowId, BinaryRow, HybridTimestamp>> rows
    ) {
        for (IgniteTuple3<RowId, BinaryRow, HybridTimestamp> row : rows) {
            assertThat(getAll(mvPartitionStorage.scanVersions(row.get1())), is(empty()));

            IndexRow hashIndexRow = indexRow(hashIndexStorage.indexDescriptor(), row.get2(), row.get1());
            IndexRow sortedIndexRow = indexRow(sortedIndexStorage.indexDescriptor(), row.get2(), row.get1());

            assertThat(getAll(hashIndexStorage.get(hashIndexRow.indexColumns())), is(empty()));
            assertThat(getAll(sortedIndexStorage.get(sortedIndexRow.indexColumns())), is(empty()));
        }
    }

    private void checkForPresenceRows(
            MvPartitionStorage mvPartitionStorage,
            HashIndexStorage hashIndexStorage,
            SortedIndexStorage sortedIndexStorage,
            List<IgniteTuple3<RowId, BinaryRow, HybridTimestamp>> rows
    ) {
        for (IgniteTuple3<RowId, BinaryRow, HybridTimestamp> row : rows) {
            assertThat(
                    toListOfByteArrays(mvPartitionStorage.scanVersions(row.get1())),
                    containsInAnyOrder(row.get2().bytes())
            );

            IndexRow hashIndexRow = indexRow(hashIndexStorage.indexDescriptor(), row.get2(), row.get1());
            IndexRow sortedIndexRow = indexRow(sortedIndexStorage.indexDescriptor(), row.get2(), row.get1());

            assertThat(getAll(hashIndexStorage.get(hashIndexRow.indexColumns())), contains(row.get1()));
            assertThat(getAll(sortedIndexStorage.get(sortedIndexRow.indexColumns())), contains(row.get1()));
        }
    }

    private static void checkLastApplied(
            MvPartitionStorage storage,
            long expLastAppliedIndex,
            long expPersistentIndex,
            long expLastAppliedTerm
    ) {
        assertEquals(expLastAppliedIndex, storage.lastAppliedIndex());
        assertEquals(expPersistentIndex, storage.persistedIndex());
        assertEquals(expLastAppliedTerm, storage.lastAppliedTerm());
    }

    private static List<byte[]> toListOfByteArrays(Cursor<ReadResult> cursor) {
        try (cursor) {
            return cursor.stream().map(ReadResult::binaryRow).map(BinaryRow::bytes).collect(toList());
        }
    }
}<|MERGE_RESOLUTION|>--- conflicted
+++ resolved
@@ -524,7 +524,55 @@
         assertThrows(StorageRebalanceException.class, () -> tableStorage.startRebalancePartition(PARTITION_ID));
     }
 
-<<<<<<< HEAD
+    @Test
+    public void testDestroyTableStorage() throws Exception {
+        MvPartitionStorage mvPartitionStorage = tableStorage.getOrCreateMvPartition(PARTITION_ID);
+        HashIndexStorage hashIndexStorage = tableStorage.getOrCreateHashIndex(PARTITION_ID, hashIdx.id());
+        SortedIndexStorage sortedIndexStorage = tableStorage.getOrCreateSortedIndex(PARTITION_ID, sortedIdx.id());
+
+        RowId rowId = new RowId(PARTITION_ID);
+
+        BinaryRow binaryRow = binaryRow(new TestKey(0, "0"), new TestValue(1, "1"));
+
+        IndexRow hashIndexRow = indexRow(hashIndexStorage.indexDescriptor(), binaryRow, rowId);
+        IndexRow sortedIndexRow = indexRow(sortedIndexStorage.indexDescriptor(), binaryRow, rowId);
+
+        mvPartitionStorage.runConsistently(() -> {
+            mvPartitionStorage.addWriteCommitted(rowId, binaryRow, clock.now());
+
+            hashIndexStorage.put(hashIndexRow);
+
+            sortedIndexStorage.put(sortedIndexRow);
+
+            return null;
+        });
+
+        Cursor<ReadResult> scanVersionsCursor = mvPartitionStorage.scanVersions(rowId);
+        PartitionTimestampCursor scanTimestampCursor = mvPartitionStorage.scan(clock.now());
+
+        Cursor<RowId> getFromHashIndexCursor = hashIndexStorage.get(hashIndexRow.indexColumns());
+
+        Cursor<RowId> getFromSortedIndexCursor = sortedIndexStorage.get(hashIndexRow.indexColumns());
+        Cursor<IndexRow> scanFromSortedIndexCursor = sortedIndexStorage.scan(null, null, 0);
+
+        tableStorage.destroy().get(1, SECONDS);
+
+        checkStorageDestroyed(mvPartitionStorage);
+        checkStorageDestroyed(hashIndexStorage);
+        checkStorageDestroyed(sortedIndexStorage);
+
+        assertThrows(StorageClosedException.class, () -> getAll(scanVersionsCursor));
+        assertThrows(StorageClosedException.class, () -> getAll(scanTimestampCursor));
+
+        assertThrows(StorageClosedException.class, () -> getAll(getFromHashIndexCursor));
+
+        assertThrows(StorageClosedException.class, () -> getAll(getFromSortedIndexCursor));
+        assertThrows(StorageClosedException.class, () -> getAll(scanFromSortedIndexCursor));
+
+        // Let's check that nothing will happen if we try to destroy it again.
+        assertThat(tableStorage.destroy(), willCompleteSuccessfully());
+    }
+
     /**
      * Checks that if we restart the storages after a crash in the middle of a rebalance, the storages will be empty.
      */
@@ -532,15 +580,10 @@
     public void testRestartStoragesAfterFailOnMiddleOfRebalance() {
         assumeFalse(tableStorage.isVolatile());
 
-=======
-    @Test
-    public void testDestroyTableStorage() throws Exception {
->>>>>>> 1c3c006b
         MvPartitionStorage mvPartitionStorage = tableStorage.getOrCreateMvPartition(PARTITION_ID);
         HashIndexStorage hashIndexStorage = tableStorage.getOrCreateHashIndex(PARTITION_ID, hashIdx.id());
         SortedIndexStorage sortedIndexStorage = tableStorage.getOrCreateSortedIndex(PARTITION_ID, sortedIdx.id());
 
-<<<<<<< HEAD
         List<IgniteTuple3<RowId, BinaryRow, HybridTimestamp>> rows = List.of(
                 new IgniteTuple3<>(new RowId(PARTITION_ID), binaryRow(new TestKey(0, "0"), new TestValue(0, "0")), clock.now())
         );
@@ -552,26 +595,10 @@
 
         mvPartitionStorage.runConsistently(() -> {
             finalMvPartitionStorage.lastApplied(REBALANCE_IN_PROGRESS, REBALANCE_IN_PROGRESS);
-=======
-        RowId rowId = new RowId(PARTITION_ID);
-
-        BinaryRow binaryRow = binaryRow(new TestKey(0, "0"), new TestValue(1, "1"));
-
-        IndexRow hashIndexRow = indexRow(hashIndexStorage.indexDescriptor(), binaryRow, rowId);
-        IndexRow sortedIndexRow = indexRow(sortedIndexStorage.indexDescriptor(), binaryRow, rowId);
-
-        mvPartitionStorage.runConsistently(() -> {
-            mvPartitionStorage.addWriteCommitted(rowId, binaryRow, clock.now());
-
-            hashIndexStorage.put(hashIndexRow);
-
-            sortedIndexStorage.put(sortedIndexRow);
->>>>>>> 1c3c006b
 
             return null;
         });
 
-<<<<<<< HEAD
         assertThat(mvPartitionStorage.flush(), willCompleteSuccessfully());
 
         // Restart storages.
@@ -589,32 +616,6 @@
         checkForMissingRows(mvPartitionStorage, hashIndexStorage, sortedIndexStorage, rows);
 
         checkLastApplied(mvPartitionStorage, 0, 0, 0);
-=======
-        Cursor<ReadResult> scanVersionsCursor = mvPartitionStorage.scanVersions(rowId);
-        PartitionTimestampCursor scanTimestampCursor = mvPartitionStorage.scan(clock.now());
-
-        Cursor<RowId> getFromHashIndexCursor = hashIndexStorage.get(hashIndexRow.indexColumns());
-
-        Cursor<RowId> getFromSortedIndexCursor = sortedIndexStorage.get(hashIndexRow.indexColumns());
-        Cursor<IndexRow> scanFromSortedIndexCursor = sortedIndexStorage.scan(null, null, 0);
-
-        tableStorage.destroy().get(1, SECONDS);
-
-        checkStorageDestroyed(mvPartitionStorage);
-        checkStorageDestroyed(hashIndexStorage);
-        checkStorageDestroyed(sortedIndexStorage);
-
-        assertThrows(StorageClosedException.class, () -> getAll(scanVersionsCursor));
-        assertThrows(StorageClosedException.class, () -> getAll(scanTimestampCursor));
-
-        assertThrows(StorageClosedException.class, () -> getAll(getFromHashIndexCursor));
-
-        assertThrows(StorageClosedException.class, () -> getAll(getFromSortedIndexCursor));
-        assertThrows(StorageClosedException.class, () -> getAll(scanFromSortedIndexCursor));
-
-        // Let's check that nothing will happen if we try to destroy it again.
-        assertThat(tableStorage.destroy(), willCompleteSuccessfully());
->>>>>>> 1c3c006b
     }
 
     private static void createTestIndexes(TablesConfiguration tablesConfig) {
