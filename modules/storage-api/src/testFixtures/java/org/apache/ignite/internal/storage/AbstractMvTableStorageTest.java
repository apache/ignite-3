--- conflicted
+++ resolved
@@ -730,35 +730,6 @@
     }
 
     @Test
-<<<<<<< HEAD
-    void testIndexLastBuildRowId() {
-        MvPartitionStorage mvPartitionStorage = getOrCreateMvPartition(PARTITION_ID);
-
-        IndexStorage sortedIndexStorage = tableStorage.getOrCreateIndex(PARTITION_ID, sortedIdx.id());
-        IndexStorage hashIndexStorage = tableStorage.getOrCreateIndex(PARTITION_ID, hashIdx.id());
-
-        assertEquals(sortedIndexStorage.getLastBuiltRowId(), RowId.lowestRowId(PARTITION_ID));
-        assertEquals(hashIndexStorage.getLastBuiltRowId(), RowId.lowestRowId(PARTITION_ID));
-
-        // Let's check the update of the lastBuiltRowId.
-        RowId newRowId0 = new RowId(PARTITION_ID, 1, 1);
-        RowId newRowId1 = new RowId(PARTITION_ID, 2, 2);
-
-        mvPartitionStorage.runConsistently(() -> {
-            sortedIndexStorage.setLastBuiltRowId(newRowId0);
-            hashIndexStorage.setLastBuiltRowId(newRowId1);
-
-            return null;
-        });
-
-        assertEquals(sortedIndexStorage.getLastBuiltRowId(), newRowId0);
-        assertEquals(hashIndexStorage.getLastBuiltRowId(), newRowId1);
-
-        // Let's check null lastBuiltRowId.
-        mvPartitionStorage.runConsistently(() -> {
-            sortedIndexStorage.setLastBuiltRowId(null);
-            hashIndexStorage.setLastBuiltRowId(null);
-=======
     void testNextRowIdToBuilt() {
         MvPartitionStorage mvPartitionStorage = getOrCreateMvPartition(PARTITION_ID);
 
@@ -774,30 +745,10 @@
         mvPartitionStorage.runConsistently(() -> {
             hashIndexStorage.setNextRowIdToBuild(rowId0);
             sortedIndexStorage.setNextRowIdToBuild(rowId1);
->>>>>>> 37d1e0f8
 
             return null;
         });
 
-<<<<<<< HEAD
-        assertNull(sortedIndexStorage.getLastBuiltRowId());
-        assertNull(hashIndexStorage.getLastBuiltRowId());
-    }
-
-    @Test
-    void testIndexLastBuildRowIdAfterRestart() {
-        MvPartitionStorage mvPartitionStorage = getOrCreateMvPartition(PARTITION_ID);
-
-        IndexStorage sortedIndexStorage = tableStorage.getOrCreateIndex(PARTITION_ID, sortedIdx.id());
-        IndexStorage hashIndexStorage = tableStorage.getOrCreateIndex(PARTITION_ID, hashIdx.id());
-
-        RowId newRowId0 = new RowId(PARTITION_ID, 1, 1);
-        RowId newRowId1 = new RowId(PARTITION_ID, 2, 2);
-
-        mvPartitionStorage.runConsistently(() -> {
-            sortedIndexStorage.setLastBuiltRowId(newRowId0);
-            hashIndexStorage.setLastBuiltRowId(newRowId1);
-=======
         assertThat(hashIndexStorage.getNextRowIdToBuild(), equalTo(rowId0));
         assertThat(sortedIndexStorage.getNextRowIdToBuild(), equalTo(rowId1));
     }
@@ -815,7 +766,6 @@
         mvPartitionStorage.runConsistently(() -> {
             hashIndexStorage.setNextRowIdToBuild(rowId0);
             sortedIndexStorage.setNextRowIdToBuild(rowId1);
->>>>>>> 37d1e0f8
 
             return null;
         });
@@ -831,17 +781,6 @@
 
         getOrCreateMvPartition(PARTITION_ID);
 
-<<<<<<< HEAD
-        IndexStorage sortedIndexStorageRestarted = tableStorage.getOrCreateIndex(PARTITION_ID, sortedIdx.id());
-        IndexStorage hashIndexStorageRestarted = tableStorage.getOrCreateIndex(PARTITION_ID, hashIdx.id());
-
-        if (tableStorage.isVolatile()) {
-            assertEquals(sortedIndexStorageRestarted.getLastBuiltRowId(), RowId.lowestRowId(PARTITION_ID));
-            assertEquals(hashIndexStorageRestarted.getLastBuiltRowId(), RowId.lowestRowId(PARTITION_ID));
-        } else {
-            assertEquals(sortedIndexStorageRestarted.getLastBuiltRowId(), newRowId0);
-            assertEquals(hashIndexStorageRestarted.getLastBuiltRowId(), newRowId1);
-=======
         IndexStorage hashIndexStorageRestarted = tableStorage.getOrCreateIndex(PARTITION_ID, hashIdx.id());
         IndexStorage sortedIndexStorageRestarted = tableStorage.getOrCreateIndex(PARTITION_ID, sortedIdx.id());
 
@@ -851,7 +790,6 @@
         } else {
             assertThat(hashIndexStorageRestarted.getNextRowIdToBuild(), equalTo(rowId0));
             assertThat(sortedIndexStorageRestarted.getNextRowIdToBuild(), equalTo(rowId1));
->>>>>>> 37d1e0f8
         }
     }
 
