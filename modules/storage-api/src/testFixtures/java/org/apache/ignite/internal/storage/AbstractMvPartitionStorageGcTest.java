/*
 * Licensed to the Apache Software Foundation (ASF) under one or more
 * contributor license agreements. See the NOTICE file distributed with
 * this work for additional information regarding copyright ownership.
 * The ASF licenses this file to You under the Apache License, Version 2.0
 * (the "License"); you may not use this file except in compliance with
 * the License. You may obtain a copy of the License at
 *
 *      http://www.apache.org/licenses/LICENSE-2.0
 *
 * Unless required by applicable law or agreed to in writing, software
 * distributed under the License is distributed on an "AS IS" BASIS,
 * WITHOUT WARRANTIES OR CONDITIONS OF ANY KIND, either express or implied.
 * See the License for the specific language governing permissions and
 * limitations under the License.
 */

package org.apache.ignite.internal.storage;

import static org.junit.jupiter.api.Assertions.assertNotNull;
import static org.junit.jupiter.api.Assertions.assertNull;

import org.apache.ignite.internal.hlc.HybridTimestamp;
import org.junit.jupiter.api.Test;

/**
 * Abstract test for MV partition storage GC.
 */
public abstract class AbstractMvPartitionStorageGcTest extends BaseMvPartitionStorageTest {
    @Test
    void testEmptyStorage() {
        assertNull(pollForVacuum(clock.now()));
    }

    @Test
    void testSingleValueStorage() {
        addAndCommit(TABLE_ROW);

        assertNull(pollForVacuum(clock.now()));
    }

    @Test
    void testRegularPoll() {
        HybridTimestamp firstCommitTs = addAndCommit(TABLE_ROW);

        HybridTimestamp tsBetweenCommits = clock.now();

        HybridTimestamp secondCommitTs = addAndCommit(TABLE_ROW2);

        // Data is still visible for older timestamps.
        assertNull(pollForVacuum(firstCommitTs));

        assertNull(pollForVacuum(tsBetweenCommits));

        // Once a low watermark value becomes equal to second commit timestamp, previous value
        // becomes completely inaccessible and should be purged.
<<<<<<< HEAD
        BinaryRowAndRowId gcedRow = storage.pollForVacuum(secondCommitTs);
=======
        TableRowAndRowId gcedRow = pollForVacuum(secondCommitTs);
>>>>>>> 39224e3d

        assertNotNull(gcedRow);

        assertRowMatches(gcedRow.binaryRow(), TABLE_ROW);

        // Read from the old timestamp should return null.
        assertNull(read(ROW_ID, firstCommitTs));

        // Read from the newer timestamp should return last value.
        assertRowMatches(read(ROW_ID, secondCommitTs), TABLE_ROW2);
    }

    @Test
    void testPollFromUnderTombstone() {
        addAndCommit(TABLE_ROW);
        HybridTimestamp secondCommitTs = addAndCommit(null);

<<<<<<< HEAD
        BinaryRowAndRowId row = storage.pollForVacuum(secondCommitTs);
=======
        TableRowAndRowId row = pollForVacuum(secondCommitTs);
>>>>>>> 39224e3d

        assertNotNull(row);
        assertRowMatches(row.binaryRow(), TABLE_ROW);

        assertNull(read(ROW_ID, secondCommitTs));

        // Check that tombstone is also deleted from the partition. It must be empty at this point.
        assertNull(storage.closestRowId(ROW_ID));
    }

    @Test
    void testDoubleTombstone() {
        addAndCommit(TABLE_ROW);
        addAndCommit(null);
        HybridTimestamp lastCommitTs = addAndCommit(null);

<<<<<<< HEAD
        BinaryRowAndRowId row = storage.pollForVacuum(lastCommitTs);
=======
        TableRowAndRowId row = pollForVacuum(lastCommitTs);
>>>>>>> 39224e3d

        assertNotNull(row);
        assertRowMatches(row.binaryRow(), TABLE_ROW);

        assertNull(read(ROW_ID, lastCommitTs));

        // Check that all tombstones are deleted from the partition. It must be empty at this point.
        assertNull(storage.closestRowId(ROW_ID));
    }

    @Test
    void testManyOldVersions() {
        addAndCommit(TABLE_ROW);

        addAndCommit(TABLE_ROW2);

        HybridTimestamp lowWatermark = addAndCommit(null);

        // Poll the oldest row.
        BinaryRowAndRowId row = pollForVacuum(lowWatermark);

        assertNotNull(row);
        assertRowMatches(row.binaryRow(), TABLE_ROW);

        // Poll the next oldest row.
        row = pollForVacuum(lowWatermark);

        assertNotNull(row);
        assertRowMatches(row.binaryRow(), TABLE_ROW2);

        // Nothing else to poll.
        assertNull(pollForVacuum(lowWatermark));
    }
}<|MERGE_RESOLUTION|>--- conflicted
+++ resolved
@@ -54,11 +54,7 @@
 
         // Once a low watermark value becomes equal to second commit timestamp, previous value
         // becomes completely inaccessible and should be purged.
-<<<<<<< HEAD
-        BinaryRowAndRowId gcedRow = storage.pollForVacuum(secondCommitTs);
-=======
-        TableRowAndRowId gcedRow = pollForVacuum(secondCommitTs);
->>>>>>> 39224e3d
+        BinaryRowAndRowId gcedRow = pollForVacuum(secondCommitTs);
 
         assertNotNull(gcedRow);
 
@@ -76,11 +72,7 @@
         addAndCommit(TABLE_ROW);
         HybridTimestamp secondCommitTs = addAndCommit(null);
 
-<<<<<<< HEAD
-        BinaryRowAndRowId row = storage.pollForVacuum(secondCommitTs);
-=======
-        TableRowAndRowId row = pollForVacuum(secondCommitTs);
->>>>>>> 39224e3d
+        BinaryRowAndRowId row = pollForVacuum(secondCommitTs);
 
         assertNotNull(row);
         assertRowMatches(row.binaryRow(), TABLE_ROW);
@@ -97,11 +89,7 @@
         addAndCommit(null);
         HybridTimestamp lastCommitTs = addAndCommit(null);
 
-<<<<<<< HEAD
-        BinaryRowAndRowId row = storage.pollForVacuum(lastCommitTs);
-=======
-        TableRowAndRowId row = pollForVacuum(lastCommitTs);
->>>>>>> 39224e3d
+        BinaryRowAndRowId row = pollForVacuum(lastCommitTs);
 
         assertNotNull(row);
         assertRowMatches(row.binaryRow(), TABLE_ROW);
