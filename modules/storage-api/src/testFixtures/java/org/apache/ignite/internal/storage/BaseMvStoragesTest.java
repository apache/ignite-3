/*
 * Licensed to the Apache Software Foundation (ASF) under one or more
 * contributor license agreements. See the NOTICE file distributed with
 * this work for additional information regarding copyright ownership.
 * The ASF licenses this file to You under the Apache License, Version 2.0
 * (the "License"); you may not use this file except in compliance with
 * the License. You may obtain a copy of the License at
 *
 *      http://www.apache.org/licenses/LICENSE-2.0
 *
 * Unless required by applicable law or agreed to in writing, software
 * distributed under the License is distributed on an "AS IS" BASIS,
 * WITHOUT WARRANTIES OR CONDITIONS OF ANY KIND, either express or implied.
 * See the License for the specific language governing permissions and
 * limitations under the License.
 */

package org.apache.ignite.internal.storage;

import static org.hamcrest.MatcherAssert.assertThat;
import static org.hamcrest.Matchers.equalTo;
import static org.hamcrest.Matchers.is;
import static org.hamcrest.Matchers.notNullValue;
import static org.junit.jupiter.api.Assertions.assertNotNull;

import java.util.List;
import java.util.Objects;
import java.util.function.Function;
import java.util.stream.Collectors;
import org.apache.ignite.internal.hlc.HybridClock;
import org.apache.ignite.internal.hlc.HybridClockImpl;
import org.apache.ignite.internal.schema.BinaryRow;
import org.apache.ignite.internal.schema.BinaryRowConverter;
import org.apache.ignite.internal.schema.BinaryTuple;
import org.apache.ignite.internal.schema.Column;
import org.apache.ignite.internal.schema.NativeTypes;
import org.apache.ignite.internal.schema.SchemaDescriptor;
import org.apache.ignite.internal.schema.marshaller.KvMarshaller;
import org.apache.ignite.internal.schema.marshaller.MarshallerException;
import org.apache.ignite.internal.schema.marshaller.MarshallerFactory;
import org.apache.ignite.internal.schema.marshaller.reflection.ReflectionMarshallerFactory;
import org.apache.ignite.internal.schema.row.Row;
import org.apache.ignite.internal.storage.index.IndexDescriptor;
import org.apache.ignite.internal.storage.index.IndexRow;
import org.apache.ignite.internal.storage.index.IndexRowImpl;
import org.apache.ignite.internal.tostring.IgniteToStringInclude;
import org.apache.ignite.internal.tostring.S;
import org.apache.ignite.internal.util.Cursor;
import org.apache.ignite.lang.IgniteBiTuple;
import org.apache.ignite.lang.IgniteException;
import org.jetbrains.annotations.Nullable;

/**
 * Base test for MV storages, contains pojo classes, their descriptor and a marshaller instance.
 */
public abstract class BaseMvStoragesTest {
    /** Default reflection marshaller factory. */
    protected static final MarshallerFactory marshallerFactory = new ReflectionMarshallerFactory();

    /** Schema descriptor for tests. */
    protected static final SchemaDescriptor schemaDescriptor = new SchemaDescriptor(1, new Column[]{
            new Column("INTKEY", NativeTypes.INT32, false),
            new Column("STRKEY", NativeTypes.STRING, false),
    }, new Column[]{
            new Column("INTVAL", NativeTypes.INT32, false),
            new Column("STRVAL", NativeTypes.STRING, false),
    });

    /** Key-value marshaller for tests. */
    protected static final KvMarshaller<TestKey, TestValue> kvMarshaller
            = marshallerFactory.create(schemaDescriptor, TestKey.class, TestValue.class);

<<<<<<< HEAD
    /** Hybrid clock to generate timestamps. */
    protected final HybridClock clock = new HybridClockImpl();

    @BeforeAll
    static void beforeAll() {
        marshallerFactory = new ReflectionMarshallerFactory();

        schemaDescriptor = new SchemaDescriptor(1, new Column[]{
                new Column("intKey".toUpperCase(Locale.ROOT), NativeTypes.INT32, false),
                new Column("strKey".toUpperCase(Locale.ROOT), NativeTypes.STRING, false),
        }, new Column[]{
                new Column("intVal".toUpperCase(Locale.ROOT), NativeTypes.INT32, false),
                new Column("strVal".toUpperCase(Locale.ROOT), NativeTypes.STRING, false),
        });

        kvMarshaller = marshallerFactory.create(schemaDescriptor, TestKey.class, TestValue.class);
    }

    @AfterAll
    static void afterAll() {
        kvMarshaller = null;
        schemaDescriptor = null;
        marshallerFactory = null;
=======
    /** Key-value {@link BinaryTuple} converter for tests. */
    protected static final BinaryConverter kvBinaryConverter = BinaryConverter.forRow(schemaDescriptor);

    /** Key {@link BinaryTuple} converter for tests. */
    protected static final BinaryConverter kBinaryConverter = BinaryConverter.forKey(schemaDescriptor);

    /** Hybrid clock to generate timestamps. */
    protected final HybridClock clock = new HybridClockImpl();

    protected static TableRow tableRow(TestKey key, TestValue value) {
        return TableRowConverter.fromBinaryRow(binaryRow(key, value), kvBinaryConverter);
>>>>>>> 39224e3d
    }

    protected static BinaryRow binaryRow(TestKey key, TestValue value) {
        try {
            return kvMarshaller.marshal(key, value);
        } catch (MarshallerException e) {
            throw new IgniteException(e);
        }
    }


    protected static IndexRow indexRow(IndexDescriptor indexDescriptor, BinaryRow binaryRow, RowId rowId) {
        int[] columnIndexes = indexDescriptor.columns().stream()
                .mapToInt(indexColumnDescriptor -> {
                    Column column = schemaDescriptor.column(indexColumnDescriptor.name());

                    assertNotNull(column, column.name());

                    return column.schemaIndex();
                })
                .toArray();

        Function<BinaryRow, BinaryTuple> converter = BinaryRowConverter.columnsExtractor(schemaDescriptor, columnIndexes);
        return new IndexRowImpl(converter.apply(binaryRow), rowId);
    }

    protected static TestKey key(BinaryRow binaryRow) {
        try {
            return kvMarshaller.unmarshalKey(new Row(schemaDescriptor, binaryRow));
        } catch (MarshallerException e) {
            throw new IgniteException(e);
        }
    }

    @Nullable
    protected static TestValue value(BinaryRow binaryRow) {
        try {
            return kvMarshaller.unmarshalValue(new Row(schemaDescriptor, binaryRow));
        } catch (MarshallerException e) {
            throw new IgniteException(e);
        }
    }

    protected static @Nullable IgniteBiTuple<TestKey, TestValue> unwrap(@Nullable BinaryRow binaryRow) {
        if (binaryRow == null) {
            return null;
        }

        return new IgniteBiTuple<>(key(binaryRow), value(binaryRow));
    }

    protected static @Nullable IgniteBiTuple<TestKey, TestValue> unwrap(@Nullable ReadResult readResult) {
        if (readResult == null) {
            return null;
        }

        BinaryRow binaryRow = readResult.binaryRow();

        if (binaryRow == null) {
            return null;
        }

        return new IgniteBiTuple<>(key(binaryRow), value(binaryRow));
    }

    protected static List<IgniteBiTuple<TestKey, TestValue>> drainToList(Cursor<ReadResult> cursor) {
        try (cursor) {
            return cursor.stream().map(BaseMvStoragesTest::unwrap).collect(Collectors.toList());
        }
    }

<<<<<<< HEAD
    protected final void assertRowMatches(BinaryRow rowUnderQuestion, BinaryRow expectedRow) {
=======
    protected final void assertRowMatches(@Nullable TableRow rowUnderQuestion, TableRow expectedRow) {
>>>>>>> 39224e3d
        assertThat(rowUnderQuestion, is(notNullValue()));
        assertThat(rowUnderQuestion.bytes(), is(equalTo(expectedRow.bytes())));
    }

    /**
     * Test pojo key.
     */
    protected static class TestKey {
        @IgniteToStringInclude
        public int intKey;

        @IgniteToStringInclude
        public String strKey;

        public TestKey() {
        }

        public TestKey(int intKey, String strKey) {
            this.intKey = intKey;
            this.strKey = strKey;
        }

        @Override
        public boolean equals(Object o) {
            if (this == o) {
                return true;
            }
            if (o == null || getClass() != o.getClass()) {
                return false;
            }
            TestKey testKey = (TestKey) o;
            return intKey == testKey.intKey && Objects.equals(strKey, testKey.strKey);
        }

        @Override
        public int hashCode() {
            return Objects.hash(intKey, strKey);
        }

        @Override
        public String toString() {
            return S.toString(TestKey.class, this);
        }
    }

    /**
     * Test pojo value.
     */
    protected static class TestValue implements Comparable<TestValue> {
        @IgniteToStringInclude
        public Integer intVal;

        @IgniteToStringInclude
        public String strVal;

        public TestValue() {
        }

        public TestValue(Integer intVal, String strVal) {
            this.intVal = intVal;
            this.strVal = strVal;
        }

        @Override
        public int compareTo(TestValue o) {
            int cmp = Integer.compare(intVal, o.intVal);

            return cmp != 0 ? cmp : strVal.compareTo(o.strVal);
        }

        @Override
        public boolean equals(Object o) {
            if (this == o) {
                return true;
            }
            if (o == null || getClass() != o.getClass()) {
                return false;
            }
            TestValue testValue = (TestValue) o;
            return Objects.equals(intVal, testValue.intVal) && Objects.equals(strVal, testValue.strVal);
        }

        @Override
        public int hashCode() {
            return Objects.hash(intVal, strVal);
        }

        @Override
        public String toString() {
            return S.toString(TestValue.class, this);
        }
    }
}<|MERGE_RESOLUTION|>--- conflicted
+++ resolved
@@ -70,44 +70,8 @@
     protected static final KvMarshaller<TestKey, TestValue> kvMarshaller
             = marshallerFactory.create(schemaDescriptor, TestKey.class, TestValue.class);
 
-<<<<<<< HEAD
     /** Hybrid clock to generate timestamps. */
     protected final HybridClock clock = new HybridClockImpl();
-
-    @BeforeAll
-    static void beforeAll() {
-        marshallerFactory = new ReflectionMarshallerFactory();
-
-        schemaDescriptor = new SchemaDescriptor(1, new Column[]{
-                new Column("intKey".toUpperCase(Locale.ROOT), NativeTypes.INT32, false),
-                new Column("strKey".toUpperCase(Locale.ROOT), NativeTypes.STRING, false),
-        }, new Column[]{
-                new Column("intVal".toUpperCase(Locale.ROOT), NativeTypes.INT32, false),
-                new Column("strVal".toUpperCase(Locale.ROOT), NativeTypes.STRING, false),
-        });
-
-        kvMarshaller = marshallerFactory.create(schemaDescriptor, TestKey.class, TestValue.class);
-    }
-
-    @AfterAll
-    static void afterAll() {
-        kvMarshaller = null;
-        schemaDescriptor = null;
-        marshallerFactory = null;
-=======
-    /** Key-value {@link BinaryTuple} converter for tests. */
-    protected static final BinaryConverter kvBinaryConverter = BinaryConverter.forRow(schemaDescriptor);
-
-    /** Key {@link BinaryTuple} converter for tests. */
-    protected static final BinaryConverter kBinaryConverter = BinaryConverter.forKey(schemaDescriptor);
-
-    /** Hybrid clock to generate timestamps. */
-    protected final HybridClock clock = new HybridClockImpl();
-
-    protected static TableRow tableRow(TestKey key, TestValue value) {
-        return TableRowConverter.fromBinaryRow(binaryRow(key, value), kvBinaryConverter);
->>>>>>> 39224e3d
-    }
 
     protected static BinaryRow binaryRow(TestKey key, TestValue value) {
         try {
@@ -178,11 +142,7 @@
         }
     }
 
-<<<<<<< HEAD
-    protected final void assertRowMatches(BinaryRow rowUnderQuestion, BinaryRow expectedRow) {
-=======
-    protected final void assertRowMatches(@Nullable TableRow rowUnderQuestion, TableRow expectedRow) {
->>>>>>> 39224e3d
+    protected final void assertRowMatches(@Nullable BinaryRow rowUnderQuestion, BinaryRow expectedRow) {
         assertThat(rowUnderQuestion, is(notNullValue()));
         assertThat(rowUnderQuestion.bytes(), is(equalTo(expectedRow.bytes())));
     }
