--- conflicted
+++ resolved
@@ -528,13 +528,9 @@
 
     @Override
     public synchronized @Nullable BinaryRowAndRowId pollForVacuum(HybridTimestamp lowWatermark) {
-<<<<<<< HEAD
-        checkStorageClosedOrInProcessFullRebalance();
-
-        Iterator<IgniteBiTuple<VersionChain, RowId>> it = gcQueue.iterator();
-=======
+        checkStorageClosedOrInProcessFullRebalance();
+
         Iterator<VersionChain> it = gcQueue.iterator();
->>>>>>> 197a3f96
 
         if (!it.hasNext()) {
             return null;
