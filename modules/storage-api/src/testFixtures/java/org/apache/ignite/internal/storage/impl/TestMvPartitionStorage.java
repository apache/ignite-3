--- conflicted
+++ resolved
@@ -26,11 +26,8 @@
 import java.util.concurrent.CompletableFuture;
 import java.util.concurrent.ConcurrentNavigableMap;
 import java.util.concurrent.ConcurrentSkipListMap;
-<<<<<<< HEAD
-=======
 import java.util.concurrent.ConcurrentSkipListSet;
 import java.util.stream.Stream;
->>>>>>> 6cf0f671
 import org.apache.ignite.internal.hlc.HybridTimestamp;
 import org.apache.ignite.internal.schema.BinaryRow;
 import org.apache.ignite.internal.storage.BinaryRowAndRowId;
@@ -167,11 +164,6 @@
     }
 
     @Override
-<<<<<<< HEAD
-    public @Nullable BinaryRow addWrite(RowId rowId, @Nullable BinaryRow row, UUID txId, UUID commitTableId, int commitPartitionId)
-            throws TxIdMismatchException {
-        checkStorageClosed();
-=======
     public synchronized @Nullable BinaryRow addWrite(
             RowId rowId,
             @Nullable BinaryRow row,
@@ -179,8 +171,7 @@
             UUID commitTableId,
             int commitPartitionId
     ) throws TxIdMismatchException {
-        checkClosed();
->>>>>>> 6cf0f671
+        checkStorageClosed();
 
         BinaryRow[] res = {null};
 
@@ -202,13 +193,8 @@
     }
 
     @Override
-<<<<<<< HEAD
-    public @Nullable BinaryRow abortWrite(RowId rowId) {
-        checkStorageClosed();
-=======
     public synchronized @Nullable BinaryRow abortWrite(RowId rowId) {
-        checkClosed();
->>>>>>> 6cf0f671
+        checkStorageClosed();
 
         BinaryRow[] res = {null};
 
@@ -228,13 +214,8 @@
     }
 
     @Override
-<<<<<<< HEAD
-    public void commitWrite(RowId rowId, HybridTimestamp timestamp) {
-        checkStorageClosed();
-=======
     public synchronized void commitWrite(RowId rowId, HybridTimestamp timestamp) {
-        checkClosed();
->>>>>>> 6cf0f671
+        checkStorageClosed();
 
         map.compute(rowId, (ignored, versionChain) -> {
             assert versionChain != null;
@@ -248,17 +229,12 @@
     }
 
     @Override
-<<<<<<< HEAD
-    public void addWriteCommitted(RowId rowId, BinaryRow row, HybridTimestamp commitTimestamp) throws StorageException {
-        checkStorageClosed();
-=======
     public synchronized void addWriteCommitted(
             RowId rowId,
             @Nullable BinaryRow row,
             HybridTimestamp commitTimestamp
     ) throws StorageException {
-        checkClosed();
->>>>>>> 6cf0f671
+        checkStorageClosed();
 
         map.compute(rowId, (ignored, versionChain) -> {
             if (versionChain != null && versionChain.isWriteIntent()) {
