/*
 * Licensed to the Apache Software Foundation (ASF) under one or more
 * contributor license agreements. See the NOTICE file distributed with
 * this work for additional information regarding copyright ownership.
 * The ASF licenses this file to You under the Apache License, Version 2.0
 * (the "License"); you may not use this file except in compliance with
 * the License. You may obtain a copy of the License at
 *
 *      http://www.apache.org/licenses/LICENSE-2.0
 *
 * Unless required by applicable law or agreed to in writing, software
 * distributed under the License is distributed on an "AS IS" BASIS,
 * WITHOUT WARRANTIES OR CONDITIONS OF ANY KIND, either express or implied.
 * See the License for the specific language governing permissions and
 * limitations under the License.
 */

package org.apache.ignite.internal.storage.impl;

import java.util.Iterator;
import java.util.NoSuchElementException;
import java.util.Objects;
import java.util.UUID;
import java.util.concurrent.CompletableFuture;
import java.util.concurrent.ConcurrentNavigableMap;
import java.util.concurrent.ConcurrentSkipListMap;
import java.util.stream.Stream;
import org.apache.ignite.internal.hlc.HybridTimestamp;
import org.apache.ignite.internal.schema.BinaryRow;
import org.apache.ignite.internal.storage.MvPartitionStorage;
import org.apache.ignite.internal.storage.PartitionTimestampCursor;
import org.apache.ignite.internal.storage.RaftGroupConfiguration;
import org.apache.ignite.internal.storage.ReadResult;
import org.apache.ignite.internal.storage.RowId;
import org.apache.ignite.internal.storage.StorageClosedException;
import org.apache.ignite.internal.storage.StorageException;
import org.apache.ignite.internal.storage.TxIdMismatchException;
import org.apache.ignite.internal.util.Cursor;
import org.jetbrains.annotations.Nullable;

/**
 * Test implementation of MV partition storage.
 */
public class TestMvPartitionStorage implements MvPartitionStorage {
    private final ConcurrentNavigableMap<RowId, VersionChain> map = new ConcurrentSkipListMap<>();

    private volatile long lastAppliedIndex;

    private volatile long lastAppliedTerm;

    @Nullable
    private volatile RaftGroupConfiguration groupConfig;

    private final int partitionId;

    private volatile boolean started = true;

    public TestMvPartitionStorage(int partitionId) {
        this.partitionId = partitionId;
    }

    private static class VersionChain {
        final @Nullable BinaryRow row;
        final @Nullable HybridTimestamp ts;
        final @Nullable UUID txId;
        final @Nullable UUID commitTableId;
        final int commitPartitionId;
        final @Nullable VersionChain next;

        VersionChain(@Nullable BinaryRow row, @Nullable HybridTimestamp ts, @Nullable UUID txId, @Nullable UUID commitTableId,
                int commitPartitionId, @Nullable VersionChain next) {
            this.row = row;
            this.ts = ts;
            this.txId = txId;
            this.commitTableId = commitTableId;
            this.commitPartitionId = commitPartitionId;
            this.next = next;
        }

        static VersionChain forWriteIntent(@Nullable BinaryRow row, @Nullable UUID txId, @Nullable UUID commitTableId,
                int commitPartitionId, @Nullable VersionChain next) {
            return new VersionChain(row, null, txId, commitTableId, commitPartitionId, next);
        }

        static VersionChain forCommitted(@Nullable HybridTimestamp timestamp, VersionChain uncommittedVersionChain) {
            return new VersionChain(uncommittedVersionChain.row, timestamp, null, null,
                    ReadResult.UNDEFINED_COMMIT_PARTITION_ID, uncommittedVersionChain.next);
        }

        boolean isWriteIntent() {
            return ts == null && txId != null;
        }
    }

    @Override
    public <V> V runConsistently(WriteClosure<V> closure) throws StorageException {
        checkClosed();

        return closure.execute();
    }

    @Override
    public CompletableFuture<Void> flush() {
        checkClosed();

        return CompletableFuture.completedFuture(null);
    }

    @Override
    public long lastAppliedIndex() {
        checkClosed();

        return lastAppliedIndex;
    }

<<<<<<< HEAD
    @Override
    public void lastAppliedIndex(long lastAppliedIndex) throws StorageException {
        checkClosed();

=======
    @Override
    public long lastAppliedTerm() {
        return lastAppliedTerm;
    }

    /** {@inheritDoc} */
    @Override
    public void lastApplied(long lastAppliedIndex, long lastAppliedTerm) throws StorageException {
>>>>>>> 396413ec
        this.lastAppliedIndex = lastAppliedIndex;
        this.lastAppliedTerm = lastAppliedTerm;
    }

    @Override
    public long persistedIndex() {
        checkClosed();

        return lastAppliedIndex;
    }

<<<<<<< HEAD
=======
    @Override
    @Nullable
    public RaftGroupConfiguration committedGroupConfiguration() {
        return groupConfig;
    }

    @Override
    public void committedGroupConfiguration(RaftGroupConfiguration config) {
        this.groupConfig = config;
    }

    /** {@inheritDoc} */
>>>>>>> 396413ec
    @Override
    public @Nullable BinaryRow addWrite(RowId rowId, @Nullable BinaryRow row, UUID txId, UUID commitTableId, int commitPartitionId)
            throws TxIdMismatchException {
        checkClosed();

        BinaryRow[] res = {null};

        map.compute(rowId, (ignored, versionChain) -> {
            if (versionChain != null && versionChain.ts == null) {
                if (!txId.equals(versionChain.txId)) {
                    throw new TxIdMismatchException(txId, versionChain.txId);
                }

                res[0] = versionChain.row;

                return VersionChain.forWriteIntent(row, txId, commitTableId, commitPartitionId, versionChain.next);
            }

            return VersionChain.forWriteIntent(row, txId, commitTableId, commitPartitionId, versionChain);
        });

        return res[0];
    }

    @Override
    public @Nullable BinaryRow abortWrite(RowId rowId) {
        checkClosed();

        BinaryRow[] res = {null};

        map.computeIfPresent(rowId, (ignored, versionChain) -> {
            if (!versionChain.isWriteIntent()) {
                return versionChain;
            }

            assert versionChain.ts == null;

            res[0] = versionChain.row;

            return versionChain.next;
        });

        return res[0];
    }

    @Override
    public void commitWrite(RowId rowId, HybridTimestamp timestamp) {
        checkClosed();

        map.compute(rowId, (ignored, versionChain) -> {
            assert versionChain != null;

            if (!versionChain.isWriteIntent()) {
                return versionChain;
            }

            return VersionChain.forCommitted(timestamp, versionChain);
        });
    }

    @Override
    public void addWriteCommitted(RowId rowId, BinaryRow row, HybridTimestamp commitTimestamp) throws StorageException {
        checkClosed();

        map.compute(rowId, (ignored, versionChain) -> {
            if (versionChain != null && versionChain.isWriteIntent()) {
                throw new StorageException("Write intent exists for " + rowId);
            }

            return new VersionChain(row, commitTimestamp, null, null, ReadResult.UNDEFINED_COMMIT_PARTITION_ID, versionChain);
        });
    }

    @Override
    public ReadResult read(RowId rowId, @Nullable HybridTimestamp timestamp) {
        checkClosed();

        if (rowId.partitionId() != partitionId) {
            throw new IllegalArgumentException(
                    String.format("RowId partition [%d] is not equal to storage partition [%d].", rowId.partitionId(), partitionId));
        }

        VersionChain versionChain = map.get(rowId);

        return read(versionChain, timestamp, null);
    }

    /**
     * Reads the value from the version chain using either transaction id or timestamp.
     *
     * @param versionChain Version chain.
     * @param timestamp Timestamp or {@code null} if transaction id is defined.
     * @param txId Transaction id or {@code null} if timestamp is defined.
     * @return Read result.
     */
    private static ReadResult read(
            VersionChain versionChain,
            @Nullable HybridTimestamp timestamp,
            @Nullable UUID txId
    ) {
        assert timestamp == null ^ txId == null;

        if (versionChain == null) {
            return ReadResult.EMPTY;
        }

        if (timestamp == null) {
            // Search by transaction id.

            if (versionChain.txId != null && !versionChain.txId.equals(txId)) {
                throw new TxIdMismatchException(txId, versionChain.txId);
            }

            return versionChainToReadResult(versionChain, true);
        }

        VersionChain cur = versionChain;

        if (cur.isWriteIntent()) {
            // We have a write-intent.
            if (cur.next == null) {
                // We *only* have a write-intent, return it.
                BinaryRow binaryRow = cur.row;

                return ReadResult.createFromWriteIntent(binaryRow, cur.txId, cur.commitTableId, cur.commitPartitionId, null);
            }

            // Move to first commit.
            cur = cur.next;
        }

        return walkVersionChain(versionChain, timestamp, cur);
    }

    private static ReadResult versionChainToReadResult(VersionChain versionChain, boolean fillLastCommittedTs) {
        if (versionChain.isWriteIntent()) {
            return ReadResult.createFromWriteIntent(
                    versionChain.row,
                    versionChain.txId,
                    versionChain.commitTableId,
                    versionChain.commitPartitionId, fillLastCommittedTs && versionChain.next != null ? versionChain.next.ts : null
            );
        }

        return ReadResult.createFromCommitted(versionChain.row, versionChain.ts);
    }

    /**
     * Walks version chain to find a row by timestamp. See {@link MvPartitionStorage#read(RowId, HybridTimestamp)} for details.
     *
     * @param chainHead Version chain head.
     * @param timestamp Timestamp.
     * @param firstCommit First commit chain element.
     * @return Read result.
     */
    private static ReadResult walkVersionChain(VersionChain chainHead, HybridTimestamp timestamp, VersionChain firstCommit) {
        boolean hasWriteIntent = chainHead.ts == null;

        if (hasWriteIntent && timestamp.compareTo(firstCommit.ts) > 0) {
            // It's the latest commit in chain, query ts is greater than commit ts and there is a write-intent.
            // So we just return write-intent.
            BinaryRow binaryRow = chainHead.row;

            return ReadResult.createFromWriteIntent(binaryRow, chainHead.txId, chainHead.commitTableId, chainHead.commitPartitionId,
                    firstCommit.ts);
        }

        VersionChain cur = firstCommit;

        while (cur != null) {
            assert cur.ts != null;

            if (timestamp.compareTo(cur.ts) >= 0) {
                // This commit has timestamp matching the query ts, meaning that commit is the one we are looking for.
                BinaryRow binaryRow = cur.row;

                return ReadResult.createFromCommitted(binaryRow, cur.ts);
            }

            cur = cur.next;
        }

        return ReadResult.EMPTY;
    }

    @Override
    public Cursor<ReadResult> scanVersions(RowId rowId) throws StorageException {
        checkClosed();

        return Cursor.fromIterator(
                Stream.iterate(map.get(rowId), Objects::nonNull, vc -> vc.next)
                        .peek(versionChain -> checkClosed())
                        .map((VersionChain versionChain) -> versionChainToReadResult(versionChain, false))
                        .iterator()
        );
    }

    @Override
    public PartitionTimestampCursor scan(HybridTimestamp timestamp) {
        checkClosed();

        Iterator<VersionChain> iterator = map.values().iterator();

        return new PartitionTimestampCursor() {
            @Nullable
            private VersionChain currentChain;

            @Nullable
            private ReadResult currentReadResult;

            @Override
            public @Nullable BinaryRow committed(HybridTimestamp timestamp) {
                if (currentChain == null) {
                    throw new IllegalStateException();
                }

                // We don't check if row conforms the key filter here, because we've already checked it.
                ReadResult read = read(currentChain, timestamp, null);

                if (read.transactionId() == null) {
                    return read.binaryRow();
                }

                return null;
            }

            @Override
            public void close() {
                // No-op.
            }

            @Override
            public boolean hasNext() {
                checkClosed();

                if (currentReadResult != null) {
                    return true;
                }

                currentChain = null;

                while (iterator.hasNext()) {
                    VersionChain chain = iterator.next();
                    ReadResult readResult = read(chain, timestamp, null);

                    if (!readResult.isEmpty() || readResult.isWriteIntent()) {
                        currentChain = chain;
                        currentReadResult = readResult;

                        return true;
                    }
                }

                return false;
            }

            @Override
            public ReadResult next() {
                if (!hasNext()) {
                    throw new NoSuchElementException();
                }

                ReadResult res = currentReadResult;

                currentReadResult = null;

                return res;
            }
        };
    }

    @Override
    public @Nullable RowId closestRowId(RowId lowerBound) throws StorageException {
        checkClosed();

        return map.ceilingKey(lowerBound);
    }

    @Override
    public long rowsCount() {
        checkClosed();

        return map.size();
    }

    @Override
    public void close() {
        started = false;
    }

    public void destroy() {
        close();
    }

    /** Removes all entries from this storage. */
    public void clear() {
        map.clear();
    }

    private void checkClosed() {
        if (!started) {
            throw new StorageClosedException("Storage is already closed");
        }
    }
}<|MERGE_RESOLUTION|>--- conflicted
+++ resolved
@@ -113,21 +113,18 @@
         return lastAppliedIndex;
     }
 
-<<<<<<< HEAD
-    @Override
-    public void lastAppliedIndex(long lastAppliedIndex) throws StorageException {
-        checkClosed();
-
-=======
     @Override
     public long lastAppliedTerm() {
+        checkClosed();
+
         return lastAppliedTerm;
     }
 
     /** {@inheritDoc} */
     @Override
     public void lastApplied(long lastAppliedIndex, long lastAppliedTerm) throws StorageException {
->>>>>>> 396413ec
+        checkClosed();
+
         this.lastAppliedIndex = lastAppliedIndex;
         this.lastAppliedTerm = lastAppliedTerm;
     }
@@ -139,8 +136,6 @@
         return lastAppliedIndex;
     }
 
-<<<<<<< HEAD
-=======
     @Override
     @Nullable
     public RaftGroupConfiguration committedGroupConfiguration() {
@@ -153,7 +148,6 @@
     }
 
     /** {@inheritDoc} */
->>>>>>> 396413ec
     @Override
     public @Nullable BinaryRow addWrite(RowId rowId, @Nullable BinaryRow row, UUID txId, UUID commitTableId, int commitPartitionId)
             throws TxIdMismatchException {
