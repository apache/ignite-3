/*
 * Licensed to the Apache Software Foundation (ASF) under one or more
 * contributor license agreements. See the NOTICE file distributed with
 * this work for additional information regarding copyright ownership.
 * The ASF licenses this file to You under the Apache License, Version 2.0
 * (the "License"); you may not use this file except in compliance with
 * the License. You may obtain a copy of the License at
 *
 *      http://www.apache.org/licenses/LICENSE-2.0
 *
 * Unless required by applicable law or agreed to in writing, software
 * distributed under the License is distributed on an "AS IS" BASIS,
 * WITHOUT WARRANTIES OR CONDITIONS OF ANY KIND, either express or implied.
 * See the License for the specific language governing permissions and
 * limitations under the License.
 */

package org.apache.ignite.internal.storage.impl;

import static java.util.Comparator.comparing;
import static org.apache.ignite.internal.util.CompletableFutures.nullCompletedFuture;

import java.util.Arrays;
import java.util.Iterator;
import java.util.NavigableSet;
import java.util.NoSuchElementException;
import java.util.UUID;
import java.util.concurrent.CompletableFuture;
import java.util.concurrent.ConcurrentNavigableMap;
import java.util.concurrent.ConcurrentSkipListMap;
import java.util.concurrent.ConcurrentSkipListSet;
import java.util.concurrent.atomic.AtomicInteger;
import org.apache.ignite.internal.hlc.HybridTimestamp;
import org.apache.ignite.internal.schema.BinaryRow;
import org.apache.ignite.internal.storage.MvPartitionStorage;
import org.apache.ignite.internal.storage.PartitionTimestampCursor;
import org.apache.ignite.internal.storage.ReadResult;
import org.apache.ignite.internal.storage.RowId;
import org.apache.ignite.internal.storage.StorageClosedException;
import org.apache.ignite.internal.storage.StorageDestroyedException;
import org.apache.ignite.internal.storage.StorageException;
import org.apache.ignite.internal.storage.StorageRebalanceException;
import org.apache.ignite.internal.storage.TxIdMismatchException;
import org.apache.ignite.internal.storage.gc.GcEntry;
import org.apache.ignite.internal.storage.util.LocalLocker;
import org.apache.ignite.internal.storage.util.LockByRowId;
import org.apache.ignite.internal.tostring.S;
import org.apache.ignite.internal.util.Cursor;
import org.jetbrains.annotations.Nullable;

/**
 * Test implementation of MV partition storage.
 */
public class TestMvPartitionStorage implements MvPartitionStorage {
    /** Preserved {@link LocalLocker} instance to allow nested calls of {@link #runConsistently(WriteClosure)}. */
    private static final ThreadLocal<LocalLocker> THREAD_LOCAL_LOCKER = new ThreadLocal<>();

    private final ConcurrentNavigableMap<RowId, VersionChain> map = new ConcurrentSkipListMap<>();

    private final NavigableSet<VersionChain> gcQueue = new ConcurrentSkipListSet<>(
            comparing((VersionChain chain) -> chain.ts)
                    .thenComparing(chain -> chain.rowId)
    );

    private volatile long lastAppliedIndex;

    private volatile long lastAppliedTerm;

    private volatile long leaseStartTime = HybridTimestamp.MIN_VALUE.longValue();

    private volatile byte @Nullable [] groupConfig;

    final int partitionId;

    private volatile boolean closed;
    private volatile boolean destroyed;

    private volatile boolean rebalance;

    private final LockByRowId lockByRowId;

    /** Amount of cursors that opened and still do not close. */
    private final AtomicInteger pendingCursors = new AtomicInteger();

    public TestMvPartitionStorage(int partitionId) {
        this.partitionId = partitionId;
        this.lockByRowId = new LockByRowId();
    }

    public TestMvPartitionStorage(int partitionId, LockByRowId lockByRowId) {
        this.partitionId = partitionId;
        this.lockByRowId = lockByRowId;
    }

    private static class VersionChain implements GcEntry {
<<<<<<< HEAD
        final RowId rowId;
        final @Nullable BinaryRow row;
        final @Nullable HybridTimestamp ts;
        final @Nullable UUID txId;
        final @Nullable Integer commitZoneId;
        final @Nullable Integer commitTableId;
        final int commitPartitionId;
=======
        private final RowId rowId;
        private final @Nullable BinaryRow row;
        private final @Nullable HybridTimestamp ts;
        private final @Nullable UUID txId;
        private final @Nullable Integer commitTableId;
        private final int commitPartitionId;
>>>>>>> 20f1e002
        volatile @Nullable VersionChain next;

        VersionChain(
                RowId rowId,
                @Nullable BinaryRow row,
                @Nullable HybridTimestamp ts,
                @Nullable UUID txId,
                @Nullable Integer commitZoneId,
                @Nullable Integer commitTableId,
                int commitPartitionId,
                @Nullable VersionChain next
        ) {
            this.rowId = rowId;
            this.row = row;
            this.ts = ts;
            this.txId = txId;
            this.commitZoneId = commitZoneId;
            this.commitTableId = commitTableId;
            this.commitPartitionId = commitPartitionId;
            this.next = next;
        }

        static VersionChain forWriteIntent(RowId rowId, @Nullable BinaryRow row, @Nullable UUID txId, @Nullable Integer commitZoneId,
                @Nullable Integer commitTableId, int commitPartitionId, @Nullable VersionChain next) {
            return new VersionChain(rowId, row, null, txId, commitZoneId, commitTableId, commitPartitionId, next);
        }

        static VersionChain forCommitted(RowId rowId, @Nullable HybridTimestamp timestamp, VersionChain uncommittedVersionChain) {
            return new VersionChain(rowId, uncommittedVersionChain.row, timestamp, null, null, null,
                    ReadResult.UNDEFINED_COMMIT_PARTITION_ID, uncommittedVersionChain.next);
        }

        boolean isWriteIntent() {
            return ts == null && txId != null;
        }

        @Override
        public RowId getRowId() {
            return rowId;
        }

        @Override
        public HybridTimestamp getTimestamp() {
            assert ts != null : "Method should only be invoked for instances with non-null timestamps.";

            return ts;
        }

        @Override
        public String toString() {
            return S.toString(VersionChain.class, this);
        }
    }

    @Override
    public <V> V runConsistently(WriteClosure<V> closure) throws StorageException {
        checkStorageClosed();

        LocalLocker locker = THREAD_LOCAL_LOCKER.get();

        if (locker != null) {
            return closure.execute(locker);
        } else {
            locker = new LocalLocker(lockByRowId);

            THREAD_LOCAL_LOCKER.set(locker);

            try {
                return closure.execute(locker);
            } finally {
                THREAD_LOCAL_LOCKER.set(null);

                locker.unlockAll();
            }
        }
    }

    @Override
    public CompletableFuture<Void> flush() {
        checkStorageClosed();

        return nullCompletedFuture();
    }

    @Override
    public long lastAppliedIndex() {
        checkStorageClosed();

        return lastAppliedIndex;
    }

    @Override
    public long lastAppliedTerm() {
        checkStorageClosed();

        return lastAppliedTerm;
    }

    @Override
    public void lastApplied(long lastAppliedIndex, long lastAppliedTerm) throws StorageException {
        checkStorageClosedOrInProcessOfRebalance();

        this.lastAppliedIndex = lastAppliedIndex;
        this.lastAppliedTerm = lastAppliedTerm;
    }

    @Override
    public byte @Nullable [] committedGroupConfiguration() {
        checkStorageClosed();

        byte[] currentConfig = groupConfig;
        return currentConfig == null ? null : Arrays.copyOf(currentConfig, currentConfig.length);
    }

    @Override
    public void committedGroupConfiguration(byte[] config) {
        checkStorageClosedOrInProcessOfRebalance();

        this.groupConfig = Arrays.copyOf(config, config.length);
    }

    @Override
    public synchronized @Nullable BinaryRow addWrite(
            RowId rowId,
            @Nullable BinaryRow row,
            UUID txId,
            int commitZoneId,
            int commitTableId,
            int commitPartitionId
    ) throws TxIdMismatchException {
        checkStorageClosed();

        BinaryRow[] res = {null};

        map.compute(rowId, (ignored, versionChain) -> {
            if (versionChain != null && versionChain.ts == null) {
                if (!txId.equals(versionChain.txId)) {
                    throw new TxIdMismatchException(txId, versionChain.txId);
                }

                res[0] = versionChain.row;

                return VersionChain.forWriteIntent(rowId, row, txId, commitZoneId, commitTableId, commitPartitionId, versionChain.next);
            }

            return VersionChain.forWriteIntent(rowId, row, txId, commitZoneId, commitTableId, commitPartitionId, versionChain);
        });

        return res[0];
    }

    @Override
    public synchronized @Nullable BinaryRow abortWrite(RowId rowId) {
        checkStorageClosedOrInProcessOfRebalance();

        BinaryRow[] res = {null};

        map.computeIfPresent(rowId, (ignored, versionChain) -> {
            if (!versionChain.isWriteIntent()) {
                return versionChain;
            }

            assert versionChain.ts == null;

            res[0] = versionChain.row;

            return versionChain.next;
        });

        return res[0];
    }

    @Override
    public synchronized void commitWrite(RowId rowId, HybridTimestamp timestamp) {
        checkStorageClosed();

        map.compute(rowId, (ignored, versionChain) -> {
            if (versionChain != null) {
                if (!versionChain.isWriteIntent()) {
                    return versionChain;
                }

                return resolveCommittedVersionChain(VersionChain.forCommitted(rowId, timestamp, versionChain));
            }

            return null;
        });
    }

    @Override
    public synchronized void addWriteCommitted(
            RowId rowId,
            @Nullable BinaryRow row,
            HybridTimestamp commitTimestamp
    ) throws StorageException {
        checkStorageClosed();

        map.compute(rowId, (ignored, versionChain) -> {
            if (versionChain != null && versionChain.isWriteIntent()) {
                throw new StorageException("Write intent exists for " + rowId);
            }

            return resolveCommittedVersionChain(new VersionChain(
                    rowId,
                    row,
                    commitTimestamp,
                    null,
                    null,
                    null,
                    ReadResult.UNDEFINED_COMMIT_PARTITION_ID,
                    versionChain
            ));
        });
    }

    private @Nullable VersionChain resolveCommittedVersionChain(VersionChain committedVersionChain) {
        VersionChain nextChain = committedVersionChain.next;

        if (nextChain != null) {
            // Avoid creating tombstones for tombstones.
            if (committedVersionChain.row == null && nextChain.row == null) {
                return nextChain;
            }

            // Calling it from the compute is fine. Concurrent writes of the same row are impossible, and if we call the compute closure
            // several times, the same tuple will be inserted into the GC queue (timestamp and rowId don't change in this case).
            gcQueue.add(committedVersionChain);
        } else {
            if (committedVersionChain.row == null) {
                // If there is only one version, and it is a tombstone, then remove the chain.
                return null;
            }
        }

        return committedVersionChain;
    }

    @Override
    public ReadResult read(RowId rowId, @Nullable HybridTimestamp timestamp) {
        checkStorageClosedOrInProcessOfRebalance();

        if (rowId.partitionId() != partitionId) {
            throw new IllegalArgumentException(
                    String.format("RowId partition [%d] is not equal to storage partition [%d].", rowId.partitionId(), partitionId));
        }

        VersionChain versionChain = map.get(rowId);

        if (versionChain == null) {
            return ReadResult.empty(rowId);
        }

        return read(versionChain, timestamp, null);
    }

    /**
     * Reads the value from the version chain using either transaction id or timestamp.
     *
     * @param versionChain Version chain.
     * @param timestamp Timestamp or {@code null} if transaction id is defined.
     * @param txId Transaction id or {@code null} if timestamp is defined.
     * @return Read result.
     */
    private static ReadResult read(
            VersionChain versionChain,
            @Nullable HybridTimestamp timestamp,
            @Nullable UUID txId
    ) {
        assert timestamp == null ^ txId == null;

        if (timestamp == null) {
            // Search by transaction id.

            if (versionChain.txId != null && !versionChain.txId.equals(txId)) {
                throw new TxIdMismatchException(txId, versionChain.txId);
            }

            return versionChainToReadResult(versionChain, true);
        }

        VersionChain cur = versionChain;

        if (cur.isWriteIntent()) {
            // We have a write-intent.
            if (cur.next == null) {
                // We *only* have a write-intent, return it.
                BinaryRow binaryRow = cur.row;

                return ReadResult.createFromWriteIntent(
                        cur.rowId, binaryRow,
                        cur.txId,
                        cur.commitZoneId,
                        cur.commitTableId,
                        cur.commitPartitionId,
                        null
                );
            }

            // Move to first commit.
            cur = cur.next;
        }

        return walkVersionChain(versionChain, timestamp, cur);
    }

    private static ReadResult versionChainToReadResult(VersionChain versionChain, boolean fillLastCommittedTs) {
        if (versionChain.isWriteIntent()) {
            VersionChain next = versionChain.next;

            return ReadResult.createFromWriteIntent(
                    versionChain.rowId,
                    versionChain.row,
                    versionChain.txId,
                    versionChain.commitZoneId,
                    versionChain.commitTableId,
                    versionChain.commitPartitionId, fillLastCommittedTs && next != null ? next.ts : null
            );
        }

        return ReadResult.createFromCommitted(versionChain.rowId, versionChain.row, versionChain.ts);
    }

    /**
     * Walks version chain to find a row by timestamp. See {@link MvPartitionStorage#read(RowId, HybridTimestamp)} for details.
     *
     * @param chainHead Version chain head.
     * @param timestamp Timestamp.
     * @param firstCommit First commit chain element.
     * @return Read result.
     */
    private static ReadResult walkVersionChain(VersionChain chainHead, HybridTimestamp timestamp, VersionChain firstCommit) {
        boolean hasWriteIntent = chainHead.ts == null;

        if (hasWriteIntent && timestamp.compareTo(firstCommit.ts) > 0) {
            // It's the latest commit in chain, query ts is greater than commit ts and there is a write-intent.
            // So we just return write-intent.
            BinaryRow binaryRow = chainHead.row;

            return ReadResult.createFromWriteIntent(
                    chainHead.rowId,
                    binaryRow,
                    chainHead.txId,
                    chainHead.commitZoneId,
                    chainHead.commitTableId,
                    chainHead.commitPartitionId,
                    firstCommit.ts);
        }

        VersionChain cur = firstCommit;

        while (cur != null) {
            assert cur.ts != null;

            if (timestamp.compareTo(cur.ts) >= 0) {
                // This commit has timestamp matching the query ts, meaning that commit is the one we are looking for.
                BinaryRow binaryRow = cur.row;

                return ReadResult.createFromCommitted(cur.rowId, binaryRow, cur.ts);
            }

            cur = cur.next;
        }

        return ReadResult.empty(chainHead.rowId);
    }

    @Override
    public Cursor<ReadResult> scanVersions(RowId rowId) throws StorageException {
        checkStorageClosedOrInProcessOfRebalance();

        return new ScanVersionsCursor(rowId);
    }

    /**
     * Gets amount of pending cursors.
     *
     * @return Amount of pending cursors.
     */
    public int pendingCursors() {
        return pendingCursors.get();
    }

    @Override
    public PartitionTimestampCursor scan(HybridTimestamp timestamp) {
        checkStorageClosedOrInProcessOfRebalance();

        Iterator<VersionChain> iterator = map.values().iterator();

        pendingCursors.incrementAndGet();

        return new PartitionTimestampCursor() {
            @Nullable
            private VersionChain currentChain;

            @Nullable
            private ReadResult currentReadResult;

            @Override
            public @Nullable BinaryRow committed(HybridTimestamp timestamp) {
                if (currentChain == null) {
                    throw new IllegalStateException();
                }

                // We don't check if row conforms the key filter here, because we've already checked it.
                ReadResult read = read(currentChain, timestamp, null);

                if (read.transactionId() == null) {
                    return read.binaryRow();
                }

                return null;
            }

            @Override
            public void close() {
                pendingCursors.decrementAndGet();
            }

            @Override
            public boolean hasNext() {
                checkStorageClosedOrInProcessOfRebalance();

                if (currentReadResult != null) {
                    return true;
                }

                currentChain = null;

                while (iterator.hasNext()) {
                    VersionChain chain = iterator.next();
                    ReadResult readResult = read(chain, timestamp, null);

                    if (!readResult.isEmpty() || readResult.isWriteIntent()) {
                        currentChain = chain;
                        currentReadResult = readResult;

                        return true;
                    }
                }

                return false;
            }

            @Override
            public ReadResult next() {
                if (!hasNext()) {
                    throw new NoSuchElementException();
                }

                ReadResult res = currentReadResult;

                assert res != null;

                currentReadResult = null;

                return res;
            }
        };
    }

    @Override
    public @Nullable RowId closestRowId(RowId lowerBound) throws StorageException {
        checkStorageClosedOrInProcessOfRebalance();

        return map.ceilingKey(lowerBound);
    }

    @Override
    public synchronized @Nullable GcEntry peek(HybridTimestamp lowWatermark) {
        assert THREAD_LOCAL_LOCKER.get() != null;

        try {
            VersionChain versionChain = gcQueue.first();

            if (versionChain.ts.compareTo(lowWatermark) > 0) {
                return null;
            }

            return versionChain;
        } catch (NoSuchElementException e) {
            return null;
        }
    }

    @Override
    public synchronized @Nullable BinaryRow vacuum(GcEntry entry) {
        assert THREAD_LOCAL_LOCKER.get() != null;
        assert THREAD_LOCAL_LOCKER.get().isLocked(entry.getRowId());

        checkStorageClosedOrInProcessOfRebalance();

        VersionChain dequeuedVersionChain;

        try {
            dequeuedVersionChain = gcQueue.first();
        } catch (NoSuchElementException e) {
            return null;
        }

        if (dequeuedVersionChain != entry) {
            return null;
        }

        RowId rowId = dequeuedVersionChain.rowId;

        VersionChain versionChainToRemove = dequeuedVersionChain.next;
        assert versionChainToRemove != null;
        assert versionChainToRemove.next == null;

        dequeuedVersionChain.next = null;
        gcQueue.remove(dequeuedVersionChain);

        // Tombstones must be deleted.
        if (dequeuedVersionChain.row == null) {
            map.compute(rowId, (ignored, head) -> {
                if (head == dequeuedVersionChain) {
                    return null;
                }

                for (VersionChain cur = head; cur != null; cur = cur.next) {
                    if (cur.next == dequeuedVersionChain) {
                        cur.next = null;

                        gcQueue.remove(cur);
                    }
                }

                return head;
            });
        }

        return versionChainToRemove.row;
    }

    @Override
    public long rowsCount() {
        checkStorageClosedOrInProcessOfRebalance();

        return map.size();
    }

    @Override
    public void updateLease(long leaseStartTime) {
        checkStorageClosed();

        if (leaseStartTime <= this.leaseStartTime) {
            return;
        }

        this.leaseStartTime = leaseStartTime;
    }

    @Override
    public long leaseStartTime() {
        checkStorageClosed();

        return leaseStartTime;
    }

    @Override
    public void close() {
        closed = true;

        clear0();
    }

    /**
     * Destroys this storage.
     */
    public void destroy() {
        destroyed = true;

        clear0();
    }

    /** Removes all entries from this storage. */
    public synchronized void clear() {
        checkStorageClosedOrInProcessOfRebalance();

        clear0();
    }

    private synchronized void clear0() {
        map.clear();

        gcQueue.clear();

        lastAppliedIndex = 0;
        lastAppliedTerm = 0;
        groupConfig = null;

        leaseStartTime = HybridTimestamp.MIN_VALUE.longValue();
    }

    private void checkStorageClosed() {
        if (closed) {
            throw new StorageClosedException();
        }
        if (destroyed) {
            throw new StorageDestroyedException();
        }
    }

    private void checkStorageClosedForRebalance() {
        if (closed || destroyed) {
            throw new StorageRebalanceException();
        }
    }

    private void checkStorageInProcessOfRebalance() {
        if (rebalance) {
            throw new StorageRebalanceException();
        }
    }

    private void checkStorageClosedOrInProcessOfRebalance() {
        checkStorageClosed();
        checkStorageInProcessOfRebalance();
    }

    void startRebalance() {
        checkStorageClosedForRebalance();

        rebalance = true;

        clear0();

        lastAppliedIndex = REBALANCE_IN_PROGRESS;
        lastAppliedTerm = REBALANCE_IN_PROGRESS;

        groupConfig = null;
    }

    void abortRebalance() {
        checkStorageClosedForRebalance();

        if (!rebalance) {
            return;
        }

        rebalance = false;

        clear0();

        lastAppliedIndex = 0;
        lastAppliedTerm = 0;

        groupConfig = null;
    }

    void finishRebalance(long lastAppliedIndex, long lastAppliedTerm, byte[] groupConfig) {
        checkStorageClosedForRebalance();

        assert rebalance;

        rebalance = false;

        this.lastAppliedIndex = lastAppliedIndex;
        this.lastAppliedTerm = lastAppliedTerm;
        this.groupConfig = Arrays.copyOf(groupConfig, groupConfig.length);
    }

    private class ScanVersionsCursor implements Cursor<ReadResult> {
        private final RowId rowId;

        @Nullable
        private Boolean hasNext;

        @Nullable
        private VersionChain versionChain;

        private ScanVersionsCursor(RowId rowId) {
            this.rowId = rowId;
        }

        @Override
        public void close() {
            // No-op.
        }

        @Override
        public boolean hasNext() {
            advanceIfNeeded();

            return hasNext;
        }

        @Override
        public ReadResult next() {
            advanceIfNeeded();

            if (!hasNext) {
                throw new NoSuchElementException();
            }

            hasNext = null;

            return versionChainToReadResult(versionChain, false);
        }

        private void advanceIfNeeded() {
            checkStorageClosedOrInProcessOfRebalance();

            if (hasNext != null) {
                return;
            }

            versionChain = versionChain == null ? map.get(rowId) : versionChain.next;

            hasNext = versionChain != null;
        }
    }
}<|MERGE_RESOLUTION|>--- conflicted
+++ resolved
@@ -93,22 +93,13 @@
     }
 
     private static class VersionChain implements GcEntry {
-<<<<<<< HEAD
-        final RowId rowId;
-        final @Nullable BinaryRow row;
-        final @Nullable HybridTimestamp ts;
-        final @Nullable UUID txId;
-        final @Nullable Integer commitZoneId;
-        final @Nullable Integer commitTableId;
-        final int commitPartitionId;
-=======
         private final RowId rowId;
         private final @Nullable BinaryRow row;
         private final @Nullable HybridTimestamp ts;
         private final @Nullable UUID txId;
+        private final @Nullable Integer commitZoneId;
         private final @Nullable Integer commitTableId;
         private final int commitPartitionId;
->>>>>>> 20f1e002
         volatile @Nullable VersionChain next;
 
         VersionChain(
