/*
 * Licensed to the Apache Software Foundation (ASF) under one or more
 * contributor license agreements. See the NOTICE file distributed with
 * this work for additional information regarding copyright ownership.
 * The ASF licenses this file to You under the Apache License, Version 2.0
 * (the "License"); you may not use this file except in compliance with
 * the License. You may obtain a copy of the License at
 *
 *      http://www.apache.org/licenses/LICENSE-2.0
 *
 * Unless required by applicable law or agreed to in writing, software
 * distributed under the License is distributed on an "AS IS" BASIS,
 * WITHOUT WARRANTIES OR CONDITIONS OF ANY KIND, either express or implied.
 * See the License for the specific language governing permissions and
 * limitations under the License.
 */

package org.apache.ignite.internal.storage.index.impl;

import static org.apache.ignite.internal.storage.util.StorageUtils.initialRowIdToBuild;

import java.util.Iterator;
import java.util.concurrent.atomic.AtomicInteger;
import org.apache.ignite.internal.lang.IgniteStringFormatter;
import org.apache.ignite.internal.schema.BinaryTuple;
import org.apache.ignite.internal.storage.RowId;
import org.apache.ignite.internal.storage.StorageDestroyedException;
import org.apache.ignite.internal.storage.StorageRebalanceException;
import org.apache.ignite.internal.storage.index.IndexStorage;
import org.apache.ignite.internal.storage.index.StorageIndexDescriptor;
import org.apache.ignite.internal.storage.util.StorageUtils;
import org.apache.ignite.internal.util.Cursor;
import org.jetbrains.annotations.Nullable;

/** Test-only abstract index storage class. */
abstract class AbstractTestIndexStorage implements IndexStorage {
    private volatile boolean destroyed;

    private volatile boolean rebalance;

    private volatile @Nullable RowId nextRowIdToBuild;

    private final int indexId;

    protected final int partitionId;

    private final boolean pk;

    /** Amount of cursors that opened and still do not close. */
    protected final AtomicInteger pendingCursors = new AtomicInteger();

<<<<<<< HEAD
    AbstractTestIndexStorage(int partitionId, StorageIndexDescriptor descriptor) {
        this.indexId = descriptor.id();
=======
    AbstractTestIndexStorage(int partitionId, boolean pk) {
>>>>>>> 058e5c9c
        this.partitionId = partitionId;
        this.pk = pk;
        nextRowIdToBuild = pk ? null : initialRowIdToBuild(partitionId);
    }

    /** Gets amount of pending cursors. */
    public int pendingCursors() {
        return pendingCursors.get();
    }

    @Override
    public Cursor<RowId> get(BinaryTuple key) {
        checkStorageClosedOrInProcessOfRebalance(true);

        throwExceptionIfIndexIsNotBuilt();

        Iterator<RowId> iterator = getRowIdIteratorForGetByBinaryTuple(key);

        pendingCursors.incrementAndGet();

        return new Cursor<>() {
            @Override
            public void close() {
                pendingCursors.decrementAndGet();
            }

            @Override
            public boolean hasNext() {
                checkStorageClosedOrInProcessOfRebalance(true);

                return iterator.hasNext();
            }

            @Override
            public RowId next() {
                checkStorageClosedOrInProcessOfRebalance(true);

                return iterator.next();
            }
        };
    }

    @Override
    public @Nullable RowId getNextRowIdToBuild() {
        checkStorageClosedOrInProcessOfRebalance(false);

        return nextRowIdToBuild;
    }

    @Override
    public void setNextRowIdToBuild(@Nullable RowId rowId) {
        checkStorageClosedOrInProcessOfRebalance(false);

        nextRowIdToBuild = rowId;
    }

    /**
     * Removes all index data.
     */
    public void clear() {
        checkStorageClosedOrInProcessOfRebalance(false);

        clearAndReset();
    }

    private void clearAndReset() {
        clear0();

        nextRowIdToBuild = pk ? null : initialRowIdToBuild(partitionId);
    }

    public void destroy() {
        destroyed = true;

        clearAndReset();
    }

    abstract Iterator<RowId> getRowIdIteratorForGetByBinaryTuple(BinaryTuple key);

    abstract void clear0();

    /** Starts rebalancing of the storage. */
    public void startRebalance() {
        checkStorageClosed(false);

        rebalance = true;

        clearAndReset();
    }

    /** Aborts rebalance of the storage. */
    public void abortRebalance() {
        checkStorageClosed(false);

        if (!rebalance) {
            return;
        }

        rebalance = false;

        clearAndReset();
    }

    /** Completes rebalance of the storage. */
    public void finishRebalance() {
        checkStorageClosed(false);

        assert rebalance;

        rebalance = false;
    }

    void checkStorageClosed(boolean read) {
        if (destroyed) {
            throw new StorageDestroyedException();
        }
    }

    void checkStorageClosedOrInProcessOfRebalance(boolean read) {
        checkStorageClosed(read);

        if (rebalance) {
            throw new StorageRebalanceException("Storage in the process of rebalancing");
        }
    }

    private String createStorageInfo() {
        return IgniteStringFormatter.format("indexId={}, partitionId={}", indexId, partitionId);
    }

    void throwExceptionIfIndexIsNotBuilt() {
        StorageUtils.throwExceptionIfIndexIsNotBuilt(nextRowIdToBuild, this::createStorageInfo);
    }
}<|MERGE_RESOLUTION|>--- conflicted
+++ resolved
@@ -32,7 +32,9 @@
 import org.apache.ignite.internal.util.Cursor;
 import org.jetbrains.annotations.Nullable;
 
-/** Test-only abstract index storage class. */
+/**
+ * Test-only abstract index storage class.
+ */
 abstract class AbstractTestIndexStorage implements IndexStorage {
     private volatile boolean destroyed;
 
@@ -40,27 +42,27 @@
 
     private volatile @Nullable RowId nextRowIdToBuild;
 
-    private final int indexId;
-
     protected final int partitionId;
 
     private final boolean pk;
 
+    private final int indexId;
+
     /** Amount of cursors that opened and still do not close. */
     protected final AtomicInteger pendingCursors = new AtomicInteger();
 
-<<<<<<< HEAD
     AbstractTestIndexStorage(int partitionId, StorageIndexDescriptor descriptor) {
         this.indexId = descriptor.id();
-=======
-    AbstractTestIndexStorage(int partitionId, boolean pk) {
->>>>>>> 058e5c9c
         this.partitionId = partitionId;
         this.pk = pk;
         nextRowIdToBuild = pk ? null : initialRowIdToBuild(partitionId);
     }
 
-    /** Gets amount of pending cursors. */
+    /**
+     * Gets amount of pending cursors.
+     *
+     * @return Amount of pending cursors.
+     */
     public int pendingCursors() {
         return pendingCursors.get();
     }
@@ -136,7 +138,9 @@
 
     abstract void clear0();
 
-    /** Starts rebalancing of the storage. */
+    /**
+     * Starts rebalancing of the storage.
+     */
     public void startRebalance() {
         checkStorageClosed(false);
 
@@ -145,7 +149,9 @@
         clearAndReset();
     }
 
-    /** Aborts rebalance of the storage. */
+    /**
+     * Aborts rebalance of the storage.
+     */
     public void abortRebalance() {
         checkStorageClosed(false);
 
@@ -158,7 +164,9 @@
         clearAndReset();
     }
 
-    /** Completes rebalance of the storage. */
+    /**
+     * Completes rebalance of the storage.
+     */
     public void finishRebalance() {
         checkStorageClosed(false);
 
