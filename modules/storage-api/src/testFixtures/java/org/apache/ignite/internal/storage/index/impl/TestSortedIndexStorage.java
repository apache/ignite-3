--- conflicted
+++ resolved
@@ -23,10 +23,10 @@
 import java.util.Iterator;
 import java.util.Map.Entry;
 import java.util.NavigableMap;
-<<<<<<< HEAD
-=======
 import java.util.NavigableSet;
->>>>>>> 1a81a07e
+import java.util.NoSuchElementException;
+import java.util.Map.Entry;
+import java.util.NavigableMap;
 import java.util.NoSuchElementException;
 import java.util.concurrent.ConcurrentNavigableMap;
 import java.util.concurrent.ConcurrentSkipListMap;
@@ -51,13 +51,10 @@
 public class TestSortedIndexStorage implements SortedIndexStorage {
     private static final Object NULL = new Object();
 
-<<<<<<< HEAD
-=======
     /**
      * {@code NavigableMap<RowId, Object>} is used as a {@link NavigableSet}, but map was chosen because methods like
      * {@link NavigableSet#first()} throw an {@link NoSuchElementException} if the set is empty.
      */
->>>>>>> 1a81a07e
     private final ConcurrentNavigableMap<ByteBuffer, NavigableMap<RowId, Object>> index;
 
     private final SortedIndexDescriptor descriptor;
@@ -88,7 +85,6 @@
             public void close() {
                 // No-op.
             }
-<<<<<<< HEAD
 
             @Override
             public boolean hasNext() {
@@ -98,17 +94,6 @@
             }
 
             @Override
-=======
-
-            @Override
-            public boolean hasNext() {
-                checkClosed();
-
-                return iterator.hasNext();
-            }
-
-            @Override
->>>>>>> 1a81a07e
             public RowId next() {
                 checkClosed();
 
@@ -209,11 +194,7 @@
         }
     }
 
-<<<<<<< HEAD
     private class ScanCursor implements PeekCursor<IndexRow> {
-=======
-    private class ScanCursor implements Cursor<IndexRow> {
->>>>>>> 1a81a07e
         private final NavigableMap<ByteBuffer, NavigableMap<RowId, Object>> indexMap;
 
         @Nullable
@@ -260,7 +241,6 @@
             return new IndexRowImpl(new BinaryTuple(descriptor.binaryTupleSchema(), indexMapEntry.getKey()), rowId);
         }
 
-<<<<<<< HEAD
         @Override
         public @Nullable IndexRow peek() {
             if (hasNext != null && !hasNext) {
@@ -292,8 +272,6 @@
             return nextRowId == null ? null : new IndexRowImpl(new BinaryTuple(descriptor.binaryTupleSchema(), entry0.getKey()), nextRowId);
         }
 
-=======
->>>>>>> 1a81a07e
         private void advanceIfNeeded() {
             if (hasNext != null) {
                 return;
