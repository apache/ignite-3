--- conflicted
+++ resolved
@@ -42,19 +42,19 @@
 import org.apache.ignite.internal.util.TransformingIterator;
 import org.jetbrains.annotations.Nullable;
 
-/** Test implementation of MV sorted index storage. */
+/**
+ * Test implementation of MV sorted index storage.
+ */
 public class TestSortedIndexStorage extends AbstractTestIndexStorage implements SortedIndexStorage {
     private final NavigableSet<IndexRow> index;
 
     private final StorageSortedIndexDescriptor descriptor;
 
-    /** Constructor. */
+    /**
+     * Constructor.
+     */
     public TestSortedIndexStorage(int partitionId, StorageSortedIndexDescriptor descriptor) {
-<<<<<<< HEAD
         super(partitionId, descriptor);
-=======
-        super(partitionId, descriptor.isPk());
->>>>>>> 058e5c9c
 
         BinaryTupleComparator binaryTupleComparator = new BinaryTupleComparator(descriptor.columns());
 
@@ -236,7 +236,9 @@
         }
     }
 
-    /** Returns all indexed row ids. */
+    /**
+     * Returns all indexed row ids.
+     */
     public Set<RowId> allRowsIds() {
         return index.stream().map(IndexRow::rowId).collect(Collectors.toSet());
     }
