--- conflicted
+++ resolved
@@ -59,13 +59,8 @@
         <dependency>
             <groupId>org.apache.ignite</groupId>
             <artifactId>ignite-configuration</artifactId>
-<<<<<<< HEAD
-            <type>test-jar</type>
-            <scope>test</scope>
-=======
             <scope>test</scope>
             <type>test-jar</type>
->>>>>>> 77b05690
         </dependency>
 
         <dependency>
