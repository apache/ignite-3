--- conflicted
+++ resolved
@@ -54,11 +54,8 @@
                 },
                 (fullPageId, buf, tag) -> {
                 },
-<<<<<<< HEAD
-                () -> true
-=======
+                () -> true,
                 PAGE_SIZE
->>>>>>> c63f7019
         );
     }
 
