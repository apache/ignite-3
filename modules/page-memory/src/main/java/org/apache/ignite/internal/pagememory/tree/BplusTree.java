--- conflicted
+++ resolved
@@ -1573,20 +1573,11 @@
     }
 
     /**
-<<<<<<< HEAD
-     * Searches for the lowerBound that (strictly or loosely, depending on {@code includeRow}) follows the lowerBound passed as an
-     * argument.
-     *
-     * @param lowerBound Lower bound..
-     * @param includeRow {@code True} if you include the passed lowerBound in the result.
-     * @return Next lowerBound.
-=======
      * Searches for the row that (strictly or loosely, depending on {@code includeRow}) follows the lowerBound passed as an argument.
      *
      * @param lowerBound Lower bound.
      * @param includeRow {@code True} if you include the passed row in the result.
      * @return Next row.
->>>>>>> 1a81a07e
      * @throws IgniteInternalCheckedException If failed.
      */
     public final @Nullable T findNext(L lowerBound, boolean includeRow) throws IgniteInternalCheckedException {
@@ -1601,15 +1592,9 @@
         } catch (CorruptedDataStructureException e) {
             throw e;
         } catch (IgniteInternalCheckedException e) {
-<<<<<<< HEAD
-            throw new IgniteInternalCheckedException("Runtime failure on lookup next lowerBound: " + lowerBound, e);
-        } catch (RuntimeException | AssertionError e) {
-            throw corruptedTreeException("Runtime failure on lookup next lowerBound: " + lowerBound, e, grpId, g.pageId);
-=======
             throw new IgniteInternalCheckedException("Runtime failure on lookup next row: " + lowerBound, e);
         } catch (RuntimeException | AssertionError e) {
             throw corruptedTreeException("Runtime failure on lookup next row: " + lowerBound, e, grpId, g.pageId);
->>>>>>> 1a81a07e
         } finally {
             checkDestroyed();
         }
