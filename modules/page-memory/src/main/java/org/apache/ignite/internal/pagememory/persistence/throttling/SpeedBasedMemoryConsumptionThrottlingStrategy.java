/*
 * Licensed to the Apache Software Foundation (ASF) under one or more
 * contributor license agreements. See the NOTICE file distributed with
 * this work for additional information regarding copyright ownership.
 * The ASF licenses this file to You under the Apache License, Version 2.0
 * (the "License"); you may not use this file except in compliance with
 * the License. You may obtain a copy of the License at
 *
 *      http://www.apache.org/licenses/LICENSE-2.0
 *
 * Unless required by applicable law or agreed to in writing, software
 * distributed under the License is distributed on an "AS IS" BASIS,
 * WITHOUT WARRANTIES OR CONDITIONS OF ANY KIND, either express or implied.
 * See the License for the specific language governing permissions and
 * limitations under the License.
 */

package org.apache.ignite.internal.pagememory.persistence.throttling;

<<<<<<< HEAD
import static org.apache.ignite.internal.pagememory.persistence.throttling.PagesWriteSpeedBasedThrottle.MAX_DIRTY_PAGES;
=======
import static org.apache.ignite.internal.pagememory.persistence.throttling.PagesWriteSpeedBasedThrottle.DEFAULT_MAX_DIRTY_PAGES;
>>>>>>> 674e1a9d

import java.util.Set;
import java.util.concurrent.ConcurrentHashMap;
import java.util.concurrent.TimeUnit;
import java.util.concurrent.atomic.AtomicInteger;
import java.util.function.Supplier;
import org.apache.ignite.internal.pagememory.persistence.PersistentPageMemory;
import org.apache.ignite.internal.pagememory.persistence.checkpoint.CheckpointProgress;

/**
 * Speed-based throttle used to protect clean pages from exhaustion.
 *
 * <p>The main method is {@link #protectionParkTime(long)} which is used to compute park time, if throttling is needed.
 *
 * @see #protectionParkTime(long)
 */
class SpeedBasedMemoryConsumptionThrottlingStrategy {
    private final double minDirtyPages;

    private final double maxDirtyPages;

    /** Page memory. */
    private final PersistentPageMemory pageMemory;

    /** Checkpoint progress provider. */
    private final Supplier<CheckpointProgress> cpProgress;

    /** Total pages possible to store in page memory. */
    private volatile long pageMemTotalPages;

    /** Last estimated speed for marking all clear pages as dirty till the end of checkpoint. */
    private volatile long speedForMarkAll;

    /**
     * Target (maximum) dirty pages ratio, after which throttling will start using
     * {@link #getParkTime(double, long, int, int, long, long)}.
     */
    private volatile double targetDirtyRatio;

    /** Current dirty pages ratio (percent of dirty pages in the most used segment), negative value means no cp is running. */
    private volatile double currDirtyRatio;

    /** Threads set. Contains identifiers of all threads which were marking pages for the current checkpoint. */
    private final Set<Long> threadIds = ConcurrentHashMap.newKeySet();

    /** Counter of written pages from a checkpoint. Value is saved here for detecting a checkpoint start. */
    private final AtomicInteger lastObservedWritten = new AtomicInteger(0);

    /**
     * Dirty pages ratio that was observed at a checkpoint start (here the start is a moment when the first page was actually saved to
     * store). This ratio is excluded from throttling.
     */
    private volatile double initDirtyRatioAtCpBegin;

    /** Average checkpoint write speed. Only the current value is used. Pages/second. */
    private final ProgressSpeedCalculation cpWriteSpeed = new ProgressSpeedCalculation();

    /**
     * Used for calculating speed of marking pages dirty. Value from past 750-1000 millis only.
     * {@link IntervalBasedMeasurement#getSpeedOpsPerSec(long)} returns pages marked/second. {@link IntervalBasedMeasurement#getAverage()}
     * returns average throttle time.
     */
    private final IntervalBasedMeasurement markSpeedAndAvgParkTime;

    SpeedBasedMemoryConsumptionThrottlingStrategy(
            double minDirtyPages,
            double maxDirtyPages,
            PersistentPageMemory pageMemory,
            Supplier<CheckpointProgress> cpProgress,
            IntervalBasedMeasurement markSpeedAndAvgParkTime
    ) {
        this.minDirtyPages = minDirtyPages;
        this.maxDirtyPages = maxDirtyPages;
        this.pageMemory = pageMemory;
        this.cpProgress = cpProgress;
        this.markSpeedAndAvgParkTime = markSpeedAndAvgParkTime;
        initDirtyRatioAtCpBegin = minDirtyPages;
    }

    /**
     * Computes next duration (in nanos) to throttle a thread. Might return {@link PagesWriteSpeedBasedThrottle#NO_THROTTLING_MARKER} as a
     * marker that no throttling should be applied.
     *
     * @return Park time in nanos or #NO_THROTTLING_MARKER if no throttling is needed.
     */
    long protectionParkTime(long curNanoTime) {
        CheckpointProgress progress = cpProgress.get();

        boolean checkpointProgressIsNotYetReported = progress == null;
        if (checkpointProgressIsNotYetReported) {
            resetStatistics();

            return PagesWriteSpeedBasedThrottle.NO_THROTTLING_MARKER;
        }

        int writtenPages = progress.writtenPages();

        threadIds.add(Thread.currentThread().getId());

        return computeParkTime(writtenPages, curNanoTime);
    }

    private void resetStatistics() {
        speedForMarkAll = 0;
        targetDirtyRatio = -1;
        currDirtyRatio = -1;
    }

    private long computeParkTime(int cpWrittenPages, long curNanoTime) {
        long donePages = cpDonePagesEstimation(cpWrittenPages);

        long instantaneousMarkDirtySpeed = markSpeedAndAvgParkTime.getSpeedOpsPerSec(curNanoTime);
        // NB: we update progress for speed calculation only in this (clean pages protection) scenario, because
        // we only use the computed speed in this same scenario and for reporting in logs (where it's not super
        // important to display an ideally accurate speed), but not in the CP Buffer protection scenario.
        // This is to simplify code.
        // The progress is set to 0 at the beginning of a checkpoint, so we can be sure that the start time remembered
        // in cpWriteSpeed is pretty accurate even without writing to cpWriteSpeed from this method.
        cpWriteSpeed.setProgress(donePages, curNanoTime);
        // TODO: IGNITE-16878 use exponential moving average so that we react to changes faster?
        long avgCpWriteSpeed = cpWriteSpeed.getOpsPerSecond(curNanoTime);

        int cpTotalPages = cpTotalPages();

        if (cpTotalPages == 0) {
            // From the current code analysis, we can only get here by accident when
            // CheckpointProgressImpl.clearCounters() is invoked at the end of a checkpoint (by falling through
            // between two volatile assignments). When we get here, we don't have any information about the total
            // number of pages in the current CP, so we calculate park time by only using information we have.
            return parkTimeToThrottleByJustCpSpeed(instantaneousMarkDirtySpeed, avgCpWriteSpeed);
        } else {
            return speedBasedParkTime(cpWrittenPages, donePages, cpTotalPages, instantaneousMarkDirtySpeed, avgCpWriteSpeed);
        }
    }

    /**
     * Returns an estimation of the progress made during the current checkpoint. Currently, it is an average of written pages and fully
     * synced pages (probably, to account for both writing (which may be pretty ahead of syncing) and syncing at the same time).
     *
     * @param cpWrittenPages Count of pages written during current checkpoint.
     * @return Estimation of work done (in pages).
     */
    private int cpDonePagesEstimation(int cpWrittenPages) {
        // TODO: IGNITE-16879 - this only works correctly if time-to-write a page is close to time-to-sync a page.
        // In reality, this does not seem to hold, which produces wrong estimations. We could measure the real times
        // in Checkpointer and make this estimation a lot more precise.
        return (cpWrittenPages + cpSyncedPages()) / 2;
    }

    /**
     * Simplified version of park time calculation used when we don't have information about total CP size (in pages). Such a situation
     * seems to be very rare, but it can happen when finishing a CP.
     *
     * @param markDirtySpeed Speed of page dirtying.
     * @param curCpWriteSpeed Speed of CP writing pages.
     * @return Park time (nanos).
     */
    private long parkTimeToThrottleByJustCpSpeed(long markDirtySpeed, long curCpWriteSpeed) {
        boolean throttleByCpSpeed = curCpWriteSpeed > 0 && markDirtySpeed > curCpWriteSpeed;

        if (throttleByCpSpeed) {
            return nsPerOperation(curCpWriteSpeed);
        }

        return 0;
    }

    private long speedBasedParkTime(int cpWrittenPages, long donePages, int cpTotalPages,
                                    long instantaneousMarkDirtySpeed, long avgCpWriteSpeed) {
        double dirtyPagesRatio = pageMemory.dirtyPagesRatio();

        currDirtyRatio = dirtyPagesRatio;

        detectCpPagesWriteStart(cpWrittenPages, dirtyPagesRatio);

        if (dirtyPagesRatio >= maxDirtyPages) {
            return 0; // Too late to throttle, will wait on safe to update instead.
        } else {
            return getParkTime(dirtyPagesRatio,
                    donePages,
                    // TODO IGNITE-24937 Should be a "notEvictedPagesTotal(cpTotalPages)" call.
                    cpTotalPages,
                    threadIds.size(),
                    instantaneousMarkDirtySpeed,
                    avgCpWriteSpeed);
        }
    }

    // TODO IGNITE-24937 Leads to negative estimations in some cases. Should be fixed.
    private int notEvictedPagesTotal(int cpTotalPages) {
        return Math.max(cpTotalPages - cpEvictedPages(), 0);
    }

    /**
     * Computes park time for throttling.
     *
     * @param dirtyPagesRatio Actual percent of dirty pages.
     * @param donePages Roughly, written & fsynced pages count.
     * @param cpTotalPages Total checkpoint scope.
     * @param threads Number of threads providing data during current checkpoint.
     * @param instantaneousMarkDirtySpeed Registered (during approx last second) mark dirty speed, pages/sec.
     * @param avgCpWriteSpeed Average checkpoint write speed, pages/sec.
     * @return Time in nanoseconds to part or 0 if throttling is not required.
     */
    long getParkTime(
            double dirtyPagesRatio,
            long donePages,
            int cpTotalPages,
            int threads,
            long instantaneousMarkDirtySpeed,
            long avgCpWriteSpeed) {

        long targetSpeedToMarkAll = calcSpeedToMarkAllSpaceTillEndOfCp(dirtyPagesRatio, donePages, avgCpWriteSpeed, cpTotalPages);
        double targetCurrentDirtyRatio = targetCurrentDirtyRatio(donePages, cpTotalPages);

        publishSpeedAndRatioForMetrics(targetSpeedToMarkAll, targetCurrentDirtyRatio);

        return delayIfMarkingFasterThanTargetSpeedAllows(instantaneousMarkDirtySpeed,
            dirtyPagesRatio, threads, targetSpeedToMarkAll, targetCurrentDirtyRatio);
    }

    private long delayIfMarkingFasterThanTargetSpeedAllows(
            long instantaneousMarkDirtySpeed, double dirtyPagesRatio,
            int threads, long targetSpeedToMarkAll, double targetCurrentDirtyRatio
    ) {
        boolean lowSpaceLeft = lowCleanSpaceLeft(dirtyPagesRatio, targetCurrentDirtyRatio);
        int slowdown = slowdownIfLowSpaceLeft(lowSpaceLeft);

        double multiplierForSpeedToMarkAll = lowSpaceLeft ? 0.8 : 1.0;
        boolean markingTooFastNow = targetSpeedToMarkAll > 0
                && instantaneousMarkDirtySpeed > multiplierForSpeedToMarkAll * targetSpeedToMarkAll;
        boolean markedTooFastSinceCpStart = dirtyPagesRatio > targetCurrentDirtyRatio;
        boolean markingTooFast = markedTooFastSinceCpStart && markingTooFastNow;

        // We must NOT subtract nsPerOperation(instantaneousMarkDirtySpeed, threads)! If we do, the actual speed
        // converges to a value that is 1-2 times higher than the target speed.
        return markingTooFast ? nsPerOperation(targetSpeedToMarkAll, threads, slowdown) : 0;
    }

    private static int slowdownIfLowSpaceLeft(boolean lowSpaceLeft) {
        return lowSpaceLeft ? 3 : 1;
    }

    /**
     * Whether too low clean space is left, so more powerful measures are needed (like heavier throttling).
     *
     * @param dirtyPagesRatio Current dirty pages ratio.
     * @param targetDirtyRatio Target dirty pages ratio.
     * @return {@code true} iff clean space left is too low.
     */
    private static boolean lowCleanSpaceLeft(double dirtyPagesRatio, double targetDirtyRatio) {
        return dirtyPagesRatio > targetDirtyRatio && (dirtyPagesRatio + 0.05 > DEFAULT_MAX_DIRTY_PAGES);
    }

    private void publishSpeedAndRatioForMetrics(long speedForMarkAll, double targetDirtyRatio) {
        this.speedForMarkAll = speedForMarkAll;
        this.targetDirtyRatio = targetDirtyRatio;
    }

    /**
     * Calculates speed needed to mark dirty all currently clean pages before the current checkpoint ends. May return 0 if the provided
     * parameters do not give enough information to calculate the speed, OR if the current dirty pages ratio is too high (higher than
<<<<<<< HEAD
     * {@link PagesWriteSpeedBasedThrottle#MAX_DIRTY_PAGES}), in which case we're not going to throttle anyway.
=======
     * {@link PagesWriteSpeedBasedThrottle#DEFAULT_MAX_DIRTY_PAGES}), in which case we're not going to throttle anyway.
>>>>>>> 674e1a9d
     *
     * @param dirtyPagesRatio Current percent of dirty pages.
     * @param donePages Roughly, count of written and sync'ed pages
     * @param avgCpWriteSpeed Pages/second checkpoint write speed. 0 speed means 'no data'.
     * @param cpTotalPages Total pages in checkpoint.
     * @return Pages/second to mark to mark all clean pages as dirty till the end of checkpoint. 0 speed means 'no data', or when we are not
     *         going to throttle due to the current dirty pages ratio being too high
     */
    private long calcSpeedToMarkAllSpaceTillEndOfCp(double dirtyPagesRatio, long donePages,
                                                    long avgCpWriteSpeed, int cpTotalPages) {
        if (avgCpWriteSpeed == 0) {
            return 0;
        }

        if (cpTotalPages <= 0) {
            return 0;
        }

        if (dirtyPagesRatio >= maxDirtyPages) {
            return 0;
        }

        // IDEA: here, when calculating the count of clean pages, it includes the pages under checkpoint. It is kinda
        // legal because they can be written (using the Checkpoint Buffer to make a copy of the value to be
        // checkpointed), but the CP Buffer is usually not too big, and if it gets nearly filled, writes become
        // throttled really hard by exponential throttler. Maybe we should subtract the number of not-yet-written-by-CP
        // pages from the count of clean pages? In such a case, we would lessen the risk of CP Buffer-caused throttling.
        double remainedCleanPages = (maxDirtyPages - dirtyPagesRatio) * pageMemTotalPages();

        double secondsTillCpEnd = 1.0 * (cpTotalPages - donePages) / avgCpWriteSpeed;

        return (long) (remainedCleanPages / secondsTillCpEnd);
    }

    /** Returns total number of pages storable in page memory. */
    private long pageMemTotalPages() {
        long currentTotalPages = pageMemTotalPages;

        if (currentTotalPages == 0) {
            currentTotalPages = pageMemory.totalPages();
            pageMemTotalPages = currentTotalPages;
        }

        assert currentTotalPages > 0 : "PageMemory.totalPages() is still 0";

        return currentTotalPages;
    }

    /**
     * Returns size-based calculation of target ratio.
     *
     * @param donePages Number of completed.
     * @param cpTotalPages Total amount of pages under checkpoint.
     */
    private double targetCurrentDirtyRatio(long donePages, int cpTotalPages) {
        double cpProgress = ((double) donePages) / cpTotalPages;

        // Starting with initialDirtyRatioAtCpBegin to avoid throttle right after checkpoint start
        double constStart = initDirtyRatioAtCpBegin;

        double fractionToVaryDirtyRatio = 1.0 - constStart;

        return (cpProgress * fractionToVaryDirtyRatio + constStart) * maxDirtyPages;
    }

    /**
     * Returns target (maximum) dirty pages ratio, after which throttling will start.
     */
    double getTargetDirtyRatio() {
        return targetDirtyRatio;
    }

    /**
     * Returns current dirty pages ratio.
     */
    double getCurrDirtyRatio() {
        double ratio = currDirtyRatio;

        if (ratio >= 0) {
            return ratio;
        }

        return pageMemory.dirtyPagesRatio();
    }

    /**
     * Returns {@link #speedForMarkAll}.
     */
    long getLastEstimatedSpeedForMarkAll() {
        return speedForMarkAll;
    }

    /**
     * Returns an average checkpoint write speed. Current and 3 past checkpoints used. Pages/second.
     */
    long getCpWriteSpeed() {
        return cpWriteSpeed.getOpsPerSecondReadOnly();
    }

    /**
     * Returns counter for fsynced checkpoint pages.
     */
    int cpSyncedPages() {
        CheckpointProgress progress = cpProgress.get();

        if (progress == null) {
            return 0;
        }

        AtomicInteger syncedPagesCounter = progress.syncedPagesCounter();

        // Null-check simplifies testing, we don't have to mock this counter.
        return syncedPagesCounter == null ? 0 : syncedPagesCounter.get();
    }

    /**
     * Return a number of pages in current checkpoint.
     */
    int cpTotalPages() {
        CheckpointProgress progress = cpProgress.get();

        if (progress == null) {
            return 0;
        }

        return progress.currentCheckpointPagesCount();
    }

    /**
     * Returns a number of evicted pages.
     */
    int cpEvictedPages() {
        CheckpointProgress progress = cpProgress.get();

        if (progress == null) {
            return 0;
        }

        AtomicInteger evictedPagesCounter = progress.evictedPagesCounter();

        // Null-check simplifies testing, we don't have to mock this counter.
        return evictedPagesCounter == null ? 0 : evictedPagesCounter.get();
    }

    /**
     * Returns sleep time in nanoseconds.
     *
     * @param baseSpeed Speed to slow down.
     */
    long nsPerOperation(long baseSpeed) {
        return nsPerOperation(baseSpeed, threadIds.size());
    }

    /**
     * Returns sleep time in nanoseconds.
     *
     * @param speedPagesPerSec Speed to slow down.
     * @param threads Operating threads.
     */
    private long nsPerOperation(long speedPagesPerSec, int threads) {
        return nsPerOperation(speedPagesPerSec, threads, 1);
    }

    /**
     * Return sleep time in nanoseconds.
     *
     * @param speedPagesPerSec Speed to slow down.
     * @param threads Operating threads.
     * @param factor How much it is needed to slowdown base speed. 1 means delay to get exact base speed.
     */
    private long nsPerOperation(long speedPagesPerSec, int threads, int factor) {
        if (factor <= 0) {
            throw new IllegalStateException("Coefficient should be positive");
        }

        if (speedPagesPerSec <= 0) {
            return 0;
        }

        long updTimeNsForOnePage = TimeUnit.SECONDS.toNanos(1) * threads / (speedPagesPerSec);

        return factor * updTimeNsForOnePage;
    }

    /**
     * Detects the start of writing pages in checkpoint.
     *
     * @param cpWrittenPages Current counter of written pages.
     * @param dirtyPagesRatio Current percent of dirty pages.
     */
    private void detectCpPagesWriteStart(int cpWrittenPages, double dirtyPagesRatio) {
        if (cpWrittenPages > 0 && lastObservedWritten.compareAndSet(0, cpWrittenPages)) {
            double newMinRatio = dirtyPagesRatio;

            if (newMinRatio < minDirtyPages) {
                newMinRatio = minDirtyPages;
            }

            if (newMinRatio > 1) {
                newMinRatio = 1;
            }

            // For slow cp is completed now, drop previous dirty page percent.
            initDirtyRatioAtCpBegin = newMinRatio;
        }
    }

    /**
     * Resets the throttle to its initial state (for example, in the beginning of a checkpoint).
     */
    void reset() {
        cpWriteSpeed.setProgress(0L, System.nanoTime());
        initDirtyRatioAtCpBegin = minDirtyPages;
        lastObservedWritten.set(0);
    }

    /**
     * Moves the throttle to its finalized state (for example, when a checkpoint ends).
     */
    void finish() {
        cpWriteSpeed.closeInterval();
        threadIds.clear();
    }
}<|MERGE_RESOLUTION|>--- conflicted
+++ resolved
@@ -17,11 +17,7 @@
 
 package org.apache.ignite.internal.pagememory.persistence.throttling;
 
-<<<<<<< HEAD
-import static org.apache.ignite.internal.pagememory.persistence.throttling.PagesWriteSpeedBasedThrottle.MAX_DIRTY_PAGES;
-=======
 import static org.apache.ignite.internal.pagememory.persistence.throttling.PagesWriteSpeedBasedThrottle.DEFAULT_MAX_DIRTY_PAGES;
->>>>>>> 674e1a9d
 
 import java.util.Set;
 import java.util.concurrent.ConcurrentHashMap;
@@ -284,11 +280,7 @@
     /**
      * Calculates speed needed to mark dirty all currently clean pages before the current checkpoint ends. May return 0 if the provided
      * parameters do not give enough information to calculate the speed, OR if the current dirty pages ratio is too high (higher than
-<<<<<<< HEAD
-     * {@link PagesWriteSpeedBasedThrottle#MAX_DIRTY_PAGES}), in which case we're not going to throttle anyway.
-=======
      * {@link PagesWriteSpeedBasedThrottle#DEFAULT_MAX_DIRTY_PAGES}), in which case we're not going to throttle anyway.
->>>>>>> 674e1a9d
      *
      * @param dirtyPagesRatio Current percent of dirty pages.
      * @param donePages Roughly, count of written and sync'ed pages
