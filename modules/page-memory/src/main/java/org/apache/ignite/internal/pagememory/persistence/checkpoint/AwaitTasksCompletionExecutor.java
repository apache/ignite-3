--- conflicted
+++ resolved
@@ -50,13 +50,9 @@
     public void execute(Runnable command) {
         CompletableFuture<?> future = new CompletableFuture<>();
 
-<<<<<<< HEAD
-        pendingTaskFutures.add(future.whenComplete((o, throwable) -> updateHeartbeat.run()));
-=======
         CompletableFuture<?> heartbeatFuture = future.whenComplete((o, throwable) -> updateHeartbeat.run());
 
         pendingTaskFutures.add(heartbeatFuture);
->>>>>>> 076ce8bf
 
         executor.execute(() -> {
             try {
