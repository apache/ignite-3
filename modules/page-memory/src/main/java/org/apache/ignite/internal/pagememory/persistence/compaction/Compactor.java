/*
 * Licensed to the Apache Software Foundation (ASF) under one or more
 * contributor license agreements. See the NOTICE file distributed with
 * this work for additional information regarding copyright ownership.
 * The ASF licenses this file to You under the Apache License, Version 2.0
 * (the "License"); you may not use this file except in compliance with
 * the License. You may obtain a copy of the License at
 *
 *      http://www.apache.org/licenses/LICENSE-2.0
 *
 * Unless required by applicable law or agreed to in writing, software
 * distributed under the License is distributed on an "AS IS" BASIS,
 * WITHOUT WARRANTIES OR CONDITIONS OF ANY KIND, either express or implied.
 * See the License for the specific language governing permissions and
 * limitations under the License.
 */

package org.apache.ignite.internal.pagememory.persistence.compaction;

import static java.util.concurrent.TimeUnit.MILLISECONDS;
import static java.util.concurrent.TimeUnit.NANOSECONDS;
import static java.util.concurrent.TimeUnit.SECONDS;
import static java.util.stream.Collectors.toCollection;
import static org.apache.ignite.internal.failure.FailureType.SYSTEM_WORKER_TERMINATION;

import java.nio.ByteBuffer;
import java.nio.ByteOrder;
import java.util.Objects;
import java.util.Queue;
import java.util.UUID;
import java.util.concurrent.CompletableFuture;
import java.util.concurrent.ConcurrentLinkedQueue;
import java.util.concurrent.LinkedBlockingQueue;
import java.util.concurrent.ThreadPoolExecutor;
import java.util.concurrent.TimeUnit;
import java.util.concurrent.locks.Lock;
import org.apache.ignite.internal.failure.FailureContext;
import org.apache.ignite.internal.failure.FailureManager;
import org.apache.ignite.internal.lang.IgniteInternalException;
import org.apache.ignite.internal.logger.IgniteLogger;
import org.apache.ignite.internal.logger.Loggers;
import org.apache.ignite.internal.pagememory.io.PageIo;
import org.apache.ignite.internal.pagememory.persistence.GroupPartitionId;
import org.apache.ignite.internal.pagememory.persistence.PartitionDestructionLockManager;
import org.apache.ignite.internal.pagememory.persistence.WriteSpeedFormatter;
import org.apache.ignite.internal.pagememory.persistence.store.DeltaFilePageStoreIo;
import org.apache.ignite.internal.pagememory.persistence.store.FilePageStore;
import org.apache.ignite.internal.pagememory.persistence.store.FilePageStoreManager;
import org.apache.ignite.internal.pagememory.persistence.store.GroupPageStoresMap.GroupPartitionPageStore;
import org.apache.ignite.internal.thread.IgniteThread;
import org.apache.ignite.internal.thread.IgniteThreadFactory;
import org.apache.ignite.internal.util.IgniteUtils;
import org.apache.ignite.internal.util.StringUtils;
import org.apache.ignite.internal.util.worker.IgniteWorker;
import org.jetbrains.annotations.Nullable;

/**
 * Entity to compact delta files.
 *
 * <p>When delta files appear, {@link #triggerCompaction()} must be called to initiate compaction. Then all delta files
 * {@link FilePageStore#getDeltaFileToCompaction() ready for compaction} will be collected and merged with their
 * {@link FilePageStore file page stores} until all delta files are compacted.
 *
 * <p>Delta file compaction process consists of:
 * <ul>
 *  <li>Copying pages from a delta file to a partition file.</li>
 *  <li>Fsync of the partition file.</li>
 *  <li>Remove delta file from {@link FilePageStore} and file system.</li>
 * </ul>
 */
public class Compactor extends IgniteWorker {
    /** Logger. */
    private static final IgniteLogger LOG = Loggers.forClass(Compactor.class);

    private final Object mux = new Object();

    private final @Nullable ThreadPoolExecutor threadPoolExecutor;

    /** Guarded by {@link #mux}. */
    private boolean addedDeltaFiles;

    private final FilePageStoreManager filePageStoreManager;

    /** Thread local with buffers for the compaction threads. */
    private static final ThreadLocal<ByteBuffer> THREAD_BUF = new ThreadLocal<>();

    /** Page size in bytes. */
    private final int pageSize;

    /** Failure processor. */
    private final FailureManager failureManager;

    private final PartitionDestructionLockManager partitionDestructionLockManager;

    private final Object pauseMux = new Object();

    /** Guarded by {@link #pauseMux}. */
    private boolean paused;

    /**
     * Creates new ignite worker with given parameters.
     *
     * @param log Logger.
     * @param igniteInstanceName Name of the Ignite instance this runnable is used in.
     * @param threads Number of compaction threads.
     * @param filePageStoreManager File page store manager.
     * @param pageSize Page size in bytes.
     * @param failureManager Failure processor that is used to handle critical errors.
     * @param partitionDestructionLockManager Partition Destruction Lock Manager.
     */
    public Compactor(
            IgniteLogger log,
            String igniteInstanceName,
            int threads,
            FilePageStoreManager filePageStoreManager,
            int pageSize,
            FailureManager failureManager,
            PartitionDestructionLockManager partitionDestructionLockManager
    ) {
        super(log, igniteInstanceName, "compaction-thread");

        this.filePageStoreManager = filePageStoreManager;
        this.failureManager = failureManager;
        this.partitionDestructionLockManager = partitionDestructionLockManager;

        if (threads > 1) {
            threadPoolExecutor = new ThreadPoolExecutor(
                    threads,
                    threads,
                    30,
                    SECONDS,
                    new LinkedBlockingQueue<>(),
                    IgniteThreadFactory.create(igniteInstanceName, "compaction-runner-io", log)
            );
            threadPoolExecutor.allowCoreThreadTimeOut(true);
        } else {
            threadPoolExecutor = null;
        }

        this.pageSize = pageSize;
    }

    @Override
    protected void body() throws InterruptedException {
        try {
            while (!isCancelled()) {
                waitDeltaFiles();

                if (isCancelled()) {
                    log.info("Skipping the delta file compaction because the node is stopping");

                    return;
                }

                doCompaction();
            }
        } catch (Throwable t) {
            failureManager.process(new FailureContext(SYSTEM_WORKER_TERMINATION, t));

            throw new IgniteInternalException(t);
        }
    }

    /**
     * Waiting for delta files.
     *
     * <p>It is expected that only the compactor will call it.
     */
    void waitDeltaFiles() {
        try {
            synchronized (mux) {
                while (!addedDeltaFiles && !isCancelled()) {
                    blockingSectionBegin();

                    try {
                        mux.wait();
                    } finally {
                        blockingSectionEnd();
                    }
                }

                addedDeltaFiles = false;
            }
        } catch (InterruptedException e) {
            Thread.currentThread().interrupt();

            isCancelled.set(true);
        }
    }

    /**
     * Triggers compacting for new delta files.
     */
    public void triggerCompaction() {
        synchronized (mux) {
            addedDeltaFiles = true;

            mux.notifyAll();
        }
    }

    /**
     * Merges delta files with partition files.
     *
     * <p>Only compactor is expected to call this method. When compaction is {@link #triggerCompaction() triggered} by other threads, we
     * need to compact all delta files for all partitions as long as the delta files exist. Delta files are compacted in batches (one for
     * each partition file) into several threads, which evenly reduces the load for all partition files on reading pages, since when reading
     * pages, we must look for it from the oldest delta file.
     */
    void doCompaction() {
        while (true) {
            // Let's collect one delta file for each partition.
            Queue<DeltaFileForCompaction> queue = filePageStoreManager.allPageStores()
                    .map(groupPartitionFilePageStore -> {
                        DeltaFilePageStoreIo deltaFileToCompaction = groupPartitionFilePageStore.pageStore().getDeltaFileToCompaction();

                        if (deltaFileToCompaction == null) {
                            return null;
                        }

                        return new DeltaFileForCompaction(groupPartitionFilePageStore, deltaFileToCompaction);
                    })
                    .filter(Objects::nonNull)
                    .collect(toCollection(ConcurrentLinkedQueue::new));

            if (queue.isEmpty()) {
                break;
            }

            String compactionId = UUID.randomUUID().toString();

            if (LOG.isInfoEnabled()) {
                LOG.info("Starting new compaction round [compactionId={}, files={}]", compactionId, queue.size());
            }

            CompactionMetricsTracker tracker = new CompactionMetricsTracker();

            updateHeartbeat();

            int threads = threadPoolExecutor == null ? 1 : threadPoolExecutor.getMaximumPoolSize();

            CompletableFuture<?>[] futures = new CompletableFuture[threads];

            for (int i = 0; i < threads; i++) {
                CompletableFuture<?> future = futures[i] = new CompletableFuture<>();

                Runnable merger = () -> {
                    DeltaFileForCompaction toMerge;

                    try {
                        while (true) {
                            toMerge = queue.poll();

                            if (toMerge == null) {
                                break;
                            }

                            GroupPartitionId groupPartitionId = toMerge.groupPartitionFilePageStore.groupPartitionId();

                            Lock partitionDestructionLock = partitionDestructionLockManager.destructionLock(groupPartitionId).readLock();

                            partitionDestructionLock.lock();

                            try {
                                mergeDeltaFileToMainFile(
                                        toMerge.groupPartitionFilePageStore.pageStore(),
                                        toMerge.deltaFilePageStoreIo,
                                        tracker
                                );
                            } finally {
                                partitionDestructionLock.unlock();
                            }
                        }
                    } catch (Throwable ex) {
                        future.completeExceptionally(ex);
                    }

                    future.complete(null);
                };

                if (isCancelled()) {
                    return;
                }

                if (threadPoolExecutor == null) {
                    merger.run();
                } else {
                    threadPoolExecutor.execute(merger);
                }
            }

            updateHeartbeat();

            // Wait and check for errors.
            CompletableFuture.allOf(futures).join();

            tracker.onCompactionEnd();

            if (LOG.isInfoEnabled()) {
                long totalWriteBytes = (long) pageSize * tracker.dataPagesWritten();
                long totalDurationInNanos = tracker.totalDuration(NANOSECONDS);

                LOG.info(
                        "Compaction round finished [compactionId={}, pages={}, duration={}ms, avgWriteSpeed={}MB/s]",
                        compactionId,
                        tracker.dataPagesWritten(),
                        tracker.totalDuration(MILLISECONDS),
                        WriteSpeedFormatter.formatWriteSpeed(totalWriteBytes, totalDurationInNanos)
                );
            }
        }
    }

    /**
     * Starts the compacter.
     */
    public void start() {
        if (runner() != null) {
            return;
        }

        assert runner() == null : "Compacter is running";

        new IgniteThread(this).start();
    }

    /**
     * Stops the compacter.
     */
    public void stop() throws Exception {
        cancel();

        boolean interrupt = false;

        while (true) {
            try {
                join();

                break;
            } catch (InterruptedException e) {
                interrupt = true;
            }
        }

        if (interrupt) {
            Thread.currentThread().interrupt();
        }

        if (threadPoolExecutor != null) {
            IgniteUtils.shutdownAndAwaitTermination(threadPoolExecutor, 2, TimeUnit.MINUTES);
        }
    }

    @Override
    public void cancel() {
        if (log.isDebugEnabled()) {
            log.debug("Cancelling grid runnable: " + this);
        }

<<<<<<< HEAD
        // Do not interrupt runner thread.
        isCancelled.set(true);

        resume();

=======
>>>>>>> 9580ceb9
        synchronized (mux) {
            // Do not interrupt runner thread.
            isCancelled.set(true);

            mux.notifyAll();
        }
    }

    /**
     * Merges the main file page store with the delta file page store.
     *
     * <p>Steps:
     * <ul>
     *  <li>Copy pages from delta file page store to file page store.</li>
     *  <li>Fsync the file page store.</li>
     *  <li>Removing the delta file page store from a file page store.</li>
     * </ul>
     *
     * @param filePageStore File page store.
     * @param deltaFilePageStore Delta file page store.
     * @param tracker Metrics tracker.
     * @throws Throwable If failed.
     */
    void mergeDeltaFileToMainFile(
            FilePageStore filePageStore,
            DeltaFilePageStoreIo deltaFilePageStore,
            CompactionMetricsTracker tracker
    ) throws Throwable {
        // Copy pages deltaFilePageStore -> filePageStore.
        ByteBuffer buffer = getThreadLocalBuffer(pageSize);

        for (long pageIndex : deltaFilePageStore.pageIndexes()) {
            updateHeartbeat();

            if (isCancelled()) {
                return;
            }

            if (filePageStore.isMarkedToDestroy()) {
                return;
            }

            long pageOffset = deltaFilePageStore.pageOffset(pageIndex);

            pauseCompactionIfNeeded();

            // pageIndex instead of pageId, only for debugging in case of errors
            // since we do not know the pageId until we read it from the pageOffset.
            boolean read = deltaFilePageStore.readWithMergedToFilePageStoreCheck(pageIndex, pageOffset, buffer.rewind(), false);

            assert read : deltaFilePageStore.filePath();

            long pageId = PageIo.getPageId(buffer.rewind());

            assert pageId != 0 : "Page with index " + pageIndex + " at offset " + pageOffset + " has unexpected 0 pageId in file "
                    + deltaFilePageStore.filePath() + ". Page content: " + StringUtils.toHexString(buffer);

            updateHeartbeat();

            if (isCancelled()) {
                return;
            }

            if (filePageStore.isMarkedToDestroy()) {
                return;
            }

            pauseCompactionIfNeeded();

            filePageStore.write(pageId, buffer.rewind());

            tracker.onDataPageWritten();
        }

        // Fsync the file page store.
        updateHeartbeat();

        if (isCancelled()) {
            return;
        }

        if (filePageStore.isMarkedToDestroy()) {
            return;
        }

        pauseCompactionIfNeeded();

        filePageStore.sync();

        // Removing the delta file page store from a file page store.
        updateHeartbeat();

        if (isCancelled()) {
            return;
        }

        if (filePageStore.isMarkedToDestroy()) {
            return;
        }

        deltaFilePageStore.markMergedToFilePageStore();

        pauseCompactionIfNeeded();

        deltaFilePageStore.stop(true);

        boolean removed = filePageStore.removeDeltaFile(deltaFilePageStore);

        assert removed : filePageStore.filePath();
    }

    private static ByteBuffer getThreadLocalBuffer(int pageSize) {
        ByteBuffer buffer = THREAD_BUF.get();

        if (buffer == null) {
            buffer = ByteBuffer.allocateDirect(pageSize);

            buffer.order(ByteOrder.nativeOrder());

            THREAD_BUF.set(buffer);
        }

        return buffer;
    }

    /**
     * Delta file for compaction.
     */
    private static class DeltaFileForCompaction {
        private final GroupPartitionPageStore<FilePageStore> groupPartitionFilePageStore;

        private final DeltaFilePageStoreIo deltaFilePageStoreIo;

        private DeltaFileForCompaction(
                GroupPartitionPageStore<FilePageStore> groupPartitionFilePageStore,
                DeltaFilePageStoreIo deltaFilePageStoreIo
        ) {
            this.groupPartitionFilePageStore = groupPartitionFilePageStore;
            this.deltaFilePageStoreIo = deltaFilePageStoreIo;
        }
    }

    /**
     * Pauses the compactor until it is resumed or compactor is stopped. It is expected that this method will not be called multiple times
     * in parallel and subsequent calls will strictly be calls after {@link #resume}.
     */
    public void pause() {
        synchronized (pauseMux) {
            assert !paused : "It is expected that a further pause will only occur after resume";

            paused = true;
        }
    }

    /** Resumes the compactor if it was paused. It is expected that this method will not be called multiple times in parallel. */
    public void resume() {
        synchronized (pauseMux) {
            if (paused) {
                paused = false;

                pauseMux.notifyAll();
            }
        }
    }

    /** Must be called before each IO operation to provide other IO components with resources. */
    private void pauseCompactionIfNeeded() throws InterruptedException {
        try {
            synchronized (pauseMux) {
                while (paused) {
                    blockingSectionBegin();

                    try {
                        pauseMux.wait();
                    } finally {
                        blockingSectionEnd();
                    }
                }
            }
        } catch (InterruptedException e) {
            Thread.currentThread().interrupt();

            throw e;
        }
    }
}<|MERGE_RESOLUTION|>--- conflicted
+++ resolved
@@ -357,14 +357,8 @@
             log.debug("Cancelling grid runnable: " + this);
         }
 
-<<<<<<< HEAD
-        // Do not interrupt runner thread.
-        isCancelled.set(true);
-
         resume();
 
-=======
->>>>>>> 9580ceb9
         synchronized (mux) {
             // Do not interrupt runner thread.
             isCancelled.set(true);
