/*
 * Licensed to the Apache Software Foundation (ASF) under one or more
 * contributor license agreements.  See the NOTICE file distributed with
 * this work for additional information regarding copyright ownership.
 * The ASF licenses this file to You under the Apache License, Version 2.0
 * (the "License"); you may not use this file except in compliance with
 * the License.  You may obtain a copy of the License at
 *
 *      http://www.apache.org/licenses/LICENSE-2.0
 *
 * Unless required by applicable law or agreed to in writing, software
 * distributed under the License is distributed on an "AS IS" BASIS,
 * WITHOUT WARRANTIES OR CONDITIONS OF ANY KIND, either express or implied.
 * See the License for the specific language governing permissions and
 * limitations under the License.
 */

package org.apache.ignite.internal.pagememory.persistence.checkpoint;

import static org.apache.ignite.internal.pagememory.PageIdAllocator.FLAG_DATA;
import static org.apache.ignite.internal.pagememory.io.PageIo.getType;
import static org.apache.ignite.internal.pagememory.io.PageIo.getVersion;
import static org.apache.ignite.internal.pagememory.persistence.PersistentPageMemory.TRY_AGAIN_TAG;
import static org.apache.ignite.internal.pagememory.util.PageIdUtils.flag;
import static org.apache.ignite.internal.util.IgniteConcurrentMultiPairQueue.EMPTY;
import static org.apache.ignite.internal.util.IgniteUtils.hexLong;

import java.nio.ByteBuffer;
import java.util.ArrayList;
import java.util.HashMap;
import java.util.List;
import java.util.Map;
import java.util.concurrent.CompletableFuture;
import java.util.concurrent.ConcurrentMap;
import java.util.concurrent.atomic.LongAdder;
import java.util.function.BooleanSupplier;
import org.apache.ignite.internal.logger.IgniteLogger;
import org.apache.ignite.internal.pagememory.FullPageId;
import org.apache.ignite.internal.pagememory.io.PageIoRegistry;
import org.apache.ignite.internal.pagememory.persistence.GroupPartitionId;
import org.apache.ignite.internal.pagememory.persistence.PageStoreWriter;
import org.apache.ignite.internal.pagememory.persistence.PartitionMeta;
import org.apache.ignite.internal.pagememory.persistence.PersistentPageMemory;
import org.apache.ignite.internal.pagememory.persistence.io.PartitionMetaIo;
import org.apache.ignite.internal.pagememory.persistence.store.PageStore;
import org.apache.ignite.internal.pagememory.persistence.store.PartitionFilePageStore;
import org.apache.ignite.internal.pagememory.persistence.store.PartitionFilePageStoreManager;
import org.apache.ignite.internal.util.GridUnsafe;
import org.apache.ignite.internal.util.IgniteConcurrentMultiPairQueue;
import org.apache.ignite.internal.util.IgniteConcurrentMultiPairQueue.Result;
import org.apache.ignite.lang.IgniteInternalCheckedException;

/**
 * Implementation of page writer which able to store pages to disk during checkpoint.
 */
public class CheckpointPagesWriter implements Runnable {
    /** Logger. */
    private final IgniteLogger log;

    /** Checkpoint specific metrics tracker. */
    private final CheckpointMetricsTracker tracker;

    /**
     * Queue of dirty page IDs to write under this task.
     *
     * <p>Overall pages to write may be greater than this queue, since it may be necessary to retire write some pages due to unsuccessful
     * page write lock acquisition
     */
    private final IgniteConcurrentMultiPairQueue<PersistentPageMemory, FullPageId> writePageIds;

    /**
     * Queue of dirty partition IDs to update {@link PartitionMetaIo} under this task.
     */
    private final IgniteConcurrentMultiPairQueue<PersistentPageMemory, GroupPartitionId> updatePartitionIds;

    /** Page store used to write -> Count of written pages. */
    private final ConcurrentMap<PageStore, LongAdder> updStores;

    /** Future which should be finished when all pages would be written. */
    private final CompletableFuture<?> doneFut;

    /** Some action which will be executed every time before page will be written. */
    private final Runnable beforePageWrite;

    /** Thread local with buffers for the checkpoint threads. Each buffer represent one page for durable memory. */
    private final ThreadLocal<ByteBuffer> threadBuf;

    /** Current checkpoint. This field is updated only by checkpoint thread. */
    private final CheckpointProgressImpl checkpointProgress;

    /** Writer which able to write one page. */
    private final CheckpointPageWriter pageWriter;

    /** Page IO registry. */
    private final PageIoRegistry ioRegistry;

    /** Partition file page store manager. */
    private final PartitionFilePageStoreManager partitionFilePageStoreManager;

    /** Shutdown now. */
    private final BooleanSupplier shutdownNow;

    /**
     * Creates task for write pages.
     *
     * @param tracker Checkpoint metrics tracker.
     * @param writePageIds Queue of dirty page IDs to write.
     * @param updatePartitionIds Queue of dirty partition IDs to update.
     * @param updStores Updating storage.
     * @param doneFut Done future.
     * @param beforePageWrite Action to be performed before every page write.
     * @param log Logger.
     * @param threadBuf Thread local byte buffer.
     * @param checkpointProgress Checkpoint progress.
     * @param pageWriter File page store manager.
     * @param ioRegistry Page IO registry.
     * @param partitionFilePageStoreManager Partition file page store manager.
     * @param shutdownNow Shutdown supplier.
     */
    CheckpointPagesWriter(
            IgniteLogger log,
            CheckpointMetricsTracker tracker,
            IgniteConcurrentMultiPairQueue<PersistentPageMemory, FullPageId> writePageIds,
            IgniteConcurrentMultiPairQueue<PersistentPageMemory, GroupPartitionId> updatePartitionIds,
            ConcurrentMap<PageStore, LongAdder> updStores,
            CompletableFuture<?> doneFut,
            Runnable beforePageWrite,
            ThreadLocal<ByteBuffer> threadBuf,
            CheckpointProgressImpl checkpointProgress,
            CheckpointPageWriter pageWriter,
            PageIoRegistry ioRegistry,
            PartitionFilePageStoreManager partitionFilePageStoreManager,
            BooleanSupplier shutdownNow
    ) {
        this.log = log;
        this.tracker = tracker;
        this.writePageIds = writePageIds;
        this.updatePartitionIds = updatePartitionIds;
        this.updStores = updStores;
        this.doneFut = doneFut;
        this.beforePageWrite = beforePageWrite;
        this.threadBuf = threadBuf;
        this.checkpointProgress = checkpointProgress;
        this.pageWriter = pageWriter;
        this.ioRegistry = ioRegistry;
        this.partitionFilePageStoreManager = partitionFilePageStoreManager;
        this.shutdownNow = shutdownNow;
    }

    /** {@inheritDoc} */
    @Override
    public void run() {
        try {
            IgniteConcurrentMultiPairQueue<PersistentPageMemory, FullPageId> pageIdsToRetry = writePages(writePageIds);

<<<<<<< HEAD
            while (!pageIdsToRetry.isEmpty()) {
                if (log.isInfoEnabled()) {
                    log.info(pageIdsToRetry.size() + " checkpoint pages were not written yet due to "
                            + "unsuccessful page write lock acquisition and will be retried");
                }
=======
            if (pagesToRetry.isEmpty()) {
                doneFut.complete(null);
            } else {
                log.info("Checkpoint pages were not written yet due to "
                        + "unsuccessful page write lock acquisition and will be retried [pageCount={}]", pagesToRetry.size());
>>>>>>> 4fce4e56

                pageIdsToRetry = writePages(pageIdsToRetry);
            }

            updatePartitions();

            doneFut.complete(null);
        } catch (Throwable e) {
            doneFut.completeExceptionally(e);
        }
    }

    /**
     * Writes dirty pages.
     *
     * @param writePageIds Queue of dirty page IDs to write.
     * @return pagesToRetry Queue dirty page IDs which should be retried.
     */
    private IgniteConcurrentMultiPairQueue<PersistentPageMemory, FullPageId> writePages(
            IgniteConcurrentMultiPairQueue<PersistentPageMemory, FullPageId> writePageIds
    ) throws IgniteInternalCheckedException {
        Map<PersistentPageMemory, List<FullPageId>> pageIdsToRetry = new HashMap<>();

        Map<PersistentPageMemory, PageStoreWriter> pageStoreWriters = new HashMap<>();

        ByteBuffer tmpWriteBuf = threadBuf.get();

        Result<PersistentPageMemory, FullPageId> queueResult = new Result<>();

        while (!shutdownNow.getAsBoolean() && writePageIds.next(queueResult)) {
            beforePageWrite.run();

            FullPageId fullId = queueResult.getValue();

            PersistentPageMemory pageMemory = queueResult.getKey();

            tmpWriteBuf.rewind();

            PageStoreWriter pageStoreWriter = pageStoreWriters.computeIfAbsent(pageMemory, pm -> createPageStoreWriter(pm, pageIdsToRetry));

            pageMemory.checkpointWritePage(fullId, tmpWriteBuf, pageStoreWriter, tracker);
        }

        return pageIdsToRetry.isEmpty() ? EMPTY : new IgniteConcurrentMultiPairQueue<>(pageIdsToRetry);
    }

    /**
     * Returns a new instance of {@link PageStoreWriter}.
     *
     * @param pageMemory Page memory.
     * @param pagesToRetry Page IDs that need to be rewritten.
     */
    private PageStoreWriter createPageStoreWriter(
            PersistentPageMemory pageMemory,
            Map<PersistentPageMemory, List<FullPageId>> pagesToRetry
    ) {
        return new PageStoreWriter() {
            /** {@inheritDoc} */
            @Override
            public void writePage(FullPageId fullPageId, ByteBuffer buf, int tag) throws IgniteInternalCheckedException {
                if (tag == TRY_AGAIN_TAG) {
                    pagesToRetry.computeIfAbsent(pageMemory, k -> new ArrayList<>()).add(fullPageId);

                    return;
                }

                long pageId = fullPageId.pageId();

                assert getType(buf) != 0 : "Invalid state. Type is 0! pageId = " + hexLong(pageId);
                assert getVersion(buf) != 0 : "Invalid state. Version is 0! pageId = " + hexLong(pageId);
                assert fullPageId.pageIdx() != 0 : "Invalid pageIdx. Index is 0! pageId = " + hexLong(pageId);
                assert !(ioRegistry.resolve(buf) instanceof PartitionMetaIo) : "Invalid IO type. pageId = " + hexLong(pageId);

                if (flag(pageId) == FLAG_DATA) {
                    tracker.onDataPageWritten();
                }

                checkpointProgress.writtenPagesCounter().incrementAndGet();

                PageStore store = pageWriter.write(fullPageId, buf, tag);

                updStores.computeIfAbsent(store, k -> new LongAdder()).increment();
            }
        };
    }

    /**
     * Updates the partition {@link PartitionMetaIo} (pageIdx == 0).
     *
     * @throws IgniteInternalCheckedException If failed.
     */
    private void updatePartitions() throws IgniteInternalCheckedException {
        Result<PersistentPageMemory, GroupPartitionId> queueResult = new Result<>();

        while (!shutdownNow.getAsBoolean() && updatePartitionIds.next(queueResult)) {
            GroupPartitionId partitionId = queueResult.getValue();

            PartitionFilePageStore partitionFilePageStore = partitionFilePageStoreManager.getStore(
                    partitionId.getGroupId(),
                    partitionId.getPartitionId()
            );

            ByteBuffer buffer = threadBuf.get();

            PersistentPageMemory pageMemory = queueResult.getKey();

            long partitionMetaPageId = pageMemory.partitionMetaPageId(partitionId.getGroupId(), partitionId.getPartitionId());

            boolean readPartitionMetaPage = partitionFilePageStore.read(partitionMetaPageId, buffer.rewind(), false);

            assert readPartitionMetaPage : partitionId;

            long pageAddr = GridUnsafe.bufferAddress(buffer);

            // PartitionMetaIo has not been written yet.
            if (getType(pageAddr) == 0) {
                PartitionMetaIo.VERSIONS.latest().initNewPage(pageAddr, partitionMetaPageId, buffer.capacity());
            }

            PartitionMetaIo io = ioRegistry.resolve(pageAddr);

            PartitionMeta meta = partitionFilePageStore.meta();

            io.setTreeRootPageId(pageAddr, meta.treeRootPageId());
            io.setReuseListRootPageId(pageAddr, meta.reuseListRootPageId());
            io.setPageCount(pageAddr, meta.pageCount());

            PageStore store = pageWriter.write(
                    new FullPageId(partitionMetaPageId, partitionId.getGroupId()),
                    buffer.rewind(),
                    pageMemory.generationTag(new FullPageId(partitionMetaPageId, partitionId.getGroupId()))
            );

            updStores.computeIfAbsent(store, k -> new LongAdder()).increment();
        }
    }
}<|MERGE_RESOLUTION|>--- conflicted
+++ resolved
@@ -153,19 +153,11 @@
         try {
             IgniteConcurrentMultiPairQueue<PersistentPageMemory, FullPageId> pageIdsToRetry = writePages(writePageIds);
 
-<<<<<<< HEAD
             while (!pageIdsToRetry.isEmpty()) {
                 if (log.isInfoEnabled()) {
-                    log.info(pageIdsToRetry.size() + " checkpoint pages were not written yet due to "
-                            + "unsuccessful page write lock acquisition and will be retried");
+                    log.info("Checkpoint pages were not written yet due to "
+                            + "unsuccessful page write lock acquisition and will be retried [pageCount={}]", pageIdsToRetry.size());
                 }
-=======
-            if (pagesToRetry.isEmpty()) {
-                doneFut.complete(null);
-            } else {
-                log.info("Checkpoint pages were not written yet due to "
-                        + "unsuccessful page write lock acquisition and will be retried [pageCount={}]", pagesToRetry.size());
->>>>>>> 4fce4e56
 
                 pageIdsToRetry = writePages(pageIdsToRetry);
             }
