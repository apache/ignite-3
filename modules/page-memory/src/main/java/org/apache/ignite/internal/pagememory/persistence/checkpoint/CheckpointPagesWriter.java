--- conflicted
+++ resolved
@@ -213,12 +213,8 @@
 
             FullPageId[] newPages = checkpointDirtyPagesView.getNewPages();
 
-<<<<<<< HEAD
             for (int i = 0; i < newPages.length && !shutdownNow.getAsBoolean(); i++) {
                 processPage(pageMemory, tmpWriteBuf, pageStoreWriter, newPages[i]);
-=======
-                writeDirtyPage(pageMemory, pageId, tmpWriteBuf, pageStoreWriter, true);
->>>>>>> a2f79d1b
             }
         } finally {
             checkpointProgress.unblockPartitionDestruction(partitionId);
@@ -239,7 +235,11 @@
             return;
         }
 
-        writeDirtyPage(pageMemory, pageId, tmpWriteBuf, pageStoreWriter);
+                writeDirtyPage(pageMemory, pageId, tmpWriteBuf, pageStoreWriter, true);
+            }
+        } finally {
+            checkpointProgress.unblockPartitionDestruction(partitionId);
+        }
     }
 
     private void writeDirtyPage(
