--- conflicted
+++ resolved
@@ -85,16 +85,6 @@
     /** Page temp copy buffer relative pointer offset. */
     private static final int PAGE_TMP_BUF_OFFSET = 40;
 
-<<<<<<< HEAD
-    private static final int PARTITION_GENERATION_OFFSET = 8;
-
-    private static final int FLAGS_OFFSET = 12;
-
-    /** Unknown partition generation. */
-    public static final int UNKNOWN_PARTITION_GENERATION = -1;
-
-=======
->>>>>>> 337722d2
     /**
      * Initializes the header of the page.
      *
