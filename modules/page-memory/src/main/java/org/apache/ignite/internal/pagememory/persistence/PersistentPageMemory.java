--- conflicted
+++ resolved
@@ -27,21 +27,14 @@
 import static org.apache.ignite.internal.pagememory.persistence.CheckpointUrgency.MUST_TRIGGER;
 import static org.apache.ignite.internal.pagememory.persistence.CheckpointUrgency.NOT_REQUIRED;
 import static org.apache.ignite.internal.pagememory.persistence.CheckpointUrgency.SHOULD_TRIGGER;
-<<<<<<< HEAD
+import static org.apache.ignite.internal.pagememory.persistence.PageHeader.PAGE_LOCK_OFFSET;
+import static org.apache.ignite.internal.pagememory.persistence.PageHeader.PAGE_OVERHEAD;
 import static org.apache.ignite.internal.pagememory.persistence.PageHeader.UNKNOWN_PARTITION_GENERATION;
 import static org.apache.ignite.internal.pagememory.persistence.PageHeader.dirty;
 import static org.apache.ignite.internal.pagememory.persistence.PageHeader.fullPageId;
 import static org.apache.ignite.internal.pagememory.persistence.PageHeader.isAcquired;
-import static org.apache.ignite.internal.pagememory.persistence.PageHeader.readPageId;
+import static org.apache.ignite.internal.pagememory.persistence.PageHeader.partitionGeneration;
 import static org.apache.ignite.internal.pagememory.persistence.PageHeader.readPartitionGeneration;
-=======
-import static org.apache.ignite.internal.pagememory.persistence.PageHeader.PAGE_LOCK_OFFSET;
-import static org.apache.ignite.internal.pagememory.persistence.PageHeader.PAGE_OVERHEAD;
-import static org.apache.ignite.internal.pagememory.persistence.PageHeader.dirty;
-import static org.apache.ignite.internal.pagememory.persistence.PageHeader.fullPageId;
-import static org.apache.ignite.internal.pagememory.persistence.PageHeader.isAcquired;
-import static org.apache.ignite.internal.pagememory.persistence.PageHeader.partitionGeneration;
->>>>>>> 337722d2
 import static org.apache.ignite.internal.pagememory.persistence.PageHeader.tempBufferPointer;
 import static org.apache.ignite.internal.pagememory.persistence.PageHeader.timestamp;
 import static org.apache.ignite.internal.pagememory.persistence.PagePool.SEGMENT_INDEX_MASK;
@@ -1282,7 +1275,7 @@
             if (!wasDirty || forceAdd) {
                 Segment seg = segment(pageId.groupId(), pageId.pageId());
 
-                int partitionGeneration = readPartitionGeneration(absPtr);
+                int partitionGeneration = partitionGeneration(absPtr);
 
                 assert partitionGeneration != UNKNOWN_PARTITION_GENERATION : pageId;
 
@@ -1588,7 +1581,7 @@
                 // Can replace a dirty page only if it should be written by a checkpoint.
                 // Safe to invoke because we keep segment write lock and the checkpoint writer must remove pages on the segment read lock.
                 // TODO: IGNITE-26233 Исправить документацию или еще что нужно
-                Integer partitionGeneration = readPartitionGeneration(absPtr);
+                Integer partitionGeneration = partitionGeneration(absPtr);
 
                 assert partitionGeneration != UNKNOWN_PARTITION_GENERATION : fullPageId;
 
@@ -1909,7 +1902,7 @@
             return false;
         }
 
-        Integer partitionGeneration = readPartitionGeneration(absPtr);
+        Integer partitionGeneration = partitionGeneration(absPtr);
 
         assert partitionGeneration != UNKNOWN_PARTITION_GENERATION : pageId;
 
@@ -1929,7 +1922,7 @@
 
         assert pages0 != null : fullPageId;
 
-        Integer partitionGeneration = readPartitionGeneration(absPtr);
+        Integer partitionGeneration = partitionGeneration(absPtr);
 
         assert partitionGeneration != UNKNOWN_PARTITION_GENERATION : fullPageId;
 
