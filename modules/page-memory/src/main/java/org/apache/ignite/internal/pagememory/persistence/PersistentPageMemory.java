/*
 * Licensed to the Apache Software Foundation (ASF) under one or more
 * contributor license agreements. See the NOTICE file distributed with
 * this work for additional information regarding copyright ownership.
 * The ASF licenses this file to You under the Apache License, Version 2.0
 * (the "License"); you may not use this file except in compliance with
 * the License. You may obtain a copy of the License at
 *
 *      http://www.apache.org/licenses/LICENSE-2.0
 *
 * Unless required by applicable law or agreed to in writing, software
 * distributed under the License is distributed on an "AS IS" BASIS,
 * WITHOUT WARRANTIES OR CONDITIONS OF ANY KIND, either express or implied.
 * See the License for the specific language governing permissions and
 * limitations under the License.
 */

package org.apache.ignite.internal.pagememory.persistence;

import static java.lang.System.lineSeparator;
import static org.apache.ignite.internal.pagememory.io.PageIo.getCrc;
import static org.apache.ignite.internal.pagememory.io.PageIo.getPageId;
import static org.apache.ignite.internal.pagememory.io.PageIo.getType;
import static org.apache.ignite.internal.pagememory.io.PageIo.getVersion;
import static org.apache.ignite.internal.pagememory.io.PageIo.setPageId;
import static org.apache.ignite.internal.pagememory.persistence.CheckpointUrgency.MUST_TRIGGER;
import static org.apache.ignite.internal.pagememory.persistence.CheckpointUrgency.NOT_REQUIRED;
import static org.apache.ignite.internal.pagememory.persistence.CheckpointUrgency.SHOULD_TRIGGER;
import static org.apache.ignite.internal.pagememory.persistence.DirtyFullPageId.NULL_PAGE;
import static org.apache.ignite.internal.pagememory.persistence.PageHeader.PAGE_LOCK_OFFSET;
import static org.apache.ignite.internal.pagememory.persistence.PageHeader.PAGE_OVERHEAD;
import static org.apache.ignite.internal.pagememory.persistence.PageHeader.UNKNOWN_PARTITION_GENERATION;
import static org.apache.ignite.internal.pagememory.persistence.PageHeader.dirty;
import static org.apache.ignite.internal.pagememory.persistence.PageHeader.dirtyFullPageId;
import static org.apache.ignite.internal.pagememory.persistence.PageHeader.fullPageId;
import static org.apache.ignite.internal.pagememory.persistence.PageHeader.isAcquired;
import static org.apache.ignite.internal.pagememory.persistence.PageHeader.partitionGeneration;
import static org.apache.ignite.internal.pagememory.persistence.PageHeader.pinCount;
import static org.apache.ignite.internal.pagememory.persistence.PageHeader.tempBufferPointer;
import static org.apache.ignite.internal.pagememory.persistence.PageHeader.timestamp;
import static org.apache.ignite.internal.pagememory.persistence.PagePool.SEGMENT_INDEX_MASK;
import static org.apache.ignite.internal.pagememory.persistence.throttling.PagesWriteThrottlePolicy.CP_BUF_FILL_THRESHOLD;
import static org.apache.ignite.internal.pagememory.util.PageIdUtils.effectivePageId;
import static org.apache.ignite.internal.pagememory.util.PageIdUtils.pageIndex;
import static org.apache.ignite.internal.pagememory.util.PageIdUtils.partitionId;
import static org.apache.ignite.internal.pagememory.util.PageIdUtils.tag;
import static org.apache.ignite.internal.util.ArrayUtils.concat;
import static org.apache.ignite.internal.util.FastTimestamps.coarseCurrentTimeMillis;
import static org.apache.ignite.internal.util.GridUnsafe.BYTE_ARR_OFF;
import static org.apache.ignite.internal.util.GridUnsafe.bufferAddress;
import static org.apache.ignite.internal.util.GridUnsafe.copyMemory;
import static org.apache.ignite.internal.util.GridUnsafe.decrementAndGetInt;
import static org.apache.ignite.internal.util.GridUnsafe.getInt;
import static org.apache.ignite.internal.util.GridUnsafe.getLong;
import static org.apache.ignite.internal.util.GridUnsafe.incrementAndGetInt;
import static org.apache.ignite.internal.util.GridUnsafe.putIntVolatile;
import static org.apache.ignite.internal.util.GridUnsafe.wrapPointer;
import static org.apache.ignite.internal.util.GridUnsafe.zeroMemory;
import static org.apache.ignite.internal.util.IgniteUtils.hash;
import static org.apache.ignite.internal.util.IgniteUtils.readableSize;
import static org.apache.ignite.internal.util.IgniteUtils.safeAbs;
import static org.apache.ignite.internal.util.OffheapReadWriteLock.TAG_LOCK_ALWAYS;
import static org.apache.ignite.internal.util.StringUtils.hexLong;
import static org.apache.ignite.internal.util.StringUtils.toHexString;

import it.unimi.dsi.fastutil.objects.Object2IntMap;
import it.unimi.dsi.fastutil.objects.Object2IntOpenHashMap;
import java.nio.ByteBuffer;
import java.util.ArrayList;
import java.util.Collection;
import java.util.HashSet;
import java.util.List;
import java.util.Set;
import java.util.concurrent.ConcurrentHashMap;
import java.util.concurrent.ThreadLocalRandom;
import java.util.concurrent.atomic.AtomicBoolean;
import java.util.concurrent.atomic.AtomicIntegerFieldUpdater;
import java.util.concurrent.atomic.AtomicLong;
import java.util.concurrent.atomic.AtomicReference;
import java.util.concurrent.locks.ReentrantReadWriteLock;
import org.apache.ignite.internal.lang.IgniteInternalCheckedException;
import org.apache.ignite.internal.lang.IgniteInternalException;
import org.apache.ignite.internal.logger.IgniteLogger;
import org.apache.ignite.internal.logger.Loggers;
import org.apache.ignite.internal.metrics.IntGauge;
import org.apache.ignite.internal.metrics.LongGauge;
import org.apache.ignite.internal.pagememory.FullPageId;
import org.apache.ignite.internal.pagememory.PageMemory;
import org.apache.ignite.internal.pagememory.configuration.PersistentDataRegionConfiguration;
import org.apache.ignite.internal.pagememory.configuration.ReplacementMode;
import org.apache.ignite.internal.pagememory.io.PageIoRegistry;
import org.apache.ignite.internal.pagememory.mem.DirectMemoryProvider;
import org.apache.ignite.internal.pagememory.mem.DirectMemoryRegion;
import org.apache.ignite.internal.pagememory.mem.IgniteOutOfMemoryException;
import org.apache.ignite.internal.pagememory.mem.unsafe.UnsafeMemoryProvider;
import org.apache.ignite.internal.pagememory.persistence.checkpoint.CheckpointMetricsTracker;
import org.apache.ignite.internal.pagememory.persistence.checkpoint.CheckpointPages;
import org.apache.ignite.internal.pagememory.persistence.checkpoint.CheckpointProgress;
import org.apache.ignite.internal.pagememory.persistence.checkpoint.CheckpointTimeoutLock;
import org.apache.ignite.internal.pagememory.persistence.replacement.ClockPageReplacementPolicyFactory;
import org.apache.ignite.internal.pagememory.persistence.replacement.DelayedDirtyPageWrite;
import org.apache.ignite.internal.pagememory.persistence.replacement.DelayedPageReplacementTracker;
import org.apache.ignite.internal.pagememory.persistence.replacement.PageReplacementPolicy;
import org.apache.ignite.internal.pagememory.persistence.replacement.PageReplacementPolicyFactory;
import org.apache.ignite.internal.pagememory.persistence.replacement.RandomLruPageReplacementPolicyFactory;
import org.apache.ignite.internal.pagememory.persistence.replacement.SegmentedLruPageReplacementPolicyFactory;
import org.apache.ignite.internal.pagememory.persistence.throttling.PagesWriteThrottlePolicy;
import org.apache.ignite.internal.util.CollectionUtils;
import org.apache.ignite.internal.util.OffheapReadWriteLock;
import org.jetbrains.annotations.Nullable;
import org.jetbrains.annotations.TestOnly;

/**
 * Page memory with some persistence related additions.
 *
 * <p>Page header structure is described by the following diagram.
 *
 * <p>When page is not allocated (in a free list):
 * <pre>
 * +--------+------------------------------------------------------+
 * |8 bytes |         PAGE_SIZE + PAGE_OVERHEAD - 8 bytes          |
 * +--------+------------------------------------------------------+
 * |Next ptr|                      Page data                       |
 * +--------+------------------------------------------------------+
 * </pre>
 *
 * <p>When page is allocated and is in use:
 * <pre>
 * +--------------+----------+
 * |PAGE_OVERHEAD |PAGE_SIZE |
 * +--------------+----------+
 * |Page header   |Page data |
 * +--------------+----------+
 * </pre>
 *
 * <p>For the structure of the page header, see {@link PageHeader}.</p>
 */
@SuppressWarnings({"LockAcquiredButNotSafelyReleased"})
public class PersistentPageMemory implements PageMemory {
    /** Logger. */
    private static final IgniteLogger LOG = Loggers.forClass(PersistentPageMemory.class);

    /** Full relative pointer mask. */
    public static final long RELATIVE_PTR_MASK = 0xFFFFFFFFFFFFFFL;

    /** Invalid relative pointer value. */
    public static final long INVALID_REL_PTR = RELATIVE_PTR_MASK;

    /** Pointer which means that this page is outdated (for example, group was destroyed, partition eviction'd happened. */
    public static final long OUTDATED_REL_PTR = INVALID_REL_PTR + 1;

    /** Try again tag. */
    public static final int TRY_AGAIN_TAG = -1;

    /** Data region configuration. */
    private final PersistentDataRegionConfiguration dataRegionConfiguration;

    private final PersistentPageMemoryMetricSource metricSource;

    /** Page IO registry. */
    private final PageIoRegistry ioRegistry;

    /** Page manager. */
    private final PageReadWriteManager pageStoreManager;

    /** Page size. */
    private final int sysPageSize;

    /** Page replacement policy factory. */
    private final PageReplacementPolicyFactory pageReplacementPolicyFactory;

    /** Direct memory allocator. */
    private final DirectMemoryProvider directMemoryProvider;

    /** Segments array, {@code null} if not {@link #start() started}. */
    private volatile Segment @Nullable [] segments;

    /** Lock for segments changes. */
    private final Object segmentsLock = new Object();

    /** Offheap read write lock instance. */
    private final OffheapReadWriteLock rwLock;

    /** Field updater. */
    private static final AtomicIntegerFieldUpdater<PersistentPageMemory> pageReplacementWarnedFieldUpdater =
            AtomicIntegerFieldUpdater.newUpdater(PersistentPageMemory.class, "pageReplacementWarned");

    /** Flag indicating page replacement started (rotation with disk), allocating new page requires freeing old one. */
    private volatile int pageReplacementWarned;

    /** Segments sizes, the last one being the {@link #checkpointPool checkpoint buffer} size. */
    // TODO: IGNITE-16350 Consider splitting into segments and the checkpoint buffer
    private final long[] sizes;

    /** {@code False} if memory was not started or already stopped and is not supposed for any usage. */
    private volatile boolean started;

    /** See {@link #checkpointUrgency()}. */
    private final AtomicReference<CheckpointUrgency> checkpointUrgency = new AtomicReference<>(NOT_REQUIRED);

    /** Checkpoint page pool, {@code null} if not {@link #start() started}. */
    private volatile @Nullable PagePool checkpointPool;

    /** Pages write throttle. */
    private volatile @Nullable PagesWriteThrottlePolicy writeThrottle;

    /**
     * Delayed page replacement (rotation with disk) tracker. Because other thread may require exactly the same page to be loaded from
     * store, reads are protected by locking.
     */
    private final DelayedPageReplacementTracker delayedPageReplacementTracker;

    /** Checkpoint timeout lock. */
    private final CheckpointTimeoutLock checkpointTimeoutLock;

    /**
     * Constructor.
     *
     * @param dataRegionConfiguration Data region configuration.
     * @param metricSource Metric source.
     * @param ioRegistry IO registry.
     * @param segmentSizes Segments sizes in bytes.
     * @param checkpointBufferSize Checkpoint buffer size in bytes.
     * @param pageStoreManager Page store manager.
     * @param flushDirtyPageForReplacement Write callback invoked when a dirty page is removed for replacement.
     * @param checkpointTimeoutLock Checkpoint timeout lock.
     * @param rwLock Read-write lock for pages.
     */
    public PersistentPageMemory(
            PersistentDataRegionConfiguration dataRegionConfiguration,
            PersistentPageMemoryMetricSource metricSource,
            PageIoRegistry ioRegistry,
            long[] segmentSizes,
            long checkpointBufferSize,
            PageReadWriteManager pageStoreManager,
            WriteDirtyPage flushDirtyPageForReplacement,
            CheckpointTimeoutLock checkpointTimeoutLock,
            OffheapReadWriteLock rwLock
    ) {
        this.dataRegionConfiguration = dataRegionConfiguration;
        this.metricSource = metricSource;
        initMetrics();

        this.ioRegistry = ioRegistry;
        this.sizes = concat(segmentSizes, checkpointBufferSize);
        this.pageStoreManager = pageStoreManager;
        this.checkpointTimeoutLock = checkpointTimeoutLock;

        directMemoryProvider = new UnsafeMemoryProvider(null);

        int pageSize = dataRegionConfiguration.pageSize();
        sysPageSize = pageSize + PAGE_OVERHEAD;

        this.rwLock = rwLock;

        ReplacementMode replacementMode = this.dataRegionConfiguration.replacementMode();

        switch (replacementMode) {
            case RANDOM_LRU:
                pageReplacementPolicyFactory = new RandomLruPageReplacementPolicyFactory();

                break;
            case SEGMENTED_LRU:
                pageReplacementPolicyFactory = new SegmentedLruPageReplacementPolicyFactory();

                break;
            case CLOCK:
                pageReplacementPolicyFactory = new ClockPageReplacementPolicyFactory();

                break;
            default:
                throw new IgniteInternalException("Unexpected page replacement mode: " + replacementMode);
        }

        delayedPageReplacementTracker = new DelayedPageReplacementTracker(pageSize, flushDirtyPageForReplacement, LOG, sizes.length - 1);

        this.writeThrottle = null;
    }

    private void initMetrics() {
        metricSource.addMetric(new IntGauge(
                "UsedCheckpointBufferPages", "Number of currently used pages in checkpoint buffer.", this::usedCheckpointBufferPages
        ));
        metricSource.addMetric(new IntGauge(
                "MaxCheckpointBufferPages", "The capacity of checkpoint buffer in pages.", this::maxCheckpointBufferPages
        ));
        // TODO: IGNITE-25702 Fix the concept of "region"
        metricSource.addMetric(new LongGauge(
                "MaxSize",
                "Maximum in-memory region size in bytes.",
                dataRegionConfiguration::sizeBytes
        ));
    }

    /**
     * Temporary method to enable throttling in tests.
     *
     * @param writeThrottle Page write throttling instance.
     */
    // TODO IGNITE-24933 Remove this method.
    public void initThrottling(PagesWriteThrottlePolicy writeThrottle) {
        this.writeThrottle = writeThrottle;
    }

    /** {@inheritDoc} */
    @Override
    public void start() throws IgniteInternalException {
        synchronized (segmentsLock) {
            if (started) {
                return;
            }

            started = true;

            directMemoryProvider.initialize(sizes);

            List<DirectMemoryRegion> regions = new ArrayList<>(sizes.length);

            while (true) {
                DirectMemoryRegion reg = directMemoryProvider.nextRegion();

                if (reg == null) {
                    break;
                }

                regions.add(reg);
            }

            int regs = regions.size();

            Segment[] segments = new Segment[regs - 1];

            DirectMemoryRegion checkpointRegion = regions.get(regs - 1);

            checkpointPool = new PagePool(regs - 1, checkpointRegion, sysPageSize, rwLock);

            long checkpointBufferSize = checkpointRegion.size();

            long totalAllocated = 0;
            int pages = 0;
            long totalTblSize = 0;
            long totalReplSize = 0;

            for (int i = 0; i < regs - 1; i++) {
                assert i < segments.length;

                DirectMemoryRegion reg = regions.get(i);

                totalAllocated += reg.size();

                segments[i] = new Segment(i, regions.get(i));

                pages += segments[i].pages();
                totalTblSize += segments[i].tableSize();
                totalReplSize += segments[i].replacementSize();
            }

            this.segments = segments;

            if (LOG.isInfoEnabled()) {
                LOG.info(
                        "Started page memory [name='{}', memoryAllocated={}, pages={}, tableSize={}, replacementSize={},"
                                + " checkpointBuffer={}]",
                        dataRegionConfiguration.name(),
                        readableSize(totalAllocated, false),
                        pages,
                        readableSize(totalTblSize, false),
                        readableSize(totalReplSize, false),
                        readableSize(checkpointBufferSize, false)
                );
            }
        }
    }

    /** {@inheritDoc} */
    @Override
    public void stop(boolean deallocate) throws IgniteInternalException {
        synchronized (segmentsLock) {
            if (!started) {
                return;
            }

            LOG.debug("Stopping page memory");

            Segment[] segments = this.segments;
            if (segments != null) {
                for (Segment seg : segments) {
                    seg.close();
                }
            }

            started = false;

            directMemoryProvider.shutdown(deallocate);
        }
    }

    /** {@inheritDoc} */
    @Override
    public void releasePage(int grpId, long pageId, long page) {
        assert started;

        Segment seg = segment(grpId, pageId);

        seg.readLock().lock();

        try {
            seg.releasePage(page);
        } finally {
            seg.readLock().unlock();
        }
    }

    /** {@inheritDoc} */
    @Override
    public long readLock(int grpId, long pageId, long page) {
        assert started;

        return readLock(page, pageId, false);
    }

    /**
     * Acquires a read lock associated with the given page.
     *
     * @param absPtr Absolute pointer to read lock.
     * @param pageId Page ID.
     * @param force Force flag.
     * @param touch Update page timestamp.
     * @return Pointer to the page read buffer.
     */
    public long readLock(long absPtr, long pageId, boolean force, boolean touch) {
        assert started;

        int tag = force ? -1 : tag(pageId);

        boolean locked = rwLock.readLock(absPtr + PAGE_LOCK_OFFSET, tag);

        if (!locked) {
            return 0;
        }

        if (touch) {
            timestamp(absPtr, coarseCurrentTimeMillis());
        }

        assert getCrc(absPtr + PAGE_OVERHEAD) == 0; // TODO IGNITE-16612

        return absPtr + PAGE_OVERHEAD;
    }

    private long readLock(long absPtr, long pageId, boolean force) {
        return readLock(absPtr, pageId, force, true);
    }

    /** {@inheritDoc} */
    @Override
    public void readUnlock(int grpId, long pageId, long page) {
        assert started;

        readUnlockPage(page);
    }

    /** {@inheritDoc} */
    @Override
    public long writeLock(int grpId, long pageId, long page) {
        assert started;

        return writeLock(grpId, pageId, page, false);
    }

    /**
     * Acquired a write lock on the page.
     *
     * @param grpId Group ID.
     * @param pageId Page ID.
     * @param page Page pointer.
     * @param restore Determines if the page is locked for restore memory (crash recovery).
     * @return Pointer to the page read buffer.
     */
    public long writeLock(int grpId, long pageId, long page, boolean restore) {
        assert started;

        return writeLockPage(page, new FullPageId(pageId, grpId), !restore);
    }

    /** {@inheritDoc} */
    @Override
    public long tryWriteLock(int grpId, long pageId, long page) {
        assert started;

        return tryWriteLockPage(page, new FullPageId(pageId, grpId), true);
    }

    /** {@inheritDoc} */
    @Override
    public void writeUnlock(int grpId, long pageId, long page, boolean dirtyFlag) {
        assert started;

        writeUnlock(grpId, pageId, page, dirtyFlag, false);
    }

    /**
     * Releases locked page.
     *
     * @param grpId Group ID.
     * @param pageId Page ID.
     * @param page Page pointer.
     * @param dirtyFlag Determines whether the page was modified since the last checkpoint.
     * @param restore Determines if the page is locked for restore.
     */
    public void writeUnlock(int grpId, long pageId, long page, boolean dirtyFlag, boolean restore) {
        assert started;

        writeUnlockPage(page, new FullPageId(pageId, grpId), dirtyFlag, restore);
    }

    /** {@inheritDoc} */
    @Override
    public boolean isDirty(int grpId, long pageId, long page) {
        assert started;

        return isDirty(page);
    }

    /**
     * Returns {@code true} if page is dirty.
     *
     * @param absPtr Absolute pointer.
     */
    boolean isDirty(long absPtr) {
        return dirty(absPtr);
    }

    @Override
    public long allocatePageNoReuse(int grpId, int partId, byte flags) throws IgniteInternalCheckedException {
        assert partId >= 0 && partId <= MAX_PARTITION_ID : "grpId=" + grpId + ", partId=" + partId;

        assert started : "grpId=" + grpId + ", partId=" + partId;
        assert checkpointTimeoutLock.checkpointLockIsHeldByThread() : "grpId=" + grpId + ", partId=" + partId;

        PagesWriteThrottlePolicy writeThrottle = this.writeThrottle;
        if (writeThrottle != null) {
            writeThrottle.onMarkDirty(false);
        }

        long pageId = pageStoreManager.allocatePage(grpId, partId, flags);

        // We need to allocate page in memory for marking it dirty to save it in the next checkpoint.
        // Otherwise, it is possible that on file will be empty page which will be saved at snapshot and read with error
        // because there is no crc inside them.
        Segment seg = segment(grpId, pageId);

        seg.writeLock().lock();

        try {
            FullPageId fullId = new FullPageId(pageId, grpId);

            int partGen = partGeneration(seg, fullId);

            long relPtr = seg.loadedPages.get(
                    grpId,
                    effectivePageId(pageId),
                    partGen,
                    INVALID_REL_PTR,
                    OUTDATED_REL_PTR
            );

            if (relPtr == OUTDATED_REL_PTR) {
                relPtr = seg.refreshOutdatedPage(grpId, pageId, false);

                seg.pageReplacementPolicy.onRemove(relPtr);
            }

            if (relPtr == INVALID_REL_PTR) {
                relPtr = seg.borrowOrAllocateFreePage(pageId);
            }

            if (relPtr == INVALID_REL_PTR) {
                relPtr = seg.removePageForReplacement();
            }

            long absPtr = seg.absolute(relPtr);

            zeroMemory(absPtr + PAGE_OVERHEAD, pageSize());

            fullPageId(absPtr, fullId);
            timestamp(absPtr, coarseCurrentTimeMillis());
            partitionGeneration(absPtr, partGen);

            rwLock.init(absPtr + PAGE_LOCK_OFFSET, tag(pageId));

            assert getCrc(absPtr + PAGE_OVERHEAD) == 0 : fullId; // TODO IGNITE-16612

            assert !isAcquired(absPtr) : String.format(
                    "Pin counter must be 0 for a new page [relPtr=%s, absPtr=%s, pinCntr=%s, fullId=%s]",
                    hexLong(relPtr), hexLong(absPtr), pinCount(absPtr), fullId
            );

            setDirty(fullId, absPtr, true, true);

            seg.pageReplacementPolicy.onMiss(relPtr);

            seg.loadedPages.put(grpId, effectivePageId(pageId), relPtr, partGen);
        } catch (IgniteOutOfMemoryException oom) {
            IgniteOutOfMemoryException e = new IgniteOutOfMemoryException("Out of memory in data region ["
                    + "name=" + dataRegionConfiguration.name()
                    + ", size=" + readableSize(dataRegionConfiguration.sizeBytes(), false)
                    + ", persistence=true] Try the following:" + lineSeparator()
                    + "  ^-- Increase maximum off-heap memory size"
                    + lineSeparator()
                    + "  ^-- Enable eviction or expiration policies"
            );

            e.initCause(oom);

            throw e;
        } finally {
            seg.writeLock().unlock();

            delayedPageReplacementTracker.delayedPageWrite().flushCopiedPageIfExists();
        }

        return pageId;
    }

    /** {@inheritDoc} */
    @Override
    public ByteBuffer pageBuffer(long pageAddr) {
        return wrapPointer(pageAddr, pageSize());
    }

    /** {@inheritDoc} */
    @Override
    public boolean freePage(int grpId, long pageId) {
        assert false : "Free page should be never called directly when persistence is enabled.";

        return false;
    }

    /** {@inheritDoc} */
    @Override
    public long acquirePage(int grpId, long pageId) throws IgniteInternalCheckedException {
        return acquirePage(grpId, pageId, false);
    }

    /**
     * Returns an absolute pointer to a page, associated with the given page ID.
     *
     * @param grpId Group ID.
     * @param pageId Page ID.
     * @param pageAllocated Flag is set if new page was allocated in offheap memory.
     * @return Page.
     * @throws IgniteInternalCheckedException If failed.
     * @see #acquirePage(int, long) Sets additional flag indicating that page was not found in memory and had to be allocated.
     */
    public long acquirePage(int grpId, long pageId, AtomicBoolean pageAllocated) throws IgniteInternalCheckedException {
        return acquirePage(grpId, pageId, false, pageAllocated);
    }

    /**
     * Returns an absolute pointer to a page, associated with the given page ID.
     *
     * @param grpId Group ID.
     * @param pageId Page id.
     * @param restore Get page for restore
     * @return Page.
     * @throws IgniteInternalCheckedException If failed.
     * @see #acquirePage(int, long) Will read page from file if it is not present in memory.
     */
    public long acquirePage(int grpId, long pageId, boolean restore) throws IgniteInternalCheckedException {
        return acquirePage(grpId, pageId, restore, null);
    }

    private long acquirePage(
            int grpId,
            long pageId,
            boolean restore,
            @Nullable AtomicBoolean pageAllocated
    ) throws IgniteInternalCheckedException {
        assert started : "grpId=" + grpId + ", pageId=" + hexLong(pageId);
        assert pageIndex(pageId) != 0 : String.format(
                "Partition meta should should not be read through PageMemory so as not to occupy memory: [grpId=%s, pageId=%s]",
                grpId, hexLong(pageId)
        );

        FullPageId fullId = new FullPageId(pageId, grpId);

        Segment seg = segment(grpId, pageId);

        seg.readLock().lock();

        try {
            long relPtr = seg.loadedPages.get(
                    grpId,
                    effectivePageId(pageId),
                    partGeneration(seg, fullId),
                    INVALID_REL_PTR,
                    INVALID_REL_PTR
            );

            // The page is loaded to the memory.
            if (relPtr != INVALID_REL_PTR) {
                long absPtr = seg.absolute(relPtr);

                seg.acquirePage(absPtr);

                seg.pageReplacementPolicy.onHit(relPtr);

                return absPtr;
            }
        } finally {
            seg.readLock().unlock();
        }

        seg.writeLock().lock();

        long lockedPageAbsPtr = -1;
        boolean readPageFromStore = false;

        try {
            int partGen = partGeneration(seg, fullId);

            // Double-check.
            long relPtr = seg.loadedPages.get(
                    grpId,
                    fullId.effectivePageId(),
                    partGen,
                    INVALID_REL_PTR,
                    OUTDATED_REL_PTR
            );

            long absPtr;

            if (relPtr == INVALID_REL_PTR) {
                relPtr = seg.borrowOrAllocateFreePage(pageId);

                if (pageAllocated != null) {
                    pageAllocated.set(true);
                }

                if (relPtr == INVALID_REL_PTR) {
                    relPtr = seg.removePageForReplacement();
                }

                absPtr = seg.absolute(relPtr);

                fullPageId(absPtr, fullId);
                timestamp(absPtr, coarseCurrentTimeMillis());
                partitionGeneration(absPtr, partGen);

                assert !isAcquired(absPtr) : String.format(
                        "Pin counter must be 0 for a new page [relPtr=%s, absPtr=%s, pinCntr=%s, fullId=%s]",
                        hexLong(relPtr), hexLong(absPtr), pinCount(absPtr), fullId
                );

                // We can clear dirty flag after the page has been allocated.
                setDirty(fullId, absPtr, false, false);

                seg.pageReplacementPolicy.onMiss(relPtr);

                seg.loadedPages.put(
                        grpId,
                        fullId.effectivePageId(),
                        relPtr,
                        partGen
                );

                long pageAddr = absPtr + PAGE_OVERHEAD;

                if (!restore) {
                    delayedPageReplacementTracker.waitUnlock(fullId);

                    readPageFromStore = true;
                } else {
                    zeroMemory(absPtr + PAGE_OVERHEAD, pageSize());

                    // Must init page ID in order to ensure RWLock tag consistency.
                    setPageId(pageAddr, pageId);
                }

                rwLock.init(absPtr + PAGE_LOCK_OFFSET, tag(pageId));

                if (readPageFromStore) {
                    boolean locked = rwLock.writeLock(absPtr + PAGE_LOCK_OFFSET, TAG_LOCK_ALWAYS);

                    assert locked : "Page ID " + fullId + " expected to be locked";

                    lockedPageAbsPtr = absPtr;
                }
            } else if (relPtr == OUTDATED_REL_PTR) {
                assert pageIndex(pageId) == 0 : fullId;

                relPtr = seg.refreshOutdatedPage(grpId, pageId, false);

                absPtr = seg.absolute(relPtr);

                long pageAddr = absPtr + PAGE_OVERHEAD;

                zeroMemory(pageAddr, pageSize());

                fullPageId(absPtr, fullId);
                timestamp(absPtr, coarseCurrentTimeMillis());
                partitionGeneration(absPtr, partGen);
                setPageId(pageAddr, pageId);

                assert !isAcquired(absPtr) : String.format(
                        "Pin counter must be 0 for a new page [relPtr=%s, absPtr=%s, pinCntr=%s, fullId=%s]",
                        hexLong(relPtr), hexLong(absPtr), pinCount(absPtr), fullId
                );

                rwLock.init(absPtr + PAGE_LOCK_OFFSET, tag(pageId));

                seg.pageReplacementPolicy.onRemove(relPtr);
                seg.pageReplacementPolicy.onMiss(relPtr);
            } else {
                absPtr = seg.absolute(relPtr);

                seg.pageReplacementPolicy.onHit(relPtr);
            }

            seg.acquirePage(absPtr);

            return absPtr;
        } finally {
            seg.writeLock().unlock();

            delayedPageReplacementTracker.delayedPageWrite().flushCopiedPageIfExists();

            if (readPageFromStore) {
                assert lockedPageAbsPtr != -1 : "Page is expected to have a valid address [pageId=" + fullId
                        + ", lockedPageAbsPtr=" + hexLong(lockedPageAbsPtr) + ']';

                assert isPageWriteLocked(lockedPageAbsPtr) : "Page is expected to be locked: [pageId=" + fullId + "]";

                long pageAddr = lockedPageAbsPtr + PAGE_OVERHEAD;

                ByteBuffer buf = wrapPointer(pageAddr, pageSize());

                long actualPageId = 0;

                try {
                    pageStoreManager.read(grpId, pageId, buf, false);

                    actualPageId = getPageId(buf);
                } finally {
                    rwLock.writeUnlock(lockedPageAbsPtr + PAGE_LOCK_OFFSET, actualPageId == 0 ? TAG_LOCK_ALWAYS : tag(actualPageId));
                }
            }
        }
    }

    /** {@inheritDoc} */
    @Override
    public int pageSize() {
        return sysPageSize - PAGE_OVERHEAD;
    }

    /** {@inheritDoc} */
    @Override
    public int systemPageSize() {
        return sysPageSize;
    }

    /** {@inheritDoc} */
    @Override
    public int realPageSize(int grpId) {
        return pageSize();
    }

    /**
     * Returns total pages can be placed in all segments.
     */
    public long totalPages() {
        Segment[] segments = this.segments;
        if (segments == null) {
            return 0;
        }

        long res = 0;

        for (Segment segment : segments) {
            res += segment.pages();
        }

        return res;
    }

    private void copyInBuffer(long absPtr, ByteBuffer tmpBuf) {
        if (tmpBuf.isDirect()) {
            long tmpPtr = bufferAddress(tmpBuf);

            copyMemory(absPtr + PAGE_OVERHEAD, tmpPtr, pageSize());

            assert getCrc(absPtr + PAGE_OVERHEAD) == 0; // TODO IGNITE-16612
            assert getCrc(tmpPtr) == 0; // TODO IGNITE-16612
        } else {
            byte[] arr = tmpBuf.array();

            assert arr.length == pageSize();

            copyMemory(null, absPtr + PAGE_OVERHEAD, arr, BYTE_ARR_OFF, pageSize());
        }
    }

    /**
     * Get current partition generation.
     *
     * @param seg Segment.
     * @param fullPageId Full page ID.
     */
    private int partGeneration(Segment seg, FullPageId fullPageId) {
        return seg.partGeneration(fullPageId.groupId(), fullPageId.partitionId());
    }

    /**
     * Get current partition generation.
     *
     * @param grpId Group ID.
     * @param partId Partition ID.
     */
    public int partGeneration(int grpId, int partId) {
        Segment seg = segment(grpId, partId);

        seg.readLock().lock();

        try {
            return seg.partGeneration(grpId, partId);
        } finally {
            seg.readLock().unlock();
        }
    }

    /**
     * Resolver relative pointer via {@link LoadedPagesMap}.
     *
     * @param seg Segment.
     * @param fullId Full page id.
     * @param reqVer Required version.
     * @return Relative pointer.
     */
    private long resolveRelativePointer(Segment seg, FullPageId fullId, int reqVer) {
        return seg.loadedPages.get(
                fullId.groupId(),
                fullId.effectivePageId(),
                reqVer,
                INVALID_REL_PTR,
                OUTDATED_REL_PTR
        );
    }

    /**
     * Marks partition as invalid / outdated.
     *
     * <p>Used when destroying a partition, so that when reading or writing pages, they are considered outdated. And, for example, they
     * were not written to disk, but were freed in memory at a checkpoint.</p>
     *
     * @param grpId Group ID.
     * @param partId Partition ID.
     * @return New partition generation (growing 1-based partition file version), {@code 0} if the {@link PersistentPageMemory} did not
     *      start or stopped.
     */
    public int invalidate(int grpId, int partId) {
        synchronized (segmentsLock) {
            if (!started) {
                return 0;
            }

            int resultPartitionGeneration = 0;

            for (Segment segment : segments) {
                segment.writeLock().lock();

                try {
                    int newPartitionGeneration = segment.incrementPartGeneration(grpId, partId);

                    if (resultPartitionGeneration == 0) {
                        resultPartitionGeneration = newPartitionGeneration;
                    }

                    assert resultPartitionGeneration == newPartitionGeneration : String.format(
                            "grpId=%s, partId=%s, resultPartitionGeneration=%s, newPartitionGeneration=%s",
                            grpId, partId, resultPartitionGeneration, newPartitionGeneration
                    );
                } finally {
                    segment.writeLock().unlock();
                }
            }

            return resultPartitionGeneration;
        }
    }

    /**
     * Clears internal metadata of destroyed group.
     *
     * @param grpId Group ID.
     */
    public void onGroupDestroyed(int grpId) {
        for (Segment seg : segments) {
            seg.writeLock().lock();

            try {
                seg.resetGroupPartitionsGeneration(grpId);
            } finally {
                seg.writeLock().unlock();
            }
        }
    }

    /** {@inheritDoc} */
    @Override
    public long loadedPages() {
        long total = 0;

        Segment[] segments = this.segments;

        if (segments != null) {
            for (Segment seg : segments) {
                if (seg == null) {
                    break;
                }

                seg.readLock().lock();

                try {
                    if (seg.closed) {
                        continue;
                    }

                    total += seg.loadedPages.size();
                } finally {
                    seg.readLock().unlock();
                }
            }
        }

        return total;
    }

    /**
     * Returns total number of acquired pages.
     */
    public long acquiredPages() {
        Segment[] segments = this.segments;
        if (segments == null) {
            return 0L;
        }

        long total = 0;

        for (Segment seg : segments) {
            seg.readLock().lock();

            try {
                if (seg.closed) {
                    continue;
                }

                total += seg.acquiredPages();
            } finally {
                seg.readLock().unlock();
            }
        }

        return total;
    }

    /**
     * Returns {@code true} if the page is contained in the loaded pages table, {@code false} otherwise.
     *
     * @param fullPageId Full page ID to check.
     */
    public boolean hasLoadedPage(FullPageId fullPageId) {
        int grpId = fullPageId.groupId();
        long pageId = fullPageId.effectivePageId();

        Segment seg = segment(grpId, pageId);

        seg.readLock().lock();

        try {
            long res = seg.loadedPages.get(grpId, pageId, partGeneration(seg, fullPageId), INVALID_REL_PTR, INVALID_REL_PTR);

            return res != INVALID_REL_PTR;
        } finally {
            seg.readLock().unlock();
        }
    }

    /** {@inheritDoc} */
    @Override
    public long readLockForce(int grpId, long pageId, long page) {
        assert started;

        return readLock(page, pageId, true);
    }

    /**
     * Releases read lock.
     *
     * @param absPtr Absolute pointer to unlock.
     */
    void readUnlockPage(long absPtr) {
        rwLock.readUnlock(absPtr + PAGE_LOCK_OFFSET);
    }

    /**
     * Checks if a page has temp copy buffer.
     *
     * @param absPtr Absolute pointer.
     * @return {@code True} if a page has temp buffer.
     */
    public boolean hasTempCopy(long absPtr) {
        return tempBufferPointer(absPtr) != INVALID_REL_PTR;
    }

    /**
     * Tries to acquire a write lock.
     *
     * @param absPtr Absolute pointer.
     * @return Pointer to the page write buffer or {@code 0} if page was not locked.
     */
    private long tryWriteLockPage(long absPtr, FullPageId fullId, boolean checkTag) {
        int tag = checkTag ? tag(fullId.pageId()) : TAG_LOCK_ALWAYS;

        return !rwLock.tryWriteLock(absPtr + PAGE_LOCK_OFFSET, tag) ? 0 : postWriteLockPage(absPtr, fullId);
    }

    /**
     * Acquires a write lock.
     *
     * @param absPtr Absolute pointer.
     * @return Pointer to the page write buffer or {@code 0} if page was not locked.
     */
    private long writeLockPage(long absPtr, FullPageId fullId, boolean checkTag) {
        int tag = checkTag ? tag(fullId.pageId()) : TAG_LOCK_ALWAYS;

        boolean locked = rwLock.writeLock(absPtr + PAGE_LOCK_OFFSET, tag);

        return locked ? postWriteLockPage(absPtr, fullId) : 0;
    }

    private long postWriteLockPage(long absPtr, FullPageId fullId) {
        timestamp(absPtr, coarseCurrentTimeMillis());

        DirtyFullPageId dirtyFullId = dirtyFullPageId(absPtr);

        maybeCopyToCheckpointBuffer(absPtr, fullId);

        assert getCrc(absPtr + PAGE_OVERHEAD) == 0; // TODO IGNITE-16612

        return absPtr + PAGE_OVERHEAD;
    }

    private void maybeCopyToCheckpointBuffer(long absPtr, FullPageId fullId) {
        Segment seg = segment(fullId);

        if (!(seg.isInCheckpoint(fullId) && tempBufferPointer(absPtr) == INVALID_REL_PTR)) {
            return;
        }

        // Create a buffer copy if the page is scheduled for a checkpoint.
<<<<<<< HEAD
        long tmpRelPtr;
=======
        if (isInCheckpoint(dirtyFullId) && tempBufferPointer(absPtr) == INVALID_REL_PTR) {
            long tmpRelPtr;
>>>>>>> e31b4b0b

        PagePool checkpointPool = this.checkpointPool;

        while (true) {
            int tag = tag(fullId.pageId());
            tmpRelPtr = checkpointPool.borrowOrAllocateFreePage(tag);

            if (tmpRelPtr != INVALID_REL_PTR) {
                break;
            }

            // TODO https://issues.apache.org/jira/browse/IGNITE-23106 Replace spin-wait with a proper wait.
            try {
                Thread.sleep(1);
            } catch (InterruptedException ignore) {
                // No-op.
            }
        }

        // The partition could have been deleted in parallel and we could get an empty page.
        seg.writeLock().lock();

        try {
            // Let's check if the page needs to be cleared because its partition has been deleted.
            long relPtr = resolveRelativePointer(seg, fullId, generationTag(seg, fullId));

            assert relPtr != INVALID_REL_PTR : "fullPageId=" + fullId + ", pageId=" + hexLong(fullId.pageId());

            if (relPtr == OUTDATED_REL_PTR) {
                relPtr = seg.refreshOutdatedPage(
                        fullId.groupId(),
                        fullId.effectivePageId(),
                        true
                );

                seg.pageReplacementPolicy.onRemove(relPtr);

                seg.pool.releaseFreePage(relPtr);

                checkpointPool.releaseFreePage(tmpRelPtr);

                return;
            }

            // Pin the page until checkpoint is not finished.
            PageHeader.acquirePage(absPtr);

            long tmpAbsPtr = checkpointPool.absolute(tmpRelPtr);

            copyMemory(
                    null,
                    absPtr + PAGE_OVERHEAD,
                    null,
                    tmpAbsPtr + PAGE_OVERHEAD,
                    pageSize()
            );

            assert getType(tmpAbsPtr + PAGE_OVERHEAD) != 0 : "Invalid state. Type is 0! pageId = " + hexLong(fullId.pageId());
            assert getVersion(tmpAbsPtr + PAGE_OVERHEAD) != 0 : "Invalid state. Version is 0! pageId = " + hexLong(fullId.pageId());

            dirty(absPtr, false);
            tempBufferPointer(absPtr, tmpRelPtr);
            // info for checkpoint buffer cleaner.
            dirtyFullPageId(tmpAbsPtr, dirtyFullId);

            assert getCrc(absPtr + PAGE_OVERHEAD) == 0; // TODO IGNITE-16612
            assert getCrc(tmpAbsPtr + PAGE_OVERHEAD) == 0; // TODO IGNITE-16612
<<<<<<< HEAD
        } finally {
            seg.writeLock().unlock();
=======
>>>>>>> e31b4b0b
        }
    }

    private void writeUnlockPage(
            long page,
            FullPageId fullId,
            boolean markDirty,
            boolean restore
    ) {
        boolean wasDirty = isDirty(page);

        try {
            assert getCrc(page + PAGE_OVERHEAD) == 0; // TODO IGNITE-16612

            if (markDirty) {
                setDirty(fullId, page, true, false);
            }
        } finally { // Always release the lock.
            long pageId = getPageId(page + PAGE_OVERHEAD);

            try {
                assert pageId != 0 : hexLong(PageHeader.pageId(page));

                rwLock.writeUnlock(page + PAGE_LOCK_OFFSET, tag(pageId));

                assert getVersion(page + PAGE_OVERHEAD) != 0 : dumpPage(pageId, fullId.groupId());
                assert getType(page + PAGE_OVERHEAD) != 0 : hexLong(pageId);

                PagesWriteThrottlePolicy writeThrottle = this.writeThrottle;
                if (writeThrottle != null && !restore && !wasDirty && markDirty) {
                    writeThrottle.onMarkDirty(isInCheckpoint(dirtyFullPageId(page)));
                }
            } catch (AssertionError ex) {
                LOG.debug("Failed to unlock page [fullPageId={}, binPage={}]", fullId, toHexString(page, systemPageSize()));

                throw ex;
            }
        }
    }

    /**
     * Prepares page details for assertion.
     *
     * @param pageId Page id.
     * @param grpId Group id.
     */
    private String dumpPage(long pageId, int grpId) {
        int pageIdx = pageIndex(pageId);
        int partId = partitionId(pageId);
        long off = (long) (pageIdx + 1) * pageSize();

        return hexLong(pageId) + " (grpId=" + grpId + ", pageIdx=" + pageIdx + ", partId=" + partId + ", offH="
                + Long.toHexString(off) + ")";
    }

    /**
     * Returns {@code true} if write lock acquired for the page.
     *
     * @param absPtr Absolute pointer to the page.
     */
    boolean isPageWriteLocked(long absPtr) {
        return rwLock.isWriteLocked(absPtr + PAGE_LOCK_OFFSET);
    }

    /**
     * Returns {@code true} if read lock acquired for the page.
     *
     * @param absPtr Absolute pointer to the page.
     */
    boolean isPageReadLocked(long absPtr) {
        return rwLock.isReadLocked(absPtr + PAGE_LOCK_OFFSET);
    }

    /**
     * Returns the number of active pages across all segments. Used for test purposes only.
     */
    public int activePagesCount() {
        Segment[] segments = this.segments;
        if (segments == null) {
            return 0;
        }

        int total = 0;

        for (Segment seg : segments) {
            total += seg.acquiredPages();
        }

        return total;
    }

    /**
     * This method must be called in synchronized context.
     *
     * @param pageId full page ID.
     * @param absPtr Absolute pointer.
     * @param dirty {@code True} dirty flag.
     * @param forceAdd If this flag is {@code true}, then the page will be added to the dirty set regardless whether the old flag was dirty
     *      or not.
     */
    private void setDirty(FullPageId pageId, long absPtr, boolean dirty, boolean forceAdd) {
        boolean wasDirty = dirty(absPtr, dirty);

        int partGen = partitionGeneration(absPtr);

        assert partGen != UNKNOWN_PARTITION_GENERATION : pageId;

        if (dirty) {
            assert checkpointTimeoutLock.checkpointLockIsHeldByThread() : pageId;
            assert pageIndex(pageId.pageId()) != 0 : "Partition meta should only be updated via the instance of PartitionMeta: " + pageId;

            if (!wasDirty || forceAdd) {
                Segment seg = segment(pageId.groupId(), pageId.pageId());

                if (seg.dirtyPages.add(new DirtyFullPageId(pageId, partGen))) {
                    long dirtyPagesCnt = seg.dirtyPagesCntr.incrementAndGet();

                    if (dirtyPagesCnt >= seg.dirtyPagesSoftThreshold) {
                        CheckpointUrgency urgency = checkpointUrgency.get();

                        if (urgency != MUST_TRIGGER) {
                            if (dirtyPagesCnt >= seg.dirtyPagesHardThreshold) {
                                checkpointUrgency.set(MUST_TRIGGER);
                            } else if (urgency != SHOULD_TRIGGER) {
                                checkpointUrgency.compareAndSet(NOT_REQUIRED, SHOULD_TRIGGER);
                            }
                        }
                    }
                }
            }
        } else {
            Segment seg = segment(pageId.groupId(), pageId.pageId());

            if (seg.dirtyPages.remove(new DirtyFullPageId(pageId, partGen))) {
                seg.dirtyPagesCntr.decrementAndGet();
            }
        }
    }

    private Segment segment(int grpId, long pageId) {
        int idx = segmentIndex(grpId, pageId, segments.length);

        return segments[idx];
    }

    private Segment segment(FullPageId fullPageId) {
        return segment(fullPageId.groupId(), fullPageId.pageId());
    }

    /**
     * Returns segment index.
     *
     * @param grpId Group ID.
     * @param pageId Page ID.
     * @param segments Number of segments.
     */
    public static int segmentIndex(int grpId, long pageId, int segments) {
        pageId = effectivePageId(pageId);

        // Take a prime number larger than total number of partitions.
        int hash = hash(pageId * 65537 + grpId);

        return safeAbs(hash) % segments;
    }

    /**
     * Returns a collection of all pages currently marked as dirty. Will create a collection copy.
     */
    @TestOnly
    public Set<DirtyFullPageId> dirtyPages() {
        Segment[] segments = this.segments;
        if (segments == null) {
            return Set.of();
        }

        var res = new HashSet<DirtyFullPageId>();

        for (Segment seg : segments) {
            res.addAll(seg.dirtyPages);
        }

        return res;
    }

    /**
     * Returns max dirty pages ratio among all segments.
     */
    public double dirtyPagesRatio() {
        Segment[] segments = this.segments;
        if (segments == null) {
            return 0;
        }

        long res = 0;

        for (Segment segment : segments) {
            res = Math.max(res, segment.dirtyPagesRatio());
        }

        return res * 1.0e-4d;
    }

    /**
     * Page segment.
     */
    public class Segment extends ReentrantReadWriteLock {
        /** Serial version uid. */
        private static final long serialVersionUID = 0L;

        /** Pointer to acquired pages integer counter. */
        private static final int ACQUIRED_PAGES_SIZEOF = 4;

        /** Padding to read from word beginning. */
        private static final int ACQUIRED_PAGES_PADDING = 4;

        /** Page ID to relative pointer map. */
        private final LoadedPagesMap loadedPages;

        /** Pointer to acquired pages integer counter. */
        private final long acquiredPagesPtr;

        /** Page pool. */
        private final PagePool pool;

        /** Page replacement policy. */
        private final PageReplacementPolicy pageReplacementPolicy;

        /** Bytes required to store {@link #loadedPages}. */
        private final long memPerTbl;

        /** Bytes required to store {@link #pageReplacementPolicy} service data. */
        private long memPerRepl;

        /** Pages marked as dirty since the last checkpoint. */
        private volatile Set<DirtyFullPageId> dirtyPages = ConcurrentHashMap.newKeySet();

        /** Atomic size counter for {@link #dirtyPages}. */
        private final AtomicLong dirtyPagesCntr = new AtomicLong();

        /** Wrapper of pages of current checkpoint. */
        @Nullable
        private volatile CheckpointPages checkpointPages;

        /** Maximum number of dirty pages for {@link CheckpointUrgency#NOT_REQUIRED}. */
        private final long dirtyPagesSoftThreshold;

        /** Maximum number of dirty pages for {@link CheckpointUrgency#SHOULD_TRIGGER}. */
        private final long dirtyPagesHardThreshold;

        /** Initial partition generation. */
        private static final int INIT_PART_GENERATION = 1;

        /**
         * Maps partition (grpId, partId) to its generation. Generation is 1-based incrementing partition counter.
         *
         * <p>Guarded by segment read/write lock.</p>
         */
        private final Object2IntMap<GroupPartitionId> partGenerationMap = new Object2IntOpenHashMap<>();

        /** Segment closed flag. */
        private boolean closed;

        /**
         * Constructor.
         *
         * @param idx Segment index.
         * @param region Memory region.
         */
        private Segment(int idx, DirectMemoryRegion region) {
            long totalMemory = region.size();

            int pages = (int) (totalMemory / sysPageSize);

            acquiredPagesPtr = region.address();

            putIntVolatile(null, acquiredPagesPtr, 0);

            int ldPagesMapOffInRegion = ACQUIRED_PAGES_SIZEOF + ACQUIRED_PAGES_PADDING;

            long ldPagesAddr = region.address() + ldPagesMapOffInRegion;

            memPerTbl = RobinHoodBackwardShiftHashMap.requiredMemory(pages);

            loadedPages = new RobinHoodBackwardShiftHashMap(ldPagesAddr, memPerTbl);

            pages = (int) ((totalMemory - memPerTbl - ldPagesMapOffInRegion) / sysPageSize);

            memPerRepl = pageReplacementPolicyFactory.requiredMemory(pages);

            DirectMemoryRegion poolRegion = region.slice(memPerTbl + memPerRepl + ldPagesMapOffInRegion);

            pool = new PagePool(idx, poolRegion, sysPageSize, rwLock);

            pageReplacementPolicy = pageReplacementPolicyFactory.create(
                    this,
                    region.address() + memPerTbl + ldPagesMapOffInRegion,
                    pool.pages()
            );

            dirtyPagesSoftThreshold = pool.pages() * 3L / 4;
            dirtyPagesHardThreshold = pool.pages() * 9L / 10;
        }

        /**
         * Closes the segment.
         */
        private void close() {
            writeLock().lock();

            try {
                closed = true;
            } finally {
                writeLock().unlock();
            }
        }

        /** Times a long value of dirty pages ratio multiplied by 10k. Here we avoid double division, while still having some precision. */
        private long dirtyPagesRatio() {
            return dirtyPagesCntr.longValue() * 10_000L / pages();
        }

        /**
         * Returns max number of pages this segment can allocate.
         */
        private int pages() {
            return pool.pages();
        }

        /**
         * Returns memory allocated for pages table.
         */
        private long tableSize() {
            return memPerTbl;
        }

        /**
         * Returns memory allocated for page replacement service data.
         */
        private long replacementSize() {
            return memPerRepl;
        }

        private void acquirePage(long absPtr) {
            PageHeader.acquirePage(absPtr);

            incrementAndGetInt(acquiredPagesPtr);
        }

        private void releasePage(long absPtr) {
            PageHeader.releasePage(absPtr);

            decrementAndGetInt(acquiredPagesPtr);
        }

        /**
         * Returns total number of acquired pages.
         */
        private int acquiredPages() {
            return getInt(acquiredPagesPtr);
        }

        /**
         * Allocates a new free page.
         *
         * @param pageId Page ID.
         * @return Page relative pointer.
         */
        private long borrowOrAllocateFreePage(long pageId) {
            return pool.borrowOrAllocateFreePage(tag(pageId));
        }

        /**
         * Clear dirty pages collection and reset counter.
         */
        private void resetDirtyPages() {
            dirtyPages = ConcurrentHashMap.newKeySet();

            dirtyPagesCntr.set(0);
        }

        /**
         * Tries to replace the page.
         *
         * <p>The replacement will be successful if the following conditions are met:</p>
         * <ul>
         *     <li>Page is pinned by another thread, such as a checkpoint dirty page writer or in the process of being modified - nothing
         *     needs to be done.</li>
         *     <li>Page is not dirty - just remove it from the loaded pages.</li>
         *     <li>Page is dirty, there is a checkpoint in the process and the following sub-conditions are met:</li>
         *     <ul>
         *         <li>Page belongs to current checkpoint.</li>
         *         <li>If the dirty page sorting phase is complete, otherwise we wait for it. This is necessary so that we can safely
         *         create partition delta files in which the dirty page order must be preserved.</li>
         *         <li>If the checkpoint dirty page writer has not started writing the page or has already written it.</li>
         *     </ul>
         * </ul>
         *
         * <p>It is expected that if the method returns {@code true}, it will not be invoked again for the same page ID.</p>
         *
         * <p>If we intend to replace a page, it is important for us to block the delta file fsync phase of the checkpoint to preserve data
         * consistency. The phase should not start until all dirty pages are written by the checkpoint writer, but for page replacement we
         * must block it ourselves.</p>
         *
         * @param fullPageId Candidate page ID.
         * @param absPtr Absolute pointer to the candidate page.
         * @return {@code True} if the page replacement was successful, otherwise need to try another one.
         * @throws IgniteInternalCheckedException If any error occurred while waiting for the dirty page sorting phase to complete at a
         *      checkpoint.
         */
        public boolean tryToRemovePage(FullPageId fullPageId, long absPtr) throws IgniteInternalCheckedException {
            assert writeLock().isHeldByCurrentThread() : fullPageId;

            if (isAcquired(absPtr)) {
                // Page is pinned by another thread, such as a checkpoint dirty page writer or in the process of being modified - nothing
                // needs to be done.
                return false;
            }

            if (isDirty(absPtr)) {
                DirtyFullPageId dirtyFullPageId = dirtyFullPageId(absPtr);

                CheckpointPages checkpointPages = this.checkpointPages;
                // Can replace a dirty page only if it should be written by a checkpoint.
                // Safe to invoke because we keep segment write lock and the checkpoint writer must remove pages on the segment read lock.
                if (checkpointPages != null && checkpointPages.removeOnPageReplacement(dirtyFullPageId)) {
                    checkpointPages.blockFsyncOnPageReplacement(dirtyFullPageId);

                    DelayedDirtyPageWrite delayedDirtyPageWrite = delayedPageReplacementTracker.delayedPageWrite();

                    delayedDirtyPageWrite.copyPageToTemporaryBuffer(
                            PersistentPageMemory.this,
                            dirtyFullPageId,
                            wrapPointer(absPtr + PAGE_OVERHEAD, pageSize()),
                            checkpointPages
                    );

                    setDirty(fullPageId, absPtr, false, true);

                    loadedPages.remove(fullPageId.groupId(), fullPageId.effectivePageId());

                    return true;
                }

                return false;
            } else {
                loadedPages.remove(fullPageId.groupId(), fullPageId.effectivePageId());

                return true;
            }
        }

        /**
         * Refresh outdated value.
         *
         * @param grpId Group ID.
         * @param pageId Page ID.
         * @param rmv {@code True} if page should be removed.
         * @return Relative pointer to refreshed page.
         */
        public long refreshOutdatedPage(int grpId, long pageId, boolean rmv) {
            assert writeLock().isHeldByCurrentThread() : "grpId=" + grpId + ", pageId=" + pageId;

            int partGen = partGeneration(grpId, partitionId(pageId));

            long relPtr = loadedPages.refresh(grpId, effectivePageId(pageId), partGen);

            long absPtr = absolute(relPtr);

            zeroMemory(absPtr + PAGE_OVERHEAD, pageSize());

            dirty(absPtr, false);

            long tmpBufPtr = tempBufferPointer(absPtr);

            if (tmpBufPtr != INVALID_REL_PTR) {
                zeroMemory(checkpointPool.absolute(tmpBufPtr) + PAGE_OVERHEAD, pageSize());

                tempBufferPointer(absPtr, INVALID_REL_PTR);

                // We pinned the page when allocated the temp buffer, release it now.
                PageHeader.releasePage(absPtr);

                releaseCheckpointBufferPage(tmpBufPtr);
            }

            if (rmv) {
                loadedPages.remove(grpId, effectivePageId(pageId));
            }

            return relPtr;
        }

        /**
         * Removes random oldest page for page replacement from memory to storage.
         *
         * @return Relative address for removed page, now it can be replaced by allocated or reloaded page.
         * @throws IgniteInternalCheckedException If failed to evict page.
         */
        private long removePageForReplacement() throws IgniteInternalCheckedException {
            assert getWriteHoldCount() > 0;

            if (pageReplacementWarned == 0) {
                if (pageReplacementWarnedFieldUpdater.compareAndSet(PersistentPageMemory.this, 0, 1)) {
                    LOG.warn("Page replacements started, pages will be rotated with disk, this will affect "
                            + "storage performance (consider increasing PageMemoryDataRegionConfiguration#setMaxSize for "
                            + "data region) [region={}]", dataRegionConfiguration.name());
                }
            }

            if (acquiredPages() >= loadedPages.size()) {
                throw oomException("all pages are acquired");
            }

            return pageReplacementPolicy.replace();
        }

        /**
         * Creates out of memory exception with additional information.
         *
         * @param reason Reason.
         */
        public IgniteOutOfMemoryException oomException(String reason) {
            return new IgniteOutOfMemoryException("Failed to find a page for eviction (" + reason + ") ["
                    + "segmentCapacity=" + loadedPages.capacity()
                    + ", loaded=" + loadedPages.size()
                    + ", dirtyPagesSoftThreshold=" + dirtyPagesSoftThreshold
                    + ", dirtyPagesHardThreshold=" + dirtyPagesHardThreshold
                    + ", dirtyPages=" + dirtyPagesCntr
                    + ", pinned=" + acquiredPages()
                    + ']' + lineSeparator() + "Out of memory in data region ["
                    + "name=" + dataRegionConfiguration.name()
                    + ", size=" + readableSize(dataRegionConfiguration.sizeBytes(), false)
                    + ", persistence=true] Try the following:" + lineSeparator()
                    + "  ^-- Increase off-heap memory size" + lineSeparator()
            );
        }

        /**
         * Delegate to the corresponding page pool.
         *
         * @param relPtr Relative pointer.
         * @return Absolute pointer.
         */
        public long absolute(long relPtr) {
            return pool.absolute(relPtr);
        }

        /**
         * Delegate to the corresponding page pool.
         *
         * @param pageIdx Page index.
         * @return Relative pointer.
         */
        public long relative(long pageIdx) {
            return pool.relative(pageIdx);
        }

        /**
         * Delegate to the corresponding page pool.
         *
         * @param relPtr Relative pointer.
         * @return Page index in the pool.
         */
        public long pageIndex(long relPtr) {
            return pool.pageIndex(relPtr);
        }

        /**
         * Returns partition generation. Growing, 1-based partition version.
         *
         * @param grpId Group ID.
         * @param partId Partition ID.
         */
        public int partGeneration(int grpId, int partId) {
            assert getReadHoldCount() > 0 || getWriteHoldCount() > 0 : "grpId=" + grpId + ", partId=" + partId;

            var groupPartitionId = new GroupPartitionId(grpId, partId);

            int partitionGeneration = partGenerationMap.getOrDefault(groupPartitionId, INIT_PART_GENERATION);

            assert partitionGeneration > 0 : "groupPartitionId=" + groupPartitionId + ", partitionGeneration=" + partitionGeneration;

            return partitionGeneration;
        }

        private boolean isInCheckpoint(FullPageId fullPageId) {
            CheckpointPages checkpointPages = this.checkpointPages;

            return checkpointPages != null && checkpointPages.contains(fullPageId);
        }

        /**
         * Gets loaded pages map.
         */
        public LoadedPagesMap loadedPages() {
            return loadedPages;
        }

        /**
         * Gets page pool.
         */
        public PagePool pool() {
            return pool;
        }

        /**
         * Increments partition generation due to partition invalidation (e.g. partition was rebalanced to other node and evicted).
         *
         * @param grpId Group ID.
         * @param partId Partition ID.
         * @return New partition generation.
         */
        private int incrementPartGeneration(int grpId, int partId) {
            assert getWriteHoldCount() > 0 : "grpId=" + grpId + ", partId=" + partId;

            var groupPartitionId = new GroupPartitionId(grpId, partId);

            int partitionGeneration = partGenerationMap.getOrDefault(groupPartitionId, INIT_PART_GENERATION);

            if (partitionGeneration == Integer.MAX_VALUE) {
                LOG.info("Partition generation overflow [grpId={}, partId={}]", grpId, partId);

                partGenerationMap.put(groupPartitionId, INIT_PART_GENERATION);

                return INIT_PART_GENERATION;
            } else {
                partGenerationMap.put(groupPartitionId, partitionGeneration + 1);

                return partitionGeneration + 1;
            }
        }

        private void resetGroupPartitionsGeneration(int grpId) {
            assert getWriteHoldCount() > 0 : "grpId=" + grpId;

            partGenerationMap.keySet().removeIf(grpPart -> grpPart.getGroupId() == grpId);
        }

        /**
         * Returns IO registry.
         */
        public PageIoRegistry ioRegistry() {
            return ioRegistry;
        }

        /**
         * Gets checkpoint pages.
         */
        public CheckpointPages checkpointPages() {
            return checkpointPages;
        }

        /**
         * Checks if segment is sufficiently full.
         *
         * @param dirtyRatioThreshold Max allowed dirty pages ration.
         */
        boolean shouldThrottle(double dirtyRatioThreshold) {
            // Comparison using multiplication is faster than comparison using division.
            return dirtyPagesCntr.doubleValue() > dirtyRatioThreshold * pages();
        }
    }

    /** {@inheritDoc} */
    @Override
    public PageIoRegistry ioRegistry() {
        return ioRegistry;
    }

    /**
     * Heuristic method which allows a thread to check if it is safe to start memory structure modifications in regard with checkpointing.
     * May return false-negative result during or after partition eviction.
     *
     * @see CheckpointUrgency
     */
    public CheckpointUrgency checkpointUrgency() {
        return checkpointUrgency.get();
    }

    /**
     * Checks if region is sufficiently full.
     *
     * @param dirtyRatioThreshold Max allowed dirty pages ration.
     */
    public boolean shouldThrottle(double dirtyRatioThreshold) {
        Segment[] segments = this.segments;

        if (segments == null) {
            return false;
        }

        for (Segment segment : segments) {
            if (segment.shouldThrottle(dirtyRatioThreshold)) {
                return true;
            }
        }

        return false;
    }

    /**
     * Returns number of pages used in checkpoint buffer.
     */
    public int usedCheckpointBufferPages() {
        PagePool checkpointPool = this.checkpointPool;

        return checkpointPool == null ? 0 : checkpointPool.size();
    }

    /**
     * Returns max number of pages in checkpoint buffer.
     */
    public int maxCheckpointBufferPages() {
        PagePool checkpointPool = this.checkpointPool;

        return checkpointPool == null ? 0 : checkpointPool.pages();
    }

    private void releaseCheckpointBufferPage(long tmpBufPtr) {
        PagePool checkpointPool = this.checkpointPool;
        assert checkpointPool != null;

        int resultCounter = checkpointPool.releaseFreePage(tmpBufPtr);

        PagesWriteThrottlePolicy writeThrottle = this.writeThrottle;
        if (writeThrottle != null && resultCounter == checkpointPool.pages() / 2) {
            writeThrottle.wakeupThrottledThreads();
        }
    }

    /**
     * Returns {@code true} if page was added to the checkpoint list.
     *
     * @param pageId Page ID to check if it was added to the checkpoint list.
     */
<<<<<<< HEAD
    private boolean isInCheckpoint(FullPageId pageId) {
        Segment seg = segment(pageId);
=======
    private boolean isInCheckpoint(DirtyFullPageId pageId) {
        Segment seg = segment(pageId.groupId(), pageId.pageId());

        CheckpointPages pages0 = seg.checkpointPages;
>>>>>>> e31b4b0b

        return seg.isInCheckpoint(pageId);
    }

    /**
     * Returns {@code true} if remove successfully.
     *
     * @param fullPageId Page ID to remove.
     */
    private boolean removeOnCheckpoint(DirtyFullPageId fullPageId) {
        Segment seg = segment(fullPageId.groupId(), fullPageId.pageId());

        CheckpointPages pages0 = seg.checkpointPages;

        assert pages0 != null : fullPageId;

        return pages0.removeOnCheckpoint(fullPageId);
    }

    /**
     * Makes a full copy of the dirty page for checkpointing, then marks the page as not dirty.
     *
     * @param absPtr Absolute page pointer.
     * @param fullId Full page ID.
     * @param buf Buffer for copy page content for future write via {@link PageStoreWriter}.
     * @param partitionGeneration Current partition generation.
     * @param pageSingleAcquire Page is acquired only once. We don't pin the page second time (until page will not be copied) in case
     *      checkpoint temporary buffer is used.
     * @param pageStoreWriter Checkpoint page writer.
     * @param tracker Checkpoint metrics tracker.
     * @param useTryWriteLockOnPage {@code True} if need to use the <b>try write lock</b> on page, {@code false} for blocking
     *      <b>write lock</b> on page.
     */
    private void copyPageForCheckpoint(
            long absPtr,
            DirtyFullPageId fullId,
            ByteBuffer buf,
            int partitionGeneration,
            boolean pageSingleAcquire,
            PageStoreWriter pageStoreWriter,
            CheckpointMetricsTracker tracker,
            boolean useTryWriteLockOnPage
    ) throws IgniteInternalCheckedException {
        assert absPtr != 0 : fullId.pageId();
        assert isAcquired(absPtr) || !isInCheckpoint(fullId) : fullId.pageId();

        if (useTryWriteLockOnPage) {
            if (!rwLock.tryWriteLock(absPtr + PAGE_LOCK_OFFSET, TAG_LOCK_ALWAYS)) {
                // We release the page only once here because this page will be copied sometime later and
                // will be released properly then.
                if (!pageSingleAcquire) {
                    PageHeader.releasePage(absPtr);
                }

                buf.clear();

                if (isInCheckpoint(fullId)) {
                    pageStoreWriter.writePage(fullId, buf, TRY_AGAIN_TAG);
                }

                return;
            }
        } else {
            boolean locked = rwLock.writeLock(absPtr + PAGE_LOCK_OFFSET, TAG_LOCK_ALWAYS);

            assert locked : hexLong(fullId.pageId());
        }

        if (!removeOnCheckpoint(fullId)) {
            rwLock.writeUnlock(absPtr + PAGE_LOCK_OFFSET, TAG_LOCK_ALWAYS);

            if (!pageSingleAcquire) {
                PageHeader.releasePage(absPtr);
            }

            return;
        }

        // Exception protection flag.
        // No need to write if exception occurred.
        boolean canWrite = false;

        try {
            long tmpRelPtr = tempBufferPointer(absPtr);

            if (tmpRelPtr != INVALID_REL_PTR) {
                tempBufferPointer(absPtr, INVALID_REL_PTR);

                long tmpAbsPtr = checkpointPool.absolute(tmpRelPtr);

                copyInBuffer(tmpAbsPtr, buf);

                dirtyFullPageId(tmpAbsPtr, NULL_PAGE);

                zeroMemory(tmpAbsPtr + PAGE_OVERHEAD, pageSize());

                tracker.onCopyOnWritePageWritten();

                releaseCheckpointBufferPage(tmpRelPtr);

                // Need release again because we pin page when resolve abs pointer,
                // and page did not have tmp buffer page.
                if (!pageSingleAcquire) {
                    PageHeader.releasePage(absPtr);
                }

                // TODO: IGNITE-25861 Temporary solution needs to be done differently
                assert getType(buf) != 0 : "Invalid state. Type is 0! pageId = " + hexLong(fullId.pageId());
                assert getVersion(buf) != 0 : "Invalid state. Version is 0! pageId = " + hexLong(fullId.pageId());
            } else {
                copyInBuffer(absPtr, buf);

                dirty(absPtr, false);
            }

            canWrite = true;
        } finally {
            rwLock.writeUnlock(absPtr + PAGE_LOCK_OFFSET, TAG_LOCK_ALWAYS);

            if (canWrite) {
                buf.rewind();

                pageStoreWriter.writePage(fullId, buf, partitionGeneration);

                buf.rewind();
            }

            // We pinned the page either when allocated the temp buffer, or when resolved abs pointer.
            // Must release the page only after write unlock.
            PageHeader.releasePage(absPtr);
        }
    }

    /**
     * Tries to copy a page from memory for checkpoint and then pass the contents to {@code pageStoreWriter} if it has not already been
     * written or invalidated (due to partition destruction). {@link PageStoreWriter} will be called when the page will be ready to write.
     *
     * @param fullId Page ID to get byte buffer for. The page ID must be present in the collection returned by the {@link #beginCheckpoint}
     *      method call.
     * @param buf Temporary buffer to write changes into.
     * @param pageStoreWriter Checkpoint page write context.
     * @param tracker Checkpoint metrics tracker.
     * @param useTryWriteLockOnPage {@code True} if need to use the <b>try write lock</b> on page, {@code false} for blocking
     *      <b>write lock</b> on page.
     * @throws IgniteInternalCheckedException If failed to obtain page data.
     */
    public void checkpointWritePage(
            DirtyFullPageId fullId,
            ByteBuffer buf,
            PageStoreWriter pageStoreWriter,
            CheckpointMetricsTracker tracker,
            boolean useTryWriteLockOnPage
    ) throws IgniteInternalCheckedException {
        assert buf.remaining() == pageSize() : "fullId=" + fullId + ", remaining=" + buf.remaining();

        Segment seg = segment(fullId.groupId(), fullId.pageId());

        long absPtr = 0;

        long relPtr;

        int partGen;

        boolean pageSingleAcquire = false;

        seg.readLock().lock();

        try {
            if (!isInCheckpoint(fullId)) {
                return;
            }

            partGen = partGeneration(seg, fullId);

            relPtr = resolveRelativePointer(seg, fullId, partGen);

            // Page may have been cleared during eviction. We have nothing to do in this case.
            if (relPtr == INVALID_REL_PTR) {
                return;
            }

            if (relPtr != OUTDATED_REL_PTR) {
                absPtr = seg.absolute(relPtr);

                if (fullId.partitionGeneration() != partitionGeneration(absPtr)) {
                    return;
                }

                // Pin the page until page will not be copied. This helpful to prevent page replacement of this page.
                if (tempBufferPointer(absPtr) == INVALID_REL_PTR) {
                    PageHeader.acquirePage(absPtr);
                } else {
                    pageSingleAcquire = true;
                }
            }
        } finally {
            seg.readLock().unlock();
        }

        if (relPtr == OUTDATED_REL_PTR) {
            seg.writeLock().lock();

            try {
                // Double-check.
                relPtr = resolveRelativePointer(seg, fullId, partGeneration(seg, fullId));

                if (relPtr == INVALID_REL_PTR) {
                    return;
                }

                if (relPtr == OUTDATED_REL_PTR) {
                    relPtr = seg.refreshOutdatedPage(
                            fullId.groupId(),
                            fullId.effectivePageId(),
                            true
                    );

                    seg.pageReplacementPolicy.onRemove(relPtr);

                    seg.pool.releaseFreePage(relPtr);
                }

                return;
            } finally {
                seg.writeLock().unlock();
            }
        }

        copyPageForCheckpoint(
                absPtr,
                fullId,
                buf,
                partGen,
                pageSingleAcquire,
                pageStoreWriter,
                tracker,
                useTryWriteLockOnPage
        );
    }

    /**
     * Get arbitrary page from cp buffer.
     */
    public DirtyFullPageId pullPageFromCpBuffer() {
        long idx = getLong(checkpointPool.lastAllocatedIdxPtr);

        long lastIdx = ThreadLocalRandom.current().nextLong(idx / 2, idx);

        while (--lastIdx > 1) {
            assert (lastIdx & SEGMENT_INDEX_MASK) == 0L;

            long relative = checkpointPool.relative(lastIdx);

            long freePageAbsPtr = checkpointPool.absolute(relative);

            DirtyFullPageId fullPageId = dirtyFullPageId(freePageAbsPtr);

            if (fullPageId.pageId() == NULL_PAGE.pageId() || fullPageId.groupId() == NULL_PAGE.groupId()) {
                continue;
            }

            if (!isInCheckpoint(fullPageId)) {
                continue;
            }

            return fullPageId;
        }

        return NULL_PAGE;
    }

    /**
     * Gets a collection of dirty page IDs since the last checkpoint. If a dirty page is being written after the checkpointing operation
     * begun, the modifications will be written to a temporary buffer which will be flushed to the main memory after the checkpointing
     * finished. This method must be called when no concurrent operations on pages are performed.
     *
     * @param checkpointProgress Progress of the current checkpoint.
     * @return Collection view of dirty page IDs.
     * @throws IgniteInternalException If checkpoint has been already started and was not finished.
     */
    public Collection<DirtyFullPageId> beginCheckpoint(CheckpointProgress checkpointProgress) throws IgniteInternalException {
        if (segments == null) {
            return List.of();
        }

        Set<DirtyFullPageId>[] dirtyPageIds = new Set[segments.length];

        for (int i = 0; i < segments.length; i++) {
            Segment segment = segments[i];

            assert segment.checkpointPages == null : String.format(
                    "Failed to begin checkpoint (it is already in progress): [region=%s, segmentIdx=%s]",
                    dataRegionConfiguration.name(), i
            );

            Set<DirtyFullPageId> segmentDirtyPages = segment.dirtyPages;
            dirtyPageIds[i] = segmentDirtyPages;

            segment.checkpointPages = new CheckpointPages(segmentDirtyPages, checkpointProgress);

            segment.resetDirtyPages();
        }

        checkpointUrgency.set(NOT_REQUIRED);

        PagesWriteThrottlePolicy writeThrottle = this.writeThrottle;
        if (writeThrottle != null) {
            writeThrottle.onBeginCheckpoint();
        }

        return CollectionUtils.concat(dirtyPageIds);
    }

    /**
     * Finishes checkpoint operation.
     */
    public void finishCheckpoint() {
        Segment[] segments = this.segments;
        if (segments == null) {
            return;
        }

        synchronized (segmentsLock) {
            for (Segment seg : segments) {
                seg.checkpointPages = null;
            }
        }

        PagesWriteThrottlePolicy writeThrottle = this.writeThrottle;
        if (writeThrottle != null) {
            writeThrottle.onFinishCheckpoint();
        }
    }

    /**
     * Checks if the Checkpoint Buffer is currently close to exhaustion.
     */
    public boolean isCpBufferOverflowThresholdExceeded() {
        PagesWriteThrottlePolicy writeThrottle = this.writeThrottle;
        if (writeThrottle != null) {
            return writeThrottle.isCpBufferOverflowThresholdExceeded();
        }

        assert started;

        PagePool checkpointPool = this.checkpointPool;

        //noinspection NumericCastThatLosesPrecision
        int checkpointBufLimit = (int) (checkpointPool.pages() * CP_BUF_FILL_THRESHOLD);

        return checkpointPool.size() > checkpointBufLimit;
    }

    /** Returns {@code true} if a page replacement has occurred at least once. */
    @TestOnly
    public boolean pageReplacementOccurred() {
        return pageReplacementWarned > 0;
    }
}<|MERGE_RESOLUTION|>--- conflicted
+++ resolved
@@ -1145,69 +1145,25 @@
 
         DirtyFullPageId dirtyFullId = dirtyFullPageId(absPtr);
 
-        maybeCopyToCheckpointBuffer(absPtr, fullId);
-
-        assert getCrc(absPtr + PAGE_OVERHEAD) == 0; // TODO IGNITE-16612
-
-        return absPtr + PAGE_OVERHEAD;
-    }
-
-    private void maybeCopyToCheckpointBuffer(long absPtr, FullPageId fullId) {
-        Segment seg = segment(fullId);
-
-        if (!(seg.isInCheckpoint(fullId) && tempBufferPointer(absPtr) == INVALID_REL_PTR)) {
-            return;
-        }
-
         // Create a buffer copy if the page is scheduled for a checkpoint.
-<<<<<<< HEAD
-        long tmpRelPtr;
-=======
         if (isInCheckpoint(dirtyFullId) && tempBufferPointer(absPtr) == INVALID_REL_PTR) {
             long tmpRelPtr;
->>>>>>> e31b4b0b
-
-        PagePool checkpointPool = this.checkpointPool;
-
-        while (true) {
-            int tag = tag(fullId.pageId());
-            tmpRelPtr = checkpointPool.borrowOrAllocateFreePage(tag);
-
-            if (tmpRelPtr != INVALID_REL_PTR) {
-                break;
-            }
-
-            // TODO https://issues.apache.org/jira/browse/IGNITE-23106 Replace spin-wait with a proper wait.
-            try {
-                Thread.sleep(1);
-            } catch (InterruptedException ignore) {
-                // No-op.
-            }
-        }
-
-        // The partition could have been deleted in parallel and we could get an empty page.
-        seg.writeLock().lock();
-
-        try {
-            // Let's check if the page needs to be cleared because its partition has been deleted.
-            long relPtr = resolveRelativePointer(seg, fullId, generationTag(seg, fullId));
-
-            assert relPtr != INVALID_REL_PTR : "fullPageId=" + fullId + ", pageId=" + hexLong(fullId.pageId());
-
-            if (relPtr == OUTDATED_REL_PTR) {
-                relPtr = seg.refreshOutdatedPage(
-                        fullId.groupId(),
-                        fullId.effectivePageId(),
-                        true
-                );
-
-                seg.pageReplacementPolicy.onRemove(relPtr);
-
-                seg.pool.releaseFreePage(relPtr);
-
-                checkpointPool.releaseFreePage(tmpRelPtr);
-
-                return;
+
+            PagePool checkpointPool = this.checkpointPool;
+
+            while (true) {
+                tmpRelPtr = checkpointPool.borrowOrAllocateFreePage(tag(fullId.pageId()));
+
+                if (tmpRelPtr != INVALID_REL_PTR) {
+                    break;
+                }
+
+                // TODO https://issues.apache.org/jira/browse/IGNITE-23106 Replace spin-wait with a proper wait.
+                try {
+                    Thread.sleep(1);
+                } catch (InterruptedException ignore) {
+                    // No-op.
+                }
             }
 
             // Pin the page until checkpoint is not finished.
@@ -1224,7 +1180,8 @@
             );
 
             assert getType(tmpAbsPtr + PAGE_OVERHEAD) != 0 : "Invalid state. Type is 0! pageId = " + hexLong(fullId.pageId());
-            assert getVersion(tmpAbsPtr + PAGE_OVERHEAD) != 0 : "Invalid state. Version is 0! pageId = " + hexLong(fullId.pageId());
+            assert getVersion(tmpAbsPtr + PAGE_OVERHEAD) != 0 :
+                    "Invalid state. Version is 0! pageId = " + hexLong(fullId.pageId());
 
             dirty(absPtr, false);
             tempBufferPointer(absPtr, tmpRelPtr);
@@ -1233,12 +1190,11 @@
 
             assert getCrc(absPtr + PAGE_OVERHEAD) == 0; // TODO IGNITE-16612
             assert getCrc(tmpAbsPtr + PAGE_OVERHEAD) == 0; // TODO IGNITE-16612
-<<<<<<< HEAD
-        } finally {
-            seg.writeLock().unlock();
-=======
->>>>>>> e31b4b0b
-        }
+        }
+
+        assert getCrc(absPtr + PAGE_OVERHEAD) == 0; // TODO IGNITE-16612
+
+        return absPtr + PAGE_OVERHEAD;
     }
 
     private void writeUnlockPage(
@@ -1381,10 +1337,6 @@
         int idx = segmentIndex(grpId, pageId, segments.length);
 
         return segments[idx];
-    }
-
-    private Segment segment(FullPageId fullPageId) {
-        return segment(fullPageId.groupId(), fullPageId.pageId());
     }
 
     /**
@@ -1823,12 +1775,6 @@
             return partitionGeneration;
         }
 
-        private boolean isInCheckpoint(FullPageId fullPageId) {
-            CheckpointPages checkpointPages = this.checkpointPages;
-
-            return checkpointPages != null && checkpointPages.contains(fullPageId);
-        }
-
         /**
          * Gets loaded pages map.
          */
@@ -1969,21 +1915,16 @@
     }
 
     /**
-     * Returns {@code true} if page was added to the checkpoint list.
+     * Returns {@code true} if it was added to the checkpoint list.
      *
      * @param pageId Page ID to check if it was added to the checkpoint list.
      */
-<<<<<<< HEAD
-    private boolean isInCheckpoint(FullPageId pageId) {
-        Segment seg = segment(pageId);
-=======
     private boolean isInCheckpoint(DirtyFullPageId pageId) {
         Segment seg = segment(pageId.groupId(), pageId.pageId());
 
         CheckpointPages pages0 = seg.checkpointPages;
->>>>>>> e31b4b0b
-
-        return seg.isInCheckpoint(pageId);
+
+        return pages0 != null && pages0.contains(pageId);
     }
 
     /**
@@ -2087,15 +2028,14 @@
                 if (!pageSingleAcquire) {
                     PageHeader.releasePage(absPtr);
                 }
-
-                // TODO: IGNITE-25861 Temporary solution needs to be done differently
-                assert getType(buf) != 0 : "Invalid state. Type is 0! pageId = " + hexLong(fullId.pageId());
-                assert getVersion(buf) != 0 : "Invalid state. Version is 0! pageId = " + hexLong(fullId.pageId());
             } else {
                 copyInBuffer(absPtr, buf);
 
                 dirty(absPtr, false);
             }
+
+            assert getType(buf) != 0 : "Invalid state. Type is 0! pageId = " + hexLong(fullId.pageId());
+            assert getVersion(buf) != 0 : "Invalid state. Version is 0! pageId = " + hexLong(fullId.pageId());
 
             canWrite = true;
         } finally {
