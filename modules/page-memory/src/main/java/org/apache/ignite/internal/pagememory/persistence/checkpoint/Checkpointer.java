--- conflicted
+++ resolved
@@ -120,12 +120,8 @@
 
     private static final String CHECKPOINT_FINISHED_LOG_TEMPLATE = "Checkpoint finished ["
             + "checkpointId={}, "
-<<<<<<< HEAD
-            + "pages={}, "
+            + "writtenPages={}, "
             + "fsyncFiles={}, "
-=======
-            + "writtenPages={}, "
->>>>>>> 873ac61c
             + "pagesWriteTime={}ms, "
             + "fsyncTime={}ms, "
             + "replicatorLogSyncTime={}ms, "
@@ -436,12 +432,8 @@
                     log.info(
                             CHECKPOINT_FINISHED_LOG_TEMPLATE,
                             chp.progress.id(),
-<<<<<<< HEAD
-                            chp.dirtyPagesSize,
+                            totalWrittenPages,
                             currentCheckpointProgress.syncedFilesCounter().get(),
-=======
-                            totalWrittenPages,
->>>>>>> 873ac61c
                             tracker.pagesWriteDuration(MILLISECONDS),
                             tracker.fsyncDuration(MILLISECONDS),
                             tracker.replicatorLogSyncDuration(MILLISECONDS),
