--- conflicted
+++ resolved
@@ -879,10 +879,6 @@
         try {
             CompletableFuture<DeltaFilePageStoreIo> deltaFilePageStoreFuture = filePageStore.getNewDeltaFile();
 
-<<<<<<< HEAD
-            // This can happen when the store is destroyed in parallel.
-=======
->>>>>>> e31b4b0b
             if (deltaFilePageStoreFuture == null) {
                 return;
             }
@@ -902,10 +898,6 @@
         try {
             CompletableFuture<DeltaFilePageStoreIo> deltaFilePageStoreFuture = filePageStore.getNewDeltaFile();
 
-<<<<<<< HEAD
-            // This can happen when the store is destroyed in parallel.
-=======
->>>>>>> e31b4b0b
             if (deltaFilePageStoreFuture == null) {
                 return;
             }
