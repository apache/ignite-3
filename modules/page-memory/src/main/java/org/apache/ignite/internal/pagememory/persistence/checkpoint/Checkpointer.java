/*
 * Licensed to the Apache Software Foundation (ASF) under one or more
 * contributor license agreements. See the NOTICE file distributed with
 * this work for additional information regarding copyright ownership.
 * The ASF licenses this file to You under the Apache License, Version 2.0
 * (the "License"); you may not use this file except in compliance with
 * the License. You may obtain a copy of the License at
 *
 *      http://www.apache.org/licenses/LICENSE-2.0
 *
 * Unless required by applicable law or agreed to in writing, software
 * distributed under the License is distributed on an "AS IS" BASIS,
 * WITHOUT WARRANTIES OR CONDITIONS OF ANY KIND, either express or implied.
 * See the License for the specific language governing permissions and
 * limitations under the License.
 */

package org.apache.ignite.internal.pagememory.persistence.checkpoint;

import static java.lang.Math.max;
import static java.lang.System.nanoTime;
import static java.util.concurrent.TimeUnit.MICROSECONDS;
import static java.util.concurrent.TimeUnit.MILLISECONDS;
import static java.util.concurrent.TimeUnit.MINUTES;
import static java.util.concurrent.TimeUnit.NANOSECONDS;
import static org.apache.ignite.internal.failure.FailureType.CRITICAL_ERROR;
import static org.apache.ignite.internal.failure.FailureType.SYSTEM_WORKER_TERMINATION;
import static org.apache.ignite.internal.pagememory.persistence.checkpoint.CheckpointReadWriteLock.CHECKPOINT_RUNNER_THREAD_PREFIX;
import static org.apache.ignite.internal.pagememory.persistence.checkpoint.CheckpointState.LOCK_TAKEN;
import static org.apache.ignite.internal.pagememory.persistence.checkpoint.CheckpointState.PAGES_SNAPSHOT_TAKEN;
import static org.apache.ignite.internal.util.CompletableFutures.nullCompletedFuture;
import static org.apache.ignite.internal.util.FastTimestamps.coarseCurrentTimeMillis;
import static org.apache.ignite.internal.util.IgniteUtils.safeAbs;
import static org.apache.ignite.internal.util.IgniteUtils.shutdownAndAwaitTermination;

import java.io.IOException;
import java.nio.file.Path;
import java.util.List;
import java.util.Map;
import java.util.Map.Entry;
import java.util.concurrent.BlockingQueue;
import java.util.concurrent.CompletableFuture;
import java.util.concurrent.ConcurrentHashMap;
import java.util.concurrent.ConcurrentMap;
import java.util.concurrent.LinkedBlockingQueue;
import java.util.concurrent.ThreadLocalRandom;
import java.util.concurrent.ThreadPoolExecutor;
import java.util.concurrent.atomic.LongAdder;
import java.util.function.BooleanSupplier;
import org.apache.ignite.internal.components.LogSyncer;
import org.apache.ignite.internal.components.LongJvmPauseDetector;
import org.apache.ignite.internal.failure.FailureContext;
import org.apache.ignite.internal.failure.FailureManager;
import org.apache.ignite.internal.lang.IgniteBiTuple;
import org.apache.ignite.internal.lang.IgniteInternalCheckedException;
import org.apache.ignite.internal.lang.IgniteInternalException;
import org.apache.ignite.internal.lang.NodeStoppingException;
import org.apache.ignite.internal.logger.IgniteLogger;
import org.apache.ignite.internal.logger.Loggers;
import org.apache.ignite.internal.pagememory.DataRegion;
import org.apache.ignite.internal.pagememory.configuration.CheckpointConfiguration;
import org.apache.ignite.internal.pagememory.persistence.GroupPartitionId;
import org.apache.ignite.internal.pagememory.persistence.PersistentPageMemory;
import org.apache.ignite.internal.pagememory.persistence.WriteSpeedFormatter;
import org.apache.ignite.internal.pagememory.persistence.compaction.Compactor;
import org.apache.ignite.internal.pagememory.persistence.store.DeltaFilePageStoreIo;
import org.apache.ignite.internal.pagememory.persistence.store.FilePageStore;
import org.apache.ignite.internal.pagememory.persistence.store.FilePageStoreManager;
import org.apache.ignite.internal.thread.IgniteThread;
import org.apache.ignite.internal.thread.IgniteThreadFactory;
import org.apache.ignite.internal.util.IgniteConcurrentMultiPairQueue;
import org.apache.ignite.internal.util.worker.IgniteWorker;
import org.apache.ignite.internal.util.worker.WorkProgressDispatcher;
import org.jetbrains.annotations.Nullable;

/**
 * Checkpointer object is used for notification on checkpoint begin, predicate is {@code nextCheckpointTimestamps - now > 0}.
 *
 * <p>Method {@link #scheduleCheckpoint} uses {@link Object#notifyAll()}, {@link #waitCheckpointEvent} uses {@link Object#wait(long)}.
 *
 * <p>Checkpointer is one threaded which means that only one checkpoint at the one moment possible.
 *
 * <p>Responsiblity:
 * <ul>
 * <li>Provide the API for schedule/trigger the checkpoint.</li>
 * <li>Schedule new checkpoint after current one according to checkpoint interval.</li>
 * <li>Failure handling.</li>
 * <li>Managing of page write threads.</li>
 * <li>Logging and metrics of checkpoint.</li>
 * </ul>
 *
 * <p>Checkpointer steps:
 * <ul>
 * <li>Awaiting checkpoint event.</li>
 * <li>Collect all dirty pages from page memory under checkpoint write lock.</li>
 * <li>Start to write dirty pages to page store.</li>
 * <li>Finish the checkpoint.
 * </ul>
 */
public class Checkpointer extends IgniteWorker {
    private static final String CHECKPOINT_STARTED_LOG_TEMPLATE = "Checkpoint started ["
            + "checkpointId={}, "
            + "beforeWriteLockTime={}ms, "
            + "writeLockWait={}us, "
            + "listenersExecuteTime={}us, "
            + "writeLockHoldTime={}us, "
            + "splitAndSortPagesDuration={}ms, "
            + "{}"
            + "modifiedPages={}, "
            + "newPages={}, "
            + "reason='{}']";

    private static final String CHECKPOINT_SKIPPED_LOG_TEMPLATE = "Skipping checkpoint (no pages were modified) ["
            + "beforeWriteLockTime={}ms, "
            + "writeLockWait={}us, "
            + "listenersExecuteTime={}us, "
            + "writeLockHoldTime={}us, reason='{}']";

    private static final String CHECKPOINT_FINISHED_LOG_TEMPLATE = "Checkpoint finished ["
            + "checkpointId={}, "
            + "modifiedPages={}, "
            + "newPages={}, "
            + "pagesWriteTime={}ms, "
            + "fsyncTime={}ms, "
            + "replicatorLogSyncTime={}ms, "
            + "waitCompletePageReplacementTime={}ms, "
            + "totalTime={}ms, "
            + "avgWriteSpeed={}MB/s]";

    /** Logger. */
    private static final IgniteLogger LOG = Loggers.forClass(Checkpointer.class);

    /** Pause detector. */
    private final @Nullable LongJvmPauseDetector pauseDetector;

    /** Page size. */
    private final int pageSize;

    /** Checkpoint config. */
    private final CheckpointConfiguration checkpointConfig;

    /** Strategy of where and how to get the pages. */
    private final CheckpointWorkflow checkpointWorkflow;

    /** Factory for the creation of page-write workers. */
    private final CheckpointPagesWriterFactory checkpointPagesWriterFactory;

    /** Checkpoint runner thread pool. If {@code null} tasks are to be run in single thread. */
    private final @Nullable ThreadPoolExecutor checkpointWritePagesPool;

    /** Next scheduled checkpoint progress. */
    private volatile CheckpointProgressImpl scheduledCheckpointProgress;

    /** Current checkpoint progress. This field is updated only by checkpoint thread. */
    private volatile @Nullable CheckpointProgressImpl currentCheckpointProgress;

    /**
     * Checkpoint progress instance with a more limited range of visibility. It is initialized when checkpoint write lick is acquired, and
     * nullified when checkpoint finishes (unlike {@link #currentCheckpointProgress} that is updated before we started notifying checkpoint
     * listeners and is never nullified).
     */
    private volatile @Nullable CheckpointProgressImpl currentCheckpointProgressForThrottling;

    /** Checkpoint progress after releasing write lock. */
    private volatile @Nullable CheckpointProgressImpl afterReleaseWriteLockCheckpointProgress;

    /** Shutdown now. */
    private volatile boolean shutdownNow;

    /** Last checkpoint timestamp, read/update only in checkpoint thread. */
    private long lastCheckpointTimestamp;

    /** File page store manager. */
    private final FilePageStoreManager filePageStoreManager;

    /** Delta file compactor. */
    private final Compactor compactor;

    /** Failure processor. */
    private final FailureManager failureManager;

    private final LogSyncer logSyncer;

    /**
     * Constructor.
     *
     * @param igniteInstanceName Name of the Ignite instance.
     * @param detector Long JVM pause detector.
     * @param failureManager Failure processor that is used to handle critical errors.
     * @param checkpointWorkFlow Implementation of checkpoint.
     * @param factory Page writer factory.
     * @param filePageStoreManager File page store manager.
     * @param compactor Delta file compactor.
     * @param pageSize Page size.
     * @param checkpointConfig Checkpoint configuration.
     * @param logSyncer Write-ahead log synchronizer.
     */
    Checkpointer(
            String igniteInstanceName,
            @Nullable LongJvmPauseDetector detector,
            FailureManager failureManager,
            CheckpointWorkflow checkpointWorkFlow,
            CheckpointPagesWriterFactory factory,
            FilePageStoreManager filePageStoreManager,
            Compactor compactor,
            int pageSize,
            CheckpointConfiguration checkpointConfig,
            LogSyncer logSyncer
    ) {
        super(LOG, igniteInstanceName, "checkpoint-thread");

        this.pauseDetector = detector;
        this.pageSize = pageSize;
        this.checkpointConfig = checkpointConfig;
        this.checkpointWorkflow = checkpointWorkFlow;
        this.checkpointPagesWriterFactory = factory;
        this.filePageStoreManager = filePageStoreManager;
        this.compactor = compactor;
        this.failureManager = failureManager;
        this.logSyncer = logSyncer;

        scheduledCheckpointProgress = new CheckpointProgressImpl(MILLISECONDS.toNanos(nextCheckpointInterval()));

        int checkpointWritePageThreads = checkpointConfig.checkpointThreads();

        if (checkpointWritePageThreads > 1) {
            checkpointWritePagesPool = new ThreadPoolExecutor(
                    checkpointWritePageThreads,
                    checkpointWritePageThreads,
                    0L,
                    MILLISECONDS,
                    new LinkedBlockingQueue<>(),
                    // TODO IGNITE-25590 Add node name.
                    IgniteThreadFactory.createWithFixedPrefix(CHECKPOINT_RUNNER_THREAD_PREFIX + "-io", false, log)
            );
        } else {
            checkpointWritePagesPool = null;
        }
    }

    @Override
    protected void body() {
        try {
            while (!isCancelled()) {
                waitCheckpointEvent();

                if (isCancelled() || shutdownNow) {
                    log.info("Skipping last checkpoint because node is stopping");

                    return;
                }

                doCheckpoint();
            }

            // Final run after the cancellation.
            if (!shutdownNow) {
                doCheckpoint();
            }

            if (!isCancelled.get()) {
                throw new IllegalStateException("Thread is terminated unexpectedly: " + name());
            }

            scheduledCheckpointProgress.fail(new NodeStoppingException("Node is stopping."));
        } catch (Throwable t) {
            scheduledCheckpointProgress.fail(t);

            // We need to handle OutOfMemoryError and the rest in different ways
            if (t instanceof OutOfMemoryError) {
                failureManager.process(new FailureContext(CRITICAL_ERROR, t));
            } else {
                failureManager.process(new FailureContext(SYSTEM_WORKER_TERMINATION, t));
            }

            throw new IgniteInternalException(t);
        }
    }

    /**
     * Changes the information for a scheduled checkpoint if it was scheduled further than {@code delayFromNow}, or do nothing otherwise.
     *
     * @param delayFromNow Delay from now in milliseconds.
     * @param reason Wakeup reason.
     * @return Nearest scheduled checkpoint which is not started yet (dirty pages weren't collected yet).
     */
    public CheckpointProgress scheduleCheckpoint(long delayFromNow, String reason) {
        CheckpointProgressImpl current = currentCheckpointProgress;

        // If checkpoint haven't taken write lock yet it shouldn't trigger a new checkpoint but should return current one.
        if (current != null && !current.greaterOrEqualTo(LOCK_TAKEN)) {
            return current;
        }

        current = scheduledCheckpointProgress;

        long nextNanos = nanoTime() + MILLISECONDS.toNanos(delayFromNow);

        if (current.nextCheckpointNanos() - nextNanos <= 0) {
            return current;
        }

        synchronized (this) {
            current = scheduledCheckpointProgress;

            if (current.nextCheckpointNanos() - nextNanos > 0) {
                current.reason(reason);

                current.nextCheckpointNanos(MILLISECONDS.toNanos(delayFromNow));
            }

            notifyAll();
        }

        return current;
    }

    /**
     * Marks partition as dirty, forcing partition's meta-page to be written on disk during next checkpoint.
     */
    void markPartitionAsDirty(DataRegion<?> dataRegion, int groupId, int partitionId) {
        checkpointWorkflow.markPartitionAsDirty(dataRegion, groupId, partitionId);
    }

    /**
     * Executes a checkpoint.
     *
     * @throws IgniteInternalCheckedException If failed.
     */
    void doCheckpoint() throws IgniteInternalCheckedException {
        Checkpoint chp = null;

        try {
            var tracker = new CheckpointMetricsTracker();

            tracker.onCheckpointStart();

            CheckpointProgressImpl currentCheckpointProgress = startCheckpointProgress();

            try {
                chp = checkpointWorkflow.markCheckpointBegin(
                        lastCheckpointTimestamp,
                        currentCheckpointProgress,
                        tracker,
                        this::updateHeartbeat,
                        this::updateLastProgressAfterReleaseWriteLock
                );
            } catch (Exception e) {
                if (currentCheckpointProgress != null) {
                    currentCheckpointProgress.fail(e);
                }

                // In case of checkpoint initialization error node should be invalidated and stopped.
                failureManager.process(new FailureContext(CRITICAL_ERROR, e));

                // Re-throw as unchecked exception to force stopping checkpoint thread.
                throw new IgniteInternalCheckedException(e);
            }

            updateHeartbeat();

            if (chp.hasDelta()) {
                if (log.isInfoEnabled()) {
                    long possibleJvmPauseDuration = possibleLongJvmPauseDuration(tracker);

                    if (log.isInfoEnabled()) {
                        log.info(
                                CHECKPOINT_STARTED_LOG_TEMPLATE,
                                chp.progress.id(),
                                tracker.beforeWriteLockDuration(MILLISECONDS),
                                tracker.writeLockWaitDuration(MICROSECONDS),
                                tracker.onMarkCheckpointBeginDuration(MICROSECONDS),
                                tracker.writeLockHoldDuration(MICROSECONDS),
                                tracker.splitAndSortCheckpointPagesDuration(MILLISECONDS),
                                possibleJvmPauseDuration > 0 ? "possibleJvmPauseDuration=" + possibleJvmPauseDuration + "ms, " : "",
                                chp.modifiedPagesSize,
                                chp.newPagesSize,
                                chp.progress.reason()
                        );
                    }
                }

                replicatorLogSync(tracker);

                if (!writePages(tracker, chp.dirtyPages, chp.progress, this, this::isShutdownNow)) {
                    return;
                }
            } else {
                if (log.isInfoEnabled()) {
                    log.info(
                            CHECKPOINT_SKIPPED_LOG_TEMPLATE,
                            tracker.beforeWriteLockDuration(MILLISECONDS),
                            tracker.writeLockWaitDuration(MICROSECONDS),
                            tracker.onMarkCheckpointBeginDuration(MICROSECONDS),
                            tracker.writeLockHoldDuration(MICROSECONDS),
                            chp.progress.reason()
                    );
                }
            }

            currentCheckpointProgress.setPagesWriteTimeMillis(
                    tracker.pagesWriteDuration(MILLISECONDS) + tracker.splitAndSortCheckpointPagesDuration(MILLISECONDS)
            );
            currentCheckpointProgress.setFsyncTimeMillis(tracker.fsyncDuration(MILLISECONDS));

            // Must mark successful checkpoint only if there are no exceptions or interrupts.
            checkpointWorkflow.markCheckpointEnd(chp);

            tracker.onCheckpointEnd();

            if (chp.hasDelta()) {
                if (log.isInfoEnabled()) {
<<<<<<< HEAD
                    float totalDurationInSeconds = tracker.checkpointDuration(MILLISECONDS) / 1000.0f;
                    float avgWriteSpeedInBytes = ((long) pageSize * chp.dirtyPages.dirtyPagesCount()) / totalDurationInSeconds;
=======
                    long totalWriteBytes = (long) pageSize * chp.dirtyPagesSize;
                    long totalDurationInNanos = tracker.checkpointDuration(NANOSECONDS);
>>>>>>> a2f79d1b

                    log.info(
                            CHECKPOINT_FINISHED_LOG_TEMPLATE,
                            chp.progress.id(),
                            chp.modifiedPagesSize,
                            chp.newPagesSize,
                            tracker.pagesWriteDuration(MILLISECONDS),
                            tracker.fsyncDuration(MILLISECONDS),
                            tracker.replicatorLogSyncDuration(MILLISECONDS),
                            tracker.waitPageReplacementDuration(MILLISECONDS),
                            tracker.checkpointDuration(MILLISECONDS),
                            WriteSpeedFormatter.formatWriteSpeed(totalWriteBytes, totalDurationInNanos)
                    );
                }
            }
        } catch (IgniteInternalCheckedException e) {
            if (chp != null) {
                chp.progress.fail(e);
            }

            failureManager.process(new FailureContext(CRITICAL_ERROR, e));

            throw e;
        } finally {
            currentCheckpointProgressForThrottling = null;
        }
    }

    /**
     * Writes dirty pages to the appropriate stores.
     *
     * @param tracker Checkpoint metrics tracker.
     * @param checkpointDirtyPages Checkpoint dirty pages to write.
     * @param currentCheckpointProgress Current checkpoint progress.
     * @param workProgressDispatcher Work progress dispatcher.
     * @param shutdownNow Checker of stop operation.
     * @throws IgniteInternalCheckedException If failed.
     */
    private boolean writePages(
            CheckpointMetricsTracker tracker,
            CheckpointDirtyPages checkpointDirtyPages,
            CheckpointProgressImpl currentCheckpointProgress,
            WorkProgressDispatcher workProgressDispatcher,
            BooleanSupplier shutdownNow
    ) throws IgniteInternalCheckedException {
        ThreadPoolExecutor pageWritePool = checkpointWritePagesPool;

        int checkpointWritePageThreads = pageWritePool == null ? 1 : pageWritePool.getMaximumPoolSize();

        // Updated partitions.
        ConcurrentMap<GroupPartitionId, LongAdder> updatedPartitions = new ConcurrentHashMap<>();

        CompletableFuture<?>[] futures = new CompletableFuture[checkpointWritePageThreads];

        tracker.onPagesWriteStart();

        List<PersistentPageMemory> pageMemoryList = checkpointDirtyPages.dirtyPageMemoryInstances();

        IgniteConcurrentMultiPairQueue<PersistentPageMemory, GroupPartitionId> dirtyPartitionQueue
                = checkpointDirtyPages.toDirtyPartitionQueue();

        for (int i = 0; i < checkpointWritePageThreads; i++) {
            CheckpointPagesWriter write = checkpointPagesWriterFactory.build(
                    tracker,
                    dirtyPartitionQueue,
                    pageMemoryList,
                    updatedPartitions,
                    futures[i] = new CompletableFuture<>(),
                    workProgressDispatcher::updateHeartbeat,
                    currentCheckpointProgress,
                    shutdownNow
            );

            if (pageWritePool == null) {
                write.run();
            } else {
                pageWritePool.execute(write);
            }
        }

        workProgressDispatcher.updateHeartbeat();

        // Wait and check for errors.
        CompletableFuture.allOf(futures).join();

        tracker.onPagesWriteEnd();

        // Must re-check shutdown flag here because threads may have skipped some pages because of it.
        // If so, we should not finish checkpoint.
        if (shutdownNow.getAsBoolean()) {
            currentCheckpointProgress.fail(new NodeStoppingException("Node is stopping."));

            return false;
        }

        tracker.onWaitPageReplacementStart();

        // Waiting for the completion of all page replacements if present.
        // Will complete normally or with the first error on one of the page replacements.
        // join() is used intentionally as above.
        currentCheckpointProgress.getUnblockFsyncOnPageReplacementFuture().join();

        tracker.onWaitPageReplacementEnd();

        // Must re-check shutdown flag here because threads could take a long time to complete the page replacement.
        // If so, we should not finish checkpoint.
        if (shutdownNow.getAsBoolean()) {
            currentCheckpointProgress.fail(new NodeStoppingException("Node is stopping."));

            return false;
        }

        tracker.onFsyncStart();

        syncUpdatedPageStores(updatedPartitions, currentCheckpointProgress);

        tracker.onFsyncEnd();

        compactor.triggerCompaction();

        if (shutdownNow.getAsBoolean()) {
            currentCheckpointProgress.fail(new NodeStoppingException("Node is stopping."));

            return false;
        }

        return true;
    }

    private void syncUpdatedPageStores(
            ConcurrentMap<GroupPartitionId, LongAdder> updatedPartitions,
            CheckpointProgressImpl currentCheckpointProgress
    ) throws IgniteInternalCheckedException {
        ThreadPoolExecutor pageWritePool = checkpointWritePagesPool;

        if (pageWritePool == null) {
            for (Map.Entry<GroupPartitionId, LongAdder> entry : updatedPartitions.entrySet()) {
                if (shutdownNow) {
                    return;
                }

                fsyncDeltaFile(currentCheckpointProgress, entry.getKey(), entry.getValue());
            }
        } else {
            int checkpointThreads = pageWritePool.getMaximumPoolSize();

            CompletableFuture<?>[] futures = new CompletableFuture[checkpointThreads];

            for (int i = 0; i < checkpointThreads; i++) {
                futures[i] = new CompletableFuture<>();
            }

            BlockingQueue<Entry<GroupPartitionId, LongAdder>> queue = new LinkedBlockingQueue<>(updatedPartitions.entrySet());

            for (int i = 0; i < checkpointThreads; i++) {
                int threadIdx = i;

                pageWritePool.execute(() -> {
                    Map.Entry<GroupPartitionId, LongAdder> entry = queue.poll();

                    try {
                        while (entry != null) {
                            if (shutdownNow) {
                                break;
                            }

                            fsyncDeltaFile(currentCheckpointProgress, entry.getKey(), entry.getValue());

                            entry = queue.poll();
                        }

                        futures[threadIdx].complete(null);
                    } catch (Throwable t) {
                        futures[threadIdx].completeExceptionally(t);
                    }
                });
            }

            blockingSectionBegin();

            try {
                CompletableFuture.allOf(futures).join();
            } finally {
                blockingSectionEnd();
            }
        }
    }

    private void fsyncDeltaFile(
            CheckpointProgressImpl currentCheckpointProgress,
            GroupPartitionId partitionId,
            LongAdder pagesWritten
    ) throws IgniteInternalCheckedException {
        FilePageStore filePageStore = filePageStoreManager.getStore(partitionId);

        if (filePageStore == null || filePageStore.isMarkedToDestroy()) {
            return;
        }

        currentCheckpointProgress.blockPartitionDestruction(partitionId);

        try {
            fsyncDeltaFilePageStoreOnCheckpointThread(filePageStore, pagesWritten);

            renameDeltaFileOnCheckpointThread(filePageStore, partitionId);
        } finally {
            currentCheckpointProgress.unblockPartitionDestruction(partitionId);
        }
    }

    /**
     * Waiting until the next checkpoint time.
     */
    void waitCheckpointEvent() {
        try {
            synchronized (this) {
                long remaining = NANOSECONDS.toMillis(scheduledCheckpointProgress.nextCheckpointNanos() - nanoTime());

                while (remaining > 0 && !isCancelled()) {
                    blockingSectionBegin();

                    try {
                        wait(remaining);

                        remaining = NANOSECONDS.toMillis(scheduledCheckpointProgress.nextCheckpointNanos() - nanoTime());
                    } finally {
                        blockingSectionEnd();
                    }
                }
            }
        } catch (InterruptedException ignored) {
            Thread.currentThread().interrupt();

            isCancelled.set(true);
        }
    }

    /**
     * Returns duration of possible JVM pause, if it was detected, or {@code -1} otherwise.
     *
     * @param tracker Checkpoint metrics tracker.
     */
    private long possibleLongJvmPauseDuration(CheckpointMetricsTracker tracker) {
        if (pauseDetector != null) {
            long lockDuration = tracker.writeLockWaitDuration(MILLISECONDS) + tracker.writeLockHoldDuration(MILLISECONDS);

            if (lockDuration > pauseDetector.longJvmPauseThreshold()) {
                long now = coarseCurrentTimeMillis();

                // We must get last wake-up time before search possible pause in events map.
                long wakeUpTime = pauseDetector.getLastWakeUpTime();

                IgniteBiTuple<Long, Long> lastLongPause = pauseDetector.getLastLongPause();

                if (lastLongPause != null && tracker.checkpointStartTime() < lastLongPause.get1()) {
                    return lastLongPause.get2();
                }

                if (now - wakeUpTime > pauseDetector.longJvmPauseThreshold()) {
                    return now - wakeUpTime;
                }
            }
        }

        return -1L;
    }

    /**
     * Update the current checkpoint info from the scheduled one.
     */
    CheckpointProgressImpl startCheckpointProgress() {
        long checkpointStartTimestamp = coarseCurrentTimeMillis();

        // This can happen in an unlikely event of two checkpoints happening within a currentTimeMillis() granularity window.
        if (checkpointStartTimestamp == lastCheckpointTimestamp) {
            checkpointStartTimestamp++;
        }

        lastCheckpointTimestamp = checkpointStartTimestamp;

        synchronized (this) {
            CheckpointProgressImpl curr = scheduledCheckpointProgress;

            if (curr.reason() == null) {
                curr.reason("timeout");
            }

            // It is important that we assign a new progress object before checkpoint mark in page memory.
            scheduledCheckpointProgress = new CheckpointProgressImpl(MILLISECONDS.toNanos(nextCheckpointInterval()));

            currentCheckpointProgress = curr;

            curr.futureFor(PAGES_SNAPSHOT_TAKEN).thenRun(() -> currentCheckpointProgressForThrottling = curr);

            return curr;
        }
    }

    @Override
    @SuppressWarnings("NakedNotify")
    public void cancel() {
        if (log.isDebugEnabled()) {
            log.debug("Cancelling grid runnable: " + this);
        }

        // Do not interrupt runner thread.
        isCancelled.set(true);

        synchronized (this) {
            notifyAll();
        }
    }

    /**
     * Stopping all checkpoint activity immediately even if the current checkpoint is in progress.
     */
    public void shutdownNow() {
        shutdownNow = true;

        if (!isCancelled.get()) {
            cancel();
        }
    }

    /**
     * Starts the checkpointer.
     */
    public void start() {
        if (runner() != null) {
            return;
        }

        assert runner() == null : "Checkpointer is running.";

        new IgniteThread(this).start();
    }

    /**
     * Stops the checkpointer.
     */
    public void stop() throws Exception {
        // Let's write the data.
        shutdownCheckpointer(true);
    }

    /**
     * Shutdown checkpointer.
     *
     * @param shutdown Shutdown flag.
     */
    public void shutdownCheckpointer(boolean shutdown) {
        if (shutdown) {
            shutdownNow();
        } else {
            cancel();
        }

        try {
            join();
        } catch (InterruptedException ignore) {
            log.info("Was interrupted while waiting for checkpointer shutdown, will not wait for checkpoint to finish");

            Thread.currentThread().interrupt();

            shutdownNow();

            while (true) {
                try {
                    join();

                    scheduledCheckpointProgress.fail(new NodeStoppingException("Checkpointer is stopped during node stop."));

                    break;
                } catch (InterruptedException ignored) {
                    Thread.currentThread().interrupt();
                }
            }

            Thread.currentThread().interrupt();
        }

        if (checkpointWritePagesPool != null) {
            shutdownAndAwaitTermination(checkpointWritePagesPool, 2, MINUTES);
        }
    }

    @Nullable CheckpointProgress currentCheckpointProgress() {
        return currentCheckpointProgress;
    }

    public @Nullable CheckpointProgress currentCheckpointProgressForThrottling() {
        return currentCheckpointProgressForThrottling;
    }

    /**
     * Returns the progress of the last checkpoint, or the current checkpoint if in progress, {@code null} if no checkpoint has occurred.
     */
    public @Nullable CheckpointProgress lastCheckpointProgress() {
        // Because dirty pages may appear while holding write lock.
        return afterReleaseWriteLockCheckpointProgress;
    }

    /**
     * Returns progress of scheduled checkpoint.
     */
    CheckpointProgress scheduledProgress() {
        return scheduledCheckpointProgress;
    }

    /**
     * Returns {@code true} if checkpoint should be stopped immediately.
     */
    boolean isShutdownNow() {
        return shutdownNow;
    }

    /**
     * Gets a checkpoint interval with a randomized delay in mills.
     *
     * <p>It helps when the cluster makes a checkpoint in the same time in every node.
     */
    long nextCheckpointInterval() {
        long interval = checkpointConfig.intervalMillis();
        int deviation = checkpointConfig.intervalDeviationPercent();

        if (deviation == 0) {
            return interval;
        }

        long deviationMillis = interval * deviation;

        long startDelay = ThreadLocalRandom.current().nextLong(max(safeAbs(deviationMillis) / 100, 1))
                - max(safeAbs(deviationMillis) / 200, 1);

        return safeAbs(interval + startDelay);
    }

    private void fsyncDeltaFilePageStoreOnCheckpointThread(
            FilePageStore filePageStore,
            LongAdder pagesWritten
    ) throws IgniteInternalCheckedException {
        blockingSectionBegin();

        try {
            CompletableFuture<DeltaFilePageStoreIo> deltaFilePageStoreFuture = filePageStore.getNewDeltaFile();

            assert deltaFilePageStoreFuture != null;

            deltaFilePageStoreFuture.join().sync();
        } finally {
            blockingSectionEnd();
        }

        currentCheckpointProgress.syncedPagesCounter().addAndGet(pagesWritten.intValue());
    }

    private void renameDeltaFileOnCheckpointThread(
            FilePageStore filePageStore,
            GroupPartitionId partitionId
    ) throws IgniteInternalCheckedException {
        blockingSectionBegin();

        try {
            CompletableFuture<DeltaFilePageStoreIo> deltaFilePageStoreFuture = filePageStore.getNewDeltaFile();

            assert deltaFilePageStoreFuture != null;

            DeltaFilePageStoreIo deltaFilePageStoreIo = deltaFilePageStoreFuture.join();

            Path newDeltaFilePath = filePageStoreManager.deltaFilePageStorePath(
                    partitionId.getGroupId(),
                    partitionId.getPartitionId(),
                    deltaFilePageStoreIo.fileIndex()
            );

            try {
                deltaFilePageStoreIo.renameFilePath(newDeltaFilePath);
            } catch (IOException e) {
                throw new IgniteInternalCheckedException("Error when renaming delta file: " + deltaFilePageStoreIo.filePath(), e);
            }

            filePageStore.completeNewDeltaFile();
        } finally {
            blockingSectionEnd();
        }
    }

    /**
     * Updates the {@link #lastCheckpointProgress() latest progress} after write lock is released.
     */
    void updateLastProgressAfterReleaseWriteLock() {
        afterReleaseWriteLockCheckpointProgress = currentCheckpointProgress;
    }

    /**
     * Prepares the checkpointer to destroy a partition.
     *
     * <p>If the checkpoint is in progress, then wait until it finishes processing the partition that we are going to destroy, in order to
     * prevent the situation when we want to destroy the partition file along with its delta files, and at this time the checkpoint performs
     * I/O operations on them.
     *
     * @param groupPartitionId Pair of group ID with partition ID.
     * @return Future that will end when the checkpoint is ready to destroy the partition.
     */
    CompletableFuture<Void> prepareToDestroyPartition(GroupPartitionId groupPartitionId) {
        CheckpointProgressImpl currentCheckpointProgress = this.currentCheckpointProgress;

        // If the checkpoint starts after this line, then the data region will already know that we want to destroy the partition, and when
        // reading the page for writing to the delta file, we will receive an "outdated" page that we will not write to disk.
        if (currentCheckpointProgress == null || !currentCheckpointProgress.inProgress()) {
            return nullCompletedFuture();
        }

        CompletableFuture<Void> processedPartitionFuture = currentCheckpointProgress.getUnblockPartitionDestructionFuture(groupPartitionId);

        return processedPartitionFuture == null ? nullCompletedFuture() : processedPartitionFuture;
    }

    private void replicatorLogSync(CheckpointMetricsTracker tracker) throws IgniteInternalCheckedException {
        try {
            tracker.onReplicatorLogSyncStart();

            logSyncer.sync();

            tracker.onReplicatorLogSyncEnd();
        } catch (Exception e) {
            log.error("Failed to sync write-ahead log during checkpoint", e);

            throw new IgniteInternalCheckedException(e);
        }
    }
}<|MERGE_RESOLUTION|>--- conflicted
+++ resolved
@@ -410,13 +410,8 @@
 
             if (chp.hasDelta()) {
                 if (log.isInfoEnabled()) {
-<<<<<<< HEAD
-                    float totalDurationInSeconds = tracker.checkpointDuration(MILLISECONDS) / 1000.0f;
-                    float avgWriteSpeedInBytes = ((long) pageSize * chp.dirtyPages.dirtyPagesCount()) / totalDurationInSeconds;
-=======
-                    long totalWriteBytes = (long) pageSize * chp.dirtyPagesSize;
+                    long totalWriteBytes = (long) pageSize * chp.dirtyPages.dirtyPagesCount();
                     long totalDurationInNanos = tracker.checkpointDuration(NANOSECONDS);
->>>>>>> a2f79d1b
 
                     log.info(
                             CHECKPOINT_FINISHED_LOG_TEMPLATE,
