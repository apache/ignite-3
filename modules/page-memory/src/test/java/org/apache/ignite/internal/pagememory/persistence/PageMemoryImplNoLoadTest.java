/*
 * Licensed to the Apache Software Foundation (ASF) under one or more
 * contributor license agreements.  See the NOTICE file distributed with
 * this work for additional information regarding copyright ownership.
 * The ASF licenses this file to You under the Apache License, Version 2.0
 * (the "License"); you may not use this file except in compliance with
 * the License.  You may obtain a copy of the License at
 *
 *      http://www.apache.org/licenses/LICENSE-2.0
 *
 * Unless required by applicable law or agreed to in writing, software
 * distributed under the License is distributed on an "AS IS" BASIS,
 * WITHOUT WARRANTIES OR CONDITIONS OF ANY KIND, either express or implied.
 * See the License for the specific language governing permissions and
 * limitations under the License.
 */

package org.apache.ignite.internal.pagememory.persistence;

import static java.util.concurrent.TimeUnit.SECONDS;
import static org.apache.ignite.internal.pagememory.persistence.PageMemoryImpl.PAGE_OVERHEAD;
import static org.apache.ignite.internal.util.Constants.MiB;
import static org.hamcrest.MatcherAssert.assertThat;
import static org.hamcrest.Matchers.equalTo;
import static org.hamcrest.Matchers.greaterThanOrEqualTo;
import static org.junit.jupiter.api.Assertions.assertFalse;
import static org.junit.jupiter.api.Assertions.assertTrue;

import java.util.Set;
import java.util.stream.LongStream;
import org.apache.ignite.internal.pagememory.FullPageId;
import org.apache.ignite.internal.pagememory.PageMemory;
import org.apache.ignite.internal.pagememory.impl.PageMemoryNoLoadSelfTest;
import org.apache.ignite.internal.pagememory.io.PageIoRegistry;
import org.apache.ignite.internal.pagememory.mem.unsafe.UnsafeMemoryProvider;
import org.junit.jupiter.api.BeforeEach;
import org.junit.jupiter.api.Test;

/**
 * Tests {@link PageMemoryImpl}.
 */
public class PageMemoryImplNoLoadTest extends PageMemoryNoLoadSelfTest {
    @BeforeEach
    void setUp() throws Exception {
        dataRegionCfg.change(c -> c.changeInitSize(MAX_MEMORY_SIZE).changeMaxSize(MAX_MEMORY_SIZE)).get(1, SECONDS);
    }

    /** {@inheritDoc} */
    @Override
    protected PageMemory memory() {
        return memory(LongStream.range(0, 10).map(i -> 5 * MiB).toArray());
    }

    protected PageMemoryImpl memory(long[] sizes) {
        PageIoRegistry ioRegistry = new PageIoRegistry();

        ioRegistry.loadFromServiceLoader();

        return new PageMemoryImpl(
                new UnsafeMemoryProvider(null),
                dataRegionCfg,
                ioRegistry,
                sizes,
                new TestPageReadWriteManager(),
                (page, fullPageId, pageMemoryImpl) -> {
                },
                (fullPageId, buf, tag) -> {
                },
<<<<<<< HEAD
                // TODO: IGNITE-16984 Consider a real test
                () -> true
=======
                PAGE_SIZE
>>>>>>> c63f7019
        );
    }

    /** {@inheritDoc} */
    @Test
    @Override
    public void testPageHandleDeallocation() {
        // No-op.
    }

    @Test
    void testDirtyPages() throws Exception {
        PageMemoryImpl memory = (PageMemoryImpl) memory();

        memory.start();

        try {
            Set<FullPageId> dirtyPages = Set.of(allocatePage(memory), allocatePage(memory));

            assertThat(memory.dirtyPages(), equalTo(dirtyPages));

            // TODO: IGNITE-16984 After the checkpoint check that there are no dirty pages
        } finally {
            memory.stop(true);
        }
    }

    @Test
    void testSafeToUpdate() throws Exception {
        long systemPageSize = PAGE_SIZE + PAGE_OVERHEAD;

        dataRegionCfg
                .change(c -> c.changeInitSize(128 * systemPageSize).changeMaxSize(128 * systemPageSize))
                .get(1, SECONDS);

        PageMemoryImpl memory = memory(new long[]{100 * systemPageSize, 28 * systemPageSize});

        memory.start();

        try {
            long maxPages = memory.totalPages();

            long maxDirtyPages = (maxPages * 3 / 4);

            assertThat(maxDirtyPages, greaterThanOrEqualTo(50L));

            for (int i = 0; i < maxDirtyPages - 1; i++) {
                allocatePage(memory);

                assertTrue(memory.safeToUpdate(), "i=" + i);
            }

            for (int i = (int) maxDirtyPages - 1; i < maxPages; i++) {
                allocatePage(memory);

                assertFalse(memory.safeToUpdate(), "i=" + i);
            }

            // TODO: IGNITE-16984 After the checkpoint check assertTrue(memory.safeToUpdate())
        } finally {
            memory.stop(true);
        }
    }
}<|MERGE_RESOLUTION|>--- conflicted
+++ resolved
@@ -66,12 +66,9 @@
                 },
                 (fullPageId, buf, tag) -> {
                 },
-<<<<<<< HEAD
                 // TODO: IGNITE-16984 Consider a real test
-                () -> true
-=======
+                () -> true,
                 PAGE_SIZE
->>>>>>> c63f7019
         );
     }
 
