--- conflicted
+++ resolved
@@ -20,13 +20,9 @@
 import static java.util.stream.Collectors.toSet;
 import static org.hamcrest.MatcherAssert.assertThat;
 import static org.hamcrest.Matchers.containsInAnyOrder;
-<<<<<<< HEAD
-import static org.hamcrest.Matchers.empty;
+import static org.hamcrest.Matchers.containsInAnyOrder;
 import static org.hamcrest.Matchers.emptyArray;
-import static org.hamcrest.Matchers.equalTo;
-=======
 import static org.hamcrest.Matchers.is;
->>>>>>> 723262cc
 import static org.hamcrest.Matchers.startsWith;
 import static org.junit.jupiter.api.Assertions.assertDoesNotThrow;
 import static org.junit.jupiter.api.Assertions.assertEquals;
@@ -126,19 +122,12 @@
                 filePageStore.ensure();
             }
 
-<<<<<<< HEAD
-            assertThat(
-                    Files.list(testGroupDir).map(Path::getFileName).map(Path::toString).collect(toSet()),
-                    equalTo(Set.of("part-0.bin", "part-1.bin"))
-            );
-=======
             try (Stream<Path> files = Files.list(testGroupDir)) {
                 assertThat(
                         files.map(Path::getFileName).map(Path::toString).collect(toSet()),
-                        containsInAnyOrder("index.bin", "part-0.bin", "part-1.bin")
+                        containsInAnyOrder("part-0.bin", "part-1.bin")
                 );
             }
->>>>>>> 723262cc
         } finally {
             manager.stop();
         }
@@ -211,22 +200,6 @@
             }
 
             manager0.stopAllGroupFilePageStores(false);
-<<<<<<< HEAD
-=======
-
-            assertFalse(waitForCondition(
-                    () -> workDir.resolve("db/group-test0").toFile().listFiles().length == 0,
-                    10,
-                    100
-            ));
-
-            try (Stream<Path> files = Files.list(workDir.resolve("db/group-test0"))) {
-                assertThat(
-                        files.map(Path::getFileName).map(Path::toString).collect(toSet()),
-                        containsInAnyOrder("index.bin", "part-0.bin")
-                );
-            }
->>>>>>> 723262cc
         } finally {
             // Waits for all asynchronous operations to complete.
             manager0.stop();
