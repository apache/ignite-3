--- conflicted
+++ resolved
@@ -155,16 +155,6 @@
     testFixturesImplementation testFixtures(project(':ignite-core'))
     testFixturesImplementation testFixtures(project(':ignite-runner'))
     testFixturesImplementation libs.awaitility
-<<<<<<< HEAD
-    testFixturesImplementation libs.junit5.params
-=======
-
-    constraints {
-        api('com.google.protobuf:protobuf-java:4.31.1'){
-            because 'previous versions have a CVE'
-        }
-    }
->>>>>>> 9e88cfe9
 }
 
 integrationTest {
