--- conflicted
+++ resolved
@@ -36,11 +36,8 @@
     implementation project(':ignite-replicator')
     implementation project(':ignite-distribution-zones')
     implementation project(':ignite-catalog')
-<<<<<<< HEAD
+    implementation project(':ignite-metrics')
     implementation project(':ignite-placement-driver-api')
-=======
-    implementation project(':ignite-metrics')
->>>>>>> c24e6e04
     implementation libs.jetbrains.annotations
     implementation libs.fastutil.core
     implementation libs.caffeine
