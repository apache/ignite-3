Sort
    collation: [L_RETURNFLAG ASC, L_LINESTATUS ASC]
    est: (rows=1080219)
  Project
      fields: [L_RETURNFLAG, L_LINESTATUS, SUM_QTY, SUM_BASE_PRICE, SUM_DISC_PRICE, SUM_CHARGE, AVG_QTY, AVG_PRICE, AVG_DISC, COUNT_ORDER]
      exprs: [f0, f1, f0_2, f0_3, f0_4, f0_5, DECIMAL_DIVIDE(f0_6, f1_7, 29, 16), DECIMAL_DIVIDE(f0_8, f1_9, 29, 16), DECIMAL_DIVIDE(f0_10, f1_11, 29, 16), CAST(f0_12):BIGINT NOT NULL]
      est: (rows=1080219)
    ReduceHashAggregate
        rowType: RecordType(VARCHAR(1) f0, VARCHAR(1) f1, DECIMAL(32767, 2) f0_2, DECIMAL(32767, 2) f0_3, DECIMAL(32767, 4) f0_4, DECIMAL(32767, 6) f0_5, DECIMAL(32767, 2) f0_6, DECIMAL(32767, 0) f1_7, DECIMAL(32767, 2) f0_8, DECIMAL(32767, 0) f1_9, DECIMAL(32767, 2) f0_10, DECIMAL(32767, 0) f1_11, BIGINT f0_12)
        group: [0, 1]
<<<<<<< HEAD
        aggs: [SUM_QTY=SUM(2), SUM_BASE_PRICE=SUM(3), SUM_DISC_PRICE=SUM(4), SUM_CHARGE=SUM(5), AVG_SUM6=SUM(6), AVG_SUM06=$SUM0(7), AVG_SUM8=SUM(8), AVG_SUM08=$SUM0(9), AVG_SUM10=SUM(10), AVG_SUM010=$SUM0(11), COUNT_12_MAP_SUM=$SUM0(12)]
        est. row count: 1080219
=======
        aggs: [SUM(2), SUM(3), SUM(4), SUM(5), SUM(6), $SUM0(7), SUM(8), $SUM0(9), SUM(10), $SUM0(11), $SUM0(12)]
        est: (rows=1080219)
>>>>>>> ceabd2e4
      Exchange
          distribution: single
          est: (rows=1080219)
        Project
            fields: [0, 1, 2, 3, 4, 5, 6, 7, 8, 9, 10, 11, 12, 13]
            exprs: [L_RETURNFLAG, L_LINESTATUS, _ACC0, _ACC1, _ACC2, _ACC3, _ACC4, CAST(_ACC5):DECIMAL(32767, 0) NOT NULL, _ACC6, CAST(_ACC7):DECIMAL(32767, 0) NOT NULL, _ACC8, CAST(_ACC9):DECIMAL(32767, 0) NOT NULL, _ACC10, _GROUP_ID]
            est: (rows=1080219)
          MapHashAggregate
              group: [L_RETURNFLAG, L_LINESTATUS]
<<<<<<< HEAD
              aggs: [SUM_QTY=SUM(L_QUANTITY), SUM_BASE_PRICE=SUM(L_EXTENDEDPRICE), SUM_DISC_PRICE=SUM($f4), SUM_CHARGE=SUM($f5), AVG_SUM6=SUM(L_QUANTITY), AVG_COUNT6=COUNT(L_QUANTITY), AVG_SUM8=SUM(L_EXTENDEDPRICE), AVG_COUNT8=COUNT(L_EXTENDEDPRICE), AVG_SUM10=SUM(L_DISCOUNT), AVG_COUNT10=COUNT(L_DISCOUNT), COUNT_ORDER=COUNT()]
              est. row count: 1080219
=======
              aggs: [SUM(L_QUANTITY), SUM(L_EXTENDEDPRICE), SUM($f4), SUM($f5), SUM(L_QUANTITY), COUNT(L_QUANTITY), SUM(L_EXTENDEDPRICE), COUNT(L_EXTENDEDPRICE), SUM(L_DISCOUNT), COUNT(L_DISCOUNT), COUNT()]
              est: (rows=1080219)
>>>>>>> ceabd2e4
            IndexScan
                table: PUBLIC.LINEITEM
                index: L_SD
                type: SORTED
                searchBounds: [RangeBounds [lowerBound=null, upperBound=-(1998-12-01, 7776000000:INTERVAL DAY), lowerInclude=true, upperInclude=true]]
                filters: <=(L_SHIPDATE, -(1998-12-01, 7776000000:INTERVAL DAY))
                fields: [L_RETURNFLAG, L_LINESTATUS, L_QUANTITY, L_EXTENDEDPRICE, $f4, $f5, L_DISCOUNT]
                projects: [L_RETURNFLAG, L_LINESTATUS, L_QUANTITY, L_EXTENDEDPRICE, *(L_EXTENDEDPRICE, -(1, L_DISCOUNT)), *(*(L_EXTENDEDPRICE, -(1, L_DISCOUNT)), +(1, L_TAX)), L_DISCOUNT]
                collation: []
                est: (rows=3000608)<|MERGE_RESOLUTION|>--- conflicted
+++ resolved
@@ -8,13 +8,8 @@
     ReduceHashAggregate
         rowType: RecordType(VARCHAR(1) f0, VARCHAR(1) f1, DECIMAL(32767, 2) f0_2, DECIMAL(32767, 2) f0_3, DECIMAL(32767, 4) f0_4, DECIMAL(32767, 6) f0_5, DECIMAL(32767, 2) f0_6, DECIMAL(32767, 0) f1_7, DECIMAL(32767, 2) f0_8, DECIMAL(32767, 0) f1_9, DECIMAL(32767, 2) f0_10, DECIMAL(32767, 0) f1_11, BIGINT f0_12)
         group: [0, 1]
-<<<<<<< HEAD
         aggs: [SUM_QTY=SUM(2), SUM_BASE_PRICE=SUM(3), SUM_DISC_PRICE=SUM(4), SUM_CHARGE=SUM(5), AVG_SUM6=SUM(6), AVG_SUM06=$SUM0(7), AVG_SUM8=SUM(8), AVG_SUM08=$SUM0(9), AVG_SUM10=SUM(10), AVG_SUM010=$SUM0(11), COUNT_12_MAP_SUM=$SUM0(12)]
-        est. row count: 1080219
-=======
-        aggs: [SUM(2), SUM(3), SUM(4), SUM(5), SUM(6), $SUM0(7), SUM(8), $SUM0(9), SUM(10), $SUM0(11), $SUM0(12)]
         est: (rows=1080219)
->>>>>>> ceabd2e4
       Exchange
           distribution: single
           est: (rows=1080219)
@@ -24,13 +19,8 @@
             est: (rows=1080219)
           MapHashAggregate
               group: [L_RETURNFLAG, L_LINESTATUS]
-<<<<<<< HEAD
               aggs: [SUM_QTY=SUM(L_QUANTITY), SUM_BASE_PRICE=SUM(L_EXTENDEDPRICE), SUM_DISC_PRICE=SUM($f4), SUM_CHARGE=SUM($f5), AVG_SUM6=SUM(L_QUANTITY), AVG_COUNT6=COUNT(L_QUANTITY), AVG_SUM8=SUM(L_EXTENDEDPRICE), AVG_COUNT8=COUNT(L_EXTENDEDPRICE), AVG_SUM10=SUM(L_DISCOUNT), AVG_COUNT10=COUNT(L_DISCOUNT), COUNT_ORDER=COUNT()]
-              est. row count: 1080219
-=======
-              aggs: [SUM(L_QUANTITY), SUM(L_EXTENDEDPRICE), SUM($f4), SUM($f5), SUM(L_QUANTITY), COUNT(L_QUANTITY), SUM(L_EXTENDEDPRICE), COUNT(L_EXTENDEDPRICE), SUM(L_DISCOUNT), COUNT(L_DISCOUNT), COUNT()]
               est: (rows=1080219)
->>>>>>> ceabd2e4
             IndexScan
                 table: PUBLIC.LINEITEM
                 index: L_SD
