Limit
    fetch: 100
    est: (rows=100)
  Sort
      collation: [NUMWAIT DESC, S_NAME ASC]
      fetch: 100
      est: (rows=100)
    ColocatedSortAggregate
        group: [S_NAME]
        aggs: [COUNT()]
        collation: [S_NAME ASC]
        est: (rows=332203730726418)
      Project
          fields: [S_NAME]
          exprs: [S_NAME]
          est: (rows=1661018653632089)
        Filter
            condition: IS NULL(i)
            est: (rows=1661018653632089)
          CorrelatedNestedLoopJoin
              condition: true
              joinType: left
              variablesSet: [$cor5]
              est: (rows=6644074614528357)
            CorrelatedNestedLoopJoin
                condition: true
                joinType: inner
                variablesSet: [$cor6]
                est: (rows=66493788407)
              Sort
                  collation: [S_NAME ASC]
                  est: (rows=332734)
                Project
                    fields: [S_NAME, L_ORDERKEY, L_SUPPKEY]
                    exprs: [S_NAME, L_ORDERKEY, L_SUPPKEY]
                    est: (rows=332734)
                  HashJoin
                      condition: =(O_ORDERKEY, L_ORDERKEY)
                      joinType: inner
                      est: (rows=332734)
                    HashJoin
                        condition: =(S_SUPPKEY, L_SUPPKEY)
                        joinType: inner
                        est: (rows=999202)
                      Exchange
                          distribution: single
                          est: (rows=3000608)
                        TableScan
                            table: PUBLIC.LINEITEM
                            filters: >(L_RECEIPTDATE, L_COMMITDATE)
                            fields: [L_ORDERKEY, L_SUPPKEY, L_COMMITDATE, L_RECEIPTDATE]
                            est: (rows=3000608)
                      MergeJoin
                          condition: =(S_NATIONKEY, N_NATIONKEY)
                          joinType: inner
<<<<<<< HEAD
                          est. row count: 3330
=======
                          leftCollation: [S_NATIONKEY ASC]
                          rightCollation: [S_SUPPKEY ASC]
                          est: (rows=3330)
>>>>>>> ceabd2e4
                        Exchange
                            distribution: single
                            est: (rows=10000)
                          IndexScan
                              table: PUBLIC.SUPPLIER
                              index: S_NK
                              type: SORTED
                              fields: [S_SUPPKEY, S_NAME, S_NATIONKEY]
                              collation: [S_NATIONKEY ASC]
                              est: (rows=10000)
                        Exchange
                            distribution: single
                            est: (rows=8)
                          Sort
                              collation: [N_NATIONKEY ASC]
                              est: (rows=8)
                            TableScan
                                table: PUBLIC.NATION
                                filters: =(N_NAME, _UTF-8'SAUDI ARABIA')
                                fields: [N_NATIONKEY, N_NAME]
                                est: (rows=8)
                    Exchange
                        distribution: single
                        est: (rows=499500)
                      TableScan
                          table: PUBLIC.ORDERS
                          filters: =(O_ORDERSTATUS, _UTF-8'F')
                          fields: [O_ORDERKEY, O_ORDERSTATUS]
                          est: (rows=499500)
              Project
                  fields: []
                  exprs: []
                  est: (rows=199840)
                ReduceHashAggregate
                    rowType: RecordType(BOOLEAN i)
                    group: [i]
                    est: (rows=199840)
                  Exchange
                      distribution: single
                      est: (rows=199840)
                    MapHashAggregate
                        group: [i]
                        aggs: []
                        est: (rows=199840)
                      IndexScan
                          table: PUBLIC.LINEITEM
                          index: L_OK
                          type: SORTED
                          searchBounds: [ExactBounds [bound=$cor6.L_ORDERKEY]]
                          filters: AND(=(L_ORDERKEY, $cor6.L_ORDERKEY), <>(L_SUPPKEY, $cor6.L_SUPPKEY))
                          fields: [i]
                          projects: [true]
                          collation: []
                          est: (rows=999202)
            ReduceHashAggregate
                rowType: RecordType(BOOLEAN i)
                group: [i]
                est: (rows=99920)
              Exchange
                  distribution: single
                  est: (rows=99920)
                MapHashAggregate
                    group: [i]
                    aggs: []
                    est: (rows=99920)
                  IndexScan
                      table: PUBLIC.LINEITEM
                      index: L_OK
                      type: SORTED
                      searchBounds: [ExactBounds [bound=$cor5.L_ORDERKEY]]
                      filters: AND(=(L_ORDERKEY, $cor5.L_ORDERKEY), <>(L_SUPPKEY, $cor5.L_SUPPKEY), >(L_RECEIPTDATE, L_COMMITDATE))
                      fields: [i]
                      projects: [true]
                      collation: []
                      est: (rows=499601)<|MERGE_RESOLUTION|>--- conflicted
+++ resolved
@@ -53,13 +53,7 @@
                       MergeJoin
                           condition: =(S_NATIONKEY, N_NATIONKEY)
                           joinType: inner
-<<<<<<< HEAD
-                          est. row count: 3330
-=======
-                          leftCollation: [S_NATIONKEY ASC]
-                          rightCollation: [S_SUPPKEY ASC]
                           est: (rows=3330)
->>>>>>> ceabd2e4
                         Exchange
                             distribution: single
                             est: (rows=10000)
