Sort
    collation: [REVENUE DESC]
    est: (rows=69944)
  ColocatedHashAggregate
      group: [N_NAME]
<<<<<<< HEAD
      aggs: [REVENUE=SUM($f1)]
      est. row count: 69944
=======
      aggs: [SUM($f1)]
      est: (rows=69944)
>>>>>>> ceabd2e4
    Project
        fields: [N_NAME, $f1]
        exprs: [N_NAME, *(L_EXTENDEDPRICE, -(1, L_DISCOUNT))]
        est: (rows=349721)
      HashJoin
          condition: AND(=(C_NATIONKEY, S_NATIONKEY), =(L_SUPPKEY, S_SUPPKEY))
          joinType: inner
          est: (rows=349721)
        HashJoin
            condition: =(L_ORDERKEY, O_ORDERKEY)
            joinType: inner
            est: (rows=1500304)
          Exchange
              distribution: single
              est: (rows=6001215)
            TableScan
                table: PUBLIC.LINEITEM
                fields: [L_ORDERKEY, L_SUPPKEY, L_EXTENDEDPRICE, L_DISCOUNT]
                est: (rows=6001215)
          HashJoin
              condition: =(C_CUSTKEY, O_CUSTKEY)
              joinType: inner
              est: (rows=375000)
            Exchange
                distribution: single
                est: (rows=375000)
              TableScan
                  table: PUBLIC.ORDERS
                  filters: AND(>=(O_ORDERDATE, 1994-01-01), <(O_ORDERDATE, +(1994-01-01, 12:INTERVAL YEAR)))
                  fields: [O_ORDERKEY, O_CUSTKEY, O_ORDERDATE]
                  est: (rows=375000)
            Exchange
                distribution: single
                est: (rows=150000)
              TableScan
                  table: PUBLIC.CUSTOMER
                  fields: [C_CUSTKEY, C_NATIONKEY]
                  est: (rows=150000)
        HashJoin
            condition: =(S_NATIONKEY, N_NATIONKEY)
            joinType: inner
            est: (rows=3330)
          Exchange
              distribution: single
              est: (rows=10000)
            TableScan
                table: PUBLIC.SUPPLIER
                fields: [S_SUPPKEY, S_NATIONKEY]
                est: (rows=10000)
          HashJoin
              condition: =(N_REGIONKEY, R_REGIONKEY)
              joinType: inner
              est: (rows=8)
            Exchange
                distribution: single
                est: (rows=25)
              TableScan
                  table: PUBLIC.NATION
                  fields: [N_NATIONKEY, N_NAME, N_REGIONKEY]
                  est: (rows=25)
            Exchange
                distribution: single
                est: (rows=2)
              TableScan
                  table: PUBLIC.REGION
                  filters: =(R_NAME, _UTF-8'ASIA')
                  fields: [R_REGIONKEY, R_NAME]
                  est: (rows=2)<|MERGE_RESOLUTION|>--- conflicted
+++ resolved
@@ -3,13 +3,8 @@
     est: (rows=69944)
   ColocatedHashAggregate
       group: [N_NAME]
-<<<<<<< HEAD
       aggs: [REVENUE=SUM($f1)]
-      est. row count: 69944
-=======
-      aggs: [SUM($f1)]
       est: (rows=69944)
->>>>>>> ceabd2e4
     Project
         fields: [N_NAME, $f1]
         exprs: [N_NAME, *(L_EXTENDEDPRICE, -(1, L_DISCOUNT))]
