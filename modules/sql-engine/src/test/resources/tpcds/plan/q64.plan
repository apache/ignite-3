Sort
    collation: [PRODUCT_NAME ASC, STORE_NAME ASC, CNT0 ASC, S11 ASC, S12 ASC]
    est: (rows=21)
  Project
      fields: [PRODUCT_NAME, STORE_NAME, STORE_ZIP, B_STREET_NUMBER, B_STREET_NAME, B_CITY, B_ZIP, C_STREET_NUMBER, C_STREET_NAME, C_CITY, C_ZIP, SYEAR, CNT, S11, S21, S31, S12, S22, S32, SYEAR0, CNT0]
      exprs: [PRODUCT_NAME, STORE_NAME, STORE_ZIP, B_STREET_NUMBER, B_STREET_NAME, B_CITY, B_ZIP, C_STREET_NUMBER, C_STREET_NAME, C_CITY, C_ZIP, SYEAR, CNT, S1, S2, S3, S10, S20, S30, SYEAR0, CNT0]
      est: (rows=21)
    HashJoin
        condition: AND(=(ITEM_SK, ITEM_SK0), <=(CNT0, CNT), =(STORE_NAME, STORE_NAME0), =(STORE_ZIP, STORE_ZIP0))
        joinType: inner
        est: (rows=21)
      ColocatedHashAggregate
          group: [PRODUCT_NAME, ITEM_SK, STORE_NAME, STORE_ZIP, B_STREET_NUMBER, B_STREET_NAME, B_CITY, B_ZIP, C_STREET_NUMBER, C_STREET_NAME, C_CITY, C_ZIP, SYEAR, FSYEAR, S2YEAR]
<<<<<<< HEAD
          aggs: [CNT=COUNT(), S1=SUM(SS_WHOLESALE_COST), S2=SUM(SS_LIST_PRICE), S3=SUM(SS_COUPON_AMT)]
          est. row count: 2887
=======
          aggs: [COUNT(), SUM(SS_WHOLESALE_COST), SUM(SS_LIST_PRICE), SUM(SS_COUPON_AMT)]
          est: (rows=2887)
>>>>>>> ceabd2e4
        Project
            fields: [PRODUCT_NAME, ITEM_SK, STORE_NAME, STORE_ZIP, B_STREET_NUMBER, B_STREET_NAME, B_CITY, B_ZIP, C_STREET_NUMBER, C_STREET_NAME, C_CITY, C_ZIP, SYEAR, FSYEAR, S2YEAR, SS_WHOLESALE_COST, SS_LIST_PRICE, SS_COUPON_AMT]
            exprs: [I_PRODUCT_NAME, I_ITEM_SK, S_STORE_NAME, S_ZIP, CA_STREET_NUMBER, CA_STREET_NAME, CA_CITY, CA_ZIP, CA_STREET_NUMBER0, CA_STREET_NAME0, CA_CITY0, CA_ZIP0, D_YEAR00, D_YEAR, D_YEAR0, SS_WHOLESALE_COST, SS_LIST_PRICE, SS_COUPON_AMT]
            est: (rows=2992)
          HashJoin
              condition: AND(=(SS_ITEM_SK, SR_ITEM_SK), =(SS_TICKET_NUMBER, SR_TICKET_NUMBER))
              joinType: inner
              est: (rows=2992)
            Exchange
                distribution: single
                est: (rows=287514)
              TableScan
                  table: PUBLIC.STORE_RETURNS
                  fields: [SR_ITEM_SK, SR_TICKET_NUMBER]
                  est: (rows=287514)
            HashJoin
                condition: =(C_FIRST_SALES_DATE_SK, D_DATE_SK)
                joinType: inner
                est: (rows=90684167)
              Exchange
                  distribution: single
                  est: (rows=73049)
                TableScan
                    table: PUBLIC.DATE_DIM
                    fields: [D_DATE_SK, D_YEAR]
                    est: (rows=73049)
              HashJoin
                  condition: =(C_FIRST_SHIPTO_DATE_SK, D_DATE_SK)
                  joinType: inner
                  est: (rows=90684167)
                Exchange
                    distribution: single
                    est: (rows=73049)
                  TableScan
                      table: PUBLIC.DATE_DIM
                      fields: [D_DATE_SK, D_YEAR]
                      est: (rows=73049)
                HashJoin
                    condition: =(SS_STORE_SK, S_STORE_SK)
                    joinType: inner
                    est: (rows=90684167)
                  HashJoin
                      condition: =(SS_PROMO_SK, P_PROMO_SK)
                      joinType: inner
                      est: (rows=90684167)
                    HashJoin
                        condition: =(SS_ADDR_SK, CA_ADDRESS_SK)
                        joinType: inner
                        est: (rows=90684167)
                      Exchange
                          distribution: single
                          est: (rows=50000)
                        TableScan
                            table: PUBLIC.CUSTOMER_ADDRESS
                            fields: [CA_ADDRESS_SK, CA_STREET_NUMBER, CA_STREET_NAME, CA_CITY, CA_ZIP]
                            est: (rows=50000)
                      HashJoin
                          condition: =(C_CURRENT_ADDR_SK, CA_ADDRESS_SK)
                          joinType: inner
                          est: (rows=90684167)
                        Exchange
                            distribution: single
                            est: (rows=50000)
                          TableScan
                              table: PUBLIC.CUSTOMER_ADDRESS
                              fields: [CA_ADDRESS_SK, CA_STREET_NUMBER, CA_STREET_NAME, CA_CITY, CA_ZIP]
                              est: (rows=50000)
                        HashJoin
                            condition: =(HD_INCOME_BAND_SK, IB_INCOME_BAND_SK0)
                            joinType: inner
                            est: (rows=90684167)
                          HashJoin
                              condition: =(SS_HDEMO_SK, HD_DEMO_SK)
                              joinType: inner
                              est: (rows=90684167)
                            Exchange
                                distribution: single
                                est: (rows=7200)
                              TableScan
                                  table: PUBLIC.HOUSEHOLD_DEMOGRAPHICS
                                  fields: [HD_DEMO_SK, HD_INCOME_BAND_SK]
                                  est: (rows=7200)
                            HashJoin
                                condition: =(HD_INCOME_BAND_SK, IB_INCOME_BAND_SK)
                                joinType: inner
                                est: (rows=90684167)
                              HashJoin
                                  condition: =(C_CURRENT_HDEMO_SK, HD_DEMO_SK)
                                  joinType: inner
                                  est: (rows=90684167)
                                Exchange
                                    distribution: single
                                    est: (rows=7200)
                                  TableScan
                                      table: PUBLIC.HOUSEHOLD_DEMOGRAPHICS
                                      fields: [HD_DEMO_SK, HD_INCOME_BAND_SK]
                                      est: (rows=7200)
                                HashJoin
                                    condition: AND(<>(CD_MARITAL_STATUS, CD_MARITAL_STATUS0), =(SS_CDEMO_SK, CD_DEMO_SK))
                                    joinType: inner
                                    est: (rows=90684167)
                                  Exchange
                                      distribution: single
                                      est: (rows=1920800)
                                    TableScan
                                        table: PUBLIC.CUSTOMER_DEMOGRAPHICS
                                        fields: [CD_DEMO_SK, CD_MARITAL_STATUS]
                                        est: (rows=1920800)
                                  HashJoin
                                      condition: =(C_CURRENT_CDEMO_SK, CD_DEMO_SK)
                                      joinType: inner
                                      est: (rows=129548810)
                                    Exchange
                                        distribution: single
                                        est: (rows=1920800)
                                      TableScan
                                          table: PUBLIC.CUSTOMER_DEMOGRAPHICS
                                          fields: [CD_DEMO_SK, CD_MARITAL_STATUS]
                                          est: (rows=1920800)
                                    HashJoin
                                        condition: =(SS_CUSTOMER_SK, C_CUSTOMER_SK)
                                        joinType: inner
                                        est: (rows=129548810)
                                      Exchange
                                          distribution: single
                                          est: (rows=100000)
                                        TableScan
                                            table: PUBLIC.CUSTOMER
                                            fields: [C_CUSTOMER_SK, C_CURRENT_CDEMO_SK, C_CURRENT_HDEMO_SK, C_CURRENT_ADDR_SK, C_FIRST_SHIPTO_DATE_SK, C_FIRST_SALES_DATE_SK]
                                            est: (rows=100000)
                                      HashJoin
                                          condition: =(SS_SOLD_DATE_SK, D_DATE_SK)
                                          joinType: inner
                                          est: (rows=129548810)
                                        HashJoin
                                            condition: =(SS_ITEM_SK, CS_ITEM_SK)
                                            joinType: inner
                                            est: (rows=389035465)
                                          HashJoin
                                              condition: =(SS_ITEM_SK, I_ITEM_SK)
                                              joinType: inner
                                              est: (rows=180025)
                                            Exchange
                                                distribution: single
                                                est: (rows=2880404)
                                              TableScan
                                                  table: PUBLIC.STORE_SALES
                                                  fields: [SS_SOLD_DATE_SK, SS_ITEM_SK, SS_CUSTOMER_SK, SS_CDEMO_SK, SS_HDEMO_SK, SS_ADDR_SK, SS_STORE_SK, SS_PROMO_SK, SS_TICKET_NUMBER, SS_WHOLESALE_COST, SS_LIST_PRICE, SS_COUPON_AMT]
                                                  est: (rows=2880404)
                                            Exchange
                                                distribution: single
                                                est: (rows=1125)
                                              TableScan
                                                  table: PUBLIC.ITEM
                                                  filters: AND(SEARCH(I_COLOR, Sarg[_UTF-8'azure':VARCHAR(20) CHARACTER SET "UTF-8", _UTF-8'blush':VARCHAR(20) CHARACTER SET "UTF-8", _UTF-8'gainsboro':VARCHAR(20) CHARACTER SET "UTF-8", _UTF-8'hot':VARCHAR(20) CHARACTER SET "UTF-8", _UTF-8'lemon':VARCHAR(20) CHARACTER SET "UTF-8", _UTF-8'misty':VARCHAR(20) CHARACTER SET "UTF-8"]:VARCHAR(20) CHARACTER SET "UTF-8"), >=(CAST(I_CURRENT_PRICE):DECIMAL(12, 2), 80.00), <=(CAST(I_CURRENT_PRICE):DECIMAL(12, 2), CAST(+(80, 10)):DECIMAL(12, 2) NOT NULL), >=(CAST(I_CURRENT_PRICE):DECIMAL(12, 2), CAST(+(80, 1)):DECIMAL(12, 2) NOT NULL), <=(CAST(I_CURRENT_PRICE):DECIMAL(12, 2), CAST(+(80, 15)):DECIMAL(12, 2) NOT NULL))
                                                  fields: [I_ITEM_SK, I_CURRENT_PRICE, I_COLOR, I_PRODUCT_NAME]
                                                  est: (rows=1125)
                                          Filter
                                              condition: >(SALE, *(2, REFUND))
                                              est: (rows=14407)
                                            ReduceHashAggregate
                                                rowType: RecordType(INTEGER CS_ITEM_SK, DECIMAL(32767, 2) SALE, DECIMAL(32767, 2) REFUND)
                                                group: [CS_ITEM_SK]
<<<<<<< HEAD
                                                aggs: [SALE=SUM(_ACC0), REFUND=SUM(_ACC1)]
                                                est. row count: 28813
=======
                                                aggs: [SUM(_ACC0), SUM(_ACC1)]
                                                est: (rows=28813)
>>>>>>> ceabd2e4
                                              Exchange
                                                  distribution: single
                                                  est: (rows=28813)
                                                MapHashAggregate
                                                    group: [CS_ITEM_SK]
<<<<<<< HEAD
                                                    aggs: [SALE=SUM(CS_EXT_LIST_PRICE), REFUND=SUM($f2)]
                                                    est. row count: 28813
=======
                                                    aggs: [SUM(CS_EXT_LIST_PRICE), SUM($f2)]
                                                    est: (rows=28813)
>>>>>>> ceabd2e4
                                                  Project
                                                      fields: [CS_ITEM_SK, CS_EXT_LIST_PRICE, $f2]
                                                      exprs: [CS_ITEM_SK, CS_EXT_LIST_PRICE, +(+(CR_REFUNDED_CASH, CR_REVERSED_CHARGE), CR_STORE_CREDIT)]
                                                      est: (rows=144067)
                                                    HashJoin
                                                        condition: AND(=(CS_ITEM_SK, CR_ITEM_SK), =(CS_ORDER_NUMBER, CR_ORDER_NUMBER))
                                                        joinType: inner
                                                        est: (rows=144067)
                                                      TableScan
                                                          table: PUBLIC.CATALOG_SALES
                                                          fields: [CS_ITEM_SK, CS_ORDER_NUMBER, CS_EXT_LIST_PRICE]
                                                          est: (rows=1441548)
                                                      Exchange
                                                          distribution: affinity[tableId=51, zoneId=51][0, 1]
                                                          est: (rows=144067)
                                                        TableScan
                                                            table: PUBLIC.CATALOG_RETURNS
                                                            fields: [CR_ITEM_SK, CR_ORDER_NUMBER, CR_REFUNDED_CASH, CR_REVERSED_CHARGE, CR_STORE_CREDIT]
                                                            est: (rows=144067)
                                        Exchange
                                            distribution: single
                                            est: (rows=24325)
                                          TableScan
                                              table: PUBLIC.DATE_DIM
                                              filters: =(D_YEAR, 1999)
                                              fields: [D_DATE_SK, D_YEAR]
                                              est: (rows=24325)
                              Exchange
                                  distribution: single
                                  est: (rows=20)
                                TableScan
                                    table: PUBLIC.INCOME_BAND
                                    fields: [IB_INCOME_BAND_SK]
                                    est: (rows=20)
                          Exchange
                              distribution: single
                              est: (rows=20)
                            TableScan
                                table: PUBLIC.INCOME_BAND
                                fields: [IB_INCOME_BAND_SK]
                                est: (rows=20)
                    Exchange
                        distribution: single
                        est: (rows=300)
                      TableScan
                          table: PUBLIC.PROMOTION
                          fields: [P_PROMO_SK]
                          est: (rows=300)
                  Exchange
                      distribution: single
                      est: (rows=12)
                    TableScan
                        table: PUBLIC.STORE
                        fields: [S_STORE_SK, S_STORE_NAME, S_ZIP]
                        est: (rows=12)
      ColocatedHashAggregate
          group: [PRODUCT_NAME, ITEM_SK, STORE_NAME, STORE_ZIP, B_STREET_NUMBER, B_STREET_NAME, B_CITY, B_ZIP, C_STREET_NUMBER, C_STREET_NAME, C_CITY, C_ZIP, SYEAR, FSYEAR, S2YEAR]
<<<<<<< HEAD
          aggs: [CNT=COUNT(), S1=SUM(SS_WHOLESALE_COST), S2=SUM(SS_LIST_PRICE), S3=SUM(SS_COUPON_AMT)]
          est. row count: 2887
=======
          aggs: [COUNT(), SUM(SS_WHOLESALE_COST), SUM(SS_LIST_PRICE), SUM(SS_COUPON_AMT)]
          est: (rows=2887)
>>>>>>> ceabd2e4
        Project
            fields: [PRODUCT_NAME, ITEM_SK, STORE_NAME, STORE_ZIP, B_STREET_NUMBER, B_STREET_NAME, B_CITY, B_ZIP, C_STREET_NUMBER, C_STREET_NAME, C_CITY, C_ZIP, SYEAR, FSYEAR, S2YEAR, SS_WHOLESALE_COST, SS_LIST_PRICE, SS_COUPON_AMT]
            exprs: [I_PRODUCT_NAME, I_ITEM_SK, S_STORE_NAME, S_ZIP, CA_STREET_NUMBER, CA_STREET_NAME, CA_CITY, CA_ZIP, CA_STREET_NUMBER0, CA_STREET_NAME0, CA_CITY0, CA_ZIP0, D_YEAR00, D_YEAR, D_YEAR0, SS_WHOLESALE_COST, SS_LIST_PRICE, SS_COUPON_AMT]
            est: (rows=2992)
          HashJoin
              condition: AND(=(SS_ITEM_SK, SR_ITEM_SK), =(SS_TICKET_NUMBER, SR_TICKET_NUMBER))
              joinType: inner
              est: (rows=2992)
            Exchange
                distribution: single
                est: (rows=287514)
              TableScan
                  table: PUBLIC.STORE_RETURNS
                  fields: [SR_ITEM_SK, SR_TICKET_NUMBER]
                  est: (rows=287514)
            HashJoin
                condition: =(C_FIRST_SALES_DATE_SK, D_DATE_SK)
                joinType: inner
                est: (rows=90684167)
              Exchange
                  distribution: single
                  est: (rows=73049)
                TableScan
                    table: PUBLIC.DATE_DIM
                    fields: [D_DATE_SK, D_YEAR]
                    est: (rows=73049)
              HashJoin
                  condition: =(C_FIRST_SHIPTO_DATE_SK, D_DATE_SK)
                  joinType: inner
                  est: (rows=90684167)
                Exchange
                    distribution: single
                    est: (rows=73049)
                  TableScan
                      table: PUBLIC.DATE_DIM
                      fields: [D_DATE_SK, D_YEAR]
                      est: (rows=73049)
                HashJoin
                    condition: =(SS_STORE_SK, S_STORE_SK)
                    joinType: inner
                    est: (rows=90684167)
                  HashJoin
                      condition: =(SS_PROMO_SK, P_PROMO_SK)
                      joinType: inner
                      est: (rows=90684167)
                    HashJoin
                        condition: =(SS_ADDR_SK, CA_ADDRESS_SK)
                        joinType: inner
                        est: (rows=90684167)
                      Exchange
                          distribution: single
                          est: (rows=50000)
                        TableScan
                            table: PUBLIC.CUSTOMER_ADDRESS
                            fields: [CA_ADDRESS_SK, CA_STREET_NUMBER, CA_STREET_NAME, CA_CITY, CA_ZIP]
                            est: (rows=50000)
                      HashJoin
                          condition: =(C_CURRENT_ADDR_SK, CA_ADDRESS_SK)
                          joinType: inner
                          est: (rows=90684167)
                        Exchange
                            distribution: single
                            est: (rows=50000)
                          TableScan
                              table: PUBLIC.CUSTOMER_ADDRESS
                              fields: [CA_ADDRESS_SK, CA_STREET_NUMBER, CA_STREET_NAME, CA_CITY, CA_ZIP]
                              est: (rows=50000)
                        HashJoin
                            condition: =(HD_INCOME_BAND_SK, IB_INCOME_BAND_SK0)
                            joinType: inner
                            est: (rows=90684167)
                          HashJoin
                              condition: =(SS_HDEMO_SK, HD_DEMO_SK)
                              joinType: inner
                              est: (rows=90684167)
                            Exchange
                                distribution: single
                                est: (rows=7200)
                              TableScan
                                  table: PUBLIC.HOUSEHOLD_DEMOGRAPHICS
                                  fields: [HD_DEMO_SK, HD_INCOME_BAND_SK]
                                  est: (rows=7200)
                            HashJoin
                                condition: =(HD_INCOME_BAND_SK, IB_INCOME_BAND_SK)
                                joinType: inner
                                est: (rows=90684167)
                              HashJoin
                                  condition: =(C_CURRENT_HDEMO_SK, HD_DEMO_SK)
                                  joinType: inner
                                  est: (rows=90684167)
                                Exchange
                                    distribution: single
                                    est: (rows=7200)
                                  TableScan
                                      table: PUBLIC.HOUSEHOLD_DEMOGRAPHICS
                                      fields: [HD_DEMO_SK, HD_INCOME_BAND_SK]
                                      est: (rows=7200)
                                HashJoin
                                    condition: AND(<>(CD_MARITAL_STATUS, CD_MARITAL_STATUS0), =(SS_CDEMO_SK, CD_DEMO_SK))
                                    joinType: inner
                                    est: (rows=90684167)
                                  Exchange
                                      distribution: single
                                      est: (rows=1920800)
                                    TableScan
                                        table: PUBLIC.CUSTOMER_DEMOGRAPHICS
                                        fields: [CD_DEMO_SK, CD_MARITAL_STATUS]
                                        est: (rows=1920800)
                                  HashJoin
                                      condition: =(C_CURRENT_CDEMO_SK, CD_DEMO_SK)
                                      joinType: inner
                                      est: (rows=129548810)
                                    Exchange
                                        distribution: single
                                        est: (rows=1920800)
                                      TableScan
                                          table: PUBLIC.CUSTOMER_DEMOGRAPHICS
                                          fields: [CD_DEMO_SK, CD_MARITAL_STATUS]
                                          est: (rows=1920800)
                                    HashJoin
                                        condition: =(SS_CUSTOMER_SK, C_CUSTOMER_SK)
                                        joinType: inner
                                        est: (rows=129548810)
                                      Exchange
                                          distribution: single
                                          est: (rows=100000)
                                        TableScan
                                            table: PUBLIC.CUSTOMER
                                            fields: [C_CUSTOMER_SK, C_CURRENT_CDEMO_SK, C_CURRENT_HDEMO_SK, C_CURRENT_ADDR_SK, C_FIRST_SHIPTO_DATE_SK, C_FIRST_SALES_DATE_SK]
                                            est: (rows=100000)
                                      HashJoin
                                          condition: =(SS_SOLD_DATE_SK, D_DATE_SK)
                                          joinType: inner
                                          est: (rows=129548810)
                                        HashJoin
                                            condition: =(SS_ITEM_SK, CS_ITEM_SK)
                                            joinType: inner
                                            est: (rows=389035465)
                                          HashJoin
                                              condition: =(SS_ITEM_SK, I_ITEM_SK)
                                              joinType: inner
                                              est: (rows=180025)
                                            Exchange
                                                distribution: single
                                                est: (rows=2880404)
                                              TableScan
                                                  table: PUBLIC.STORE_SALES
                                                  fields: [SS_SOLD_DATE_SK, SS_ITEM_SK, SS_CUSTOMER_SK, SS_CDEMO_SK, SS_HDEMO_SK, SS_ADDR_SK, SS_STORE_SK, SS_PROMO_SK, SS_TICKET_NUMBER, SS_WHOLESALE_COST, SS_LIST_PRICE, SS_COUPON_AMT]
                                                  est: (rows=2880404)
                                            Exchange
                                                distribution: single
                                                est: (rows=1125)
                                              TableScan
                                                  table: PUBLIC.ITEM
                                                  filters: AND(SEARCH(I_COLOR, Sarg[_UTF-8'azure':VARCHAR(20) CHARACTER SET "UTF-8", _UTF-8'blush':VARCHAR(20) CHARACTER SET "UTF-8", _UTF-8'gainsboro':VARCHAR(20) CHARACTER SET "UTF-8", _UTF-8'hot':VARCHAR(20) CHARACTER SET "UTF-8", _UTF-8'lemon':VARCHAR(20) CHARACTER SET "UTF-8", _UTF-8'misty':VARCHAR(20) CHARACTER SET "UTF-8"]:VARCHAR(20) CHARACTER SET "UTF-8"), >=(CAST(I_CURRENT_PRICE):DECIMAL(12, 2), 80.00), <=(CAST(I_CURRENT_PRICE):DECIMAL(12, 2), CAST(+(80, 10)):DECIMAL(12, 2) NOT NULL), >=(CAST(I_CURRENT_PRICE):DECIMAL(12, 2), CAST(+(80, 1)):DECIMAL(12, 2) NOT NULL), <=(CAST(I_CURRENT_PRICE):DECIMAL(12, 2), CAST(+(80, 15)):DECIMAL(12, 2) NOT NULL))
                                                  fields: [I_ITEM_SK, I_CURRENT_PRICE, I_COLOR, I_PRODUCT_NAME]
                                                  est: (rows=1125)
                                          Filter
                                              condition: >(SALE, *(2, REFUND))
                                              est: (rows=14407)
                                            ReduceHashAggregate
                                                rowType: RecordType(INTEGER CS_ITEM_SK, DECIMAL(32767, 2) SALE, DECIMAL(32767, 2) REFUND)
                                                group: [CS_ITEM_SK]
<<<<<<< HEAD
                                                aggs: [SALE=SUM(_ACC0), REFUND=SUM(_ACC1)]
                                                est. row count: 28813
=======
                                                aggs: [SUM(_ACC0), SUM(_ACC1)]
                                                est: (rows=28813)
>>>>>>> ceabd2e4
                                              Exchange
                                                  distribution: single
                                                  est: (rows=28813)
                                                MapHashAggregate
                                                    group: [CS_ITEM_SK]
<<<<<<< HEAD
                                                    aggs: [SALE=SUM(CS_EXT_LIST_PRICE), REFUND=SUM($f2)]
                                                    est. row count: 28813
=======
                                                    aggs: [SUM(CS_EXT_LIST_PRICE), SUM($f2)]
                                                    est: (rows=28813)
>>>>>>> ceabd2e4
                                                  Project
                                                      fields: [CS_ITEM_SK, CS_EXT_LIST_PRICE, $f2]
                                                      exprs: [CS_ITEM_SK, CS_EXT_LIST_PRICE, +(+(CR_REFUNDED_CASH, CR_REVERSED_CHARGE), CR_STORE_CREDIT)]
                                                      est: (rows=144067)
                                                    HashJoin
                                                        condition: AND(=(CS_ITEM_SK, CR_ITEM_SK), =(CS_ORDER_NUMBER, CR_ORDER_NUMBER))
                                                        joinType: inner
                                                        est: (rows=144067)
                                                      TableScan
                                                          table: PUBLIC.CATALOG_SALES
                                                          fields: [CS_ITEM_SK, CS_ORDER_NUMBER, CS_EXT_LIST_PRICE]
                                                          est: (rows=1441548)
                                                      Exchange
                                                          distribution: affinity[tableId=51, zoneId=51][0, 1]
                                                          est: (rows=144067)
                                                        TableScan
                                                            table: PUBLIC.CATALOG_RETURNS
                                                            fields: [CR_ITEM_SK, CR_ORDER_NUMBER, CR_REFUNDED_CASH, CR_REVERSED_CHARGE, CR_STORE_CREDIT]
                                                            est: (rows=144067)
                                        Exchange
                                            distribution: single
                                            est: (rows=24325)
                                          TableScan
                                              table: PUBLIC.DATE_DIM
                                              filters: =(D_YEAR, +(1999, 1))
                                              fields: [D_DATE_SK, D_YEAR]
                                              est: (rows=24325)
                              Exchange
                                  distribution: single
                                  est: (rows=20)
                                TableScan
                                    table: PUBLIC.INCOME_BAND
                                    fields: [IB_INCOME_BAND_SK]
                                    est: (rows=20)
                          Exchange
                              distribution: single
                              est: (rows=20)
                            TableScan
                                table: PUBLIC.INCOME_BAND
                                fields: [IB_INCOME_BAND_SK]
                                est: (rows=20)
                    Exchange
                        distribution: single
                        est: (rows=300)
                      TableScan
                          table: PUBLIC.PROMOTION
                          fields: [P_PROMO_SK]
                          est: (rows=300)
                  Exchange
                      distribution: single
                      est: (rows=12)
                    TableScan
                        table: PUBLIC.STORE
                        fields: [S_STORE_SK, S_STORE_NAME, S_ZIP]
                        est: (rows=12)<|MERGE_RESOLUTION|>--- conflicted
+++ resolved
@@ -11,13 +11,8 @@
         est: (rows=21)
       ColocatedHashAggregate
           group: [PRODUCT_NAME, ITEM_SK, STORE_NAME, STORE_ZIP, B_STREET_NUMBER, B_STREET_NAME, B_CITY, B_ZIP, C_STREET_NUMBER, C_STREET_NAME, C_CITY, C_ZIP, SYEAR, FSYEAR, S2YEAR]
-<<<<<<< HEAD
           aggs: [CNT=COUNT(), S1=SUM(SS_WHOLESALE_COST), S2=SUM(SS_LIST_PRICE), S3=SUM(SS_COUPON_AMT)]
-          est. row count: 2887
-=======
-          aggs: [COUNT(), SUM(SS_WHOLESALE_COST), SUM(SS_LIST_PRICE), SUM(SS_COUPON_AMT)]
           est: (rows=2887)
->>>>>>> ceabd2e4
         Project
             fields: [PRODUCT_NAME, ITEM_SK, STORE_NAME, STORE_ZIP, B_STREET_NUMBER, B_STREET_NAME, B_CITY, B_ZIP, C_STREET_NUMBER, C_STREET_NAME, C_CITY, C_ZIP, SYEAR, FSYEAR, S2YEAR, SS_WHOLESALE_COST, SS_LIST_PRICE, SS_COUPON_AMT]
             exprs: [I_PRODUCT_NAME, I_ITEM_SK, S_STORE_NAME, S_ZIP, CA_STREET_NUMBER, CA_STREET_NAME, CA_CITY, CA_ZIP, CA_STREET_NUMBER0, CA_STREET_NAME0, CA_CITY0, CA_ZIP0, D_YEAR00, D_YEAR, D_YEAR0, SS_WHOLESALE_COST, SS_LIST_PRICE, SS_COUPON_AMT]
@@ -181,25 +176,15 @@
                                             ReduceHashAggregate
                                                 rowType: RecordType(INTEGER CS_ITEM_SK, DECIMAL(32767, 2) SALE, DECIMAL(32767, 2) REFUND)
                                                 group: [CS_ITEM_SK]
-<<<<<<< HEAD
                                                 aggs: [SALE=SUM(_ACC0), REFUND=SUM(_ACC1)]
                                                 est. row count: 28813
-=======
-                                                aggs: [SUM(_ACC0), SUM(_ACC1)]
-                                                est: (rows=28813)
->>>>>>> ceabd2e4
                                               Exchange
                                                   distribution: single
                                                   est: (rows=28813)
                                                 MapHashAggregate
                                                     group: [CS_ITEM_SK]
-<<<<<<< HEAD
                                                     aggs: [SALE=SUM(CS_EXT_LIST_PRICE), REFUND=SUM($f2)]
-                                                    est. row count: 28813
-=======
-                                                    aggs: [SUM(CS_EXT_LIST_PRICE), SUM($f2)]
                                                     est: (rows=28813)
->>>>>>> ceabd2e4
                                                   Project
                                                       fields: [CS_ITEM_SK, CS_EXT_LIST_PRICE, $f2]
                                                       exprs: [CS_ITEM_SK, CS_EXT_LIST_PRICE, +(+(CR_REFUNDED_CASH, CR_REVERSED_CHARGE), CR_STORE_CREDIT)]
@@ -257,13 +242,8 @@
                         est: (rows=12)
       ColocatedHashAggregate
           group: [PRODUCT_NAME, ITEM_SK, STORE_NAME, STORE_ZIP, B_STREET_NUMBER, B_STREET_NAME, B_CITY, B_ZIP, C_STREET_NUMBER, C_STREET_NAME, C_CITY, C_ZIP, SYEAR, FSYEAR, S2YEAR]
-<<<<<<< HEAD
           aggs: [CNT=COUNT(), S1=SUM(SS_WHOLESALE_COST), S2=SUM(SS_LIST_PRICE), S3=SUM(SS_COUPON_AMT)]
-          est. row count: 2887
-=======
-          aggs: [COUNT(), SUM(SS_WHOLESALE_COST), SUM(SS_LIST_PRICE), SUM(SS_COUPON_AMT)]
           est: (rows=2887)
->>>>>>> ceabd2e4
         Project
             fields: [PRODUCT_NAME, ITEM_SK, STORE_NAME, STORE_ZIP, B_STREET_NUMBER, B_STREET_NAME, B_CITY, B_ZIP, C_STREET_NUMBER, C_STREET_NAME, C_CITY, C_ZIP, SYEAR, FSYEAR, S2YEAR, SS_WHOLESALE_COST, SS_LIST_PRICE, SS_COUPON_AMT]
             exprs: [I_PRODUCT_NAME, I_ITEM_SK, S_STORE_NAME, S_ZIP, CA_STREET_NUMBER, CA_STREET_NAME, CA_CITY, CA_ZIP, CA_STREET_NUMBER0, CA_STREET_NAME0, CA_CITY0, CA_ZIP0, D_YEAR00, D_YEAR, D_YEAR0, SS_WHOLESALE_COST, SS_LIST_PRICE, SS_COUPON_AMT]
@@ -427,25 +407,15 @@
                                             ReduceHashAggregate
                                                 rowType: RecordType(INTEGER CS_ITEM_SK, DECIMAL(32767, 2) SALE, DECIMAL(32767, 2) REFUND)
                                                 group: [CS_ITEM_SK]
-<<<<<<< HEAD
                                                 aggs: [SALE=SUM(_ACC0), REFUND=SUM(_ACC1)]
-                                                est. row count: 28813
-=======
-                                                aggs: [SUM(_ACC0), SUM(_ACC1)]
                                                 est: (rows=28813)
->>>>>>> ceabd2e4
                                               Exchange
                                                   distribution: single
                                                   est: (rows=28813)
                                                 MapHashAggregate
                                                     group: [CS_ITEM_SK]
-<<<<<<< HEAD
                                                     aggs: [SALE=SUM(CS_EXT_LIST_PRICE), REFUND=SUM($f2)]
-                                                    est. row count: 28813
-=======
-                                                    aggs: [SUM(CS_EXT_LIST_PRICE), SUM($f2)]
                                                     est: (rows=28813)
->>>>>>> ceabd2e4
                                                   Project
                                                       fields: [CS_ITEM_SK, CS_EXT_LIST_PRICE, $f2]
                                                       exprs: [CS_ITEM_SK, CS_EXT_LIST_PRICE, +(+(CR_REFUNDED_CASH, CR_REVERSED_CHARGE), CR_STORE_CREDIT)]
