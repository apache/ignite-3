N0
INSERT INTO t1_n1 VALUES (1, 1, 1), (2, 2, 2)
---
Fragment#0 root
  executionNodes: [N0]
  remoteFragments: [1]
  exchangeSourceNodes: {1=[N1]}
  tree:
    Project
      ColocatedHashAggregate
        Receiver(sourceFragment=1, exchange=1, distribution=single)

Fragment#1
  targetNodes: [N0]
  executionNodes: [N1]
  tables: [T1_N1]
  partitions: {N1=[0:1]}
  tree:
<<<<<<< HEAD
    IgniteSender(targetFragment=0, exchange=1, distribution=single)
      IgniteTableModify(name=PUBLIC.T1_N1, source=2, distribution=affinity[table: T1_N1, columns: [ID]])
        IgniteTrimExchange
          IgniteValues
=======
    Sender(targetFragment=0, exchange=1, distribution=single)
      TableModify(name=PUBLIC.T1_N1, source=2, distribution=affinity[table: T1_N1, columns: [ID]])
        Receiver(sourceFragment=3, exchange=3, distribution=affinity[table: T1_N1, columns: [ID]])

Fragment#3
  targetNodes: [N1]
  executionNodes: [N0]
  tree:
    Sender(targetFragment=1, exchange=3, distribution=affinity[table: T1_N1, columns: [ID]])
      Values
>>>>>>> ca36b816
---

N1
UPDATE t1_n1 SET c2 = 1000
---
Fragment#0 root
  executionNodes: [N1]
  remoteFragments: [1]
  exchangeSourceNodes: {1=[N1]}
  tree:
    Project
      ColocatedHashAggregate
        Receiver(sourceFragment=1, exchange=1, distribution=single)

Fragment#1
  targetNodes: [N1]
  executionNodes: [N1]
  tables: [T1_N1, T1_N1]
  partitions: {N1=[0:1]}
  tree:
    Sender(targetFragment=0, exchange=1, distribution=single)
      TableModify(name=PUBLIC.T1_N1, source=2, distribution=affinity[table: T1_N1, columns: [ID]])
        TableScan(name=PUBLIC.T1_N1, source=3, partitions=1, distribution=affinity[table: T1_N1, columns: [ID]])
---

N2
UPDATE t1_n1 SET c2 = 1000
---
Fragment#0 root
  executionNodes: [N2]
  remoteFragments: [1]
  exchangeSourceNodes: {1=[N1]}
  tree:
    Project
      ColocatedHashAggregate
        Receiver(sourceFragment=1, exchange=1, distribution=single)

Fragment#1
  targetNodes: [N2]
  executionNodes: [N1]
  tables: [T1_N1, T1_N1]
  partitions: {N1=[0:1]}
  tree:
    Sender(targetFragment=0, exchange=1, distribution=single)
      TableModify(name=PUBLIC.T1_N1, source=2, distribution=affinity[table: T1_N1, columns: [ID]])
        TableScan(name=PUBLIC.T1_N1, source=3, partitions=1, distribution=affinity[table: T1_N1, columns: [ID]])
---

N1
UPDATE t2_n2n3 SET c2 = 1000
---
Fragment#0 root
  executionNodes: [N1]
  remoteFragments: [1]
  exchangeSourceNodes: {1=[N2, N3]}
  tree:
    Project
      ColocatedHashAggregate
        Receiver(sourceFragment=1, exchange=1, distribution=single)

Fragment#1
  targetNodes: [N1]
  executionNodes: [N2, N3]
  tables: [T2_N2N3, T2_N2N3]
  partitions: {N2=[0:2], N3=[1:2]}
  tree:
    Sender(targetFragment=0, exchange=1, distribution=single)
      TableModify(name=PUBLIC.T2_N2N3, source=2, distribution=affinity[table: T2_N2N3, columns: [ID]])
        TableScan(name=PUBLIC.T2_N2N3, source=3, partitions=2, distribution=affinity[table: T2_N2N3, columns: [ID]])
---<|MERGE_RESOLUTION|>--- conflicted
+++ resolved
@@ -16,23 +16,10 @@
   tables: [T1_N1]
   partitions: {N1=[0:1]}
   tree:
-<<<<<<< HEAD
-    IgniteSender(targetFragment=0, exchange=1, distribution=single)
-      IgniteTableModify(name=PUBLIC.T1_N1, source=2, distribution=affinity[table: T1_N1, columns: [ID]])
-        IgniteTrimExchange
-          IgniteValues
-=======
     Sender(targetFragment=0, exchange=1, distribution=single)
       TableModify(name=PUBLIC.T1_N1, source=2, distribution=affinity[table: T1_N1, columns: [ID]])
-        Receiver(sourceFragment=3, exchange=3, distribution=affinity[table: T1_N1, columns: [ID]])
-
-Fragment#3
-  targetNodes: [N1]
-  executionNodes: [N0]
-  tree:
-    Sender(targetFragment=1, exchange=3, distribution=affinity[table: T1_N1, columns: [ID]])
-      Values
->>>>>>> ca36b816
+        TrimExchange
+          Values
 ---
 
 N1
