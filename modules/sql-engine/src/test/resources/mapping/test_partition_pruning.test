# Pruning from a simple scan
N1
SELECT * FROM t1_n1n2n3 WHERE id = 0
---
Fragment#0 root
  executionNodes: [N1]
  remoteFragments: [1]
  exchangeSourceNodes: {1=[N2]}
  tree:
    Receiver(sourceFragment=1, exchange=1, distribution=single)

Fragment#1
  targetNodes: [N1]
  executionNodes: [N2]
  tables: [T1_N1N2N3]
  partitions: {N2=[1:3]}
  tree:
    Sender(targetFragment=0, exchange=1, distribution=single)
      TableScan(name=PUBLIC.T1_N1N2N3, source=2, partitions=3, distribution=affinity[table: T1_N1N2N3, columns: [ID]])
---
# Partition pruning of joined tables (relies on predicate push down)
N1
SELECT * FROM t1_n1n2n3 as t1, t2_n4n5 as t2 WHERE t1.c1 = t2.c1 and t1.id = 1 and t2.id = 42
---
Fragment#0 root
  executionNodes: [N1]
  remoteFragments: [1, 2]
  exchangeSourceNodes: {1=[N2], 2=[N4]}
  tree:
    MergeJoin
      Receiver(sourceFragment=1, exchange=1, distribution=single)
      Receiver(sourceFragment=2, exchange=2, distribution=single)

Fragment#2
  targetNodes: [N1]
  executionNodes: [N4]
  tables: [T2_N4N5]
  partitions: {N4=[0:2]}
  tree:
    Sender(targetFragment=0, exchange=2, distribution=single)
      Sort
        TableScan(name=PUBLIC.T2_N4N5, source=3, partitions=2, distribution=affinity[table: T2_N4N5, columns: [ID]])

Fragment#1
  targetNodes: [N1]
  executionNodes: [N2]
  tables: [T1_N1N2N3]
  partitions: {N2=[1:3]}
  tree:
    Sender(targetFragment=0, exchange=1, distribution=single)
      Sort
        TableScan(name=PUBLIC.T1_N1N2N3, source=4, partitions=3, distribution=affinity[table: T1_N1N2N3, columns: [ID]])
---
# Self join, different predicates that produce same set of partitions
N1
SELECT * FROM t1_n1n2n3 as t1, t1_n1n2n3 as t2 WHERE t1.c1 = t2.c1 and t1.id = 1 and t2.id = 17
---
Fragment#0 root
  executionNodes: [N1]
  remoteFragments: [1, 2]
  exchangeSourceNodes: {1=[N2], 2=[N2]}
  tree:
    MergeJoin
      Receiver(sourceFragment=1, exchange=1, distribution=single)
      Receiver(sourceFragment=2, exchange=2, distribution=single)

Fragment#2
  targetNodes: [N1]
  executionNodes: [N2]
  tables: [T1_N1N2N3]
  partitions: {N2=[1:3]}
  tree:
    Sender(targetFragment=0, exchange=2, distribution=single)
      Sort
        TableScan(name=PUBLIC.T1_N1N2N3, source=3, partitions=3, distribution=affinity[table: T1_N1N2N3, columns: [ID]])

Fragment#1
  targetNodes: [N1]
  executionNodes: [N2]
  tables: [T1_N1N2N3]
  partitions: {N2=[1:3]}
  tree:
    Sender(targetFragment=0, exchange=1, distribution=single)
      Sort
        TableScan(name=PUBLIC.T1_N1N2N3, source=4, partitions=3, distribution=affinity[table: T1_N1N2N3, columns: [ID]])
---
# Self join, different predicates that produce disjoint set of partitions
N1
SELECT * FROM t1_n1n2n3 as t1, t1_n1n2n3 as t2 WHERE t1.id = t2.id and t1.id = 1 and t2.id = 42
---
Fragment#0 root
  executionNodes: [N1]
  remoteFragments: [1]
  exchangeSourceNodes: {1=[N2, N3]}
  tree:
    Receiver(sourceFragment=1, exchange=1, distribution=single)

Fragment#1
  targetNodes: [N1]
  executionNodes: [N2, N3]
  tables: [T1_N1N2N3, T1_N1N2N3]
  partitions: {N2=[1:3], N3=[2:3]}
  tree:
<<<<<<< HEAD
    IgniteSender(targetFragment=0, exchange=1, distribution=single)
      IgniteMergeJoin
        IgniteSort
          IgniteTableScan(name=PUBLIC.T1_N1N2N3, source=2, partitions=3, distribution=affinity[table: T1_N1N2N3, columns: [ID]])
        IgniteSort
          IgniteTableScan(name=PUBLIC.T1_N1N2N3, source=3, partitions=3, distribution=affinity[table: T1_N1N2N3, columns: [ID]])
---
# Correlated
# Prune partitions from left arm statically, and pass meta to the right arm.
# Same set of nodes.
N0
SELECT * FROM t1_n1n2n3 as cor WHERE cor.id = 42 and EXISTS (SELECT 1 FROM t3_n1n2n3 as t2 WHERE t2.id = cor.id)
---
Fragment#0 root
  executionNodes: [N0]
  remoteFragments: [1, 2]
  exchangeSourceNodes: {1=[N3], 2=[N1, N2, N3]}
  tree:
    IgniteProject
      IgniteCorrelatedNestedLoopJoin
        IgniteReceiver(sourceFragment=1, exchange=1, distribution=single)
        IgniteColocatedHashAggregate
          IgniteReceiver(sourceFragment=2, exchange=2, distribution=single)

Fragment#2 correlated
  targetNodes: [N0]
  executionNodes: [N1, N2, N3]
  tables: [T3_N1N2N3]
  partitions: {N1=[0:3], N2=[1:3], N3=[2:3]}
  pruningMetadata: [3=[{0=$cor0.ID}]]
  tree:
    IgniteSender(targetFragment=0, exchange=2, distribution=single)
      IgniteTableScan(name=PUBLIC.T3_N1N2N3, source=3, partitions=3, distribution=random)

Fragment#1
  targetNodes: [N0]
  executionNodes: [N3]
  tables: [T1_N1N2N3]
  partitions: {N3=[2:3]}
  tree:
    IgniteSender(targetFragment=0, exchange=1, distribution=single)
      IgniteTableScan(name=PUBLIC.T1_N1N2N3, source=4, partitions=3, distribution=affinity[table: T1_N1N2N3, columns: [ID]])
---
# Correlated.
# Prune partitions from left arm statically, and pass meta to the right arm.
# Different sets of nodes.
N0
SELECT * FROM t1_n1n2n3 as cor WHERE cor.id = 42 and EXISTS (SELECT 1 FROM t2_n4n5 as t2 WHERE t2.id = cor.id)
---
Fragment#0 root
  executionNodes: [N0]
  remoteFragments: [1, 2]
  exchangeSourceNodes: {1=[N3], 2=[N4, N5]}
  tree:
    IgniteProject
      IgniteCorrelatedNestedLoopJoin
        IgniteReceiver(sourceFragment=1, exchange=1, distribution=single)
        IgniteColocatedHashAggregate
          IgniteReceiver(sourceFragment=2, exchange=2, distribution=single)

Fragment#2 correlated
  targetNodes: [N0]
  executionNodes: [N4, N5]
  tables: [T2_N4N5]
  partitions: {N4=[0:2], N5=[1:2]}
  pruningMetadata: [3=[{0=$cor0.ID}]]
  tree:
    IgniteSender(targetFragment=0, exchange=2, distribution=single)
      IgniteTableScan(name=PUBLIC.T2_N4N5, source=3, partitions=2, distribution=random)

Fragment#1
  targetNodes: [N0]
  executionNodes: [N3]
  tables: [T1_N1N2N3]
  partitions: {N3=[2:3]}
  tree:
    IgniteSender(targetFragment=0, exchange=1, distribution=single)
      IgniteTableScan(name=PUBLIC.T1_N1N2N3, source=4, partitions=3, distribution=affinity[table: T1_N1N2N3, columns: [ID]])
=======
    Sender(targetFragment=0, exchange=1, distribution=single)
      MergeJoin
        Sort
          TableScan(name=PUBLIC.T1_N1N2N3, source=2, partitions=3, distribution=affinity[table: T1_N1N2N3, columns: [ID]])
        Sort
          TableScan(name=PUBLIC.T1_N1N2N3, source=3, partitions=3, distribution=affinity[table: T1_N1N2N3, columns: [ID]])
>>>>>>> 8e053c0b
---<|MERGE_RESOLUTION|>--- conflicted
+++ resolved
@@ -101,13 +101,12 @@
   tables: [T1_N1N2N3, T1_N1N2N3]
   partitions: {N2=[1:3], N3=[2:3]}
   tree:
-<<<<<<< HEAD
-    IgniteSender(targetFragment=0, exchange=1, distribution=single)
-      IgniteMergeJoin
-        IgniteSort
-          IgniteTableScan(name=PUBLIC.T1_N1N2N3, source=2, partitions=3, distribution=affinity[table: T1_N1N2N3, columns: [ID]])
-        IgniteSort
-          IgniteTableScan(name=PUBLIC.T1_N1N2N3, source=3, partitions=3, distribution=affinity[table: T1_N1N2N3, columns: [ID]])
+    Sender(targetFragment=0, exchange=1, distribution=single)
+      MergeJoin
+        Sort
+          TableScan(name=PUBLIC.T1_N1N2N3, source=2, partitions=3, distribution=affinity[table: T1_N1N2N3, columns: [ID]])
+        Sort
+          TableScan(name=PUBLIC.T1_N1N2N3, source=3, partitions=3, distribution=affinity[table: T1_N1N2N3, columns: [ID]])
 ---
 # Correlated
 # Prune partitions from left arm statically, and pass meta to the right arm.
@@ -180,12 +179,4 @@
   tree:
     IgniteSender(targetFragment=0, exchange=1, distribution=single)
       IgniteTableScan(name=PUBLIC.T1_N1N2N3, source=4, partitions=3, distribution=affinity[table: T1_N1N2N3, columns: [ID]])
-=======
-    Sender(targetFragment=0, exchange=1, distribution=single)
-      MergeJoin
-        Sort
-          TableScan(name=PUBLIC.T1_N1N2N3, source=2, partitions=3, distribution=affinity[table: T1_N1N2N3, columns: [ID]])
-        Sort
-          TableScan(name=PUBLIC.T1_N1N2N3, source=3, partitions=3, distribution=affinity[table: T1_N1N2N3, columns: [ID]])
->>>>>>> 8e053c0b
 ---