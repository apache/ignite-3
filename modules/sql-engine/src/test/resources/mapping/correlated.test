--- conflicted
+++ resolved
@@ -196,9 +196,8 @@
   tables: [T_N1]
   partitions: {N1=[0:1]}
   tree:
-<<<<<<< HEAD
-    IgniteSender(targetFragment=0, exchange=1, distribution=single)
-      IgniteTableScan(name=PUBLIC.T_N1, source=3, partitions=1, distribution=affinity[table: T_N1, columns: [ID]])
+    Sender(targetFragment=0, exchange=1, distribution=single)
+      TableScan(name=PUBLIC.T_N1, source=3, partitions=1, distribution=affinity[table: T_N1, columns: [ID]])
 ---
 # Pass partition pruning metadata for correlated joins.
 N0
@@ -334,8 +333,4 @@
   tree:
     IgniteSender(targetFragment=0, exchange=1, distribution=single)
       IgniteTableScan(name=PUBLIC.T3_N0N1N2, source=6, partitions=3, distribution=affinity[table: T3_N0N1N2, columns: [ID]])
-=======
-    Sender(targetFragment=0, exchange=1, distribution=single)
-      TableScan(name=PUBLIC.T_N1, source=3, partitions=1, distribution=affinity[table: T_N1, columns: [ID]])
->>>>>>> 8e053c0b
 ---