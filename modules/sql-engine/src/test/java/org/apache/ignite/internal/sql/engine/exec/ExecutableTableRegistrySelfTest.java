--- conflicted
+++ resolved
@@ -159,11 +159,7 @@
             when(descriptor.spliterator()).thenReturn(Spliterators.emptySpliterator());
 
             IgniteTable sqlTable = new IgniteTableImpl(
-<<<<<<< HEAD
-                    "TBL1", tableId, TEST_ZONE_ID, tableVersion, descriptor, ImmutableIntList.of(0), new TestStatistic(1_000.0), Map.of(), 1
-=======
-                    "TBL1", tableId, tableVersion, descriptor, ImmutableIntList.of(0), new TestStatistic(1_000.0), Map.of(), 1, 10000
->>>>>>> 271d8ddb
+                    "TBL1", tableId, TEST_ZONE_ID, tableVersion, descriptor, ImmutableIntList.of(0), new TestStatistic(1_000.0), Map.of(), 1, 10000
             );
 
             when(sqlSchemaManager.table(schemaVersion, tableId)).thenReturn(sqlTable);
