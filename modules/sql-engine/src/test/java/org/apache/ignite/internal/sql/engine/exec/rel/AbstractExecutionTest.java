--- conflicted
+++ resolved
@@ -377,11 +377,7 @@
 
             @Override
             public Object[] create(ByteBuffer raw) {
-<<<<<<< HEAD
-                throw new UnsupportedOperationException();
-=======
                 return ByteUtils.fromBytes(raw.array());
->>>>>>> 0ec3941d
             }
         };
     }
