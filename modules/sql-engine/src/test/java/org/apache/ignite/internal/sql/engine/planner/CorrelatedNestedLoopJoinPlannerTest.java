--- conflicted
+++ resolved
@@ -26,12 +26,9 @@
 import org.apache.calcite.plan.RelOptUtil;
 import org.apache.calcite.rel.type.RelDataTypeFactory;
 import org.apache.calcite.rex.RexFieldAccess;
-<<<<<<< HEAD
+import org.apache.calcite.rex.RexNode;
 import org.apache.ignite.internal.sql.engine.prepare.bounds.ExactBounds;
 import org.apache.ignite.internal.sql.engine.prepare.bounds.SearchBounds;
-=======
-import org.apache.calcite.rex.RexNode;
->>>>>>> d9959343
 import org.apache.ignite.internal.sql.engine.rel.IgniteIndexScan;
 import org.apache.ignite.internal.sql.engine.rel.IgniteRel;
 import org.apache.ignite.internal.sql.engine.schema.IgniteSchema;
@@ -108,25 +105,10 @@
         assertNotNull(searchBounds, "Invalid plan\n" + RelOptUtil.toString(phys));
         assertEquals(3, searchBounds.size());
 
-<<<<<<< HEAD
         assertNull(searchBounds.get(0));
         assertTrue(searchBounds.get(1) instanceof ExactBounds);
         assertTrue(((ExactBounds) searchBounds.get(1)).bound() instanceof RexFieldAccess);
         assertNull(searchBounds.get(2));
-=======
-        assertNull(lowerBound.get(0));
-        assertTrue(lowerBound.get(1) instanceof RexFieldAccess);
-        assertNull(lowerBound.get(2));
-
-        List<RexNode> upperBound = idxScan.upperBound();
-
-        assertNotNull(upperBound, "Invalid plan\n" + RelOptUtil.toString(phys));
-        assertEquals(3, upperBound.size());
-
-        assertNull(upperBound.get(0));
-        assertTrue(upperBound.get(1) instanceof RexFieldAccess);
-        assertNull(upperBound.get(2));
->>>>>>> d9959343
     }
 
     /**
