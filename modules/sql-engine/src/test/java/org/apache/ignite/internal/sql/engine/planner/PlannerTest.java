/*
 * Licensed to the Apache Software Foundation (ASF) under one or more
 * contributor license agreements. See the NOTICE file distributed with
 * this work for additional information regarding copyright ownership.
 * The ASF licenses this file to You under the Apache License, Version 2.0
 * (the "License"); you may not use this file except in compliance with
 * the License. You may obtain a copy of the License at
 *
 *      http://www.apache.org/licenses/LICENSE-2.0
 *
 * Unless required by applicable law or agreed to in writing, software
 * distributed under the License is distributed on an "AS IS" BASIS,
 * WITHOUT WARRANTIES OR CONDITIONS OF ANY KIND, either express or implied.
 * See the License for the specific language governing permissions and
 * limitations under the License.
 */

package org.apache.ignite.internal.sql.engine.planner;

import static org.apache.calcite.tools.Frameworks.createRootSchema;
import static org.apache.calcite.tools.Frameworks.newConfigBuilder;
import static org.apache.ignite.internal.sql.engine.util.Commons.FRAMEWORK_CONFIG;
import static org.junit.jupiter.api.Assertions.assertEquals;
import static org.junit.jupiter.api.Assertions.assertNotNull;

import java.util.ArrayList;
import java.util.Arrays;
import java.util.Collections;
import java.util.HashMap;
import java.util.List;
<<<<<<< HEAD
=======
import java.util.Map;
import java.util.concurrent.atomic.AtomicInteger;
>>>>>>> 172b7724
import java.util.function.Predicate;
import java.util.function.UnaryOperator;
import org.apache.calcite.plan.RelOptUtil;
import org.apache.calcite.plan.RelTraitSet;
import org.apache.calcite.rel.RelNode;
import org.apache.calcite.rel.RelRoot;
import org.apache.calcite.rel.core.TableScan;
import org.apache.calcite.rel.hint.HintStrategyTable;
<<<<<<< HEAD
=======
import org.apache.calcite.rel.type.RelDataType;
import org.apache.calcite.rel.type.RelDataTypeFactory;
>>>>>>> 172b7724
import org.apache.calcite.schema.SchemaPlus;
import org.apache.calcite.sql.SqlNode;
import org.apache.calcite.util.Util;
<<<<<<< HEAD
import org.apache.ignite.internal.schema.NativeTypes;
import org.apache.ignite.internal.sql.engine.framework.TestBuilders;
import org.apache.ignite.internal.sql.engine.framework.TestBuilders.TableBuilder;
=======
import org.apache.ignite.internal.sql.api.ResultSetMetadataImpl;
import org.apache.ignite.internal.sql.engine.SqlQueryType;
>>>>>>> 172b7724
import org.apache.ignite.internal.sql.engine.metadata.ColocationGroup;
import org.apache.ignite.internal.sql.engine.metadata.FragmentMapping;
import org.apache.ignite.internal.sql.engine.metadata.MappingService;
import org.apache.ignite.internal.sql.engine.metadata.NodeWithTerm;
import org.apache.ignite.internal.sql.engine.metadata.cost.IgniteCostFactory;
import org.apache.ignite.internal.sql.engine.prepare.Fragment;
import org.apache.ignite.internal.sql.engine.prepare.IgnitePlanner;
import org.apache.ignite.internal.sql.engine.prepare.IgniteRelShuttle;
import org.apache.ignite.internal.sql.engine.prepare.MappingQueryContext;
import org.apache.ignite.internal.sql.engine.prepare.MultiStepPlan;
import org.apache.ignite.internal.sql.engine.prepare.PlannerPhase;
import org.apache.ignite.internal.sql.engine.prepare.PlanningContext;
import org.apache.ignite.internal.sql.engine.prepare.Splitter;
import org.apache.ignite.internal.sql.engine.rel.IgniteConvention;
import org.apache.ignite.internal.sql.engine.rel.IgniteFilter;
import org.apache.ignite.internal.sql.engine.rel.IgniteIndexScan;
import org.apache.ignite.internal.sql.engine.rel.IgniteRel;
<<<<<<< HEAD
import org.apache.ignite.internal.sql.engine.rel.IgniteTableScan;
=======
import org.apache.ignite.internal.sql.engine.rel.IgniteTableModify;
import org.apache.ignite.internal.sql.engine.rel.IgniteTableScan;
import org.apache.ignite.internal.sql.engine.schema.IgniteIndex;
>>>>>>> 172b7724
import org.apache.ignite.internal.sql.engine.schema.IgniteSchema;
import org.apache.ignite.internal.sql.engine.trait.IgniteDistribution;
import org.apache.ignite.internal.sql.engine.trait.IgniteDistributions;
import org.apache.ignite.internal.sql.engine.util.BaseQueryContext;
import org.apache.ignite.internal.util.CollectionUtils;
import org.apache.ignite.network.ClusterNode;
import org.jetbrains.annotations.Nullable;
import org.junit.jupiter.api.BeforeAll;
import org.junit.jupiter.api.Test;
import org.junit.jupiter.api.condition.DisabledOnOs;
import org.junit.jupiter.api.condition.OS;

/**
 * PlannerTest.
 * TODO Documentation https://issues.apache.org/jira/browse/IGNITE-15859
 */
@DisabledOnOs(value = OS.WINDOWS, disabledReason = "https://issues.apache.org/jira/browse/IGNITE-17601")
public class PlannerTest extends AbstractPlannerTest {
    private static List<String> NODES;

    private static List<NodeWithTerm> NODES_WITH_TERM;

    /**
     * Init.
     * TODO Documentation https://issues.apache.org/jira/browse/IGNITE-15859
     */
    @BeforeAll
    public static void init() {
        NODES = new ArrayList<>(4);
        NODES_WITH_TERM = new ArrayList<>(4);

        for (int i = 0; i < 4; i++) {
            String nodeName = Integer.toString(nextTableId());

            NODES.add(nodeName);
            NODES_WITH_TERM.add(new NodeWithTerm(nodeName, 0L));
        }
    }

    @Test
    public void testSplitterColocatedPartitionedPartitioned() throws Exception {
<<<<<<< HEAD
        ColocationGroup partitionedGroup = ColocationGroup.forAssignments(Arrays.asList(
                select(NODES_WITH_TERM, 0, 1),
                select(NODES_WITH_TERM, 1, 2),
                select(NODES_WITH_TERM, 2, 0),
                select(NODES_WITH_TERM, 0, 1),
                select(NODES_WITH_TERM, 1, 2)
        ));

        IgniteSchema publicSchema = createSchemaFrom(
                projectsTable(partitionedGroup, IgniteDistributions.affinity(0, nextTableId(), DEFAULT_ZONE_ID)),
                developerTable(partitionedGroup, IgniteDistributions.affinity(0, nextTableId(), DEFAULT_ZONE_ID))
        );
=======
        IgniteTypeFactory f = Commons.typeFactory();

        TestTable developer = new TestTable(
                new RelDataTypeFactory.Builder(f)
                        .add("ID", f.createJavaType(Integer.class))
                        .add("NAME", f.createJavaType(String.class))
                        .add("PROJECTID", f.createJavaType(Integer.class))
                        .build(), "DEVELOPER") {
            @Override
            public IgniteIndex getIndex(String idxName) {
                throw new AssertionError("Should not be called");
            }

            @Override
            public ColocationGroup colocationGroup() {
                return ColocationGroup.forAssignments(Arrays.asList(
                        select(NODES_WITH_TERM, 0, 1),
                        select(NODES_WITH_TERM, 1, 2),
                        select(NODES_WITH_TERM, 2, 0),
                        select(NODES_WITH_TERM, 0, 1),
                        select(NODES_WITH_TERM, 1, 2)
                ));
            }

            @Override public IgniteDistribution distribution() {
                return IgniteDistributions.affinity(0, nextTableId(), DEFAULT_ZONE_ID);
            }
        };

        TestTable project = new TestTable(
                new RelDataTypeFactory.Builder(f)
                    .add("ID", f.createJavaType(Integer.class))
                    .add("NAME", f.createJavaType(String.class))
                    .add("VER", f.createJavaType(Integer.class))
                    .build(), "PROJECT") {
            @Override public ColocationGroup colocationGroup() {
                return ColocationGroup.forAssignments(Arrays.asList(
                    select(NODES_WITH_TERM, 0, 1),
                    select(NODES_WITH_TERM, 1, 2),
                    select(NODES_WITH_TERM, 2, 0),
                    select(NODES_WITH_TERM, 0, 1),
                    select(NODES_WITH_TERM, 1, 2)));
            }

            @Override public IgniteDistribution distribution() {
                return IgniteDistributions.affinity(0, nextTableId(), DEFAULT_ZONE_ID);
            }
        };

        IgniteSchema publicSchema = new IgniteSchema("PUBLIC");

        publicSchema.addTable(developer);
        publicSchema.addTable(project);
>>>>>>> 172b7724

        SchemaPlus schema = createRootSchema(false)
                .add("PUBLIC", publicSchema);

        String sql = "SELECT d.id, d.name, d.projectId, p.id0, p.ver0 "
                + "FROM PUBLIC.Developer d JOIN ("
                + "SELECT pp.id as id0, pp.ver as ver0 FROM PUBLIC.Project pp"
                + ") p "
                + "ON d.id = p.id0";

        PlanningContext ctx = plannerContext(schema, sql);

        assertNotNull(ctx);

        IgniteRel phys = physicalPlan(ctx);

        assertNotNull(phys);

        MultiStepPlan plan = newPlan(phys);

        assertNotNull(plan);

        assertEquals(2, plan.fragments().size());
    }

    @Test
    public void testSplitterColocatedReplicatedReplicated() throws Exception {
<<<<<<< HEAD
        ColocationGroup replicatedGroup = ColocationGroup.forNodes(select(NODES, 0, 1, 2, 3));
=======
        IgniteTypeFactory f = Commons.typeFactory();

        TestTable developer = new TestTable(
                new RelDataTypeFactory.Builder(f)
                        .add("ID", f.createJavaType(Integer.class))
                        .add("NAME", f.createJavaType(String.class))
                        .add("PROJECTID", f.createJavaType(Integer.class))
                        .build(), "DEVELOPER") {
            @Override
            public ColocationGroup colocationGroup() {
                return ColocationGroup.forNodes(select(NODES, 0, 1, 2, 3));
            }

            @Override
            public IgniteDistribution distribution() {
                return IgniteDistributions.broadcast();
            }
        };

        TestTable project = new TestTable(
                new RelDataTypeFactory.Builder(f)
                        .add("ID", f.createJavaType(Integer.class))
                        .add("NAME", f.createJavaType(String.class))
                        .add("VER", f.createJavaType(Integer.class))
                        .build(), "PROJECT") {
            @Override
            public ColocationGroup colocationGroup() {
                return ColocationGroup.forNodes(select(NODES, 0, 1, 2, 3));
            }

            @Override public IgniteDistribution distribution() {
                return IgniteDistributions.broadcast();
            }
        };
>>>>>>> 172b7724

        IgniteSchema publicSchema = createSchemaFrom(
                projectsTable(replicatedGroup, IgniteDistributions.broadcast()),
                developerTable(replicatedGroup, IgniteDistributions.broadcast())
        );

        SchemaPlus schema = createRootSchema(false)
                .add("PUBLIC", publicSchema);

        String sql = "SELECT d.id, (d.id + 1) as id2, d.name, d.projectId, p.id0, p.ver0 "
                + "FROM PUBLIC.Developer d JOIN ("
                + "SELECT pp.id as id0, pp.ver as ver0 FROM PUBLIC.Project pp"
                + ") p "
                + "ON d.id = p.id0 "
                + "WHERE (d.projectId + 1) > ?";

        PlanningContext ctx = plannerContext(schema, sql, 2);

        IgniteRel phys = physicalPlan(ctx);

        assertNotNull(phys);

        MultiStepPlan plan = newPlan(phys);

        assertNotNull(plan);

        assertEquals(1, plan.fragments().size());
    }

    @Test
    public void testSplitterPartiallyColocatedReplicatedAndPartitioned() throws Exception {
<<<<<<< HEAD
        ColocationGroup replicatedGroup = ColocationGroup.forNodes(select(NODES, 0));
        ColocationGroup partitionedGroup = ColocationGroup.forAssignments(Arrays.asList(
                select(NODES_WITH_TERM, 1, 2),
                select(NODES_WITH_TERM, 2, 3),
                select(NODES_WITH_TERM, 3, 0),
                select(NODES_WITH_TERM, 0, 1)
        ));

        IgniteSchema publicSchema = createSchemaFrom(
                developerTable(replicatedGroup, IgniteDistributions.broadcast()),
                projectsTable(partitionedGroup, IgniteDistributions.affinity(0, nextTableId(), DEFAULT_ZONE_ID))
        );
=======
        IgniteTypeFactory f = Commons.typeFactory();

        TestTable developer = new TestTable(
                new RelDataTypeFactory.Builder(f)
                        .add("ID", f.createJavaType(Integer.class))
                        .add("NAME", f.createJavaType(String.class))
                        .add("PROJECTID", f.createJavaType(Integer.class))
                        .build(), "DEVELOPER") {
            @Override
            public ColocationGroup colocationGroup() {
                return ColocationGroup.forNodes(select(NODES, 0));
            }

            @Override
            public IgniteDistribution distribution() {
                return IgniteDistributions.broadcast();
            }
        };

        TestTable project = new TestTable(
                new RelDataTypeFactory.Builder(f)
                        .add("ID", f.createJavaType(Integer.class))
                        .add("NAME", f.createJavaType(String.class))
                        .add("VER", f.createJavaType(Integer.class))
                        .build(), "PROJECT") {
            @Override
            public ColocationGroup colocationGroup() {
                return ColocationGroup.forAssignments(Arrays.asList(
                        select(NODES_WITH_TERM, 1, 2),
                        select(NODES_WITH_TERM, 2, 3),
                        select(NODES_WITH_TERM, 3, 0),
                        select(NODES_WITH_TERM, 0, 1)
                ));
            }

            @Override public IgniteDistribution distribution() {
                return IgniteDistributions.affinity(0, nextTableId(), DEFAULT_ZONE_ID);
            }
        };

        IgniteSchema publicSchema = new IgniteSchema("PUBLIC");

        publicSchema.addTable(developer);
        publicSchema.addTable(project);
>>>>>>> 172b7724

        SchemaPlus schema = createRootSchema(false)
                .add("PUBLIC", publicSchema);

        String sql = "SELECT d.id, d.name, d.projectId, p.id0, p.ver0 "
                + "FROM PUBLIC.Developer d JOIN ("
                + "SELECT pp.id as id0, pp.ver as ver0 FROM PUBLIC.Project pp"
                + ") p "
                + "ON d.id = p.id0 "
                + "WHERE (d.projectId + 1) > ?";

        PlanningContext ctx = plannerContext(schema, sql, 2);

        IgniteRel phys = physicalPlan(ctx);

        assertNotNull(phys);

        MultiStepPlan plan = newPlan(phys);

        assertEquals(3, plan.fragments().size());
    }

    @Test
    public void testSplitterPartiallyColocated1() throws Exception {
<<<<<<< HEAD
        ColocationGroup replicatedGroup = ColocationGroup.forNodes(select(NODES, 1, 2, 3));
        ColocationGroup partitionedGroup = ColocationGroup.forAssignments(Arrays.asList(
                select(NODES_WITH_TERM, 0),
                select(NODES_WITH_TERM, 1),
                select(NODES_WITH_TERM, 2)
        ));

        IgniteSchema publicSchema = createSchemaFrom(
                developerTable(replicatedGroup, IgniteDistributions.broadcast()),
                projectsTable(partitionedGroup, IgniteDistributions.affinity(0, nextTableId(), DEFAULT_ZONE_ID))
        );
=======
        IgniteTypeFactory f = Commons.typeFactory();

        TestTable developer = new TestTable(
                new RelDataTypeFactory.Builder(f)
                        .add("ID", f.createJavaType(Integer.class))
                        .add("NAME", f.createJavaType(String.class))
                        .add("PROJECTID", f.createJavaType(Integer.class))
                        .build(), "DEVELOPER") {
            @Override
            public ColocationGroup colocationGroup() {
                return ColocationGroup.forNodes(select(NODES, 1, 2, 3));
            }

            @Override
            public IgniteDistribution distribution() {
                return IgniteDistributions.broadcast();
            }
        };

        TestTable project = new TestTable(
                new RelDataTypeFactory.Builder(f)
                        .add("ID", f.createJavaType(Integer.class))
                        .add("NAME", f.createJavaType(String.class))
                        .add("VER", f.createJavaType(Integer.class))
                        .build(), "PROJECT") {
            @Override
            public ColocationGroup colocationGroup() {
                return ColocationGroup.forAssignments(Arrays.asList(
                        select(NODES_WITH_TERM, 0),
                        select(NODES_WITH_TERM, 1),
                        select(NODES_WITH_TERM, 2)
                ));
            }

            @Override
            public IgniteDistribution distribution() {
                return IgniteDistributions.affinity(0, nextTableId(), DEFAULT_ZONE_ID);
            }
        };

        IgniteSchema publicSchema = new IgniteSchema("PUBLIC");

        publicSchema.addTable(developer);
        publicSchema.addTable(project);
>>>>>>> 172b7724

        SchemaPlus schema = createRootSchema(false)
                .add("PUBLIC", publicSchema);

        String sql = "SELECT d.id, d.name, d.projectId, p.id0, p.ver0 "
                + "FROM PUBLIC.Developer d JOIN ("
                + "SELECT pp.id as id0, pp.ver as ver0 FROM PUBLIC.Project pp"
                + ") p "
                + "ON d.projectId = p.id0 "
                + "WHERE (d.projectId + 1) > ?";

        PlanningContext ctx = plannerContext(schema, sql, 2);

        IgniteRel phys = physicalPlan(ctx);

        assertNotNull(phys);

        MultiStepPlan plan = newPlan(phys);

        assertNotNull(plan);

        assertEquals(3, plan.fragments().size());
    }

    @Test
    public void testSplitterPartiallyColocated2() throws Exception {
<<<<<<< HEAD
        ColocationGroup replicatedGroup = ColocationGroup.forNodes(select(NODES, 0));
        ColocationGroup partitionedGroup = ColocationGroup.forAssignments(Arrays.asList(
                select(NODES_WITH_TERM, 1),
                select(NODES_WITH_TERM, 2),
                select(NODES_WITH_TERM, 3)
        ));

        IgniteSchema publicSchema = createSchemaFrom(
                developerTable(replicatedGroup, IgniteDistributions.broadcast()),
                projectsTable(partitionedGroup, IgniteDistributions.affinity(0, nextTableId(), DEFAULT_ZONE_ID))
        );
=======
        IgniteTypeFactory f = Commons.typeFactory();

        TestTable developer = new TestTable(
                new RelDataTypeFactory.Builder(f)
                        .add("ID", f.createJavaType(Integer.class))
                        .add("NAME", f.createJavaType(String.class))
                        .add("PROJECTID", f.createJavaType(Integer.class))
                        .build(), "DEVELOPER") {
            @Override
            public ColocationGroup colocationGroup() {
                return ColocationGroup.forNodes(select(NODES, 0));
            }

            @Override public IgniteDistribution distribution() {
                return IgniteDistributions.broadcast();
            }
        };

        TestTable project = new TestTable(
                new RelDataTypeFactory.Builder(f)
                        .add("ID", f.createJavaType(Integer.class))
                        .add("NAME", f.createJavaType(String.class))
                        .add("VER", f.createJavaType(Integer.class))
                        .build(), "PROJECT") {
            @Override
            public ColocationGroup colocationGroup() {
                return ColocationGroup.forAssignments(Arrays.asList(
                        select(NODES_WITH_TERM, 1),
                        select(NODES_WITH_TERM, 2),
                        select(NODES_WITH_TERM, 3)
                ));
            }

            @Override
            public IgniteDistribution distribution() {
                return IgniteDistributions.affinity(0, nextTableId(), DEFAULT_ZONE_ID);
            }
        };

        IgniteSchema publicSchema = new IgniteSchema("PUBLIC");

        publicSchema.addTable(developer);
        publicSchema.addTable(project);
>>>>>>> 172b7724

        SchemaPlus schema = createRootSchema(false)
                .add("PUBLIC", publicSchema);

        String sql = "SELECT d.id, d.name, d.projectId, p.id0, p.ver0 "
                + "FROM PUBLIC.Developer d JOIN ("
                + "SELECT pp.id as id0, pp.ver as ver0 FROM PUBLIC.Project pp"
                + ") p "
                + "ON d.projectId = p.id0 "
                + "WHERE (d.projectId + 1) > ?";

        PlanningContext ctx = plannerContext(schema, sql, 2);

        IgniteRel phys = physicalPlan(ctx);

        assertNotNull(phys);

        MultiStepPlan plan = newPlan(phys);

        assertEquals(3, plan.fragments().size());
    }

    @Test
    public void testSplitterNonColocated() throws Exception {
<<<<<<< HEAD
        ColocationGroup developerGroup = ColocationGroup.forNodes(select(NODES, 2));
        ColocationGroup projectsGroup = ColocationGroup.forNodes(select(NODES, 0, 1));

        IgniteSchema publicSchema = createSchemaFrom(
                developerTable(developerGroup, IgniteDistributions.broadcast()),
                projectsTable(projectsGroup, IgniteDistributions.broadcast())
        );
=======
        IgniteTypeFactory f = Commons.typeFactory();

        TestTable developer = new TestTable(
                new RelDataTypeFactory.Builder(f)
                        .add("ID", f.createJavaType(Integer.class))
                        .add("NAME", f.createJavaType(String.class))
                        .add("PROJECTID", f.createJavaType(Integer.class))
                        .build(), "DEVELOPER") {
            @Override
            public ColocationGroup colocationGroup() {
                return ColocationGroup.forNodes(select(NODES, 2));
            }

            @Override
            public IgniteDistribution distribution() {
                return IgniteDistributions.broadcast();
            }
        };

        TestTable project = new TestTable(
                new RelDataTypeFactory.Builder(f)
                        .add("ID", f.createJavaType(Integer.class))
                        .add("NAME", f.createJavaType(String.class))
                        .add("VER", f.createJavaType(Integer.class))
                        .build(), "PROJECT") {
            @Override
            public ColocationGroup colocationGroup() {
                return ColocationGroup.forNodes(select(NODES, 0, 1));
            }

            @Override
            public IgniteDistribution distribution() {
                return IgniteDistributions.broadcast();
            }
        };

        IgniteSchema publicSchema = new IgniteSchema("PUBLIC");

        publicSchema.addTable(developer);
        publicSchema.addTable(project);
>>>>>>> 172b7724

        SchemaPlus schema = createRootSchema(false)
                .add("PUBLIC", publicSchema);

        String sql = "SELECT d.id, d.name, d.projectId, p.id0, p.ver0 "
                + "FROM PUBLIC.Developer d JOIN ("
                + "SELECT pp.id as id0, pp.ver as ver0 FROM PUBLIC.Project pp"
                + ") p "
                + "ON d.projectId = p.ver0 "
                + "WHERE (d.projectId + 1) > ?";

        PlanningContext ctx = plannerContext(schema, sql, 2);

        IgniteRel phys = physicalPlan(ctx);

        assertNotNull(phys);

        MultiStepPlan plan = newPlan(phys);

        assertNotNull(plan);

        assertEquals(2, plan.fragments().size());
    }

    @Test
    public void testMergeFilters() throws Exception {
        IgniteSchema publicSchema = createSchema(TestBuilders.table()
                .name("TEST")
                .addColumn("ID", NativeTypes.INT32)
                .addColumn("VAL", NativeTypes.STRING)
                .distribution(IgniteDistributions.single())
                .build());

        String sql = "SELECT val from (\n"
                + "   SELECT * \n"
                + "   FROM TEST \n"
                + "   WHERE VAL = 10) \n"
                + "WHERE VAL = 10";

        assertPlan(sql, publicSchema, Predicate.not(nodeOrAnyChild(isInstanceOf(IgniteFilter.class)))
                .and(nodeOrAnyChild(isInstanceOf(IgniteTableScan.class)
                        .and(scan -> scan.condition() != null)
                )));
    }

    @Test
    public void testJoinPushExpressionRule() throws Exception {
        IgniteSchema publicSchema = createSchemaFrom(
                employerTable(IgniteDistributions.broadcast()),
                departmentTable(IgniteDistributions.broadcast())
        );

        SchemaPlus schema = createRootSchema(false)
                .add("PUBLIC", publicSchema);

        String sql = "select d.deptno, e.deptno "
                + "from dept d, emp e "
                + "where d.deptno + e.deptno = 2";

        PlanningContext ctx = PlanningContext.builder()
                .parentContext(BaseQueryContext.builder()
                        .logger(log)
                        .frameworkConfig(newConfigBuilder(FRAMEWORK_CONFIG)
                                .defaultSchema(schema)
                                .costFactory(new IgniteCostFactory(1, 100, 1, 1))
                                .build())
                        .build())
                .query(sql)
                .build();

        RelRoot relRoot;

        try (IgnitePlanner planner = ctx.planner()) {
            assertNotNull(planner);

            String qry = ctx.query();

            assertNotNull(qry);

            // Parse
            SqlNode sqlNode = planner.parse(qry);

            // Validate
            sqlNode = planner.validate(sqlNode);

            // Convert to Relational operators graph
            relRoot = planner.rel(sqlNode);

            RelNode rel = relRoot.rel;

            assertNotNull(rel);
            assertEquals("LogicalProject(DEPTNO=[$0], DEPTNO0=[$4])\n"
                            + "  LogicalFilter(condition=[=(+($0, $4), 2)])\n"
                            + "    LogicalJoin(condition=[true], joinType=[inner])\n"
                            + "      IgniteLogicalTableScan(table=[[PUBLIC, DEPT]])\n"
                            + "      IgniteLogicalTableScan(table=[[PUBLIC, EMP]])\n",
                    RelOptUtil.toString(rel));

            // Transformation chain
            RelTraitSet desired = rel.getCluster().traitSet()
                    .replace(IgniteConvention.INSTANCE)
                    .replace(IgniteDistributions.single())
                    .simplify();

            IgniteRel phys = planner.transform(PlannerPhase.OPTIMIZATION, desired, rel);

            assertNotNull(phys);
            assertEquals(
                    "IgniteProject(DEPTNO=[$3], DEPTNO0=[$2])\n"
                            + "  IgniteCorrelatedNestedLoopJoin(condition=[=(+($3, $2), 2)], joinType=[inner], "
                            + "variablesSet=[[$cor2]])\n"
                            + "    IgniteTableScan(table=[[PUBLIC, EMP]])\n"
                            + "    IgniteTableScan(table=[[PUBLIC, DEPT]], filters=[=(+($t0, $cor2.DEPTNO), 2)])\n",
                    RelOptUtil.toString(phys),
                    "Invalid plan:\n" + RelOptUtil.toString(phys)
            );

            checkSplitAndSerialization(phys, publicSchema);
        }
    }

    @Test
    public void testMergeJoinIsNotAppliedForNonEquiJoin() throws Exception {
        IgniteSchema publicSchema = createSchemaFrom(
                employerTable(IgniteDistributions.broadcast())
                        .andThen(setSize(1_000))
                        .andThen(addSortIndex("NAME", "DEPTNO")),
                departmentTable(IgniteDistributions.broadcast())
                        .andThen(setSize(100))
                        .andThen(addSortIndex("NAME", "DEPTNO"))
        );

        String sql = "select d.deptno, d.name, e.id, e.name from dept d join emp e "
                + "on d.deptno = e.deptno and e.name >= d.name order by e.name, d.deptno";

        RelNode phys = physicalPlan(sql, publicSchema, "CorrelatedNestedLoopJoin");

        assertNotNull(phys);
        assertEquals("IgniteSort(sort0=[$3], sort1=[$0], dir0=[ASC], dir1=[ASC])\n"
                        + "  IgniteProject(DEPTNO=[$3], NAME=[$4], ID=[$0], NAME0=[$1])\n"
                        + "    IgniteNestedLoopJoin(condition=[AND(=($3, $2), >=($1, $4))], joinType=[inner])\n"
                        + "      IgniteTableScan(table=[[PUBLIC, EMP]])\n"
                        + "      IgniteTableScan(table=[[PUBLIC, DEPT]])\n",
                RelOptUtil.toString(phys));
    }

    @Test
    public void testNotStandardFunctions() throws Exception {
        IgniteSchema publicSchema = createSchema(TestBuilders.table()
                .name("TEST")
                .addColumn("ID", NativeTypes.INT32)
                .addColumn("VAL", NativeTypes.STRING)
                .distribution(IgniteDistributions.affinity(0, nextTableId(), DEFAULT_ZONE_ID))
                .build());

        String[] queries = {
                "select REVERSE(val) from TEST", // MYSQL
                "select DECODE(id, 0, val, '') from TEST" // ORACLE
        };

        for (String sql : queries) {
            IgniteRel phys = physicalPlan(
                    sql,
                    publicSchema
            );

            checkSplitAndSerialization(phys, publicSchema);
        }
    }

    @Test
    public void correctPlanningWithOrToUnion() throws Exception {
        IgniteSchema publicSchema = createSchema(TestBuilders.table()
                .name("TAB0")
                .addColumn("PK", NativeTypes.INT32)
                .addColumn("COL0", NativeTypes.INT32)
                .addColumn("COL1", NativeTypes.FLOAT)
                .addColumn("COL2", NativeTypes.STRING)
                .addColumn("COL3", NativeTypes.INT32)
                .addColumn("COL4", NativeTypes.FLOAT)
                .distribution(IgniteDistributions.affinity(0, nextTableId(), DEFAULT_ZONE_ID))
                .build());

        String sql = "SELECT pk FROM tab0 WHERE (((((col4 < 341.32))) AND col3 IN (SELECT col0 FROM tab0 WHERE ((col0 > 564) "
                + "AND col0 >= 344 AND (col0 IN (574) AND col0 > 600 AND ((col1 >= 568.71) AND col3 = 114 AND (col3 < 869))))) "
                + "OR col4 >= 811.8)) ORDER BY 1 DESC";

        // just check for planning completeness for finite time.
        assertPlan(sql, publicSchema, (k) -> true);
    }

    @Test
    public void checkTableHintsHandling() throws Exception {
        IgniteSchema publicSchema = createSchema(
                TestBuilders.table()
                        .name("PERSON")
                        .distribution(IgniteDistributions.affinity(0, nextTableId(), Integer.MIN_VALUE))
                        .addColumn("PK", NativeTypes.INT32)
                        .addColumn("ORG_ID", NativeTypes.INT32)
                        .build(),
                TestBuilders.table()
                        .name("COMPANY")
                        .distribution(IgniteDistributions.affinity(0, nextTableId(), Integer.MIN_VALUE))
                        .addColumn("PK", NativeTypes.INT32)
                        .addColumn("ID", NativeTypes.INT32)
                        .build()
                );

        String sql = "SELECT * FROM person /*+ use_index(ORG_ID), extra */ t1 JOIN company /*+ use_index(ID) */ t2 ON t1.org_id = t2.id";

        HintStrategyTable hintStrategies = HintStrategyTable.builder()
                .hintStrategy("use_index", (hint, rel) -> true)
                .hintStrategy("extra", (hint, rel) -> true)
                .build();

        Predicate<RelNode> hintCheck = nodeOrAnyChild(isInstanceOf(TableScan.class)
                .and(t -> "PERSON".equals(Util.last(t.getTable().getQualifiedName())))
                .and(t -> t.getHints().size() == 2)
        ).and(nodeOrAnyChild(isInstanceOf(TableScan.class)
                .and(t -> "COMPANY".equals(Util.last(t.getTable().getQualifiedName())))
                .and(t -> t.getHints().size() == 1)));

        assertPlan(sql, Collections.singleton(publicSchema), hintCheck, hintStrategies, List.of());
    }

    @Test
    public void testMinusDateSerialization() throws Exception {
        IgniteSchema publicSchema = new IgniteSchema("PUBLIC");

        IgniteRel phys = physicalPlan("SELECT (DATE '2021-03-01' - DATE '2021-01-01') MONTHS", publicSchema);

        checkSplitAndSerialization(phys, publicSchema);
    }

    private MultiStepPlan newPlan(IgniteRel phys) {
        List<Fragment> fragments = new Splitter().go(phys);
        MappingQueryContext ctx = mapContext(CollectionUtils.first(NODES), this::intermediateMapping);

        CollectColocationGroups colocationGroups = new CollectColocationGroups();

        phys.accept(colocationGroups);

        List<Fragment> mappedFragments = FragmentMapping.mapFragments(ctx, fragments, colocationGroups.colocationGroups);

        return new MultiStepPlan(SqlQueryType.QUERY, mappedFragments, new ResultSetMetadataImpl(Collections.emptyList()));
    }

    /**
     * IntermediateMapping.
     * TODO Documentation https://issues.apache.org/jira/browse/IGNITE-15859
     */
    private List<String> intermediateMapping(boolean single,
            @Nullable Predicate<ClusterNode> filter) {
        return single ? select(NODES, 0) : select(NODES, 0, 1, 2, 3);
    }

    private static MappingQueryContext mapContext(String locNodeName,
            MappingService mappingService) {
        return new MappingQueryContext(locNodeName, mappingService);
    }

<<<<<<< HEAD
    private static PlanningContext plannerContext(SchemaPlus schema, String sql, Object... params) {
        return PlanningContext.builder()
                .parentContext(BaseQueryContext.builder()
                        .logger(log)
                        .parameters(params)
                        .frameworkConfig(newConfigBuilder(FRAMEWORK_CONFIG)
                                .defaultSchema(schema)
                                .build())
                        .build())
                .query(sql)
                .build();
    }

    private static UnaryOperator<TableBuilder> employerTable(IgniteDistribution distribution) {
        return tableBuilder -> tableBuilder
                .name("EMP")
                .addColumn("ID", NativeTypes.INT32)
                .addColumn("NAME", NativeTypes.STRING)
                .addColumn("DEPTNO", NativeTypes.INT32)
                .size(100)
                .distribution(distribution);
    }

    private static UnaryOperator<TableBuilder> departmentTable(IgniteDistribution distribution) {
        return tableBuilder -> tableBuilder
                .name("DEPT")
                .addColumn("DEPTNO", NativeTypes.INT32)
                .addColumn("NAME", NativeTypes.STRING)
                .size(100)
                .distribution(distribution);
    }

    private static UnaryOperator<TableBuilder> developerTable(ColocationGroup colocationGroup, IgniteDistribution distribution) {
        return tableBuilder -> tableBuilder
                .name("DEVELOPER")
                .addColumn("ID", NativeTypes.INT32)
                .addColumn("NAME", NativeTypes.STRING)
                .addColumn("PROJECTID", NativeTypes.INT32)
                .size(100)
                .distribution(distribution)
                .colocationGroup(colocationGroup);
    }

    private static UnaryOperator<TableBuilder> projectsTable(ColocationGroup colocationGroup, IgniteDistribution distribution) {
        return tableBuilder -> tableBuilder
                .name("PROJECT")
                .addColumn("ID", NativeTypes.INT32)
                .addColumn("NAME", NativeTypes.STRING)
                .addColumn("VER", NativeTypes.INT32)
                .size(100)
                .distribution(distribution)
                .colocationGroup(colocationGroup);
=======
    abstract static class TestTable extends AbstractPlannerTest.TestTable {

        private ColocationGroup colocationGroup;

        TestTable(RelDataType type, String name) {
            super(type, name);
        }

        TestTable(String name, RelDataType type, double rowCnt) {
            super(name, type, rowCnt);
        }

        public ColocationGroup colocationGroup() {
            throw new IllegalStateException("Colocation group has not been specified");
        }

        ColocationGroup getColocationGroup() {
            if (colocationGroup == null) {
                this.colocationGroup = colocationGroup();
            }
            return colocationGroup;
        }
    }

    private static final class CollectColocationGroups extends IgniteRelShuttle {

        private final Map<Integer, ColocationGroup> colocationGroups = new HashMap<>();

        @Override
        public IgniteRel visit(IgniteTableModify rel) {
            TestTable testTable = rel.getTable().unwrapOrThrow(TestTable.class);
            ColocationGroup group = testTable.getColocationGroup();

            colocationGroups.put(testTable.id(), group);

            return super.visit(rel);
        }

        @Override
        public IgniteRel visit(IgniteIndexScan rel) {
            TestTable testTable = rel.getTable().unwrapOrThrow(TestTable.class);
            ColocationGroup group = testTable.getColocationGroup();

            colocationGroups.put(testTable.id(), group);

            return super.visit(rel);
        }

        @Override
        public IgniteRel visit(IgniteTableScan rel) {
            TestTable testTable = rel.getTable().unwrapOrThrow(TestTable.class);
            ColocationGroup group = testTable.getColocationGroup();

            colocationGroups.put(testTable.id(), group);

            return super.visit(rel);
        }
>>>>>>> 172b7724
    }
}<|MERGE_RESOLUTION|>--- conflicted
+++ resolved
@@ -28,11 +28,7 @@
 import java.util.Collections;
 import java.util.HashMap;
 import java.util.List;
-<<<<<<< HEAD
-=======
 import java.util.Map;
-import java.util.concurrent.atomic.AtomicInteger;
->>>>>>> 172b7724
 import java.util.function.Predicate;
 import java.util.function.UnaryOperator;
 import org.apache.calcite.plan.RelOptUtil;
@@ -41,22 +37,15 @@
 import org.apache.calcite.rel.RelRoot;
 import org.apache.calcite.rel.core.TableScan;
 import org.apache.calcite.rel.hint.HintStrategyTable;
-<<<<<<< HEAD
-=======
-import org.apache.calcite.rel.type.RelDataType;
-import org.apache.calcite.rel.type.RelDataTypeFactory;
->>>>>>> 172b7724
 import org.apache.calcite.schema.SchemaPlus;
 import org.apache.calcite.sql.SqlNode;
 import org.apache.calcite.util.Util;
-<<<<<<< HEAD
 import org.apache.ignite.internal.schema.NativeTypes;
+import org.apache.ignite.internal.sql.api.ResultSetMetadataImpl;
+import org.apache.ignite.internal.sql.engine.SqlQueryType;
 import org.apache.ignite.internal.sql.engine.framework.TestBuilders;
 import org.apache.ignite.internal.sql.engine.framework.TestBuilders.TableBuilder;
-=======
-import org.apache.ignite.internal.sql.api.ResultSetMetadataImpl;
-import org.apache.ignite.internal.sql.engine.SqlQueryType;
->>>>>>> 172b7724
+import org.apache.ignite.internal.sql.engine.framework.TestTable;
 import org.apache.ignite.internal.sql.engine.metadata.ColocationGroup;
 import org.apache.ignite.internal.sql.engine.metadata.FragmentMapping;
 import org.apache.ignite.internal.sql.engine.metadata.MappingService;
@@ -74,13 +63,8 @@
 import org.apache.ignite.internal.sql.engine.rel.IgniteFilter;
 import org.apache.ignite.internal.sql.engine.rel.IgniteIndexScan;
 import org.apache.ignite.internal.sql.engine.rel.IgniteRel;
-<<<<<<< HEAD
-import org.apache.ignite.internal.sql.engine.rel.IgniteTableScan;
-=======
 import org.apache.ignite.internal.sql.engine.rel.IgniteTableModify;
 import org.apache.ignite.internal.sql.engine.rel.IgniteTableScan;
-import org.apache.ignite.internal.sql.engine.schema.IgniteIndex;
->>>>>>> 172b7724
 import org.apache.ignite.internal.sql.engine.schema.IgniteSchema;
 import org.apache.ignite.internal.sql.engine.trait.IgniteDistribution;
 import org.apache.ignite.internal.sql.engine.trait.IgniteDistributions;
@@ -122,7 +106,6 @@
 
     @Test
     public void testSplitterColocatedPartitionedPartitioned() throws Exception {
-<<<<<<< HEAD
         ColocationGroup partitionedGroup = ColocationGroup.forAssignments(Arrays.asList(
                 select(NODES_WITH_TERM, 0, 1),
                 select(NODES_WITH_TERM, 1, 2),
@@ -135,61 +118,6 @@
                 projectsTable(partitionedGroup, IgniteDistributions.affinity(0, nextTableId(), DEFAULT_ZONE_ID)),
                 developerTable(partitionedGroup, IgniteDistributions.affinity(0, nextTableId(), DEFAULT_ZONE_ID))
         );
-=======
-        IgniteTypeFactory f = Commons.typeFactory();
-
-        TestTable developer = new TestTable(
-                new RelDataTypeFactory.Builder(f)
-                        .add("ID", f.createJavaType(Integer.class))
-                        .add("NAME", f.createJavaType(String.class))
-                        .add("PROJECTID", f.createJavaType(Integer.class))
-                        .build(), "DEVELOPER") {
-            @Override
-            public IgniteIndex getIndex(String idxName) {
-                throw new AssertionError("Should not be called");
-            }
-
-            @Override
-            public ColocationGroup colocationGroup() {
-                return ColocationGroup.forAssignments(Arrays.asList(
-                        select(NODES_WITH_TERM, 0, 1),
-                        select(NODES_WITH_TERM, 1, 2),
-                        select(NODES_WITH_TERM, 2, 0),
-                        select(NODES_WITH_TERM, 0, 1),
-                        select(NODES_WITH_TERM, 1, 2)
-                ));
-            }
-
-            @Override public IgniteDistribution distribution() {
-                return IgniteDistributions.affinity(0, nextTableId(), DEFAULT_ZONE_ID);
-            }
-        };
-
-        TestTable project = new TestTable(
-                new RelDataTypeFactory.Builder(f)
-                    .add("ID", f.createJavaType(Integer.class))
-                    .add("NAME", f.createJavaType(String.class))
-                    .add("VER", f.createJavaType(Integer.class))
-                    .build(), "PROJECT") {
-            @Override public ColocationGroup colocationGroup() {
-                return ColocationGroup.forAssignments(Arrays.asList(
-                    select(NODES_WITH_TERM, 0, 1),
-                    select(NODES_WITH_TERM, 1, 2),
-                    select(NODES_WITH_TERM, 2, 0),
-                    select(NODES_WITH_TERM, 0, 1),
-                    select(NODES_WITH_TERM, 1, 2)));
-            }
-
-            @Override public IgniteDistribution distribution() {
-                return IgniteDistributions.affinity(0, nextTableId(), DEFAULT_ZONE_ID);
-            }
-        };
-
-        IgniteSchema publicSchema = new IgniteSchema("PUBLIC");
-
-        publicSchema.addTable(developer);
-        publicSchema.addTable(project);
->>>>>>> 172b7724
 
         SchemaPlus schema = createRootSchema(false)
                 .add("PUBLIC", publicSchema);
@@ -217,44 +145,7 @@
 
     @Test
     public void testSplitterColocatedReplicatedReplicated() throws Exception {
-<<<<<<< HEAD
         ColocationGroup replicatedGroup = ColocationGroup.forNodes(select(NODES, 0, 1, 2, 3));
-=======
-        IgniteTypeFactory f = Commons.typeFactory();
-
-        TestTable developer = new TestTable(
-                new RelDataTypeFactory.Builder(f)
-                        .add("ID", f.createJavaType(Integer.class))
-                        .add("NAME", f.createJavaType(String.class))
-                        .add("PROJECTID", f.createJavaType(Integer.class))
-                        .build(), "DEVELOPER") {
-            @Override
-            public ColocationGroup colocationGroup() {
-                return ColocationGroup.forNodes(select(NODES, 0, 1, 2, 3));
-            }
-
-            @Override
-            public IgniteDistribution distribution() {
-                return IgniteDistributions.broadcast();
-            }
-        };
-
-        TestTable project = new TestTable(
-                new RelDataTypeFactory.Builder(f)
-                        .add("ID", f.createJavaType(Integer.class))
-                        .add("NAME", f.createJavaType(String.class))
-                        .add("VER", f.createJavaType(Integer.class))
-                        .build(), "PROJECT") {
-            @Override
-            public ColocationGroup colocationGroup() {
-                return ColocationGroup.forNodes(select(NODES, 0, 1, 2, 3));
-            }
-
-            @Override public IgniteDistribution distribution() {
-                return IgniteDistributions.broadcast();
-            }
-        };
->>>>>>> 172b7724
 
         IgniteSchema publicSchema = createSchemaFrom(
                 projectsTable(replicatedGroup, IgniteDistributions.broadcast()),
@@ -286,7 +177,6 @@
 
     @Test
     public void testSplitterPartiallyColocatedReplicatedAndPartitioned() throws Exception {
-<<<<<<< HEAD
         ColocationGroup replicatedGroup = ColocationGroup.forNodes(select(NODES, 0));
         ColocationGroup partitionedGroup = ColocationGroup.forAssignments(Arrays.asList(
                 select(NODES_WITH_TERM, 1, 2),
@@ -299,52 +189,6 @@
                 developerTable(replicatedGroup, IgniteDistributions.broadcast()),
                 projectsTable(partitionedGroup, IgniteDistributions.affinity(0, nextTableId(), DEFAULT_ZONE_ID))
         );
-=======
-        IgniteTypeFactory f = Commons.typeFactory();
-
-        TestTable developer = new TestTable(
-                new RelDataTypeFactory.Builder(f)
-                        .add("ID", f.createJavaType(Integer.class))
-                        .add("NAME", f.createJavaType(String.class))
-                        .add("PROJECTID", f.createJavaType(Integer.class))
-                        .build(), "DEVELOPER") {
-            @Override
-            public ColocationGroup colocationGroup() {
-                return ColocationGroup.forNodes(select(NODES, 0));
-            }
-
-            @Override
-            public IgniteDistribution distribution() {
-                return IgniteDistributions.broadcast();
-            }
-        };
-
-        TestTable project = new TestTable(
-                new RelDataTypeFactory.Builder(f)
-                        .add("ID", f.createJavaType(Integer.class))
-                        .add("NAME", f.createJavaType(String.class))
-                        .add("VER", f.createJavaType(Integer.class))
-                        .build(), "PROJECT") {
-            @Override
-            public ColocationGroup colocationGroup() {
-                return ColocationGroup.forAssignments(Arrays.asList(
-                        select(NODES_WITH_TERM, 1, 2),
-                        select(NODES_WITH_TERM, 2, 3),
-                        select(NODES_WITH_TERM, 3, 0),
-                        select(NODES_WITH_TERM, 0, 1)
-                ));
-            }
-
-            @Override public IgniteDistribution distribution() {
-                return IgniteDistributions.affinity(0, nextTableId(), DEFAULT_ZONE_ID);
-            }
-        };
-
-        IgniteSchema publicSchema = new IgniteSchema("PUBLIC");
-
-        publicSchema.addTable(developer);
-        publicSchema.addTable(project);
->>>>>>> 172b7724
 
         SchemaPlus schema = createRootSchema(false)
                 .add("PUBLIC", publicSchema);
@@ -369,7 +213,6 @@
 
     @Test
     public void testSplitterPartiallyColocated1() throws Exception {
-<<<<<<< HEAD
         ColocationGroup replicatedGroup = ColocationGroup.forNodes(select(NODES, 1, 2, 3));
         ColocationGroup partitionedGroup = ColocationGroup.forAssignments(Arrays.asList(
                 select(NODES_WITH_TERM, 0),
@@ -381,52 +224,6 @@
                 developerTable(replicatedGroup, IgniteDistributions.broadcast()),
                 projectsTable(partitionedGroup, IgniteDistributions.affinity(0, nextTableId(), DEFAULT_ZONE_ID))
         );
-=======
-        IgniteTypeFactory f = Commons.typeFactory();
-
-        TestTable developer = new TestTable(
-                new RelDataTypeFactory.Builder(f)
-                        .add("ID", f.createJavaType(Integer.class))
-                        .add("NAME", f.createJavaType(String.class))
-                        .add("PROJECTID", f.createJavaType(Integer.class))
-                        .build(), "DEVELOPER") {
-            @Override
-            public ColocationGroup colocationGroup() {
-                return ColocationGroup.forNodes(select(NODES, 1, 2, 3));
-            }
-
-            @Override
-            public IgniteDistribution distribution() {
-                return IgniteDistributions.broadcast();
-            }
-        };
-
-        TestTable project = new TestTable(
-                new RelDataTypeFactory.Builder(f)
-                        .add("ID", f.createJavaType(Integer.class))
-                        .add("NAME", f.createJavaType(String.class))
-                        .add("VER", f.createJavaType(Integer.class))
-                        .build(), "PROJECT") {
-            @Override
-            public ColocationGroup colocationGroup() {
-                return ColocationGroup.forAssignments(Arrays.asList(
-                        select(NODES_WITH_TERM, 0),
-                        select(NODES_WITH_TERM, 1),
-                        select(NODES_WITH_TERM, 2)
-                ));
-            }
-
-            @Override
-            public IgniteDistribution distribution() {
-                return IgniteDistributions.affinity(0, nextTableId(), DEFAULT_ZONE_ID);
-            }
-        };
-
-        IgniteSchema publicSchema = new IgniteSchema("PUBLIC");
-
-        publicSchema.addTable(developer);
-        publicSchema.addTable(project);
->>>>>>> 172b7724
 
         SchemaPlus schema = createRootSchema(false)
                 .add("PUBLIC", publicSchema);
@@ -453,7 +250,6 @@
 
     @Test
     public void testSplitterPartiallyColocated2() throws Exception {
-<<<<<<< HEAD
         ColocationGroup replicatedGroup = ColocationGroup.forNodes(select(NODES, 0));
         ColocationGroup partitionedGroup = ColocationGroup.forAssignments(Arrays.asList(
                 select(NODES_WITH_TERM, 1),
@@ -465,51 +261,6 @@
                 developerTable(replicatedGroup, IgniteDistributions.broadcast()),
                 projectsTable(partitionedGroup, IgniteDistributions.affinity(0, nextTableId(), DEFAULT_ZONE_ID))
         );
-=======
-        IgniteTypeFactory f = Commons.typeFactory();
-
-        TestTable developer = new TestTable(
-                new RelDataTypeFactory.Builder(f)
-                        .add("ID", f.createJavaType(Integer.class))
-                        .add("NAME", f.createJavaType(String.class))
-                        .add("PROJECTID", f.createJavaType(Integer.class))
-                        .build(), "DEVELOPER") {
-            @Override
-            public ColocationGroup colocationGroup() {
-                return ColocationGroup.forNodes(select(NODES, 0));
-            }
-
-            @Override public IgniteDistribution distribution() {
-                return IgniteDistributions.broadcast();
-            }
-        };
-
-        TestTable project = new TestTable(
-                new RelDataTypeFactory.Builder(f)
-                        .add("ID", f.createJavaType(Integer.class))
-                        .add("NAME", f.createJavaType(String.class))
-                        .add("VER", f.createJavaType(Integer.class))
-                        .build(), "PROJECT") {
-            @Override
-            public ColocationGroup colocationGroup() {
-                return ColocationGroup.forAssignments(Arrays.asList(
-                        select(NODES_WITH_TERM, 1),
-                        select(NODES_WITH_TERM, 2),
-                        select(NODES_WITH_TERM, 3)
-                ));
-            }
-
-            @Override
-            public IgniteDistribution distribution() {
-                return IgniteDistributions.affinity(0, nextTableId(), DEFAULT_ZONE_ID);
-            }
-        };
-
-        IgniteSchema publicSchema = new IgniteSchema("PUBLIC");
-
-        publicSchema.addTable(developer);
-        publicSchema.addTable(project);
->>>>>>> 172b7724
 
         SchemaPlus schema = createRootSchema(false)
                 .add("PUBLIC", publicSchema);
@@ -534,7 +285,6 @@
 
     @Test
     public void testSplitterNonColocated() throws Exception {
-<<<<<<< HEAD
         ColocationGroup developerGroup = ColocationGroup.forNodes(select(NODES, 2));
         ColocationGroup projectsGroup = ColocationGroup.forNodes(select(NODES, 0, 1));
 
@@ -542,48 +292,6 @@
                 developerTable(developerGroup, IgniteDistributions.broadcast()),
                 projectsTable(projectsGroup, IgniteDistributions.broadcast())
         );
-=======
-        IgniteTypeFactory f = Commons.typeFactory();
-
-        TestTable developer = new TestTable(
-                new RelDataTypeFactory.Builder(f)
-                        .add("ID", f.createJavaType(Integer.class))
-                        .add("NAME", f.createJavaType(String.class))
-                        .add("PROJECTID", f.createJavaType(Integer.class))
-                        .build(), "DEVELOPER") {
-            @Override
-            public ColocationGroup colocationGroup() {
-                return ColocationGroup.forNodes(select(NODES, 2));
-            }
-
-            @Override
-            public IgniteDistribution distribution() {
-                return IgniteDistributions.broadcast();
-            }
-        };
-
-        TestTable project = new TestTable(
-                new RelDataTypeFactory.Builder(f)
-                        .add("ID", f.createJavaType(Integer.class))
-                        .add("NAME", f.createJavaType(String.class))
-                        .add("VER", f.createJavaType(Integer.class))
-                        .build(), "PROJECT") {
-            @Override
-            public ColocationGroup colocationGroup() {
-                return ColocationGroup.forNodes(select(NODES, 0, 1));
-            }
-
-            @Override
-            public IgniteDistribution distribution() {
-                return IgniteDistributions.broadcast();
-            }
-        };
-
-        IgniteSchema publicSchema = new IgniteSchema("PUBLIC");
-
-        publicSchema.addTable(developer);
-        publicSchema.addTable(project);
->>>>>>> 172b7724
 
         SchemaPlus schema = createRootSchema(false)
                 .add("PUBLIC", publicSchema);
@@ -845,7 +553,41 @@
         return new MappingQueryContext(locNodeName, mappingService);
     }
 
-<<<<<<< HEAD
+    private static final class CollectColocationGroups extends IgniteRelShuttle {
+
+        private final Map<Integer, ColocationGroup> colocationGroups = new HashMap<>();
+
+        @Override
+        public IgniteRel visit(IgniteTableModify rel) {
+            TestTable testTable = rel.getTable().unwrapOrThrow(TestTable.class);
+            ColocationGroup group = testTable.colocationGroup();
+
+            colocationGroups.put(testTable.id(), group);
+
+            return super.visit(rel);
+        }
+
+        @Override
+        public IgniteRel visit(IgniteIndexScan rel) {
+            TestTable testTable = rel.getTable().unwrapOrThrow(TestTable.class);
+            ColocationGroup group = testTable.colocationGroup();
+
+            colocationGroups.put(testTable.id(), group);
+
+            return super.visit(rel);
+        }
+
+        @Override
+        public IgniteRel visit(IgniteTableScan rel) {
+            TestTable testTable = rel.getTable().unwrapOrThrow(TestTable.class);
+            ColocationGroup group = testTable.colocationGroup();
+
+            colocationGroups.put(testTable.id(), group);
+
+            return super.visit(rel);
+        }
+    }
+
     private static PlanningContext plannerContext(SchemaPlus schema, String sql, Object... params) {
         return PlanningContext.builder()
                 .parentContext(BaseQueryContext.builder()
@@ -898,64 +640,5 @@
                 .size(100)
                 .distribution(distribution)
                 .colocationGroup(colocationGroup);
-=======
-    abstract static class TestTable extends AbstractPlannerTest.TestTable {
-
-        private ColocationGroup colocationGroup;
-
-        TestTable(RelDataType type, String name) {
-            super(type, name);
-        }
-
-        TestTable(String name, RelDataType type, double rowCnt) {
-            super(name, type, rowCnt);
-        }
-
-        public ColocationGroup colocationGroup() {
-            throw new IllegalStateException("Colocation group has not been specified");
-        }
-
-        ColocationGroup getColocationGroup() {
-            if (colocationGroup == null) {
-                this.colocationGroup = colocationGroup();
-            }
-            return colocationGroup;
-        }
-    }
-
-    private static final class CollectColocationGroups extends IgniteRelShuttle {
-
-        private final Map<Integer, ColocationGroup> colocationGroups = new HashMap<>();
-
-        @Override
-        public IgniteRel visit(IgniteTableModify rel) {
-            TestTable testTable = rel.getTable().unwrapOrThrow(TestTable.class);
-            ColocationGroup group = testTable.getColocationGroup();
-
-            colocationGroups.put(testTable.id(), group);
-
-            return super.visit(rel);
-        }
-
-        @Override
-        public IgniteRel visit(IgniteIndexScan rel) {
-            TestTable testTable = rel.getTable().unwrapOrThrow(TestTable.class);
-            ColocationGroup group = testTable.getColocationGroup();
-
-            colocationGroups.put(testTable.id(), group);
-
-            return super.visit(rel);
-        }
-
-        @Override
-        public IgniteRel visit(IgniteTableScan rel) {
-            TestTable testTable = rel.getTable().unwrapOrThrow(TestTable.class);
-            ColocationGroup group = testTable.getColocationGroup();
-
-            colocationGroups.put(testTable.id(), group);
-
-            return super.visit(rel);
-        }
->>>>>>> 172b7724
     }
 }