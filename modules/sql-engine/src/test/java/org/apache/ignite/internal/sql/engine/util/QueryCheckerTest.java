/*
 * Licensed to the Apache Software Foundation (ASF) under one or more
 * contributor license agreements. See the NOTICE file distributed with
 * this work for additional information regarding copyright ownership.
 * The ASF licenses this file to You under the Apache License, Version 2.0
 * (the "License"); you may not use this file except in compliance with
 * the License. You may obtain a copy of the License at
 *
 *      http://www.apache.org/licenses/LICENSE-2.0
 *
 * Unless required by applicable law or agreed to in writing, software
 * distributed under the License is distributed on an "AS IS" BASIS,
 * WITHOUT WARRANTIES OR CONDITIONS OF ANY KIND, either express or implied.
 * See the License for the specific language governing permissions and
 * limitations under the License.
 */

package org.apache.ignite.internal.sql.engine.util;

import static org.apache.ignite.internal.testframework.IgniteTestUtils.assertThrows;
import static org.apache.ignite.internal.testframework.IgniteTestUtils.assertThrowsWithCause;
import static org.apache.ignite.internal.util.CompletableFutures.nullCompletedFuture;
import static org.hamcrest.Matchers.containsString;
import static org.mockito.Mockito.mock;

import java.util.List;
import java.util.concurrent.CompletableFuture;
import org.apache.ignite.internal.manager.ComponentContext;
import org.apache.ignite.internal.sql.engine.AsyncSqlCursor;
import org.apache.ignite.internal.sql.engine.AsyncSqlCursorImpl;
import org.apache.ignite.internal.sql.engine.InternalSqlRow;
import org.apache.ignite.internal.sql.engine.QueryProcessor;
import org.apache.ignite.internal.sql.engine.SqlQueryType;
import org.apache.ignite.internal.sql.engine.exec.AsyncDataCursor;
import org.apache.ignite.internal.sql.engine.framework.DataProvider;
import org.apache.ignite.internal.sql.engine.framework.TestBuilders;
import org.apache.ignite.internal.sql.engine.framework.TestCluster;
import org.apache.ignite.internal.sql.engine.framework.TestNode;
import org.apache.ignite.internal.sql.engine.prepare.QueryMetadata;
import org.apache.ignite.internal.sql.engine.prepare.QueryPlan;
import org.apache.ignite.internal.sql.engine.property.SqlProperties;
import org.apache.ignite.internal.testframework.BaseIgniteAbstractTest;
import org.apache.ignite.internal.tx.HybridTimestampTracker;
import org.apache.ignite.internal.tx.InternalTransaction;
import org.apache.ignite.internal.tx.impl.TransactionInflights;
import org.apache.ignite.internal.type.NativeTypes;
import org.apache.ignite.sql.ColumnMetadata;
import org.apache.ignite.sql.ColumnType;
import org.jetbrains.annotations.Nullable;
import org.junit.jupiter.api.AfterAll;
import org.junit.jupiter.api.BeforeAll;
import org.junit.jupiter.api.Test;
import org.junit.jupiter.api.extension.ExtendWith;

/**
 * Tests to verify correctness of {@link QueryChecker} framework.
 */
@SuppressWarnings("ThrowableNotThrown")
@ExtendWith(QueryCheckerExtension.class)
public class QueryCheckerTest extends BaseIgniteAbstractTest {
    private static final String NODE_NAME = "N1";

    @InjectQueryCheckerFactory
    private static QueryCheckerFactory queryCheckerFactory;

    // @formatter:off
    private static final TestCluster CLUSTER = TestBuilders.cluster()
            .nodes(NODE_NAME)
            .addTable()
                    .name("T1")
                    .addKeyColumn("ID", NativeTypes.INT32)
                    .addColumn("VAL", NativeTypes.INT32)
                    .end()
            .dataProvider(NODE_NAME, "T1", TestBuilders.tableScan(DataProvider.fromCollection(List.of(
                    new Object[] {1, 1}, new Object[] {2, 2}
            ))))
            .build();
    // @formatter:on

    @BeforeAll
    static void startCluster() {
        CLUSTER.start();
    }

    @AfterAll
    static void stopCluster() throws Exception {
        CLUSTER.stop();
    }

    @Test
    void testDisabledRulesAndPlanMatcher() {
        {
            String[] disableAllAggregatesButColocatedHash = {
                    "MapReduceHashAggregateConverterRule",
                    "MapReduceSortAggregateConverterRule",
                    "ColocatedSortAggregateConverterRule"
            };

            assertQuery("SELECT COUNT(*) FROM t1")
                    .disableRules(disableAllAggregatesButColocatedHash)
                    .matches(containsString("ColocatedHashAggregate"))
                    .check();

            assertThrowsWithCause(
                    () -> assertQuery("SELECT COUNT(*) FROM t1")
                            .disableRules(disableAllAggregatesButColocatedHash)
                            .matches(containsString("ColocatedSortAggregate"))
                            .check(),
                    AssertionError.class,
                    "Invalid plan"
            );
        }

        {
            String[] disableAllAggregatesButColocatedSort = {
                    "MapReduceHashAggregateConverterRule",
                    "MapReduceSortAggregateConverterRule",
                    "ColocatedHashAggregateConverterRule"
            };

            assertQuery("SELECT COUNT(*) FROM t1")
                    .disableRules(disableAllAggregatesButColocatedSort)
                    .matches(containsString("ColocatedSortAggregate"))
                    .check();

            assertThrowsWithCause(
                    () -> assertQuery("SELECT COUNT(*) FROM t1")
                            .disableRules(disableAllAggregatesButColocatedSort)
                            .matches(containsString("ColocatedHashAggregate"))
                            .check(),
                    AssertionError.class,
                    "Invalid plan"
            );
        }
    }

    @Test
    void testReturns() {
        assertQuery("SELECT * FROM t1")
                .returnSomething()
                .check();

        assertQuery("SELECT * FROM t1")
                .returns(1, 1)
                .returns(2, 2)
                .check();

        // by default comparison is order agnostic
        assertQuery("SELECT * FROM t1")
                .returns(2, 2)
                .returns(1, 1)
                .check();

        // query returns in different order
        assertThrowsWithCause(
                () -> assertQuery("SELECT * FROM t1")
                        .ordered()
                        .returns(2, 2)
                        .returns(1, 1)
                        .check(),
                AssertionError.class,
                "Collections are not equal (position 0)"
        );

        // query returns something
        assertThrowsWithCause(
                () -> assertQuery("SELECT * FROM t1")
                        .returnNothing()
                        .check(),
                AssertionError.class,
                "Expected: an empty collection"
        );

        // query returns more than expected
        assertThrowsWithCause(
                () -> assertQuery("SELECT * FROM t1")
                        .returns(1, 1)
                        .check(),
                AssertionError.class,
                "Collections sizes are not equal"
        );

        // query returns less than expected
        assertThrowsWithCause(
                () -> assertQuery("SELECT * FROM t1")
                        .returns(1, 1)
                        .returns(2, 2)
                        .returns(3, 3)
                        .check(),
                AssertionError.class,
                "Collections sizes are not equal"
        );

        // query returns different values
        assertThrowsWithCause(
                () -> assertQuery("SELECT * FROM t1")
                        .ordered()
                        .returns(1, 1)
                        .returns(3, 3)
                        .check(),
                AssertionError.class,
                "Collections are not equal (position 0)"
        );

        // query returns different types
        assertThrowsWithCause(
                () -> assertQuery("SELECT * FROM t1")
                        .ordered()
                        .returns(1, 1)
                        .returns(2, 2L)
                        .check(),
                AssertionError.class,
                "Collections are not equal (position 1)"
        );
    }

    @Test
    void testMetadata() {
        assertQueryMeta("SELECT * FROM t1")
                .columnNames("ID", "VAL")
                .check();

        assertQueryMeta("SELECT * FROM t1")
                .columnTypes(Integer.class, Integer.class)
                .check();

        assertQueryMeta("SELECT id, val::DECIMAL(19, 2) as val_dec, id::VARCHAR(64) as id_str FROM t1")
                .columnMetadata(
                        new MetadataMatcher()
                                .name("ID")
                                .type(ColumnType.INT32)
                                .precision(10)
                                .scale(0)
                                .nullable(false),

                        new MetadataMatcher()
                                .name("VAL_DEC")
                                .type(ColumnType.DECIMAL)
                                .precision(19)
                                .scale(2)
                                .nullable(true),

                        new MetadataMatcher()
                                .name("ID_STR")
                                .type(ColumnType.STRING)
                                .precision(64)
                                .scale(ColumnMetadata.UNDEFINED_SCALE)
                                .nullable(false)
                )
                .check();

        // Test that validates the results cannot be executed correctly without actually executing the query.
        assertThrows(
                AssertionError.class,
                () -> assertQueryMeta("SELECT * FROM t1")
                        .columnTypes(Integer.class, Integer.class)
                        .returns(1, 1)
                        .returns(2, 2)
                        .check(),
                "Expected that the query will only be prepared, but not executed"
        );

        // Test that only checks metadata should not execute the query.
        assertThrows(
                AssertionError.class,
                () -> assertQuery("SELECT * FROM t1")
                        .columnTypes(Integer.class, Integer.class)
                        .check(),
                "Expected that the query will be executed"
        );
    }

    private static QueryChecker assertQuery(String qry) {
        TestNode testNode = CLUSTER.node(NODE_NAME);

        return queryCheckerFactory.create(
                NODE_NAME,
                new TestQueryProcessor(testNode, false),
                new HybridTimestampTracker(),
                null,
                qry
        );
    }

    private static QueryChecker assertQueryMeta(String qry) {
        TestNode testNode = CLUSTER.node(NODE_NAME);

        return queryCheckerFactory.create(
                NODE_NAME,
                new TestQueryProcessor(testNode, true),
                new HybridTimestampTracker(),
                null,
                qry
        );
    }

    private static class TestQueryProcessor implements QueryProcessor {
        private final TestNode node;
        private final boolean prepareOnly;

        TestQueryProcessor(TestNode node, boolean prepareOnly) {
            this.node = node;
            this.prepareOnly = prepareOnly;
        }

        @Override
        public CompletableFuture<QueryMetadata> prepareSingleAsync(SqlProperties properties,
                @Nullable InternalTransaction transaction, String qry, Object... params) {
            assert params == null || params.length == 0 : "params are not supported";
            assert prepareOnly : "Expected that the query will be executed";

            QueryPlan plan = node.prepare(qry);

            return CompletableFuture.completedFuture(new QueryMetadata(plan.metadata(), plan.parameterMetadata()));
        }

        @Override
        public CompletableFuture<AsyncSqlCursor<InternalSqlRow>> queryAsync(
                SqlProperties properties,
                HybridTimestampTracker observableTimeTracker,
                @Nullable InternalTransaction transaction,
                String qry,
                Object... params
        ) {
            assert params == null || params.length == 0 : "params are not supported";
            assert !prepareOnly : "Expected that the query will only be prepared, but not executed";

            QueryPlan plan = node.prepare(qry);
            AsyncDataCursor<InternalSqlRow> dataCursor = node.executePlan(plan);

            SqlQueryType type = plan.type();

            assert type != null;

            AsyncSqlCursor<InternalSqlRow> sqlCursor = new AsyncSqlCursorImpl<>(
                    type,
                    plan.metadata(),
<<<<<<< HEAD
                    new QueryTransactionWrapperImpl(new NoOpTransaction("test"), false, mock(TransactionInflights.class)),
=======
>>>>>>> c8b888a5
                    dataCursor,
                    null
            );

            return CompletableFuture.completedFuture(sqlCursor);
        }

        @Override
        public CompletableFuture<Void> startAsync(ComponentContext componentContext) {
            // NO-OP
            return nullCompletedFuture();
        }

        @Override
        public CompletableFuture<Void> stopAsync(ComponentContext componentContext) {
            // NO-OP

            return nullCompletedFuture();
        }
    }
}<|MERGE_RESOLUTION|>--- conflicted
+++ resolved
@@ -21,7 +21,6 @@
 import static org.apache.ignite.internal.testframework.IgniteTestUtils.assertThrowsWithCause;
 import static org.apache.ignite.internal.util.CompletableFutures.nullCompletedFuture;
 import static org.hamcrest.Matchers.containsString;
-import static org.mockito.Mockito.mock;
 
 import java.util.List;
 import java.util.concurrent.CompletableFuture;
@@ -42,7 +41,6 @@
 import org.apache.ignite.internal.testframework.BaseIgniteAbstractTest;
 import org.apache.ignite.internal.tx.HybridTimestampTracker;
 import org.apache.ignite.internal.tx.InternalTransaction;
-import org.apache.ignite.internal.tx.impl.TransactionInflights;
 import org.apache.ignite.internal.type.NativeTypes;
 import org.apache.ignite.sql.ColumnMetadata;
 import org.apache.ignite.sql.ColumnType;
@@ -335,10 +333,6 @@
             AsyncSqlCursor<InternalSqlRow> sqlCursor = new AsyncSqlCursorImpl<>(
                     type,
                     plan.metadata(),
-<<<<<<< HEAD
-                    new QueryTransactionWrapperImpl(new NoOpTransaction("test"), false, mock(TransactionInflights.class)),
-=======
->>>>>>> c8b888a5
                     dataCursor,
                     null
             );
