--- conflicted
+++ resolved
@@ -18,6 +18,7 @@
 package org.apache.ignite.internal.sql.engine.planner.datatypes;
 
 import static org.apache.ignite.internal.lang.IgniteStringFormatter.format;
+import static org.apache.ignite.internal.sql.engine.util.TypeUtils.native2relationalType;
 import static org.apache.ignite.internal.sql.engine.util.TypeUtils.native2relationalType;
 import static org.hamcrest.MatcherAssert.assertThat;
 import static org.hamcrest.Matchers.instanceOf;
@@ -57,13 +58,6 @@
 
 /** Base class for testing types coercion. */
 public class BaseTypeCoercionTest extends AbstractPlannerTest {
-<<<<<<< HEAD
-    static Stream<Arguments> allNumericPairs() {
-        return Arrays.stream(NumericPair.values()).map(Arguments::of);
-    }
-
-=======
->>>>>>> 54066ce5
     /**
      * Ensures that object mapping doesn't miss any type pair from {@link NumericPair}.
      */
@@ -232,11 +226,7 @@
         };
     }
 
-<<<<<<< HEAD
-    private static Matcher<RelNode> ofType(NativeType type) {
-=======
     private static Matcher<Object> ofType(NativeType type) {
->>>>>>> 54066ce5
         return new BaseMatcher<>() {
             BasicSqlType expectedType;
             BasicSqlType relRowType;
@@ -280,23 +270,14 @@
      */
     static class TestCaseBuilderEx {
         private final TypePair pair;
-<<<<<<< HEAD
-        private Matcher<RexNode> firstOpMatcher;
-        private Matcher<RexNode> secondOpMatcher;
-=======
         private Matcher<?> firstOpMatcher;
         private Matcher<?> secondOpMatcher;
->>>>>>> 54066ce5
 
         private TestCaseBuilderEx(TypePair pair) {
             this.pair = pair;
         }
 
-<<<<<<< HEAD
-        TestCaseBuilderEx firstOpMatches(Matcher<RexNode> operandMatcher) {
-=======
         TestCaseBuilderEx firstOpMatches(Matcher<?> operandMatcher) {
->>>>>>> 54066ce5
             firstOpMatcher = operandMatcher;
 
             return this;
@@ -304,18 +285,11 @@
 
         TestCaseBuilderEx firstOpBeSame() {
             firstOpMatcher = ofTypeWithoutCast(pair.first());
-<<<<<<< HEAD
-            return this;
-        }
-
-        TestCaseBuilderEx secondOpMatches(Matcher<RexNode> operandMatcher) {
-=======
 
             return this;
         }
 
         TestCaseBuilderEx secondOpMatches(Matcher<?> operandMatcher) {
->>>>>>> 54066ce5
             secondOpMatcher = operandMatcher;
             return this;
         }
@@ -326,18 +300,12 @@
         }
 
         Arguments resultWillBe(NativeType type) {
-<<<<<<< HEAD
-            return Arguments.of(pair, firstOpMatcher, secondOpMatcher, Named.of(type.displayName(), type));
-        }
-
-=======
             return Arguments.of(pair, firstOpMatcher, secondOpMatcher, ofType(type));
         }
 
         Arguments checkResult(NativeType type) {
             return Arguments.of(pair, ofTypeWithoutCast(pair.first()), ofTypeWithoutCast(pair.second()), ofType(type));
         }
->>>>>>> 54066ce5
     }
 
     /**
