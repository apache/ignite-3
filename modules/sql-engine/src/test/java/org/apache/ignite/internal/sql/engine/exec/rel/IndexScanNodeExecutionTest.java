--- conflicted
+++ resolved
@@ -72,16 +72,10 @@
  * Test {@link IndexScanNode} contract.
  */
 public class IndexScanNodeExecutionTest extends AbstractExecutionTest {
-
-    // TODO IGNITE-17813: sort data, once IndexScanNode will support merging.
-    public static final Object[][] TABLE_DATA = new Object[][]{
-            {1L, null, 1, "Roman"},
-            {2L, 4, 2, "Igor"},
-            {3L, 3, 1, "Taras"},
-            {4L, 2, null, "Alexey"},
-            {5L, 4, 1, "Ivan"},
-            {6L, null, null, "Andrey"}
-    };
+    private static final Object[][] TABLE_DATA = generateIndexData(2, Commons.IN_BUFFER_SIZE * 2);
+
+    private static final Object[][] EXPECTED_SORTED = Arrays.stream(TABLE_DATA).map(Object[]::clone)
+            .sorted(Comparator.comparingLong(v -> (long) ((Object[]) v)[0])).toArray(Object[][]::new);
 
     @Test
     public void sortedIndexScanOverEmptyIndex() {
@@ -93,68 +87,40 @@
         );
     }
 
-<<<<<<< HEAD
     @Test
     public void sortedIndexScanWithNoBounds() {
-=======
-        Comparator<Object[]> comp = Comparator.comparingLong(v -> (long) ((Object[]) v)[0]);
-
-        Object[][] tableData = generateIndexData(2, Commons.IN_BUFFER_SIZE * 2, true);
-        Object[][] expected = Arrays.stream(tableData).map(Object[]::clone).sorted(comp).toArray(Object[][]::new);
-
-        // Validate sort order.
->>>>>>> ef72d58e
-        validateSortedIndexScan(
-                TABLE_DATA,
-                null,
-                null,
-<<<<<<< HEAD
-                TABLE_DATA
-=======
-                expected
->>>>>>> ef72d58e
+        validateSortedIndexScan(
+                TABLE_DATA,
+                null,
+                null,
+                EXPECTED_SORTED
         );
     }
 
     @Test
     public void sortedIndexScan() {
         validateSortedIndexScan(
-<<<<<<< HEAD
                 TABLE_DATA,
                 new Object[]{null, 2, 1, null},
                 new Object[]{null, 3, 0, null},
-                TABLE_DATA
-=======
-                tableData,
-                new Object[]{2, 1},
-                new Object[]{3, 0},
-                expected
->>>>>>> ef72d58e
+                EXPECTED_SORTED
         );
     }
 
     @Test
     public void sortedIndexScan2() {
         validateSortedIndexScan(
-<<<<<<< HEAD
                 TABLE_DATA,
                 new Object[]{null, 2, 1, null},
                 new Object[]{null, 4, null, null},
-                TABLE_DATA
-=======
-                tableData,
-                new Object[]{2, 1},
-                new Object[]{4},
-                expected
->>>>>>> ef72d58e
-
-        );
+                EXPECTED_SORTED
+        );
+
         validateSortedIndexScan(
                 TABLE_DATA,
                 new Object[]{null, 2, null, null},
                 new Object[]{null, 4, 0, null},
-                TABLE_DATA
-
+                EXPECTED_SORTED
         );
     }
 
@@ -164,18 +130,14 @@
                 TABLE_DATA,
                 new Object[]{null, 2, 1, null},
                 null,
-<<<<<<< HEAD
-                TABLE_DATA
-=======
-                expected
->>>>>>> ef72d58e
+                EXPECTED_SORTED
         );
 
         validateSortedIndexScan(
                 TABLE_DATA,
                 new Object[]{null, null, null, null},
                 null,
-                TABLE_DATA
+                EXPECTED_SORTED
         );
     }
 
@@ -185,14 +147,14 @@
                 TABLE_DATA,
                 null,
                 new Object[]{null, 4, 0, null},
-                TABLE_DATA
+                EXPECTED_SORTED
         );
 
         validateSortedIndexScan(
                 TABLE_DATA,
                 null,
                 new Object[]{null, null, null, null},
-                TABLE_DATA
+                EXPECTED_SORTED
         );
     }
 
@@ -201,7 +163,6 @@
     public void sortedIndexScanInvalidBounds() {
         IgniteTestUtils.assertThrowsWithCause(() ->
                 validateSortedIndexScan(
-<<<<<<< HEAD
                         TABLE_DATA,
                         new Object[]{null, 2, "Brutus", null},
                         new Object[]{null, 3.9, 0, null},
@@ -215,13 +176,6 @@
                         new Object[]{null, 3},
                         EMPTY
                 ), ArrayIndexOutOfBoundsException.class, "Index 2 out of bounds for length 2");
-=======
-                        tableData,
-                        new Object[]{2, "Brutus"},
-                        new Object[]{3.9, 0},
-                        EMPTY
-                ), ClassCastException.class);
->>>>>>> ef72d58e
     }
 
     @Test
@@ -233,13 +187,8 @@
         );
     }
 
-<<<<<<< HEAD
     @Test
     public void hashIndexLookupNoKey() {
-=======
-        Object[][] tableData = generateIndexData(2, Commons.IN_BUFFER_SIZE * 2, false);
-
->>>>>>> ef72d58e
         // Validate data.
         validateHashIndexScan(
                 TABLE_DATA,
@@ -281,7 +230,7 @@
                 ), ClassCastException.class, "class java.lang.String cannot be cast to class java.lang.Integer");
     }
 
-    private Object[][] generateIndexData(int partCnt, int partSize, boolean sorted) {
+    private static Object[][] generateIndexData(int partCnt, int partSize) {
         Set<Long> uniqueNumbers = new HashSet<>();
 
         while (uniqueNumbers.size() < partCnt * partSize) {
@@ -293,9 +242,7 @@
         Object[][] data = new Object[partCnt * partSize][4];
 
         for (int p = 0; p < partCnt; p++) {
-            if (sorted) {
-                uniqueNumList.subList(p * partSize, (p + 1) * partSize).sort(Comparator.comparingLong(v -> v));
-            }
+            uniqueNumList.subList(p * partSize, (p + 1) * partSize).sort(Comparator.comparingLong(v -> v));
 
             for (int j = 0; j < partSize; j++) {
                 int rowNum = p * partSize + j;
