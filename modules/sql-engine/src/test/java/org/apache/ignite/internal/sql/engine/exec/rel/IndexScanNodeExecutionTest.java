/*
 * Licensed to the Apache Software Foundation (ASF) under one or more
 * contributor license agreements. See the NOTICE file distributed with
 * this work for additional information regarding copyright ownership.
 * The ASF licenses this file to You under the Apache License, Version 2.0
 * (the "License"); you may not use this file except in compliance with
 * the License. You may obtain a copy of the License at
 *
 *      http://www.apache.org/licenses/LICENSE-2.0
 *
 * Unless required by applicable law or agreed to in writing, software
 * distributed under the License is distributed on an "AS IS" BASIS,
 * WITHOUT WARRANTIES OR CONDITIONS OF ANY KIND, either express or implied.
 * See the License for the specific language governing permissions and
 * limitations under the License.
 */

package org.apache.ignite.internal.sql.engine.exec.rel;

import static org.hamcrest.MatcherAssert.assertThat;
import static org.hamcrest.core.IsEqual.equalTo;
import static org.mockito.Mockito.when;

import java.util.ArrayList;
import java.util.Arrays;
import java.util.Comparator;
import java.util.HashSet;
import java.util.List;
import java.util.Set;
import java.util.concurrent.Flow.Publisher;
import java.util.concurrent.Flow.Subscription;
import java.util.concurrent.ThreadLocalRandom;
import java.util.stream.IntStream;
import org.apache.calcite.rel.type.RelDataType;
import org.apache.calcite.rel.type.RelDataTypeFactory.Builder;
import org.apache.calcite.util.ImmutableBitSet;
import org.apache.calcite.util.ImmutableIntList;
import org.apache.ignite.internal.index.ColumnCollation;
import org.apache.ignite.internal.index.Index;
import org.apache.ignite.internal.index.IndexDescriptor;
import org.apache.ignite.internal.index.SortedIndex;
import org.apache.ignite.internal.index.SortedIndexDescriptor;
import org.apache.ignite.internal.schema.BinaryRow;
import org.apache.ignite.internal.schema.BinaryTuple;
import org.apache.ignite.internal.schema.BinaryTuplePrefix;
import org.apache.ignite.internal.schema.Column;
import org.apache.ignite.internal.schema.NativeTypes;
import org.apache.ignite.internal.schema.SchemaDescriptor;
import org.apache.ignite.internal.schema.row.Row;
import org.apache.ignite.internal.schema.row.RowAssembler;
import org.apache.ignite.internal.sql.engine.exec.ExecutionContext;
import org.apache.ignite.internal.sql.engine.exec.RowHandler;
import org.apache.ignite.internal.sql.engine.exec.RowHandler.RowFactory;
import org.apache.ignite.internal.sql.engine.exec.exp.RangeCondition;
import org.apache.ignite.internal.sql.engine.exec.exp.RangeIterable;
import org.apache.ignite.internal.sql.engine.planner.AbstractPlannerTest;
import org.apache.ignite.internal.sql.engine.schema.IgniteIndex;
import org.apache.ignite.internal.sql.engine.schema.IgniteIndex.Type;
import org.apache.ignite.internal.sql.engine.schema.TableDescriptor;
import org.apache.ignite.internal.sql.engine.trait.IgniteDistribution;
import org.apache.ignite.internal.sql.engine.trait.IgniteDistributions;
import org.apache.ignite.internal.sql.engine.type.IgniteTypeFactory;
import org.apache.ignite.internal.sql.engine.util.Commons;
import org.apache.ignite.internal.sql.engine.util.TypeUtils;
import org.apache.ignite.internal.testframework.IgniteTestUtils;
import org.hamcrest.Matchers;
import org.jetbrains.annotations.Nullable;
import org.junit.jupiter.api.Test;
import org.mockito.Mockito;

/**
 * Test {@link IndexScanNode} contract.
 */
public class IndexScanNodeExecutionTest extends AbstractExecutionTest {

    // TODO IGNITE-17813: sort data, once IndexScanNode will support merging.
    public static final Object[][] TABLE_DATA = new Object[][]{
            {1L, null, 1, "Roman"},
            {2L, 4, 2, "Igor"},
            {3L, 3, 1, "Taras"},
            {4L, 2, null, "Alexey"},
            {5L, 4, 1, "Ivan"},
            {6L, null, null, "Andrey"}
    };

    @Test
    public void sortedIndexScanOverEmptyIndex() {
        validateSortedIndexScan(
                EMPTY,
                null,
                null,
                EMPTY
        );
    }

<<<<<<< HEAD
    @Test
    public void sortedIndexScanWithNoBounds() {
=======
        Comparator<Object[]> comp = Comparator.comparingLong(v -> (long) ((Object[]) v)[0]);

        Object[][] tableData = generateIndexData(2, Commons.IN_BUFFER_SIZE * 2, true);
        Object[][] expected = Arrays.stream(tableData).map(Object[]::clone).sorted(comp).toArray(Object[][]::new);

        // Validate sort order.
>>>>>>> 4c9c51fc
        validateSortedIndexScan(
                TABLE_DATA,
                null,
                null,
<<<<<<< HEAD
                TABLE_DATA
=======
                expected
>>>>>>> 4c9c51fc
        );
    }

    @Test
    public void sortedIndexScan() {
        validateSortedIndexScan(
<<<<<<< HEAD
                TABLE_DATA,
                new Object[]{null, 2, 1, null},
                new Object[]{null, 3, 0, null},
                TABLE_DATA
=======
                tableData,
                new Object[]{2, 1},
                new Object[]{3, 0},
                expected
>>>>>>> 4c9c51fc
        );
    }

    @Test
    public void sortedIndexScan2() {
        validateSortedIndexScan(
<<<<<<< HEAD
                TABLE_DATA,
                new Object[]{null, 2, 1, null},
                new Object[]{null, 4, null, null},
                TABLE_DATA
=======
                tableData,
                new Object[]{2, 1},
                new Object[]{4},
                expected
>>>>>>> 4c9c51fc

        );
        validateSortedIndexScan(
                TABLE_DATA,
                new Object[]{null, 2, null, null},
                new Object[]{null, 4, 0, null},
                TABLE_DATA

        );
    }

    @Test
    public void sortedIndexScanNoUpperBound() {
        validateSortedIndexScan(
                TABLE_DATA,
                new Object[]{null, 2, 1, null},
                null,
<<<<<<< HEAD
                TABLE_DATA
=======
                expected
>>>>>>> 4c9c51fc
        );

        validateSortedIndexScan(
                TABLE_DATA,
                new Object[]{null, null, null, null},
                null,
                TABLE_DATA
        );
    }

    @Test
    public void sortedIndexScanNoLowerBound() {
        validateSortedIndexScan(
                TABLE_DATA,
                null,
                new Object[]{null, 4, 0, null},
                TABLE_DATA
        );

        validateSortedIndexScan(
                TABLE_DATA,
                null,
                new Object[]{null, null, null, null},
                TABLE_DATA
        );
    }


    @Test
    public void sortedIndexScanInvalidBounds() {
        IgniteTestUtils.assertThrowsWithCause(() ->
                validateSortedIndexScan(
<<<<<<< HEAD
                        TABLE_DATA,
                        new Object[]{null, 2, "Brutus", null},
                        new Object[]{null, 3.9, 0, null},
                        EMPTY
                ), ClassCastException.class, "class java.lang.String cannot be cast to class java.lang.Integer");

        IgniteTestUtils.assertThrowsWithCause(() ->
                validateSortedIndexScan(
                        TABLE_DATA,
                        new Object[]{null, 2},
                        new Object[]{null, 3},
                        EMPTY
                ), ArrayIndexOutOfBoundsException.class, "Index 2 out of bounds for length 2");
=======
                        tableData,
                        new Object[]{2, "Brutus"},
                        new Object[]{3.9, 0},
                        EMPTY
                ), ClassCastException.class);
>>>>>>> 4c9c51fc
    }

    @Test
    public void hashIndexLookupOverEmptyIndex() {
        validateHashIndexScan(
                EMPTY,
                new Object[]{null, 1, 3, null},
                EMPTY
        );
    }

<<<<<<< HEAD
    @Test
    public void hashIndexLookupNoKey() {
=======
        Object[][] tableData = generateIndexData(2, Commons.IN_BUFFER_SIZE * 2, false);

>>>>>>> 4c9c51fc
        // Validate data.
        validateHashIndexScan(
                TABLE_DATA,
                null,
                TABLE_DATA
        );
    }

    @Test
    public void hashIndexLookup() {
        validateHashIndexScan(
                TABLE_DATA,
                new Object[]{null, 4, 2, null},
                TABLE_DATA);
    }

    @Test
    public void hashIndexLookupEmptyKey() {
        validateHashIndexScan(
                TABLE_DATA,
                new Object[]{null, null, null, null},
                TABLE_DATA);
    }

    @Test
    public void hashIndexLookupInvalidKey() {
        IgniteTestUtils.assertThrowsWithCause(() ->
                validateHashIndexScan(
                        TABLE_DATA,
                        new Object[]{2},
                        EMPTY
                ), ArrayIndexOutOfBoundsException.class, "Index 2 out of bounds for length 1");

        IgniteTestUtils.assertThrowsWithCause(() ->
                validateHashIndexScan(
                        TABLE_DATA,
                        new Object[]{null, 2, "Brutus", null},
                        EMPTY
                ), ClassCastException.class, "class java.lang.String cannot be cast to class java.lang.Integer");
    }

    private Object[][] generateIndexData(int partCnt, int partSize, boolean sorted) {
        Set<Long> uniqueNumbers = new HashSet<>();

        while (uniqueNumbers.size() < partCnt * partSize) {
            uniqueNumbers.add(ThreadLocalRandom.current().nextLong());
        }

        List<Long> uniqueNumList = new ArrayList<>(uniqueNumbers);

        Object[][] data = new Object[partCnt * partSize][4];

        for (int p = 0; p < partCnt; p++) {
            if (sorted) {
                uniqueNumList.subList(p * partSize, (p + 1) * partSize).sort(Comparator.comparingLong(v -> v));
            }

            for (int j = 0; j < partSize; j++) {
                int rowNum = p * partSize + j;

                data[rowNum] = new Object[4];

                int bound1 = ThreadLocalRandom.current().nextInt(3);
                int bound2 = ThreadLocalRandom.current().nextInt(3);

                data[rowNum][0] = uniqueNumList.get(rowNum);
                data[rowNum][1] = bound1 == 0 ? null : bound1;
                data[rowNum][2] = bound2 == 0 ? null : bound2;;
                data[rowNum][3] = "row-" + rowNum;
            }
        }

        return data;
    }

    private void validateHashIndexScan(Object[][] tableData, @Nullable Object[] key, Object[][] expRes) {
        SchemaDescriptor schemaDescriptor = new SchemaDescriptor(
                1,
                new Column[]{new Column("key", NativeTypes.INT64, false)},
                new Column[]{
                        new Column("idxCol1", NativeTypes.INT32, true),
                        new Column("idxCol2", NativeTypes.INT32, true),
                        new Column("val", NativeTypes.stringOf(Integer.MAX_VALUE), true)
                }
        );

        IndexDescriptor indexDescriptor = new IndexDescriptor("IDX1", List.of("idxCol2", "idxCol1"));

        Index<IndexDescriptor> hashIndexMock = Mockito.mock(Index.class);

        Mockito.doReturn(indexDescriptor).when(hashIndexMock).descriptor();
        //CHECKSTYLE:OFF:Indentation
        Mockito.doAnswer(invocation -> {
                    if (key != null) {
                        validateBound(indexDescriptor, schemaDescriptor, invocation.getArgument(2));
                    }

                    return dummyPublisher(partitionData(tableData, schemaDescriptor, invocation.getArgument(0)));
                })
                .when(hashIndexMock)
                .scan(Mockito.anyInt(), Mockito.any(), Mockito.any(), Mockito.any());
        //CHECKSTYLE:ON:Indentation

        IgniteIndex indexMock = Mockito.mock(IgniteIndex.class);
        Mockito.doReturn(IgniteIndex.Type.HASH).when(indexMock).type();
        Mockito.doReturn(hashIndexMock).when(indexMock).index();
        Mockito.doReturn(indexDescriptor.columns()).when(indexMock).columns();

        validateIndexScan(tableData, schemaDescriptor, indexMock, key, key, expRes);
    }

    private void validateSortedIndexScan(
            Object[][] tableData,
            Object[] lowerBound,
            Object[] upperBound,
            Object[][] expectedData
    ) {
        SchemaDescriptor schemaDescriptor = new SchemaDescriptor(
                1,
                new Column[]{new Column("key", NativeTypes.INT64, false)},
                new Column[]{
                        new Column("idxCol1", NativeTypes.INT32, true),
                        new Column("idxCol2", NativeTypes.INT32, true),
                        new Column("val", NativeTypes.stringOf(Integer.MAX_VALUE), true)
                }
        );

        SortedIndexDescriptor indexDescriptor = new SortedIndexDescriptor(
                "IDX1",
                List.of("idxCol2", "idxCol1"),
                List.of(ColumnCollation.ASC_NULLS_FIRST, ColumnCollation.ASC_NULLS_LAST)

        );

        SortedIndex sortedIndexMock = Mockito.mock(SortedIndex.class);

        //CHECKSTYLE:OFF:Indentation
        Mockito.doAnswer(invocation -> {
                    if (lowerBound != null) {
                        validateBoundPrefix(indexDescriptor, schemaDescriptor, invocation.getArgument(2));
                    }
                    if (upperBound != null) {
                        validateBoundPrefix(indexDescriptor, schemaDescriptor, invocation.getArgument(3));
                    }

                    return dummyPublisher(partitionData(tableData, schemaDescriptor, invocation.getArgument(0)));
                }).when(sortedIndexMock)
                .scan(Mockito.anyInt(), Mockito.any(), Mockito.any(), Mockito.any(), Mockito.anyInt(), Mockito.any());
        //CHECKSTYLE:ON:Indentation

        IgniteIndex indexMock = Mockito.mock(IgniteIndex.class);
        Mockito.doReturn(Type.SORTED).when(indexMock).type();
        Mockito.doReturn(sortedIndexMock).when(indexMock).index();
        Mockito.doReturn(indexDescriptor.columns()).when(indexMock).columns();

        validateIndexScan(tableData, schemaDescriptor, indexMock, lowerBound, upperBound, expectedData);
    }

    private void validateIndexScan(
            Object[][] tableData,
            SchemaDescriptor schemaDescriptor,
            IgniteIndex index,
            Object[] lowerBound,
            Object[] upperBound,
            Object[][] expectedData
    ) {
        ExecutionContext<Object[]> ectx = executionContext(true);

        RelDataType rowType = createRowTypeFromSchema(ectx.getTypeFactory(), schemaDescriptor);

        RangeIterable<Object[]> rangeIterable = null;

        if (lowerBound != null || upperBound != null) {
            RangeCondition<Object[]> range = Mockito.mock(RangeCondition.class);

            when(range.lower()).thenReturn(lowerBound);
            when(range.upper()).thenReturn(upperBound);
            when(range.lowerInclude()).thenReturn(true);
            when(range.upperInclude()).thenReturn(true);

            rangeIterable = Mockito.mock(RangeIterable.class);

            when(rangeIterable.size()).thenReturn(1);
            when(rangeIterable.iterator()).thenAnswer(inv -> List.of(range).iterator());
        }

        ImmutableIntList idxColMapping = ImmutableIntList.of(index.columns().stream()
                .map(schemaDescriptor::column)
                .mapToInt(Column::schemaIndex)
                .toArray());

        IndexScanNode<Object[]> scanNode = new IndexScanNode<>(
                ectx,
                rowType,
                index,
                new TestTable(rowType, schemaDescriptor),
                idxColMapping,
                new int[]{0, 2},
                index.type() == Type.SORTED ? Comparator.comparingLong(v -> (long) ((Object[]) v)[0]) : null,
                rangeIterable,
                null,
                null,
                null
        );

        RootNode<Object[]> node = new RootNode<>(ectx, scanNode.rowType());
        node.register(scanNode);

        int n = 0;

        while (node.hasNext()) {
            assertThat(node.next(), equalTo(expectedData[n++]));
        }

        assertThat(n, equalTo(expectedData.length));
    }

    private static RelDataType createRowTypeFromSchema(IgniteTypeFactory typeFactory, SchemaDescriptor schemaDescriptor) {
        Builder rowTypeBuilder = new Builder(typeFactory);

        IntStream.range(0, schemaDescriptor.length())
                .mapToObj(i -> schemaDescriptor.column(i))
                .forEach(col -> rowTypeBuilder.add(col.name(), TypeUtils.native2relationalType(typeFactory, col.type(), col.nullable())));

        return rowTypeBuilder.build();
    }

    private BinaryRow[] partitionData(Object[][] tableData, SchemaDescriptor schemaDescriptor, int partition) {
        switch (partition) {
            case 0: {

                return Arrays.stream(tableData).limit(tableData.length / 2)
                        .map(r -> convertToRow(schemaDescriptor, r))
                        .toArray(BinaryRow[]::new);
            }
            case 2: {
                return Arrays.stream(tableData).skip(tableData.length / 2)
                        .map(r -> convertToRow(schemaDescriptor, r))
                        .toArray(BinaryRow[]::new);
            }
            default: {
                throw new AssertionError("Undefined partition");
            }
        }
    }

    private BinaryRow convertToRow(SchemaDescriptor schemaDescriptor, Object[] row) {
        RowAssembler asm = new RowAssembler(schemaDescriptor, 0, 1);

        for (int i = 0; i < row.length; i++) {
            RowAssembler.writeValue(asm, schemaDescriptor.column(i), row[i]);
        }

        return asm.build();
    }

    private static Publisher<BinaryRow> dummyPublisher(BinaryRow[] rows) {
        return s -> {
            s.onSubscribe(new Subscription() {
                int off = 0;
                boolean completed = false;

                @Override
                public void request(long n) {
                    int start = off;
                    int end = Math.min(start + (int) n, rows.length);

                    off = end;

                    for (int i = start; i < end; i++) {
                        s.onNext(rows[i]);
                    }

                    if (off >= rows.length && !completed) {
                        completed = true;

                        s.onComplete();
                    }
                }

                @Override
                public void cancel() {
                    // No-op.
                }
            });
        };
    }

    private void validateBoundPrefix(IndexDescriptor indexDescriptor, SchemaDescriptor schemaDescriptor, BinaryTuplePrefix boundPrefix) {
        List<String> idxCols = indexDescriptor.columns();

        assertThat(boundPrefix.count(), Matchers.lessThanOrEqualTo(idxCols.size()));

        for (int i = 0; i < boundPrefix.elementCount(); i++) {
            Column col = schemaDescriptor.column(idxCols.get(i));

            if (boundPrefix.hasNullValue(i)) {
                continue;
            }

            Object val = col.type().spec().objectValue(boundPrefix, i);

            assertThat("Column type doesn't match: columnName=" + idxCols.get(i), NativeTypes.fromObject(val), equalTo(col.type()));
        }
    }

    private void validateBound(IndexDescriptor indexDescriptor, SchemaDescriptor schemaDescriptor, BinaryTuple bound) {
        List<String> idxCols = indexDescriptor.columns();

        assertThat(bound.count(), Matchers.equalTo(idxCols.size()));

        for (int i = 0; i < bound.count(); i++) {
            Column col = schemaDescriptor.column(idxCols.get(i));
            Object val = bound.value(i);

            if (col.nullable() && val == null) {
                continue;
            }

            assertThat("Column type doesn't match: columnName=" + idxCols.get(i), NativeTypes.fromObject(val), equalTo(col.type()));
        }
    }

    private static class TestTable extends AbstractPlannerTest.TestTable {

        private final SchemaDescriptor schemaDesc;

        public TestTable(RelDataType rowType, SchemaDescriptor schemaDescriptor) {
            super(rowType);

            schemaDesc = schemaDescriptor;
        }

        @Override
        public IgniteDistribution distribution() {
            return IgniteDistributions.broadcast();
        }

        @Override
        public <RowT> RowT toRow(ExecutionContext<RowT> ectx, BinaryRow binaryRow, RowFactory<RowT> factory,
                @Nullable ImmutableBitSet requiredColumns) {
            TableDescriptor desc = descriptor();
            Row tableRow = new Row(schemaDesc, binaryRow);

            RowT row = factory.create();
            RowHandler<RowT> handler = factory.handler();

            for (int i = 0; i < desc.columnsCount(); i++) {
                handler.set(i, row, TypeUtils.toInternal(ectx, tableRow.value(desc.columnDescriptor(i).physicalIndex())));
            }

            return row;
        }
    }
}<|MERGE_RESOLUTION|>--- conflicted
+++ resolved
@@ -25,6 +25,7 @@
 import java.util.Arrays;
 import java.util.Comparator;
 import java.util.HashSet;
+import java.util.Comparator;
 import java.util.List;
 import java.util.Set;
 import java.util.concurrent.Flow.Publisher;
@@ -61,28 +62,38 @@
 import org.apache.ignite.internal.sql.engine.trait.IgniteDistributions;
 import org.apache.ignite.internal.sql.engine.type.IgniteTypeFactory;
 import org.apache.ignite.internal.sql.engine.util.Commons;
+import org.apache.ignite.internal.sql.engine.util.Commons;
 import org.apache.ignite.internal.sql.engine.util.TypeUtils;
 import org.apache.ignite.internal.testframework.IgniteTestUtils;
 import org.hamcrest.Matchers;
 import org.jetbrains.annotations.Nullable;
+import org.junit.jupiter.api.BeforeAll;
 import org.junit.jupiter.api.Test;
 import org.mockito.Mockito;
 
 /**
  * Test {@link IndexScanNode} contract.
+ * Note: we just bounds are valid and don't care that data meets bound conditions.
+ * Bound condition applies in underlying storage, which is mocked here.
  */
 public class IndexScanNodeExecutionTest extends AbstractExecutionTest {
 
-    // TODO IGNITE-17813: sort data, once IndexScanNode will support merging.
-    public static final Object[][] TABLE_DATA = new Object[][]{
-            {1L, null, 1, "Roman"},
-            {2L, 4, 2, "Igor"},
-            {3L, 3, 1, "Taras"},
-            {4L, 2, null, "Alexey"},
-            {5L, 4, 1, "Ivan"},
-            {6L, null, null, "Andrey"}
-    };
-
+    private final Comparator<Object[]> comp = Comparator.comparingLong(v -> (long) ((Object[]) v)[0]);
+    
+    private Object[][] sortedIndexData;
+    private Object[][] hashIndexData;
+
+    private Object[][] sortedScanResult;
+    private Object[][] hashScanResult;
+
+    @BeforeAll
+    public void generateData() {
+        sortedIndexData = generateIndexData(2, Commons.IN_BUFFER_SIZE * 2, true);
+        hashIndexData = generateIndexData(2, Commons.IN_BUFFER_SIZE * 2, false);
+        sortedScanResult = Arrays.stream(tableData).map(Object[]::clone).sorted(comp).toArray(Object[][]::new);
+        hashScanResult = hashIndexData;
+    } 
+    
     @Test
     public void sortedIndexScanOverEmptyIndex() {
         validateSortedIndexScan(
@@ -93,116 +104,82 @@
         );
     }
 
-<<<<<<< HEAD
     @Test
     public void sortedIndexScanWithNoBounds() {
-=======
-        Comparator<Object[]> comp = Comparator.comparingLong(v -> (long) ((Object[]) v)[0]);
-
-        Object[][] tableData = generateIndexData(2, Commons.IN_BUFFER_SIZE * 2, true);
-        Object[][] expected = Arrays.stream(tableData).map(Object[]::clone).sorted(comp).toArray(Object[][]::new);
-
-        // Validate sort order.
->>>>>>> 4c9c51fc
-        validateSortedIndexScan(
-                TABLE_DATA,
-                null,
-                null,
-<<<<<<< HEAD
-                TABLE_DATA
-=======
-                expected
->>>>>>> 4c9c51fc
+        validateSortedIndexScan(
+                tableData,
+                null,
+                null,
+                sortedData
         );
     }
 
     @Test
     public void sortedIndexScan() {
         validateSortedIndexScan(
-<<<<<<< HEAD
-                TABLE_DATA,
+                tableData,
                 new Object[]{null, 2, 1, null},
                 new Object[]{null, 3, 0, null},
-                TABLE_DATA
-=======
-                tableData,
-                new Object[]{2, 1},
-                new Object[]{3, 0},
-                expected
->>>>>>> 4c9c51fc
+                sortedData
         );
     }
 
     @Test
     public void sortedIndexScan2() {
         validateSortedIndexScan(
-<<<<<<< HEAD
-                TABLE_DATA,
+                tableData,
                 new Object[]{null, 2, 1, null},
                 new Object[]{null, 4, null, null},
-                TABLE_DATA
-=======
-                tableData,
-                new Object[]{2, 1},
-                new Object[]{4},
-                expected
->>>>>>> 4c9c51fc
-
-        );
-        validateSortedIndexScan(
-                TABLE_DATA,
+                sortedData
+
+        );
+        validateSortedIndexScan(
+                tableData,
                 new Object[]{null, 2, null, null},
                 new Object[]{null, 4, 0, null},
-                TABLE_DATA
-
+                sortedData
         );
     }
 
     @Test
     public void sortedIndexScanNoUpperBound() {
         validateSortedIndexScan(
-                TABLE_DATA,
+                tableData,
                 new Object[]{null, 2, 1, null},
                 null,
-<<<<<<< HEAD
-                TABLE_DATA
-=======
-                expected
->>>>>>> 4c9c51fc
-        );
-
-        validateSortedIndexScan(
-                TABLE_DATA,
+                sortedData
+        );
+
+        validateSortedIndexScan(
+                tableData,
                 new Object[]{null, null, null, null},
                 null,
-                TABLE_DATA
+                sortedData
         );
     }
 
     @Test
     public void sortedIndexScanNoLowerBound() {
         validateSortedIndexScan(
-                TABLE_DATA,
+                tableData,
                 null,
                 new Object[]{null, 4, 0, null},
-                TABLE_DATA
-        );
-
-        validateSortedIndexScan(
-                TABLE_DATA,
+                sortedData
+        );
+
+        validateSortedIndexScan(
+                tableData,
                 null,
                 new Object[]{null, null, null, null},
-                TABLE_DATA
-        );
-    }
-
+                sortedData
+        );
+    }
 
     @Test
     public void sortedIndexScanInvalidBounds() {
         IgniteTestUtils.assertThrowsWithCause(() ->
                 validateSortedIndexScan(
-<<<<<<< HEAD
-                        TABLE_DATA,
+                        tableData,
                         new Object[]{null, 2, "Brutus", null},
                         new Object[]{null, 3.9, 0, null},
                         EMPTY
@@ -210,18 +187,11 @@
 
         IgniteTestUtils.assertThrowsWithCause(() ->
                 validateSortedIndexScan(
-                        TABLE_DATA,
+                        tableData,
                         new Object[]{null, 2},
                         new Object[]{null, 3},
                         EMPTY
                 ), ArrayIndexOutOfBoundsException.class, "Index 2 out of bounds for length 2");
-=======
-                        tableData,
-                        new Object[]{2, "Brutus"},
-                        new Object[]{3.9, 0},
-                        EMPTY
-                ), ClassCastException.class);
->>>>>>> 4c9c51fc
     }
 
     @Test
@@ -233,49 +203,44 @@
         );
     }
 
-<<<<<<< HEAD
     @Test
     public void hashIndexLookupNoKey() {
-=======
-        Object[][] tableData = generateIndexData(2, Commons.IN_BUFFER_SIZE * 2, false);
-
->>>>>>> 4c9c51fc
         // Validate data.
         validateHashIndexScan(
-                TABLE_DATA,
-                null,
-                TABLE_DATA
+                tableData,
+                null,
+                tableData
         );
     }
 
     @Test
     public void hashIndexLookup() {
         validateHashIndexScan(
-                TABLE_DATA,
+                tableData,
                 new Object[]{null, 4, 2, null},
-                TABLE_DATA);
+                tableData);
     }
 
     @Test
     public void hashIndexLookupEmptyKey() {
         validateHashIndexScan(
-                TABLE_DATA,
+                tableData,
                 new Object[]{null, null, null, null},
-                TABLE_DATA);
+                tableData);
     }
 
     @Test
     public void hashIndexLookupInvalidKey() {
         IgniteTestUtils.assertThrowsWithCause(() ->
                 validateHashIndexScan(
-                        TABLE_DATA,
+                        tableData,
                         new Object[]{2},
                         EMPTY
                 ), ArrayIndexOutOfBoundsException.class, "Index 2 out of bounds for length 1");
 
         IgniteTestUtils.assertThrowsWithCause(() ->
                 validateHashIndexScan(
-                        TABLE_DATA,
+                        tableData,
                         new Object[]{null, 2, "Brutus", null},
                         EMPTY
                 ), ClassCastException.class, "class java.lang.String cannot be cast to class java.lang.Integer");
