/*
 * Licensed to the Apache Software Foundation (ASF) under one or more
 * contributor license agreements. See the NOTICE file distributed with
 * this work for additional information regarding copyright ownership.
 * The ASF licenses this file to You under the Apache License, Version 2.0
 * (the "License"); you may not use this file except in compliance with
 * the License. You may obtain a copy of the License at
 *
 *      http://www.apache.org/licenses/LICENSE-2.0
 *
 * Unless required by applicable law or agreed to in writing, software
 * distributed under the License is distributed on an "AS IS" BASIS,
 * WITHOUT WARRANTIES OR CONDITIONS OF ANY KIND, either express or implied.
 * See the License for the specific language governing permissions and
 * limitations under the License.
 */

package org.apache.ignite.internal.sql.engine.exec.rel;

import static org.junit.jupiter.api.Assertions.assertEquals;
import static org.mockito.Mockito.mock;

import it.unimi.dsi.fastutil.ints.Int2ObjectMaps;
import java.util.BitSet;
import java.util.List;
import java.util.concurrent.CopyOnWriteArraySet;
import java.util.concurrent.CountDownLatch;
import java.util.concurrent.Flow.Publisher;
import java.util.concurrent.Flow.Subscription;
import java.util.concurrent.ThreadLocalRandom;
import java.util.stream.Collectors;
import java.util.stream.IntStream;
import org.apache.calcite.rel.type.RelDataType;
import org.apache.ignite.internal.hlc.HybridClock;
import org.apache.ignite.internal.hlc.HybridClockImpl;
import org.apache.ignite.internal.hlc.HybridTimestamp;
import org.apache.ignite.internal.placementdriver.PlacementDriver;
import org.apache.ignite.internal.raft.service.RaftGroupService;
import org.apache.ignite.internal.replicator.ReplicaService;
import org.apache.ignite.internal.schema.BinaryRow;
import org.apache.ignite.internal.schema.BinaryTuplePrefix;
import org.apache.ignite.internal.schema.NativeTypes;
import org.apache.ignite.internal.sql.engine.exec.ExecutionContext;
import org.apache.ignite.internal.sql.engine.exec.RowHandler.RowFactory;
import org.apache.ignite.internal.sql.engine.exec.ScannableTableImpl;
import org.apache.ignite.internal.sql.engine.exec.TableRowConverter;
import org.apache.ignite.internal.sql.engine.exec.row.RowSchema;
import org.apache.ignite.internal.sql.engine.metadata.PartitionWithTerm;
import org.apache.ignite.internal.sql.engine.planner.AbstractPlannerTest.TestTableDescriptor;
import org.apache.ignite.internal.sql.engine.schema.TableDescriptor;
import org.apache.ignite.internal.sql.engine.trait.IgniteDistributions;
import org.apache.ignite.internal.sql.engine.type.IgniteTypeFactory;
import org.apache.ignite.internal.sql.engine.util.Commons;
import org.apache.ignite.internal.sql.engine.util.TypeUtils;
import org.apache.ignite.internal.storage.engine.MvTableStorage;
import org.apache.ignite.internal.table.distributed.storage.InternalTableImpl;
import org.apache.ignite.internal.tx.HybridTimestampTracker;
import org.apache.ignite.internal.tx.impl.HeapLockManager;
import org.apache.ignite.internal.tx.impl.TransactionIdGenerator;
import org.apache.ignite.internal.tx.impl.TxManagerImpl;
import org.apache.ignite.internal.tx.storage.state.TxStateTableStorage;
import org.apache.ignite.network.ClusterNode;
import org.jetbrains.annotations.Nullable;
import org.junit.jupiter.api.Test;

/**
 * Tests execution flow of TableScanNode.
 */
public class TableScanNodeExecutionTest extends AbstractExecutionTest {

    // Ensures that all data from TableScanNode is being propagated correctly.
    @Test
    public void testScanNodeDataPropagation() throws InterruptedException {
        ExecutionContext<Object[]> ctx = executionContext();
        IgniteTypeFactory tf = ctx.getTypeFactory();
        RelDataType rowType = TypeUtils.createRowType(tf, int.class, String.class, int.class);

        RowSchema rowSchema = RowSchema.builder()
                .addField(NativeTypes.INT32)
                .addField(NativeTypes.STRING)
                .addField(NativeTypes.INT32)
                .build();

        int inBufSize = Commons.IN_BUFFER_SIZE;

        List<PartitionWithTerm> partsWithTerms = IntStream.range(0, TestInternalTableImpl.PART_CNT)
                .mapToObj(p -> new PartitionWithTerm(p, -1L))
                .collect(Collectors.toList());

        int probingCnt = 50;

        int[] sizes = new int[probingCnt];

        for (int i = 0; i < probingCnt; ++i) {
            sizes[i] = inBufSize * (i + 1) + ThreadLocalRandom.current().nextInt(100);
        }

        RowFactory<Object[]> rowFactory = ctx.rowHandler().factory(rowSchema);

        int i = 0;

        HybridTimestampTracker timestampTracker = new HybridTimestampTracker();

        for (int size : sizes) {
            log.info("Check: size=" + size);

            TestInternalTableImpl internalTable = new TestInternalTableImpl(mock(ReplicaService.class), size, timestampTracker);

            TableRowConverter rowConverter = new TableRowConverter() {
                @Override
                public <RowT> RowT toRow(ExecutionContext<RowT> ectx, BinaryRow row, RowFactory<RowT> factory,
                        @Nullable BitSet requiredColumns) {
                    return (RowT) TestInternalTableImpl.ROW;
                }
            };
            TableDescriptor descriptor = new TestTableDescriptor(IgniteDistributions::single, rowType);
            ScannableTableImpl scanableTable = new ScannableTableImpl(internalTable, rowConverter, descriptor);
            TableScanNode<Object[]> scanNode = new TableScanNode<>(ctx, rowFactory, scanableTable,
                    partsWithTerms, null, null, null);

            RootNode<Object[]> root = new RootNode<>(ctx);

            root.register(scanNode);

            int cnt = 0;

            while (root.hasNext()) {
                root.next();
                ++cnt;
            }

            internalTable.scanComplete.await();
            assertEquals(sizes[i++] * partsWithTerms.size(), cnt);
        }
    }

    private static class TestInternalTableImpl extends InternalTableImpl {

        private static final Object[] ROW = {1, "2", 3};

        private static final int PART_CNT = 3;

        private final int[] processedPerPart;

        private final int dataAmount;

        private final BinaryRow bbRow = mock(BinaryRow.class);

        private final CopyOnWriteArraySet<Integer> partitions = new CopyOnWriteArraySet<>();

        private final CountDownLatch scanComplete = new CountDownLatch(1);

        TestInternalTableImpl(ReplicaService replicaSvc, int dataAmount, HybridTimestampTracker timestampTracker) {
            super(
                    "test",
                    1,
                    Int2ObjectMaps.singleton(0, mock(RaftGroupService.class)),
                    PART_CNT,
                    addr -> mock(ClusterNode.class),
                    new TxManagerImpl(replicaSvc, new HeapLockManager(), new HybridClockImpl(), new TransactionIdGenerator(0xdeadbeef),
                            () -> "local"),
                    mock(MvTableStorage.class),
                    mock(TxStateTableStorage.class),
                    replicaSvc,
                    mock(HybridClock.class),
<<<<<<< HEAD
                    mock(PlacementDriver.class)
=======
                    timestampTracker
>>>>>>> 91dbe869
            );
            this.dataAmount = dataAmount;

            processedPerPart = new int[PART_CNT];
        }

        @Override
        public Publisher<BinaryRow> scan(
                int partId,
                HybridTimestamp readTime,
                ClusterNode recipient,
                @Nullable Integer indexId,
                @Nullable BinaryTuplePrefix lowerBound,
                @Nullable BinaryTuplePrefix upperBound,
                int flags,
                @Nullable BitSet columnsToInclude
        ) {
            return s -> {
                s.onSubscribe(new Subscription() {
                    @Override
                    public void request(long n) {
                        int fillAmount = Math.min(dataAmount - processedPerPart[partId], (int) n);

                        processedPerPart[partId] += fillAmount;

                        for (int i = 0; i < fillAmount; ++i) {
                            s.onNext(bbRow);
                        }

                        if (processedPerPart[partId] == dataAmount) {
                            if (partitions.add(partId)) {
                                s.onComplete();

                                if (partitions.size() == PART_CNT) {
                                    scanComplete.countDown();
                                }
                            }
                        }
                    }

                    @Override
                    public void cancel() {
                        // No-op.
                    }
                });
            };
        }
    }
}<|MERGE_RESOLUTION|>--- conflicted
+++ resolved
@@ -163,11 +163,8 @@
                     mock(TxStateTableStorage.class),
                     replicaSvc,
                     mock(HybridClock.class),
-<<<<<<< HEAD
+                    timestampTracker,
                     mock(PlacementDriver.class)
-=======
-                    timestampTracker
->>>>>>> 91dbe869
             );
             this.dataAmount = dataAmount;
 
