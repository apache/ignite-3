--- conflicted
+++ resolved
@@ -24,11 +24,8 @@
 import java.util.List;
 import java.util.UUID;
 import java.util.concurrent.CompletableFuture;
-<<<<<<< HEAD
+import org.apache.ignite.internal.manager.ComponentContext;
 import org.apache.ignite.internal.placementdriver.TestPlacementDriver;
-=======
-import org.apache.ignite.internal.manager.ComponentContext;
->>>>>>> c8b888a5
 import org.apache.ignite.internal.sql.engine.AsyncSqlCursor;
 import org.apache.ignite.internal.sql.engine.AsyncSqlCursorImpl;
 import org.apache.ignite.internal.sql.engine.InternalSqlRow;
@@ -160,14 +157,6 @@
             AsyncSqlCursor<InternalSqlRow> sqlCursor = new AsyncSqlCursorImpl<>(
                     type,
                     plan.metadata(),
-<<<<<<< HEAD
-                    new QueryTransactionWrapperImpl(
-                            transaction != null ? transaction : new NoOpTransaction("test"),
-                            false,
-                            transactionInflights
-                    ),
-=======
->>>>>>> c8b888a5
                     dataCursor,
                     null
             );
