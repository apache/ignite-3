--- conflicted
+++ resolved
@@ -121,11 +121,7 @@
         AsyncSqlCursor<InternalSqlRow> result = mock(AsyncSqlCursor.class);
 
         when(result.requestNextAsync(anyInt()))
-<<<<<<< HEAD
-                .thenReturn(CompletableFuture.completedFuture(new BatchedResult<>(List.of(new InternalSqlRowForList(List.of(0L))), false)));
-=======
-                .thenReturn(completedFuture(new BatchedResult<>(List.of(List.of(0L)), false)));
->>>>>>> 3e8d1aa3
+                .thenReturn(completedFuture(new BatchedResult<>(List.of(new InternalSqlRowForList(List.of(0L))), false)));
 
         when(queryProcessor.querySingleAsync(any(), any(), any(), any(), any(Object[].class)))
                 .thenReturn(completedFuture(result));
@@ -165,11 +161,7 @@
         AsyncSqlCursor<InternalSqlRow> result = mock(AsyncSqlCursor.class);
 
         when(result.requestNextAsync(anyInt()))
-<<<<<<< HEAD
-                .thenReturn(CompletableFuture.completedFuture(new BatchedResult<>(List.of(new InternalSqlRowForList(List.of(0L))), false)));
-=======
-                .thenReturn(completedFuture(new BatchedResult<>(List.of(List.of(0L)), false)));
->>>>>>> 3e8d1aa3
+                .thenReturn(completedFuture(new BatchedResult<>(List.of(new InternalSqlRowForList(List.of(0L))), false)));
         when(result.queryType())
                 .thenReturn(SqlQueryType.QUERY);
 
@@ -220,11 +212,7 @@
         AsyncSqlCursor<InternalSqlRow> result = mock(AsyncSqlCursor.class);
 
         when(result.requestNextAsync(anyInt()))
-<<<<<<< HEAD
-                .thenReturn(CompletableFuture.completedFuture(new BatchedResult<>(List.of(new InternalSqlRowForList(List.of(0L))), true)));
-=======
-                .thenReturn(completedFuture(new BatchedResult<>(List.of(List.of(0L)), true)));
->>>>>>> 3e8d1aa3
+                .thenReturn(completedFuture(new BatchedResult<>(List.of(new InternalSqlRowForList(List.of(0L))), true)));
         when(result.closeAsync())
                 .thenReturn(nullCompletedFuture());
 
@@ -280,11 +268,7 @@
         AsyncSqlCursor<InternalSqlRow> dummyResult = mock(AsyncSqlCursor.class);
 
         when(dummyResult.requestNextAsync(anyInt()))
-<<<<<<< HEAD
-                .thenReturn(CompletableFuture.completedFuture(new BatchedResult<>(List.of(new InternalSqlRowForList(List.of(0L))), false)));
-=======
-                .thenReturn(completedFuture(new BatchedResult<>(List.of(List.of(0L)), false)));
->>>>>>> 3e8d1aa3
+                .thenReturn(completedFuture(new BatchedResult<>(List.of(new InternalSqlRowForList(List.of(0L))), false)));
         when(dummyResult.closeAsync())
                 .thenReturn(nullCompletedFuture());
 
