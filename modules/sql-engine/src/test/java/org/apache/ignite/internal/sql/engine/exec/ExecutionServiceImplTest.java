/*
 * Licensed to the Apache Software Foundation (ASF) under one or more
 * contributor license agreements. See the NOTICE file distributed with
 * this work for additional information regarding copyright ownership.
 * The ASF licenses this file to You under the Apache License, Version 2.0
 * (the "License"); you may not use this file except in compliance with
 * the License. You may obtain a copy of the License at
 *
 *      http://www.apache.org/licenses/LICENSE-2.0
 *
 * Unless required by applicable law or agreed to in writing, software
 * distributed under the License is distributed on an "AS IS" BASIS,
 * WITHOUT WARRANTIES OR CONDITIONS OF ANY KIND, either express or implied.
 * See the License for the specific language governing permissions and
 * limitations under the License.
 */

package org.apache.ignite.internal.sql.engine.exec;

import static java.util.concurrent.CompletableFuture.allOf;
import static java.util.concurrent.CompletableFuture.completedFuture;
import static org.apache.ignite.internal.lang.IgniteStringFormatter.format;
import static org.apache.ignite.internal.testframework.IgniteTestUtils.await;
import static org.apache.ignite.internal.testframework.IgniteTestUtils.runAsync;
import static org.apache.ignite.internal.testframework.IgniteTestUtils.waitForCondition;
import static org.apache.ignite.internal.testframework.matchers.CompletableFutureExceptionMatcher.willThrow;
import static org.apache.ignite.internal.testframework.matchers.CompletableFutureMatcher.willCompleteSuccessfully;
import static org.apache.ignite.internal.testframework.matchers.CompletableFutureMatcher.willSucceedIn;
import static org.apache.ignite.internal.util.CompletableFutures.nullCompletedFuture;
import static org.apache.ignite.lang.ErrorGroups.Common.NODE_LEFT_ERR;
import static org.hamcrest.MatcherAssert.assertThat;
import static org.hamcrest.Matchers.containsString;
import static org.hamcrest.Matchers.equalTo;
import static org.hamcrest.Matchers.instanceOf;
import static org.hamcrest.Matchers.notNullValue;
import static org.hamcrest.Matchers.nullValue;
import static org.junit.jupiter.api.Assertions.assertEquals;
import static org.junit.jupiter.api.Assertions.assertFalse;
import static org.junit.jupiter.api.Assertions.assertInstanceOf;
import static org.junit.jupiter.api.Assertions.assertNotNull;
import static org.junit.jupiter.api.Assertions.assertNull;
import static org.junit.jupiter.api.Assertions.assertThrows;
import static org.junit.jupiter.api.Assertions.assertTrue;
import static org.junit.jupiter.api.Assertions.fail;
import static org.mockito.ArgumentMatchers.any;
import static org.mockito.Mockito.mock;
import static org.mockito.Mockito.spy;
import static org.mockito.Mockito.when;

import java.time.Duration;
import java.time.Instant;
import java.time.temporal.ChronoUnit;
import java.util.ArrayList;
import java.util.Collection;
import java.util.List;
import java.util.Map;
import java.util.Queue;
import java.util.Set;
import java.util.UUID;
import java.util.concurrent.ArrayBlockingQueue;
import java.util.concurrent.CompletableFuture;
import java.util.concurrent.CompletionException;
import java.util.concurrent.CompletionStage;
import java.util.concurrent.ConcurrentHashMap;
import java.util.concurrent.CountDownLatch;
import java.util.concurrent.ExecutionException;
import java.util.concurrent.ForkJoinPool;
import java.util.concurrent.LinkedBlockingQueue;
import java.util.concurrent.TimeUnit;
import java.util.concurrent.atomic.AtomicReference;
import java.util.function.Supplier;
import java.util.stream.Collectors;
import java.util.stream.IntStream;
import org.apache.ignite.internal.catalog.CatalogCommand;
import org.apache.ignite.internal.cluster.management.topology.api.LogicalNode;
import org.apache.ignite.internal.cluster.management.topology.api.LogicalTopologySnapshot;
import org.apache.ignite.internal.failure.FailureProcessor;
import org.apache.ignite.internal.failure.handlers.StopNodeFailureHandler;
import org.apache.ignite.internal.hlc.ClockService;
import org.apache.ignite.internal.hlc.HybridClock;
import org.apache.ignite.internal.hlc.HybridClockImpl;
import org.apache.ignite.internal.hlc.HybridTimestamp;
import org.apache.ignite.internal.hlc.TestClockService;
import org.apache.ignite.internal.lang.IgniteInternalException;
import org.apache.ignite.internal.lang.RunnableX;
import org.apache.ignite.internal.metrics.MetricManagerImpl;
import org.apache.ignite.internal.network.ClusterNodeImpl;
import org.apache.ignite.internal.network.NetworkMessage;
import org.apache.ignite.internal.network.TopologyService;
import org.apache.ignite.internal.sql.SqlCommon;
import org.apache.ignite.internal.sql.engine.InternalSqlRow;
import org.apache.ignite.internal.sql.engine.NodeLeftException;
import org.apache.ignite.internal.sql.engine.QueryCancel;
import org.apache.ignite.internal.sql.engine.QueryCancelledException;
import org.apache.ignite.internal.sql.engine.QueryPrefetchCallback;
import org.apache.ignite.internal.sql.engine.SqlOperationContext;
import org.apache.ignite.internal.sql.engine.SqlQueryProcessor;
import org.apache.ignite.internal.sql.engine.SqlQueryProcessor.PrefetchCallback;
import org.apache.ignite.internal.sql.engine.exec.ExecutionServiceImplTest.TestCluster.TestNode;
import org.apache.ignite.internal.sql.engine.exec.ddl.DdlCommandHandler;
import org.apache.ignite.internal.sql.engine.exec.exp.func.TableFunctionRegistry;
import org.apache.ignite.internal.sql.engine.exec.exp.func.TableFunctionRegistryImpl;
import org.apache.ignite.internal.sql.engine.exec.mapping.ExecutionTarget;
import org.apache.ignite.internal.sql.engine.exec.mapping.ExecutionTargetFactory;
import org.apache.ignite.internal.sql.engine.exec.mapping.ExecutionTargetProvider;
import org.apache.ignite.internal.sql.engine.exec.mapping.MappedFragment;
import org.apache.ignite.internal.sql.engine.exec.mapping.MappingServiceImpl;
import org.apache.ignite.internal.sql.engine.exec.rel.AbstractNode;
import org.apache.ignite.internal.sql.engine.exec.rel.Inbox;
import org.apache.ignite.internal.sql.engine.exec.rel.Node;
import org.apache.ignite.internal.sql.engine.exec.rel.Outbox;
import org.apache.ignite.internal.sql.engine.exec.rel.ScanNode;
import org.apache.ignite.internal.sql.engine.framework.ArrayRowHandler;
import org.apache.ignite.internal.sql.engine.framework.ExplicitTxContext;
import org.apache.ignite.internal.sql.engine.framework.NoOpTransaction;
import org.apache.ignite.internal.sql.engine.framework.PredefinedSchemaManager;
import org.apache.ignite.internal.sql.engine.framework.TestBuilders;
import org.apache.ignite.internal.sql.engine.message.ExecutionContextAwareMessage;
import org.apache.ignite.internal.sql.engine.message.MessageListener;
import org.apache.ignite.internal.sql.engine.message.MessageService;
import org.apache.ignite.internal.sql.engine.message.QueryStartRequest;
import org.apache.ignite.internal.sql.engine.message.QueryStartResponseImpl;
import org.apache.ignite.internal.sql.engine.message.SqlQueryMessagesFactory;
import org.apache.ignite.internal.sql.engine.prepare.DdlPlan;
import org.apache.ignite.internal.sql.engine.prepare.KeyValueGetPlan;
import org.apache.ignite.internal.sql.engine.prepare.KeyValueModifyPlan;
import org.apache.ignite.internal.sql.engine.prepare.PrepareService;
import org.apache.ignite.internal.sql.engine.prepare.PrepareServiceImpl;
import org.apache.ignite.internal.sql.engine.prepare.QueryPlan;
import org.apache.ignite.internal.sql.engine.prepare.ddl.DdlSqlToCommandConverter;
import org.apache.ignite.internal.sql.engine.prepare.pruning.PartitionPruner;
import org.apache.ignite.internal.sql.engine.rel.IgniteTableScan;
import org.apache.ignite.internal.sql.engine.schema.IgniteSchema;
import org.apache.ignite.internal.sql.engine.schema.IgniteSystemView;
import org.apache.ignite.internal.sql.engine.schema.IgniteTable;
import org.apache.ignite.internal.sql.engine.sql.ParsedResult;
import org.apache.ignite.internal.sql.engine.sql.ParserService;
import org.apache.ignite.internal.sql.engine.sql.ParserServiceImpl;
import org.apache.ignite.internal.sql.engine.trait.IgniteDistributions;
import org.apache.ignite.internal.sql.engine.util.EmptyCacheFactory;
import org.apache.ignite.internal.sql.engine.util.cache.CaffeineCacheFactory;
import org.apache.ignite.internal.testframework.BaseIgniteAbstractTest;
import org.apache.ignite.internal.testframework.IgniteTestUtils;
import org.apache.ignite.internal.type.NativeTypes;
import org.apache.ignite.internal.util.AsyncCursor;
import org.apache.ignite.internal.util.AsyncCursor.BatchedResult;
import org.apache.ignite.lang.ErrorGroups.Common;
import org.apache.ignite.lang.IgniteException;
import org.apache.ignite.network.ClusterNode;
import org.apache.ignite.network.NetworkAddress;
import org.apache.ignite.sql.SqlException;
import org.jetbrains.annotations.Nullable;
import org.junit.jupiter.api.AfterEach;
import org.junit.jupiter.api.BeforeEach;
import org.junit.jupiter.api.Test;

/**
 * Test class to verify {@link ExecutionServiceImplTest}.
 */
public class ExecutionServiceImplTest extends BaseIgniteAbstractTest {
    /** Timeout in ms for async operations. */
    private static final long TIMEOUT_IN_MS = 2_000;

    /** Timeout in ms for SQL planning phase. */
    public static final long PLANNING_TIMEOUT = 5_000;

    public static final int PLANNING_THREAD_COUNT = 2;

    /** Timeout in ms for stopping execution service. */
    private static final long SHUTDOWN_TIMEOUT = 5_000;

    private static final int CATALOG_VERSION = 1;

    private final List<String> nodeNames = List.of("node_1", "node_2", "node_3");

    private final Map<String, List<Object[]>> dataPerNode = Map.of(
            nodeNames.get(0), List.of(new Object[]{0, 0}, new Object[]{3, 3}, new Object[]{6, 6}),
            nodeNames.get(1), List.of(new Object[]{1, 1}, new Object[]{4, 4}, new Object[]{7, 7}),
            nodeNames.get(2), List.of(new Object[]{2, 2}, new Object[]{5, 5}, new Object[]{8, 8})
    );

    private final IgniteTable table = TestBuilders.table()
            .name("TEST_TBL")
            .addKeyColumn("ID", NativeTypes.INT32)
            .addColumn("VAL", NativeTypes.INT32)
            .distribution(IgniteDistributions.affinity(0, 1, 2))
            .hashIndex().name("TEST_TBL_PK").addColumn("ID").primaryKey(true).end()
            .size(1_000_000)
            .build();

    private final IgniteSchema schema = new IgniteSchema(SqlCommon.DEFAULT_SCHEMA_NAME, CATALOG_VERSION, List.of(table));

    private final List<CapturingMailboxRegistry> mailboxes = new ArrayList<>();

    private TestCluster testCluster;
    private List<ExecutionServiceImpl<?>> executionServices;
    private PrepareService prepareService;
    private ParserService parserService;
    private RuntimeException mappingException;

    private final List<QueryTaskExecutor> executers = new ArrayList<>();

    private ClusterNode firstNode;

    @BeforeEach
    public void init() {
        testCluster = new TestCluster();
        executionServices = nodeNames.stream().map(this::create).collect(Collectors.toList());
        prepareService = new PrepareServiceImpl(
                "test",
                0,
                CaffeineCacheFactory.INSTANCE,
                new DdlSqlToCommandConverter(),
                PLANNING_TIMEOUT,
                PLANNING_THREAD_COUNT,
                new MetricManagerImpl(),
                new PredefinedSchemaManager(schema)
        );
        parserService = new ParserServiceImpl();

        prepareService.start();
    }

    @AfterEach
    public void tearDown() throws Exception {
        prepareService.stop();

        for (CapturingMailboxRegistry mailbox : mailboxes) {
            assertTrue(waitForCondition(mailbox::empty, TIMEOUT_IN_MS));
        }

        mailboxes.clear();

        executers.forEach(executer -> {
            try {
                executer.stop();
            } catch (Exception e) {
                log.error("Unable to stop executor", e);
            }
        });

        executers.clear();
    }

    /**
     * The very simple case where a cursor is closed in the middle of a normal execution.
     */
    @Test
    public void testCloseByCursor() throws Exception {
        ExecutionService execService = executionServices.get(0);
        SqlOperationContext ctx = createContext();
        QueryPlan plan = prepare("SELECT * FROM test_tbl", ctx);

        nodeNames.stream().map(testCluster::node).forEach(TestNode::pauseScan);

        AsyncCursor<InternalSqlRow> cursor = execService.executePlan(plan, ctx);

        assertTrue(waitForCondition(
                () -> executionServices.stream().map(es -> es.localFragments(ctx.queryId()).size())
                        .mapToInt(i -> i).sum() == 4, TIMEOUT_IN_MS));

        List<AbstractNode<?>> execNodes = executionServices.stream()
                .flatMap(s -> s.localFragments(ctx.queryId()).stream()).collect(Collectors.toList());

        CompletionStage<?> batchFut = cursor.requestNextAsync(1);

        await(cursor.closeAsync());

        assertTrue(waitForCondition(
                () -> executionServices.stream().map(es -> es.localFragments(ctx.queryId()).size())
                        .mapToInt(i -> i).sum() == 0, TIMEOUT_IN_MS));

        awaitContextCancellation(execNodes);

        await(batchFut.exceptionally(ex -> {
            assertInstanceOf(CompletionException.class, ex);
            assertInstanceOf(SqlException.class, ex.getCause());
            assertInstanceOf(QueryCancelledException.class, ex.getCause().getCause());

            return null;
        }));
        assertTrue(batchFut.toCompletableFuture().isCompletedExceptionally());
    }

    /**
     * The very simple case where a query is cancelled in the middle of a normal execution.
     */
    @Test
    public void testCancelOnInitiator() throws InterruptedException {
        ExecutionServiceImpl<?> execService = executionServices.get(0);
        SqlOperationContext ctx = createContext();
        QueryPlan plan = prepare("SELECT * FROM test_tbl", ctx);

        nodeNames.stream().map(testCluster::node).forEach(TestNode::pauseScan);

        AsyncCursor<InternalSqlRow> cursor = execService.executePlan(plan, ctx);

        assertTrue(waitForCondition(
                () -> executionServices.stream().map(es -> es.localFragments(ctx.queryId()).size())
                        .mapToInt(i -> i).sum() == 4, TIMEOUT_IN_MS));

        List<AbstractNode<?>> execNodes = executionServices.stream()
                .flatMap(s -> s.localFragments(ctx.queryId()).stream()).collect(Collectors.toList());

        CompletionStage<?> batchFut = cursor.requestNextAsync(1);

        await(execService.cancel(ctx.queryId()));

        assertTrue(waitForCondition(
                () -> executionServices.stream().map(es -> es.localFragments(ctx.queryId()).size())
                        .mapToInt(i -> i).sum() == 0, TIMEOUT_IN_MS));

        awaitContextCancellation(execNodes);

        await(batchFut.exceptionally(ex -> {
            assertInstanceOf(CompletionException.class, ex);
            assertInstanceOf(SqlException.class, ex.getCause());
            assertInstanceOf(QueryCancelledException.class, ex.getCause().getCause());

            return null;
        }));
        assertTrue(batchFut.toCompletableFuture().isCompletedExceptionally());
    }

    /**
     * A query initialization is failed on one of the remotes. Need to verify that rest of the query is closed properly.
     */
    @Test
    public void testInitializationFailedOnRemoteNode() throws InterruptedException {
        ExecutionService execService = executionServices.get(0);
        SqlOperationContext ctx = createContext();
        QueryPlan plan = prepare("SELECT * FROM test_tbl", ctx);

        nodeNames.stream().map(testCluster::node).forEach(TestNode::pauseScan);

        var expectedEx = new RuntimeException("Test error");

        testCluster.node(nodeNames.get(2)).interceptor((nodeName, msg, original) -> {
            if (msg instanceof QueryStartRequest) {
                testCluster.node(nodeNames.get(2)).messageService().send(nodeName, new SqlQueryMessagesFactory().queryStartResponse()
                        .queryId(((QueryStartRequest) msg).queryId())
                        .fragmentId(((QueryStartRequest) msg).fragmentId())
                        .error(expectedEx)
                        .build()
                );
            } else {
                original.onMessage(nodeName, msg);
            }

            return nullCompletedFuture();
        });

        AsyncCursor<InternalSqlRow> cursor = execService.executePlan(plan, ctx);

        CompletionStage<?> batchFut = cursor.requestNextAsync(1);

        assertTrue(waitForCondition(() -> batchFut.toCompletableFuture().isDone(), TIMEOUT_IN_MS * 100));

        // try gather all possible nodes.
        List<AbstractNode<?>> execNodes = executionServices.stream()
                .flatMap(s -> s.localFragments(ctx.queryId()).stream()).collect(Collectors.toList());

        assertTrue(waitForCondition(
                () -> executionServices.stream().map(es -> es.localFragments(ctx.queryId()).size())
                        .mapToInt(i -> i).sum() == 0, TIMEOUT_IN_MS));

        awaitContextCancellation(execNodes);

        await(batchFut.exceptionally(ex -> {
            assertInstanceOf(CompletionException.class, ex);
            assertInstanceOf(SqlException.class, ex.getCause());
            assertInstanceOf(IgniteException.class, ex.getCause().getCause());
            assertEquals(expectedEx, ex.getCause().getCause().getCause());

            return null;
        }));
        assertTrue(batchFut.toCompletableFuture().isCompletedExceptionally());
    }

    /**
     * A query initialization is failed on the initiator during the mapping phase. Need to verify that the exception is handled properly.
     */
    @Test
    public void testQueryMappingFailure() {
        mappingException = new IllegalStateException("Query mapping error");

        ExecutionService execService = executionServices.get(0);
        SqlOperationContext ctx = createContext();
        QueryPlan plan = prepare("SELECT * FROM test_tbl", ctx);

        nodeNames.stream().map(testCluster::node).forEach(TestNode::pauseScan);

        AsyncCursor<InternalSqlRow> cursor = execService.executePlan(plan, ctx);

        var batchFut = cursor.requestNextAsync(1);

        await(batchFut.exceptionally(ex -> {
            assertInstanceOf(CompletionException.class, ex);
            assertInstanceOf(SqlException.class, ex.getCause());
            assertInstanceOf(IgniteException.class, ex.getCause().getCause());
            assertInstanceOf(mappingException.getClass(), ex.getCause().getCause().getCause());
            assertEquals(mappingException.getMessage(), ex.getCause().getCause().getCause().getMessage());

            return null;
        }));

        assertTrue(batchFut.toCompletableFuture().isCompletedExceptionally());
    }

    @Test
    void cursorCloseCompletesSuccessfullyIfRootWasInitializedWithError() throws InterruptedException {
        ExecutionService execService = executionServices.get(0);
        SqlOperationContext ctx = createContext();
        QueryPlan plan = prepare("SELECT * FROM test_tbl", ctx);

        nodeNames.stream().map(testCluster::node).forEach(TestNode::pauseScan);

        var expectedEx = new RuntimeException("Test error");

        testCluster.node(nodeNames.get(0)).interceptor((nodeName, msg, original) -> {
            if (msg instanceof QueryStartRequest && ((QueryStartRequest) msg).fragmentDescription().target() == null) {
                testCluster.node(nodeNames.get(0)).messageService().send(nodeName, new SqlQueryMessagesFactory().queryStartResponse()
                        .queryId(((QueryStartRequest) msg).queryId())
                        .fragmentId(((QueryStartRequest) msg).fragmentId())
                        .error(expectedEx)
                        .build()
                );
            } else {
                original.onMessage(nodeName, msg);
            }

            return nullCompletedFuture();
        });

        AsyncCursor<InternalSqlRow> cursor = execService.executePlan(plan, ctx);

        await(cursor.closeAsync());

        // try gather all possible nodes.
        List<AbstractNode<?>> execNodes = executionServices.stream()
                .flatMap(s -> s.localFragments(ctx.queryId()).stream()).collect(Collectors.toList());

        assertTrue(waitForCondition(
                () -> executionServices.stream().map(es -> es.localFragments(ctx.queryId()).size())
                        .mapToInt(i -> i).sum() == 0, TIMEOUT_IN_MS));

        awaitContextCancellation(execNodes);
    }

    /**
     * The very simple case where a query is cancelled in the middle of a normal execution on non-initiator node.
     */
    @Test
    public void testCancelOnRemote() throws InterruptedException {
        ExecutionService execService = executionServices.get(0);
        SqlOperationContext ctx = createContext();
        QueryPlan plan = prepare("SELECT * FROM test_tbl", ctx);

        nodeNames.stream().map(testCluster::node).forEach(TestNode::pauseScan);

        AsyncCursor<InternalSqlRow> cursor = execService.executePlan(plan, ctx);

        assertTrue(waitForCondition(
                () -> executionServices.stream().map(es -> es.localFragments(ctx.queryId()).size())
                        .mapToInt(i -> i).sum() == 4, TIMEOUT_IN_MS));

        List<AbstractNode<?>> execNodes = executionServices.stream()
                .flatMap(s -> s.localFragments(ctx.queryId()).stream()).collect(Collectors.toList());

        var batchFut = cursor.requestNextAsync(1);

        await(executionServices.get(1).cancel(ctx.queryId()));

        assertTrue(waitForCondition(
                () -> executionServices.stream().map(es -> es.localFragments(ctx.queryId()).size())
                        .mapToInt(i -> i).sum() == 0, TIMEOUT_IN_MS));

        awaitContextCancellation(execNodes);

        await(batchFut.exceptionally(ex -> {
            assertInstanceOf(CompletionException.class, ex);
            assertInstanceOf(SqlException.class, ex.getCause());
            assertInstanceOf(QueryCancelledException.class, ex.getCause().getCause());
            assertNull(ex.getCause().getCause().getCause());

            return null;
        }));
        assertTrue(batchFut.toCompletableFuture().isCompletedExceptionally());
    }


    /**
     * Emulate exception during initialization of context. Cursor shouldn't hung.
     */
    @Test
    public void testErrorOnContextInitialization() {
        ExecutionService execService = executionServices.get(0);
        SqlOperationContext ctx = spy(createContext());
        when(ctx.timeZoneId())
                .thenCallRealMethod()
                .thenThrow(new ExceptionInInitializerError());

        QueryPlan plan = prepare("SELECT 1", ctx);

        AsyncCursor<InternalSqlRow> cursor = execService.executePlan(plan, ctx);

        assertThrows(ExceptionInInitializerError.class, () -> await(cursor.requestNextAsync(1), 2, TimeUnit.SECONDS));
    }

    /**
     * Read all data from the cursor. Requested amount is less than size of the result set.
     */
    @Test
    public void testCursorIsClosedAfterAllDataRead() throws InterruptedException {
        ExecutionService execService = executionServices.get(0);
        SqlOperationContext ctx = createContext();
        QueryPlan plan = prepare("SELECT * FROM test_tbl", ctx);

        AsyncCursor<InternalSqlRow> cursor = execService.executePlan(plan, ctx);

        BatchedResult<?> res = await(cursor.requestNextAsync(8));
        assertNotNull(res);
        assertTrue(res.hasMore());
        assertEquals(8, res.items().size());

        res = await(cursor.requestNextAsync(1));
        assertNotNull(res);
        assertFalse(res.hasMore());
        assertEquals(1, res.items().size());

        assertTrue(waitForCondition(
                () -> executionServices.stream().map(es -> es.localFragments(ctx.queryId()).size())
                        .mapToInt(i -> i).sum() == 0, TIMEOUT_IN_MS));
    }

    /**
     * Read all data from the cursor. Requested amount is exactly the same as the size of the result set.
     */
    @Test
    public void testCursorIsClosedAfterAllDataRead2() throws InterruptedException {
        ExecutionService execService = executionServices.get(0);
        SqlOperationContext ctx = createContext();
        QueryPlan plan = prepare("SELECT * FROM test_tbl", ctx);

        AsyncCursor<InternalSqlRow> cursor = execService.executePlan(plan, ctx);

        BatchedResult<?> res = await(cursor.requestNextAsync(9));
        assertNotNull(res);
        assertFalse(res.hasMore());
        assertEquals(9, res.items().size());

        assertTrue(waitForCondition(
                () -> executionServices.stream().map(es -> es.localFragments(ctx.queryId()).size())
                        .mapToInt(i -> i).sum() == 0, TIMEOUT_IN_MS));
    }

    /**
     * One node fail while reading data from cursor, check all fragments still correctly closed.
     */
    @Test
    public void testCursorIsClosedAfterAllDataReadWithNodeFailure() throws InterruptedException {
        ExecutionServiceImpl execService = executionServices.get(0);
        SqlOperationContext ctx = createContext();
        QueryPlan plan = prepare("SELECT * FROM test_tbl", ctx);

        AsyncCursor<InternalSqlRow> cursor = execService.executePlan(plan, ctx);

        // node failed trigger
        CountDownLatch nodeFailedLatch = new CountDownLatch(1);
        // start response trigger
        CountDownLatch startResponse = new CountDownLatch(1);

        nodeNames.stream().map(testCluster::node).forEach(node -> node.interceptor((senderNodeName, msg, original) -> {
            if (node.nodeName.equals(nodeNames.get(0))) {
                // On node_1, hang until an exception from another node fails the query to make sure that the root fragment does not execute
                // before other fragments.
                node.taskExecutor.execute(() -> {
                    try {
                        if (msg instanceof QueryStartResponseImpl) {
                            startResponse.countDown();
                            nodeFailedLatch.await();
                        }
                    } catch (InterruptedException e) {
                        // No-op.
                    }

                    original.onMessage(senderNodeName, msg);
                });

                return nullCompletedFuture();
            } else {
                original.onMessage(senderNodeName, msg);

                return nullCompletedFuture();
            }
        }));

        CompletableFuture<BatchedResult<InternalSqlRow>> resFut = cursor.requestNextAsync(9);

        startResponse.await();
        execService.onDisappeared(firstNode);

        nodeFailedLatch.countDown();

        BatchedResult<InternalSqlRow> res0 = await(resFut);
        assertNotNull(res0);
        assertFalse(res0.hasMore());
        assertEquals(9, res0.items().size());

        assertTrue(waitForCondition(
                () -> executionServices.stream().map(es -> es.localFragments(ctx.queryId()).size())
                        .mapToInt(i -> i).sum() == 0, TIMEOUT_IN_MS));
    }

    /**
     * The following scenario is tested:
     *
     * <ol>
     *     <li>An INSERT query is planned</li>
     *     <li>Its first fragment (which is always the root fragment) starts execution on the coordinator</li>
     *     <li>Another fragment is tried to be sent via network to another node</li>
     *     <li>An exception happens when trying to send via network, this exception arrives before the root fragment gets executed</li>
     * </ol>
     *
     * <p>When this happens, the query state must be cleaned up so as not to hang stop() invocation, for example.
     */
    @Test
    public void exceptionArrivingBeforeRootFragmentExecutesDoesNotLeaveQueryHanging() {
        ExecutionService execService = executionServices.get(0);
        SqlOperationContext ctx = createContext();
        QueryPlan plan = prepare("SELECT * FROM test_tbl", ctx);

        nodeNames.stream().map(testCluster::node).forEach(node -> node.interceptor((senderNodeName, msg, original) -> {
            if (node.nodeName.equals(nodeNames.get(0))) {
                // On node_1, hang until an exception from another node fails the query to make sure that the root fragment does not execute
                // before other fragments.
                runAsync(() -> {
                    try {
                        // postpone execution of a root fragment
                        Thread.sleep(1_000);
                    } catch (InterruptedException e) {
                        // No-op.
                    }

                    original.onMessage(senderNodeName, msg);
                });

                return nullCompletedFuture();
            } else {
                // On other nodes, simulate that the node has already gone.
                return CompletableFuture.failedFuture(new NodeLeftException(node.nodeName));
            }
        }));

        AsyncDataCursor<InternalSqlRow> cursor = execService.executePlan(plan, ctx);

        // Wait till the query fails due to nodes' unavailability.
        ExecutionException eex = assertThrows(ExecutionException.class, () -> cursor.requestNextAsync(1).get(10, TimeUnit.SECONDS));
        assertThat(eex.getCause(), instanceOf(SqlException.class));
        assertThat(eex.getCause().getCause(), instanceOf(NodeLeftException.class));
        assertThat(eex.getCause().getCause().getMessage(), containsString("cause=Node left the cluster"));
        assertThat(((NodeLeftException) eex.getCause().getCause()).code(), equalTo(NODE_LEFT_ERR));

        CompletableFuture<Void> stopFuture = CompletableFuture.runAsync(() -> {
            try {
                execService.stop();
            } catch (Exception e) {
                throw new RuntimeException(e);
            }
        });
        assertThat(stopFuture, willSucceedIn(10, TimeUnit.SECONDS));
    }

    /**
     * Tests the ability to run multiple statements using {@link QueryPrefetchCallback}. Each subsequent statement begins execution after
     * the prefetching for the previous statement is completed.
     *
     * @throws Exception If failed.
     */
    @Test
    public void testPrefetchCallbackInvocation() throws Exception {
        String query = "SELECT * FROM test_tbl";
        int totalStatements = 20;
        Collection<AsyncCursor<InternalSqlRow>> resultCursors = new ArrayBlockingQueue<>(totalStatements);
        List<String> queries = IntStream.range(0, totalStatements).boxed().map(n -> query).collect(Collectors.toList());
        ArrayBlockingQueue<String> queriesQueue = new ArrayBlockingQueue<>(totalStatements, false, queries);
        AtomicReference<AssertionError> errHolder = new AtomicReference<>();
        ExecutionService execService = executionServices.get(0);

        Supplier<PrefetchCallback> callbackSupplier = new Supplier<>() {
            @Override
            public PrefetchCallback get() {
                PrefetchCallback prefetchCallback = new PrefetchCallback();

                prefetchCallback.prefetchFuture().whenComplete((ignored, err) -> {
                    try {
                        assertThat(err, nullValue());

                        String sql = queriesQueue.poll();

                        assertThat(sql, notNullValue());

                        SqlOperationContext ctx = createContext(queriesQueue.isEmpty() ? null : get());
                        QueryPlan plan = prepare(sql, ctx);

                        resultCursors.add(
                                execService.executePlan(plan, ctx)
                        );
                    } catch (AssertionError e) {
                        errHolder.set(e);
                    } catch (Throwable t) {
                        errHolder.set(new AssertionError(t));
                    }
                });

                return prefetchCallback;
            }
        };

        // Start statements execution.
        callbackSupplier.get().onPrefetchComplete(null);

        waitForCondition(() -> resultCursors.size() == queries.size(), TIMEOUT_IN_MS);

        if (errHolder.get() != null) {
            throw errHolder.get();
        }

        assertEquals(queries.size(), resultCursors.size());

        CompletableFuture<?>[] closeFutures = resultCursors.stream()
                .map(AsyncCursor::closeAsync)
                .toArray(CompletableFuture[]::new);

        assertThat(allOf(closeFutures), willCompleteSuccessfully());
    }

    /**
     * Test ensures that an exception during data prefetching is propagated to the callback.
     */
    @Test
    public void testErrorIsPropagatedToPrefetchCallback() {
        ExecutionService execService = executionServices.get(0);
        PrefetchCallback prefetchCallback = new PrefetchCallback();
        SqlException expectedException = new SqlException(Common.INTERNAL_ERR, "Expected exception");
        SqlOperationContext ctx = createContext(prefetchCallback);

        testCluster.node(nodeNames.get(2)).interceptor((nodeName, msg, original) -> {
            if (msg instanceof QueryStartRequest) {
                testCluster.node(nodeNames.get(2)).messageService().send(nodeName, new SqlQueryMessagesFactory().queryStartResponse()
                        .queryId(((QueryStartRequest) msg).queryId())
                        .fragmentId(((QueryStartRequest) msg).fragmentId())
                        .error(expectedException)
                        .build()
                );
            } else {
                original.onMessage(nodeName, msg);
            }

            return nullCompletedFuture();
        });

        QueryPlan plan = prepare("SELECT * FROM test_tbl", ctx);
        AsyncCursor<InternalSqlRow> cursor = execService.executePlan(plan, ctx);

        assertThat(prefetchCallback.prefetchFuture(), willThrow(equalTo(expectedException)));

        assertThat(cursor.closeAsync(), willCompleteSuccessfully());
    }

    @Test
    public void testExecuteCancelled() {
        ExecutionService execService = executionServices.get(0);

        QueryCancel cancel = new QueryCancel();
        SqlOperationContext ctx = operationContext(null)
                // The value is ignored and we call timeout() explicitly.
                .operationDeadline(Instant.now())
                .cancel(cancel)
                .build();

        QueryPlan plan = prepare("SELECT * FROM test_tbl", ctx);

        // Cancel the query
        cancel.cancel();

        // Should immediately trigger query cancel exception.
        IgniteTestUtils.assertThrows(QueryCancelledException.class,
                () -> execService.executePlan(plan, ctx),
                "The query was cancelled while executing"
        );
    }

    @Test
    public void testExecuteTimedOut() {
        ExecutionService execService = executionServices.get(0);

        QueryCancel cancel = new QueryCancel();
        SqlOperationContext ctx = operationContext(null)
                // The value is ignored and we call timeout() explicitly.
                .operationDeadline(Instant.now())
                .cancel(cancel)
                .build();

        QueryPlan plan = prepare("SELECT * FROM test_tbl", ctx);

        // Cancel the query with a timeout
        cancel.timeout();

        // Should immediately trigger query cancel exception.
        IgniteTestUtils.assertThrows(QueryCancelledException.class,
                () -> execService.executePlan(plan, ctx),
                "Query timeout"
        );
    }

    /**
     * Test checks the format of the debugging information dump obtained during query execution. To obtain verifiable results, all response
     * messages are blocked while debugging information is obtained.
     */
    @Test
    public void testDebugInfoFormat() throws InterruptedException {
        ExecutionServiceImpl<?> execService = executionServices.get(0);
        SqlOperationContext ctx = createContext();
        QueryPlan plan = prepare("SELECT * FROM test_tbl", ctx);

        CountDownLatch startResponseLatch = new CountDownLatch(4);
        CountDownLatch continueLatch = new CountDownLatch(1);

        nodeNames.stream().map(testCluster::node).forEach(node -> node.interceptor((senderNodeName, msg, original) -> {
            if (msg instanceof QueryStartResponseImpl) {
                startResponseLatch.countDown();

                ForkJoinPool.commonPool().execute(() -> {
                    try {
                        continueLatch.await(TIMEOUT_IN_MS, TimeUnit.MILLISECONDS);
                    } catch (InterruptedException ignore) {
                        // No-op.
                    }

                    original.onMessage(senderNodeName, msg);
                });

                return nullCompletedFuture();
            } else {
                original.onMessage(senderNodeName, msg);

                return nullCompletedFuture();
            }
        }));

        AsyncCursor<InternalSqlRow> cursor = execService.executePlan(plan, ctx);

        startResponseLatch.await(TIMEOUT_IN_MS, TimeUnit.MILLISECONDS);

        String debugInfoCoordinator = executionServices.get(0).dumpDebugInfo();
        String debugInfo2 = executionServices.get(1).dumpDebugInfo();
        String debugInfo3 = executionServices.get(2).dumpDebugInfo();

        continueLatch.countDown();

        await(cursor.closeAsync());

        assertTrue(waitForCondition(
                () -> executionServices.stream().map(es -> es.localFragments(ctx.queryId()).size())
                        .mapToInt(i -> i).sum() == 0, TIMEOUT_IN_MS));

        String nl = System.lineSeparator();

        String expectedOnCoordinator = format(nl
                + "Debug info for query: {} (canceled=false, stopped=false)" + nl
                + "  Coordinator node: node_1 (current node)" + nl
                + "  Root node state: opened" + nl
                + nl
                + "  Fragments awaiting init completion:" + nl
                + "    id=0, node=node_1" + nl
                + "    id=1, node=node_1" + nl
                + "    id=1, node=node_2" + nl
                + "    id=1, node=node_3" + nl
                + nl
                + "  Local fragments:" + nl
                + "    id=0, state=opened, canceled=false, class=Inbox  (root)" + nl
                + "    id=1, state=opened, canceled=false, class=Outbox" + nl, ctx.queryId());

        assertThat(debugInfoCoordinator, equalTo(expectedOnCoordinator));

        String expectedOnNonCoordinator = format(nl
                + "Debug info for query: {} (canceled=false, stopped=false)" + nl
                + "  Coordinator node: node_1" + nl
                + nl
                + "  Local fragments:" + nl
                + "    id=1, state=opened, canceled=false, class=Outbox" + nl, ctx.queryId());

        assertThat(debugInfo2, equalTo(expectedOnNonCoordinator));
        assertThat(debugInfo3, equalTo(expectedOnNonCoordinator));
    }


    @Test
    public void testTimeoutStandardPlan() {
        nodeNames.stream().map(testCluster::node).forEach(TestNode::pauseScan);

        int deadlineMillis = 500;

        testCluster.node(nodeNames.get(2)).interceptor((nodeName, msg, original) -> {
            if (msg instanceof QueryStartRequest) {
                CompletableFuture<Void> f = new CompletableFuture<>();
                f.thenRun(() -> original.onMessage(nodeName, msg));
                f.completeOnTimeout(null, deadlineMillis * 2, TimeUnit.MILLISECONDS);
            } else {
                original.onMessage(nodeName, msg);
            }

            return nullCompletedFuture();
        });

        ExecutionService execService = executionServices.get(0);

        // Use a separate context, so planning won't timeout.
        SqlOperationContext planCtx = operationContext(null).build();
        QueryPlan plan = prepare("SELECT * FROM test_tbl", planCtx);

        int attempts = 10;

        for (int k = 0; k < attempts; k++) {
            CompletableFuture<Void> timeoutFut = new CompletableFuture<Void>()
                    .completeOnTimeout(null, deadlineMillis, TimeUnit.MILLISECONDS);

            SqlOperationContext execCtx = operationContext(null)
                    // Set for consistency with timeoutFut.
                    .operationDeadline(Instant.now().plusMillis(deadlineMillis))
                    .timeoutFuture(timeoutFut)
                    .build();

            AsyncCursor<InternalSqlRow> cursor;
            try {
                cursor = execService.executePlan(plan, execCtx);
            } catch (QueryCancelledException e) {
                // This might happen when initialization took longer than a time out,
                // Retry to get a proper error.
                continue;
            }

            CompletableFuture<?> batchFut = cursor.requestNextAsync(1);

            timeoutFut.join();

            IgniteTestUtils.assertThrowsWithCause(
                    batchFut::join,
                    SqlException.class,
                    "Query timeout"
            );

            return;
        }

        fail("Failed to get query timeout error");
    }

    @Test
    public void testTimeoutEarly() {
        ExecutionService execService = executionServices.get(0);

        // Use a separate context, so planning won't timeout.
        SqlOperationContext planCtx = operationContext(null).build();
        QueryPlan plan = prepare("SELECT * FROM test_tbl", planCtx);

        CompletableFuture<Void> timeoutFut = new CompletableFuture<>();

        QueryCancel queryCancel = new QueryCancel();

        SqlOperationContext execCtx = operationContext(null)
                .cancel(queryCancel)
                .operationDeadline(Instant.now().plusMillis(-1000))
                .timeoutFuture(timeoutFut)
                .build();

        // Cancel the query with a timeout
        queryCancel.timeout();

        // Should fail immediately, because Query::add triggers QueryCancelledException.
        assertThrows(QueryCancelledException.class, () -> execService.executePlan(plan, execCtx));
    }

    @Test
    public void testTimeoutKvGet() {
        int deadlineMillis = 500;

        // Use a separate context, so planning won't timeout.
        SqlOperationContext planCtx = operationContext(null).build();
        QueryPlan plan = prepare("SELECT * FROM test_tbl WHERE id = 1", planCtx);

        assertInstanceOf(KeyValueGetPlan.class, plan);

        ExecutionServiceImpl<?> execService = executionServices.get(0);
        NoOpExecutableTableRegistry tableRegistry = (NoOpExecutableTableRegistry) execService.tableRegistry();

        Duration delay = Duration.of(deadlineMillis * 2, ChronoUnit.MILLIS);
        tableRegistry.setGetTableDelay(delay);

        int attempts = 10;

        for (int k = 0; k < attempts; k++) {
            CompletableFuture<Void> timeoutFut = new CompletableFuture<Void>()
                    .completeOnTimeout(null, deadlineMillis, TimeUnit.MILLISECONDS);

            SqlOperationContext execCtx = operationContext(null)
                    // Set for consistency with timeoutFut.
                    .operationDeadline(Instant.now().plusMillis(deadlineMillis))
                    .timeoutFuture(timeoutFut)
                    .build();

            AsyncCursor<InternalSqlRow> cursor;
            try {
                cursor = execService.executePlan(plan, execCtx);
            } catch (QueryCancelledException e) {
                continue;
            }

            CompletableFuture<?> batchFut = cursor.requestNextAsync(1);

            timeoutFut.join();

            IgniteTestUtils.assertThrowsWithCause(
                    batchFut::join,
                    SqlException.class,
                    "Query timeout"
            );

            return;
        }

        fail("Failed to get query timeout error");
    }

    @Test
    public void testTimeoutKvModify() {
        // Use a separate context, so planning won't timeout.
        SqlOperationContext planCtx = operationContext(null).build();
        QueryPlan plan = prepare("INSERT INTO test_tbl VALUES(1, 2)", planCtx);

        assertInstanceOf(KeyValueModifyPlan.class, plan);

        int deadlineMillis = 500;

        ExecutionServiceImpl<?> execService = executionServices.get(0);
        NoOpExecutableTableRegistry tableRegistry = (NoOpExecutableTableRegistry) execService.tableRegistry();

        Duration delay = Duration.of(deadlineMillis * 2, ChronoUnit.MILLIS);
        tableRegistry.setGetTableDelay(delay);

        int attempts = 10;

        for (int k = 0; k < attempts; k++) {
            CompletableFuture<Void> timeoutFut = new CompletableFuture<Void>()
                    .completeOnTimeout(null, deadlineMillis, TimeUnit.MILLISECONDS);

            SqlOperationContext execCtx = operationContext(null)
                    // Set for consistency with timeoutFut.
                    .operationDeadline(Instant.now().plusMillis(deadlineMillis))
                    .timeoutFuture(timeoutFut)
                    .build();

            AsyncCursor<InternalSqlRow> cursor;
            try {
                cursor = execService.executePlan(plan, execCtx);
            } catch (QueryCancelledException e) {
                continue;
            }

            CompletableFuture<?> batchFut = cursor.requestNextAsync(1);

            timeoutFut.join();

            IgniteTestUtils.assertThrowsWithCause(
                    batchFut::join,
                    SqlException.class,
                    "Query timeout"
            );

            return;
        }

        fail("Failed to get query timeout error");
    }

    @Test
    public void testTimeoutDdl() {
        // Use a separate context, so planning won't timeout.
        SqlOperationContext planCtx = operationContext(null).build();
        QueryPlan plan = prepare("CREATE TABLE x (id INTEGER PRIMARY KEY, val INTEGER)", planCtx);

        assertInstanceOf(DdlPlan.class, plan);

        int deadlineMillis = 500;

        ExecutionServiceImpl<?> execService = executionServices.get(0);

        NoOpExecutableTableRegistry tableRegistry = (NoOpExecutableTableRegistry) execService.tableRegistry();

        Duration delay = Duration.of(deadlineMillis * 2, ChronoUnit.MILLIS);
        tableRegistry.setGetTableDelay(delay);

        DdlCommandHandler ddlCommandHandler = execService.ddlCommandHandler();
        when(ddlCommandHandler.handle(any(CatalogCommand.class))).thenReturn(new CompletableFuture<>());

        int attempts = 10;

        for (int k = 0; k < attempts; k++) {

            CompletableFuture<Void> timeoutFut = new CompletableFuture<Void>()
                    .completeOnTimeout(null, deadlineMillis, TimeUnit.MILLISECONDS);

            SqlOperationContext execCtx = operationContext(null)
                    // Set for consistency with timeoutFut.
                    .operationDeadline(Instant.now().plusMillis(deadlineMillis))
                    .timeoutFuture(timeoutFut)
                    .build();

            AsyncCursor<InternalSqlRow> cursor;
            try {
                cursor = execService.executePlan(plan, execCtx);
            } catch (QueryCancelledException e) {
                continue;
            }

            CompletableFuture<?> batchFut = cursor.requestNextAsync(1);

            timeoutFut.join();

            // DDL handler does convert exceptions to SqlException, so we get QueryCancelledException here.
            IgniteTestUtils.assertThrowsWithCause(
                    batchFut::join,
                    QueryCancelledException.class,
                    "Query timeout"
            );

            return;
        }

        fail("Failed to get query timeout error");
    }

    /** Creates an execution service instance for the node with given consistent id. */
    public ExecutionServiceImpl<Object[]> create(String nodeName) {
        if (!nodeNames.contains(nodeName)) {
            throw new IllegalArgumentException(format("Node id should be one of {}, but was '{}'", nodeNames, nodeName));
        }

        var failureProcessor = new FailureProcessor(nodeName, new StopNodeFailureHandler());
        var taskExecutor = new QueryTaskExecutorImpl(nodeName, 4, failureProcessor);
        executers.add(taskExecutor);

        var node = testCluster.addNode(nodeName, taskExecutor);

        node.dataset(dataPerNode.get(nodeName));

        var messageService = node.messageService();
        var mailboxRegistry = new CapturingMailboxRegistry(new MailboxRegistryImpl());
        mailboxes.add(mailboxRegistry);

        HybridClock clock = new HybridClockImpl();
        ClockService clockService = new TestClockService(clock);

        var exchangeService = new ExchangeServiceImpl(mailboxRegistry, messageService, clockService);

        var clusterNode = new ClusterNodeImpl(UUID.randomUUID().toString(), nodeName, NetworkAddress.from("127.0.0.1:1111"));

        if (nodeName.equals(nodeNames.get(0))) {
            firstNode = clusterNode;
        }

        var topologyService = mock(TopologyService.class);

        when(topologyService.localMember()).thenReturn(clusterNode);

        NoOpExecutableTableRegistry executableTableRegistry = new NoOpExecutableTableRegistry();

        ExecutionDependencyResolver dependencyResolver = new ExecutionDependencyResolverImpl(executableTableRegistry, null);

<<<<<<< HEAD
        var targetProvider = new ExecutionTargetProvider() {
            @Override
            public CompletableFuture<ExecutionTarget> forTable(ExecutionTargetFactory factory, IgniteTable table) {
                if (mappingException != null) {
                    return CompletableFuture.failedFuture(mappingException);
                }

                return completedFuture(factory.allOf(nodeNames));
            }

            @Override
            public CompletableFuture<ExecutionTarget> forSystemView(ExecutionTargetFactory factory, IgniteSystemView view) {
                return CompletableFuture.failedFuture(new AssertionError("Not supported"));
            }
        };

        var partitionPruner = new PartitionPruner() {
            @Override
            public List<MappedFragment> apply(List<MappedFragment> mappedFragments, Object[] dynamicParameters) {
                return mappedFragments;
            }
        };
        var mappingService = new MappingServiceImpl(nodeName, targetProvider, EmptyCacheFactory.INSTANCE, 0, partitionPruner, taskExecutor);
=======
        var mappingService = createMappingService(nodeName, clockService, taskExecutor);
>>>>>>> 732cfddb
        var tableFunctionRegistry = new TableFunctionRegistryImpl();

        List<LogicalNode> logicalNodes = nodeNames.stream()
                .map(name -> new LogicalNode(name, name, NetworkAddress.from("127.0.0.1:10000")))
                .collect(Collectors.toList());

        mappingService.onTopologyLeap(new LogicalTopologySnapshot(1, logicalNodes));

        var executionService = new ExecutionServiceImpl<>(
                messageService,
                topologyService,
                mappingService,
                new PredefinedSchemaManager(schema),
                mock(DdlCommandHandler.class),
                taskExecutor,
                ArrayRowHandler.INSTANCE,
                executableTableRegistry,
                dependencyResolver,
                (ctx, deps) -> node.implementor(ctx, mailboxRegistry, exchangeService, deps, tableFunctionRegistry),
                clockService,
                SHUTDOWN_TIMEOUT
        );

        taskExecutor.start();
        exchangeService.start();
        executionService.start();

        return executionService;
    }

    private MappingServiceImpl createMappingService(
            String nodeName,
            ClockService clock,
            QueryTaskExecutorImpl taskExecutor
    ) {
        var targetProvider = new ExecutionTargetProvider() {
            @Override
            public CompletableFuture<ExecutionTarget> forTable(
                    HybridTimestamp operationTime,
                    ExecutionTargetFactory factory,
                    IgniteTable table,
                    boolean includeBackups
            ) {
                if (mappingException != null) {
                    return CompletableFuture.failedFuture(mappingException);
                }

                return completedFuture(factory.allOf(nodeNames));
            }

            @Override
            public CompletableFuture<ExecutionTarget> forSystemView(ExecutionTargetFactory factory, IgniteSystemView view) {
                return CompletableFuture.failedFuture(new AssertionError("Not supported"));
            }
        };

        var partitionPruner = new PartitionPrunerImpl();
        return new MappingServiceImpl(nodeName, clock, targetProvider, EmptyCacheFactory.INSTANCE, 0, partitionPruner, taskExecutor);
    }

    private SqlOperationContext createContext() {
        return createContext(null);
    }

    private SqlOperationContext createContext(@Nullable PrefetchCallback prefetchCallback) {
        return operationContext(prefetchCallback).build();
    }

    private SqlOperationContext.Builder operationContext(@Nullable PrefetchCallback prefetchCallback) {
        return SqlOperationContext.builder()
                .queryId(UUID.randomUUID())
                .cancel(new QueryCancel())
                .prefetchCallback(prefetchCallback != null ? prefetchCallback : new PrefetchCallback())
                .operationTime(new HybridClockImpl().now())
                .defaultSchemaName(SqlCommon.DEFAULT_SCHEMA_NAME)
                .timeZoneId(SqlQueryProcessor.DEFAULT_TIME_ZONE_ID)
                .txContext(ExplicitTxContext.fromTx(new NoOpTransaction(nodeNames.get(0))));
    }

    private QueryPlan prepare(String query, SqlOperationContext ctx) {
        ParsedResult parsedResult = parserService.parse(query);

        assertEquals(ctx.parameters().length, parsedResult.dynamicParamsCount(), "Invalid number of dynamic parameters");

        return await(prepareService.prepareAsync(parsedResult, ctx));
    }

    private static void awaitContextCancellation(List<AbstractNode<?>> nodes) throws InterruptedException {
        boolean success = waitForCondition(
                () -> {
                    for (AbstractNode<?> node : nodes) {
                        if (!node.context().isCancelled()) {
                            return false;
                        }
                    }

                    return true;
                },
                TIMEOUT_IN_MS
        );

        if (!success) {
            for (AbstractNode<?> node : nodes) {
                assertTrue(
                        node.context().isCancelled(),
                        format(
                                "Context is not cancelled on node {}, fragmentId={}",
                                node.getClass().getSimpleName(), node.context().fragmentId()
                        )
                );
            }
        }
    }

    static class TestCluster {
        private final Map<String, TestNode> nodes = new ConcurrentHashMap<>();

        public TestNode addNode(String nodeName, QueryTaskExecutor taskExecutor) {
            return nodes.computeIfAbsent(nodeName, key -> new TestNode(nodeName, taskExecutor));
        }

        public TestNode node(String nodeName) {
            return nodes.get(nodeName);
        }

        class TestNode {
            private final Map<Short, MessageListener> msgListeners = new ConcurrentHashMap<>();
            private final Queue<RunnableX> pending = new LinkedBlockingQueue<>();
            private volatile List<Object[]> dataset = List.of();
            private volatile MessageInterceptor interceptor = null;

            private final QueryTaskExecutor taskExecutor;
            private final String nodeName;

            private boolean scanPaused = false;

            public TestNode(String nodeName, QueryTaskExecutor taskExecutor) {
                this.nodeName = nodeName;
                this.taskExecutor = taskExecutor;
            }

            public void dataset(List<Object[]> dataset) {
                this.dataset = dataset;
            }

            public void interceptor(@Nullable MessageInterceptor interceptor) {
                this.interceptor = interceptor;
            }

            public void pauseScan() {
                synchronized (pending) {
                    scanPaused = true;
                }
            }

            public void resumeScan() {
                synchronized (pending) {
                    scanPaused = false;

                    Throwable t = null;
                    for (RunnableX runnableX : pending) {
                        try {
                            runnableX.run();
                        } catch (Throwable t0) {
                            if (t == null) {
                                t = t0;
                            } else {
                                t.addSuppressed(t0);
                            }
                        }
                    }
                }
            }

            public MessageService messageService() {
                return new MessageService() {
                    /** {@inheritDoc} */
                    @Override
                    public CompletableFuture<Void> send(String nodeName, NetworkMessage msg) {
                        TestNode node = nodes.get(nodeName);

                        return node.onReceive(TestNode.this.nodeName, msg);
                    }

                    /** {@inheritDoc} */
                    @Override
                    public void register(MessageListener lsnr, short msgId) {
                        var old = msgListeners.put(msgId, lsnr);

                        if (old != null) {
                            throw new RuntimeException(format("Listener was replaced [nodeName={}, msgId={}]", nodeName, msgId));
                        }
                    }

                    /** {@inheritDoc} */
                    @Override
                    public void start() {
                        // NO-OP
                    }

                    /** {@inheritDoc} */
                    @Override
                    public void stop() {
                        // NO-OP
                    }
                };
            }

            public LogicalRelImplementor<Object[]> implementor(
                    ExecutionContext<Object[]> ctx,
                    MailboxRegistry mailboxRegistry,
                    ExchangeService exchangeService,
                    ResolvedDependencies deps,
                    TableFunctionRegistry tableFunctionRegistry
            ) {
                return new LogicalRelImplementor<>(ctx, mailboxRegistry, exchangeService, deps, tableFunctionRegistry) {
                    @Override
                    public Node<Object[]> visit(IgniteTableScan rel) {
                        return new ScanNode<>(ctx, dataset) {
                            @Override
                            public void request(int rowsCnt) {
                                RunnableX task = () -> super.request(rowsCnt);

                                synchronized (pending) {
                                    if (scanPaused) {
                                        pending.add(task);
                                    } else {
                                        try {
                                            task.run();
                                        } catch (Throwable ex) {
                                            // Error code is not used.
                                            throw new IgniteInternalException(Common.INTERNAL_ERR, ex);
                                        }
                                    }
                                }
                            }
                        };
                    }
                };
            }

            private CompletableFuture<Void> onReceive(String senderNodeName, NetworkMessage message) {
                MessageListener original = (nodeName, msg) -> {
                    MessageListener listener = msgListeners.get(msg.messageType());

                    if (listener == null) {
                        throw new IllegalStateException(
                                format("Listener not found [senderNodeName={}, msgId={}]", nodeName, msg.messageType()));
                    }

                    if (msg instanceof ExecutionContextAwareMessage) {
                        ExecutionContextAwareMessage msg0 = (ExecutionContextAwareMessage) msg;
                        taskExecutor.execute(msg0.queryId(), msg0.fragmentId(), () -> listener.onMessage(nodeName, msg));
                    } else {
                        taskExecutor.execute(() -> listener.onMessage(nodeName, msg));
                    }
                };

                MessageInterceptor interceptor = this.interceptor;

                if (interceptor != null) {
                    return interceptor.intercept(senderNodeName, message, original);
                }

                original.onMessage(senderNodeName, message);

                return nullCompletedFuture();
            }
        }

        @FunctionalInterface
        interface MessageInterceptor {
            CompletableFuture<Void> intercept(String senderNodeName, NetworkMessage msg, MessageListener original);
        }
    }

    private static class CapturingMailboxRegistry implements MailboxRegistry {
        private final MailboxRegistry delegate;

        private final Set<Inbox<?>> inboxes = ConcurrentHashMap.newKeySet();
        private final Set<Outbox<?>> outboxes = ConcurrentHashMap.newKeySet();

        CapturingMailboxRegistry(MailboxRegistry delegate) {
            this.delegate = delegate;
        }

        boolean empty() {
            return inboxes.isEmpty() && outboxes.isEmpty();
        }

        @Override
        public void start() {
            delegate.start();
        }

        @Override
        public void stop() throws Exception {
            delegate.stop();
        }

        @Override
        public void register(Inbox<?> inbox) {
            delegate.register(inbox);

            inboxes.add(inbox);
        }

        @Override
        public void register(Outbox<?> outbox) {
            delegate.register(outbox);

            outboxes.add(outbox);
        }

        @Override
        public void unregister(Inbox<?> inbox) {
            delegate.unregister(inbox);

            inboxes.remove(inbox);
        }

        @Override
        public void unregister(Outbox<?> outbox) {
            delegate.unregister(outbox);

            outboxes.remove(outbox);
        }

        @Override
        public CompletableFuture<Outbox<?>> outbox(UUID qryId, long exchangeId) {
            return delegate.outbox(qryId, exchangeId);
        }

        @Override
        public Inbox<?> inbox(UUID qryId, long exchangeId) {
            return delegate.inbox(qryId, exchangeId);
        }
    }
}<|MERGE_RESOLUTION|>--- conflicted
+++ resolved
@@ -166,7 +166,7 @@
 
     public static final int PLANNING_THREAD_COUNT = 2;
 
-    /** Timeout in ms for stopping execution service. */
+    /** Timeout in ms for stopping execution service.*/
     private static final long SHUTDOWN_TIMEOUT = 5_000;
 
     private static final int CATALOG_VERSION = 1;
@@ -378,7 +378,8 @@
     }
 
     /**
-     * A query initialization is failed on the initiator during the mapping phase. Need to verify that the exception is handled properly.
+     * A query initialization is failed on the initiator during the mapping phase.
+     * Need to verify that the exception is handled properly.
      */
     @Test
     public void testQueryMappingFailure() {
@@ -672,8 +673,8 @@
     }
 
     /**
-     * Tests the ability to run multiple statements using {@link QueryPrefetchCallback}. Each subsequent statement begins execution after
-     * the prefetching for the previous statement is completed.
+     * Tests the ability to run multiple statements using {@link QueryPrefetchCallback}. Each subsequent
+     * statement begins execution after the prefetching for the previous statement is completed.
      *
      * @throws Exception If failed.
      */
@@ -895,7 +896,6 @@
         assertThat(debugInfo3, equalTo(expectedOnNonCoordinator));
     }
 
-
     @Test
     public void testTimeoutStandardPlan() {
         nodeNames.stream().map(testCluster::node).forEach(TestNode::pauseScan);
@@ -1178,33 +1178,7 @@
 
         ExecutionDependencyResolver dependencyResolver = new ExecutionDependencyResolverImpl(executableTableRegistry, null);
 
-<<<<<<< HEAD
-        var targetProvider = new ExecutionTargetProvider() {
-            @Override
-            public CompletableFuture<ExecutionTarget> forTable(ExecutionTargetFactory factory, IgniteTable table) {
-                if (mappingException != null) {
-                    return CompletableFuture.failedFuture(mappingException);
-                }
-
-                return completedFuture(factory.allOf(nodeNames));
-            }
-
-            @Override
-            public CompletableFuture<ExecutionTarget> forSystemView(ExecutionTargetFactory factory, IgniteSystemView view) {
-                return CompletableFuture.failedFuture(new AssertionError("Not supported"));
-            }
-        };
-
-        var partitionPruner = new PartitionPruner() {
-            @Override
-            public List<MappedFragment> apply(List<MappedFragment> mappedFragments, Object[] dynamicParameters) {
-                return mappedFragments;
-            }
-        };
-        var mappingService = new MappingServiceImpl(nodeName, targetProvider, EmptyCacheFactory.INSTANCE, 0, partitionPruner, taskExecutor);
-=======
         var mappingService = createMappingService(nodeName, clockService, taskExecutor);
->>>>>>> 732cfddb
         var tableFunctionRegistry = new TableFunctionRegistryImpl();
 
         List<LogicalNode> logicalNodes = nodeNames.stream()
