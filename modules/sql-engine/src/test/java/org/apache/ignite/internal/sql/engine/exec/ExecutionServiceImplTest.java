--- conflicted
+++ resolved
@@ -70,11 +70,8 @@
 import java.util.function.Function;
 import java.util.function.Supplier;
 import java.util.stream.Collectors;
-<<<<<<< HEAD
 import java.util.stream.IntStream;
 import java.util.stream.Stream;
-=======
->>>>>>> fa10d3a4
 import org.apache.ignite.internal.catalog.CatalogCommand;
 import org.apache.ignite.internal.failure.FailureManager;
 import org.apache.ignite.internal.failure.handlers.NoOpFailureHandler;
@@ -994,40 +991,6 @@
         }
     }
 
-<<<<<<< HEAD
-    @ParameterizedTest
-    @MethodSource("txTypes")
-    public void transactionRollbackOnError(NoOpTransaction tx) {
-        ExecutionService execService = executionServices.get(0);
-        QueryTransactionContext txContext = mock(QueryTransactionContext.class);
-
-        SqlOperationContext ctx = operationContext(null)
-                .txContext(txContext)
-                .build();
-
-        QueryTransactionWrapper txWrapper = mock(QueryTransactionWrapper.class);
-
-        when(txContext.getOrStartImplicit(anyBoolean())).thenReturn(txWrapper);
-
-        when(txWrapper.unwrap()).thenReturn(tx);
-        when(txWrapper.implicit()).thenReturn(tx.implicit());
-        when(txWrapper.rollback(any())).thenReturn(nullCompletedFuture());
-
-        QueryPlan plan = prepare("SELECT * FROM test_tbl", ctx);
-
-        nodeNames.stream().map(testCluster::node).forEach(TestNode::pauseScan);
-
-        var expectedEx = new RuntimeException("Test error");
-
-        testCluster.node(nodeNames.get(0)).interceptor((nodeName, msg, original) -> {
-            if (msg instanceof QueryStartRequest) {
-                QueryStartRequest queryStart = (QueryStartRequest) msg;
-
-                testCluster.node(nodeNames.get(0)).messageService().send(nodeName, new SqlQueryMessagesFactory().queryStartResponse()
-                        .queryId(queryStart.queryId())
-                        .fragmentId(queryStart.fragmentId())
-                        .error(expectedEx)
-=======
     @Test
     void executionsWithTheSameQueryIdMustNotInterfere() {
         QueryPlan plan = prepare("SELECT * FROM test_tbl", createContext());
@@ -1044,7 +1007,6 @@
                         .message(expectedExceptionMessage)
                         .traceId(((QueryBatchRequestMessage) msg).queryId())
                         .code(Common.INTERNAL_ERR)
->>>>>>> fa10d3a4
                         .build()
                 );
             } else {
@@ -1054,22 +1016,6 @@
             return nullCompletedFuture();
         });
 
-<<<<<<< HEAD
-        RuntimeException actualException = assertWillThrow(execService.executePlan(plan, ctx), RuntimeException.class);
-
-        assertEquals(expectedEx, actualException);
-
-        verify(txWrapper).rollback(any());
-    }
-
-    private static Stream<Arguments> txTypes() {
-        return Stream.of(
-                Arguments.of(Named.named("ro-implicit", NoOpTransaction.readOnly("ro", true))),
-                Arguments.of(Named.named("rw-implicit", NoOpTransaction.readWrite("rw", true))),
-                Arguments.of(Named.named("ro", NoOpTransaction.readOnly("ro", false))),
-                Arguments.of(Named.named("rw", NoOpTransaction.readWrite("rw", false)))
-        );
-=======
         SqlOperationContext ctx = createContext();
 
         Queue<Throwable> exceptions = new ConcurrentLinkedQueue<>();
@@ -1109,7 +1055,63 @@
         for (Throwable th : exceptions) {
             assertThat(th.getMessage(), containsString(expectedExceptionMessage));
         }
->>>>>>> fa10d3a4
+    }
+
+    @ParameterizedTest
+    @MethodSource("txTypes")
+    public void transactionRollbackOnError(NoOpTransaction tx) {
+        ExecutionService execService = executionServices.get(0);
+        QueryTransactionContext txContext = mock(QueryTransactionContext.class);
+
+        SqlOperationContext ctx = operationContext(null)
+                .txContext(txContext)
+                .build();
+
+        QueryTransactionWrapper txWrapper = mock(QueryTransactionWrapper.class);
+
+        when(txContext.getOrStartImplicit(anyBoolean())).thenReturn(txWrapper);
+
+        when(txWrapper.unwrap()).thenReturn(tx);
+        when(txWrapper.implicit()).thenReturn(tx.implicit());
+        when(txWrapper.rollback(any())).thenReturn(nullCompletedFuture());
+
+        QueryPlan plan = prepare("SELECT * FROM test_tbl", ctx);
+
+        nodeNames.stream().map(testCluster::node).forEach(TestNode::pauseScan);
+
+        var expectedEx = new RuntimeException("Test error");
+
+        testCluster.node(nodeNames.get(0)).interceptor((nodeName, msg, original) -> {
+            if (msg instanceof QueryStartRequest) {
+                QueryStartRequest queryStart = (QueryStartRequest) msg;
+
+                testCluster.node(nodeNames.get(0)).messageService().send(nodeName, new SqlQueryMessagesFactory().queryStartResponse()
+                        .queryId(queryStart.queryId())
+                        .fragmentId(queryStart.fragmentId())
+                        .error(expectedEx)
+                        .build()
+                );
+            } else {
+                original.onMessage(nodeName, msg);
+            }
+
+            return nullCompletedFuture();
+        });
+
+        RuntimeException actualException = assertWillThrow(execService.executePlan(plan, ctx), RuntimeException.class);
+
+        assertEquals(expectedEx, actualException);
+
+        verify(txWrapper).rollback(any());
+    }
+
+    private static Stream<Arguments> txTypes() {
+        return Stream.of(
+                Arguments.of(Named.named("ro-implicit", NoOpTransaction.readOnly("ro", true))),
+                Arguments.of(Named.named("rw-implicit", NoOpTransaction.readWrite("rw", true))),
+                Arguments.of(Named.named("ro", NoOpTransaction.readOnly("ro", false))),
+                Arguments.of(Named.named("rw", NoOpTransaction.readWrite("rw", false)))
+        );
     }
 
     /** Creates an execution service instance for the node with given consistent id. */
@@ -1190,15 +1192,7 @@
         return operationContext().build();
     }
 
-<<<<<<< HEAD
-    private SqlOperationContext.Builder operationContext(@Nullable PrefetchCallback prefetchCallback) {
-        return getBuilder(prefetchCallback);
-    }
-
-    private Builder getBuilder(@Nullable PrefetchCallback prefetchCallback) {
-=======
     private SqlOperationContext.Builder operationContext() {
->>>>>>> fa10d3a4
         return SqlOperationContext.builder()
                 .queryId(randomUUID())
                 .cancel(new QueryCancel())
