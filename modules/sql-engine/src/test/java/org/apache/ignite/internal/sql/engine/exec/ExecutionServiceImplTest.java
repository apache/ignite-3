--- conflicted
+++ resolved
@@ -644,11 +644,7 @@
 
         assertEquals(ctx.parameters().length, parsedResult.dynamicParamsCount(), "Invalid number of dynamic parameters");
 
-<<<<<<< HEAD
-        return await(prepareService.prepareAsync(parseResult.statement(), ctx, PLANNING_TIMEOUT_IN_MS));
-=======
-        return await(prepareService.prepareAsync(parsedResult, ctx));
->>>>>>> 8586df07
+        return await(prepareService.prepareAsync(parsedResult, ctx, PLANNING_TIMEOUT_IN_MS));
     }
 
     static class TestCluster {
