--- conflicted
+++ resolved
@@ -1123,42 +1123,6 @@
         }
     }
 
-<<<<<<< HEAD
-    /**
-     * Creates test table with given params.
-     *
-     * @param name   Name of the table.
-     * @param size   Required size of the table.
-     * @param distr  Distribution of the table.
-     * @param fields List of the required fields. Every odd item should be a string representing a column name, every even item should be a
-     *               class representing column's type. E.g. {@code createTable("MY_TABLE", 500, distribution, "ID", Integer.class, "VAL",
-     *               String.class)}.
-     * @return Instance of the {@link TestTable}.
-     */
-    private static TestTable createTable(String name, int size, IgniteDistribution distr, Object... fields) {
-        if (ArrayUtils.nullOrEmpty(fields) || fields.length % 2 != 0) {
-            throw new IllegalArgumentException("'fields' should be non-null array with even number of elements");
-        }
-
-        List<ColumnDescriptor> columns = new ArrayList<>();
-
-        for (int i = 0; i < fields.length; i += 2) {
-            NativeType nativeType = (NativeType) fields[i + 1];
-            ColumnType columnType = nativeType.spec().asColumnType();
-
-            columns.add(
-                    new CatalogColumnDescriptor(
-                            (String) fields[i], false, true, i,
-                            columnType, 0, 0, 0, DefaultValueStrategy.DEFAULT_NULL, null
-                    )
-            );
-        }
-
-        return new TestTable(1, new TableDescriptorImpl(columns, distr), name, size, List.of(), Collections.emptyMap(), 1);
-    }
-
-=======
->>>>>>> 3c4cf8c1
     private static class CapturingMailboxRegistry implements MailboxRegistry {
         private final MailboxRegistry delegate;
 
