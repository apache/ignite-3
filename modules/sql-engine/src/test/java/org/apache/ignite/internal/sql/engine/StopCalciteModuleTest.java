/*
 * Licensed to the Apache Software Foundation (ASF) under one or more
 * contributor license agreements. See the NOTICE file distributed with
 * this work for additional information regarding copyright ownership.
 * The ASF licenses this file to You under the Apache License, Version 2.0
 * (the "License"); you may not use this file except in compliance with
 * the License. You may obtain a copy of the License at
 *
 *      http://www.apache.org/licenses/LICENSE-2.0
 *
 * Unless required by applicable law or agreed to in writing, software
 * distributed under the License is distributed on an "AS IS" BASIS,
 * WITHOUT WARRANTIES OR CONDITIONS OF ANY KIND, either express or implied.
 * See the License for the specific language governing permissions and
 * limitations under the License.
 */

package org.apache.ignite.internal.sql.engine;

import static java.util.concurrent.CompletableFuture.allOf;
import static java.util.concurrent.CompletableFuture.completedFuture;
import static org.apache.ignite.internal.schema.SchemaManager.INITIAL_SCHEMA_VERSION;
import static org.apache.ignite.internal.testframework.IgniteTestUtils.await;
import static org.junit.jupiter.api.Assertions.assertInstanceOf;
import static org.junit.jupiter.api.Assertions.assertThrows;
import static org.junit.jupiter.api.Assertions.assertTrue;
import static org.mockito.ArgumentMatchers.any;
import static org.mockito.ArgumentMatchers.anyInt;
import static org.mockito.ArgumentMatchers.anyLong;
import static org.mockito.ArgumentMatchers.eq;
import static org.mockito.Mockito.doAnswer;
import static org.mockito.Mockito.mock;
import static org.mockito.Mockito.when;

import java.lang.management.ManagementFactory;
import java.lang.management.ThreadInfo;
import java.lang.management.ThreadMXBean;
import java.util.Arrays;
import java.util.Collections;
import java.util.Map;
import java.util.UUID;
import java.util.concurrent.CompletableFuture;
import java.util.concurrent.CompletionException;
import java.util.concurrent.Flow;
import java.util.function.Consumer;
import java.util.function.Function;
import org.apache.ignite.configuration.ConfigurationValue;
import org.apache.ignite.internal.configuration.testframework.ConfigurationExtension;
import org.apache.ignite.internal.configuration.testframework.InjectConfiguration;
<<<<<<< HEAD
import org.apache.ignite.internal.hlc.HybridClockImpl;
=======
import org.apache.ignite.internal.hlc.HybridClock;
>>>>>>> 8277b1ad
import org.apache.ignite.internal.index.IndexManager;
import org.apache.ignite.internal.logger.IgniteLogger;
import org.apache.ignite.internal.logger.Loggers;
import org.apache.ignite.internal.manager.EventListener;
import org.apache.ignite.internal.schema.BinaryRow;
import org.apache.ignite.internal.schema.Column;
import org.apache.ignite.internal.schema.NativeTypes;
import org.apache.ignite.internal.schema.SchemaDescriptor;
import org.apache.ignite.internal.schema.SchemaManager;
import org.apache.ignite.internal.schema.SchemaRegistry;
import org.apache.ignite.internal.schema.configuration.TableConfiguration;
import org.apache.ignite.internal.schema.configuration.TablesConfiguration;
import org.apache.ignite.internal.schema.registry.SchemaRegistryImpl;
import org.apache.ignite.internal.schema.row.RowAssembler;
import org.apache.ignite.internal.sql.engine.exec.ExecutionCancelledException;
import org.apache.ignite.internal.storage.DataStorageManager;
import org.apache.ignite.internal.storage.engine.MvTableStorage;
import org.apache.ignite.internal.table.InternalTable;
import org.apache.ignite.internal.table.TableImpl;
import org.apache.ignite.internal.table.distributed.TableManager;
import org.apache.ignite.internal.table.event.TableEvent;
import org.apache.ignite.internal.table.event.TableEventParameters;
import org.apache.ignite.internal.testframework.IgniteTestUtils;
import org.apache.ignite.internal.tx.InternalTransaction;
import org.apache.ignite.internal.tx.TxManager;
import org.apache.ignite.internal.tx.impl.HeapLockManager;
import org.apache.ignite.lang.IgniteException;
import org.apache.ignite.lang.IgniteInternalException;
import org.apache.ignite.lang.NodeStoppingException;
import org.apache.ignite.network.ClusterNode;
import org.apache.ignite.network.ClusterService;
import org.apache.ignite.network.MessagingService;
import org.apache.ignite.network.TopologyService;
import org.junit.jupiter.api.BeforeEach;
import org.junit.jupiter.api.Test;
import org.junit.jupiter.api.TestInfo;
import org.junit.jupiter.api.extension.ExtendWith;
import org.mockito.Mock;
import org.mockito.junit.jupiter.MockitoExtension;

/**
 * Stop Calcite module test.
 */
@ExtendWith(ConfigurationExtension.class)
@ExtendWith(MockitoExtension.class)
public class StopCalciteModuleTest {
    /** The logger. */
    private static final IgniteLogger LOG = Loggers.forClass(StopCalciteModuleTest.class);

    private static final int ROWS = 5;

    private static final String NODE_NAME = "mock-node-name";

    @Mock
    ClusterService clusterSrvc;

    @Mock
    TableManager tableManager;

    @Mock
    IndexManager indexManager;

    @Mock
    SchemaManager schemaManager;

    @Mock
    DataStorageManager dataStorageManager;

    @Mock
    MessagingService msgSrvc;

    @Mock
    TxManager txManager;

    @Mock
    TopologyService topologySrvc;

    @Mock
    InternalTable tbl;

    @Mock
    HybridClock clock;

    SchemaRegistry schemaReg;

    TestRevisionRegister testRevisionRegister = new TestRevisionRegister();

    @InjectConfiguration
    TablesConfiguration tablesConfig;

    /**
     * Before.
     * TODO Documentation https://issues.apache.org/jira/browse/IGNITE-15859
     */
    @BeforeEach
    public void before(TestInfo testInfo) {
        when(clusterSrvc.messagingService()).thenReturn(msgSrvc);
        when(clusterSrvc.topologyService()).thenReturn(topologySrvc);

        ClusterNode node = new ClusterNode("mock-node-id", NODE_NAME, null);
        when(topologySrvc.localMember()).thenReturn(node);
        when(topologySrvc.allMembers()).thenReturn(Collections.singleton(node));

        SchemaDescriptor schemaDesc = new SchemaDescriptor(
                1,
                new Column[]{new Column(0, "ID", NativeTypes.INT32, false)},
                new Column[]{new Column(1, "VAL", NativeTypes.INT32, false)}
        );

        schemaReg = new SchemaRegistryImpl((v) -> completedFuture(schemaDesc), () -> INITIAL_SCHEMA_VERSION, schemaDesc);

        when(tbl.name()).thenReturn("TEST");

        when(schemaManager.schemaRegistry(anyLong(), any())).thenReturn(completedFuture(schemaReg));

        // Mock create table (notify on register listener).
        doAnswer(invocation -> {
            EventListener<TableEventParameters> clo = (EventListener<TableEventParameters>) invocation.getArguments()[1];

            clo.notify(new TableEventParameters(0, UUID.randomUUID(), "TEST", new TableImpl(tbl, schemaReg, new HeapLockManager())),
                    null);

            return null;
        }).when(tableManager).listen(eq(TableEvent.CREATE), any());

        RowAssembler asm = new RowAssembler(schemaReg.schema(), 0, 0, 0, 0);

        asm.appendInt(0);
        asm.appendInt(0);

        BinaryRow binaryRow = asm.build();

        // Mock table scan
        doAnswer(invocation -> {
            int part = (int) invocation.getArguments()[0];

            return (Flow.Publisher<BinaryRow>) s -> {
                s.onSubscribe(new Flow.Subscription() {
                    @Override
                    public void request(long n) {
                        // No-op.
                    }

                    @Override
                    public void cancel() {
                        // No-op.
                    }
                });

                if (part == 0) {
                    for (int i = 0; i < ROWS; ++i) {
                        s.onNext(binaryRow);
                    }
                }

                s.onComplete();
            };
        }).when(tbl).scan(anyInt(), any());

        LOG.info(">>>> Starting test {}", testInfo.getTestMethod().orElseThrow().getName());
    }

    @Test
    public void testStopQueryOnNodeStop() throws Exception {
        SqlQueryProcessor qryProc = new SqlQueryProcessor(
                testRevisionRegister,
                clusterSrvc,
                tableManager,
                indexManager,
                schemaManager,
                dataStorageManager,
                txManager,
                Map::of,
<<<<<<< HEAD
                new HybridClockImpl()
=======
                clock
>>>>>>> 8277b1ad
        );

        when(tbl.tableId()).thenReturn(UUID.randomUUID());

        when(txManager.begin()).thenReturn(mock(InternalTransaction.class));
        when(tbl.storage()).thenReturn(mock(MvTableStorage.class));
        when(tbl.storage().configuration()).thenReturn(mock(TableConfiguration.class));
        when(tbl.storage().configuration().partitions()).thenReturn(mock(ConfigurationValue.class));
        when(tbl.storage().configuration().partitions().value()).thenReturn(1);

        qryProc.start();

        testRevisionRegister.moveRevision.apply(0L).join();

        var cursors = qryProc.queryAsync(
                "PUBLIC",
                "SELECT * FROM TEST"
        );

        await(cursors.get(0).thenCompose(cursor -> cursor.requestNextAsync(1)));

        assertTrue(isThereNodeThreads(NODE_NAME));

        qryProc.stop();

        var request = cursors.get(0)
                .thenCompose(cursor -> cursor.requestNextAsync(1));

        // Check cursor closed.
        await(request.exceptionally(t -> {
            assertInstanceOf(CompletionException.class, t);
            assertInstanceOf(IgniteException.class, t.getCause());
            assertInstanceOf(ExecutionCancelledException.class, t.getCause().getCause());

            return null;
        }));
        assertTrue(request.isCompletedExceptionally());

        // Check execute query on stopped node.
        assertTrue(assertThrows(IgniteInternalException.class, () -> qryProc.queryAsync(
                "PUBLIC",
                "SELECT 1"
        )).getCause() instanceof NodeStoppingException);

        System.gc();

        assertTrue(IgniteTestUtils.waitForCondition(() -> !isThereNodeThreads(NODE_NAME), 1000));
    }

    /**
     * Get isThereNodeThreads flag.
     *
     * @return {@code true} is there are any threads with node name prefix; Otherwise returns {@code false}.
     */
    private boolean isThereNodeThreads(String nodeName) {
        ThreadMXBean bean = ManagementFactory.getThreadMXBean();
        ThreadInfo[] infos = bean.dumpAllThreads(true, true);

        return Arrays.stream(infos)
                .anyMatch((ti) -> ti.getThreadName().contains(nodeName));
    }

    /**
     * Test revision register.
     */
    private static class TestRevisionRegister implements Consumer<Function<Long, CompletableFuture<?>>> {
        /** Revision consumer. */
        Function<Long, CompletableFuture<?>> moveRevision;

        /** {@inheritDoc} */
        @Override
        public void accept(Function<Long, CompletableFuture<?>> function) {
            if (moveRevision == null) {
                moveRevision = function;
            } else {
                Function<Long, CompletableFuture<?>> old = moveRevision;

                moveRevision = rev -> allOf(
                    old.apply(rev),
                    function.apply(rev)
                );
            }
        }
    }
}<|MERGE_RESOLUTION|>--- conflicted
+++ resolved
@@ -47,11 +47,7 @@
 import org.apache.ignite.configuration.ConfigurationValue;
 import org.apache.ignite.internal.configuration.testframework.ConfigurationExtension;
 import org.apache.ignite.internal.configuration.testframework.InjectConfiguration;
-<<<<<<< HEAD
-import org.apache.ignite.internal.hlc.HybridClockImpl;
-=======
 import org.apache.ignite.internal.hlc.HybridClock;
->>>>>>> 8277b1ad
 import org.apache.ignite.internal.index.IndexManager;
 import org.apache.ignite.internal.logger.IgniteLogger;
 import org.apache.ignite.internal.logger.Loggers;
@@ -225,11 +221,7 @@
                 dataStorageManager,
                 txManager,
                 Map::of,
-<<<<<<< HEAD
-                new HybridClockImpl()
-=======
                 clock
->>>>>>> 8277b1ad
         );
 
         when(tbl.tableId()).thenReturn(UUID.randomUUID());
