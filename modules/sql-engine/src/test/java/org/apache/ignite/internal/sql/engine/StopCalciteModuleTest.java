/*
 * Licensed to the Apache Software Foundation (ASF) under one or more
 * contributor license agreements.  See the NOTICE file distributed with
 * this work for additional information regarding copyright ownership.
 * The ASF licenses this file to You under the Apache License, Version 2.0
 * (the "License"); you may not use this file except in compliance with
 * the License.  You may obtain a copy of the License at
 *
 *      http://www.apache.org/licenses/LICENSE-2.0
 *
 * Unless required by applicable law or agreed to in writing, software
 * distributed under the License is distributed on an "AS IS" BASIS,
 * WITHOUT WARRANTIES OR CONDITIONS OF ANY KIND, either express or implied.
 * See the License for the specific language governing permissions and
 * limitations under the License.
 */

package org.apache.ignite.internal.sql.engine;

import static org.apache.ignite.internal.schema.registry.SchemaRegistryImpl.INITIAL_SCHEMA_VERSION;
import static org.junit.jupiter.api.Assertions.assertFalse;
import static org.junit.jupiter.api.Assertions.assertThrows;
import static org.junit.jupiter.api.Assertions.assertTrue;
import static org.mockito.ArgumentMatchers.any;
import static org.mockito.ArgumentMatchers.anyInt;
import static org.mockito.ArgumentMatchers.eq;
import static org.mockito.Mockito.doAnswer;
import static org.mockito.Mockito.when;

import java.lang.management.ManagementFactory;
import java.lang.management.ThreadInfo;
import java.lang.management.ThreadMXBean;
import java.util.Arrays;
import java.util.Collections;
import java.util.List;
import java.util.UUID;
import java.util.concurrent.Flow;
import java.util.function.Consumer;
import org.apache.ignite.internal.manager.EventListener;
import org.apache.ignite.internal.schema.BinaryRow;
import org.apache.ignite.internal.schema.Column;
import org.apache.ignite.internal.schema.NativeTypes;
import org.apache.ignite.internal.schema.SchemaDescriptor;
import org.apache.ignite.internal.schema.SchemaRegistry;
import org.apache.ignite.internal.schema.registry.SchemaRegistryImpl;
import org.apache.ignite.internal.schema.row.RowAssembler;
import org.apache.ignite.internal.table.InternalTable;
import org.apache.ignite.internal.table.TableImpl;
import org.apache.ignite.internal.table.distributed.TableManager;
import org.apache.ignite.internal.table.event.TableEvent;
import org.apache.ignite.internal.table.event.TableEventParameters;
import org.apache.ignite.lang.IgniteException;
import org.apache.ignite.lang.IgniteLogger;
import org.apache.ignite.lang.NodeStoppingException;
import org.apache.ignite.network.ClusterLocalConfiguration;
import org.apache.ignite.network.ClusterNode;
import org.apache.ignite.network.ClusterService;
import org.apache.ignite.network.MessagingService;
import org.apache.ignite.network.TopologyService;
import org.junit.jupiter.api.BeforeEach;
import org.junit.jupiter.api.Test;
import org.junit.jupiter.api.TestInfo;
import org.junit.jupiter.api.extension.ExtendWith;
import org.mockito.Mock;
import org.mockito.junit.jupiter.MockitoExtension;

/**
 * Stop Calcite module test.
 */
@ExtendWith(MockitoExtension.class)
public class StopCalciteModuleTest {
    /** The logger. */
    private static final IgniteLogger LOG = IgniteLogger.forClass(StopCalciteModuleTest.class);

    private static final int ROWS = 5;

    private static final String NODE_NAME = "mock-node-name";

    @Mock
    ClusterService clusterSrvc;

    @Mock
    TableManager tableManager;

    @Mock
    MessagingService msgSrvc;

    @Mock
    TopologyService topologySrvc;

    @Mock
    ClusterLocalConfiguration localCfg;

    @Mock
    InternalTable tbl;

    SchemaRegistry schemaReg;

    TestRevisionRegister testRevisionRegister = new TestRevisionRegister();

    /**
     * Before.
     * TODO Documentation https://issues.apache.org/jira/browse/IGNITE-15859
     */
    @BeforeEach
    public void before(TestInfo testInfo) {
        when(clusterSrvc.messagingService()).thenReturn(msgSrvc);
        when(clusterSrvc.topologyService()).thenReturn(topologySrvc);
        when(clusterSrvc.localConfiguration()).thenReturn(localCfg);

        ClusterNode node = new ClusterNode("mock-node-id", NODE_NAME, null);
        when(topologySrvc.localMember()).thenReturn(node);
        when(topologySrvc.allMembers()).thenReturn(Collections.singleton(node));

        SchemaDescriptor schemaDesc = new SchemaDescriptor(
                1,
                new Column[]{new Column(0, "ID", NativeTypes.INT32, false)},
                new Column[]{new Column(1, "VAL", NativeTypes.INT32, false)}
        );

        schemaReg = new SchemaRegistryImpl(1, (v) -> schemaDesc, () -> INITIAL_SCHEMA_VERSION);

        when(tbl.name()).thenReturn("PUBLIC.TEST");

        // Mock create table (notify on register listener).
        doAnswer(invocation -> {
            EventListener<TableEventParameters> clo = (EventListener<TableEventParameters>) invocation.getArguments()[1];

            clo.notify(new TableEventParameters(0, UUID.randomUUID(), "TEST", new TableImpl(tbl, schemaReg)),
                    null);

            return null;
        }).when(tableManager).listen(eq(TableEvent.CREATE), any());

        RowAssembler asm = new RowAssembler(schemaReg.schema(), 0, 0, 0, 0);

        asm.appendInt(0);
        asm.appendInt(0);

        BinaryRow binaryRow = asm.build();

        // Mock table scan
        doAnswer(invocation -> {
            int part = (int) invocation.getArguments()[0];

            return (Flow.Publisher<BinaryRow>) s -> {
                s.onSubscribe(new Flow.Subscription() {
                    @Override
                    public void request(long n) {
                        // No-op.
                    }

                    @Override
                    public void cancel() {
                        // No-op.
                    }
                });

                if (part == 0) {
                    for (int i = 0; i < ROWS; ++i) {
                        s.onNext(binaryRow);
                    }
                }

                s.onComplete();
            };
        }).when(tbl).scan(anyInt(), any());

        LOG.info(">>>> Starting test {}", testInfo.getTestMethod().orElseThrow().getName());
    }

    @Test
    public void testStopQueryOnNodeStop() throws Exception {
        SqlQueryProcessor qryProc = new SqlQueryProcessor(testRevisionRegister, clusterSrvc, tableManager);

        when(tbl.tableId()).thenReturn(UUID.randomUUID());

        qryProc.start();

<<<<<<< HEAD
        // TODO remove after https://issues.apache.org/jira/browse/IGNITE-16545
=======
>>>>>>> 4ce4ef3b
        testRevisionRegister.moveRevision.accept(0L);

        List<SqlCursor<List<?>>> cursors = qryProc.query(
                "PUBLIC",
                "SELECT * FROM TEST"
        );

        SqlCursor<List<?>> cur = cursors.get(0);
        cur.next();

        assertTrue(isThereNodeThreads(NODE_NAME));

        qryProc.stop();

        // Check cursor closed.
        assertTrue(assertThrows(IgniteException.class, cur::hasNext).getMessage().contains("Query was cancelled"));
        assertTrue(assertThrows(IgniteException.class, cur::next).getMessage().contains("Query was cancelled"));

        // Check execute query on stopped node.
        assertTrue(assertThrows(IgniteException.class, () -> qryProc.query(
                "PUBLIC",
                "SELECT 1"
        )).getCause() instanceof NodeStoppingException);

        System.gc();

        // Check: there are no alive Ignite threads.
        assertFalse(isThereNodeThreads(NODE_NAME));
    }

    /**
     * Get isThereNodeThreads flag.
     *
     * @return {@code true} is there are any threads with node name prefix; Otherwise returns {@code false}.
     */
    private boolean isThereNodeThreads(String nodeName) {
        ThreadMXBean bean = ManagementFactory.getThreadMXBean();
        ThreadInfo[] infos = bean.dumpAllThreads(true, true);

        return Arrays.stream(infos)
                .anyMatch((ti) -> ti.getThreadName().contains(nodeName));
    }

    /**
     * Test revision register.
     */
    private static class TestRevisionRegister implements Consumer<Consumer<Long>> {

        /** Revision consumer. */
        Consumer<Long> moveRevision;

        /** {@inheritDoc} */
        @Override
        public void accept(Consumer<Long> consumer) {
            if (moveRevision == null) {
                moveRevision = consumer;
            } else {
                moveRevision = moveRevision.andThen(consumer);
            }
        }
    }
}<|MERGE_RESOLUTION|>--- conflicted
+++ resolved
@@ -177,10 +177,6 @@
 
         qryProc.start();
 
-<<<<<<< HEAD
-        // TODO remove after https://issues.apache.org/jira/browse/IGNITE-16545
-=======
->>>>>>> 4ce4ef3b
         testRevisionRegister.moveRevision.accept(0L);
 
         List<SqlCursor<List<?>>> cursors = qryProc.query(
