/*
 * Licensed to the Apache Software Foundation (ASF) under one or more
 * contributor license agreements.  See the NOTICE file distributed with
 * this work for additional information regarding copyright ownership.
 * The ASF licenses this file to You under the Apache License, Version 2.0
 * (the "License"); you may not use this file except in compliance with
 * the License.  You may obtain a copy of the License at
 *
 *      http://www.apache.org/licenses/LICENSE-2.0
 *
 * Unless required by applicable law or agreed to in writing, software
 * distributed under the License is distributed on an "AS IS" BASIS,
 * WITHOUT WARRANTIES OR CONDITIONS OF ANY KIND, either express or implied.
 * See the License for the specific language governing permissions and
 * limitations under the License.
 */

package org.apache.ignite.internal.sql.engine;

import static org.apache.ignite.internal.schema.registry.SchemaRegistryImpl.INITIAL_SCHEMA_VERSION;
import static org.junit.jupiter.api.Assertions.assertFalse;
import static org.junit.jupiter.api.Assertions.assertThrows;
import static org.junit.jupiter.api.Assertions.assertTrue;
import static org.mockito.ArgumentMatchers.any;
import static org.mockito.ArgumentMatchers.anyInt;
import static org.mockito.ArgumentMatchers.eq;
import static org.mockito.Mockito.doAnswer;
import static org.mockito.Mockito.when;

import java.lang.management.ManagementFactory;
import java.lang.management.ThreadInfo;
import java.lang.management.ThreadMXBean;
import java.util.Arrays;
import java.util.Collections;
import java.util.List;
import java.util.UUID;
import java.util.concurrent.Flow;
import java.util.function.Consumer;
import org.apache.ignite.internal.manager.EventListener;
import org.apache.ignite.internal.schema.BinaryRow;
import org.apache.ignite.internal.schema.Column;
import org.apache.ignite.internal.schema.NativeTypes;
import org.apache.ignite.internal.schema.SchemaDescriptor;
import org.apache.ignite.internal.schema.SchemaRegistry;
import org.apache.ignite.internal.schema.registry.SchemaRegistryImpl;
import org.apache.ignite.internal.schema.row.RowAssembler;
import org.apache.ignite.internal.table.InternalTable;
import org.apache.ignite.internal.table.TableImpl;
import org.apache.ignite.internal.table.distributed.TableManager;
import org.apache.ignite.internal.table.event.TableEvent;
import org.apache.ignite.internal.table.event.TableEventParameters;
import org.apache.ignite.lang.IgniteException;
import org.apache.ignite.lang.IgniteLogger;
import org.apache.ignite.lang.NodeStoppingException;
import org.apache.ignite.network.ClusterLocalConfiguration;
import org.apache.ignite.network.ClusterNode;
import org.apache.ignite.network.ClusterService;
import org.apache.ignite.network.MessagingService;
import org.apache.ignite.network.TopologyService;
import org.junit.jupiter.api.BeforeEach;
import org.junit.jupiter.api.Test;
import org.junit.jupiter.api.TestInfo;
import org.junit.jupiter.api.extension.ExtendWith;
import org.mockito.Mock;
import org.mockito.junit.jupiter.MockitoExtension;

/**
 * Stop Calcite module test.
 */
@ExtendWith(MockitoExtension.class)
public class StopCalciteModuleTest {
    /** The logger. */
    private static final IgniteLogger LOG = IgniteLogger.forClass(StopCalciteModuleTest.class);

    private static final int ROWS = 5;

    private static final String NODE_NAME = "mock-node-name";

    @Mock
    ClusterService clusterSrvc;

    @Mock
    TableManager tableManager;

    @Mock
    MessagingService msgSrvc;

    @Mock
    TopologyService topologySrvc;

    @Mock
    ClusterLocalConfiguration localCfg;

    @Mock
    InternalTable tbl;

    SchemaRegistry schemaReg;

    TestRevisionRegister testRevisionRegister = new TestRevisionRegister();

    /**
     * Before.
     * TODO Documentation https://issues.apache.org/jira/browse/IGNITE-15859
     */
    @BeforeEach
    public void before(TestInfo testInfo) {
        when(clusterSrvc.messagingService()).thenReturn(msgSrvc);
        when(clusterSrvc.topologyService()).thenReturn(topologySrvc);
        when(clusterSrvc.localConfiguration()).thenReturn(localCfg);

        ClusterNode node = new ClusterNode("mock-node-id", NODE_NAME, null);
        when(topologySrvc.localMember()).thenReturn(node);
        when(topologySrvc.allMembers()).thenReturn(Collections.singleton(node));

        SchemaDescriptor schemaDesc = new SchemaDescriptor(
                1,
                new Column[]{new Column(0, "ID", NativeTypes.INT32, false)},
                new Column[]{new Column(1, "VAL", NativeTypes.INT32, false)}
        );

        schemaReg = new SchemaRegistryImpl(1, (v) -> schemaDesc, () -> INITIAL_SCHEMA_VERSION);

        when(tbl.name()).thenReturn("PUBLIC.TEST");

        // Mock create table (notify on register listener).
        doAnswer(invocation -> {
            EventListener<TableEventParameters> clo = (EventListener<TableEventParameters>) invocation.getArguments()[1];

<<<<<<< HEAD
            clo.notify(new TableEventParameters(0, UUID.randomUUID(), "TEST", new TableImpl(tbl, schemaReg)),
=======
            clo.notify(new TableEventParameters(1, UUID.randomUUID(), "TEST", new TableImpl(tbl, schemaReg)),
>>>>>>> 7ce365dd
                    null);

            return null;
        }).when(tableManager).listen(eq(TableEvent.CREATE), any());

        RowAssembler asm = new RowAssembler(schemaReg.schema(), 0, 0, 0, 0);

        asm.appendInt(0);
        asm.appendInt(0);

        BinaryRow binaryRow = asm.build();

        // Mock table scan
        doAnswer(invocation -> {
            int part = (int) invocation.getArguments()[0];

            return (Flow.Publisher<BinaryRow>) s -> {
                s.onSubscribe(new Flow.Subscription() {
                    @Override
                    public void request(long n) {
                        // No-op.
                    }

                    @Override
                    public void cancel() {
                        // No-op.
                    }
                });

                if (part == 0) {
                    for (int i = 0; i < ROWS; ++i) {
                        s.onNext(binaryRow);
                    }
                }

                s.onComplete();
            };
        }).when(tbl).scan(anyInt(), any());

        LOG.info(">>>> Starting test {}", testInfo.getTestMethod().orElseThrow().getName());
    }

    @Test
    public void testStopQueryOnNodeStop() throws Exception {
        SqlQueryProcessor qryProc = new SqlQueryProcessor(testRevisionRegister, clusterSrvc, tableManager);

        when(tbl.tableId()).thenReturn(UUID.randomUUID());

        qryProc.start();

        // TODO remove after https://issues.apache.org/jira/browse/IGNITE-16545
        testRevisionRegister.moveRevision.accept(0L);

        List<SqlCursor<List<?>>> cursors = qryProc.query(
                "PUBLIC",
                "SELECT * FROM TEST"
        );

        SqlCursor<List<?>> cur = cursors.get(0);
        cur.next();

        assertTrue(isThereNodeThreads(NODE_NAME));

        qryProc.stop();

        // Check cursor closed.
        assertTrue(assertThrows(IgniteException.class, cur::hasNext).getMessage().contains("Query was cancelled"));
        assertTrue(assertThrows(IgniteException.class, cur::next).getMessage().contains("Query was cancelled"));

        // Check execute query on stopped node.
        assertTrue(assertThrows(IgniteException.class, () -> qryProc.query(
                "PUBLIC",
                "SELECT 1"
        )).getCause() instanceof NodeStoppingException);

        System.gc();

        // Check: there are no alive Ignite threads.
        assertFalse(isThereNodeThreads(NODE_NAME));
    }

    /**
     * Get isThereNodeThreads flag.
     *
     * @return {@code true} is there are any threads with node name prefix; Otherwise returns {@code false}.
     */
    private boolean isThereNodeThreads(String nodeName) {
        ThreadMXBean bean = ManagementFactory.getThreadMXBean();
        ThreadInfo[] infos = bean.dumpAllThreads(true, true);

        return Arrays.stream(infos)
                .anyMatch((ti) -> ti.getThreadName().contains(nodeName));
    }
<<<<<<< HEAD

    /**
     * Test revision register.
     */
    private static class TestRevisionRegister implements Consumer<Consumer<Long>> {

        /** Revision consumer. */
        Consumer<Long> moveRevision;

        /** {@inheritDoc} */
        @Override
        public void accept(Consumer<Long> consumer) {
            if (moveRevision == null) {
                moveRevision = consumer;
            } else {
                moveRevision = moveRevision.andThen(consumer);
            }
        }
    }
}

=======
}
>>>>>>> 7ce365dd
<|MERGE_RESOLUTION|>--- conflicted
+++ resolved
@@ -126,11 +126,7 @@
         doAnswer(invocation -> {
             EventListener<TableEventParameters> clo = (EventListener<TableEventParameters>) invocation.getArguments()[1];
 
-<<<<<<< HEAD
             clo.notify(new TableEventParameters(0, UUID.randomUUID(), "TEST", new TableImpl(tbl, schemaReg)),
-=======
-            clo.notify(new TableEventParameters(1, UUID.randomUUID(), "TEST", new TableImpl(tbl, schemaReg)),
->>>>>>> 7ce365dd
                     null);
 
             return null;
@@ -224,7 +220,6 @@
         return Arrays.stream(infos)
                 .anyMatch((ti) -> ti.getThreadName().contains(nodeName));
     }
-<<<<<<< HEAD
 
     /**
      * Test revision register.
@@ -244,8 +239,4 @@
             }
         }
     }
-}
-
-=======
-}
->>>>>>> 7ce365dd
+}