/*
 * Licensed to the Apache Software Foundation (ASF) under one or more
 * contributor license agreements. See the NOTICE file distributed with
 * this work for additional information regarding copyright ownership.
 * The ASF licenses this file to You under the Apache License, Version 2.0
 * (the "License"); you may not use this file except in compliance with
 * the License. You may obtain a copy of the License at
 *
 *      http://www.apache.org/licenses/LICENSE-2.0
 *
 * Unless required by applicable law or agreed to in writing, software
 * distributed under the License is distributed on an "AS IS" BASIS,
 * WITHOUT WARRANTIES OR CONDITIONS OF ANY KIND, either express or implied.
 * See the License for the specific language governing permissions and
 * limitations under the License.
 */

package org.apache.ignite.internal.sql.engine.exec.rel;

import static org.apache.ignite.internal.sql.engine.util.SqlTestUtils.assertThrowsSqlException;
import static org.apache.ignite.internal.testframework.IgniteTestUtils.await;
import static org.apache.ignite.internal.util.ArrayUtils.asList;
import static org.junit.jupiter.api.Assertions.assertArrayEquals;
import static org.junit.jupiter.api.Assertions.assertEquals;
import static org.junit.jupiter.api.Assertions.assertFalse;
import static org.junit.jupiter.api.Assertions.assertTrue;

import com.google.common.collect.ImmutableList;
import it.unimi.dsi.fastutil.ints.IntOpenHashSet;
import it.unimi.dsi.fastutil.ints.IntSet;
import java.math.BigDecimal;
import java.util.Arrays;
import java.util.Collections;
import java.util.List;
import java.util.function.Supplier;
import java.util.stream.IntStream;
import org.apache.calcite.plan.RelOptUtil;
import org.apache.calcite.rel.RelCollations;
import org.apache.calcite.rel.core.AggregateCall;
import org.apache.calcite.rel.type.RelDataType;
import org.apache.calcite.rel.type.RelDataTypeFactory;
import org.apache.calcite.sql.SqlAggFunction;
import org.apache.calcite.sql.fun.SqlStdOperatorTable;
import org.apache.calcite.sql.type.SqlTypeName;
import org.apache.calcite.util.ImmutableBitSet;
import org.apache.calcite.util.ImmutableIntList;
import org.apache.ignite.internal.sql.engine.exec.ExecutionContext;
import org.apache.ignite.internal.sql.engine.exec.RowHandler;
import org.apache.ignite.internal.sql.engine.exec.exp.agg.AccumulatorWrapper;
import org.apache.ignite.internal.sql.engine.exec.exp.agg.Accumulators;
import org.apache.ignite.internal.sql.engine.exec.exp.agg.AggregateType;
import org.apache.ignite.internal.sql.engine.exec.row.RowSchema;
import org.apache.ignite.internal.sql.engine.framework.ArrayRowHandler;
import org.apache.ignite.internal.sql.engine.type.IgniteTypeFactory;
import org.apache.ignite.internal.sql.engine.util.Commons;
import org.apache.ignite.internal.sql.engine.util.TypeUtils;
import org.apache.ignite.internal.type.NativeTypes;
import org.apache.ignite.lang.ErrorGroups.Sql;
import org.junit.jupiter.api.Assumptions;
import org.junit.jupiter.params.ParameterizedTest;
import org.junit.jupiter.params.provider.EnumSource;

/**
 * A test class that defines basic test scenarios to verify the execution of each type of aggregate.
 */
@SuppressWarnings("resource")
public abstract class BaseAggregateTest extends AbstractExecutionTest<Object[]> {
    @ParameterizedTest
    @EnumSource
    public void count(TestAggregateType testAgg) {
        ExecutionContext<Object[]> ctx = executionContext(true);
        IgniteTypeFactory tf = ctx.getTypeFactory();
        RelDataType rowType = TypeUtils.createRowType(tf, TypeUtils.native2relationalTypes(tf, NativeTypes.INT32, NativeTypes.INT32));
        ScanNode<Object[]> scan = new ScanNode<>(ctx, Arrays.asList(
                row(0, 200),
                row(1, 300),
                row(1, 1400),
                row(0, 1000)
        ));

        AggregateCall call = createAggregateCall(
                SqlStdOperatorTable.COUNT,
                ImmutableList.of(),
                tf.createSqlType(SqlTypeName.INTEGER)
        );

        List<ImmutableBitSet> grpSets = List.of(ImmutableBitSet.of(0));

        SingleNode<Object[]> aggChain = createAggregateNodesChain(
                testAgg,
                ctx,
                grpSets,
                call,
                rowType,
                scan
        );

        RootNode<Object[]> root = new RootNode<>(ctx);
        root.register(aggChain);

        assertTrue(root.hasNext());

        assertArrayEquals(row(0, 2), root.next());
        assertArrayEquals(row(1, 2), root.next());

        assertFalse(root.hasNext());
    }

    @ParameterizedTest
    @EnumSource
    public void countDistinct(TestAggregateType testAgg) {
        ExecutionContext<Object[]> ctx = executionContext(false);
        IgniteTypeFactory tf = ctx.getTypeFactory();
        RelDataType rowType = TypeUtils.createRowType(tf, TypeUtils.native2relationalTypes(tf, NativeTypes.INT32));
        ScanNode<Object[]> scan = new ScanNode<>(ctx, Arrays.asList(
                row(0),
                row(1),
                row(1),
                row(0),
                row(2)
        ));

        AggregateCall call = createAggregateCall(
                SqlStdOperatorTable.COUNT,
                ImmutableList.of(),
                tf.createSqlType(SqlTypeName.INTEGER)
        ).withDistinct(true);

        List<ImmutableBitSet> grpSets = List.of(ImmutableBitSet.of());

        SingleNode<Object[]> aggChain = createAggregateNodesChain(
                testAgg,
                ctx,
                grpSets,
                call,
                rowType,
                scan,
                false
        );

        RootNode<Object[]> root = new RootNode<>(ctx);
        root.register(aggChain);

        assertTrue(root.hasNext());

        assertArrayEquals(row(3), root.next());

        assertFalse(root.hasNext());
    }

    @ParameterizedTest
    @EnumSource
    public void min(TestAggregateType testAgg) {
        ExecutionContext<Object[]> ctx = executionContext();
        IgniteTypeFactory tf = ctx.getTypeFactory();
        RelDataType rowType = TypeUtils.createRowType(tf, TypeUtils.native2relationalTypes(tf, NativeTypes.INT32, NativeTypes.INT32));
        ScanNode<Object[]> scan = new ScanNode<>(ctx, Arrays.asList(
                row(0, 200),
                row(1, 300),
                row(1, 1400),
                row(0, 1000)
        ));

        AggregateCall call = createAggregateCall(
                SqlStdOperatorTable.MIN,
                ImmutableIntList.of(1),
                tf.createSqlType(SqlTypeName.INTEGER)
        );

        List<ImmutableBitSet> grpSets = List.of(ImmutableBitSet.of(0));

        SingleNode<Object[]> aggChain = createAggregateNodesChain(
                testAgg,
                ctx,
                grpSets,
                call,
                rowType,
                scan
        );

        RootNode<Object[]> root = new RootNode<>(ctx);
        root.register(aggChain);

        assertTrue(root.hasNext());

        assertArrayEquals(row(0, 200), root.next());
        assertArrayEquals(row(1, 300), root.next());

        assertFalse(root.hasNext());
    }

    @ParameterizedTest
    @EnumSource
    public void max(TestAggregateType testAgg) {
        ExecutionContext<Object[]> ctx = executionContext();
        IgniteTypeFactory tf = ctx.getTypeFactory();
        RelDataType rowType = TypeUtils.createRowType(tf, TypeUtils.native2relationalTypes(tf, NativeTypes.INT32, NativeTypes.INT32));
        ScanNode<Object[]> scan = new ScanNode<>(ctx, Arrays.asList(
                row(0, 200),
                row(1, 300),
                row(1, 1400),
                row(0, 1000)
        ));

        AggregateCall call = createAggregateCall(
                SqlStdOperatorTable.MAX,
                ImmutableIntList.of(1),
                tf.createSqlType(SqlTypeName.INTEGER)
        );

        List<ImmutableBitSet> grpSets = List.of(ImmutableBitSet.of(0));

        SingleNode<Object[]> aggChain = createAggregateNodesChain(
                testAgg,
                ctx,
                grpSets,
                call,
                rowType,
                scan
        );

        RootNode<Object[]> root = new RootNode<>(ctx);
        root.register(aggChain);

        assertTrue(root.hasNext());

        assertArrayEquals(row(0, 1000), root.next());
        assertArrayEquals(row(1, 1400), root.next());

        assertFalse(root.hasNext());
    }

    @ParameterizedTest
    @EnumSource
    public void avg(TestAggregateType testAgg) {
        Assumptions.assumeFalse(testAgg == TestAggregateType.MAP_REDUCE,
                "AVG should be implemented as multiple aggregates");

        ExecutionContext<Object[]> ctx = executionContext();
        IgniteTypeFactory tf = ctx.getTypeFactory();
        RelDataType rowType = TypeUtils.createRowType(tf, TypeUtils.native2relationalTypes(tf, NativeTypes.INT32, NativeTypes.INT32));
        ScanNode<Object[]> scan = new ScanNode<>(ctx, Arrays.asList(
                row(0, 200),
                row(1, 300),
                row(1, 1300),
                row(0, 1000)
        ));

        AggregateCall call = createAggregateCall(
                SqlStdOperatorTable.AVG,
                ImmutableIntList.of(1),
                tf.createSqlType(SqlTypeName.INTEGER)
        );

        List<ImmutableBitSet> grpSets = List.of(ImmutableBitSet.of(0));

        SingleNode<Object[]> aggChain = createAggregateNodesChain(
                testAgg,
                ctx,
                grpSets,
                call,
                rowType,
                scan
        );

        RootNode<Object[]> root = new RootNode<>(ctx);
        root.register(aggChain);

        assertTrue(root.hasNext());

        assertArrayEquals(row(0, 600), root.next());
        assertArrayEquals(row(1, 800), root.next());

        assertFalse(root.hasNext());
    }

    @ParameterizedTest
    @EnumSource
    public void single(TestAggregateType testAgg) {
        Object[] res = {null, null};

        List<Object[]> arr = Arrays.asList(
                row(0, res[0]),
                row(1, res[1])
        );

        singleAggr(testAgg, arr, res, false);

        res = new Object[]{1, 2};

        arr = Arrays.asList(
                row(0, res[0]),
                row(1, res[1])
        );

        singleAggr(testAgg, arr, res, false);

        arr = Arrays.asList(
                row(0, res[0]),
                row(1, res[1]),
                row(0, res[0]),
                row(1, res[1])
        );

        singleAggr(testAgg, arr, res, true);

        arr = Arrays.asList(
                row(0, null),
                row(1, null),
                row(0, null),
                row(1, null)
        );

        singleAggr(testAgg, arr, res, true);
    }

    /**
     * Checks single aggregate and appropriate {@link Accumulators.SingleVal} implementation.
     *
     * @param scanInput Input data.
     * @param output    Expectation result.
     * @param mustFail  {@code true} If expression must throw exception.
     **/
    @SuppressWarnings("ThrowableNotThrown")
    public void singleAggr(
            TestAggregateType testAgg,
            List<Object[]> scanInput,
            Object[] output,
            boolean mustFail
    ) {
        ExecutionContext<Object[]> ctx = executionContext();
        IgniteTypeFactory tf = ctx.getTypeFactory();
        RelDataType rowType = TypeUtils.createRowType(tf, TypeUtils.native2relationalTypes(tf, NativeTypes.INT32, NativeTypes.INT32));
        ScanNode<Object[]> scan = new ScanNode<>(ctx, scanInput);

        AggregateCall call = createAggregateCall(
                SqlStdOperatorTable.SINGLE_VALUE,
                ImmutableIntList.of(1),
                tf.createSqlType(SqlTypeName.INTEGER)
        );

        List<ImmutableBitSet> grpSets = List.of(ImmutableBitSet.of(0));

        SingleNode<Object[]> aggChain = createAggregateNodesChain(
                testAgg,
                ctx,
                grpSets,
                call,
                rowType,
                scan
        );

        RootNode<Object[]> root = new RootNode<>(ctx);
        root.register(aggChain);

        Runnable r = () -> {
            assertTrue(root.hasNext());

            assertArrayEquals(row(0, output[0]), root.next());
            assertArrayEquals(row(1, output[1]), root.next());

            assertFalse(root.hasNext());
        };

        if (mustFail) {
            assertThrowsSqlException(Sql.RUNTIME_ERR, "Subquery returned more than 1 value", r::run);
        } else {
            r.run();
        }
    }

    @ParameterizedTest
    @EnumSource
    public void distinctSum(TestAggregateType testAgg) {
        Assumptions.assumeTrue(testAgg == TestAggregateType.COLOCATED);

        ExecutionContext<Object[]> ctx = executionContext();
        IgniteTypeFactory tf = ctx.getTypeFactory();
        RelDataType rowType = TypeUtils.createRowType(tf, TypeUtils.native2relationalTypes(tf, NativeTypes.INT32, NativeTypes.INT32));
        ScanNode<Object[]> scan = new ScanNode<>(ctx, Arrays.asList(
                row(0, 200),
                row(1, 200),
                row(1, 300),
                row(1, 300),
                row(0, 1000),
                row(0, 1000),
                row(0, 1000),
                row(0, 1000),
                row(0, 200)
        ));

        AggregateCall call = createAggregateCall(
                SqlStdOperatorTable.SUM,
                ImmutableIntList.of(1),
                tf.createSqlType(SqlTypeName.INTEGER)
        ).withDistinct(true);

        List<ImmutableBitSet> grpSets = List.of(ImmutableBitSet.of(0));

        SingleNode<Object[]> aggChain = createAggregateNodesChain(
                testAgg,
                ctx,
                grpSets,
                call,
                rowType,
                scan
        );

        RootNode<Object[]> root = new RootNode<>(ctx);
        root.register(aggChain);

        assertTrue(root.hasNext());

        assertArrayEquals(row(0, 1200), root.next());
        assertArrayEquals(row(1, 500), root.next());

        assertFalse(root.hasNext());
    }

    @ParameterizedTest
    @EnumSource
    public void sumOnDifferentRowsCount(TestAggregateType testAgg) {
        int bufSize = Commons.IN_BUFFER_SIZE;

        int[] grpsCount = {1, bufSize / 2, bufSize, bufSize + 1, bufSize * 4};
        int[] rowsInGroups = {1, 5, bufSize};

        for (int grps : grpsCount) {
            for (int rowsInGroup : rowsInGroups) {
                log.info("Check: [grps=" + grps + ", rowsInGroup=" + rowsInGroup + ']');

                ExecutionContext<Object[]> ctx = executionContext();
                IgniteTypeFactory tf = ctx.getTypeFactory();
                RelDataType rowType = TypeUtils.createRowType(tf, TypeUtils.native2relationalTypes(tf,
                        NativeTypes.INT32, NativeTypes.INT32));

                ScanNode<Object[]> scan = new ScanNode<>(
                        ctx,
                        new TestTable(
                                grps * rowsInGroup,
                                rowType,
                                (r) -> r / rowsInGroup,
                                (r) -> r % rowsInGroup
                        )
                );

                AggregateCall call = createAggregateCall(
                        SqlStdOperatorTable.SUM,
                        ImmutableIntList.of(1),
                        tf.createSqlType(SqlTypeName.INTEGER)
                );

                List<ImmutableBitSet> grpSets = List.of(ImmutableBitSet.of(0));

                SingleNode<Object[]> aggChain = createAggregateNodesChain(
                        testAgg,
                        ctx,
                        grpSets,
                        call,
                        rowType,
                        scan
                );

                RootNode<Object[]> root = new RootNode<>(ctx);
                root.register(aggChain);

                IntSet grpId = new IntOpenHashSet(IntStream.range(0, grps).toArray());

                while (root.hasNext()) {
                    Object[] row = root.next();

                    grpId.remove(((Integer) row[0]).intValue());

                    assertEquals((rowsInGroup - 1) * rowsInGroup / 2, row[1]);
                }

                assertTrue(grpId.isEmpty());
            }
        }
    }

    @ParameterizedTest
    @EnumSource
    public void sumIntegerOverflow(TestAggregateType testAgg) {
        ExecutionContext<Object[]> ctx = executionContext();
        IgniteTypeFactory tf = ctx.getTypeFactory();
        RelDataType rowType = TypeUtils.createRowType(tf, TypeUtils.native2relationalTypes(tf, NativeTypes.INT32, NativeTypes.INT32));
        ScanNode<Object[]> scan = new ScanNode<>(ctx, Arrays.asList(
                row(0, Integer.MAX_VALUE / 2),
                row(0, Integer.MAX_VALUE / 2 + 11)
        ));

        AggregateCall call = createAggregateCall(
                SqlStdOperatorTable.SUM,
                ImmutableIntList.of(1),
<<<<<<< HEAD
                -1,
                null,
                RelCollations.EMPTY,
                tf.createSqlType(SqlTypeName.BIGINT),
                null);
=======
                tf.createSqlType(SqlTypeName.BIGINT)
        );
>>>>>>> 45254b28

        List<ImmutableBitSet> grpSets = List.of(ImmutableBitSet.of(0));

        SingleNode<Object[]> aggChain = createAggregateNodesChain(
                testAgg,
                ctx,
                grpSets,
                call,
                rowType,
                scan
        );

        RootNode<Object[]> root = new RootNode<>(ctx);
        root.register(aggChain);

        assertTrue(root.hasNext());

        assertArrayEquals(row(0, (long) Integer.MAX_VALUE / 2 + (long) Integer.MAX_VALUE / 2 + 11L), root.next());

        assertFalse(root.hasNext());
    }

    @ParameterizedTest
    @EnumSource
    public void sumLongOverflow(TestAggregateType testAgg) {
        ExecutionContext<Object[]> ctx = executionContext();
        IgniteTypeFactory tf = ctx.getTypeFactory();
        RelDataType rowType = TypeUtils.createRowType(tf, TypeUtils.native2relationalTypes(tf, NativeTypes.INT32, NativeTypes.INT64));
        ScanNode<Object[]> scan = new ScanNode<>(ctx, Arrays.asList(
                row(0, Long.MAX_VALUE / 2),
                row(0, Long.MAX_VALUE / 2 + 11)
        ));

<<<<<<< HEAD
        AggregateCall call = AggregateCall.create(
                SqlStdOperatorTable.SUM,
                false,
                false,
                false,
                List.of(),
                ImmutableIntList.of(1),
                -1,
                null,
                RelCollations.EMPTY,
                tf.createSqlType(SqlTypeName.DECIMAL),
                null);
=======
        AggregateCall call = createAggregateCall(SqlStdOperatorTable.SUM, List.of(1), tf.createSqlType(SqlTypeName.DECIMAL));
>>>>>>> 45254b28

        List<ImmutableBitSet> grpSets = List.of(ImmutableBitSet.of(0));

        SingleNode<Object[]> aggChain = createAggregateNodesChain(
                testAgg,
                ctx,
                grpSets,
                call,
                rowType,
                scan
        );

        RootNode<Object[]> root = new RootNode<>(ctx);
        root.register(aggChain);

        assertTrue(root.hasNext());

        assertArrayEquals(row(0, new BigDecimal(Long.MAX_VALUE).add(new BigDecimal(10))), root.next());

        assertFalse(root.hasNext());
    }

    /**
     * Test verifies that after rewind all groups are properly initialized.
     */
    @ParameterizedTest
    @EnumSource
    public void countOfEmptyWithRewind(TestAggregateType testAgg) {
        ExecutionContext<Object[]> ctx = executionContext();
        IgniteTypeFactory tf = ctx.getTypeFactory();
        RelDataType rowType = TypeUtils.createRowType(tf, TypeUtils.native2relationalTypes(tf, NativeTypes.INT32, NativeTypes.INT32));
        ScanNode<Object[]> scan = new ScanNode<>(ctx, Collections.emptyList());

        AggregateCall call = createAggregateCall(
                SqlStdOperatorTable.COUNT,
                List.of(),
                tf.createSqlType(SqlTypeName.INTEGER)
        );

        List<ImmutableBitSet> grpSets = List.of(ImmutableBitSet.of());

        SingleNode<Object[]> aggChain = createAggregateNodesChain(
                testAgg,
                ctx,
                grpSets,
                call,
                rowType,
                scan
        );

        for (int i = 0; i < 2; i++) {
            RootNode<Object[]> root = new RootNode<>(ctx) {
                /** {@inheritDoc} */
                @Override public void close() {
                    // NO-OP
                }
            };

            root.register(aggChain);

            assertTrue(root.hasNext());
            assertArrayEquals(row(0), root.next());
            assertFalse(root.hasNext());

            await(ctx.submit(aggChain::rewind, root::onError));
        }
    }

    private static AggregateCall createAggregateCall(
            SqlAggFunction func,
            List<Integer> args,
            RelDataType resultType
    ) {
        return AggregateCall.create(
                func,
                false,
                false,
                false,
                List.of(),
                args,
                -1,
                null,
                RelCollations.EMPTY,
                resultType,
                null
        );
    }

    protected SingleNode<Object[]> createAggregateNodesChain(
            TestAggregateType testAgg,
            ExecutionContext<Object[]> ctx,
            List<ImmutableBitSet> grpSets,
            AggregateCall aggCall,
            RelDataType inRowType,
            ScanNode<Object[]> scan
    ) {
        return createAggregateNodesChain(testAgg, ctx, grpSets, aggCall, inRowType, scan, true);
    }

    protected SingleNode<Object[]> createAggregateNodesChain(
            TestAggregateType testAgg,
            ExecutionContext<Object[]> ctx,
            List<ImmutableBitSet> grpSets,
            AggregateCall aggCall,
            RelDataType inRowType,
            ScanNode<Object[]> scan,
            boolean group
    ) {
        switch (testAgg) {
            case COLOCATED:
                return createColocatedAggregateNodesChain(ctx, grpSets, aggCall, inRowType, scan, group);

            case MAP_REDUCE:
                return createMapReduceAggregateNodesChain(ctx, grpSets, aggCall, inRowType, scan, group);

            default:
                assert false;

                return null;
        }
    }

    /**
     * Create colocation implemented aggregate node.
     *
     * @param ctx Execution context.
     * @param grpSets Grouping fields
     * @param aggCall Aggregate representation.
     * @param inRowType Input row type.
     * @param scan Scan node.
     * @param group Append grouping operation.
     * @return Aggregation nodes chain.
     */
    protected abstract SingleNode<Object[]> createColocatedAggregateNodesChain(
            ExecutionContext<Object[]> ctx,
            List<ImmutableBitSet> grpSets,
            AggregateCall aggCall,
            RelDataType inRowType,
            ScanNode<Object[]> scan,
            boolean group
    );

    /**
     * Create map reduce implemented aggregate node.
     *
     * @param ctx Execution context.
     * @param grpSets Grouping fields
     * @param call Aggregate representation.
     * @param inRowType Input row type.
     * @param scan Scan node.
     * @param group Append grouping operation.
     * @return Aggregation nodes chain.
     */
    protected abstract SingleNode<Object[]> createMapReduceAggregateNodesChain(
            ExecutionContext<Object[]> ctx,
            List<ImmutableBitSet> grpSets,
            AggregateCall call,
            RelDataType inRowType,
            ScanNode<Object[]> scan,
            boolean group
    );

    protected Supplier<List<AccumulatorWrapper<Object[]>>> accFactory(
            ExecutionContext<Object[]> ctx,
            AggregateCall call,
            AggregateType type,
            RelDataType inRowType
    ) {
        return ctx.expressionFactory().accumulatorsFactory(type, asList(call), inRowType);
    }

    protected static RowSchema createOutputSchema(
            ExecutionContext<Object[]> ctx,
            AggregateCall call,
            RelDataType inRowType,
            ImmutableBitSet grpSet
    ) {
        RelDataTypeFactory.Builder outputType = new RelDataTypeFactory.Builder(ctx.getTypeFactory());

        // Add keys
        for (int i = 0; i < grpSet.length(); i++) {
            if (grpSet.get(i)) {
                outputType.add("F" + i, inRowType.getFieldList().get(i).getType());
            }
        }

        // Add aggregation result
        outputType.add("R0", call.getType());

        return TypeUtils.rowSchemaFromRelTypes(RelOptUtil.getFieldTypeList(outputType.build()));
    }

    enum TestAggregateType {
        COLOCATED,

        MAP_REDUCE
    }

    @Override
    protected RowHandler<Object[]> rowHandler() {
        return ArrayRowHandler.INSTANCE;
    }
}<|MERGE_RESOLUTION|>--- conflicted
+++ resolved
@@ -493,16 +493,8 @@
         AggregateCall call = createAggregateCall(
                 SqlStdOperatorTable.SUM,
                 ImmutableIntList.of(1),
-<<<<<<< HEAD
-                -1,
-                null,
-                RelCollations.EMPTY,
-                tf.createSqlType(SqlTypeName.BIGINT),
-                null);
-=======
                 tf.createSqlType(SqlTypeName.BIGINT)
         );
->>>>>>> 45254b28
 
         List<ImmutableBitSet> grpSets = List.of(ImmutableBitSet.of(0));
 
@@ -536,22 +528,7 @@
                 row(0, Long.MAX_VALUE / 2 + 11)
         ));
 
-<<<<<<< HEAD
-        AggregateCall call = AggregateCall.create(
-                SqlStdOperatorTable.SUM,
-                false,
-                false,
-                false,
-                List.of(),
-                ImmutableIntList.of(1),
-                -1,
-                null,
-                RelCollations.EMPTY,
-                tf.createSqlType(SqlTypeName.DECIMAL),
-                null);
-=======
         AggregateCall call = createAggregateCall(SqlStdOperatorTable.SUM, List.of(1), tf.createSqlType(SqlTypeName.DECIMAL));
->>>>>>> 45254b28
 
         List<ImmutableBitSet> grpSets = List.of(ImmutableBitSet.of(0));
 
