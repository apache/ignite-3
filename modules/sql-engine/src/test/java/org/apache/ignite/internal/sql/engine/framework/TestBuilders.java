--- conflicted
+++ resolved
@@ -847,47 +847,6 @@
                     .flatMap(builder -> builder.build().stream())
                     .collect(Collectors.toList());
 
-<<<<<<< HEAD
-=======
-            CompletableFuture<Boolean> indicesReadyFut;
-
-            // Make indices registered via builder API available on startup.
-            if (!tableBuilders.isEmpty()) {
-                Set<String> initialIndices = tableBuilders.stream()
-                        .flatMap(builder -> builder.indexBuilders.stream())
-                        .map(builder -> builder.name)
-                        .collect(toCollection(ConcurrentHashMap::newKeySet));
-
-                if (initialIndices.isEmpty()) {
-                    indicesReadyFut = trueCompletedFuture();
-                } else {
-                    indicesReadyFut = new CompletableFuture<>();
-
-                    Consumer<MakeIndexAvailableEventParameters> indexAvailableHandler = params -> {
-                        CatalogIndexDescriptor index = catalogManager.catalog(params.catalogVersion()).index(params.indexId());
-
-                        assertThat(index, is(notNullValue()));
-
-                        initialIndices.remove(index.name());
-
-                        if (initialIndices.isEmpty()) {
-                            indicesReadyFut.complete(true);
-                        }
-                    };
-
-                    EventListener<MakeIndexAvailableEventParameters> listener = EventListener.fromConsumer(indexAvailableHandler);
-                    catalogManager.listen(CatalogEvent.INDEX_AVAILABLE, listener);
-
-                    // Remove listener, when all indices become available.
-                    indicesReadyFut.whenComplete((r, t) -> {
-                        catalogManager.removeListener(CatalogEvent.INDEX_AVAILABLE, listener);
-                    });
-                }
-            } else {
-                indicesReadyFut = trueCompletedFuture();
-            }
-
->>>>>>> c2bffaed
             // Every time an index is created add `start building `and `make available` commands
             // to make that index accessible to the SQL engine.
             Consumer<CreateIndexEventParameters> createIndexHandler = (params) -> {
