--- conflicted
+++ resolved
@@ -67,18 +67,13 @@
 import org.apache.ignite.internal.catalog.events.MakeIndexAvailableEventParameters;
 import org.apache.ignite.internal.cluster.management.topology.api.LogicalNode;
 import org.apache.ignite.internal.cluster.management.topology.api.LogicalTopologySnapshot;
-<<<<<<< HEAD
+import org.apache.ignite.internal.hlc.ClockWaiter;
 import org.apache.ignite.internal.event.EventListener;
 import org.apache.ignite.internal.hlc.HybridClock;
 import org.apache.ignite.internal.hlc.HybridClockImpl;
+import org.apache.ignite.internal.hlc.TestClockService;
 import org.apache.ignite.internal.logger.IgniteLogger;
 import org.apache.ignite.internal.logger.Loggers;
-=======
-import org.apache.ignite.internal.hlc.ClockWaiter;
-import org.apache.ignite.internal.hlc.HybridClock;
-import org.apache.ignite.internal.hlc.HybridClockImpl;
-import org.apache.ignite.internal.hlc.TestClockService;
->>>>>>> 625aad22
 import org.apache.ignite.internal.metrics.MetricManager;
 import org.apache.ignite.internal.sql.engine.SqlQueryProcessor;
 import org.apache.ignite.internal.sql.engine.exec.ExecutableTable;
@@ -645,15 +640,8 @@
                 }
             }
 
-<<<<<<< HEAD
-            var clockWaiter = new ClockWaiter("test", clock);
-            var ddlHandler = new DdlCommandHandler(catalogManager, clockWaiter, () -> 100);
-=======
-            Runnable initClosure = () -> initAction(catalogManager);
-
             ClockWaiter clockWaiter = new ClockWaiter("test", clock);
             var ddlHandler = new DdlCommandHandler(catalogManager, new TestClockService(clock, clockWaiter), () -> 100);
->>>>>>> 625aad22
             var schemaManager = new SqlSchemaManagerImpl(catalogManager, CaffeineCacheFactory.INSTANCE, 0);
 
             Runnable initClosure = () -> {
@@ -1494,8 +1482,8 @@
         }
 
         /**
-         * Sets a function that returns system views. Function accepts a view name and returns a list of nodes a system view is available
-         * at.
+         * Sets a function that returns system views. Function accepts a view name and returns a list of nodes
+         * a system view is available at.
          */
         public ExecutionTargetProviderBuilder setSystemViews(Function<String, List<String>> systemViews) {
             this.owningNodesBySystemViewName = systemViews;
