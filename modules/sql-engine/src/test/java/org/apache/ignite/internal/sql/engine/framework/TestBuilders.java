--- conflicted
+++ resolved
@@ -27,11 +27,7 @@
 import java.util.ArrayList;
 import java.util.Arrays;
 import java.util.BitSet;
-<<<<<<< HEAD
 import java.util.Collections;
-=======
-import java.util.Collection;
->>>>>>> 3c4cf8c1
 import java.util.HashMap;
 import java.util.HashSet;
 import java.util.List;
@@ -813,7 +809,6 @@
 
         /** {@inheritDoc} */
         @Override
-<<<<<<< HEAD
         public TableBuilder partitions(int num) {
             this.partitions = num;
             return this;
@@ -821,10 +816,7 @@
 
         /** {@inheritDoc} */
         @Override
-        public TestTable build() {
-=======
         public IgniteTable build() {
->>>>>>> 3c4cf8c1
             if (distribution == null) {
                 throw new IllegalArgumentException("Distribution is not specified");
             }
@@ -845,20 +837,13 @@
 
             return new IgniteTableImpl(
                     Objects.requireNonNull(name),
-<<<<<<< HEAD
-                    size,
-                    indexes,
-                    Collections.emptyMap(),
-                    partitions
-=======
                     tableId != null ? tableId : TABLE_ID_GEN.incrementAndGet(),
                     1,
                     tableDescriptor,
                     findPrimaryKey(tableDescriptor, indexes.values()),
                     new TestStatistic(size),
                     indexes,
-                    1
->>>>>>> 3c4cf8c1
+                    partitions
             );
         }
     }
