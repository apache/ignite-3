--- conflicted
+++ resolved
@@ -204,11 +204,7 @@
 
         assertEquals(ctx.parameters().length, parsedResult.dynamicParamsCount(), "Invalid number of dynamic parameters");
 
-<<<<<<< HEAD
-        return await(prepareService.prepareAsync(parseResult.statement(), ctx, PLANNING_TIMEOUT_IN_MS));
-=======
-        return await(prepareService.prepareAsync(parsedResult, ctx));
->>>>>>> 8586df07
+        return await(prepareService.prepareAsync(parsedResult, ctx, PLANNING_TIMEOUT_IN_MS));
     }
 
     /**
@@ -218,15 +214,8 @@
      * @param parsedResult Parsed AST of a query to prepare.
      * @return A plan to execute.
      */
-<<<<<<< HEAD
-    public QueryPlan prepare(SqlNode queryAst) {
-        assertThat(queryAst, not(instanceOf(SqlNodeList.class)));
-
-        return await(prepareService.prepareAsync(queryAst, createContext(), PLANNING_TIMEOUT_IN_MS));
-=======
     public QueryPlan prepare(ParsedResult parsedResult) {
-        return await(prepareService.prepareAsync(parsedResult, createContext()));
->>>>>>> 8586df07
+        return await(prepareService.prepareAsync(parsedResult, createContext(), PLANNING_TIMEOUT_IN_MS));
     }
 
     private BaseQueryContext createContext() {
