/*
 * Licensed to the Apache Software Foundation (ASF) under one or more
 * contributor license agreements. See the NOTICE file distributed with
 * this work for additional information regarding copyright ownership.
 * The ASF licenses this file to You under the Apache License, Version 2.0
 * (the "License"); you may not use this file except in compliance with
 * the License. You may obtain a copy of the License at
 *
 *      http://www.apache.org/licenses/LICENSE-2.0
 *
 * Unless required by applicable law or agreed to in writing, software
 * distributed under the License is distributed on an "AS IS" BASIS,
 * WITHOUT WARRANTIES OR CONDITIONS OF ANY KIND, either express or implied.
 * See the License for the specific language governing permissions and
 * limitations under the License.
 */

package org.apache.ignite.internal.sql.engine.framework;

import static org.apache.ignite.internal.catalog.CatalogService.DEFAULT_SCHEMA_NAME;
import static org.apache.ignite.internal.sql.engine.exec.ExecutionServiceImplTest.PLANNING_TIMEOUT;
import static org.apache.ignite.internal.sql.engine.util.Commons.FRAMEWORK_CONFIG;
import static org.apache.ignite.internal.testframework.IgniteTestUtils.await;
import static org.junit.jupiter.api.Assertions.assertEquals;
import static org.mockito.Mockito.mock;

import java.util.ArrayList;
import java.util.Collections;
import java.util.List;
import java.util.stream.Collectors;
import org.apache.calcite.tools.Frameworks;
import org.apache.ignite.internal.metrics.MetricManager;
import org.apache.ignite.internal.sql.engine.AsyncCursor;
import org.apache.ignite.internal.sql.engine.QueryCancel;
import org.apache.ignite.internal.sql.engine.exec.ArrayRowHandler;
import org.apache.ignite.internal.sql.engine.exec.ExchangeService;
import org.apache.ignite.internal.sql.engine.exec.ExchangeServiceImpl;
import org.apache.ignite.internal.sql.engine.exec.ExecutionDependencyResolver;
import org.apache.ignite.internal.sql.engine.exec.ExecutionDependencyResolverImpl;
import org.apache.ignite.internal.sql.engine.exec.ExecutionService;
import org.apache.ignite.internal.sql.engine.exec.ExecutionServiceImpl;
import org.apache.ignite.internal.sql.engine.exec.LifecycleAware;
import org.apache.ignite.internal.sql.engine.exec.LogicalRelImplementor;
import org.apache.ignite.internal.sql.engine.exec.MailboxRegistry;
import org.apache.ignite.internal.sql.engine.exec.MailboxRegistryImpl;
import org.apache.ignite.internal.sql.engine.exec.QueryTaskExecutor;
import org.apache.ignite.internal.sql.engine.exec.QueryTaskExecutorImpl;
import org.apache.ignite.internal.sql.engine.exec.RowHandler;
import org.apache.ignite.internal.sql.engine.exec.TestExecutableTableRegistry;
import org.apache.ignite.internal.sql.engine.exec.TestExecutableTableRegistry.ColocationGroupProvider;
import org.apache.ignite.internal.sql.engine.exec.ddl.DdlCommandHandler;
import org.apache.ignite.internal.sql.engine.exec.rel.Node;
import org.apache.ignite.internal.sql.engine.exec.rel.ScanNode;
import org.apache.ignite.internal.sql.engine.message.MessageService;
import org.apache.ignite.internal.sql.engine.message.MessageServiceImpl;
import org.apache.ignite.internal.sql.engine.metadata.MappingServiceImpl;
import org.apache.ignite.internal.sql.engine.prepare.PrepareService;
import org.apache.ignite.internal.sql.engine.prepare.PrepareServiceImpl;
import org.apache.ignite.internal.sql.engine.prepare.QueryPlan;
import org.apache.ignite.internal.sql.engine.prepare.ddl.DdlSqlToCommandConverter;
import org.apache.ignite.internal.sql.engine.rel.IgniteIndexScan;
import org.apache.ignite.internal.sql.engine.rel.IgniteTableScan;
import org.apache.ignite.internal.sql.engine.schema.IgniteSchema;
import org.apache.ignite.internal.sql.engine.schema.SqlSchemaManager;
import org.apache.ignite.internal.sql.engine.sql.ParsedResult;
import org.apache.ignite.internal.sql.engine.sql.ParserService;
import org.apache.ignite.internal.sql.engine.sql.ParserServiceImpl;
import org.apache.ignite.internal.sql.engine.util.BaseQueryContext;
import org.apache.ignite.internal.sql.engine.util.EmptyCacheFactory;
import org.apache.ignite.internal.sql.engine.util.HashFunctionFactoryImpl;
import org.apache.ignite.internal.util.IgniteSpinBusyLock;
import org.apache.ignite.internal.util.IgniteUtils;
import org.apache.ignite.network.ClusterService;
import org.apache.ignite.network.MessagingService;
import org.apache.ignite.network.TopologyService;

/**
 * An object representing a node in test cluster.
 *
 * <p>Provides convenient access to the methods for optimization and execution of the queries.
 */
public class TestNode implements LifecycleAware {
    private final String nodeName;
    private final SqlSchemaManager schemaManager;
    private final PrepareService prepareService;
    private final ExecutionService executionService;
    private final ParserService parserService;

    private final List<LifecycleAware> services = new ArrayList<>();

    /**
     * Constructs the object.
     *
     * @param nodeName A name of the node to create.
     * @param clusterService A cluster service.
     * @param schemaManager A schema manager to use for query planning and execution.
     */
    TestNode(
            String nodeName,
            ClusterService clusterService,
            SqlSchemaManager schemaManager,
            ColocationGroupProvider colocationGroupProvider
    ) {
        this.nodeName = nodeName;
        var ps = new PrepareServiceImpl(nodeName, 0, mock(DdlSqlToCommandConverter.class), PLANNING_TIMEOUT, mock(MetricManager.class));
        this.prepareService = registerService(ps);
        this.schemaManager = schemaManager;

        TopologyService topologyService = clusterService.topologyService();
        MessagingService messagingService = clusterService.messagingService();
        RowHandler<Object[]> rowHandler = ArrayRowHandler.INSTANCE;

        MailboxRegistry mailboxRegistry = registerService(new MailboxRegistryImpl());
        QueryTaskExecutor taskExecutor = registerService(new QueryTaskExecutorImpl(nodeName));

        MessageService messageService = registerService(new MessageServiceImpl(
                topologyService, messagingService, taskExecutor, new IgniteSpinBusyLock()
        ));
        ExchangeService exchangeService = registerService(new ExchangeServiceImpl(
                mailboxRegistry, messageService
        ));
        TestExecutableTableRegistry executableTableRegistry = new TestExecutableTableRegistry();
        executableTableRegistry.setColocatioGroupProvider(colocationGroupProvider);
        ExecutionDependencyResolver dependencyResolver = new ExecutionDependencyResolverImpl(executableTableRegistry);

        executionService = registerService(new ExecutionServiceImpl<>(
                messageService,
                topologyService,
                new MappingServiceImpl(topologyService),
                schemaManager,
                mock(DdlCommandHandler.class),
                taskExecutor,
                rowHandler,
                dependencyResolver,
                (ctx, deps) -> new LogicalRelImplementor<Object[]>(
                        ctx,
<<<<<<< HEAD
                        new HashFunctionFactoryImpl<>(ctx.getRootSchema().unwrap(IgniteSchema.class), rowHandler),
=======
                        new HashFunctionFactoryImpl<>(rowHandler),
>>>>>>> 18d79f34
                        mailboxRegistry,
                        exchangeService,
                        deps
                ) {
                    @Override
                    public Node<Object[]> visit(IgniteTableScan rel) {
                        DataProvider<Object[]> dataProvider = rel.getTable().unwrap(TestTable.class).dataProvider(ctx.localNode().name());

                        return new ScanNode<>(ctx, dataProvider);
                    }

                    @Override
                    public Node<Object[]> visit(IgniteIndexScan rel) {
                        TestTable tbl = rel.getTable().unwrap(TestTable.class);
                        TestIndex idx = (TestIndex) tbl.indexes().get(rel.indexName());

                        DataProvider<Object[]> dataProvider = idx.dataProvider(ctx.localNode().name());

                        return new ScanNode<>(ctx, dataProvider);
                    }
                }
        ));

        parserService = new ParserServiceImpl(0, EmptyCacheFactory.INSTANCE);
    }

    /** {@inheritDoc} */
    @Override
    public void start() {
        services.forEach(LifecycleAware::start);
    }

    /** {@inheritDoc} */
    @Override
    public void stop() throws Exception {
        List<AutoCloseable> closeables = services.stream()
                .map(service -> ((AutoCloseable) service::stop))
                .collect(Collectors.toList());

        Collections.reverse(closeables);
        IgniteUtils.closeAll(closeables);
    }

    /** Returns the name of the current node. */
    public String name() {
        return nodeName;
    }

    /**
     * Executes given plan on a cluster this node belongs to
     * and returns an async cursor representing the result.
     *
     * @param plan A plan to execute.
     * @return A cursor representing the result.
     */
    public AsyncCursor<List<Object>> executePlan(QueryPlan plan) {
        return executionService.executePlan(new NoOpTransaction(nodeName), plan, createContext());
    }

    /**
     * Prepares (aka parses, validates, and optimizes) the given query string
     * and returns the plan to execute.
     *
     * @param query A query string to prepare.
     * @return A plan to execute.
     */
    public QueryPlan prepare(String query) {
        ParsedResult parsedResult = parserService.parse(query);
        BaseQueryContext ctx = createContext();

        assertEquals(ctx.parameters().length, parsedResult.dynamicParamsCount(), "Invalid number of dynamic parameters");

        return await(prepareService.prepareAsync(parsedResult, ctx));
    }

    /**
     * Prepares (validates, and optimizes) the given query AST
     * and returns the plan to execute.
     *
     * @param parsedResult Parsed AST of a query to prepare.
     * @return A plan to execute.
     */
    public QueryPlan prepare(ParsedResult parsedResult) {
        return await(prepareService.prepareAsync(parsedResult, createContext()));
    }

    private BaseQueryContext createContext() {
        return BaseQueryContext.builder()
                .cancel(new QueryCancel())
                .frameworkConfig(
                        Frameworks.newConfigBuilder(FRAMEWORK_CONFIG)
                                .defaultSchema(schemaManager.schema(DEFAULT_SCHEMA_NAME, Long.MAX_VALUE))
                                .build()
                )
                .build();
    }

    private <T extends LifecycleAware> T registerService(T service) {
        services.add(service);

        return service;
    }
}<|MERGE_RESOLUTION|>--- conflicted
+++ resolved
@@ -60,7 +60,6 @@
 import org.apache.ignite.internal.sql.engine.prepare.ddl.DdlSqlToCommandConverter;
 import org.apache.ignite.internal.sql.engine.rel.IgniteIndexScan;
 import org.apache.ignite.internal.sql.engine.rel.IgniteTableScan;
-import org.apache.ignite.internal.sql.engine.schema.IgniteSchema;
 import org.apache.ignite.internal.sql.engine.schema.SqlSchemaManager;
 import org.apache.ignite.internal.sql.engine.sql.ParsedResult;
 import org.apache.ignite.internal.sql.engine.sql.ParserService;
@@ -134,11 +133,7 @@
                 dependencyResolver,
                 (ctx, deps) -> new LogicalRelImplementor<Object[]>(
                         ctx,
-<<<<<<< HEAD
-                        new HashFunctionFactoryImpl<>(ctx.getRootSchema().unwrap(IgniteSchema.class), rowHandler),
-=======
                         new HashFunctionFactoryImpl<>(rowHandler),
->>>>>>> 18d79f34
                         mailboxRegistry,
                         exchangeService,
                         deps
