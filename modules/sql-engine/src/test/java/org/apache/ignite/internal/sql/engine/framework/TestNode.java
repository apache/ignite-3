/*
 * Licensed to the Apache Software Foundation (ASF) under one or more
 * contributor license agreements. See the NOTICE file distributed with
 * this work for additional information regarding copyright ownership.
 * The ASF licenses this file to You under the Apache License, Version 2.0
 * (the "License"); you may not use this file except in compliance with
 * the License. You may obtain a copy of the License at
 *
 *      http://www.apache.org/licenses/LICENSE-2.0
 *
 * Unless required by applicable law or agreed to in writing, software
 * distributed under the License is distributed on an "AS IS" BASIS,
 * WITHOUT WARRANTIES OR CONDITIONS OF ANY KIND, either express or implied.
 * See the License for the specific language governing permissions and
 * limitations under the License.
 */

package org.apache.ignite.internal.sql.engine.framework;

import static org.apache.ignite.internal.sql.engine.exec.ExecutionServiceImplTest.PLANNING_TIMEOUT;
import static org.apache.ignite.internal.sql.engine.util.Commons.FRAMEWORK_CONFIG;
import static org.apache.ignite.internal.testframework.IgniteTestUtils.await;
import static org.junit.jupiter.api.Assertions.assertEquals;
import static org.mockito.Mockito.mock;

import java.util.ArrayList;
import java.util.Collections;
import java.util.List;
import java.util.stream.Collectors;
import org.apache.calcite.tools.Frameworks;
import org.apache.ignite.internal.catalog.CatalogService;
import org.apache.ignite.internal.metrics.MetricManager;
import org.apache.ignite.internal.sql.engine.AsyncCursor;
import org.apache.ignite.internal.sql.engine.QueryCancel;
import org.apache.ignite.internal.sql.engine.exec.ArrayRowHandler;
import org.apache.ignite.internal.sql.engine.exec.ExchangeService;
import org.apache.ignite.internal.sql.engine.exec.ExchangeServiceImpl;
import org.apache.ignite.internal.sql.engine.exec.ExecutionDependencyResolver;
import org.apache.ignite.internal.sql.engine.exec.ExecutionDependencyResolverImpl;
import org.apache.ignite.internal.sql.engine.exec.ExecutionService;
import org.apache.ignite.internal.sql.engine.exec.ExecutionServiceImpl;
import org.apache.ignite.internal.sql.engine.exec.LifecycleAware;
import org.apache.ignite.internal.sql.engine.exec.LogicalRelImplementor;
import org.apache.ignite.internal.sql.engine.exec.MailboxRegistry;
import org.apache.ignite.internal.sql.engine.exec.MailboxRegistryImpl;
import org.apache.ignite.internal.sql.engine.exec.QueryTaskExecutor;
import org.apache.ignite.internal.sql.engine.exec.QueryTaskExecutorImpl;
import org.apache.ignite.internal.sql.engine.exec.RowHandler;
import org.apache.ignite.internal.sql.engine.exec.TestExecutableTableRegistry;
import org.apache.ignite.internal.sql.engine.exec.TestExecutableTableRegistry.ColocationGroupProvider;
import org.apache.ignite.internal.sql.engine.exec.ddl.DdlCommandHandler;
import org.apache.ignite.internal.sql.engine.exec.rel.Node;
import org.apache.ignite.internal.sql.engine.exec.rel.ScanNode;
import org.apache.ignite.internal.sql.engine.message.MessageService;
import org.apache.ignite.internal.sql.engine.message.MessageServiceImpl;
import org.apache.ignite.internal.sql.engine.metadata.MappingServiceImpl;
import org.apache.ignite.internal.sql.engine.prepare.PrepareService;
import org.apache.ignite.internal.sql.engine.prepare.PrepareServiceImpl;
import org.apache.ignite.internal.sql.engine.prepare.QueryPlan;
import org.apache.ignite.internal.sql.engine.prepare.ddl.DdlSqlToCommandConverter;
import org.apache.ignite.internal.sql.engine.rel.IgniteIndexScan;
import org.apache.ignite.internal.sql.engine.rel.IgniteTableScan;
import org.apache.ignite.internal.sql.engine.schema.IgniteSchema;
import org.apache.ignite.internal.sql.engine.schema.SqlSchemaManager;
import org.apache.ignite.internal.sql.engine.sql.ParsedResult;
import org.apache.ignite.internal.sql.engine.sql.ParserService;
import org.apache.ignite.internal.sql.engine.sql.ParserServiceImpl;
import org.apache.ignite.internal.sql.engine.util.BaseQueryContext;
import org.apache.ignite.internal.sql.engine.util.EmptyCacheFactory;
import org.apache.ignite.internal.sql.engine.util.HashFunctionFactoryImpl;
import org.apache.ignite.internal.util.IgniteSpinBusyLock;
import org.apache.ignite.internal.util.IgniteUtils;
import org.apache.ignite.network.ClusterService;
import org.apache.ignite.network.MessagingService;
import org.apache.ignite.network.TopologyService;

/**
 * An object representing a node in test cluster.
 *
 * <p>Provides convenient access to the methods for optimization and execution of the queries.
 */
public class TestNode implements LifecycleAware {
    private final String nodeName;
    private final PrepareService prepareService;
    private final ExecutionService executionService;
    private final ParserService parserService;

    private final List<LifecycleAware> services = new ArrayList<>();
    private final SqlSchemaManager schemaManager;

    /**
     * Constructs the object.
     *
     * @param nodeName A name of the node to create.
     * @param clusterService A cluster service.
     * @param schemaManager A schema manager to use for query planning and execution.
     */
    TestNode(
            String nodeName,
            ClusterService clusterService,
            SqlSchemaManager schemaManager,
            ColocationGroupProvider colocationGroupProvider
    ) {
        this.nodeName = nodeName;
<<<<<<< HEAD
        this.prepareService = registerService(new PrepareServiceImpl(nodeName, 0, mock(DdlSqlToCommandConverter.class), PLANNING_TIMEOUT));
        this.schemaManager = schemaManager;
=======
        var ps = new PrepareServiceImpl(nodeName, 0, mock(DdlSqlToCommandConverter.class), PLANNING_TIMEOUT, mock(MetricManager.class));
        this.prepareService = registerService(ps);
        this.schema = schemaManager.schema(CatalogService.DEFAULT_SCHEMA_NAME, -1);
>>>>>>> 7311385a

        TopologyService topologyService = clusterService.topologyService();
        MessagingService messagingService = clusterService.messagingService();
        RowHandler<Object[]> rowHandler = ArrayRowHandler.INSTANCE;

        MailboxRegistry mailboxRegistry = registerService(new MailboxRegistryImpl());
        QueryTaskExecutor taskExecutor = registerService(new QueryTaskExecutorImpl(nodeName));

        MessageService messageService = registerService(new MessageServiceImpl(
                topologyService, messagingService, taskExecutor, new IgniteSpinBusyLock()
        ));
        ExchangeService exchangeService = registerService(new ExchangeServiceImpl(
                mailboxRegistry, messageService
        ));
        TestExecutableTableRegistry executableTableRegistry = new TestExecutableTableRegistry();
        executableTableRegistry.setColocatioGroupProvider(colocationGroupProvider);
        ExecutionDependencyResolver dependencyResolver = new ExecutionDependencyResolverImpl(executableTableRegistry);

        executionService = registerService(new ExecutionServiceImpl<>(
                messageService,
                topologyService,
                new MappingServiceImpl(topologyService),
                schemaManager,
                mock(DdlCommandHandler.class),
                taskExecutor,
                rowHandler,
                dependencyResolver,
                (ctx, deps) -> new LogicalRelImplementor<Object[]>(
                        ctx,
                        new HashFunctionFactoryImpl<>(ctx.getRootSchema().unwrap(IgniteSchema.class), rowHandler),
                        mailboxRegistry,
                        exchangeService,
                        deps
                ) {
                    @Override
                    public Node<Object[]> visit(IgniteTableScan rel) {
                        DataProvider<Object[]> dataProvider = rel.getTable().unwrap(TestTable.class).dataProvider(ctx.localNode().name());

                        return new ScanNode<>(ctx, dataProvider);
                    }

                    @Override
                    public Node<Object[]> visit(IgniteIndexScan rel) {
                        TestTable tbl = rel.getTable().unwrap(TestTable.class);
                        TestIndex idx = (TestIndex) tbl.indexes().get(rel.indexName());

                        DataProvider<Object[]> dataProvider = idx.dataProvider(ctx.localNode().name());

                        return new ScanNode<>(ctx, dataProvider);
                    }
                }
        ));

        parserService = new ParserServiceImpl(0, EmptyCacheFactory.INSTANCE);
    }

    /** {@inheritDoc} */
    @Override
    public void start() {
        services.forEach(LifecycleAware::start);
    }

    /** {@inheritDoc} */
    @Override
    public void stop() throws Exception {
        List<AutoCloseable> closeables = services.stream()
                .map(service -> ((AutoCloseable) service::stop))
                .collect(Collectors.toList());

        Collections.reverse(closeables);
        IgniteUtils.closeAll(closeables);
    }

    /** Returns the name of the current node. */
    public String name() {
        return nodeName;
    }

    /**
     * Executes given plan on a cluster this node belongs to
     * and returns an async cursor representing the result.
     *
     * @param plan A plan to execute.
     * @return A cursor representing the result.
     */
    public AsyncCursor<List<Object>> executePlan(QueryPlan plan) {
        return executionService.executePlan(new NoOpTransaction(nodeName), plan, createContext());
    }

    /**
     * Prepares (aka parses, validates, and optimizes) the given query string
     * and returns the plan to execute.
     *
     * @param query A query string to prepare.
     * @return A plan to execute.
     */
    public QueryPlan prepare(String query) {
        ParsedResult parsedResult = parserService.parse(query);
        BaseQueryContext ctx = createContext();

        assertEquals(ctx.parameters().length, parsedResult.dynamicParamsCount(), "Invalid number of dynamic parameters");

        return await(prepareService.prepareAsync(parsedResult, ctx));
    }

    /**
     * Prepares (validates, and optimizes) the given query AST
     * and returns the plan to execute.
     *
     * @param parsedResult Parsed AST of a query to prepare.
     * @return A plan to execute.
     */
    public QueryPlan prepare(ParsedResult parsedResult) {
        return await(prepareService.prepareAsync(parsedResult, createContext()));
    }

    private BaseQueryContext createContext() {
        return BaseQueryContext.builder()
                .cancel(new QueryCancel())
                .frameworkConfig(
                        Frameworks.newConfigBuilder(FRAMEWORK_CONFIG)
                                .defaultSchema(schemaManager.latestSchema("PUBLIC"))
                                .build()
                )
                .build();
    }

    private <T extends LifecycleAware> T registerService(T service) {
        services.add(service);

        return service;
    }
}<|MERGE_RESOLUTION|>--- conflicted
+++ resolved
@@ -17,6 +17,7 @@
 
 package org.apache.ignite.internal.sql.engine.framework;
 
+import static org.apache.ignite.internal.catalog.CatalogService.DEFAULT_SCHEMA_NAME;
 import static org.apache.ignite.internal.sql.engine.exec.ExecutionServiceImplTest.PLANNING_TIMEOUT;
 import static org.apache.ignite.internal.sql.engine.util.Commons.FRAMEWORK_CONFIG;
 import static org.apache.ignite.internal.testframework.IgniteTestUtils.await;
@@ -28,7 +29,6 @@
 import java.util.List;
 import java.util.stream.Collectors;
 import org.apache.calcite.tools.Frameworks;
-import org.apache.ignite.internal.catalog.CatalogService;
 import org.apache.ignite.internal.metrics.MetricManager;
 import org.apache.ignite.internal.sql.engine.AsyncCursor;
 import org.apache.ignite.internal.sql.engine.QueryCancel;
@@ -102,14 +102,9 @@
             ColocationGroupProvider colocationGroupProvider
     ) {
         this.nodeName = nodeName;
-<<<<<<< HEAD
-        this.prepareService = registerService(new PrepareServiceImpl(nodeName, 0, mock(DdlSqlToCommandConverter.class), PLANNING_TIMEOUT));
-        this.schemaManager = schemaManager;
-=======
         var ps = new PrepareServiceImpl(nodeName, 0, mock(DdlSqlToCommandConverter.class), PLANNING_TIMEOUT, mock(MetricManager.class));
         this.prepareService = registerService(ps);
-        this.schema = schemaManager.schema(CatalogService.DEFAULT_SCHEMA_NAME, -1);
->>>>>>> 7311385a
+        this.schemaManager = schemaManager;
 
         TopologyService topologyService = clusterService.topologyService();
         MessagingService messagingService = clusterService.messagingService();
@@ -231,7 +226,7 @@
                 .cancel(new QueryCancel())
                 .frameworkConfig(
                         Frameworks.newConfigBuilder(FRAMEWORK_CONFIG)
-                                .defaultSchema(schemaManager.latestSchema("PUBLIC"))
+                                .defaultSchema(schemaManager.schema(DEFAULT_SCHEMA_NAME, Long.MAX_VALUE))
                                 .build()
                 )
                 .build();
