/*
 * Licensed to the Apache Software Foundation (ASF) under one or more
 * contributor license agreements.  See the NOTICE file distributed with
 * this work for additional information regarding copyright ownership.
 * The ASF licenses this file to You under the Apache License, Version 2.0
 * (the "License"); you may not use this file except in compliance with
 * the License.  You may obtain a copy of the License at
 *
 *      http://www.apache.org/licenses/LICENSE-2.0
 *
 * Unless required by applicable law or agreed to in writing, software
 * distributed under the License is distributed on an "AS IS" BASIS,
 * WITHOUT WARRANTIES OR CONDITIONS OF ANY KIND, either express or implied.
 * See the License for the specific language governing permissions and
 * limitations under the License.
 */

package org.apache.ignite.internal.sql.engine.exec;

import static java.util.concurrent.CompletableFuture.completedFuture;
<<<<<<< HEAD
import static org.apache.ignite.internal.testframework.IgniteTestUtils.await;
=======
import static org.apache.ignite.configuration.schemas.store.UnknownDataStorageConfigurationSchema.UNKNOWN_DATA_STORAGE;
import static org.apache.ignite.internal.storage.rocksdb.RocksDbStorageEngine.ENGINE_NAME;
import static org.apache.ignite.internal.storage.rocksdb.configuration.schema.RocksDbStorageEngineConfigurationSchema.DEFAULT_DATA_REGION_NAME;
import static org.hamcrest.MatcherAssert.assertThat;
import static org.hamcrest.Matchers.equalTo;
import static org.hamcrest.Matchers.instanceOf;
import static org.hamcrest.Matchers.startsWith;
>>>>>>> 1166902a
import static org.junit.jupiter.api.Assertions.assertDoesNotThrow;
import static org.junit.jupiter.api.Assertions.assertThrows;
import static org.junit.jupiter.api.Assertions.assertTrue;
import static org.junit.jupiter.api.Assertions.fail;
import static org.mockito.ArgumentMatchers.any;
import static org.mockito.ArgumentMatchers.anyInt;
import static org.mockito.Mockito.mock;
import static org.mockito.Mockito.mockStatic;
import static org.mockito.Mockito.when;

import java.util.List;
import java.util.Objects;
import java.util.UUID;
import java.util.concurrent.CompletableFuture;
import java.util.concurrent.TimeUnit;
import java.util.function.Consumer;
import org.apache.ignite.configuration.schemas.store.UnknownDataStorageConfigurationSchema;
import org.apache.ignite.configuration.schemas.table.HashIndexConfigurationSchema;
import org.apache.ignite.configuration.schemas.table.PartialIndexConfigurationSchema;
import org.apache.ignite.configuration.schemas.table.SortedIndexConfigurationSchema;
import org.apache.ignite.configuration.schemas.table.TableView;
import org.apache.ignite.configuration.schemas.table.TablesConfiguration;
import org.apache.ignite.internal.baseline.BaselineManager;
import org.apache.ignite.internal.configuration.ConfigurationRegistry;
import org.apache.ignite.internal.configuration.notifications.ConfigurationStorageRevisionListenerHolder;
import org.apache.ignite.internal.configuration.schema.ExtendedTableConfigurationSchema;
import org.apache.ignite.internal.configuration.testframework.ConfigurationExtension;
import org.apache.ignite.internal.configuration.testframework.InjectConfiguration;
import org.apache.ignite.internal.configuration.testframework.InjectRevisionListenerHolder;
import org.apache.ignite.internal.raft.Loza;
import org.apache.ignite.internal.schema.SchemaDescriptor;
import org.apache.ignite.internal.schema.SchemaUtils;
import org.apache.ignite.internal.sql.engine.AsyncSqlCursor;
import org.apache.ignite.internal.sql.engine.SqlQueryProcessor;
import org.apache.ignite.internal.storage.DataStorageManager;
import org.apache.ignite.internal.storage.DataStorageModules;
import org.apache.ignite.internal.storage.chm.TestConcurrentHashMapDataStorageModule;
import org.apache.ignite.internal.storage.chm.TestConcurrentHashMapStorageEngine;
import org.apache.ignite.internal.storage.chm.schema.TestConcurrentHashMapDataStorageConfigurationSchema;
import org.apache.ignite.internal.storage.chm.schema.TestConcurrentHashMapDataStorageView;
import org.apache.ignite.internal.storage.rocksdb.RocksDbDataStorageModule;
import org.apache.ignite.internal.storage.rocksdb.configuration.schema.RocksDbDataStorageConfigurationSchema;
import org.apache.ignite.internal.storage.rocksdb.configuration.schema.RocksDbDataStorageView;
import org.apache.ignite.internal.storage.rocksdb.configuration.schema.RocksDbStorageEngineConfiguration;
import org.apache.ignite.internal.table.distributed.TableManager;
import org.apache.ignite.internal.testframework.IgniteAbstractTest;
import org.apache.ignite.internal.tx.TxManager;
import org.apache.ignite.lang.ColumnAlreadyExistsException;
import org.apache.ignite.lang.ColumnNotFoundException;
import org.apache.ignite.lang.IgniteException;
import org.apache.ignite.lang.IgniteInternalException;
import org.apache.ignite.lang.IndexAlreadyExistsException;
import org.apache.ignite.lang.NodeStoppingException;
import org.apache.ignite.lang.TableAlreadyExistsException;
import org.apache.ignite.lang.TableNotFoundException;
import org.apache.ignite.network.ClusterLocalConfiguration;
import org.apache.ignite.network.ClusterNode;
import org.apache.ignite.network.ClusterService;
import org.apache.ignite.network.MessagingService;
import org.apache.ignite.network.NetworkAddress;
import org.apache.ignite.network.TopologyService;
import org.apache.ignite.raft.client.Peer;
import org.apache.ignite.raft.client.service.RaftGroupService;
import org.jetbrains.annotations.Nullable;
import org.junit.jupiter.api.AfterEach;
import org.junit.jupiter.api.BeforeEach;
import org.junit.jupiter.api.Disabled;
import org.junit.jupiter.api.Test;
import org.junit.jupiter.api.extension.ExtendWith;
import org.mockito.Mock;
import org.mockito.MockedStatic;
import org.mockito.junit.jupiter.MockitoExtension;
import org.mockito.junit.jupiter.MockitoSettings;
import org.mockito.quality.Strictness;

/** Mock ddl usage. */
@ExtendWith({MockitoExtension.class, ConfigurationExtension.class})
@MockitoSettings(strictness = Strictness.LENIENT)
public class MockedStructuresTest extends IgniteAbstractTest {
    /** Node name. */
    private static final String NODE_NAME = "node1";

    /** Schema manager. */
    @Mock
    private BaselineManager bm;

    /** Topology service. */
    @Mock
    private TopologyService ts;

    /** Cluster service. */
    @Mock(lenient = true)
    private ClusterService cs;

    /** Raft manager. */
    @Mock
    private Loza rm;

    /** TX manager. */
    @Mock(lenient = true)
    private TxManager tm;

    /**
     * Revision listener holder. It uses for the test configurations:
     * <ul>
     * <li>{@link MockedStructuresTest#tblsCfg},</li>
     * </ul>
     */
    @InjectRevisionListenerHolder
    private ConfigurationStorageRevisionListenerHolder fieldRevisionListenerHolder;

    /** Revision updater. */
    private Consumer<Consumer<Long>> revisionUpdater;

    /** Tables configuration. */
    @InjectConfiguration(
            internalExtensions = ExtendedTableConfigurationSchema.class,
            polymorphicExtensions = {
                    HashIndexConfigurationSchema.class,
                    SortedIndexConfigurationSchema.class,
                    PartialIndexConfigurationSchema.class,
                    UnknownDataStorageConfigurationSchema.class,
                    RocksDbDataStorageConfigurationSchema.class,
                    TestConcurrentHashMapDataStorageConfigurationSchema.class
            }
    )
    private TablesConfiguration tblsCfg;

    TableManager tblManager;

    SqlQueryProcessor queryProc;

    /** Test node. */
    private final ClusterNode node = new ClusterNode(
            UUID.randomUUID().toString(),
            NODE_NAME,
            new NetworkAddress("127.0.0.1", 2245)
    );

    @InjectConfiguration
    private RocksDbStorageEngineConfiguration rocksDbEngineConfig;

    @Mock
    private ConfigurationRegistry configRegistry;

    DataStorageManager dataStorageManager;

    /** Returns current method name. */
    private static String getCurrentMethodName() {
        return StackWalker.getInstance()
                .walk(s -> s.skip(1).findFirst())
                .get()
                .getMethodName();
    }

    /** Stop configuration manager. */
    @AfterEach
    void after() {
        try {
            Objects.requireNonNull(queryProc).stop();
        } catch (Exception e) {
            fail(e);
        }

        try {
            Objects.requireNonNull(dataStorageManager).stop();
        } catch (Exception e) {
            fail(e);
        }

        Objects.requireNonNull(tblManager).stop();
    }

    /** Inner initialisation. */
    @BeforeEach
    void before() throws Exception {
        revisionUpdater = (Consumer<Long> consumer) -> {
            consumer.accept(0L);

            fieldRevisionListenerHolder.listenUpdateStorageRevision(newStorageRevision -> {
                log.info("Notify about revision: {}", newStorageRevision);

                consumer.accept(newStorageRevision);

                return CompletableFuture.completedFuture(null);
            });
        };

        when(configRegistry.getConfiguration(RocksDbStorageEngineConfiguration.KEY)).thenReturn(rocksDbEngineConfig);

        DataStorageModules dataStorageModules = new DataStorageModules(List.of(
                new RocksDbDataStorageModule(),
                new TestConcurrentHashMapDataStorageModule()
        ));

        rocksDbEngineConfig.regions().change(c -> c.create("test_region", rocksDbDataRegionChange -> {
        })).get(1, TimeUnit.SECONDS);

        dataStorageManager = new DataStorageManager(
                tblsCfg,
                dataStorageModules.createStorageEngines(configRegistry, workDir)
        );

        dataStorageManager.start();

        tblManager = mockManagers();

        queryProc = new SqlQueryProcessor(
                revisionUpdater,
                cs,
                tblManager,
                dataStorageManager,
                () -> dataStorageModules.collectSchemasFields(List.of(
                        RocksDbDataStorageConfigurationSchema.class,
                        TestConcurrentHashMapDataStorageConfigurationSchema.class
                ))
        );

        queryProc.start();

        tblsCfg.defaultDataStorage().update(ENGINE_NAME).get(1, TimeUnit.SECONDS);
    }

    /**
     * Tests create a table through public API.
     */
    @Test
    public void testCreateTable() {
        SqlQueryProcessor finalQueryProc = queryProc;

        String curMethodName = getCurrentMethodName();

        String newTblSql = String.format("CREATE TABLE %s (c1 int PRIMARY KEY, c2 varbinary(255)) "
                + "with partitions=1,replicas=1", curMethodName);

        awaitFirst(queryProc.queryAsync("PUBLIC", newTblSql));

        assertTrue(tblManager.tables().stream().anyMatch(t -> t.name()
                .equalsIgnoreCase("PUBLIC." + curMethodName)));

        String finalNewTblSql1 = newTblSql;

        assertThrows(TableAlreadyExistsException.class, () -> awaitFirst(finalQueryProc.queryAsync("PUBLIC", finalNewTblSql1)));

        String finalNewTblSql2 = String.format("CREATE TABLE \"PUBLIC\".%s (c1 int PRIMARY KEY, c2 varbinary(255)) "
                + "with partitions=1,replicas=1", curMethodName);

        assertThrows(TableAlreadyExistsException.class, () -> awaitFirst(finalQueryProc.queryAsync("PUBLIC", finalNewTblSql2)));

        // todo: correct exception need to be thrown https://issues.apache.org/jira/browse/IGNITE-16084
        assertThrows(IgniteInternalException.class, () -> awaitFirst(finalQueryProc.queryAsync("PUBLIC",
                "CREATE TABLE %s (c1 int PRIMARY KEY, c2 varbinary(255)) with partitions__wrong=1,replicas=1")));

        assertThrows(IgniteInternalException.class, () -> awaitFirst(finalQueryProc.queryAsync("PUBLIC",
                "CREATE TABLE %s (c1 int PRIMARY KEY, c2 varbinary(255)) with partitions=1,replicas__wrong=1")));

        newTblSql = String.format("CREATE TABLE %s (c1 int PRIMARY KEY, c2 varchar(255))",
                " IF NOT EXISTS " + curMethodName);

        String finalNewTblSql3 = newTblSql;

        assertDoesNotThrow(() -> await(finalQueryProc.queryAsync("PUBLIC", finalNewTblSql3).get(0)));
    }

    /**
     * Tests create a table with multiple pk through public API.
     */
    @Test
    public void testCreateTableMultiplePk() {
        String curMethodName = getCurrentMethodName();

        String newTblSql = String.format("CREATE TABLE %s (c1 int, c2 int NOT NULL DEFAULT 1, c3 int, primary key(c1, c2))", curMethodName);

        awaitFirst(queryProc.queryAsync("PUBLIC", newTblSql));

        assertTrue(tblManager.tables().stream().anyMatch(t -> t.name()
                .equalsIgnoreCase("PUBLIC." + curMethodName)));
    }

    /**
     * Tests create and drop table through public API.
     */
    @Test
    public void testDropTable() {
        String curMethodName = getCurrentMethodName();

        String newTblSql = String.format("CREATE TABLE %s (c1 int PRIMARY KEY, c2 varchar(255))", curMethodName);

        awaitFirst(queryProc.queryAsync("PUBLIC", newTblSql));

        awaitFirst(queryProc.queryAsync("PUBLIC", "DROP TABLE " + curMethodName));

        SqlQueryProcessor finalQueryProc = queryProc;

        assertThrows(TableNotFoundException.class, () -> awaitFirst(finalQueryProc.queryAsync("PUBLIC",
                "DROP TABLE " + curMethodName + "_not_exist")));

        assertThrows(TableNotFoundException.class, () -> awaitFirst(finalQueryProc.queryAsync("PUBLIC",
                "DROP TABLE " + curMethodName)));

        assertThrows(TableNotFoundException.class, () -> awaitFirst(finalQueryProc.queryAsync("PUBLIC",
                "DROP TABLE PUBLIC." + curMethodName)));

        awaitFirst(queryProc.queryAsync("PUBLIC", "DROP TABLE IF EXISTS PUBLIC." + curMethodName + "_not_exist"));

        awaitFirst(queryProc.queryAsync("PUBLIC", "DROP TABLE IF EXISTS PUBLIC." + curMethodName));

        assertTrue(tblManager.tables().stream().noneMatch(t -> t.name()
                .equalsIgnoreCase("PUBLIC." + curMethodName)));
    }

    /**
     * Tests alter and drop columns through public API.
     */
    @Test
    public void testAlterAndDropSimpleCase() {
        SqlQueryProcessor finalQueryProc = queryProc;

        String curMethodName = getCurrentMethodName();

        String newTblSql = String.format("CREATE TABLE %s (c1 int PRIMARY KEY, c2 varchar(255))", curMethodName);

        awaitFirst(queryProc.queryAsync("PUBLIC", newTblSql));

        String alterCmd = String.format("ALTER TABLE %s ADD COLUMN (c3 varchar, c4 int)", curMethodName);

        awaitFirst(queryProc.queryAsync("PUBLIC", alterCmd));

        String alterCmd1 = String.format("ALTER TABLE %s ADD COLUMN c5 int NOT NULL DEFAULT 1", curMethodName);

        awaitFirst(queryProc.queryAsync("PUBLIC", alterCmd1));

        assertThrows(ColumnAlreadyExistsException.class, () -> awaitFirst(finalQueryProc.queryAsync("PUBLIC", alterCmd)));

        String alterCmdNoTbl = String.format("ALTER TABLE %s ADD COLUMN (c3 varchar, c4 int)", curMethodName + "_notExist");

        assertThrows(TableNotFoundException.class, () -> awaitFirst(queryProc.queryAsync("PUBLIC", alterCmdNoTbl)));

        String alterIfExistsCmd = String.format("ALTER TABLE IF EXISTS %s ADD COLUMN (c3 varchar, c4 int)", curMethodName + "NotExist");

        awaitFirst(queryProc.queryAsync("PUBLIC", alterIfExistsCmd));

        assertThrows(ColumnAlreadyExistsException.class, () -> awaitFirst(finalQueryProc.queryAsync("PUBLIC", alterCmd)));

        awaitFirst(finalQueryProc.queryAsync("PUBLIC", String.format("ALTER TABLE %s DROP COLUMN c4", curMethodName)));

        awaitFirst(queryProc.queryAsync("PUBLIC", String.format("ALTER TABLE %s ADD COLUMN IF NOT EXISTS c3 varchar", curMethodName)));

        awaitFirst(queryProc.queryAsync("PUBLIC", String.format("ALTER TABLE %s DROP COLUMN c3", curMethodName)));

        awaitFirst(queryProc.queryAsync("PUBLIC", String.format("ALTER TABLE %s DROP COLUMN IF EXISTS c3", curMethodName)));

        assertThrows(ColumnNotFoundException.class, () -> awaitFirst(finalQueryProc.queryAsync("PUBLIC",
                String.format("ALTER TABLE %s DROP COLUMN (c3, c4)", curMethodName))));

        assertThrows(IgniteException.class, () -> awaitFirst(finalQueryProc.queryAsync("PUBLIC",
                String.format("ALTER TABLE %s DROP COLUMN c1", curMethodName))));
    }

    /**
     * Tests alter add multiple columns through public API.
     */
    @Test
    public void testAlterColumnsAddBatch() {
        String curMethodName = getCurrentMethodName();

        awaitFirst(queryProc.queryAsync("PUBLIC", String.format("CREATE TABLE %s (c1 int PRIMARY KEY, c2 varchar(255))", curMethodName)));

        awaitFirst(queryProc.queryAsync("PUBLIC", String.format("ALTER TABLE %s ADD COLUMN (c3 varchar, c4 varchar)", curMethodName)));

        awaitFirst(queryProc
                .queryAsync("PUBLIC", String.format("ALTER TABLE %s ADD COLUMN IF NOT EXISTS (c3 varchar, c4 varchar)", curMethodName)));

        awaitFirst(
                queryProc.queryAsync("PUBLIC", String.format("ALTER TABLE %s ADD COLUMN IF NOT EXISTS (c3 varchar, c4 varchar, c5 varchar)",
                        curMethodName)));

        SqlQueryProcessor finalQueryProc = queryProc;

        assertThrows(ColumnAlreadyExistsException.class, () -> awaitFirst(finalQueryProc.queryAsync("PUBLIC",
                String.format("ALTER TABLE %s ADD COLUMN (c5 varchar)", curMethodName))));
    }

    /**
     * Tests alter drop multiple columns through public API.
     */
    @Test
    public void testAlterColumnsDropBatch() {
        String curMethodName = getCurrentMethodName();

        awaitFirst(queryProc.queryAsync("PUBLIC", String.format("CREATE TABLE %s "
                + "(c1 int PRIMARY KEY, c2 decimal(10), c3 varchar, c4 varchar, c5 varchar)", curMethodName)));

        awaitFirst(queryProc.queryAsync("PUBLIC", String.format("ALTER TABLE %s DROP COLUMN c4", curMethodName)));

        awaitFirst(queryProc.queryAsync("PUBLIC", String.format("ALTER TABLE %s DROP COLUMN IF EXISTS (c3, c4, c5)", curMethodName)));

        SqlQueryProcessor finalQueryProc = queryProc;

        assertThrows(ColumnNotFoundException.class, () -> awaitFirst(finalQueryProc.queryAsync("PUBLIC",
                String.format("ALTER TABLE %s DROP COLUMN c4", curMethodName))));
    }

    /**
     * Tests create a table through public API.
     */
    @Disabled("https://issues.apache.org/jira/browse/IGNITE-16032")
    @Test
    public void testCreateDropIndex() {
        SqlQueryProcessor finalQueryProc = queryProc;

        String curMethodName = getCurrentMethodName();

        String newTblSql = String.format("CREATE TABLE %s (c1 int PRIMARY KEY, c2 varbinary(255)) with partitions=1", curMethodName);

        awaitFirst(queryProc.queryAsync("PUBLIC", newTblSql));

        assertTrue(tblManager.tables().stream().anyMatch(t -> t.name()
                .equalsIgnoreCase("PUBLIC." + curMethodName)));

        awaitFirst(queryProc.queryAsync("PUBLIC", String.format("CREATE INDEX index1 ON %s (c1)", curMethodName)));

        awaitFirst(queryProc.queryAsync("PUBLIC", String.format("CREATE INDEX IF NOT EXISTS index1 ON %s (c1)", curMethodName)));

        awaitFirst(queryProc.queryAsync("PUBLIC", String.format("CREATE INDEX index2 ON %s (c1)", curMethodName)));

        awaitFirst(queryProc.queryAsync("PUBLIC", String.format("CREATE INDEX index3 ON %s (c2)", curMethodName)));

        assertThrows(IndexAlreadyExistsException.class, () ->
                awaitFirst(finalQueryProc.queryAsync("PUBLIC", String.format("CREATE INDEX index3 ON %s (c1)", curMethodName))));

        assertThrows(IgniteException.class, () ->
                awaitFirst(finalQueryProc
                        .queryAsync("PUBLIC", String.format("CREATE INDEX index_3 ON %s (c1)", curMethodName + "_nonExist"))));

        awaitFirst(queryProc.queryAsync("PUBLIC", String.format("CREATE INDEX index4 ON %s (c2 desc, c1 asc)", curMethodName)));

        awaitFirst(queryProc.queryAsync("PUBLIC", String.format("DROP INDEX index4 ON %s", curMethodName)));

        awaitFirst(queryProc.queryAsync("PUBLIC", String.format("CREATE INDEX index4 ON %s (c2 desc, c1 asc)", curMethodName)));

        awaitFirst(queryProc.queryAsync("PUBLIC", String.format("DROP INDEX index4 ON %s", curMethodName)));

        awaitFirst(queryProc.queryAsync("PUBLIC", String.format("DROP INDEX IF EXISTS index4 ON %s", curMethodName)));
    }

    @Test
    void createTableWithEngine() throws Exception {
        String method = getCurrentMethodName();

        // Without engine.
        assertDoesNotThrow(() -> queryProc.query(
                "PUBLIC",
                String.format("CREATE TABLE %s (c1 int PRIMARY KEY, c2 varbinary(255))", method + 0)
        ));

        assertThat(tableView(method + 0).dataStorage(), instanceOf(RocksDbDataStorageView.class));

        // With existing engine.
        assertDoesNotThrow(() -> queryProc.query(
                "PUBLIC",
                String.format(
                        "CREATE TABLE %s (c1 int PRIMARY KEY, c2 varbinary(255)) engine %s",
                        method + 1,
                        TestConcurrentHashMapStorageEngine.ENGINE_NAME
                )
        ));

        assertThat(tableView(method + 1).dataStorage(), instanceOf(TestConcurrentHashMapDataStorageView.class));

        // With existing engine in mixed case
        assertDoesNotThrow(() -> queryProc.query(
                "PUBLIC",
                String.format("CREATE TABLE %s (c1 int PRIMARY KEY, c2 varbinary(255)) engine %s", method + 2, "\"RocksDb\"")
        ));

        assertThat(tableView(method + 2).dataStorage(), instanceOf(RocksDbDataStorageView.class));

        IgniteException exception = assertThrows(
                IgniteException.class,
                () -> queryProc.query(
                        "PUBLIC",
                        String.format("CREATE TABLE %s (c1 int PRIMARY KEY, c2 varbinary(255)) engine %s", method + 3, method)
                )
        );

        assertThat(exception.getMessage(), startsWith("Unexpected data storage engine"));

        tblsCfg.defaultDataStorage().update(UNKNOWN_DATA_STORAGE).get(1, TimeUnit.SECONDS);

        exception = assertThrows(
                IgniteException.class,
                () -> queryProc.query(
                        "PUBLIC",
                        String.format("CREATE TABLE %s (c1 int PRIMARY KEY, c2 varbinary(255))", method + 4)
                )
        );

        assertThat(exception.getMessage(), startsWith("Default data storage is not defined"));
    }

    @Test
    void createTableWithTableOptions() {
        String method = getCurrentMethodName();

        assertDoesNotThrow(() -> queryProc.query(
                "PUBLIC",
                String.format("CREATE TABLE %s (c1 int PRIMARY KEY, c2 varbinary(255)) with replicas=1", method + 0)
        ));

        assertDoesNotThrow(() -> queryProc.query(
                "PUBLIC",
                String.format("CREATE TABLE %s (c1 int PRIMARY KEY, c2 varbinary(255)) with REPLICAS=1", method + 1)
        ));

        assertDoesNotThrow(() -> queryProc.query(
                "PUBLIC",
                String.format("CREATE TABLE %s (c1 int PRIMARY KEY, c2 varbinary(255)) with \"replicas\"=1", method + 2)
        ));

        assertDoesNotThrow(() -> queryProc.query(
                "PUBLIC",
                String.format("CREATE TABLE %s (c1 int PRIMARY KEY, c2 varbinary(255)) with \"replICAS\"=1", method + 3)
        ));

        assertDoesNotThrow(() -> queryProc.query(
                "PUBLIC",
                String.format("CREATE TABLE %s (c1 int PRIMARY KEY, c2 varbinary(255)) with replicas=1, partitions=1", method + 4)
        ));

        IgniteException exception = assertThrows(
                IgniteException.class,
                () -> queryProc.query(
                        "PUBLIC",
                        String.format("CREATE TABLE %s (c1 int PRIMARY KEY, c2 varbinary(255)) with replicas='%s'", method + 5, method)
                )
        );

        assertThat(exception.getMessage(), startsWith("Unsuspected table option type"));

        exception = assertThrows(
                IgniteException.class,
                () -> queryProc.query(
                        "PUBLIC",
                        String.format("CREATE TABLE %s (c1 int PRIMARY KEY, c2 varbinary(255)) with %s='%s'", method + 6, method, method)
                )
        );

        assertThat(exception.getMessage(), startsWith("Unexpected table option"));

        exception = assertThrows(
                IgniteException.class,
                () -> queryProc.query(
                        "PUBLIC",
                        String.format("CREATE TABLE %s (c1 int PRIMARY KEY, c2 varbinary(255)) with replicas=-1", method + 7)
                )
        );

        assertThat(exception.getMessage(), startsWith("Table option validation failed"));
    }

    @Test
    void createTableWithDataStorageOptions() {
        String method = getCurrentMethodName();

        assertDoesNotThrow(() -> queryProc.query(
                "PUBLIC",
                String.format("CREATE TABLE %s (c1 int PRIMARY KEY, c2 varbinary(255)) with dataRegion='default'", method + 0)
        ));

        assertThat(
                ((RocksDbDataStorageView) tableView(method + 0).dataStorage()).dataRegion(),
                equalTo(DEFAULT_DATA_REGION_NAME)
        );

        assertDoesNotThrow(() -> queryProc.query(
                "PUBLIC",
                String.format("CREATE TABLE %s (c1 int PRIMARY KEY, c2 varbinary(255)) with DATAREGION='test_region'", method + 1)
        ));

        assertThat(
                ((RocksDbDataStorageView) tableView(method + 1).dataStorage()).dataRegion(),
                equalTo("test_region")
        );
    }

    // todo copy-paste from TableManagerTest will be removed after https://issues.apache.org/jira/browse/IGNITE-16050

    /**
     * Instantiates a table and prepares Table manager.
     *
     * @return Table manager.
     */
    private TableManager mockManagers() throws NodeStoppingException {
        when(rm.prepareRaftGroup(any(), any(), any())).thenAnswer(mock -> {
            RaftGroupService raftGrpSrvcMock = mock(RaftGroupService.class);

            when(raftGrpSrvcMock.leader()).thenReturn(new Peer(new NetworkAddress("localhost", 47500)));

            return completedFuture(raftGrpSrvcMock);
        });

        when(ts.getByAddress(any(NetworkAddress.class))).thenReturn(new ClusterNode(
                UUID.randomUUID().toString(),
                "node0",
                new NetworkAddress("localhost", 47500)
        ));

        try (MockedStatic<SchemaUtils> schemaServiceMock = mockStatic(SchemaUtils.class)) {
            schemaServiceMock.when(() -> SchemaUtils.prepareSchemaDescriptor(anyInt(), any()))
                    .thenReturn(mock(SchemaDescriptor.class));
        }

        when(cs.messagingService()).thenAnswer(invocation -> {
            MessagingService ret = mock(MessagingService.class);

            return ret;
        });

        when(cs.localConfiguration()).thenAnswer(invocation -> {
            ClusterLocalConfiguration ret = mock(ClusterLocalConfiguration.class);

            when(ret.getName()).thenReturn("node1");

            return ret;
        });

        when(cs.topologyService()).thenAnswer(invocation -> {
            TopologyService ret = mock(TopologyService.class);

            when(ret.localMember()).thenReturn(new ClusterNode("1", "node1", null));

            return ret;
        });

        TableManager tableManager = createTableManager();

        return tableManager;
    }

    private TableManager createTableManager() {
        TableManager tableManager = new TableManager(
                revisionUpdater,
                tblsCfg,
                rm,
                bm,
                ts,
                tm,
                dataStorageManager
        );

        tableManager.start();

        return tableManager;
    }

<<<<<<< HEAD
    private <T> AsyncSqlCursor<T> awaitFirst(List<CompletableFuture<AsyncSqlCursor<T>>> cursors) {
        return await(cursors.get(0));
=======
    private @Nullable TableView tableView(String tableName) {
        return tblsCfg.tables().value().get("PUBLIC." + tableName.toUpperCase());
>>>>>>> 1166902a
    }
}<|MERGE_RESOLUTION|>--- conflicted
+++ resolved
@@ -18,17 +18,14 @@
 package org.apache.ignite.internal.sql.engine.exec;
 
 import static java.util.concurrent.CompletableFuture.completedFuture;
-<<<<<<< HEAD
-import static org.apache.ignite.internal.testframework.IgniteTestUtils.await;
-=======
 import static org.apache.ignite.configuration.schemas.store.UnknownDataStorageConfigurationSchema.UNKNOWN_DATA_STORAGE;
 import static org.apache.ignite.internal.storage.rocksdb.RocksDbStorageEngine.ENGINE_NAME;
 import static org.apache.ignite.internal.storage.rocksdb.configuration.schema.RocksDbStorageEngineConfigurationSchema.DEFAULT_DATA_REGION_NAME;
+import static org.apache.ignite.internal.testframework.IgniteTestUtils.await;
 import static org.hamcrest.MatcherAssert.assertThat;
 import static org.hamcrest.Matchers.equalTo;
 import static org.hamcrest.Matchers.instanceOf;
 import static org.hamcrest.Matchers.startsWith;
->>>>>>> 1166902a
 import static org.junit.jupiter.api.Assertions.assertDoesNotThrow;
 import static org.junit.jupiter.api.Assertions.assertThrows;
 import static org.junit.jupiter.api.Assertions.assertTrue;
@@ -480,39 +477,39 @@
         String method = getCurrentMethodName();
 
         // Without engine.
-        assertDoesNotThrow(() -> queryProc.query(
+        assertDoesNotThrow(() -> awaitFirst(queryProc.queryAsync(
                 "PUBLIC",
                 String.format("CREATE TABLE %s (c1 int PRIMARY KEY, c2 varbinary(255))", method + 0)
-        ));
+        )));
 
         assertThat(tableView(method + 0).dataStorage(), instanceOf(RocksDbDataStorageView.class));
 
         // With existing engine.
-        assertDoesNotThrow(() -> queryProc.query(
+        assertDoesNotThrow(() -> awaitFirst(queryProc.queryAsync(
                 "PUBLIC",
                 String.format(
                         "CREATE TABLE %s (c1 int PRIMARY KEY, c2 varbinary(255)) engine %s",
                         method + 1,
                         TestConcurrentHashMapStorageEngine.ENGINE_NAME
                 )
-        ));
+        )));
 
         assertThat(tableView(method + 1).dataStorage(), instanceOf(TestConcurrentHashMapDataStorageView.class));
 
         // With existing engine in mixed case
-        assertDoesNotThrow(() -> queryProc.query(
+        assertDoesNotThrow(() -> awaitFirst(queryProc.queryAsync(
                 "PUBLIC",
                 String.format("CREATE TABLE %s (c1 int PRIMARY KEY, c2 varbinary(255)) engine %s", method + 2, "\"RocksDb\"")
-        ));
+        )));
 
         assertThat(tableView(method + 2).dataStorage(), instanceOf(RocksDbDataStorageView.class));
 
         IgniteException exception = assertThrows(
                 IgniteException.class,
-                () -> queryProc.query(
+                () -> awaitFirst(queryProc.queryAsync(
                         "PUBLIC",
                         String.format("CREATE TABLE %s (c1 int PRIMARY KEY, c2 varbinary(255)) engine %s", method + 3, method)
-                )
+                ))
         );
 
         assertThat(exception.getMessage(), startsWith("Unexpected data storage engine"));
@@ -521,10 +518,10 @@
 
         exception = assertThrows(
                 IgniteException.class,
-                () -> queryProc.query(
+                () -> awaitFirst(queryProc.queryAsync(
                         "PUBLIC",
                         String.format("CREATE TABLE %s (c1 int PRIMARY KEY, c2 varbinary(255))", method + 4)
-                )
+                ))
         );
 
         assertThat(exception.getMessage(), startsWith("Default data storage is not defined"));
@@ -534,57 +531,57 @@
     void createTableWithTableOptions() {
         String method = getCurrentMethodName();
 
-        assertDoesNotThrow(() -> queryProc.query(
+        assertDoesNotThrow(() -> awaitFirst(queryProc.queryAsync(
                 "PUBLIC",
                 String.format("CREATE TABLE %s (c1 int PRIMARY KEY, c2 varbinary(255)) with replicas=1", method + 0)
-        ));
-
-        assertDoesNotThrow(() -> queryProc.query(
+        )));
+
+        assertDoesNotThrow(() -> awaitFirst(queryProc.queryAsync(
                 "PUBLIC",
                 String.format("CREATE TABLE %s (c1 int PRIMARY KEY, c2 varbinary(255)) with REPLICAS=1", method + 1)
-        ));
-
-        assertDoesNotThrow(() -> queryProc.query(
+        )));
+
+        assertDoesNotThrow(() -> awaitFirst(queryProc.queryAsync(
                 "PUBLIC",
                 String.format("CREATE TABLE %s (c1 int PRIMARY KEY, c2 varbinary(255)) with \"replicas\"=1", method + 2)
-        ));
-
-        assertDoesNotThrow(() -> queryProc.query(
+        )));
+
+        assertDoesNotThrow(() -> awaitFirst(queryProc.queryAsync(
                 "PUBLIC",
                 String.format("CREATE TABLE %s (c1 int PRIMARY KEY, c2 varbinary(255)) with \"replICAS\"=1", method + 3)
-        ));
-
-        assertDoesNotThrow(() -> queryProc.query(
+        )));
+
+        assertDoesNotThrow(() -> awaitFirst(queryProc.queryAsync(
                 "PUBLIC",
                 String.format("CREATE TABLE %s (c1 int PRIMARY KEY, c2 varbinary(255)) with replicas=1, partitions=1", method + 4)
-        ));
+        )));
 
         IgniteException exception = assertThrows(
                 IgniteException.class,
-                () -> queryProc.query(
+                () -> awaitFirst(queryProc.queryAsync(
                         "PUBLIC",
                         String.format("CREATE TABLE %s (c1 int PRIMARY KEY, c2 varbinary(255)) with replicas='%s'", method + 5, method)
-                )
+                ))
         );
 
         assertThat(exception.getMessage(), startsWith("Unsuspected table option type"));
 
         exception = assertThrows(
                 IgniteException.class,
-                () -> queryProc.query(
+                () -> awaitFirst(queryProc.queryAsync(
                         "PUBLIC",
                         String.format("CREATE TABLE %s (c1 int PRIMARY KEY, c2 varbinary(255)) with %s='%s'", method + 6, method, method)
-                )
+                ))
         );
 
         assertThat(exception.getMessage(), startsWith("Unexpected table option"));
 
         exception = assertThrows(
                 IgniteException.class,
-                () -> queryProc.query(
+                () -> awaitFirst(queryProc.queryAsync(
                         "PUBLIC",
                         String.format("CREATE TABLE %s (c1 int PRIMARY KEY, c2 varbinary(255)) with replicas=-1", method + 7)
-                )
+                ))
         );
 
         assertThat(exception.getMessage(), startsWith("Table option validation failed"));
@@ -594,20 +591,20 @@
     void createTableWithDataStorageOptions() {
         String method = getCurrentMethodName();
 
-        assertDoesNotThrow(() -> queryProc.query(
+        assertDoesNotThrow(() -> awaitFirst(queryProc.queryAsync(
                 "PUBLIC",
                 String.format("CREATE TABLE %s (c1 int PRIMARY KEY, c2 varbinary(255)) with dataRegion='default'", method + 0)
-        ));
+        )));
 
         assertThat(
                 ((RocksDbDataStorageView) tableView(method + 0).dataStorage()).dataRegion(),
                 equalTo(DEFAULT_DATA_REGION_NAME)
         );
 
-        assertDoesNotThrow(() -> queryProc.query(
+        assertDoesNotThrow(() -> awaitFirst(queryProc.queryAsync(
                 "PUBLIC",
                 String.format("CREATE TABLE %s (c1 int PRIMARY KEY, c2 varbinary(255)) with DATAREGION='test_region'", method + 1)
-        ));
+        )));
 
         assertThat(
                 ((RocksDbDataStorageView) tableView(method + 1).dataStorage()).dataRegion(),
@@ -685,12 +682,11 @@
         return tableManager;
     }
 
-<<<<<<< HEAD
     private <T> AsyncSqlCursor<T> awaitFirst(List<CompletableFuture<AsyncSqlCursor<T>>> cursors) {
         return await(cursors.get(0));
-=======
+    }
+
     private @Nullable TableView tableView(String tableName) {
         return tblsCfg.tables().value().get("PUBLIC." + tableName.toUpperCase());
->>>>>>> 1166902a
     }
 }