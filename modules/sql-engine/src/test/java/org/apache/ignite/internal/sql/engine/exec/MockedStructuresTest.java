--- conflicted
+++ resolved
@@ -445,57 +445,16 @@
 
         IgniteException exception = assertThrows(
                 IgniteException.class,
-<<<<<<< HEAD
-                () -> readFirst(queryProc.queryAsync(
-                        "PUBLIC",
-                        String.format("CREATE TABLE %s (c1 int PRIMARY KEY, c2 varbinary(255)) with primary_zone='zone123', %s='%s'", method + 6, method, method)
-=======
                 () -> readFirst(queryProc.querySingleAsync(
                         sessionId,
                         context,
-                        String.format("CREATE TABLE %s (c1 int PRIMARY KEY, c2 varbinary(255)) with %s='%s'", method + 6, method, method)
->>>>>>> b9a25a0b
+                        String.format("CREATE TABLE %s (c1 int PRIMARY KEY, c2 varbinary(255)) with primary_zone='zone123', %s='%s'", method + 6, method, method)
                 ))
         );
 
         assertThat(exception.getMessage(), containsString("Unexpected table option"));
     }
 
-<<<<<<< HEAD
-=======
-    @Test
-    void createTableWithDataStorageOptions() {
-        String method = getCurrentMethodName();
-
-        SessionId sessionId = queryProc.createSession(PropertiesHelper.emptyHolder());
-        QueryContext context = QueryContext.create(SqlQueryType.ALL);
-
-        assertDoesNotThrow(() -> readFirst(queryProc.querySingleAsync(
-                sessionId,
-                context,
-                String.format("CREATE TABLE %s (c1 int PRIMARY KEY, c2 varbinary(255)) with dataRegion='default'", method + 0)
-        )));
-
-        assertThat(
-                ((RocksDbDataStorageView) tableView(method + 0).dataStorage()).dataRegion(),
-                equalTo(DEFAULT_DATA_REGION_NAME)
-        );
-
-        assertDoesNotThrow(() -> readFirst(
-                queryProc.querySingleAsync(
-                        sessionId,
-                        context,
-                        String.format("CREATE TABLE %s (c1 int PRIMARY KEY, c2 varbinary(255)) with DATAREGION='test_region'", method + 1)
-                )
-        ));
-
-        assertThat(
-                ((RocksDbDataStorageView) tableView(method + 1).dataStorage()).dataRegion(),
-                equalTo("test_region")
-        );
-    }
-
->>>>>>> b9a25a0b
     // todo copy-paste from TableManagerTest will be removed after https://issues.apache.org/jira/browse/IGNITE-16050
 
     /**
