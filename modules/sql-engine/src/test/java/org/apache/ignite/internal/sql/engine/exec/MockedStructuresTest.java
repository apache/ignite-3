/*
 * Licensed to the Apache Software Foundation (ASF) under one or more
 * contributor license agreements. See the NOTICE file distributed with
 * this work for additional information regarding copyright ownership.
 * The ASF licenses this file to You under the Apache License, Version 2.0
 * (the "License"); you may not use this file except in compliance with
 * the License. You may obtain a copy of the License at
 *
 *      http://www.apache.org/licenses/LICENSE-2.0
 *
 * Unless required by applicable law or agreed to in writing, software
 * distributed under the License is distributed on an "AS IS" BASIS,
 * WITHOUT WARRANTIES OR CONDITIONS OF ANY KIND, either express or implied.
 * See the License for the specific language governing permissions and
 * limitations under the License.
 */

package org.apache.ignite.internal.sql.engine.exec;

import static java.util.Collections.emptySet;
import static java.util.concurrent.CompletableFuture.completedFuture;
import static java.util.concurrent.CompletableFuture.failedFuture;
import static org.apache.ignite.internal.distributionzones.DistributionZoneManager.DEFAULT_ZONE_NAME;
import static org.apache.ignite.internal.storage.rocksdb.RocksDbStorageEngine.ENGINE_NAME;
import static org.apache.ignite.internal.testframework.IgniteTestUtils.await;
import static org.hamcrest.MatcherAssert.assertThat;
import static org.hamcrest.Matchers.containsString;
import static org.junit.jupiter.api.Assertions.assertDoesNotThrow;
import static org.junit.jupiter.api.Assertions.assertEquals;
import static org.junit.jupiter.api.Assertions.assertThrows;
import static org.junit.jupiter.api.Assertions.assertTrue;
import static org.junit.jupiter.api.Assertions.fail;
import static org.mockito.ArgumentMatchers.any;
import static org.mockito.ArgumentMatchers.anyInt;
import static org.mockito.ArgumentMatchers.anyLong;
import static org.mockito.Mockito.mock;
import static org.mockito.Mockito.mockStatic;
import static org.mockito.Mockito.when;

import java.util.List;
import java.util.Objects;
import java.util.UUID;
import java.util.concurrent.CompletableFuture;
import java.util.concurrent.Flow.Subscription;
import java.util.concurrent.TimeUnit;
import java.util.function.Consumer;
import java.util.function.Function;
import org.apache.ignite.internal.baseline.BaselineManager;
import org.apache.ignite.internal.catalog.CatalogManager;
import org.apache.ignite.internal.cluster.management.ClusterManagementGroupManager;
import org.apache.ignite.internal.cluster.management.topology.api.LogicalTopologySnapshot;
import org.apache.ignite.internal.configuration.ConfigurationRegistry;
import org.apache.ignite.internal.configuration.notifications.ConfigurationStorageRevisionListenerHolder;
import org.apache.ignite.internal.configuration.testframework.ConfigurationExtension;
import org.apache.ignite.internal.configuration.testframework.InjectConfiguration;
import org.apache.ignite.internal.configuration.testframework.InjectRevisionListenerHolder;
import org.apache.ignite.internal.distributionzones.DistributionZoneManager;
import org.apache.ignite.internal.distributionzones.configuration.DistributionZonesConfiguration;
import org.apache.ignite.internal.distributionzones.exception.DistributionZoneNotFoundException;
import org.apache.ignite.internal.hlc.HybridClock;
import org.apache.ignite.internal.index.IndexManager;
import org.apache.ignite.internal.metastorage.MetaStorageManager;
import org.apache.ignite.internal.metastorage.dsl.Operation;
import org.apache.ignite.internal.raft.Peer;
import org.apache.ignite.internal.raft.RaftManager;
import org.apache.ignite.internal.raft.client.TopologyAwareRaftGroupServiceFactory;
import org.apache.ignite.internal.raft.service.RaftGroupService;
import org.apache.ignite.internal.replicator.ReplicaManager;
import org.apache.ignite.internal.replicator.ReplicaService;
import org.apache.ignite.internal.schema.SchemaDescriptor;
import org.apache.ignite.internal.schema.SchemaManager;
import org.apache.ignite.internal.schema.SchemaUtils;
import org.apache.ignite.internal.schema.configuration.TableView;
import org.apache.ignite.internal.schema.configuration.TablesConfiguration;
import org.apache.ignite.internal.sql.engine.AsyncCursor.BatchedResult;
import org.apache.ignite.internal.sql.engine.AsyncSqlCursor;
import org.apache.ignite.internal.sql.engine.QueryContext;
import org.apache.ignite.internal.sql.engine.SqlQueryProcessor;
import org.apache.ignite.internal.sql.engine.SqlQueryType;
import org.apache.ignite.internal.sql.engine.property.PropertiesHelper;
import org.apache.ignite.internal.sql.engine.session.SessionId;
import org.apache.ignite.internal.storage.DataStorageManager;
import org.apache.ignite.internal.storage.DataStorageModules;
import org.apache.ignite.internal.storage.impl.TestDataStorageModule;
import org.apache.ignite.internal.storage.impl.schema.TestDataStorageConfigurationSchema;
import org.apache.ignite.internal.storage.rocksdb.RocksDbDataStorageModule;
import org.apache.ignite.internal.storage.rocksdb.configuration.schema.RocksDbDataStorageChange;
import org.apache.ignite.internal.storage.rocksdb.configuration.schema.RocksDbDataStorageConfigurationSchema;
import org.apache.ignite.internal.storage.rocksdb.configuration.schema.RocksDbStorageEngineConfiguration;
import org.apache.ignite.internal.table.distributed.TableManager;
import org.apache.ignite.internal.table.distributed.raft.snapshot.outgoing.OutgoingSnapshotsManager;
import org.apache.ignite.internal.testframework.IgniteAbstractTest;
import org.apache.ignite.internal.testframework.IgniteTestUtils;
import org.apache.ignite.internal.tx.TxManager;
import org.apache.ignite.internal.vault.VaultManager;
import org.apache.ignite.lang.ByteArray;
import org.apache.ignite.lang.IgniteException;
import org.apache.ignite.lang.NodeStoppingException;
import org.apache.ignite.lang.TableAlreadyExistsException;
import org.apache.ignite.lang.TableNotFoundException;
import org.apache.ignite.network.ClusterNode;
import org.apache.ignite.network.ClusterService;
import org.apache.ignite.network.MessagingService;
import org.apache.ignite.network.NetworkAddress;
import org.apache.ignite.network.TopologyService;
import org.apache.ignite.sql.SqlException;
import org.jetbrains.annotations.Nullable;
import org.junit.jupiter.api.AfterEach;
import org.junit.jupiter.api.BeforeEach;
import org.junit.jupiter.api.Test;
import org.junit.jupiter.api.extension.ExtendWith;
import org.mockito.Mock;
import org.mockito.MockedStatic;
import org.mockito.junit.jupiter.MockitoExtension;
import org.mockito.junit.jupiter.MockitoSettings;
import org.mockito.quality.Strictness;

/** Mock ddl usage. */
@ExtendWith({MockitoExtension.class, ConfigurationExtension.class})
@MockitoSettings(strictness = Strictness.LENIENT)
public class MockedStructuresTest extends IgniteAbstractTest {
    /** Node name. */
    private static final String NODE_NAME = "node1";

    /** Zone name. */
    private static final String ZONE_NAME = "zone1";

    /** Zone id. */
    private static final int ZONE_ID = 1;

    /** Empty logical topology snapshot. */
    private static final LogicalTopologySnapshot logicalTopologySnapshot = new LogicalTopologySnapshot(0, emptySet());

    /** Schema manager. */
    @Mock
    private BaselineManager bm;

    /** Topology service. */
    @Mock
    private TopologyService ts;

    /** Cluster service. */
    @Mock(lenient = true)
    private ClusterService cs;

    /** Raft manager. */
    @Mock
    private RaftManager rm;

    /** TX manager. */
    @Mock(lenient = true)
    private TxManager tm;

    /** Meta storage manager. */
    @Mock
    MetaStorageManager msm;

    @Mock
    HybridClock clock;

    @Mock
    CatalogManager catalogManager;

    /**
     * Revision listener holder. It uses for the test configurations:
     * <ul>
     * <li>{@link MockedStructuresTest#tblsCfg},</li>
     * </ul>
     */
    @InjectRevisionListenerHolder
    private ConfigurationStorageRevisionListenerHolder fieldRevisionListenerHolder;

    /** Revision updater. */
    private Consumer<Function<Long, CompletableFuture<?>>> revisionUpdater;

    /** Tables configuration. */
    @InjectConfiguration
    private TablesConfiguration tblsCfg;

    @InjectConfiguration("mock.distributionZones." + ZONE_NAME + "{dataStorage.name = " + ENGINE_NAME + ", zoneId = " + ZONE_ID + "}")
    private DistributionZonesConfiguration dstZnsCfg;

    TableManager tblManager;

    IndexManager idxManager;

    ClusterManagementGroupManager cmgMgr;

    SqlQueryProcessor queryProc;

    /** Test node. */
    private final ClusterNode node = new ClusterNode(
            UUID.randomUUID().toString(),
            NODE_NAME,
            new NetworkAddress("127.0.0.1", 2245)
    );

    @InjectConfiguration
    private RocksDbStorageEngineConfiguration rocksDbEngineConfig;

    @Mock
    private ConfigurationRegistry configRegistry;

    private DistributionZoneManager distributionZoneManager;

    DataStorageManager dataStorageManager;

    SchemaManager schemaManager;

    /** Returns current method name. */
    private static String getCurrentMethodName() {
        return StackWalker.getInstance()
                .walk(s -> s.skip(1).findFirst())
                .get()
                .getMethodName();
    }

    /** Stop configuration manager. */
    @AfterEach
    void after() {
        try {
            Objects.requireNonNull(queryProc).stop();
        } catch (Exception e) {
            fail(e);
        }

        try {
            Objects.requireNonNull(dataStorageManager).stop();
        } catch (Exception e) {
            fail(e);
        }

        Objects.requireNonNull(tblManager).stop();
    }

    /** Inner initialisation. */
    @BeforeEach
    void before() throws Exception {
        mockMetastore();

        revisionUpdater = (Function<Long, CompletableFuture<?>> function) -> {
            await(function.apply(0L));

            fieldRevisionListenerHolder.listenUpdateStorageRevision(newStorageRevision -> {
                log.info("Notify about revision: {}", newStorageRevision);

                return function.apply(newStorageRevision);
            });
        };

        when(configRegistry.getConfiguration(RocksDbStorageEngineConfiguration.KEY)).thenReturn(rocksDbEngineConfig);

        DataStorageModules dataStorageModules = new DataStorageModules(List.of(
                new RocksDbDataStorageModule(),
                new TestDataStorageModule()
        ));

        dataStorageManager = new DataStorageManager(
                dstZnsCfg,
                dataStorageModules.createStorageEngines(NODE_NAME, configRegistry, workDir, null)
        );

        dataStorageManager.start();

        schemaManager = new SchemaManager(revisionUpdater, tblsCfg, msm);

        schemaManager.start();

        cmgMgr = mock(ClusterManagementGroupManager.class);

        when(cmgMgr.logicalTopology()).thenReturn(completedFuture(logicalTopologySnapshot));

        distributionZoneManager = mock(DistributionZoneManager.class);

        when(distributionZoneManager.getZoneId(DEFAULT_ZONE_NAME)).thenReturn(0);
        when(distributionZoneManager.zoneIdAsyncInternal(DEFAULT_ZONE_NAME)).thenReturn(completedFuture(0));

        when(distributionZoneManager.getZoneId(ZONE_NAME)).thenReturn(ZONE_ID);
        when(distributionZoneManager.zoneIdAsyncInternal(ZONE_NAME)).thenReturn(completedFuture(ZONE_ID));

        when(distributionZoneManager.topologyVersionedDataNodes(anyInt(), anyLong())).thenReturn(completedFuture(emptySet()));

        tblManager = mockManagers();

        idxManager = new IndexManager(NODE_NAME, tblsCfg, schemaManager, tblManager, cs);

        idxManager.start();

        queryProc = new SqlQueryProcessor(
                revisionUpdater,
                cs,
                tblManager,
                idxManager,
                schemaManager,
                dataStorageManager,
                tm,
                distributionZoneManager,
                () -> dataStorageModules.collectSchemasFields(
                        List.of(
                                RocksDbDataStorageConfigurationSchema.class,
                                TestDataStorageConfigurationSchema.class
                        )
                ),
                mock(ReplicaService.class),
                clock,
                catalogManager
        );

        queryProc.start();

        dstZnsCfg.defaultDistributionZone().change(ch -> ch.changeDataStorage(d -> d.convert(RocksDbDataStorageChange.class)))
                .get(1, TimeUnit.SECONDS);

        rocksDbEngineConfig.regions()
                .change(c -> c.create("test_region", rocksDbDataRegionChange -> {}))
                .get(1, TimeUnit.SECONDS);
    }

    /** Dummy metastore activity mock. */
    private void mockMetastore() {
        when(msm.prefix(any())).thenReturn(subscriber -> {
            subscriber.onSubscribe(mock(Subscription.class));

            subscriber.onComplete();
        });

        when(msm.invoke(any(), any(Operation.class), any(Operation.class))).thenReturn(completedFuture(null));
    }

    /**
     * Tests create a table through public API.
     */
    @Test
    public void testCreateTable() {
        SqlQueryProcessor finalQueryProc = queryProc;

        SessionId sessionId = queryProc.createSession(PropertiesHelper.emptyHolder());
        QueryContext context = QueryContext.create(SqlQueryType.ALL);

        String curMethodName = getCurrentMethodName();

        String newTblSql = String.format("CREATE TABLE %s (c1 int PRIMARY KEY, c2 varbinary(255)) "
                + "with primary_zone='%s'", curMethodName, ZONE_NAME);

        readFirst(queryProc.querySingleAsync(sessionId, context, newTblSql));

        assertTrue(tblManager.tables().stream().anyMatch(t -> t.name()
                .equalsIgnoreCase(curMethodName)));

        String finalNewTblSql1 = newTblSql;

        assertThrows(TableAlreadyExistsException.class,
                () -> readFirst(finalQueryProc.querySingleAsync(sessionId, context, finalNewTblSql1)));

        String finalNewTblSql2 = String.format("CREATE TABLE \"PUBLIC\".%s (c1 int PRIMARY KEY, c2 varbinary(255)) "
                + "with primary_zone='%s'", curMethodName, ZONE_NAME);

        assertThrows(TableAlreadyExistsException.class,
                () -> readFirst(finalQueryProc.querySingleAsync(sessionId, context, finalNewTblSql2)));

        assertThrows(SqlException.class, () -> readFirst(finalQueryProc.querySingleAsync(sessionId, context,
                "CREATE TABLE %s (c1 int PRIMARY KEY, c2 varbinary(255)) with partitions__wrong=1,primary_zone='"
                        + ZONE_NAME + "'")));

        assertThrows(SqlException.class, () -> readFirst(finalQueryProc.querySingleAsync(sessionId, context,
                "CREATE TABLE %s (c1 int PRIMARY KEY, c2 varbinary(255)) with replicas__wrong=1,primary_zone='"
                        + ZONE_NAME + "'")));

        assertThrows(SqlException.class, () -> readFirst(finalQueryProc.querySingleAsync(sessionId, context,
                "CREATE TABLE %s (c1 int PRIMARY KEY, c2 varbinary(255)) with primary_zone__wrong='"
                        + ZONE_NAME + "'")));

        newTblSql = String.format("CREATE TABLE %s (c1 int PRIMARY KEY, c2 varchar(255))",
                " IF NOT EXISTS " + curMethodName);

        String finalNewTblSql3 = newTblSql;

        assertDoesNotThrow(() -> readFirst(finalQueryProc.querySingleAsync(sessionId, context, finalNewTblSql3)));
    }

    /**
     * Tests create a table with distribution zone through public API.
     */
    @Test
    public void testCreateTableWithDistributionZone() {
        String tableName = getCurrentMethodName().toUpperCase();

        SessionId sessionId = queryProc.createSession(PropertiesHelper.emptyHolder());
        QueryContext context = QueryContext.create(SqlQueryType.ALL);

        String newTblSql = String.format("CREATE TABLE %s (c1 int PRIMARY KEY, c2 varbinary(255)) ",
                 tableName);

        readFirst(queryProc.querySingleAsync(sessionId, context, newTblSql));

        assertEquals(DistributionZoneManager.DEFAULT_ZONE_ID, tblsCfg.tables().get(tableName).zoneId().value());

        readFirst(queryProc.querySingleAsync(sessionId, context, "DROP TABLE " + tableName));

        int zoneId = dstZnsCfg.distributionZones().get(ZONE_NAME).zoneId().value();

        newTblSql = String.format("CREATE TABLE %s (c1 int PRIMARY KEY, c2 varbinary(255)) "
                + "with primary_zone='%s'", tableName, ZONE_NAME);

        readFirst(queryProc.querySingleAsync(sessionId, context, newTblSql));

        assertEquals(zoneId, tblsCfg.tables().get(tableName).zoneId().value());

        readFirst(queryProc.querySingleAsync(sessionId, context, "DROP TABLE " + tableName));

        log.info("Creating a table with a non-existent distribution zone.");

        String nonExistZone = "non-exist-zone";

        when(distributionZoneManager.zoneIdAsyncInternal(nonExistZone)).thenReturn(completedFuture(null));

        Throwable exception = assertThrows(
                Throwable.class,
                () -> readFirst(queryProc.querySingleAsync(sessionId, context,
                        String.format("CREATE TABLE %s (c1 int PRIMARY KEY, c2 varbinary(255)) "
                                + "with primary_zone='%s'", tableName, nonExistZone)))
        );

<<<<<<< HEAD
        assertTrue(IgniteTestUtils.hasCause(exception.getCause(), DistributionZoneNotFoundException.class, null));
=======
        assertInstanceOf(DistributionZoneNotFoundException.class, exception.getCause());

        log.info("Creating a table with a ClusterManagementGroupManager throwing an exception.");

        String expectedMessage0 = "Expected exception 0";

        when(cmgMgr.logicalTopology()).thenReturn(failedFuture(new Exception(expectedMessage0)));

        exception = assertThrows(
                IgniteException.class,
                () -> readFirst(queryProc.querySingleAsync(sessionId, context,
                        String.format("CREATE TABLE %s (c1 int PRIMARY KEY, c2 varbinary(255)) "
                                + "with primary_zone='%s'", tableName, DEFAULT_ZONE_NAME)))
        );

        assertInstanceOf(Exception.class, exception.getCause().getCause());

        String actualMessage0 = exception.getCause().getCause().getMessage();

        assertTrue(actualMessage0.contains(expectedMessage0),
                "Expected message: " + expectedMessage0 + ". Actual message: " + actualMessage0);

        when(cmgMgr.logicalTopology()).thenReturn(completedFuture(logicalTopologySnapshot));

        log.info("Creating a table with a DistributionZoneManager throwing an exception.");

        String expectedMessage1 = "Expected exception 1";

        when(distributionZoneManager.topologyVersionedDataNodes(anyInt(), anyLong()))
                .thenReturn(failedFuture(new Exception(expectedMessage1)));

        exception = assertThrows(
                IgniteException.class,
                () -> readFirst(queryProc.querySingleAsync(sessionId, context,
                        String.format("CREATE TABLE %s (c1 int PRIMARY KEY, c2 varbinary(255)) "
                                + "with primary_zone='%s'", tableName, DEFAULT_ZONE_NAME)))
        );

        assertInstanceOf(Exception.class, exception.getCause().getCause());

        String actualMessage1 = exception.getCause().getCause().getMessage();

        assertTrue(actualMessage1.contains(expectedMessage1),
                "Expected message: " + expectedMessage1 + ". Actual message: " + actualMessage1);
>>>>>>> aaf13dbc
    }

    /**
     * Tests create and drop table through public API.
     */
    @Test
    public void testDropTable() {
        String curMethodName = getCurrentMethodName();

        SessionId sessionId = queryProc.createSession(PropertiesHelper.emptyHolder());
        QueryContext context = QueryContext.create(SqlQueryType.ALL);

        String newTblSql = String.format("CREATE TABLE %s (c1 int PRIMARY KEY, c2 varchar(255))", curMethodName);

        readFirst(queryProc.querySingleAsync(sessionId, context, newTblSql));

        readFirst(queryProc.querySingleAsync(sessionId, context, "DROP TABLE " + curMethodName));

        SqlQueryProcessor finalQueryProc = queryProc;

        assertThrows(TableNotFoundException.class, () -> readFirst(finalQueryProc.querySingleAsync(sessionId, context,
                "DROP TABLE " + curMethodName + "_not_exist")));

        assertThrows(TableNotFoundException.class, () -> readFirst(finalQueryProc.querySingleAsync(sessionId, context,
                "DROP TABLE " + curMethodName)));

        assertThrows(TableNotFoundException.class, () -> readFirst(finalQueryProc.querySingleAsync(sessionId, context,
                "DROP TABLE PUBLIC." + curMethodName)));

        readFirst(queryProc.querySingleAsync(sessionId, context, "DROP TABLE IF EXISTS PUBLIC." + curMethodName + "_not_exist"));

        readFirst(queryProc.querySingleAsync(sessionId, context, "DROP TABLE IF EXISTS PUBLIC." + curMethodName));

        assertTrue(tblManager.tables().stream().noneMatch(t -> t.name()
                .equalsIgnoreCase("PUBLIC." + curMethodName)));
    }

    @Test
    void createTableWithTableOptions() {
        String method = getCurrentMethodName();

        SessionId sessionId = queryProc.createSession(PropertiesHelper.emptyHolder());
        QueryContext context = QueryContext.create(SqlQueryType.ALL);

        assertDoesNotThrow(() -> readFirst(queryProc.querySingleAsync(
                sessionId,
                context,
                String.format(
                        "CREATE TABLE %s (c1 int PRIMARY KEY, c2 varbinary(255)) with primary_zone='%s'",
                        method + 4,
                        ZONE_NAME
                )
        )));

        IgniteException exception = assertThrows(
                IgniteException.class,
                () -> readFirst(queryProc.querySingleAsync(
                        sessionId,
                        context,
                        String.format("CREATE TABLE %s (c1 int PRIMARY KEY, c2 varbinary(255)) WITH %s='%s'", method + 6, method, method)
                ))
        );

        assertThat(exception.getMessage(), containsString("Unexpected table option"));
    }

    // todo copy-paste from TableManagerTest will be removed after https://issues.apache.org/jira/browse/IGNITE-16050

    /**
     * Instantiates a table and prepares Table manager.
     *
     * @return Table manager.
     */
    private TableManager mockManagers() throws NodeStoppingException {
        when(rm.startRaftGroupNode(any(), any(), any(), any())).thenAnswer(mock -> {
            RaftGroupService raftGrpSrvcMock = mock(RaftGroupService.class);

            when(raftGrpSrvcMock.leader()).thenReturn(new Peer("test"));

            return completedFuture(raftGrpSrvcMock);
        });

        when(rm.startRaftGroupService(any(), any())).thenAnswer(mock -> {
            RaftGroupService raftGrpSrvcMock = mock(RaftGroupService.class);

            when(raftGrpSrvcMock.leader()).thenReturn(new Peer("test"));

            return completedFuture(raftGrpSrvcMock);
        });

        when(ts.getByAddress(any(NetworkAddress.class))).thenReturn(new ClusterNode(
                UUID.randomUUID().toString(),
                "node0",
                new NetworkAddress("localhost", 47500)
        ));

        try (MockedStatic<SchemaUtils> schemaServiceMock = mockStatic(SchemaUtils.class)) {
            schemaServiceMock.when(() -> SchemaUtils.prepareSchemaDescriptor(anyInt(), any()))
                    .thenReturn(mock(SchemaDescriptor.class));
        }

        when(cs.messagingService()).thenAnswer(invocation -> {
            MessagingService ret = mock(MessagingService.class);

            return ret;
        });

        when(cs.nodeName()).thenAnswer(invocation -> "node1");

        when(cs.topologyService()).thenAnswer(invocation -> {
            TopologyService ret = mock(TopologyService.class);

            when(ret.localMember()).thenReturn(new ClusterNode("1", "node1", null));

            return ret;
        });

        return createTableManager();
    }

    private TableManager createTableManager() {
        VaultManager vaultManager = mock(VaultManager.class);

        when(vaultManager.get(any(ByteArray.class))).thenReturn(completedFuture(null));
        when(vaultManager.put(any(ByteArray.class), any(byte[].class))).thenReturn(completedFuture(null));

        TableManager tableManager = new TableManager(
                "",
                revisionUpdater,
                tblsCfg,
                dstZnsCfg,
                cs,
                rm,
                mock(ReplicaManager.class),
                null,
                null,
                bm,
                ts,
                tm,
                dataStorageManager,
                workDir,
                msm,
                schemaManager,
                null,
                clock,
                mock(OutgoingSnapshotsManager.class),
                mock(TopologyAwareRaftGroupServiceFactory.class),
                vaultManager,
                cmgMgr,
                distributionZoneManager
        );

        tableManager.start();

        return tableManager;
    }

    private <T> BatchedResult<T> readFirst(CompletableFuture<AsyncSqlCursor<List<Object>>> cursors) {
        return (BatchedResult<T>) await(await(cursors).requestNextAsync(512));
    }

    private @Nullable TableView tableView(String tableName) {
        return tblsCfg.tables().value().get(tableName.toUpperCase());
    }
}<|MERGE_RESOLUTION|>--- conflicted
+++ resolved
@@ -27,6 +27,7 @@
 import static org.hamcrest.Matchers.containsString;
 import static org.junit.jupiter.api.Assertions.assertDoesNotThrow;
 import static org.junit.jupiter.api.Assertions.assertEquals;
+import static org.junit.jupiter.api.Assertions.assertInstanceOf;
 import static org.junit.jupiter.api.Assertions.assertThrows;
 import static org.junit.jupiter.api.Assertions.assertTrue;
 import static org.junit.jupiter.api.Assertions.fail;
@@ -421,10 +422,7 @@
                                 + "with primary_zone='%s'", tableName, nonExistZone)))
         );
 
-<<<<<<< HEAD
         assertTrue(IgniteTestUtils.hasCause(exception.getCause(), DistributionZoneNotFoundException.class, null));
-=======
-        assertInstanceOf(DistributionZoneNotFoundException.class, exception.getCause());
 
         log.info("Creating a table with a ClusterManagementGroupManager throwing an exception.");
 
@@ -468,7 +466,6 @@
 
         assertTrue(actualMessage1.contains(expectedMessage1),
                 "Expected message: " + expectedMessage1 + ". Actual message: " + actualMessage1);
->>>>>>> aaf13dbc
     }
 
     /**
