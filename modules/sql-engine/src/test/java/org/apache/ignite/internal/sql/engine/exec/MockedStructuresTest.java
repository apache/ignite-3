/*
 * Licensed to the Apache Software Foundation (ASF) under one or more
 * contributor license agreements. See the NOTICE file distributed with
 * this work for additional information regarding copyright ownership.
 * The ASF licenses this file to You under the Apache License, Version 2.0
 * (the "License"); you may not use this file except in compliance with
 * the License. You may obtain a copy of the License at
 *
 *      http://www.apache.org/licenses/LICENSE-2.0
 *
 * Unless required by applicable law or agreed to in writing, software
 * distributed under the License is distributed on an "AS IS" BASIS,
 * WITHOUT WARRANTIES OR CONDITIONS OF ANY KIND, either express or implied.
 * See the License for the specific language governing permissions and
 * limitations under the License.
 */

package org.apache.ignite.internal.sql.engine.exec;

import static java.util.Collections.emptySet;
import static java.util.concurrent.CompletableFuture.completedFuture;
import static org.apache.ignite.internal.distributionzones.DistributionZoneManager.DEFAULT_ZONE_NAME;
import static org.apache.ignite.internal.distributionzones.DistributionZonesTestUtil.getZoneIdStrict;
import static org.apache.ignite.internal.storage.rocksdb.RocksDbStorageEngine.ENGINE_NAME;
import static org.apache.ignite.internal.testframework.IgniteTestUtils.await;
import static org.hamcrest.MatcherAssert.assertThat;
import static org.hamcrest.Matchers.containsString;
import static org.junit.jupiter.api.Assertions.assertDoesNotThrow;
import static org.junit.jupiter.api.Assertions.assertEquals;
import static org.junit.jupiter.api.Assertions.assertThrows;
import static org.junit.jupiter.api.Assertions.assertTrue;
import static org.junit.jupiter.api.Assertions.fail;
import static org.mockito.ArgumentMatchers.any;
import static org.mockito.ArgumentMatchers.anyBoolean;
import static org.mockito.ArgumentMatchers.anyInt;
import static org.mockito.ArgumentMatchers.anyLong;
import static org.mockito.Mockito.mock;
import static org.mockito.Mockito.mockStatic;
import static org.mockito.Mockito.when;

import java.util.Collection;
import java.util.List;
import java.util.Objects;
import java.util.UUID;
import java.util.concurrent.CompletableFuture;
import java.util.concurrent.Flow.Subscription;
import java.util.concurrent.TimeUnit;
import java.util.function.Consumer;
import java.util.function.LongFunction;
import org.apache.ignite.internal.baseline.BaselineManager;
import org.apache.ignite.internal.catalog.CatalogCommand;
import org.apache.ignite.internal.catalog.CatalogManager;
import org.apache.ignite.internal.cluster.management.ClusterManagementGroupManager;
import org.apache.ignite.internal.cluster.management.topology.api.LogicalTopologySnapshot;
import org.apache.ignite.internal.configuration.ConfigurationRegistry;
import org.apache.ignite.internal.configuration.notifications.ConfigurationStorageRevisionListenerHolder;
import org.apache.ignite.internal.configuration.testframework.ConfigurationExtension;
import org.apache.ignite.internal.configuration.testframework.InjectConfiguration;
import org.apache.ignite.internal.configuration.testframework.InjectRevisionListenerHolder;
import org.apache.ignite.internal.distributionzones.DistributionZoneManager;
import org.apache.ignite.internal.distributionzones.DistributionZoneNotFoundException;
import org.apache.ignite.internal.distributionzones.configuration.DistributionZonesConfiguration;
import org.apache.ignite.internal.hlc.HybridClock;
import org.apache.ignite.internal.hlc.HybridTimestamp;
import org.apache.ignite.internal.index.IndexManager;
import org.apache.ignite.internal.metastorage.MetaStorageManager;
import org.apache.ignite.internal.metastorage.dsl.Operation;
import org.apache.ignite.internal.metrics.MetricManager;
import org.apache.ignite.internal.metrics.configuration.MetricConfiguration;
import org.apache.ignite.internal.placementdriver.TestPlacementDriver;
import org.apache.ignite.internal.raft.Peer;
import org.apache.ignite.internal.raft.RaftManager;
import org.apache.ignite.internal.raft.client.TopologyAwareRaftGroupService;
import org.apache.ignite.internal.raft.client.TopologyAwareRaftGroupServiceFactory;
import org.apache.ignite.internal.raft.service.RaftGroupService;
import org.apache.ignite.internal.replicator.ReplicaManager;
import org.apache.ignite.internal.replicator.ReplicaService;
import org.apache.ignite.internal.schema.SchemaDescriptor;
import org.apache.ignite.internal.schema.SchemaManager;
import org.apache.ignite.internal.schema.SchemaUtils;
import org.apache.ignite.internal.schema.configuration.GcConfiguration;
import org.apache.ignite.internal.schema.configuration.TablesConfiguration;
import org.apache.ignite.internal.sql.engine.AsyncSqlCursor;
import org.apache.ignite.internal.sql.engine.QueryContext;
import org.apache.ignite.internal.sql.engine.SqlQueryProcessor;
import org.apache.ignite.internal.sql.engine.SqlQueryType;
import org.apache.ignite.internal.sql.engine.property.PropertiesHelper;
import org.apache.ignite.internal.sql.engine.session.SessionId;
import org.apache.ignite.internal.storage.DataStorageManager;
import org.apache.ignite.internal.storage.DataStorageModules;
import org.apache.ignite.internal.storage.impl.TestDataStorageModule;
import org.apache.ignite.internal.storage.impl.schema.TestDataStorageConfigurationSchema;
import org.apache.ignite.internal.storage.rocksdb.RocksDbDataStorageModule;
import org.apache.ignite.internal.storage.rocksdb.configuration.schema.RocksDbDataStorageChange;
import org.apache.ignite.internal.storage.rocksdb.configuration.schema.RocksDbDataStorageConfigurationSchema;
import org.apache.ignite.internal.storage.rocksdb.configuration.schema.RocksDbStorageEngineConfiguration;
import org.apache.ignite.internal.table.distributed.TableManager;
import org.apache.ignite.internal.table.distributed.raft.snapshot.outgoing.OutgoingSnapshotsManager;
import org.apache.ignite.internal.table.distributed.schema.SchemaSyncService;
import org.apache.ignite.internal.testframework.IgniteAbstractTest;
import org.apache.ignite.internal.testframework.IgniteTestUtils;
import org.apache.ignite.internal.tx.HybridTimestampTracker;
import org.apache.ignite.internal.tx.InternalTransaction;
import org.apache.ignite.internal.tx.TxManager;
import org.apache.ignite.internal.util.AsyncCursor.BatchedResult;
import org.apache.ignite.internal.vault.VaultManager;
import org.apache.ignite.lang.ByteArray;
import org.apache.ignite.lang.IgniteException;
import org.apache.ignite.lang.NodeStoppingException;
import org.apache.ignite.lang.TableAlreadyExistsException;
import org.apache.ignite.lang.TableNotFoundException;
import org.apache.ignite.network.ClusterNodeImpl;
import org.apache.ignite.network.ClusterService;
import org.apache.ignite.network.MessagingService;
import org.apache.ignite.network.NetworkAddress;
import org.apache.ignite.network.TopologyService;
import org.apache.ignite.sql.SqlException;
import org.apache.ignite.tx.IgniteTransactions;
import org.junit.jupiter.api.AfterEach;
import org.junit.jupiter.api.BeforeEach;
import org.junit.jupiter.api.Test;
import org.junit.jupiter.api.extension.ExtendWith;
import org.mockito.Mock;
import org.mockito.MockedStatic;
import org.mockito.junit.jupiter.MockitoExtension;
import org.mockito.junit.jupiter.MockitoSettings;
import org.mockito.quality.Strictness;

/** Mock ddl usage. */
@ExtendWith({MockitoExtension.class, ConfigurationExtension.class})
@MockitoSettings(strictness = Strictness.LENIENT)
public class MockedStructuresTest extends IgniteAbstractTest {
    /** Node name. */
    private static final String NODE_NAME = "node1";

    /** Zone name. */
    private static final String ZONE_NAME = "zone1";

    /** Zone id. */
    private static final int ZONE_ID = 1;

    /** Empty logical topology snapshot. */
    private static final LogicalTopologySnapshot logicalTopologySnapshot = new LogicalTopologySnapshot(0, emptySet());

    /** Schema manager. */
    @Mock
    private BaselineManager bm;

    /** Topology service. */
    @Mock
    private TopologyService ts;

    /** Cluster service. */
    @Mock(lenient = true)
    private ClusterService cs;

    /** Raft manager. */
    @Mock
    private RaftManager rm;

    /** TX manager. */
    @Mock(lenient = true)
    private TxManager tm;

    /** Ignite transactions. */
    @Mock(lenient = true)
    private IgniteTransactions transactions;

    /** Meta storage manager. */
    @Mock
    MetaStorageManager msm;

    /** Replica manager. */
    @Mock
    ReplicaManager replicaManager;

    @Mock
    HybridClock clock;

    @Mock
    private VaultManager vaultManager;

    /**
     * Revision listener holder. It uses for the test configurations:
     * <ul>
     * <li>{@link MockedStructuresTest#tblsCfg},</li>
     * </ul>
     */
    @InjectRevisionListenerHolder
    private ConfigurationStorageRevisionListenerHolder fieldRevisionListenerHolder;

    /** Revision updater. */
    private Consumer<LongFunction<CompletableFuture<?>>> revisionUpdater;

    /** Tables configuration. */
    @InjectConfiguration
    private TablesConfiguration tblsCfg;

    /** Distribution zones configuration. */
    @InjectConfiguration("mock.distributionZones." + ZONE_NAME + "{dataStorage.name = " + ENGINE_NAME + ", zoneId = " + ZONE_ID + "}")
    private DistributionZonesConfiguration dstZnsCfg;

    /** Garbage collector configuration. */
    @InjectConfiguration
    private GcConfiguration gcConfig;

    TableManager tblManager;

    IndexManager idxManager;

    ClusterManagementGroupManager cmgMgr;

    SqlQueryProcessor queryProc;

<<<<<<< HEAD
    // TODO: sanpwc Remove? Seems that it's not used.
    /** Test node. */
    private final ClusterNode node = new ClusterNodeImpl(
            UUID.randomUUID().toString(),
            NODE_NAME,
            new NetworkAddress("127.0.0.1", 2245)
    );

=======
>>>>>>> 91dbe869
    @InjectConfiguration
    private RocksDbStorageEngineConfiguration rocksDbEngineConfig;

    @InjectConfiguration
    private MetricConfiguration metricConfiguration;

    @Mock
    private ConfigurationRegistry configRegistry;

    private DistributionZoneManager distributionZoneManager;

    private DataStorageManager dataStorageManager;

    private SchemaManager schemaManager;

    private CatalogManager catalogManager;

    private SchemaSyncService schemaSyncService;

    private MetricManager metricManager;

    /** Returns current method name. */
    private static String getCurrentMethodName() {
        return StackWalker.getInstance()
                .walk(s -> s.skip(1).findFirst())
                .get()
                .getMethodName();
    }

    /** Stop configuration manager. */
    @AfterEach
    void after() {
        try {
            Objects.requireNonNull(queryProc).stop();
        } catch (Exception e) {
            fail(e);
        }

        try {
            Objects.requireNonNull(dataStorageManager).stop();
        } catch (Exception e) {
            fail(e);
        }

        Objects.requireNonNull(tblManager).stop();
    }

    /** Inner initialisation. */
    @BeforeEach
    void before() throws Exception {
        mockVault();
        mockMetastore();

        revisionUpdater = (LongFunction<CompletableFuture<?>> function) -> {
            await(function.apply(0L));

            fieldRevisionListenerHolder.listenUpdateStorageRevision(newStorageRevision -> {
                log.info("Notify about revision: {}", newStorageRevision);

                return function.apply(newStorageRevision);
            });
        };

        when(configRegistry.getConfiguration(RocksDbStorageEngineConfiguration.KEY)).thenReturn(rocksDbEngineConfig);

        DataStorageModules dataStorageModules = new DataStorageModules(List.of(
                new RocksDbDataStorageModule(),
                new TestDataStorageModule()
        ));

        dataStorageManager = new DataStorageManager(
                dstZnsCfg,
                dataStorageModules.createStorageEngines(NODE_NAME, configRegistry, workDir, null)
        );

        dataStorageManager.start();

        schemaManager = new SchemaManager(revisionUpdater, tblsCfg, msm);

        schemaManager.start();

        catalogManager = mock(CatalogManager.class);
        when(catalogManager.execute(any(CatalogCommand.class))).thenReturn(completedFuture(null));

        schemaSyncService = mock(SchemaSyncService.class);
        when(schemaSyncService.waitForMetadataCompleteness(any())).thenReturn(completedFuture(null));

        cmgMgr = mock(ClusterManagementGroupManager.class);

        when(cmgMgr.logicalTopology()).thenReturn(completedFuture(logicalTopologySnapshot));

        distributionZoneManager = mock(DistributionZoneManager.class);

        when(distributionZoneManager.getZoneId(DEFAULT_ZONE_NAME)).thenReturn(0);
        when(distributionZoneManager.zoneIdAsyncInternal(DEFAULT_ZONE_NAME)).thenReturn(completedFuture(0));

        when(distributionZoneManager.getZoneId(ZONE_NAME)).thenReturn(ZONE_ID);
        when(distributionZoneManager.zoneIdAsyncInternal(ZONE_NAME)).thenReturn(completedFuture(ZONE_ID));

        when(distributionZoneManager.dataNodes(anyLong(), anyInt())).thenReturn(completedFuture(emptySet()));

        tblManager = mockManagers();

        idxManager = new IndexManager(tblsCfg, schemaManager, tblManager);

        idxManager.start();

        metricManager = new MetricManager();
        metricManager.configure(metricConfiguration);

        metricManager.start();

        queryProc = new SqlQueryProcessor(
                revisionUpdater,
                cs,
                tblManager,
                idxManager,
                schemaManager,
                dataStorageManager,
                distributionZoneManager,
                () -> dataStorageModules.collectSchemasFields(
                        List.of(
                                RocksDbDataStorageConfigurationSchema.class,
                                TestDataStorageConfigurationSchema.class
                        )
                ),
                mock(ReplicaService.class),
                clock,
                catalogManager,
                metricManager
        );

        queryProc.start();

        dstZnsCfg.defaultDistributionZone().change(ch -> ch.changeDataStorage(d -> d.convert(RocksDbDataStorageChange.class)))
                .get(1, TimeUnit.SECONDS);

        rocksDbEngineConfig.regions()
                .change(c -> c.create("test_region", rocksDbDataRegionChange -> {}))
                .get(1, TimeUnit.SECONDS);
    }

    private void mockVault() {
        when(vaultManager.get(any(ByteArray.class))).thenReturn(completedFuture(null));
        when(vaultManager.put(any(ByteArray.class), any(byte[].class))).thenReturn(completedFuture(null));
    }

    /** Dummy metastore activity mock. */
    private void mockMetastore() {
        when(msm.prefix(any())).thenReturn(subscriber -> {
            subscriber.onSubscribe(mock(Subscription.class));

            subscriber.onComplete();
        });

        when(msm.invoke(any(), any(Operation.class), any(Operation.class))).thenReturn(completedFuture(null));

        //noinspection unchecked
        when(msm.invoke(any(), any(Collection.class), any(Collection.class))).thenReturn(completedFuture(null));
    }

    /**
     * Tests create a table through public API.
     */
    @Test
    public void testCreateTable() {
        String curMethodName = getCurrentMethodName();

        String newTblSql = String.format("CREATE TABLE %s (c1 int PRIMARY KEY, c2 varbinary(255)) "
                + "with primary_zone='%s'", curMethodName, ZONE_NAME);

        readFirst(sql(newTblSql));

        assertTrue(tblManager.tables().stream().anyMatch(t -> t.name()
                .equalsIgnoreCase(curMethodName)));

        String finalNewTblSql1 = newTblSql;

        assertThrows(TableAlreadyExistsException.class,
                () -> readFirst(sql(finalNewTblSql1)));

        String finalNewTblSql2 = String.format("CREATE TABLE \"PUBLIC\".%s (c1 int PRIMARY KEY, c2 varbinary(255)) "
                + "with primary_zone='%s'", curMethodName, ZONE_NAME);

        assertThrows(TableAlreadyExistsException.class,
                () -> readFirst(sql(finalNewTblSql2)));

        assertThrows(SqlException.class, () -> readFirst(sql(
                "CREATE TABLE %s (c1 int PRIMARY KEY, c2 varbinary(255)) with partitions__wrong=1,primary_zone='"
                        + ZONE_NAME + "'")));

        assertThrows(SqlException.class, () -> readFirst(sql(
                "CREATE TABLE %s (c1 int PRIMARY KEY, c2 varbinary(255)) with replicas__wrong=1,primary_zone='"
                        + ZONE_NAME + "'")));

        assertThrows(SqlException.class, () -> readFirst(sql(
                "CREATE TABLE %s (c1 int PRIMARY KEY, c2 varbinary(255)) with primary_zone__wrong='"
                        + ZONE_NAME + "'")));

        newTblSql = String.format("CREATE TABLE %s (c1 int PRIMARY KEY, c2 varchar(255))",
                " IF NOT EXISTS " + curMethodName);

        String finalNewTblSql3 = newTblSql;

        assertDoesNotThrow(() -> readFirst(sql(finalNewTblSql3)));
    }

    /**
     * Tests create a table with distribution zone through public API.
     */
    @Test
    public void testCreateTableWithDistributionZone() {
        String tableName = getCurrentMethodName().toUpperCase();

        String newTblSql = String.format("CREATE TABLE %s (c1 int PRIMARY KEY, c2 varbinary(255)) ",
                 tableName);

        readFirst(sql(newTblSql));

        assertEquals(getZoneId(DEFAULT_ZONE_NAME), tblsCfg.tables().get(tableName).zoneId().value());

        readFirst(sql("DROP TABLE " + tableName));

        int zoneId = dstZnsCfg.distributionZones().get(ZONE_NAME).zoneId().value();

        newTblSql = String.format("CREATE TABLE %s (c1 int PRIMARY KEY, c2 varbinary(255)) "
                + "with primary_zone='%s'", tableName, ZONE_NAME);

        readFirst(sql(newTblSql));

        assertEquals(zoneId, tblsCfg.tables().get(tableName).zoneId().value());

        readFirst(sql("DROP TABLE " + tableName));

        log.info("Creating a table with a non-existent distribution zone.");

        String nonExistZone = "non-exist-zone";

        when(distributionZoneManager.zoneIdAsyncInternal(nonExistZone)).thenReturn(completedFuture(null));

        Throwable exception = assertThrows(
                Throwable.class,
                () -> readFirst(sql(String.format("CREATE TABLE %s (c1 int PRIMARY KEY, c2 varbinary(255)) "
                                + "with primary_zone='%s'", tableName, nonExistZone)))
        );

        assertTrue(IgniteTestUtils.hasCause(exception.getCause(), DistributionZoneNotFoundException.class, null));
    }

    /**
     * Tests create and drop table through public API.
     */
    @Test
    public void testDropTable() {
        String curMethodName = getCurrentMethodName();

        String newTblSql = String.format("CREATE TABLE %s (c1 int PRIMARY KEY, c2 varchar(255))", curMethodName);

        readFirst(sql(newTblSql));

        readFirst(sql("DROP TABLE " + curMethodName));

        assertThrows(TableNotFoundException.class, () -> readFirst(sql("DROP TABLE " + curMethodName + "_not_exist")));

        assertThrows(TableNotFoundException.class, () -> readFirst(sql("DROP TABLE " + curMethodName)));

        assertThrows(TableNotFoundException.class, () -> readFirst(sql("DROP TABLE PUBLIC." + curMethodName)));

        readFirst(sql("DROP TABLE IF EXISTS PUBLIC." + curMethodName + "_not_exist"));

        readFirst(sql("DROP TABLE IF EXISTS PUBLIC." + curMethodName));

        assertTrue(tblManager.tables().stream().noneMatch(t -> t.name()
                .equalsIgnoreCase("PUBLIC." + curMethodName)));
    }

    @Test
    void createTableWithTableOptions() {
        String method = getCurrentMethodName();

        assertDoesNotThrow(() -> readFirst(sql(
                String.format(
                        "CREATE TABLE %s (c1 int PRIMARY KEY, c2 varbinary(255)) with primary_zone='%s'",
                        method + 4,
                        ZONE_NAME
                )
        )));

        IgniteException exception = assertThrows(
                IgniteException.class,
                () -> readFirst(sql(
                        String.format("CREATE TABLE %s (c1 int PRIMARY KEY, c2 varbinary(255)) WITH %s='%s'", method + 6, method, method)
                ))
        );

        assertThat(exception.getMessage(), containsString("Unexpected table option"));
    }

    // todo copy-paste from TableManagerTest will be removed after https://issues.apache.org/jira/browse/IGNITE-16050

    /**
     * Instantiates a table and prepares Table manager.
     *
     * @return Table manager.
     */
    private TableManager mockManagers() throws NodeStoppingException {
        when(rm.startRaftGroupNodeAndWaitNodeReadyFuture(any(), any(), any(), any())).thenAnswer(mock -> {
            RaftGroupService raftGrpSrvcMock = mock(RaftGroupService.class);

            when(raftGrpSrvcMock.leader()).thenReturn(new Peer("test"));

            return completedFuture(raftGrpSrvcMock);
        });

        when(rm.startRaftGroupService(any(), any(), any())).thenAnswer(mock -> {
            RaftGroupService raftGrpSrvcMock = mock(TopologyAwareRaftGroupService.class);

            when(raftGrpSrvcMock.leader()).thenReturn(new Peer("test"));

            return completedFuture(raftGrpSrvcMock);
        });

        when(ts.getByAddress(any(NetworkAddress.class))).thenReturn(new ClusterNodeImpl(
                UUID.randomUUID().toString(),
                "node0",
                new NetworkAddress("localhost", 47500)
        ));

        try (MockedStatic<SchemaUtils> schemaServiceMock = mockStatic(SchemaUtils.class)) {
            schemaServiceMock.when(() -> SchemaUtils.prepareSchemaDescriptor(anyInt(), any()))
                    .thenReturn(mock(SchemaDescriptor.class));
        }

        when(cs.messagingService()).thenAnswer(invocation -> {
            MessagingService ret = mock(MessagingService.class);

            return ret;
        });

        when(cs.nodeName()).thenAnswer(invocation -> "node1");

        when(cs.topologyService()).thenAnswer(invocation -> {
            TopologyService ret = mock(TopologyService.class);

            when(ret.localMember()).thenReturn(new ClusterNodeImpl("1", "node1", null));

            return ret;
        });

        InternalTransaction tx = mock(InternalTransaction.class);
        when(tx.startTimestamp()).thenReturn(HybridTimestamp.MAX_VALUE);
        when(tm.begin(any(), anyBoolean())).thenReturn(tx);
        when(transactions.begin(any())).thenReturn(tx);

        when(replicaManager.stopReplica(any())).thenReturn(completedFuture(true));

        return createTableManager();
    }

    private TableManager createTableManager() {
        TableManager tableManager = new TableManager(
                NODE_NAME,
                revisionUpdater,
                tblsCfg,
                dstZnsCfg,
                gcConfig,
                cs,
                rm,
                replicaManager,
                null,
                null,
                bm,
                ts,
                tm,
                dataStorageManager,
                workDir,
                msm,
                schemaManager,
                null,
                clock,
                mock(OutgoingSnapshotsManager.class),
                mock(TopologyAwareRaftGroupServiceFactory.class),
                vaultManager,
                cmgMgr,
                distributionZoneManager,
<<<<<<< HEAD
                new TestPlacementDriver(NODE_NAME) // "fix Peer(test)"
=======
                schemaSyncService,
                catalogManager,
                new HybridTimestampTracker()
>>>>>>> 91dbe869
        );

        tableManager.start();

        return tableManager;
    }

    private <T> BatchedResult<T> readFirst(CompletableFuture<AsyncSqlCursor<List<Object>>> cursors) {
        return (BatchedResult<T>) await(await(cursors).requestNextAsync(512));
    }

    private int getZoneId(String zoneName) {
        return getZoneIdStrict(dstZnsCfg, zoneName);
    }

    private CompletableFuture<AsyncSqlCursor<List<Object>>> sql(String query) {
        SessionId sessionId = queryProc.createSession(PropertiesHelper.emptyHolder());
        QueryContext context = QueryContext.create(SqlQueryType.ALL);

        return queryProc.querySingleAsync(sessionId, context, transactions, query);
    }
}<|MERGE_RESOLUTION|>--- conflicted
+++ resolved
@@ -212,17 +212,6 @@
 
     SqlQueryProcessor queryProc;
 
-<<<<<<< HEAD
-    // TODO: sanpwc Remove? Seems that it's not used.
-    /** Test node. */
-    private final ClusterNode node = new ClusterNodeImpl(
-            UUID.randomUUID().toString(),
-            NODE_NAME,
-            new NetworkAddress("127.0.0.1", 2245)
-    );
-
-=======
->>>>>>> 91dbe869
     @InjectConfiguration
     private RocksDbStorageEngineConfiguration rocksDbEngineConfig;
 
@@ -608,13 +597,10 @@
                 vaultManager,
                 cmgMgr,
                 distributionZoneManager,
-<<<<<<< HEAD
-                new TestPlacementDriver(NODE_NAME) // "fix Peer(test)"
-=======
                 schemaSyncService,
                 catalogManager,
-                new HybridTimestampTracker()
->>>>>>> 91dbe869
+                new HybridTimestampTracker(),
+                new TestPlacementDriver(NODE_NAME)
         );
 
         tableManager.start();
