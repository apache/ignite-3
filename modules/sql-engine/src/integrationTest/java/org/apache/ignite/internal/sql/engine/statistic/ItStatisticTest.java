/*
 * Licensed to the Apache Software Foundation (ASF) under one or more
 * contributor license agreements. See the NOTICE file distributed with
 * this work for additional information regarding copyright ownership.
 * The ASF licenses this file to You under the Apache License, Version 2.0
 * (the "License"); you may not use this file except in compliance with
 * the License. You may obtain a copy of the License at
 *
 *      http://www.apache.org/licenses/LICENSE-2.0
 *
 * Unless required by applicable law or agreed to in writing, software
 * distributed under the License is distributed on an "AS IS" BASIS,
 * WITHOUT WARRANTIES OR CONDITIONS OF ANY KIND, either express or implied.
 * See the License for the specific language governing permissions and
 * limitations under the License.
 */

package org.apache.ignite.internal.sql.engine.statistic;

<<<<<<< HEAD
import static org.apache.ignite.internal.lang.IgniteStringFormatter.format;
import static org.apache.ignite.internal.sql.engine.statistic.SqlStatisticManagerImpl.INITIAL_DELAY;
import static org.apache.ignite.internal.sql.engine.statistic.SqlStatisticManagerImpl.REFRESH_PERIOD;
=======
import static org.apache.ignite.internal.sql.engine.prepare.PrepareServiceImpl.PLAN_UPDATER_INITIAL_DELAY;
>>>>>>> 1b9b6ec4
import static org.apache.ignite.internal.sql.engine.util.QueryChecker.nodeRowCount;
import static org.apache.ignite.internal.table.distributed.PartitionModificationCounterHandlerFactory.DEFAULT_MIN_STALE_ROWS_COUNT;
import static org.apache.ignite.internal.table.distributed.PartitionModificationCounterHandlerFactory.DEFAULT_STALE_ROWS_FRACTION;
import static org.hamcrest.Matchers.is;

import java.time.Duration;
import java.util.concurrent.TimeUnit;
import java.util.concurrent.atomic.AtomicInteger;
import org.apache.ignite.internal.sql.BaseSqlIntegrationTest;
<<<<<<< HEAD
=======
import org.apache.ignite.internal.sql.engine.util.QueryChecker;
>>>>>>> 1b9b6ec4
import org.awaitility.Awaitility;
import org.junit.jupiter.api.AfterAll;
import org.junit.jupiter.api.AfterEach;
import org.junit.jupiter.api.BeforeAll;
import org.junit.jupiter.api.Test;

/** Integration test to check SQL statistics. */
public class ItStatisticTest extends BaseSqlIntegrationTest {
    private SqlStatisticManagerImpl sqlStatisticManager;

    private static final AtomicInteger counter = new AtomicInteger(0);

    @BeforeAll
    void beforeAll() {
        sqlStatisticManager = (SqlStatisticManagerImpl) queryProcessor().sqlStatisticManager();
        sql("CREATE TABLE t(ID INTEGER PRIMARY KEY, VAL INTEGER)");
    }

    @AfterAll
    void afterAll() {
        sql("DROP TABLE IF EXISTS t;");
    }

    @AfterEach
    void tearDown() {
        sql("DELETE FROM t;");
    }

    /** Simple case demonstrating that the tables size is being updated during statistic refresh interval. */
    @Test
<<<<<<< HEAD
    public void testTableSizeUpdates() {
        long milestone1 = computeNextMilestone(0, DEFAULT_STALE_ROWS_FRACTION, DEFAULT_MIN_STALE_ROWS_COUNT);

        String selectQuery = "select * from t";

        insert(0, milestone1);

        sql(selectQuery);

        AtomicInteger inc = new AtomicInteger();

        long timeout = 2 * Math.max(REFRESH_PERIOD, INITIAL_DELAY);
        // max 4 times cache pollution
        long pollInterval = timeout / 4;

        Awaitility.await().pollInterval(Duration.ofMillis(pollInterval))
                .timeout(timeout, TimeUnit.MILLISECONDS).untilAsserted(() ->
                        assertQuery(format("select {} from t", inc.incrementAndGet()))
                                .matches(nodeRowCount("TableScan", is((int) milestone1)))
                                .check()
        );
    }

    @Test
    public void testTableSizeUpdatesForcibly() {
        long milestone1 = computeNextMilestone(0, DEFAULT_STALE_ROWS_FRACTION, DEFAULT_MIN_STALE_ROWS_COUNT);

        insert(0, milestone1);

        sqlStatisticManager.forceUpdateAll();
        sqlStatisticManager.lastUpdateStatisticFuture().join();

        // query not cached in plans
        assertQuery("select 1 from t")
                .matches(nodeRowCount("TableScan", is((int) milestone1)))
                .check();

        long milestone2 = computeNextMilestone(milestone1, DEFAULT_STALE_ROWS_FRACTION, DEFAULT_MIN_STALE_ROWS_COUNT);
=======
    public void statisticUpdatesChangeQueryPlans() throws Exception {
        try {
            sqlStatisticManager.setThresholdTimeToPostponeUpdateMs(Long.MAX_VALUE);

            sqlScript(""
                    + "CREATE TABLE j1(ID INTEGER PRIMARY KEY, VAL INTEGER);"
                    + "CREATE TABLE j2(ID INTEGER PRIMARY KEY, VAL INTEGER);"
            );
            sql("INSERT INTO j1 SELECT x, x FROM system_range(?, ?)", 0, 10);

            sqlStatisticManager.forceUpdateAll();
            sqlStatisticManager.lastUpdateStatisticFuture().get(5, TimeUnit.SECONDS);

            String query = "SELECT /*+ DISABLE_RULE('HashJoinConverter', 'MergeJoinConverter', 'CorrelatedNestedLoopJoin') */ "
                    + "j1.* FROM j2, j1 WHERE j2.id = j1.id";

            assertQuery(query)
                    // expecting right source has less rows than left
                    .matches(QueryChecker.matches(".*TableScan.*PUBLIC.J1.*TableScan.*PUBLIC.J2.*"))
                    .returnNothing()
                    .check();

            sql("INSERT INTO j2 SELECT x, x FROM system_range(?, ?)", 0, 100);

            sqlStatisticManager.forceUpdateAll();
            sqlStatisticManager.lastUpdateStatisticFuture().get(5, TimeUnit.SECONDS);

            Awaitility.await().timeout(Math.max(10_000, 2 * PLAN_UPDATER_INITIAL_DELAY), TimeUnit.MILLISECONDS).untilAsserted(() ->
                    assertQuery(query)
                            // expecting right source has less rows than left
                            .matches(QueryChecker.matches(".*TableScan.*PUBLIC.J2.*TableScan.*PUBLIC.J1.*"))
                            .check()
            );
        } finally {
            sqlScript(""
                    + "DROP TABLE IF EXISTS j1;"
                    + "DROP TABLE IF EXISTS j2;");
        }
    }

    @Test
    public void testStatisticsRowCount() throws Exception {
        // For test we should always update statistics.
        long prevValueOfThreshold = sqlStatisticManager.setThresholdTimeToPostponeUpdateMs(0);
        try {
            insertAndUpdateRunQuery(500);
            assertQuery(getUniqueQuery())
                    .matches(nodeRowCount("TableScan", is(500)))
                    .check();

            insertAndUpdateRunQuery(600);
            assertQuery(getUniqueQuery())
                    .matches(nodeRowCount("TableScan", is(1100)))
                    .check();

            sqlStatisticManager.setThresholdTimeToPostponeUpdateMs(Long.MAX_VALUE);
            insertAndUpdateRunQuery(900);

            // Statistics shouldn't be updated despite we inserted new rows.
            assertQuery(getUniqueQuery())
                    .matches(nodeRowCount("TableScan", is(1100)))
                    .check();
        } finally {
            sqlStatisticManager.setThresholdTimeToPostponeUpdateMs(prevValueOfThreshold);
        }
    }

    private void insertAndUpdateRunQuery(int numberOfRecords) throws ExecutionException, TimeoutException, InterruptedException {
        int start = counter.get();
        int end = counter.addAndGet(numberOfRecords) - 1;
        sql("INSERT INTO t SELECT x, x FROM system_range(?, ?)", start, end);
>>>>>>> 1b9b6ec4

        insert(milestone1, milestone1 + milestone2);

        sqlStatisticManager.forceUpdateAll();
        sqlStatisticManager.lastUpdateStatisticFuture().join();

        // query not cached in plans
        assertQuery("select 2 from t")
                .matches(nodeRowCount("TableScan", is((int) (milestone1 + milestone2))))
                .check();
    }

    // copy-paste from private method: PartitionModificationCounter.computeNextMilestone
    // if implementation will changes, it need to be changed too
    private static long computeNextMilestone(
            long currentSize,
            double staleRowsFraction,
            long minStaleRowsCount
    ) {
        return Math.max((long) (currentSize * staleRowsFraction), minStaleRowsCount);
    }

    /** Inclusively 'from', exclusively 'to' bounds. */
    private static void insert(long from, long to) {
        sql("INSERT INTO t SELECT x, x FROM system_range(?, ?)", from, to - 1);
    }
}<|MERGE_RESOLUTION|>--- conflicted
+++ resolved
@@ -17,26 +17,18 @@
 
 package org.apache.ignite.internal.sql.engine.statistic;
 
-<<<<<<< HEAD
 import static org.apache.ignite.internal.lang.IgniteStringFormatter.format;
 import static org.apache.ignite.internal.sql.engine.statistic.SqlStatisticManagerImpl.INITIAL_DELAY;
 import static org.apache.ignite.internal.sql.engine.statistic.SqlStatisticManagerImpl.REFRESH_PERIOD;
-=======
 import static org.apache.ignite.internal.sql.engine.prepare.PrepareServiceImpl.PLAN_UPDATER_INITIAL_DELAY;
->>>>>>> 1b9b6ec4
 import static org.apache.ignite.internal.sql.engine.util.QueryChecker.nodeRowCount;
-import static org.apache.ignite.internal.table.distributed.PartitionModificationCounterHandlerFactory.DEFAULT_MIN_STALE_ROWS_COUNT;
-import static org.apache.ignite.internal.table.distributed.PartitionModificationCounterHandlerFactory.DEFAULT_STALE_ROWS_FRACTION;
 import static org.hamcrest.Matchers.is;
 
 import java.time.Duration;
 import java.util.concurrent.TimeUnit;
 import java.util.concurrent.atomic.AtomicInteger;
 import org.apache.ignite.internal.sql.BaseSqlIntegrationTest;
-<<<<<<< HEAD
-=======
 import org.apache.ignite.internal.sql.engine.util.QueryChecker;
->>>>>>> 1b9b6ec4
 import org.awaitility.Awaitility;
 import org.junit.jupiter.api.AfterAll;
 import org.junit.jupiter.api.AfterEach;
@@ -67,7 +59,6 @@
 
     /** Simple case demonstrating that the tables size is being updated during statistic refresh interval. */
     @Test
-<<<<<<< HEAD
     public void testTableSizeUpdates() {
         long milestone1 = computeNextMilestone(0, DEFAULT_STALE_ROWS_FRACTION, DEFAULT_MIN_STALE_ROWS_COUNT);
 
@@ -106,7 +97,19 @@
                 .check();
 
         long milestone2 = computeNextMilestone(milestone1, DEFAULT_STALE_ROWS_FRACTION, DEFAULT_MIN_STALE_ROWS_COUNT);
-=======
+
+        insert(milestone1, milestone1 + milestone2);
+
+        sqlStatisticManager.forceUpdateAll();
+        sqlStatisticManager.lastUpdateStatisticFuture().join();
+
+        // query not cached in plans
+        assertQuery("select 2 from t")
+                .matches(nodeRowCount("TableScan", is((int) (milestone1 + milestone2))))
+                .check();
+    }
+
+    @Test
     public void statisticUpdatesChangeQueryPlans() throws Exception {
         try {
             sqlStatisticManager.setThresholdTimeToPostponeUpdateMs(Long.MAX_VALUE);
@@ -174,23 +177,6 @@
         }
     }
 
-    private void insertAndUpdateRunQuery(int numberOfRecords) throws ExecutionException, TimeoutException, InterruptedException {
-        int start = counter.get();
-        int end = counter.addAndGet(numberOfRecords) - 1;
-        sql("INSERT INTO t SELECT x, x FROM system_range(?, ?)", start, end);
->>>>>>> 1b9b6ec4
-
-        insert(milestone1, milestone1 + milestone2);
-
-        sqlStatisticManager.forceUpdateAll();
-        sqlStatisticManager.lastUpdateStatisticFuture().join();
-
-        // query not cached in plans
-        assertQuery("select 2 from t")
-                .matches(nodeRowCount("TableScan", is((int) (milestone1 + milestone2))))
-                .check();
-    }
-
     // copy-paste from private method: PartitionModificationCounter.computeNextMilestone
     // if implementation will changes, it need to be changed too
     private static long computeNextMilestone(
