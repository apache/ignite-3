/*
 * Licensed to the Apache Software Foundation (ASF) under one or more
 * contributor license agreements. See the NOTICE file distributed with
 * this work for additional information regarding copyright ownership.
 * The ASF licenses this file to You under the Apache License, Version 2.0
 * (the "License"); you may not use this file except in compliance with
 * the License. You may obtain a copy of the License at
 *
 *      http://www.apache.org/licenses/LICENSE-2.0
 *
 * Unless required by applicable law or agreed to in writing, software
 * distributed under the License is distributed on an "AS IS" BASIS,
 * WITHOUT WARRANTIES OR CONDITIONS OF ANY KIND, either express or implied.
 * See the License for the specific language governing permissions and
 * limitations under the License.
 */

package org.apache.ignite.internal.sql.api;

import static org.apache.ignite.internal.sql.engine.util.SqlTestUtils.expectQueryCancelled;
import static org.apache.ignite.internal.testframework.IgniteTestUtils.await;
import static org.hamcrest.MatcherAssert.assertThat;
import static org.hamcrest.Matchers.is;
import static org.junit.jupiter.api.Assertions.assertEquals;
import static org.junit.jupiter.api.Assertions.assertFalse;
import static org.junit.jupiter.api.Assertions.assertInstanceOf;
import static org.junit.jupiter.api.Assertions.assertNotEquals;
import static org.junit.jupiter.api.Assertions.assertNull;
import static org.junit.jupiter.api.Assertions.assertSame;
import static org.junit.jupiter.api.Assertions.assertThrows;

import java.util.ArrayList;
import java.util.List;
import java.util.concurrent.CompletableFuture;
import java.util.concurrent.CompletionException;
import java.util.concurrent.CompletionStage;
import java.util.concurrent.CountDownLatch;
import java.util.function.Function;
import java.util.stream.Collectors;
import java.util.stream.Stream;
import java.util.stream.StreamSupport;
import org.apache.ignite.internal.sql.SyncResultSetAdapter;
import org.apache.ignite.internal.wrapper.Wrappers;
import org.apache.ignite.lang.CancelHandle;
import org.apache.ignite.lang.CancellationToken;
import org.apache.ignite.lang.ErrorGroups.Sql;
import org.apache.ignite.sql.BatchedArguments;
import org.apache.ignite.sql.IgniteSql;
import org.apache.ignite.sql.ResultSet;
import org.apache.ignite.sql.SqlException;
import org.apache.ignite.sql.SqlRow;
import org.apache.ignite.sql.Statement;
import org.apache.ignite.sql.async.AsyncResultSet;
import org.apache.ignite.tx.Transaction;
import org.jetbrains.annotations.Nullable;
import org.junit.jupiter.api.Test;
import org.junit.jupiter.api.function.Executable;

/**
 * Tests for asynchronous SQL API.
 */
public class ItSqlAsynchronousApiTest extends ItSqlApiBaseTest {
    @Test
    public void pageSequence() {
        sql("CREATE TABLE TEST(ID INT PRIMARY KEY, VAL0 INT)");

        IgniteSql sql = igniteSql();

        for (int i = 0; i < ROW_COUNT; ++i) {
            sql.execute(null, "INSERT INTO TEST VALUES (?, ?)", i, i);
        }

        Statement statement = sql.statementBuilder()
                .query("SELECT ID FROM TEST ORDER BY ID")
                .pageSize(1)
                .build();

        AsyncResultSet<SqlRow> ars0 = await(sql.executeAsync(null, statement));
        var p0 = ars0.currentPage();
        AsyncResultSet<SqlRow> ars1 = await(ars0.fetchNextPage());
        var p1 = ars1.currentPage();
        AsyncResultSet<SqlRow> ars2 = await(ars1.fetchNextPage());
        var p2 = ars2.currentPage();
        AsyncResultSet<SqlRow> ars3 = await(ars1.fetchNextPage());
        var p3 = ars3.currentPage();
        AsyncResultSet<SqlRow> ars4 = await(ars0.fetchNextPage());
        var p4 = ars4.currentPage();

        AsyncResultSet<?> ars0unwrapped = Wrappers.unwrap(ars0, AsyncResultSet.class);

        assertSame(ars0unwrapped, Wrappers.unwrap(ars1, AsyncResultSet.class));
        assertSame(ars0unwrapped, Wrappers.unwrap(ars2, AsyncResultSet.class));
        assertSame(ars0unwrapped, Wrappers.unwrap(ars3, AsyncResultSet.class));
        assertSame(ars0unwrapped, Wrappers.unwrap(ars4, AsyncResultSet.class));

        List<SqlRow> res = Stream.of(p0, p1, p2, p3, p4)
                .flatMap(p -> StreamSupport.stream(p.spliterator(), false))
                .collect(Collectors.toList());

        AsyncResultProcessor pageProc = new AsyncResultProcessor(ROW_COUNT - res.size());
        await(ars4.fetchNextPage().thenCompose(pageProc));

        res.addAll(pageProc.result());

        for (int i = 0; i < ROW_COUNT; ++i) {
            assertEquals(i, res.get(i).intValue(0));
        }
    }

    @Test
    public void cancelQueryString() throws InterruptedException {
        IgniteSql sql = igniteSql();
        String query = "SELECT * FROM system_range(0, 10000000000)";

        // no transaction
        executeAndCancel((token) -> {
            return sql.executeAsync(null, token, query);
        });

        // with transaction
        executeAndCancel((token) -> {
            Transaction transaction = igniteTx().begin();

            return sql.executeAsync(transaction, token, query);
        });

        // Checks the exception that is thrown if a query is canceled before a cursor is obtained.
        CancelHandle cancelHandle = CancelHandle.create();
        CancellationToken token = cancelHandle.token();
        cancelHandle.cancel();

        expectQueryCancelled(() -> await(sql.executeAsync(null, token, "SELECT 1")));
    }

    @Test
    public void cancelStatement() throws InterruptedException {
        IgniteSql sql = igniteSql();

        String query = "SELECT * FROM system_range(0, 10000000000)";

        // no transaction
        executeAndCancel((token) -> {
            Statement statement = sql.statementBuilder()
                    .query(query)
                    .build();

            return sql.executeAsync(null, token, statement);
        });

        // with transaction
        executeAndCancel((token) -> {
            Statement statement = sql.statementBuilder()
                    .query(query)
                    .build();

            Transaction transaction = igniteTx().begin();

            return sql.executeAsync(transaction, token, statement);
        });
    }

    private void executeAndCancel(
            Function<CancellationToken, CompletableFuture<AsyncResultSet<SqlRow>>> execute
    ) throws InterruptedException {

        CancelHandle cancelHandle = CancelHandle.create();
        CountDownLatch firstResultSetLatch = new CountDownLatch(1);

        CompletableFuture<AsyncResultSet<SqlRow>> resultSetFut = execute.apply(cancelHandle.token());

        // Wait for the first result set to become available and then cancel the query
        resultSetFut.whenComplete((r, t) -> firstResultSetLatch.countDown());
        firstResultSetLatch.await();

        cancelHandle.cancelAsync();

        CompletionException err = assertThrows(CompletionException.class, new DrainResultSet(resultSetFut));
        SqlException sqlErr = assertInstanceOf(SqlException.class, err.getCause());
        assertEquals(Sql.EXECUTION_CANCELLED_ERR, sqlErr.code());

        cancelHandle.cancelAsync().join();

        // Expect all transactions to be rollbacked
        assertThat(txManager().pending(), is(0));
    }

    private static class DrainResultSet implements Executable {
        CompletableFuture<? extends AsyncResultSet<SqlRow>> rs;

        DrainResultSet(CompletableFuture<? extends AsyncResultSet<SqlRow>> rs) {
            this.rs = rs;
        }

        @Override
        public void execute() {
            AsyncResultSet<SqlRow> current;
            do {
                current = rs.join();
                if (current.hasRowSet() && current.hasMorePages()) {
                    rs = current.fetchNextPage();
                } else {
                    return;
                }

            } while (current.hasMorePages());
        }
    }

    @Override
    protected ResultSet<SqlRow> executeForRead(IgniteSql sql, Transaction tx, Statement statement, Object... args) {
        return new SyncResultSetAdapter(await(sql.executeAsync(tx, statement, args)));
    }

    @Override
    protected long[] executeBatch(String query, BatchedArguments args) {
        return await(igniteSql().executeBatchAsync(null, query, args));
    }

    @Override
    protected long[] executeBatch(Statement statement, BatchedArguments args) {
        return await(igniteSql().executeBatchAsync(null, statement, args));
    }

    @Override
    protected ResultProcessor execute(Integer expectedPages, Transaction tx, IgniteSql sql, Statement statement, Object... args) {
        AsyncResultProcessor asyncProcessor = new AsyncResultProcessor(expectedPages);
        await(sql.executeAsync(tx, statement, args).thenCompose(asyncProcessor));

        return asyncProcessor;
    }

    @Override
<<<<<<< HEAD
    protected ResultSet<SqlRow> executeLazy(IgniteSql sql, String query, Object... args) {
        return new SyncResultSetAdapter<>(await(sql.executeAsync(null, query, args)));
=======
    protected void execute(IgniteSql sql, @Nullable Transaction tx, @Nullable CancellationToken token, String query) {
        sql.execute(tx, token, query);
>>>>>>> 36e66180
    }

    @Override
    protected void executeScript(IgniteSql sql, String query, Object... args) {
        await(sql.executeScriptAsync(query, args));
    }

    @Override
    protected void executeScript(IgniteSql sql, CancellationToken cancellationToken, String query, Object... args) {
        await(sql.executeScriptAsync(cancellationToken, query, args));
    }

    @Override
    protected void rollback(Transaction tx) {
        await(tx.rollbackAsync());
    }

    @Override
    protected void commit(Transaction tx) {
        await(tx.commitAsync());
    }

    @Override
    protected void checkDml(int expectedAffectedRows, Transaction tx, IgniteSql sql, String query, Object... args) {
        AsyncResultSet asyncRes = await(sql.executeAsync(tx, query, args));

        assertFalse(asyncRes.wasApplied());
        assertFalse(asyncRes.hasMorePages());
        assertFalse(asyncRes.hasRowSet());
        assertEquals(expectedAffectedRows, asyncRes.affectedRows());

        assertNull(asyncRes.metadata());

        await(asyncRes.closeAsync());
    }

    @Override
    protected void checkDdl(boolean expectedApplied, IgniteSql sql, String query, Transaction tx) {
        CompletableFuture<AsyncResultSet<SqlRow>> fut = sql.executeAsync(
                tx,
                query
        );

        AsyncResultSet<SqlRow> asyncRes = await(fut);

        assertEquals(expectedApplied, asyncRes.wasApplied());
        assertFalse(asyncRes.hasMorePages());
        assertFalse(asyncRes.hasRowSet());
        assertEquals(-1, asyncRes.affectedRows());

        assertNull(asyncRes.metadata());

        await(asyncRes.closeAsync());
    }

    static class AsyncResultProcessor implements ResultProcessor,
            Function<AsyncResultSet<SqlRow>, CompletionStage<AsyncResultSet<SqlRow>>> {
        private Integer expectedPages;

        private long affectedRows;
        private final List<SqlRow> res = new ArrayList<>();

        AsyncResultProcessor(Integer expectedPages) {
            this.expectedPages = expectedPages;
        }

        @Override
        public CompletionStage<AsyncResultSet<SqlRow>> apply(AsyncResultSet<SqlRow> rs) {
            assertFalse(rs.wasApplied());
            // SELECT
            if (rs.hasRowSet()) {
                assertEquals(-1L, rs.affectedRows());

                if (expectedPages != null) {
                    expectedPages--;
                    assertEquals(expectedPages > 0, rs.hasMorePages(),
                            "hasMorePages(): [expected=" + (expectedPages > 0) + ", actual=" + rs.hasMorePages() + ']');
                }

                rs.currentPage().forEach(res::add);

                if (rs.hasMorePages()) {
                    return rs.fetchNextPage().thenCompose(this);
                }
            } else { // DML/DDL
                affectedRows = rs.affectedRows();
                assertNotEquals(-1L, affectedRows());
            }

            return rs.closeAsync().thenApply(v -> rs);
        }

        @Override
        public List<SqlRow> result() {
            //noinspection AssignmentOrReturnOfFieldWithMutableType
            if (expectedPages != null) {
                assertEquals(0, expectedPages, "Expected to be read more pages");
            }

            return res;
        }

        @Override
        public long affectedRows() {
            return affectedRows;
        }
    }
}<|MERGE_RESOLUTION|>--- conflicted
+++ resolved
@@ -230,13 +230,13 @@
     }
 
     @Override
-<<<<<<< HEAD
+    protected void execute(IgniteSql sql, @Nullable Transaction tx, @Nullable CancellationToken token, String query) {
+        sql.execute(tx, token, query);
+    }
+
+    @Override
     protected ResultSet<SqlRow> executeLazy(IgniteSql sql, String query, Object... args) {
         return new SyncResultSetAdapter<>(await(sql.executeAsync(null, query, args)));
-=======
-    protected void execute(IgniteSql sql, @Nullable Transaction tx, @Nullable CancellationToken token, String query) {
-        sql.execute(tx, token, query);
->>>>>>> 36e66180
     }
 
     @Override
