--- conflicted
+++ resolved
@@ -378,77 +378,6 @@
     }
 
     @Test
-<<<<<<< HEAD
-    public void tableStorageProfileWithoutSettingItExplicitly() {
-        sql("CREATE TABLE TEST(ID INT PRIMARY KEY, VAL0 INT)");
-
-        IgniteImpl node = CLUSTER.aliveNode();
-
-        CatalogTableDescriptor table = node.catalogManager().table("TEST", node.clock().nowLong());
-
-        CatalogZoneDescriptor zone = node.catalogManager().zone(DEFAULT_ZONE_NAME, node.clock().nowLong());
-
-        assertEquals(zone.storageProfiles().defaultProfile().storageProfile(), table.storageProfile());
-    }
-
-
-    @Test
-    public void tableStorageProfileExceptionIfZoneDoesntContainProfile() {
-        assertThrowsSqlException(
-                STMT_VALIDATION_ERR,
-                "Zone with name '" + DEFAULT_ZONE_NAME + "' does not contain table's storage profile",
-                () -> sql("CREATE TABLE TEST(ID INT PRIMARY KEY, VAL0 INT) WITH STORAGE_PROFILE='profile1'")
-        );
-    }
-
-    @Test
-    public void tableStorageProfile() {
-        sql("CREATE TABLE TEST(ID INT PRIMARY KEY, VAL0 INT) WITH STORAGE_PROFILE='" + DEFAULT_STORAGE_PROFILE + "'");
-
-        IgniteImpl node = CLUSTER.aliveNode();
-
-        CatalogTableDescriptor table = node.catalogManager().table("TEST", node.clock().nowLong());
-
-        assertEquals(DEFAULT_STORAGE_PROFILE, table.storageProfile());
-
-        CatalogZoneDescriptor zone = node.catalogManager().zone(DEFAULT_ZONE_NAME, node.clock().nowLong());
-
-        assertEquals(zone.storageProfiles().defaultProfile().storageProfile(), table.storageProfile());
-    }
-
-    @Test
-    public void tableStorageProfileWithCustomZoneDefaultProfile() {
-        sql("CREATE ZONE ZONE1 WITH PARTITIONS = 1, STORAGE_PROFILES = '" + DEFAULT_STORAGE_PROFILE + "'");
-
-        sql("CREATE TABLE TEST(ID INT PRIMARY KEY, VAL0 INT) WITH PRIMARY_ZONE='ZONE1'");
-
-        IgniteImpl node = CLUSTER.aliveNode();
-
-        CatalogTableDescriptor table = node.catalogManager().table("TEST", node.clock().nowLong());
-
-        assertEquals(DEFAULT_STORAGE_PROFILE, table.storageProfile());
-
-        sql("DROP TABLE TEST");
-
-        sql("DROP ZONE ZONE1");
-    }
-
-    @Test
-    public void tableStorageProfileWithCustomZoneExplicitProfile() {
-        sql("CREATE ZONE ZONE1 WITH PARTITIONS = 1, STORAGE_PROFILES = '" + DEFAULT_STORAGE_PROFILE + "'");
-
-        sql("CREATE TABLE TEST(ID INT PRIMARY KEY, VAL0 INT) WITH PRIMARY_ZONE='ZONE1', STORAGE_PROFILE='" + DEFAULT_STORAGE_PROFILE + "'");
-
-        IgniteImpl node = CLUSTER.aliveNode();
-
-        CatalogTableDescriptor table = node.catalogManager().table("TEST", node.clock().nowLong());
-
-        assertEquals(DEFAULT_STORAGE_PROFILE, table.storageProfile());
-
-        sql("DROP TABLE TEST");
-
-        sql("DROP ZONE ZONE1");
-=======
     public void testSuccessfulCreateTableWithZoneIdentifier() {
         sql("CREATE ZONE test_zone");
         sql("CREATE TABLE test_table (id INT PRIMARY KEY, val INT) WITH PRIMARY_ZONE=test_zone");
@@ -477,6 +406,77 @@
                 STMT_VALIDATION_ERR,
                 "Failed to validate query. Distribution zone with name 'test_zone' not found",
                 () -> sql("CREATE TABLE test_table (id INT PRIMARY KEY, val INT) WITH PRIMARY_ZONE='test_zone'"));
->>>>>>> 07570831
+    }
+
+    @Test
+    public void tableStorageProfileWithoutSettingItExplicitly() {
+        sql("CREATE TABLE TEST(ID INT PRIMARY KEY, VAL0 INT)");
+
+        IgniteImpl node = CLUSTER.aliveNode();
+
+        CatalogTableDescriptor table = node.catalogManager().table("TEST", node.clock().nowLong());
+
+        CatalogZoneDescriptor zone = node.catalogManager().zone(DEFAULT_ZONE_NAME, node.clock().nowLong());
+
+        assertEquals(zone.storageProfiles().defaultProfile().storageProfile(), table.storageProfile());
+    }
+
+
+    @Test
+    public void tableStorageProfileExceptionIfZoneDoesntContainProfile() {
+        assertThrowsSqlException(
+                STMT_VALIDATION_ERR,
+                "Zone with name '" + DEFAULT_ZONE_NAME + "' does not contain table's storage profile",
+                () -> sql("CREATE TABLE TEST(ID INT PRIMARY KEY, VAL0 INT) WITH STORAGE_PROFILE='profile1'")
+        );
+    }
+
+    @Test
+    public void tableStorageProfile() {
+        sql("CREATE TABLE TEST(ID INT PRIMARY KEY, VAL0 INT) WITH STORAGE_PROFILE='" + DEFAULT_STORAGE_PROFILE + "'");
+
+        IgniteImpl node = CLUSTER.aliveNode();
+
+        CatalogTableDescriptor table = node.catalogManager().table("TEST", node.clock().nowLong());
+
+        assertEquals(DEFAULT_STORAGE_PROFILE, table.storageProfile());
+
+        CatalogZoneDescriptor zone = node.catalogManager().zone(DEFAULT_ZONE_NAME, node.clock().nowLong());
+
+        assertEquals(zone.storageProfiles().defaultProfile().storageProfile(), table.storageProfile());
+    }
+
+    @Test
+    public void tableStorageProfileWithCustomZoneDefaultProfile() {
+        sql("CREATE ZONE ZONE1 WITH PARTITIONS = 1, STORAGE_PROFILES = '" + DEFAULT_STORAGE_PROFILE + "'");
+
+        sql("CREATE TABLE TEST(ID INT PRIMARY KEY, VAL0 INT) WITH PRIMARY_ZONE='ZONE1'");
+
+        IgniteImpl node = CLUSTER.aliveNode();
+
+        CatalogTableDescriptor table = node.catalogManager().table("TEST", node.clock().nowLong());
+
+        assertEquals(DEFAULT_STORAGE_PROFILE, table.storageProfile());
+
+        sql("DROP TABLE TEST");
+
+        sql("DROP ZONE ZONE1");
+    }
+
+    @Test
+    public void tableStorageProfileWithCustomZoneExplicitProfile() {
+        sql("CREATE ZONE ZONE1 WITH PARTITIONS = 1, STORAGE_PROFILES = '" + DEFAULT_STORAGE_PROFILE + "'");
+
+        sql("CREATE TABLE TEST(ID INT PRIMARY KEY, VAL0 INT) WITH PRIMARY_ZONE='ZONE1', STORAGE_PROFILE='" + DEFAULT_STORAGE_PROFILE + "'");
+
+        IgniteImpl node = CLUSTER.aliveNode();
+
+        CatalogTableDescriptor table = node.catalogManager().table("TEST", node.clock().nowLong());
+
+        assertEquals(DEFAULT_STORAGE_PROFILE, table.storageProfile());
+
+        sql("DROP TABLE TEST");
+
+        sql("DROP ZONE ZONE1");
     }
 }