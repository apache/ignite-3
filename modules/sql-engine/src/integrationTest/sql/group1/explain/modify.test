# description: Tests for printout of variants of TableModify operator.
#     Plan around these operators may change in whatever way,
#     the only thing that must be held is an invariant described
#     in comments to every test case.
# group: [explain]

statement ok
CREATE TABLE test_table (c1 INT PRIMARY KEY, c2 INT, c3 INT);

<<<<<<< HEAD
# insert single tuple with literals
explain plan
INSERT INTO test_table VALUES (1, 2, 3)
----
KeyValueModify
    table: PUBLIC.TEST_TABLE
    fieldNames: [ROWCOUNT]
    sourceExpression: [1, 2, 3]
    type: INSERT
    est: (rows=1)

# insert single tuple with literals different order
explain plan
INSERT INTO test_table (c2, c3, c1) VALUES (1, 2, 3)
----
KeyValueModify
    table: PUBLIC.TEST_TABLE
    fieldNames: [ROWCOUNT]
    sourceExpression: [3, 1, 2]
    type: INSERT
    est: (rows=1)

# insert single tuple mixed
explain plan
INSERT INTO test_table VALUES (1, LENGTH(rand_uuid()::VARCHAR), 3)
----
KeyValueModify
    table: PUBLIC.TEST_TABLE
    fieldNames: [ROWCOUNT]
    sourceExpression: [1, LENGTH(CAST(RAND_UUID()):VARCHAR CHARACTER SET "UTF-8" NOT NULL), 3]
    type: INSERT
    est: (rows=1)

# https://issues.apache.org/jira/browse/IGNITE-25454
# at the moment, distribution's printout depends on the state of the catalog because
# it contains ids of table and zone. This makes the test unstable depending on whether
# how many catalog objects were created prior to this script. We need to change
# the way how distribution is rendered in the EXPLAIN output and unmute this test.
skipif ignite3
=======
>>>>>>> a751916a
# insert multiple tuples with literals
explain plan
INSERT INTO test_table VALUES (1, 2, 3), (2, 2, 3)
----
Project
    fieldNames: [ROWCOUNT]
    projection: [CAST($f0):BIGINT NOT NULL]
    est: (rows=1)
  ColocatedHashAggregate
      fieldNames: [$f0]
      group: []
      aggregation: [$SUM0(ROWCOUNT)]
      est: (rows=1)
    Exchange
        distribution: single
        est: (rows=2)
      TableModify
          table: PUBLIC.TEST_TABLE
          fieldNames: [ROWCOUNT]
          type: INSERT
          est: (rows=2)
        TrimExchange
            distribution: table PUBLIC.TEST_TABLE in zone "Default" by [C1]
            est: (rows=2)
          Values
              fieldNames: [C1, C2, C3]
              tuples: [[1, 2, 3], [2, 2, 3]]
              est: (rows=2)

# insert multiple tuples mixed
explain plan
INSERT INTO test_table VALUES (1, LENGTH(rand_uuid()::VARCHAR), 3), (2, LENGTH(rand_uuid()::VARCHAR), 3)
----
Project
    fieldNames: [ROWCOUNT]
    projection: [CAST($f0):BIGINT NOT NULL]
    est: (rows=2)
  ColocatedHashAggregate
      fieldNames: [$f0]
      group: []
      aggregation: [$SUM0(ROWCOUNT)]
      est: (rows=2)
    Exchange
        distribution: single
        est: (rows=2)
      TableModify
          table: PUBLIC.TEST_TABLE
          fieldNames: [ROWCOUNT]
          type: INSERT
          est: (rows=2)
        UnionAll
            est: (rows=2)
          Exchange
              distribution: table PUBLIC.TEST_TABLE in zone "Default" by [EXPR$0]
              est: (rows=1)
            Project
                fieldNames: [EXPR$0, EXPR$1, EXPR$2]
                projection: [1, LENGTH(CAST(RAND_UUID()):VARCHAR CHARACTER SET "UTF-8" NOT NULL), 3]
                est: (rows=1)
              Values
                  fieldNames: [ZERO]
                  tuples: [[0]]
                  est: (rows=1)
          Exchange
              distribution: table PUBLIC.TEST_TABLE in zone "Default" by [EXPR$0]
              est: (rows=1)
            Project
                fieldNames: [EXPR$0, EXPR$1, EXPR$2]
                projection: [2, LENGTH(CAST(RAND_UUID()):VARCHAR CHARACTER SET "UTF-8" NOT NULL), 3]
                est: (rows=1)
              Values
                  fieldNames: [ZERO]
                  tuples: [[0]]
                  est: (rows=1)

# delete by key simple
explain plan
DELETE FROM test_table WHERE c1 = 1
----
Project
    fieldNames: [ROWCOUNT]
    projection: [CAST($f0):BIGINT NOT NULL]
    est: (rows=1)
  ColocatedHashAggregate
      fieldNames: [$f0]
      group: []
      aggregation: [$SUM0(ROWCOUNT)]
      est: (rows=1)
    Exchange
        distribution: single
        est: (rows=1)
      TableModify
          table: PUBLIC.TEST_TABLE
          fieldNames: [ROWCOUNT]
          type: DELETE
          est: (rows=1)
        TableScan
            table: PUBLIC.TEST_TABLE
            predicate: =(C1, 1)
            fieldNames: [C1]
            est: (rows=1)

# delete by key complex
explain plan
DELETE FROM test_table WHERE c1 in (1, 2, 3)
----
Project
    fieldNames: [ROWCOUNT]
    projection: [CAST($f0):BIGINT NOT NULL]
    est: (rows=1)
  ColocatedHashAggregate
      fieldNames: [$f0]
      group: []
      aggregation: [$SUM0(ROWCOUNT)]
      est: (rows=1)
    Exchange
        distribution: single
        est: (rows=1)
      TableModify
          table: PUBLIC.TEST_TABLE
          fieldNames: [ROWCOUNT]
          type: DELETE
          est: (rows=1)
        TableScan
            table: PUBLIC.TEST_TABLE
            predicate: SEARCH(C1, Sarg[1, 2, 3])
            fieldNames: [C1]
            est: (rows=1)


# delete with predicate by arbitrary column
explain plan
DELETE FROM test_table WHERE c3 in (1, 2, 3)
----
Project
    fieldNames: [ROWCOUNT]
    projection: [CAST($f0):BIGINT NOT NULL]
    est: (rows=1)
  ColocatedHashAggregate
      fieldNames: [$f0]
      group: []
      aggregation: [$SUM0(ROWCOUNT)]
      est: (rows=1)
    Exchange
        distribution: single
        est: (rows=1)
      TableModify
          table: PUBLIC.TEST_TABLE
          fieldNames: [ROWCOUNT]
          type: DELETE
          est: (rows=1)
        TableScan
            table: PUBLIC.TEST_TABLE
            predicate: SEARCH(C3, Sarg[1, 2, 3])
            fieldNames: [C1]
            est: (rows=1)

# update with predicate by key simple
explain plan
UPDATE test_table SET c2 = 2 WHERE c1 = 1
----
Project
    fieldNames: [ROWCOUNT]
    projection: [CAST($f0):BIGINT NOT NULL]
    est: (rows=1)
  ColocatedHashAggregate
      fieldNames: [$f0]
      group: []
      aggregation: [$SUM0(ROWCOUNT)]
      est: (rows=1)
    Exchange
        distribution: single
        est: (rows=1)
      TableModify
          table: PUBLIC.TEST_TABLE
          fieldNames: [ROWCOUNT]
          type: UPDATE
          est: (rows=1)
        TableScan
            table: PUBLIC.TEST_TABLE
            predicate: =(C1, 1)
            fieldNames: [C1, C2, C3, EXPR$0]
            projection: [C1, C2, C3, 2]
            est: (rows=1)

# update with predicate by key complex
explain plan
UPDATE test_table SET c2 = 2 WHERE c1 in (1, 2, 3)
----
Project
    fieldNames: [ROWCOUNT]
    projection: [CAST($f0):BIGINT NOT NULL]
    est: (rows=1)
  ColocatedHashAggregate
      fieldNames: [$f0]
      group: []
      aggregation: [$SUM0(ROWCOUNT)]
      est: (rows=1)
    Exchange
        distribution: single
        est: (rows=1)
      TableModify
          table: PUBLIC.TEST_TABLE
          fieldNames: [ROWCOUNT]
          type: UPDATE
          est: (rows=1)
        TableScan
            table: PUBLIC.TEST_TABLE
            predicate: SEARCH(C1, Sarg[1, 2, 3])
            fieldNames: [C1, C2, C3, EXPR$0]
            projection: [C1, C2, C3, 2]
            est: (rows=1)

# update with predicate by arbitrary column
explain plan
UPDATE test_table SET c2 = 2 WHERE c3 in (1, 2, 3)
----
Project
    fieldNames: [ROWCOUNT]
    projection: [CAST($f0):BIGINT NOT NULL]
    est: (rows=1)
  ColocatedHashAggregate
      fieldNames: [$f0]
      group: []
      aggregation: [$SUM0(ROWCOUNT)]
      est: (rows=1)
    Exchange
        distribution: single
        est: (rows=1)
      TableModify
          table: PUBLIC.TEST_TABLE
          fieldNames: [ROWCOUNT]
          type: UPDATE
          est: (rows=1)
        TableScan
            table: PUBLIC.TEST_TABLE
            predicate: SEARCH(C3, Sarg[1, 2, 3])
            fieldNames: [C1, C2, C3, EXPR$0]
            projection: [C1, C2, C3, 2]
            est: (rows=1)

# merge operator
explain plan
MERGE INTO test_table dst
USING (SELECT c1, c2, c3 FROM test_table) src
   ON dst.c1 = src.c1 * 2
 WHEN MATCHED THEN UPDATE SET c2 = src.c2 * 2
 WHEN NOT MATCHED THEN INSERT VALUES (1, 2, 3)
----
Project
    fieldNames: [ROWCOUNT]
    projection: [CAST($f0):BIGINT NOT NULL]
    est: (rows=1)
  ColocatedHashAggregate
      fieldNames: [$f0]
      group: []
      aggregation: [$SUM0(ROWCOUNT)]
      est: (rows=1)
    Exchange
        distribution: single
        est: (rows=1)
      TableModify
          table: PUBLIC.TEST_TABLE
          fieldNames: [ROWCOUNT]
          type: MERGE
          est: (rows=1)
        Exchange
            distribution: table PUBLIC.TEST_TABLE in zone "Default" by [$f0]
            est: (rows=1)
          Project
              fieldNames: [$f0, $f1, $f2, C10, C20, C30, $f6]
              projection: [1, 2, 3, C1, C2, C3, *(C20, 2)]
              est: (rows=1)
            HashJoin
                predicate: =(C1, $f3)
                fieldNames: [C1, C2, C3, C20, $f3]
                type: right
                est: (rows=1)
              TableScan
                  table: PUBLIC.TEST_TABLE
                  fieldNames: [C1, C2, C3]
                  est: (rows=1)
              Exchange
                  distribution: table PUBLIC.TEST_TABLE in zone "Default" by [$f3]
                  est: (rows=1)
                TableScan
                    table: PUBLIC.TEST_TABLE
                    fieldNames: [C2, $f3]
                    projection: [C2, *(C1, 2)]
                    est: (rows=1)<|MERGE_RESOLUTION|>--- conflicted
+++ resolved
@@ -7,48 +7,6 @@
 statement ok
 CREATE TABLE test_table (c1 INT PRIMARY KEY, c2 INT, c3 INT);
 
-<<<<<<< HEAD
-# insert single tuple with literals
-explain plan
-INSERT INTO test_table VALUES (1, 2, 3)
-----
-KeyValueModify
-    table: PUBLIC.TEST_TABLE
-    fieldNames: [ROWCOUNT]
-    sourceExpression: [1, 2, 3]
-    type: INSERT
-    est: (rows=1)
-
-# insert single tuple with literals different order
-explain plan
-INSERT INTO test_table (c2, c3, c1) VALUES (1, 2, 3)
-----
-KeyValueModify
-    table: PUBLIC.TEST_TABLE
-    fieldNames: [ROWCOUNT]
-    sourceExpression: [3, 1, 2]
-    type: INSERT
-    est: (rows=1)
-
-# insert single tuple mixed
-explain plan
-INSERT INTO test_table VALUES (1, LENGTH(rand_uuid()::VARCHAR), 3)
-----
-KeyValueModify
-    table: PUBLIC.TEST_TABLE
-    fieldNames: [ROWCOUNT]
-    sourceExpression: [1, LENGTH(CAST(RAND_UUID()):VARCHAR CHARACTER SET "UTF-8" NOT NULL), 3]
-    type: INSERT
-    est: (rows=1)
-
-# https://issues.apache.org/jira/browse/IGNITE-25454
-# at the moment, distribution's printout depends on the state of the catalog because
-# it contains ids of table and zone. This makes the test unstable depending on whether
-# how many catalog objects were created prior to this script. We need to change
-# the way how distribution is rendered in the EXPLAIN output and unmute this test.
-skipif ignite3
-=======
->>>>>>> a751916a
 # insert multiple tuples with literals
 explain plan
 INSERT INTO test_table VALUES (1, 2, 3), (2, 2, 3)
