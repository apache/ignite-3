--- conflicted
+++ resolved
@@ -150,62 +150,6 @@
       collation: []
       est: (rows=1)
 
-<<<<<<< HEAD
-# Similar set of tests but for KeyValueGet
-# select all, no renames
-explain plan
-SELECT * FROM test_table WHERE c1 = 1
-----
-KeyValueGet
-    table: PUBLIC.TEST_TABLE
-    fieldNames: [C1, C2, C3]
-    key: [1]
-    est: (rows=1)
-
-# select with trimming projection, no renames
-explain plan
-SELECT c1, c2 FROM test_table WHERE c1 = 1
-----
-KeyValueGet
-    table: PUBLIC.TEST_TABLE
-    fieldNames: [C1, C2]
-    key: [1]
-    est: (rows=1)
-
-# select with trimming projection and renames
-explain plan
-SELECT c1 AS renamed_c1, c2 FROM test_table WHERE c1 = 1
-----
-KeyValueGet
-    table: PUBLIC.TEST_TABLE
-    fieldNames: [C1, C2]
-    key: [1]
-    est: (rows=1)
-
-# select with expression projection, no renames
-explain plan
-SELECT c1 + c3, c2 FROM test_table WHERE c1 = 1
-----
-KeyValueGet
-    table: PUBLIC.TEST_TABLE
-    fieldNames: [EXPR$0, C2]
-    projection: [+(C1, C3), C2]
-    key: [1]
-    est: (rows=1)
-
-# select with expression projection and renames
-explain plan
-SELECT c1 + c3 AS sum_of_c1_and_c3, c2 FROM test_table WHERE c1 = 1
-----
-KeyValueGet
-    table: PUBLIC.TEST_TABLE
-    fieldNames: [SUM_OF_C1_AND_C3, C2]
-    projection: [+(C1, C3), C2]
-    key: [1]
-    est: (rows=1)
-
-=======
->>>>>>> a751916a
 # Similar set of tests but for SystemViewScan
 # select all, no renames
 explain plan
