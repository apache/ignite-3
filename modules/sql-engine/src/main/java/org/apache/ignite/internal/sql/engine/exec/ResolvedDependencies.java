--- conflicted
+++ resolved
@@ -21,11 +21,8 @@
 import java.util.Set;
 import java.util.concurrent.CompletableFuture;
 import org.apache.ignite.internal.sql.engine.metadata.ColocationGroup;
-<<<<<<< HEAD
+import org.apache.ignite.internal.sql.engine.schema.TableDescriptor;
 import org.apache.ignite.internal.table.InternalTable;
-=======
-import org.apache.ignite.internal.sql.engine.schema.TableDescriptor;
->>>>>>> 18d79f34
 
 /**
  * Provides access to resolved dependencies.
@@ -63,18 +60,17 @@
         return executableTable.fetchColocationGroup();
     }
 
-<<<<<<< HEAD
     /** TODO IGNITE-19499: Drop temporal method. */
     public InternalTable internalTable(int tableId) {
         return getTable(tableId).internalTable();
-=======
+    }
+
     /**
      * Returns a descriptor for a table with the given id.
      */
     public TableDescriptor tableDescriptor(int tableId) {
         ExecutableTable executableTable = getTable(tableId);
         return executableTable.tableDescriptor();
->>>>>>> 18d79f34
     }
 
     public Set<Integer> tableIds() {
