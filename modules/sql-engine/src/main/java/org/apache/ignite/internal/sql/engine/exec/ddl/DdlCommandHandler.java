--- conflicted
+++ resolved
@@ -112,19 +112,9 @@
     /** Handles create table command. */
     private void handleCreateTable(CreateTableCommand cmd) {
         final PrimaryKeyDefinitionBuilder pkeyDef = SchemaBuilders.primaryKey();
-<<<<<<< HEAD
-        pkeyDef.withColumns(cmd.primaryKeyColumns() == null
-                ? null
-                : cmd.primaryKeyColumns().stream().map(IgniteObjectName::unparseName).collect(Collectors.toList()));
-
-        pkeyDef.withAffinityColumns(cmd.affColumns() == null
-                ? null
-                : cmd.affColumns().stream().map(IgniteObjectName::unparseName).collect(Collectors.toList()));
-=======
 
         pkeyDef.withColumns(IgniteObjectName.quoteNames(cmd.primaryKeyColumns()));
         pkeyDef.withAffinityColumns(IgniteObjectName.quoteNames(cmd.affColumns()));
->>>>>>> 7746d495
 
         final IgniteTypeFactory typeFactory = pctx.typeFactory();
 
@@ -132,11 +122,7 @@
 
         for (ColumnDefinition col : cmd.columns()) {
             ColumnDefinitionBuilder col0 = SchemaBuilders.column(
-<<<<<<< HEAD
-                            IgniteObjectName.unparseName(col.name()),
-=======
                             IgniteObjectName.quote(col.name()),
->>>>>>> 7746d495
                             typeFactory.columnType(col.type())
                     )
                     .asNullable(col.nullable())
@@ -147,13 +133,8 @@
 
         Consumer<TableChange> tblChanger = tblCh -> {
             TableChange conv = convert(SchemaBuilders.tableBuilder(
-<<<<<<< HEAD
-                            IgniteObjectName.unparseName(cmd.schemaName()),
-                            IgniteObjectName.unparseName(cmd.tableName())
-=======
                             IgniteObjectName.quote(cmd.schemaName()),
                             IgniteObjectName.quote(cmd.tableName())
->>>>>>> 7746d495
                     )
                     .columns(colsInner)
                     .withPrimaryKey(pkeyDef.build()).build(), tblCh);
@@ -168,13 +149,8 @@
         };
 
         String fullName = TableDefinitionImpl.canonicalName(
-<<<<<<< HEAD
-                IgniteObjectName.unparseName(cmd.schemaName()),
-                IgniteObjectName.unparseName(cmd.tableName())
-=======
-                IgniteObjectName.quote(cmd.schemaName()),
-                IgniteObjectName.quote(cmd.tableName())
->>>>>>> 7746d495
+                IgniteObjectName.quote(cmd.schemaName()),
+                IgniteObjectName.quote(cmd.tableName())
         );
 
         try {
@@ -189,13 +165,8 @@
     /** Handles drop table command. */
     private void handleDropTable(DropTableCommand cmd) {
         String fullName = TableDefinitionImpl.canonicalName(
-<<<<<<< HEAD
-                IgniteObjectName.unparseName(cmd.schemaName()),
-                IgniteObjectName.unparseName(cmd.tableName())
-=======
-                IgniteObjectName.quote(cmd.schemaName()),
-                IgniteObjectName.quote(cmd.tableName())
->>>>>>> 7746d495
+                IgniteObjectName.quote(cmd.schemaName()),
+                IgniteObjectName.quote(cmd.tableName())
         );
         try {
             tableManager.dropTable(fullName);
@@ -213,13 +184,8 @@
         }
 
         String fullName = TableDefinitionImpl.canonicalName(
-<<<<<<< HEAD
-                IgniteObjectName.unparseName(cmd.schemaName()),
-                IgniteObjectName.unparseName(cmd.tableName())
-=======
-                IgniteObjectName.quote(cmd.schemaName()),
-                IgniteObjectName.quote(cmd.tableName())
->>>>>>> 7746d495
+                IgniteObjectName.quote(cmd.schemaName()),
+                IgniteObjectName.quote(cmd.tableName())
         );
 
         try {
@@ -238,13 +204,8 @@
         }
 
         String fullName = TableDefinitionImpl.canonicalName(
-<<<<<<< HEAD
-                IgniteObjectName.unparseName(cmd.schemaName()),
-                IgniteObjectName.unparseName(cmd.tableName())
-=======
-                IgniteObjectName.quote(cmd.schemaName()),
-                IgniteObjectName.quote(cmd.tableName())
->>>>>>> 7746d495
+                IgniteObjectName.quote(cmd.schemaName()),
+                IgniteObjectName.quote(cmd.tableName())
         );
 
         try {
@@ -272,13 +233,8 @@
         }
 
         String fullName = TableDefinitionImpl.canonicalName(
-<<<<<<< HEAD
-                IgniteObjectName.unparseName(cmd.schemaName()),
-                IgniteObjectName.unparseName(cmd.tableName())
-=======
-                IgniteObjectName.quote(cmd.schemaName()),
-                IgniteObjectName.quote(cmd.tableName())
->>>>>>> 7746d495
+                IgniteObjectName.quote(cmd.schemaName()),
+                IgniteObjectName.quote(cmd.tableName())
         );
 
         tableManager.alterTable(fullName, chng -> chng.changeIndices(idxes -> {
@@ -329,11 +285,7 @@
 
                     for (ColumnDefinition col : colsDef0) {
                         ColumnDefinitionBuilder col0 = SchemaBuilders.column(
-<<<<<<< HEAD
-                                        IgniteObjectName.unparseName(col.name()),
-=======
                                         IgniteObjectName.quote(col.name()),
->>>>>>> 7746d495
                                         typeFactory.columnType(col.type())
                                 )
                                 .asNullable(col.nullable())
