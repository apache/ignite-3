--- conflicted
+++ resolved
@@ -19,12 +19,9 @@
 
 import static org.apache.ignite.lang.ErrorGroups.Common.UNEXPECTED_ERR;
 
-<<<<<<< HEAD
+import java.lang.reflect.Type;
 import java.util.Arrays;
 import java.util.HashMap;
-=======
-import java.lang.reflect.Type;
->>>>>>> 2a5853bb
 import java.util.List;
 import java.util.Locale;
 import java.util.Map;
@@ -278,7 +275,7 @@
     public Object getParameter(String name, Type storageType) {
         assert name.startsWith("?") : name;
 
-        return TypeUtils.toInternal(this, params.get(name), storageType);
+        return TypeUtils.toInternal(params.get(name), storageType);
     }
 
     /**
