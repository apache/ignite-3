/*
 * Licensed to the Apache Software Foundation (ASF) under one or more
 * contributor license agreements. See the NOTICE file distributed with
 * this work for additional information regarding copyright ownership.
 * The ASF licenses this file to You under the Apache License, Version 2.0
 * (the "License"); you may not use this file except in compliance with
 * the License. You may obtain a copy of the License at
 *
 *      http://www.apache.org/licenses/LICENSE-2.0
 *
 * Unless required by applicable law or agreed to in writing, software
 * distributed under the License is distributed on an "AS IS" BASIS,
 * WITHOUT WARRANTIES OR CONDITIONS OF ANY KIND, either express or implied.
 * See the License for the specific language governing permissions and
 * limitations under the License.
 */

package org.apache.ignite.internal.sql.engine.schema;

import java.util.Collections;
import java.util.HashMap;
import java.util.List;
import java.util.Map;
import java.util.concurrent.atomic.AtomicLong;
import java.util.function.DoubleSupplier;
import java.util.function.Supplier;
import java.util.stream.Collectors;
import org.apache.calcite.plan.Convention;
import org.apache.calcite.plan.RelOptCluster;
import org.apache.calcite.plan.RelOptTable;
import org.apache.calcite.plan.RelTraitSet;
import org.apache.calcite.rel.RelCollation;
import org.apache.calcite.rel.RelCollations;
import org.apache.calcite.rel.hint.RelHint;
import org.apache.calcite.rel.type.RelDataType;
import org.apache.calcite.rel.type.RelDataTypeFactory;
import org.apache.calcite.rex.RexNode;
import org.apache.calcite.schema.Statistic;
import org.apache.calcite.schema.impl.AbstractTable;
import org.apache.calcite.util.ImmutableBitSet;
import org.apache.ignite.internal.distributionzones.DistributionZoneManager;
import org.apache.ignite.internal.sql.engine.metadata.ColocationGroup;
import org.apache.ignite.internal.sql.engine.metadata.NodeWithTerm;
import org.apache.ignite.internal.sql.engine.prepare.MappingQueryContext;
import org.apache.ignite.internal.sql.engine.rel.logical.IgniteLogicalIndexScan;
import org.apache.ignite.internal.sql.engine.rel.logical.IgniteLogicalTableScan;
import org.apache.ignite.internal.sql.engine.schema.IgniteIndex.Type;
import org.apache.ignite.internal.sql.engine.trait.IgniteDistribution;
import org.apache.ignite.internal.sql.engine.trait.TraitUtils;
import org.apache.ignite.internal.sql.engine.type.IgniteTypeFactory;
import org.apache.ignite.internal.storage.MvPartitionStorage;
import org.apache.ignite.internal.storage.StorageRebalanceException;
import org.apache.ignite.internal.table.InternalTable;
import org.jetbrains.annotations.Nullable;

/**
 * Ignite table implementation.
 */
public class IgniteTableImpl extends AbstractTable implements IgniteTable {

    private final TableDescriptor desc;

    private final int ver;

    private final int id;

    private final String name;

    private final Supplier<ColocationGroup> colocationGroup;

    private final Statistic statistic;

    private final Map<String, IgniteIndex> indexes = new HashMap<>();

    /**
     * Constructor.
     *
     * @param desc Table descriptor.
     * @param tableId Table id.
     * @param name Table name.
     */
    IgniteTableImpl(TableDescriptor desc, int tableId, String name, int version,
            Supplier<ColocationGroup> colocationGroup, DoubleSupplier rowCount) {
        this.ver = version;
        this.desc = desc;
        this.id = tableId;
        this.name = name;
        this.colocationGroup = colocationGroup;
        this.statistic = new IgniteStatistic(rowCount, desc.distribution());
    }

    private IgniteTableImpl(IgniteTableImpl t) {
        this.desc = t.desc;
        this.ver = t.ver;
        this.id = t.id;
        this.name = t.name;
        this.statistic = t.statistic;
        this.colocationGroup = t.colocationGroup;
        this.indexes.putAll(t.indexes);
    }

    public static IgniteTableImpl copyOf(IgniteTableImpl v) {
        return new IgniteTableImpl(v);
    }

    /** {@inheritDoc} */
    @Override
    public int id() {
        return id;
    }

    /** {@inheritDoc} */
    @Override
    public int version() {
        return ver;
    }

    /** {@inheritDoc} */
    @Override
    public String name() {
        return name;
    }

    /** {@inheritDoc} */
    @Override
    public RelDataType getRowType(RelDataTypeFactory typeFactory, ImmutableBitSet requiredColumns) {
        return desc.rowType((IgniteTypeFactory) typeFactory, requiredColumns);
    }

    /** {@inheritDoc} */
    @Override
    public Statistic getStatistic() {
        return statistic;
    }

    /** {@inheritDoc} */
    @Override
    public TableDescriptor descriptor() {
        return desc;
    }

    /** {@inheritDoc} */
    @Override
    public IgniteLogicalTableScan toRel(
            RelOptCluster cluster,
            RelOptTable relOptTbl,
            List<RelHint> hints,
            @Nullable List<RexNode> proj,
            @Nullable RexNode cond,
            @Nullable ImmutableBitSet requiredColumns
    ) {
        RelTraitSet traitSet = cluster.traitSetOf(distribution());

        return IgniteLogicalTableScan.create(cluster, traitSet, hints, relOptTbl, proj, cond, requiredColumns);
    }

    /** {@inheritDoc} */
    @Override
    public IgniteLogicalIndexScan toRel(
            RelOptCluster cluster,
            RelOptTable relOptTable,
            String idxName,
            List<RexNode> proj,
            RexNode condition,
            ImmutableBitSet requiredCols
    ) {
        IgniteIndex index = getIndex(idxName);

        RelCollation collation = TraitUtils.createCollation(index.columns(), index.collations(), descriptor());

        RelTraitSet traitSet = cluster.traitSetOf(Convention.Impl.NONE)
                .replace(distribution())
                .replace(index.type() == Type.HASH ? RelCollations.EMPTY : collation);

        return IgniteLogicalIndexScan.create(cluster, traitSet, relOptTable, idxName, proj, condition, requiredCols);
    }

    /** {@inheritDoc} */
    @Override
    public IgniteDistribution distribution() {
        return desc.distribution();
    }

    /** {@inheritDoc} */
    @Override
    public ColocationGroup colocationGroup(MappingQueryContext ctx) {
        return partitionedGroup();
    }

    /** {@inheritDoc} */
    @Override
    public Map<String, IgniteIndex> indexes() {
        return Collections.unmodifiableMap(indexes);
    }

    /** {@inheritDoc} */
    @Override
    public void addIndex(IgniteIndex idxTbl) {
        indexes.put(idxTbl.name(), idxTbl);
    }

    /** {@inheritDoc} */
    @Override
    public IgniteIndex getIndex(String idxName) {
        return indexes.get(idxName);
    }

    /** {@inheritDoc} */
    @Override
    public void removeIndex(String idxName) {
        indexes.remove(idxName);
    }

    /** {@inheritDoc} */
    @Override
    public <C> C unwrap(Class<C> cls) {
        if (cls.isInstance(desc)) {
            return cls.cast(desc);
        }

        return super.unwrap(cls);
    }

    private ColocationGroup partitionedGroup() {
        return colocationGroup.get();
    }

    // TODO: should be moved to a separate component after https://issues.apache.org/jira/browse/IGNITE-18453
    static Supplier<ColocationGroup> partitionedGroup(InternalTable table) {
        return () -> {
            List<List<NodeWithTerm>> assignments = table.primaryReplicas().stream()
                    .map(primaryReplica -> new NodeWithTerm(primaryReplica.node().name(), primaryReplica.term()))
                    .map(Collections::singletonList)
                    .collect(Collectors.toList());

<<<<<<< HEAD
        CompletableFuture<List<RowT>>[] futures = new CompletableFuture[rowsByPartition.size()];

        int batchNum = 0;

        for (Int2ObjectMap.Entry<List<BinaryRow>> partToRows : rowsByPartition.int2ObjectEntrySet()) {
            TablePartitionId partGroupId = new TablePartitionId(tableId, partToRows.getIntKey());
            NodeWithTerm nodeWithTerm = ectx.description().mapping().updatingTableAssignments().get(partToRows.getIntKey());

            ReplicaRequest request = MESSAGES_FACTORY.readWriteMultiRowReplicaRequest()
                    .groupId(partGroupId)
                    .commitPartitionId(commitPartitionId)
                    .binaryRows(partToRows.getValue())
                    .transactionId(txAttributes.id())
                    .enlistmentConsistencyToken(nodeWithTerm.term())
                    .requestType(RequestType.RW_UPSERT_ALL)
                    .timestampLong(clock.nowLong())
                    .build();

            futures[batchNum++] = replicaService.invoke(nodeWithTerm.name(), request);
        }

        return CompletableFuture.allOf(futures);
    }

    /** {@inheritDoc} */
    @Override
    public <RowT> CompletableFuture<?> insertAll(
            ExecutionContext<RowT> ectx,
            List<RowT> rows
    ) {
        TxAttributes txAttributes = ectx.txAttributes();
        TablePartitionId commitPartitionId = txAttributes.commitPartition();

        assert commitPartitionId != null;

        RowHandler<RowT> handler = ectx.rowHandler();

        UUID tableId = table.tableId();

        Int2ObjectOpenHashMap<List<BinaryRow>> rowsByPartition = new Int2ObjectOpenHashMap<>();

        for (RowT row : rows) {
            BinaryRowEx binaryRow = convertRow(row, ectx, false);

            rowsByPartition.computeIfAbsent(partitionExtractor.fromRow(binaryRow), k -> new ArrayList<>()).add(binaryRow);
        }

        CompletableFuture<List<RowT>>[] futures = new CompletableFuture[rowsByPartition.size()];

        int batchNum = 0;

        for (Int2ObjectMap.Entry<List<BinaryRow>> partToRows : rowsByPartition.int2ObjectEntrySet()) {
            TablePartitionId partGroupId = new TablePartitionId(tableId, partToRows.getIntKey());
            NodeWithTerm nodeWithTerm = ectx.description().mapping().updatingTableAssignments().get(partToRows.getIntKey());

            ReplicaRequest request = MESSAGES_FACTORY.readWriteMultiRowReplicaRequest()
                    .groupId(partGroupId)
                    .commitPartitionId(commitPartitionId)
                    .binaryRows(partToRows.getValue())
                    .transactionId(txAttributes.id())
                    .enlistmentConsistencyToken(nodeWithTerm.term())
                    .requestType(RequestType.RW_INSERT_ALL)
                    .timestampLong(clock.nowLong())
                    .build();

            futures[batchNum++] = replicaService.invoke(nodeWithTerm.name(), request)
                .thenApply(result -> {
                    Collection<BinaryRow> binaryRows = (Collection<BinaryRow>) result;

                    if (binaryRows.isEmpty()) {
                        return List.of();
                    }

                    List<RowT> conflictRows = new ArrayList<>(binaryRows.size());
                    IgniteTypeFactory typeFactory = ectx.getTypeFactory();
                    RowHandler.RowFactory<RowT> rowFactory = handler.factory(
                            ectx.getTypeFactory(),
                            desc.insertRowType(typeFactory)
                    );

                    for (BinaryRow row : binaryRows) {
                        conflictRows.add(toRow(ectx, row, rowFactory, null));
                    }

                    return conflictRows;
                });
        }

        return handleInsertResults(handler, futures);
=======
            return ColocationGroup.forAssignments(assignments);
        };
    }

    static DoubleSupplier rowCountStatistic(InternalTable table) {
        return new RowCountStatistic(table);
>>>>>>> 9d3f0856
    }

    private static final class RowCountStatistic implements DoubleSupplier {
        private static final int UPDATE_THRESHOLD = DistributionZoneManager.DEFAULT_PARTITION_COUNT;

        private final AtomicLong lastUpd = new AtomicLong();

        private volatile long localRowCnt = 0L;

<<<<<<< HEAD
            ReplicaRequest request = MESSAGES_FACTORY.readWriteMultiRowReplicaRequest()
                    .groupId(partGroupId)
                    .commitPartitionId(commitPartitionId)
                    .binaryRows(partToRows.getValue())
                    .transactionId(txAttributes.id())
                    .enlistmentConsistencyToken(nodeWithTerm.term())
                    .requestType(RequestType.RW_DELETE_ALL)
                    .timestampLong(clock.nowLong())
                    .build();
=======
        private final InternalTable table;
>>>>>>> 9d3f0856

        private RowCountStatistic(InternalTable table) {
            this.table = table;
        }

        /** {@inheritDoc} */
        @Override
        // TODO: need to be refactored https://issues.apache.org/jira/browse/IGNITE-19558
        public double getAsDouble() {
            int parts = table.storage().getTableDescriptor().getPartitions();

            long partitionsRevisionCounter = 0L;

            for (int p = 0; p < parts; ++p) {
                @Nullable MvPartitionStorage part = table.storage().getMvPartition(p);

                if (part == null) {
                    continue;
                }

                long upd = part.lastAppliedIndex();

                partitionsRevisionCounter += upd;
            }

            long prev = lastUpd.get();

            if (partitionsRevisionCounter - prev > UPDATE_THRESHOLD) {
                synchronized (this) {
                    if (lastUpd.compareAndSet(prev, partitionsRevisionCounter)) {
                        long size = 0L;

                        for (int p = 0; p < parts; ++p) {
                            @Nullable MvPartitionStorage part = table.storage().getMvPartition(p);

                            if (part == null) {
                                continue;
                            }

                            try {
                                size += part.rowsCount();
                            } catch (StorageRebalanceException ignore) {
                                // No-op.
                            }
                        }

                        localRowCnt = size;
                    }
                }
            }

            // Forbid zero result, to prevent zero cost for table and index scans.
            return Math.max(10_000.0, (double) localRowCnt);
        }
    }
}<|MERGE_RESOLUTION|>--- conflicted
+++ resolved
@@ -233,104 +233,12 @@
                     .map(Collections::singletonList)
                     .collect(Collectors.toList());
 
-<<<<<<< HEAD
-        CompletableFuture<List<RowT>>[] futures = new CompletableFuture[rowsByPartition.size()];
-
-        int batchNum = 0;
-
-        for (Int2ObjectMap.Entry<List<BinaryRow>> partToRows : rowsByPartition.int2ObjectEntrySet()) {
-            TablePartitionId partGroupId = new TablePartitionId(tableId, partToRows.getIntKey());
-            NodeWithTerm nodeWithTerm = ectx.description().mapping().updatingTableAssignments().get(partToRows.getIntKey());
-
-            ReplicaRequest request = MESSAGES_FACTORY.readWriteMultiRowReplicaRequest()
-                    .groupId(partGroupId)
-                    .commitPartitionId(commitPartitionId)
-                    .binaryRows(partToRows.getValue())
-                    .transactionId(txAttributes.id())
-                    .enlistmentConsistencyToken(nodeWithTerm.term())
-                    .requestType(RequestType.RW_UPSERT_ALL)
-                    .timestampLong(clock.nowLong())
-                    .build();
-
-            futures[batchNum++] = replicaService.invoke(nodeWithTerm.name(), request);
-        }
-
-        return CompletableFuture.allOf(futures);
-    }
-
-    /** {@inheritDoc} */
-    @Override
-    public <RowT> CompletableFuture<?> insertAll(
-            ExecutionContext<RowT> ectx,
-            List<RowT> rows
-    ) {
-        TxAttributes txAttributes = ectx.txAttributes();
-        TablePartitionId commitPartitionId = txAttributes.commitPartition();
-
-        assert commitPartitionId != null;
-
-        RowHandler<RowT> handler = ectx.rowHandler();
-
-        UUID tableId = table.tableId();
-
-        Int2ObjectOpenHashMap<List<BinaryRow>> rowsByPartition = new Int2ObjectOpenHashMap<>();
-
-        for (RowT row : rows) {
-            BinaryRowEx binaryRow = convertRow(row, ectx, false);
-
-            rowsByPartition.computeIfAbsent(partitionExtractor.fromRow(binaryRow), k -> new ArrayList<>()).add(binaryRow);
-        }
-
-        CompletableFuture<List<RowT>>[] futures = new CompletableFuture[rowsByPartition.size()];
-
-        int batchNum = 0;
-
-        for (Int2ObjectMap.Entry<List<BinaryRow>> partToRows : rowsByPartition.int2ObjectEntrySet()) {
-            TablePartitionId partGroupId = new TablePartitionId(tableId, partToRows.getIntKey());
-            NodeWithTerm nodeWithTerm = ectx.description().mapping().updatingTableAssignments().get(partToRows.getIntKey());
-
-            ReplicaRequest request = MESSAGES_FACTORY.readWriteMultiRowReplicaRequest()
-                    .groupId(partGroupId)
-                    .commitPartitionId(commitPartitionId)
-                    .binaryRows(partToRows.getValue())
-                    .transactionId(txAttributes.id())
-                    .enlistmentConsistencyToken(nodeWithTerm.term())
-                    .requestType(RequestType.RW_INSERT_ALL)
-                    .timestampLong(clock.nowLong())
-                    .build();
-
-            futures[batchNum++] = replicaService.invoke(nodeWithTerm.name(), request)
-                .thenApply(result -> {
-                    Collection<BinaryRow> binaryRows = (Collection<BinaryRow>) result;
-
-                    if (binaryRows.isEmpty()) {
-                        return List.of();
-                    }
-
-                    List<RowT> conflictRows = new ArrayList<>(binaryRows.size());
-                    IgniteTypeFactory typeFactory = ectx.getTypeFactory();
-                    RowHandler.RowFactory<RowT> rowFactory = handler.factory(
-                            ectx.getTypeFactory(),
-                            desc.insertRowType(typeFactory)
-                    );
-
-                    for (BinaryRow row : binaryRows) {
-                        conflictRows.add(toRow(ectx, row, rowFactory, null));
-                    }
-
-                    return conflictRows;
-                });
-        }
-
-        return handleInsertResults(handler, futures);
-=======
             return ColocationGroup.forAssignments(assignments);
         };
     }
 
     static DoubleSupplier rowCountStatistic(InternalTable table) {
         return new RowCountStatistic(table);
->>>>>>> 9d3f0856
     }
 
     private static final class RowCountStatistic implements DoubleSupplier {
@@ -340,19 +248,7 @@
 
         private volatile long localRowCnt = 0L;
 
-<<<<<<< HEAD
-            ReplicaRequest request = MESSAGES_FACTORY.readWriteMultiRowReplicaRequest()
-                    .groupId(partGroupId)
-                    .commitPartitionId(commitPartitionId)
-                    .binaryRows(partToRows.getValue())
-                    .transactionId(txAttributes.id())
-                    .enlistmentConsistencyToken(nodeWithTerm.term())
-                    .requestType(RequestType.RW_DELETE_ALL)
-                    .timestampLong(clock.nowLong())
-                    .build();
-=======
         private final InternalTable table;
->>>>>>> 9d3f0856
 
         private RowCountStatistic(InternalTable table) {
             this.table = table;
