/*
 * Licensed to the Apache Software Foundation (ASF) under one or more
 * contributor license agreements. See the NOTICE file distributed with
 * this work for additional information regarding copyright ownership.
 * The ASF licenses this file to You under the Apache License, Version 2.0
 * (the "License"); you may not use this file except in compliance with
 * the License. You may obtain a copy of the License at
 *
 *      http://www.apache.org/licenses/LICENSE-2.0
 *
 * Unless required by applicable law or agreed to in writing, software
 * distributed under the License is distributed on an "AS IS" BASIS,
 * WITHOUT WARRANTIES OR CONDITIONS OF ANY KIND, either express or implied.
 * See the License for the specific language governing permissions and
 * limitations under the License.
 */

package org.apache.ignite.internal.sql.engine.sql.fun;

import org.apache.calcite.sql.SqlFunction;
import org.apache.calcite.sql.SqlFunctionCategory;
import org.apache.calcite.sql.SqlKind;
import org.apache.calcite.sql.fun.SqlLibraryOperators;
import org.apache.calcite.sql.fun.SqlStdOperatorTable;
import org.apache.calcite.sql.type.OperandTypes;
import org.apache.calcite.sql.type.ReturnTypes;
import org.apache.calcite.sql.type.SqlTypeName;
import org.apache.calcite.sql.type.SqlTypeTransforms;
import org.apache.calcite.sql.util.ReflectiveSqlOperatorTable;
import org.apache.ignite.internal.sql.engine.type.UuidType;

/**
 * Operator table that contains only Ignite-specific functions and operators.
 */
public class IgniteSqlOperatorTable extends ReflectiveSqlOperatorTable {
    public static final SqlFunction LENGTH =
            new SqlFunction(
                    "LENGTH",
                    SqlKind.OTHER_FUNCTION,
                    ReturnTypes.INTEGER_NULLABLE,
                    null,
                    OperandTypes.CHARACTER,
                    SqlFunctionCategory.NUMERIC);

    public static final SqlFunction SYSTEM_RANGE = new SqlSystemRangeFunction();

    public static final SqlFunction TYPEOF =
            new SqlFunction(
                    "TYPEOF",
                    SqlKind.OTHER_FUNCTION,
                    ReturnTypes.VARCHAR_2000,
                    null,
                    OperandTypes.ANY,
                    SqlFunctionCategory.SYSTEM);

    /**
     * Replacement for NULL values in search bounds. Required to distinguish searchable NULL values
     * (for example, 'a IS NULL' condition) and not searchable NULL values (for example, 'a = NULL' condition).
     *
     * <p>Note: System function, cannot be used by user.
     */
    public static final SqlFunction NULL_BOUND =
            new SqlFunction(
                    "$NULL_BOUND",
                    SqlKind.OTHER_FUNCTION,
                    ReturnTypes.explicit(SqlTypeName.ANY),
                    null,
                    OperandTypes.NILADIC,
                    SqlFunctionCategory.SYSTEM);

    /**
     * Least of two arguments. Unlike LEAST, which is converted to CASE WHEN THEN END clause, this function
     * is natively implemented.
     *
     * <p>Note: System function, cannot be used by user.
     */
    public static final SqlFunction LEAST2 =
            new SqlFunction(
                    "$LEAST2",
                    SqlKind.OTHER_FUNCTION,
                    ReturnTypes.LEAST_RESTRICTIVE.andThen(SqlTypeTransforms.TO_NULLABLE),
                    null,
                    OperandTypes.SAME_SAME,
                    SqlFunctionCategory.SYSTEM);

    /**
     * Greatest of two arguments. Unlike GREATEST, which is converted to CASE WHEN THEN END clause, this function
     * is natively implemented.
     *
     * <p>Note: System function, cannot be used by user.
     */
    public static final SqlFunction GREATEST2 =
            new SqlFunction(
                    "$GREATEST2",
                    SqlKind.OTHER_FUNCTION,
                    ReturnTypes.LEAST_RESTRICTIVE.andThen(SqlTypeTransforms.TO_NULLABLE),
                    null,
                    OperandTypes.SAME_SAME,
                    SqlFunctionCategory.SYSTEM);

    /**
     * Substring function.
     */
    public static final SqlFunction SUBSTRING = new SqlSubstringFunction();

    /**
     * Generic {@code SUBSTR(string, position [, length]} function.
     * This function works exactly the same as {@link SqlSubstringFunction SUSBSTRING(string, position [, length])}.
     */
<<<<<<< HEAD
    public static final SqlFunction SUBSTR = new SqlFunction("SUBSTR", SqlKind.OTHER_FUNCTION,
            ReturnTypes.ARG0_NULLABLE_VARYING, null,
            OperandTypes.STRING_INTEGER.or(OperandTypes.STRING_INTEGER_INTEGER),
            SqlFunctionCategory.STRING);
=======
    public static final SqlFunction SUBSTR =
            new SqlFunction(
                    "SUBSTR",
                    SqlKind.OTHER_FUNCTION,
                    ReturnTypes.ARG0_NULLABLE_VARYING,
                    null,
                    OperandTypes.STRING_INTEGER_OPTIONAL_INTEGER,
                    SqlFunctionCategory.STRING);
>>>>>>> 17d53e99

    /**
     * The {@code RAND_UUID()} function, which yields a random UUID.
     */
    public static final SqlFunction RAND_UUID =
            new SqlFunction(
                    "RAND_UUID",
                    SqlKind.OTHER_FUNCTION,
                    ReturnTypes.explicit(new UuidType(false)),
                    null,
                    OperandTypes.NILADIC,
                    SqlFunctionCategory.SYSTEM
            ) {
                @Override
                public boolean isDynamicFunction() {
                    return true;
                }

                @Override
                public boolean isDeterministic() {
                    return false;
                }
            };

    /**
     * This function is used to generate a value for implicit primary key.
     */
    // TODO This function should removed when https://issues.apache.org/jira/browse/IGNITE-19103 is complete.
    public static final SqlFunction GEN_RANDOM_UUID =
            new SqlFunction(
                    "GEN_RANDOM_UUID",
                    SqlKind.OTHER_FUNCTION,
                    ReturnTypes.explicit(SqlTypeName.VARCHAR),
                    null,
                    OperandTypes.NILADIC,
                    SqlFunctionCategory.SYSTEM
            ) {
                @Override
                public boolean isDynamicFunction() {
                    return true;
                }

                @Override
                public boolean isDeterministic() {
                    return false;
                }
            };

    /** Singleton instance. */
    public static final IgniteSqlOperatorTable INSTANCE = new IgniteSqlOperatorTable();

    /**
     * Default constructor.
     */
    public IgniteSqlOperatorTable() {
        // Set operators.
        register(SqlStdOperatorTable.UNION);
        register(SqlStdOperatorTable.UNION_ALL);
        register(SqlStdOperatorTable.EXCEPT);
        register(SqlStdOperatorTable.EXCEPT_ALL);
        register(SqlStdOperatorTable.INTERSECT);
        register(SqlStdOperatorTable.INTERSECT_ALL);

        // Logical.
        register(SqlStdOperatorTable.AND);
        register(SqlStdOperatorTable.OR);
        register(SqlStdOperatorTable.NOT);

        // Comparisons.
        register(SqlStdOperatorTable.LESS_THAN);
        register(SqlStdOperatorTable.LESS_THAN_OR_EQUAL);
        register(SqlStdOperatorTable.GREATER_THAN);
        register(SqlStdOperatorTable.GREATER_THAN_OR_EQUAL);
        register(SqlStdOperatorTable.EQUALS);
        register(SqlStdOperatorTable.NOT_EQUALS);
        register(SqlStdOperatorTable.BETWEEN);
        register(SqlStdOperatorTable.NOT_BETWEEN);

        // Arithmetic.
        register(SqlStdOperatorTable.PLUS);
        register(SqlStdOperatorTable.MINUS);
        register(SqlStdOperatorTable.MULTIPLY);
        register(SqlStdOperatorTable.DIVIDE);
        register(SqlStdOperatorTable.DIVIDE_INTEGER); // Used internally.
        register(SqlStdOperatorTable.PERCENT_REMAINDER);
        register(SqlStdOperatorTable.UNARY_MINUS);
        register(SqlStdOperatorTable.UNARY_PLUS);

        // Aggregates.
        register(SqlStdOperatorTable.COUNT);
        register(SqlStdOperatorTable.SUM);
        register(SqlStdOperatorTable.SUM0);
        register(SqlStdOperatorTable.AVG);
        register(SqlStdOperatorTable.MIN);
        register(SqlStdOperatorTable.MAX);
        register(SqlStdOperatorTable.ANY_VALUE);
        register(SqlStdOperatorTable.SINGLE_VALUE);
        register(SqlStdOperatorTable.FILTER);

        register(SqlStdOperatorTable.EVERY);
        register(SqlStdOperatorTable.SOME);

        // IS ... operator.
        register(SqlStdOperatorTable.IS_NULL);
        register(SqlStdOperatorTable.IS_NOT_NULL);
        register(SqlStdOperatorTable.IS_TRUE);
        register(SqlStdOperatorTable.IS_NOT_TRUE);
        register(SqlStdOperatorTable.IS_FALSE);
        register(SqlStdOperatorTable.IS_NOT_FALSE);
        register(SqlStdOperatorTable.IS_DISTINCT_FROM);
        register(SqlStdOperatorTable.IS_NOT_DISTINCT_FROM);

        // LIKE and SIMILAR.
        register(SqlStdOperatorTable.LIKE);
        register(SqlStdOperatorTable.NOT_LIKE);
        register(SqlStdOperatorTable.SIMILAR_TO);
        register(SqlStdOperatorTable.NOT_SIMILAR_TO);

        // NULLS ordering.
        register(SqlStdOperatorTable.NULLS_FIRST);
        register(SqlStdOperatorTable.NULLS_LAST);
        register(SqlStdOperatorTable.DESC);

        // Exists.
        register(SqlStdOperatorTable.EXISTS);

        // String functions.
        register(SqlStdOperatorTable.UPPER);
        register(SqlStdOperatorTable.LOWER);
        register(SqlStdOperatorTable.INITCAP);
        register(SqlLibraryOperators.TO_BASE64);
        register(SqlLibraryOperators.FROM_BASE64);
        register(SqlLibraryOperators.MD5);
        register(SqlLibraryOperators.SHA1);
        register(SUBSTRING);
        register(SqlLibraryOperators.LEFT);
        register(SqlLibraryOperators.RIGHT);
        register(SqlStdOperatorTable.REPLACE);
        register(SqlLibraryOperators.TRANSLATE3);
        register(SqlLibraryOperators.CHR);
        register(SqlStdOperatorTable.CHAR_LENGTH);
        register(SqlStdOperatorTable.CHARACTER_LENGTH);
        register(SqlStdOperatorTable.CONCAT);
        register(SqlLibraryOperators.CONCAT_FUNCTION);
        register(SqlStdOperatorTable.OVERLAY);
        register(SqlStdOperatorTable.POSITION);
        register(SqlStdOperatorTable.ASCII);
        register(SqlLibraryOperators.REPEAT);
        register(SqlLibraryOperators.SPACE);
        register(SqlLibraryOperators.STRCMP);
        register(SqlLibraryOperators.SOUNDEX);
        register(SqlLibraryOperators.DIFFERENCE);
        register(SqlLibraryOperators.REVERSE);
        register(SqlStdOperatorTable.TRIM);
        register(SqlLibraryOperators.LTRIM);
        register(SqlLibraryOperators.RTRIM);
        register(SUBSTR);

        // Math functions.
        register(SqlStdOperatorTable.MOD); // Arithmetic remainder.
        register(SqlStdOperatorTable.EXP); // Euler's number e raised to the power of a value.
        register(SqlStdOperatorTable.POWER);
        register(SqlStdOperatorTable.LN); // Natural logarithm.
        register(SqlStdOperatorTable.LOG10); // The base 10 logarithm.
        register(SqlStdOperatorTable.ABS); // Absolute value.
        register(SqlStdOperatorTable.RAND); // Random.
        register(SqlStdOperatorTable.RAND_INTEGER); // Integer random.
        register(SqlStdOperatorTable.ACOS); // Arc cosine.
        register(SqlStdOperatorTable.ASIN); // Arc sine.
        register(SqlStdOperatorTable.ATAN); // Arc tangent.
        register(SqlStdOperatorTable.ATAN2); // Angle from coordinates.
        register(SqlStdOperatorTable.SQRT); // Square root.
        register(SqlStdOperatorTable.CBRT); // Cube root.
        register(SqlStdOperatorTable.COS); // Cosine
        register(SqlLibraryOperators.COSH); // Hyperbolic cosine.
        register(SqlStdOperatorTable.COT); // Cotangent.
        register(SqlStdOperatorTable.DEGREES); // Radians to degrees.
        register(SqlStdOperatorTable.RADIANS); // Degrees to radians.
        register(SqlStdOperatorTable.ROUND);
        register(SqlStdOperatorTable.SIGN);
        register(SqlStdOperatorTable.SIN); // Sine.
        register(SqlLibraryOperators.SINH); // Hyperbolic sine.
        register(SqlStdOperatorTable.TAN); // Tangent.
        register(SqlLibraryOperators.TANH); // Hyperbolic tangent.
        register(SqlStdOperatorTable.TRUNCATE);
        register(SqlStdOperatorTable.PI);

        // Date and time.
        register(SqlStdOperatorTable.DATETIME_PLUS);
        register(SqlStdOperatorTable.MINUS_DATE);
        register(SqlStdOperatorTable.EXTRACT);
        register(SqlStdOperatorTable.FLOOR);
        register(SqlStdOperatorTable.CEIL);
        register(SqlStdOperatorTable.TIMESTAMP_ADD);
        register(SqlStdOperatorTable.TIMESTAMP_DIFF);
        register(SqlStdOperatorTable.LAST_DAY);
        register(SqlLibraryOperators.DAYNAME);
        register(SqlLibraryOperators.MONTHNAME);
        register(SqlStdOperatorTable.DAYOFMONTH);
        register(SqlStdOperatorTable.DAYOFWEEK);
        register(SqlStdOperatorTable.DAYOFYEAR);
        register(SqlStdOperatorTable.YEAR);
        register(SqlStdOperatorTable.QUARTER);
        register(SqlStdOperatorTable.MONTH);
        register(SqlStdOperatorTable.WEEK);
        register(SqlStdOperatorTable.HOUR);
        register(SqlStdOperatorTable.MINUTE);
        register(SqlStdOperatorTable.SECOND);
        register(SqlLibraryOperators.TIMESTAMP_SECONDS); // Seconds since 1970-01-01 to timestamp.
        register(SqlLibraryOperators.TIMESTAMP_MILLIS); // Milliseconds since 1970-01-01 to timestamp.
        register(SqlLibraryOperators.TIMESTAMP_MICROS); // Microseconds since 1970-01-01 to timestamp.
        register(SqlLibraryOperators.UNIX_SECONDS); // Timestamp to seconds since 1970-01-01.
        register(SqlLibraryOperators.UNIX_MILLIS); // Timestamp to milliseconds since 1970-01-01.
        register(SqlLibraryOperators.UNIX_MICROS); // Timestamp to microseconds since 1970-01-01.
        register(SqlLibraryOperators.UNIX_DATE); // Date to days since 1970-01-01.
        register(SqlLibraryOperators.DATE_FROM_UNIX_DATE); // Days since 1970-01-01 to date.
        register(SqlLibraryOperators.DATE); // String to date.

        // POSIX REGEX.
        register(SqlStdOperatorTable.POSIX_REGEX_CASE_INSENSITIVE);
        register(SqlStdOperatorTable.POSIX_REGEX_CASE_SENSITIVE);
        register(SqlStdOperatorTable.NEGATED_POSIX_REGEX_CASE_INSENSITIVE);
        register(SqlStdOperatorTable.NEGATED_POSIX_REGEX_CASE_SENSITIVE);
        register(SqlLibraryOperators.REGEXP_REPLACE);

        // Collections.
        register(SqlStdOperatorTable.MAP_VALUE_CONSTRUCTOR);
        register(SqlStdOperatorTable.ARRAY_VALUE_CONSTRUCTOR);
        register(SqlStdOperatorTable.ITEM);
        register(SqlStdOperatorTable.CARDINALITY);
        register(SqlStdOperatorTable.IS_EMPTY);
        register(SqlStdOperatorTable.IS_NOT_EMPTY);

        // TODO https://issues.apache.org/jira/browse/IGNITE-19332
        //register(SqlStdOperatorTable.MAP_QUERY);
        //register(SqlStdOperatorTable.ARRAY_QUERY);

        // Multiset.
        // TODO https://issues.apache.org/jira/browse/IGNITE-15551
        //register(SqlStdOperatorTable.MULTISET_VALUE);
        //register(SqlStdOperatorTable.MULTISET_QUERY);
        //register(SqlStdOperatorTable.SLICE);
        //register(SqlStdOperatorTable.ELEMENT);
        //register(SqlStdOperatorTable.STRUCT_ACCESS);
        //register(SqlStdOperatorTable.MEMBER_OF);
        //register(SqlStdOperatorTable.IS_A_SET);
        //register(SqlStdOperatorTable.IS_NOT_A_SET);
        //register(SqlStdOperatorTable.MULTISET_INTERSECT_DISTINCT);
        //register(SqlStdOperatorTable.MULTISET_INTERSECT);
        //register(SqlStdOperatorTable.MULTISET_EXCEPT_DISTINCT);
        //register(SqlStdOperatorTable.MULTISET_EXCEPT);
        //register(SqlStdOperatorTable.MULTISET_UNION_DISTINCT);
        //register(SqlStdOperatorTable.MULTISET_UNION);
        //register(SqlStdOperatorTable.SUBMULTISET_OF);
        //register(SqlStdOperatorTable.NOT_SUBMULTISET_OF);

        // Other functions and operators.
        register(SqlStdOperatorTable.ROW);
        register(SqlStdOperatorTable.CAST);
        register(SqlLibraryOperators.INFIX_CAST);
        register(SqlStdOperatorTable.COALESCE);
        register(SqlLibraryOperators.NVL);
        register(SqlStdOperatorTable.NULLIF);
        register(SqlStdOperatorTable.CASE);
        register(SqlLibraryOperators.DECODE);
        register(SqlLibraryOperators.LEAST);
        register(SqlLibraryOperators.GREATEST);
        register(SqlLibraryOperators.COMPRESS);
        register(SqlStdOperatorTable.OCTET_LENGTH);
        register(SqlStdOperatorTable.DEFAULT);
        register(SqlStdOperatorTable.REINTERPRET);

        // XML Operators.
        register(SqlLibraryOperators.EXTRACT_VALUE);
        register(SqlLibraryOperators.XML_TRANSFORM);
        register(SqlLibraryOperators.EXTRACT_XML);
        register(SqlLibraryOperators.EXISTS_NODE);

        // JSON Operators
        register(SqlStdOperatorTable.JSON_VALUE_EXPRESSION);
        register(SqlStdOperatorTable.JSON_VALUE);
        register(SqlStdOperatorTable.JSON_QUERY);
        register(SqlLibraryOperators.JSON_TYPE);
        register(SqlStdOperatorTable.JSON_EXISTS);
        register(SqlLibraryOperators.JSON_DEPTH);
        register(SqlLibraryOperators.JSON_KEYS);
        register(SqlLibraryOperators.JSON_PRETTY);
        register(SqlLibraryOperators.JSON_LENGTH);
        register(SqlLibraryOperators.JSON_REMOVE);
        register(SqlLibraryOperators.JSON_STORAGE_SIZE);
        register(SqlStdOperatorTable.JSON_OBJECT);
        register(SqlStdOperatorTable.JSON_ARRAY);
        register(SqlStdOperatorTable.IS_JSON_VALUE);
        register(SqlStdOperatorTable.IS_JSON_OBJECT);
        register(SqlStdOperatorTable.IS_JSON_ARRAY);
        register(SqlStdOperatorTable.IS_JSON_SCALAR);
        register(SqlStdOperatorTable.IS_NOT_JSON_VALUE);
        register(SqlStdOperatorTable.IS_NOT_JSON_OBJECT);
        register(SqlStdOperatorTable.IS_NOT_JSON_ARRAY);
        register(SqlStdOperatorTable.IS_NOT_JSON_SCALAR);

        // Current time functions.
        register(SqlStdOperatorTable.CURRENT_TIME);
        register(SqlStdOperatorTable.CURRENT_TIMESTAMP);
        register(SqlStdOperatorTable.CURRENT_DATE);
        register(SqlStdOperatorTable.LOCALTIME);
        register(SqlStdOperatorTable.LOCALTIMESTAMP);

        // Ignite specific operators
        register(LENGTH);
        register(SYSTEM_RANGE);
        register(TYPEOF);
        register(LEAST2);
        register(GREATEST2);
        register(NULL_BOUND);
        register(RAND_UUID);
        register(GEN_RANDOM_UUID);
    }
}<|MERGE_RESOLUTION|>--- conflicted
+++ resolved
@@ -107,12 +107,6 @@
      * Generic {@code SUBSTR(string, position [, length]} function.
      * This function works exactly the same as {@link SqlSubstringFunction SUSBSTRING(string, position [, length])}.
      */
-<<<<<<< HEAD
-    public static final SqlFunction SUBSTR = new SqlFunction("SUBSTR", SqlKind.OTHER_FUNCTION,
-            ReturnTypes.ARG0_NULLABLE_VARYING, null,
-            OperandTypes.STRING_INTEGER.or(OperandTypes.STRING_INTEGER_INTEGER),
-            SqlFunctionCategory.STRING);
-=======
     public static final SqlFunction SUBSTR =
             new SqlFunction(
                     "SUBSTR",
@@ -121,7 +115,6 @@
                     null,
                     OperandTypes.STRING_INTEGER_OPTIONAL_INTEGER,
                     SqlFunctionCategory.STRING);
->>>>>>> 17d53e99
 
     /**
      * The {@code RAND_UUID()} function, which yields a random UUID.
