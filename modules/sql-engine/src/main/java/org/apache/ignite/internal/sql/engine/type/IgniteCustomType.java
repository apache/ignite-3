--- conflicted
+++ resolved
@@ -26,14 +26,6 @@
 import org.apache.calcite.sql.parser.SqlParserPos;
 import org.apache.calcite.sql.type.SqlTypeFamily;
 import org.apache.calcite.sql.type.SqlTypeName;
-<<<<<<< HEAD
-import org.apache.ignite.internal.schema.NativeType;
-import org.apache.ignite.internal.sql.engine.exec.ExecutionServiceImpl;
-import org.apache.ignite.internal.sql.engine.exec.exp.ConverterUtils;
-import org.apache.ignite.internal.sql.engine.exec.exp.ExpressionFactoryImpl;
-import org.apache.ignite.internal.sql.engine.exec.exp.RexToLixTranslator;
-=======
->>>>>>> 40f6d16a
 import org.apache.ignite.internal.sql.engine.exec.exp.agg.Accumulators;
 import org.apache.ignite.internal.sql.engine.prepare.IgniteSqlValidator;
 import org.apache.ignite.internal.sql.engine.sql.IgniteSqlTypeNameSpec;
@@ -62,20 +54,6 @@
  *
  * <p>Update type inference for dynamic parameters in {@link IgniteSqlValidator}.
  *
-<<<<<<< HEAD
- * <p>Update {@link TypeUtils}:
- * <ul>
- *     <li>Update {@link TypeUtils#toInternal(Object, Type)} and
- *     {@link TypeUtils#fromInternal(Object, Type)} to add assertions that check
- *     that a value has the same type as a {@link #storageType()}.</li>
- * </ul>
- *
- * <p>Update both {@link RexToLixTranslator RexToLitTranslator} and
- * {@link ConverterUtils} to implement runtime routines for conversion
- * of your type from other data types if necessary.
- *
-=======
->>>>>>> 40f6d16a
  * <p>Further steps:
  * <ul>
  *     <li>Update an SQL parser generator code to support your type - see {@code DataTypeEx()}.</li>
@@ -115,28 +93,9 @@
         computeDigest();
     }
 
-<<<<<<< HEAD
-    /** Returns the name of this type. **/
-    public abstract String getCustomTypeName();
-
-    /**
-     * Returns the storage type of this data type.
-     *
-     * <p>This method is called by {@link IgniteTypeFactory#getJavaClass(RelDataType)}
-     * to provide types for a expression interpreter. Execution engine also relies on the fact that this
-     * type is also used by {@link TypeUtils TypeUtils} in type conversions.
-     *
-     * @see ExpressionFactoryImpl
-     * @see TypeUtils#toInternal(Object, Type)
-     * @see TypeUtils#fromInternal(Object, Type)
-     */
-    public final Type storageType() {
-        return storageType;
-=======
     /** Returns the name of this type. A short handfor {@code spec().typeName() }. **/
     public final String getCustomTypeName() {
         return spec.typeName();
->>>>>>> 40f6d16a
     }
 
     /**
