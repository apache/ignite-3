--- conflicted
+++ resolved
@@ -17,14 +17,8 @@
 
 package org.apache.ignite.internal.sql.engine.tx;
 
-<<<<<<< HEAD
-import static org.apache.ignite.internal.lang.IgniteStringFormatter.format;
-import static org.apache.ignite.internal.sql.engine.tx.QueryTransactionContext.validateStatement;
-=======
->>>>>>> c8b888a5
 import static org.apache.ignite.internal.util.CompletableFutures.nullCompletedFuture;
 import static org.apache.ignite.lang.ErrorGroups.Sql.RUNTIME_ERR;
-import static org.apache.ignite.lang.ErrorGroups.Transactions.TX_ALREADY_FINISHED_ERR;
 
 import java.util.concurrent.CompletableFuture;
 import org.apache.calcite.sql.SqlNode;
@@ -39,12 +33,7 @@
 import org.apache.ignite.internal.tx.InternalTransaction;
 import org.apache.ignite.internal.tx.impl.TransactionInflights;
 import org.apache.ignite.sql.SqlException;
-<<<<<<< HEAD
-import org.apache.ignite.tx.TransactionException;
-import org.apache.ignite.tx.TransactionOptions;
-=======
 import org.jetbrains.annotations.Nullable;
->>>>>>> c8b888a5
 
 /**
  * Starts an implicit or script-driven transaction if there is no external transaction.
@@ -52,21 +41,16 @@
 public class ScriptTransactionContext implements QueryTransactionContext {
     private final QueryTransactionContextImpl txContext;
 
+    private final TransactionInflights transactionInflights;
+
     private volatile @Nullable ScriptTransactionWrapperImpl wrapper;
 
     /** Constructor. */
-    public ScriptTransactionContext(QueryTransactionContext txContext) {
+    public ScriptTransactionContext(QueryTransactionContext txContext, TransactionInflights transactionInflights) {
         assert txContext instanceof QueryTransactionContextImpl : txContext;
 
-<<<<<<< HEAD
-    private final TransactionInflights transactionInflights;
-
-    public ScriptTransactionContext(QueryTransactionContext queryTxCtx, TransactionInflights transactionInflights) {
-        this.queryTxCtx = queryTxCtx;
+        this.txContext = (QueryTransactionContextImpl) txContext;
         this.transactionInflights = transactionInflights;
-=======
-        this.txContext = (QueryTransactionContextImpl) txContext;
->>>>>>> c8b888a5
     }
 
     /**
@@ -124,11 +108,6 @@
             boolean readOnly = ((IgniteSqlStartTransaction) node).getMode() == IgniteSqlStartTransactionMode.READ_ONLY;
             InternalTransaction tx = txContext.getOrStartImplicit(readOnly).unwrap();
 
-            // Adding inflights only for read-only transactions. See TransactionInflights.ReadOnlyTxContext for details.
-            if (readOnly && !transactionInflights.addInflight(tx.id(), readOnly)) {
-                throw new TransactionException(TX_ALREADY_FINISHED_ERR, format("Transaction is already finished [tx={}]", tx));
-            }
-
             this.wrapper = new ScriptTransactionWrapperImpl(tx, transactionInflights);
 
             return nullCompletedFuture();
