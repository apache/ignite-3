/*
 * Licensed to the Apache Software Foundation (ASF) under one or more
 * contributor license agreements. See the NOTICE file distributed with
 * this work for additional information regarding copyright ownership.
 * The ASF licenses this file to You under the Apache License, Version 2.0
 * (the "License"); you may not use this file except in compliance with
 * the License. You may obtain a copy of the License at
 *
 *      http://www.apache.org/licenses/LICENSE-2.0
 *
 * Unless required by applicable law or agreed to in writing, software
 * distributed under the License is distributed on an "AS IS" BASIS,
 * WITHOUT WARRANTIES OR CONDITIONS OF ANY KIND, either express or implied.
 * See the License for the specific language governing permissions and
 * limitations under the License.
 */

package org.apache.ignite.internal.sql.engine.exec.rel;

import static org.apache.ignite.internal.util.ArrayUtils.nullOrEmpty;

<<<<<<< HEAD
=======
import java.util.ArrayList;
import java.util.BitSet;
import java.util.Comparator;
>>>>>>> ef72d58e
import java.util.Iterator;
import java.util.List;
import java.util.Queue;
import java.util.concurrent.Flow;
import java.util.concurrent.Flow.Publisher;
import java.util.concurrent.Flow.Subscriber;
import java.util.concurrent.Flow.Subscription;
import java.util.concurrent.LinkedBlockingQueue;
import java.util.function.Function;
import java.util.function.Predicate;
import org.apache.calcite.rel.type.RelDataType;
import org.apache.calcite.util.ImmutableBitSet;
import org.apache.calcite.util.ImmutableIntList;
import org.apache.ignite.internal.index.SortedIndex;
import org.apache.ignite.internal.schema.BinaryRow;
import org.apache.ignite.internal.schema.BinaryTuple;
import org.apache.ignite.internal.schema.BinaryTuplePrefix;
import org.apache.ignite.internal.schema.BinaryTupleSchema;
import org.apache.ignite.internal.sql.engine.exec.ExecutionContext;
import org.apache.ignite.internal.sql.engine.exec.RowConverter;
import org.apache.ignite.internal.sql.engine.exec.RowHandler;
import org.apache.ignite.internal.sql.engine.exec.RowHandler.RowFactory;
import org.apache.ignite.internal.sql.engine.exec.exp.RangeCondition;
import org.apache.ignite.internal.sql.engine.exec.exp.RangeIterable;
import org.apache.ignite.internal.sql.engine.schema.IgniteIndex;
import org.apache.ignite.internal.sql.engine.schema.IgniteIndex.Type;
import org.apache.ignite.internal.sql.engine.schema.InternalIgniteTable;
<<<<<<< HEAD
import org.apache.ignite.lang.IgniteTetraFunction;
=======
import org.apache.ignite.internal.sql.engine.util.Commons;
import org.apache.ignite.internal.sql.engine.util.CompositePublisher;
import org.apache.ignite.internal.sql.engine.util.SortingCompositePublisher;
>>>>>>> ef72d58e
import org.jetbrains.annotations.Contract;
import org.jetbrains.annotations.Nullable;

/**
 * Scan node.
 * TODO: merge with {@link TableScanNode}
 */
public class IndexScanNode<RowT> extends AbstractNode<RowT> {
    /** Special value to highlights that all row were received and we are not waiting any more. */
    private static final int NOT_WAITING = -1;

    /** Schema index. */
    private final IgniteIndex schemaIndex;

    /** Index row layout. */
    private final BinaryTupleSchema indexRowSchema;

    private final RowHandler.RowFactory<RowT> factory;

    private final int[] parts;

    private final Queue<RowT> inBuff = new LinkedBlockingQueue<>(inBufSize);

    private final @Nullable Predicate<RowT> filters;

    private final @Nullable Function<RowT, RowT> rowTransformer;

    private final IgniteTetraFunction<ExecutionContext<RowT>, BinaryRow, RowFactory<RowT>, ImmutableBitSet, RowT> tableRowConverter;

    /** Participating columns. */
    private final @Nullable ImmutableBitSet requiredColumns;

    private final @Nullable RangeIterable<RowT> rangeConditions;

<<<<<<< HEAD
    private final ImmutableIntList idxColumnMapping;

    private Iterator<RangeCondition<RowT>> rangeConditionIterator;
=======
    private final @Nullable Comparator<RowT> comp;

    private @Nullable Iterator<RangeCondition<RowT>> rangeConditionIterator;
>>>>>>> ef72d58e

    private int requested;

    private int waiting;

    private boolean inLoop;

    private Subscription activeSubscription;

    private boolean rangeConditionsProcessed;

    /**
     * Constructor.
     *
     * @param ctx Execution context.
     * @param rowType Output type of the current node.
     * @param schemaTable The table this node should scan.
     * @param parts Partition numbers to scan.
     * @param comp Rows comparator.
     * @param rangeConditions Range conditions.
     * @param filters Optional filter to filter out rows.
     * @param rowTransformer Optional projection function.
     * @param requiredColumns Optional set of column of interest.
     */
    public IndexScanNode(
            ExecutionContext<RowT> ctx,
            RelDataType rowType,
            IgniteIndex schemaIndex,
            InternalIgniteTable schemaTable,
            ImmutableIntList idxColumnMapping,
            int[] parts,
            @Nullable Comparator<RowT> comp,
            @Nullable RangeIterable<RowT> rangeConditions,
            @Nullable Predicate<RowT> filters,
            @Nullable Function<RowT, RowT> rowTransformer,
            @Nullable ImmutableBitSet requiredColumns
    ) {
        super(ctx, rowType);

        assert !nullOrEmpty(parts);

        assert context().transaction() != null || context().transactionTime() != null : "Transaction not initialized.";

        this.schemaIndex = schemaIndex;
        this.parts = parts;
        this.filters = filters;
        this.rowTransformer = rowTransformer;
        this.requiredColumns = requiredColumns;
        this.rangeConditions = rangeConditions;
<<<<<<< HEAD
        this.idxColumnMapping = idxColumnMapping;
=======
        this.comp = comp;

        rangeConditionIterator = rangeConditions == null ? null : rangeConditions.iterator();
>>>>>>> ef72d58e

        factory = ctx.rowHandler().factory(ctx.getTypeFactory(), rowType);

        tableRowConverter = schemaTable::toRow;

        indexRowSchema = RowConverter.createIndexRowSchema(schemaTable.descriptor(), idxColumnMapping);
    }

    /** {@inheritDoc} */
    @Override
    public void request(int rowsCnt) throws Exception {
        assert rowsCnt > 0 && requested == 0 : "rowsCnt=" + rowsCnt + ", requested=" + requested;

        checkState();

        requested = rowsCnt;

        if (!inLoop) {
            context().execute(this::push, this::onError);
        }
    }

    /** {@inheritDoc} */
    @Override
    public void closeInternal() {
        super.closeInternal();

        if (activeSubscription != null) {
            activeSubscription.cancel();

            activeSubscription = null;
        }
    }

    /** {@inheritDoc} */
    @Override
    protected void rewindInternal() {
        requested = 0;
        waiting = 0;
        rangeConditionsProcessed = false;

        if (rangeConditions != null) {
            rangeConditionIterator = rangeConditions.iterator();
        }

        if (activeSubscription != null) {
            activeSubscription.cancel();

            activeSubscription = null;
        }
    }

    /** {@inheritDoc} */
    @Override
    public void register(List<Node<RowT>> sources) {
        throw new UnsupportedOperationException();
    }

    /** {@inheritDoc} */
    @Override
    protected Downstream<RowT> requestDownstream(int idx) {
        throw new UnsupportedOperationException();
    }

    private void push() throws Exception {
        if (isClosed()) {
            return;
        }

        checkState();

        if (requested > 0 && !inBuff.isEmpty()) {
            inLoop = true;
            try {
                while (requested > 0 && !inBuff.isEmpty()) {
                    checkState();

                    RowT row = inBuff.poll();

                    if (filters != null && !filters.test(row)) {
                        continue;
                    }

                    if (rowTransformer != null) {
                        row = rowTransformer.apply(row);
                    }

                    requested--;
                    downstream().push(row);
                }
            } finally {
                inLoop = false;
            }
        }

        if (requested > 0) {
            if (waiting == 0 || activeSubscription == null) {
                requestNextBatch();
            }
        }

        if (requested > 0 && waiting == NOT_WAITING) {
            if (inBuff.isEmpty()) {
                requested = 0;
                downstream().end();
            } else {
                context().execute(this::push, this::onError);
            }
        }
    }

    private void requestNextBatch() {
        if (waiting == NOT_WAITING) {
            return;
        }

        if (waiting == 0) {
            // we must not request rows more than inBufSize
            waiting = inBufSize - inBuff.size();
        }

        Subscription subscription = this.activeSubscription;
        if (subscription != null) {
            subscription.request(waiting);
<<<<<<< HEAD
        } else if (curPartIdx < parts.length) {
            if (schemaIndex.type() == Type.SORTED) {
                //TODO: https://issues.apache.org/jira/browse/IGNITE-17813
                // Introduce new publisher using merge-sort algo to merge partition index publishers.
                int part = curPartIdx;

                int flags = 0;
                BinaryTuplePrefix lowerBound = null;
                BinaryTuplePrefix upperBound = null;

                if (rangeConditions == null) {
                    flags = SortedIndex.INCLUDE_LEFT | SortedIndex.INCLUDE_RIGHT;
                    curPartIdx++;
                } else {
                    if (rangeConditionIterator == null) {
                        rangeConditionIterator = rangeConditions.iterator();
                    }
=======
        } else if (!rangeConditionsProcessed) {
            RangeCondition<RowT> cond = null;
>>>>>>> ef72d58e

            if (rangeConditionIterator == null || !rangeConditionIterator.hasNext()) {
                rangeConditionsProcessed = true;
            } else {
                cond = rangeConditionIterator.next();

                rangeConditionsProcessed = !rangeConditionIterator.hasNext();
            }

            indexPublisher(parts, cond).subscribe(new SubscriberImpl());
        } else {
            waiting = NOT_WAITING;
        }
    }

    private Publisher<RowT> indexPublisher(int[] parts, @Nullable RangeCondition<RowT> cond) {
        List<Flow.Publisher<RowT>> partPublishers = new ArrayList<>(parts.length);

        for (int p : parts) {
            partPublishers.add(partitionPublisher(p, cond));
        }

<<<<<<< HEAD
                ((SortedIndex) schemaIndex.index()).scan(
                        parts[part],
                        context().transaction(),
                        lowerBound,
                        upperBound,
                        flags,
                        requiredColumns == null ? null : requiredColumns.toBitSet()
                ).subscribe(new SubscriberImpl());
            } else {
                assert schemaIndex.type() == Type.HASH;
=======
        return comp != null
                ? new SortingCompositePublisher<>(partPublishers, comp, Commons.SORTED_IDX_PART_PREFETCH_SIZE)
                : new CompositePublisher<>(partPublishers);
    }
>>>>>>> ef72d58e

    private Flow.Publisher<RowT> partitionPublisher(int part, @Nullable RangeCondition<RowT> cond) {
        Publisher<BinaryTuple> pub;

        if (schemaIndex.type() == Type.SORTED) {
            int flags = 0;
            BinaryTuple lower = null;
            BinaryTuple upper = null;

            if (cond == null) {
                flags = SortedIndex.INCLUDE_LEFT | SortedIndex.INCLUDE_RIGHT;
            } else {
                lower = toBinaryTuplePrefix(cond.lower());
                upper = toBinaryTuplePrefix(cond.upper());

<<<<<<< HEAD
                    key = toBinaryTuple(cond.lower());
=======
                flags |= (cond.lowerInclude()) ? SortedIndex.INCLUDE_LEFT : 0;
                flags |= (cond.upperInclude()) ? SortedIndex.INCLUDE_RIGHT : 0;
            }

            pub = ((SortedIndex) schemaIndex.index()).scan(part, context().transaction(), lower, upper, flags, requiredColumns);
        } else {
            assert schemaIndex.type() == Type.HASH;
            BinaryTuple key = null;
>>>>>>> ef72d58e

            if (cond != null) {
                assert cond.lower() == cond.upper();

<<<<<<< HEAD
                schemaIndex.index().scan(
                        parts[part],
                        context().transaction(),
                        key,
                        requiredColumns == null ? null : requiredColumns.toBitSet()
                ).subscribe(new SubscriberImpl());
=======
                key = toBinaryTuple(cond.lower());
>>>>>>> ef72d58e
            }

            pub = schemaIndex.index().scan(part, context().transaction(), key, requiredColumns);
        }

        return downstream -> {
            // BinaryTuple -> RowT converter.
            Subscriber<BinaryTuple> subs = new Subscriber<>() {
                @Override
                public void onSubscribe(Subscription subscription) {
                    downstream.onSubscribe(subscription);
                }

                @Override
                public void onNext(BinaryTuple item) {
                    downstream.onNext(convert(item));
                }

                @Override
                public void onError(Throwable throwable) {
                    downstream.onError(throwable);
                }

                @Override
                public void onComplete() {
                    downstream.onComplete();
                }
            };

            pub.subscribe(subs);
        };
    }

<<<<<<< HEAD
    private class SubscriberImpl implements Flow.Subscriber<BinaryRow> {
=======
    private class SubscriberImpl implements Flow.Subscriber<RowT> {

        private int received = 0; // HB guarded here.

>>>>>>> ef72d58e
        /** {@inheritDoc} */
        @Override
        public void onSubscribe(Subscription subscription) {
            assert IndexScanNode.this.activeSubscription == null;

            IndexScanNode.this.activeSubscription = subscription;
            subscription.request(waiting);
        }

        /** {@inheritDoc} */
        @Override
<<<<<<< HEAD
        public void onNext(BinaryRow binRow) {
            RowT row = convert(binRow);

=======
        public void onNext(RowT row) {
>>>>>>> ef72d58e
            inBuff.add(row);

            if (inBuff.size() == inBufSize) {
                context().execute(() -> {
                    waiting = 0;
                    push();
                }, IndexScanNode.this::onError);
            }
        }

        /** {@inheritDoc} */
        @Override
        public void onError(Throwable throwable) {
            context().execute(() -> {
                throw throwable;
            }, IndexScanNode.this::onError);
        }

        /** {@inheritDoc} */
        @Override
        public void onComplete() {
            context().execute(() -> {
                activeSubscription = null;
                waiting = 0;

                push();
            }, IndexScanNode.this::onError);
        }
    }

    @Contract("null -> null")
    private @Nullable BinaryTuplePrefix toBinaryTuplePrefix(@Nullable RowT condition) {
        if (condition == null) {
            return null;
        }

        return RowConverter.toBinaryTuplePrefix(context(), indexRowSchema, idxColumnMapping, factory, condition);
    }

    @Contract("null -> null")
    private @Nullable BinaryTuple toBinaryTuple(@Nullable RowT condition) {
        if (condition == null) {
            return null;
        }

        return RowConverter.toByteBuffer(context(), indexRowSchema, idxColumnMapping, factory, condition);
    }

    private RowT convert(BinaryRow binaryRow) {
        return tableRowConverter.apply(context(), binaryRow, factory, requiredColumns);
    }
}<|MERGE_RESOLUTION|>--- conflicted
+++ resolved
@@ -19,12 +19,9 @@
 
 import static org.apache.ignite.internal.util.ArrayUtils.nullOrEmpty;
 
-<<<<<<< HEAD
-=======
 import java.util.ArrayList;
 import java.util.BitSet;
 import java.util.Comparator;
->>>>>>> ef72d58e
 import java.util.Iterator;
 import java.util.List;
 import java.util.Queue;
@@ -52,13 +49,10 @@
 import org.apache.ignite.internal.sql.engine.schema.IgniteIndex;
 import org.apache.ignite.internal.sql.engine.schema.IgniteIndex.Type;
 import org.apache.ignite.internal.sql.engine.schema.InternalIgniteTable;
-<<<<<<< HEAD
-import org.apache.ignite.lang.IgniteTetraFunction;
-=======
 import org.apache.ignite.internal.sql.engine.util.Commons;
 import org.apache.ignite.internal.sql.engine.util.CompositePublisher;
 import org.apache.ignite.internal.sql.engine.util.SortingCompositePublisher;
->>>>>>> ef72d58e
+import org.apache.ignite.lang.IgniteTetraFunction;
 import org.jetbrains.annotations.Contract;
 import org.jetbrains.annotations.Nullable;
 
@@ -93,15 +87,11 @@
 
     private final @Nullable RangeIterable<RowT> rangeConditions;
 
-<<<<<<< HEAD
     private final ImmutableIntList idxColumnMapping;
 
-    private Iterator<RangeCondition<RowT>> rangeConditionIterator;
-=======
     private final @Nullable Comparator<RowT> comp;
 
     private @Nullable Iterator<RangeCondition<RowT>> rangeConditionIterator;
->>>>>>> ef72d58e
 
     private int requested;
 
@@ -151,18 +141,14 @@
         this.rowTransformer = rowTransformer;
         this.requiredColumns = requiredColumns;
         this.rangeConditions = rangeConditions;
-<<<<<<< HEAD
         this.idxColumnMapping = idxColumnMapping;
-=======
         this.comp = comp;
 
         rangeConditionIterator = rangeConditions == null ? null : rangeConditions.iterator();
->>>>>>> ef72d58e
 
         factory = ctx.rowHandler().factory(ctx.getTypeFactory(), rowType);
 
         tableRowConverter = schemaTable::toRow;
-
         indexRowSchema = RowConverter.createIndexRowSchema(schemaTable.descriptor(), idxColumnMapping);
     }
 
@@ -282,28 +268,8 @@
         Subscription subscription = this.activeSubscription;
         if (subscription != null) {
             subscription.request(waiting);
-<<<<<<< HEAD
-        } else if (curPartIdx < parts.length) {
-            if (schemaIndex.type() == Type.SORTED) {
-                //TODO: https://issues.apache.org/jira/browse/IGNITE-17813
-                // Introduce new publisher using merge-sort algo to merge partition index publishers.
-                int part = curPartIdx;
-
-                int flags = 0;
-                BinaryTuplePrefix lowerBound = null;
-                BinaryTuplePrefix upperBound = null;
-
-                if (rangeConditions == null) {
-                    flags = SortedIndex.INCLUDE_LEFT | SortedIndex.INCLUDE_RIGHT;
-                    curPartIdx++;
-                } else {
-                    if (rangeConditionIterator == null) {
-                        rangeConditionIterator = rangeConditions.iterator();
-                    }
-=======
         } else if (!rangeConditionsProcessed) {
             RangeCondition<RowT> cond = null;
->>>>>>> ef72d58e
 
             if (rangeConditionIterator == null || !rangeConditionIterator.hasNext()) {
                 rangeConditionsProcessed = true;
@@ -326,31 +292,19 @@
             partPublishers.add(partitionPublisher(p, cond));
         }
 
-<<<<<<< HEAD
-                ((SortedIndex) schemaIndex.index()).scan(
-                        parts[part],
-                        context().transaction(),
-                        lowerBound,
-                        upperBound,
-                        flags,
-                        requiredColumns == null ? null : requiredColumns.toBitSet()
-                ).subscribe(new SubscriberImpl());
-            } else {
-                assert schemaIndex.type() == Type.HASH;
-=======
         return comp != null
                 ? new SortingCompositePublisher<>(partPublishers, comp, Commons.SORTED_IDX_PART_PREFETCH_SIZE)
                 : new CompositePublisher<>(partPublishers);
     }
->>>>>>> ef72d58e
 
     private Flow.Publisher<RowT> partitionPublisher(int part, @Nullable RangeCondition<RowT> cond) {
-        Publisher<BinaryTuple> pub;
+        Publisher<BinaryRow> pub;
+        BitSet reqColumns = requiredColumns == null ? null : requiredColumns.toBitSet();
 
         if (schemaIndex.type() == Type.SORTED) {
             int flags = 0;
-            BinaryTuple lower = null;
-            BinaryTuple upper = null;
+            BinaryTuplePrefix lower = null;
+            BinaryTuplePrefix upper = null;
 
             if (cond == null) {
                 flags = SortedIndex.INCLUDE_LEFT | SortedIndex.INCLUDE_RIGHT;
@@ -358,47 +312,34 @@
                 lower = toBinaryTuplePrefix(cond.lower());
                 upper = toBinaryTuplePrefix(cond.upper());
 
-<<<<<<< HEAD
-                    key = toBinaryTuple(cond.lower());
-=======
                 flags |= (cond.lowerInclude()) ? SortedIndex.INCLUDE_LEFT : 0;
                 flags |= (cond.upperInclude()) ? SortedIndex.INCLUDE_RIGHT : 0;
             }
 
-            pub = ((SortedIndex) schemaIndex.index()).scan(part, context().transaction(), lower, upper, flags, requiredColumns);
+            pub = ((SortedIndex) schemaIndex.index()).scan(part, context().transaction(), lower, upper, flags, reqColumns);
         } else {
             assert schemaIndex.type() == Type.HASH;
             BinaryTuple key = null;
->>>>>>> ef72d58e
 
             if (cond != null) {
                 assert cond.lower() == cond.upper();
 
-<<<<<<< HEAD
-                schemaIndex.index().scan(
-                        parts[part],
-                        context().transaction(),
-                        key,
-                        requiredColumns == null ? null : requiredColumns.toBitSet()
-                ).subscribe(new SubscriberImpl());
-=======
                 key = toBinaryTuple(cond.lower());
->>>>>>> ef72d58e
-            }
-
-            pub = schemaIndex.index().scan(part, context().transaction(), key, requiredColumns);
+            }
+
+            pub = schemaIndex.index().scan(part, context().transaction(), key, reqColumns);
         }
 
         return downstream -> {
             // BinaryTuple -> RowT converter.
-            Subscriber<BinaryTuple> subs = new Subscriber<>() {
+            Subscriber<BinaryRow> subs = new Subscriber<>() {
                 @Override
                 public void onSubscribe(Subscription subscription) {
                     downstream.onSubscribe(subscription);
                 }
 
                 @Override
-                public void onNext(BinaryTuple item) {
+                public void onNext(BinaryRow item) {
                     downstream.onNext(convert(item));
                 }
 
@@ -417,14 +358,7 @@
         };
     }
 
-<<<<<<< HEAD
-    private class SubscriberImpl implements Flow.Subscriber<BinaryRow> {
-=======
     private class SubscriberImpl implements Flow.Subscriber<RowT> {
-
-        private int received = 0; // HB guarded here.
-
->>>>>>> ef72d58e
         /** {@inheritDoc} */
         @Override
         public void onSubscribe(Subscription subscription) {
@@ -436,13 +370,7 @@
 
         /** {@inheritDoc} */
         @Override
-<<<<<<< HEAD
-        public void onNext(BinaryRow binRow) {
-            RowT row = convert(binRow);
-
-=======
         public void onNext(RowT row) {
->>>>>>> ef72d58e
             inBuff.add(row);
 
             if (inBuff.size() == inBufSize) {
