--- conflicted
+++ resolved
@@ -17,87 +17,15 @@
 
 package org.apache.ignite.internal.sql.engine.tx;
 
-<<<<<<< HEAD
-import static org.apache.ignite.internal.lang.IgniteStringFormatter.format;
-import static org.apache.ignite.lang.ErrorGroups.Sql.RUNTIME_ERR;
-import static org.apache.ignite.lang.ErrorGroups.Transactions.TX_ALREADY_FINISHED_ERR;
-
-import org.apache.ignite.internal.sql.engine.SqlQueryType;
-import org.apache.ignite.internal.tx.InternalTransaction;
-import org.apache.ignite.internal.tx.impl.TransactionInflights;
-import org.apache.ignite.sql.SqlException;
-import org.apache.ignite.tx.IgniteTransactions;
-import org.apache.ignite.tx.TransactionException;
-import org.apache.ignite.tx.TransactionOptions;
-=======
 import org.apache.ignite.internal.hlc.HybridTimestamp;
->>>>>>> c8b888a5
 import org.jetbrains.annotations.Nullable;
 
 /**
  * Context that allows to get explicit transaction provided by user or start implicit one.
  */
-<<<<<<< HEAD
-public class QueryTransactionContext {
-    private final IgniteTransactions transactions;
-    private final @Nullable InternalTransaction tx;
-    private final TransactionInflights transactionInflights;
-
-    /**
-     * Constructor.
-     *
-     * @param transactions Ignite transactions.
-     * @param tx Transaction.
-     * @param transactionInflights Transaction inflights.
-     */
-    public QueryTransactionContext(IgniteTransactions transactions, @Nullable InternalTransaction tx,
-            TransactionInflights transactionInflights) {
-        this.transactions = transactions;
-        this.tx = tx;
-        this.transactionInflights = transactionInflights;
-    }
-
-    /**
-     * Starts an implicit transaction if there is no external transaction.
-     *
-     * @param queryType Query type.
-     * @return Transaction wrapper.
-     */
-    public QueryTransactionWrapper getOrStartImplicit(SqlQueryType queryType) {
-        InternalTransaction transaction = tx;
-        boolean implicit;
-
-        if (transaction == null) {
-            implicit = true;
-            transaction = (InternalTransaction) transactions.begin(
-                    new TransactionOptions().readOnly(queryType != SqlQueryType.DML));
-        } else {
-            implicit = false;
-            validateStatement(queryType, transaction.isReadOnly());
-        }
-
-        // Adding inflights only for read-only transactions. See TransactionInflights.ReadOnlyTxContext for details.
-        if (transaction.isReadOnly() && !transactionInflights.addInflight(transaction.id(), transaction.isReadOnly())) {
-            throw new TransactionException(TX_ALREADY_FINISHED_ERR, format("Transaction is already finished [tx={}]", transaction));
-        }
-
-        return new QueryTransactionWrapperImpl(transaction, implicit, transactionInflights);
-    }
-
-    /** Returns transactions facade. */
-    IgniteTransactions transactions() {
-        return transactions;
-    }
-
-    /** Returns the external transaction if one has been started. */
-    @Nullable InternalTransaction transaction() {
-        return tx;
-    }
-=======
 public interface QueryTransactionContext {
     /** Returns explicit transaction or start implicit one. */
     QueryTransactionWrapper getOrStartImplicit(boolean readOnly);
->>>>>>> c8b888a5
 
     /** Updates tracker of latest time observed by client. */
     void updateObservableTime(HybridTimestamp time);
