/*
 * Licensed to the Apache Software Foundation (ASF) under one or more
 * contributor license agreements. See the NOTICE file distributed with
 * this work for additional information regarding copyright ownership.
 * The ASF licenses this file to You under the Apache License, Version 2.0
 * (the "License"); you may not use this file except in compliance with
 * the License. You may obtain a copy of the License at
 *
 *      http://www.apache.org/licenses/LICENSE-2.0
 *
 * Unless required by applicable law or agreed to in writing, software
 * distributed under the License is distributed on an "AS IS" BASIS,
 * WITHOUT WARRANTIES OR CONDITIONS OF ANY KIND, either express or implied.
 * See the License for the specific language governing permissions and
 * limitations under the License.
 */

package org.apache.ignite.internal.sql.engine.util;

import java.util.Objects;
import org.apache.calcite.util.ImmutableIntList;
import org.apache.ignite.internal.schema.NativeType;
import org.apache.ignite.internal.schema.NativeTypeSpec;
import org.apache.ignite.internal.sql.engine.exec.RowHandler;
import org.apache.ignite.internal.sql.engine.schema.ColumnDescriptor;
<<<<<<< HEAD
import org.apache.ignite.internal.sql.engine.schema.IgniteSchema;
=======
>>>>>>> 18d79f34
import org.apache.ignite.internal.sql.engine.schema.TableDescriptor;
import org.apache.ignite.internal.util.ColocationUtils;
import org.apache.ignite.internal.util.HashCalculator;

/**
 * Factory for creating a function to calculate the hash of the specified fields of a row.
 */
public class HashFunctionFactoryImpl<T> implements HashFunctionFactory<T> {
    private final RowHandler<T> rowHandler;
    private final IgniteSchema schema;

<<<<<<< HEAD
    public HashFunctionFactoryImpl(IgniteSchema schema, RowHandler<T> rowHandler) {
        this.schema = schema;
=======
    public HashFunctionFactoryImpl(RowHandler<T> rowHandler) {
>>>>>>> 18d79f34
        this.rowHandler = rowHandler;
    }

    /** {@inheritDoc} */
    @Override
    public RowHashFunction<T> create(int[] fields, TableDescriptor tableDescriptor) {
        int fieldCnt = fields.length;
        NativeType[] fieldTypes = new NativeType[fieldCnt];
<<<<<<< HEAD

        TableDescriptor tblDesc = schema.getTable(tableId).descriptor();

        ImmutableIntList colocationColumns = tblDesc.distribution().getKeys();
=======
        ImmutableIntList colocationColumns = tableDescriptor.distribution().getKeys();
>>>>>>> 18d79f34

        assert colocationColumns.size() == fieldCnt : "fieldsCount=" + fieldCnt + ", colocationColumns=" + colocationColumns;

        for (int i = 0; i < fieldCnt; i++) {
            ColumnDescriptor colDesc = tableDescriptor.columnDescriptor(colocationColumns.getInt(i));

            fieldTypes[i] = colDesc.physicalType();
        }

        return new TypesAwareHashFunction<>(fields, fieldTypes, rowHandler);
    }

    /** {@inheritDoc} */
    @Override
    public RowHashFunction<T> create(int[] fields) {
        return new SimpleHashFunction<>(fields, rowHandler);
    }

    /**
     * Computes a composite hash of a row, given the values of the fields.
     */
    static class SimpleHashFunction<T> implements RowHashFunction<T> {
        private final int[] fields;
        private final RowHandler<T> rowHandler;

        SimpleHashFunction(int[] fields, RowHandler<T> rowHandler) {
            this.fields = fields;
            this.rowHandler = rowHandler;
        }

        @Override
        public int hashOf(T row) {
            int hash = 0;

            for (int idx : fields) {
                hash = 31 * hash + Objects.hashCode(rowHandler.get(idx, row));
            }

            return hash;
        }
    }

    /**
     * Computes a composite hash of a row, given the types and values of the fields.
     */
    static class TypesAwareHashFunction<T> implements RowHashFunction<T> {
        private final int[] fields;
        private final NativeType[] fieldTypes;
        private final RowHandler<T> rowHandler;

        TypesAwareHashFunction(int[] fields, NativeType[] fieldTypes, RowHandler<T> rowHandler) {
            this.fields = fields;
            this.fieldTypes = fieldTypes;
            this.rowHandler = rowHandler;
        }

        @Override
        public int hashOf(T row) {
            HashCalculator hashCalc = new HashCalculator();

            for (int i = 0; i < fields.length; i++) {
                Object value = rowHandler.get(fields[i], row);
                NativeTypeSpec nativeTypeSpec = fieldTypes[i].spec();
                Class<?> storageType = NativeTypeSpec.toClass(nativeTypeSpec, true);

                value = TypeUtils.fromInternal(value, storageType);

                ColocationUtils.append(hashCalc, value, fieldTypes[i]);
            }

            return hashCalc.hash();
        }
    }
}<|MERGE_RESOLUTION|>--- conflicted
+++ resolved
@@ -23,10 +23,6 @@
 import org.apache.ignite.internal.schema.NativeTypeSpec;
 import org.apache.ignite.internal.sql.engine.exec.RowHandler;
 import org.apache.ignite.internal.sql.engine.schema.ColumnDescriptor;
-<<<<<<< HEAD
-import org.apache.ignite.internal.sql.engine.schema.IgniteSchema;
-=======
->>>>>>> 18d79f34
 import org.apache.ignite.internal.sql.engine.schema.TableDescriptor;
 import org.apache.ignite.internal.util.ColocationUtils;
 import org.apache.ignite.internal.util.HashCalculator;
@@ -36,14 +32,8 @@
  */
 public class HashFunctionFactoryImpl<T> implements HashFunctionFactory<T> {
     private final RowHandler<T> rowHandler;
-    private final IgniteSchema schema;
 
-<<<<<<< HEAD
-    public HashFunctionFactoryImpl(IgniteSchema schema, RowHandler<T> rowHandler) {
-        this.schema = schema;
-=======
     public HashFunctionFactoryImpl(RowHandler<T> rowHandler) {
->>>>>>> 18d79f34
         this.rowHandler = rowHandler;
     }
 
@@ -52,14 +42,7 @@
     public RowHashFunction<T> create(int[] fields, TableDescriptor tableDescriptor) {
         int fieldCnt = fields.length;
         NativeType[] fieldTypes = new NativeType[fieldCnt];
-<<<<<<< HEAD
-
-        TableDescriptor tblDesc = schema.getTable(tableId).descriptor();
-
-        ImmutableIntList colocationColumns = tblDesc.distribution().getKeys();
-=======
         ImmutableIntList colocationColumns = tableDescriptor.distribution().getKeys();
->>>>>>> 18d79f34
 
         assert colocationColumns.size() == fieldCnt : "fieldsCount=" + fieldCnt + ", colocationColumns=" + colocationColumns;
 
