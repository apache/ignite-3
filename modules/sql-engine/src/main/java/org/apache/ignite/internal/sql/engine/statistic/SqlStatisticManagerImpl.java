/*
 * Licensed to the Apache Software Foundation (ASF) under one or more
 * contributor license agreements. See the NOTICE file distributed with
 * this work for additional information regarding copyright ownership.
 * The ASF licenses this file to You under the Apache License, Version 2.0
 * (the "License"); you may not use this file except in compliance with
 * the License. You may obtain a copy of the License at
 *
 *      http://www.apache.org/licenses/LICENSE-2.0
 *
 * Unless required by applicable law or agreed to in writing, software
 * distributed under the License is distributed on an "AS IS" BASIS,
 * WITHOUT WARRANTIES OR CONDITIONS OF ANY KIND, either express or implied.
 * See the License for the specific language governing permissions and
 * limitations under the License.
 */

package org.apache.ignite.internal.sql.engine.statistic;

import static org.apache.ignite.internal.event.EventListener.fromConsumer;
import static org.apache.ignite.internal.lang.IgniteStringFormatter.format;
import static org.apache.ignite.internal.util.CompletableFutures.nullCompletedFuture;

import it.unimi.dsi.fastutil.longs.LongObjectImmutablePair;
import java.util.Collection;
import java.util.Collections;
import java.util.List;
import java.util.Map;
import java.util.Set;
import java.util.concurrent.CompletableFuture;
import java.util.concurrent.ConcurrentHashMap;
import java.util.concurrent.ConcurrentMap;
import java.util.concurrent.ScheduledExecutorService;
import java.util.concurrent.TimeUnit;
import java.util.concurrent.atomic.AtomicReference;
import org.apache.ignite.internal.catalog.CatalogService;
import org.apache.ignite.internal.catalog.descriptors.CatalogTableDescriptor;
import org.apache.ignite.internal.catalog.events.CatalogEvent;
import org.apache.ignite.internal.catalog.events.CreateTableEventParameters;
import org.apache.ignite.internal.catalog.events.DropTableEventParameters;
import org.apache.ignite.internal.event.EventListener;
import org.apache.ignite.internal.hlc.HybridTimestamp;
import org.apache.ignite.internal.logger.IgniteLogger;
import org.apache.ignite.internal.logger.Loggers;
import org.apache.ignite.internal.lowwatermark.LowWatermark;
import org.apache.ignite.internal.lowwatermark.event.ChangeLowWatermarkEventParameters;
import org.apache.ignite.internal.lowwatermark.event.LowWatermarkEvent;
import org.apache.ignite.internal.table.InternalTable;
import org.apache.ignite.internal.table.LongPriorityQueue;
import org.apache.ignite.internal.table.TableViewInternal;
import org.apache.ignite.internal.table.distributed.TableManager;
import org.jetbrains.annotations.TestOnly;

/**
 * Statistic manager. Provide and manage update of statistics for SQL.
 */
public class SqlStatisticManagerImpl implements SqlStatisticUpdateManager {
    private static final IgniteLogger LOG = Loggers.forClass(SqlStatisticManagerImpl.class);
    static final long DEFAULT_TABLE_SIZE = 1L;
    private static final ActualSize DEFAULT_VALUE = new ActualSize(DEFAULT_TABLE_SIZE, HybridTimestamp.MIN_VALUE);

    private final EventListener<ChangeLowWatermarkEventParameters> lwmListener = fromConsumer(this::onLwmChanged);
    private final EventListener<DropTableEventParameters> dropTableEventListener = fromConsumer(this::onTableDrop);
    private final EventListener<CreateTableEventParameters> createTableEventListener = fromConsumer(this::onTableCreate);

    private final AtomicReference<CompletableFuture<Void>> latestUpdateFut = new AtomicReference<>(nullCompletedFuture());

    /** A queue for deferred table destruction events. */
    private final LongPriorityQueue<DestroyTableEvent> destructionEventsQueue = new LongPriorityQueue<>(DestroyTableEvent::catalogVersion);

    private final TableManager tableManager;
    private final CatalogService catalogService;
    private final LowWatermark lowWatermark;

    private final AtomicReference<StatisticUpdatesSupplier> changesSupplier = new AtomicReference<>();

    /* Contains all known table id's with statistics. */
    final ConcurrentMap<Integer, ActualSize> tableSizeMap = new ConcurrentHashMap<>();

    /* Contain dropped tables, can`t update statistic for such case. */
    Set<Integer> droppedTables = Collections.newSetFromMap(new ConcurrentHashMap<>());

    private final ScheduledExecutorService scheduler;
    private final StatisticAggregator<InternalTable, CompletableFuture<LongObjectImmutablePair<HybridTimestamp>>> statSupplier;

    static final long INITIAL_DELAY = 5_000;
    static final long REFRESH_PERIOD = 20_000;

    /** Constructor. */
    public SqlStatisticManagerImpl(
            TableManager tableManager,
            CatalogService catalogService,
            LowWatermark lowWatermark,
            ScheduledExecutorService scheduler,
            StatisticAggregator<InternalTable, CompletableFuture<LongObjectImmutablePair<HybridTimestamp>>> statSupplier
    ) {
        this.tableManager = tableManager;
        this.catalogService = catalogService;
        this.lowWatermark = lowWatermark;
        this.scheduler = scheduler;
        this.statSupplier = statSupplier;
    }

<<<<<<< HEAD
=======
    @Override
    public void changesNotifier(StatisticUpdatesSupplier updater) {
        if (!this.changesSupplier.compareAndSet(null, updater)) {
            throw new AssertionError("Statistics updater unexpected change");
        }
    }

>>>>>>> 1b9b6ec4
    /**
     * Returns approximate number of rows in table.
     *
     * <p>Returns the previous known value or {@value SqlStatisticManagerImpl#DEFAULT_TABLE_SIZE} as default value. Can start process to
     * update asked statistics in background to have updated values for future requests.
     *
     * @return An approximate number of rows in a given table.
     */
    @Override
    public long tableSize(int tableId) {
<<<<<<< HEAD
        return tableSizeMap.computeIfAbsent(tableId, k -> DEFAULT_VALUE).getSize();
=======
        updateTableSizeStatistics(tableId, false);

        return tableSizeMap.getOrDefault(tableId, DEFAULT_VALUE).getSize();
    }

    /** Update table size statistic in the background if it required. */
    private void updateTableSizeStatistics(int tableId, boolean force) {
        TableViewInternal tableView = tableManager.cachedTable(tableId);
        if (tableView == null) {
            LOG.debug("There is no table to update statistics [id={}].", tableId);
            return;
        }

        ActualSize tableSize = tableSizeMap.get(tableId);
        if (tableSize == null) {
            // has been concurrently cleaned up, no need more update statistic for the table.
            return;
        }

        long currTimestamp = FastTimestamps.coarseCurrentTimeMillis();
        long lastUpdateTime = tableSize.getTimestamp();

        if (force || lastUpdateTime <= currTimestamp - thresholdTimeToPostponeUpdateMs) {
            // Prevent to run update for the same table twice concurrently.
            if (!force && !tableSizeMap.replace(tableId, tableSize, new ActualSize(tableSize.getSize(), currTimestamp - 1))) {
                return;
            }

            // just request new table size in background.
            CompletableFuture<Void> updateResult = tableView.internalTable().estimatedSize()
                    .thenAccept(size -> {
                        // the table can be concurrently dropped and we shouldn't put new value in this case.
                        tableSizeMap.computeIfPresent(tableId, (k, v) -> {
                            // Discard current computation if value in cache is newer than current one.
                            if (v.timestamp >= currTimestamp) {
                                return v;
                            }

                            return new ActualSize(Math.max(size, 1), currTimestamp);
                        });
                    }).handle((res, err) -> {
                        if (err != null) {
                            LOG.warn(format("Can't calculate size for table [id={}].", tableId), err);

                            return null;
                        } else {
                            StatisticUpdatesSupplier supplier = changesSupplier.get();
                            if (supplier != null) {
                                supplier.accept(tableId);
                            }

                            return res;
                        }
                    });

            latestUpdateFut.updateAndGet(prev -> prev == null ? updateResult : prev.thenCompose(none -> updateResult));
        }
>>>>>>> 1b9b6ec4
    }

    @Override
    public void start() {
        catalogService.listen(CatalogEvent.TABLE_CREATE, createTableEventListener);
        catalogService.listen(CatalogEvent.TABLE_DROP, dropTableEventListener);
        lowWatermark.listen(LowWatermarkEvent.LOW_WATERMARK_CHANGED, lwmListener);

        // Need to have all known tables for all available history of catalog.
        int earliestVersion = catalogService.earliestCatalogVersion();
        int latestVersion = catalogService.latestCatalogVersion();
        for (int version = earliestVersion; version <= latestVersion; version++) {
            Collection<CatalogTableDescriptor> tables = catalogService.catalog(version).tables();
            for (CatalogTableDescriptor table : tables) {
                tableSizeMap.putIfAbsent(table.id(), DEFAULT_VALUE);
            }
        }

        scheduler.scheduleAtFixedRate(this::update, INITIAL_DELAY, REFRESH_PERIOD, TimeUnit.MILLISECONDS);
    }

    private void update() {
        if (!latestUpdateFut.get().isDone()) {
            return;
        }

        for (Map.Entry<Integer, ActualSize> ent : tableSizeMap.entrySet()) {
            Integer tableId = ent.getKey();

            if (droppedTables.contains(tableId)) {
                continue;
            }

            TableViewInternal tableView = tableManager.cachedTable(tableId);

            if (tableView == null) {
                LOG.debug("No table found to update statistics [id={}].", ent.getKey());
                continue;
            }

            CompletableFuture<Void> updateResult = statSupplier.estimatedSizeWithLastUpdate(tableView.internalTable())
                    .handle((res, err) -> {
                            if (err != null) {
                                LOG.debug("Failed to update table statistics for [tableId={}].", err, tableId);

                                return null;
                            } else {
                                // the table can be concurrently dropped and we shouldn't put new value in this case.
                                tableSizeMap.compute(tableId, (k, v) -> {
                                    if (v == null) {
                                        return new ActualSize(Math.max(res.keyLong(), DEFAULT_TABLE_SIZE), res.value());
                                    }

                                    // check for stale update
                                    if (v.timestamp.compareTo(res.value()) > 0) {
                                        return v;
                                    }

                                    return new ActualSize(Math.max(res.keyLong(), DEFAULT_TABLE_SIZE), res.value());
                                });

                                return null;
                            }
                        }
                    );

            latestUpdateFut.updateAndGet(prev -> prev == null ? updateResult : prev.thenCompose(none -> updateResult));
        }
    }

    @Override
    public void stop() {
        lowWatermark.removeListener(LowWatermarkEvent.LOW_WATERMARK_CHANGED, lwmListener);
        catalogService.removeListener(CatalogEvent.TABLE_DROP, dropTableEventListener);
        catalogService.removeListener(CatalogEvent.TABLE_CREATE, createTableEventListener);
    }

    private void onTableDrop(DropTableEventParameters parameters) {
        int tableId = parameters.tableId();
        int catalogVersion = parameters.catalogVersion();

        destructionEventsQueue.enqueue(new DestroyTableEvent(catalogVersion, tableId));
        droppedTables.add(tableId);
    }

    private void onTableCreate(CreateTableEventParameters parameters) {
        tableSizeMap.put(parameters.tableId(), DEFAULT_VALUE);
    }

    private void onLwmChanged(ChangeLowWatermarkEventParameters parameters) {
        int earliestVersion = catalogService.activeCatalogVersion(parameters.newLowWatermark().longValue());
        List<DestroyTableEvent> events = destructionEventsQueue.drainUpTo(earliestVersion);

        events.forEach(event -> tableSizeMap.remove(event.tableId()));
        events.forEach(event -> droppedTables.remove(event.tableId()));
    }

    /** Timestamped size. */
    static class ActualSize {
        HybridTimestamp timestamp;
        long size;

<<<<<<< HEAD
        public ActualSize(long size, HybridTimestamp timestamp) {
=======
        ActualSize(long size, long timestamp) {
>>>>>>> 1b9b6ec4
            this.timestamp = timestamp;
            this.size = size;
        }

<<<<<<< HEAD
        public HybridTimestamp getTimestamp() {
=======
        long getTimestamp() {
>>>>>>> 1b9b6ec4
            return timestamp;
        }

        long getSize() {
            return size;
        }
    }

    /** Internal event. */
    private static class DestroyTableEvent {
        final int catalogVersion;
        final int tableId;

        DestroyTableEvent(int catalogVersion, int tableId) {
            this.catalogVersion = catalogVersion;
            this.tableId = tableId;
        }

        public int catalogVersion() {
            return catalogVersion;
        }

        public int tableId() {
            return tableId;
        }
    }

    /**
     * Returns feature for the last run update statistics to have ability wait update statistics.
     */
    @TestOnly
    public CompletableFuture<Void> lastUpdateStatisticFuture() {
        return latestUpdateFut.get();
    }

    /** Forcibly updates statistics for all known tables, ignoring throttling. */
    @TestOnly
    public void forceUpdateAll() {
        update();
    }
}<|MERGE_RESOLUTION|>--- conflicted
+++ resolved
@@ -101,8 +101,6 @@
         this.statSupplier = statSupplier;
     }
 
-<<<<<<< HEAD
-=======
     @Override
     public void changesNotifier(StatisticUpdatesSupplier updater) {
         if (!this.changesSupplier.compareAndSet(null, updater)) {
@@ -110,7 +108,6 @@
         }
     }
 
->>>>>>> 1b9b6ec4
     /**
      * Returns approximate number of rows in table.
      *
@@ -121,67 +118,7 @@
      */
     @Override
     public long tableSize(int tableId) {
-<<<<<<< HEAD
         return tableSizeMap.computeIfAbsent(tableId, k -> DEFAULT_VALUE).getSize();
-=======
-        updateTableSizeStatistics(tableId, false);
-
-        return tableSizeMap.getOrDefault(tableId, DEFAULT_VALUE).getSize();
-    }
-
-    /** Update table size statistic in the background if it required. */
-    private void updateTableSizeStatistics(int tableId, boolean force) {
-        TableViewInternal tableView = tableManager.cachedTable(tableId);
-        if (tableView == null) {
-            LOG.debug("There is no table to update statistics [id={}].", tableId);
-            return;
-        }
-
-        ActualSize tableSize = tableSizeMap.get(tableId);
-        if (tableSize == null) {
-            // has been concurrently cleaned up, no need more update statistic for the table.
-            return;
-        }
-
-        long currTimestamp = FastTimestamps.coarseCurrentTimeMillis();
-        long lastUpdateTime = tableSize.getTimestamp();
-
-        if (force || lastUpdateTime <= currTimestamp - thresholdTimeToPostponeUpdateMs) {
-            // Prevent to run update for the same table twice concurrently.
-            if (!force && !tableSizeMap.replace(tableId, tableSize, new ActualSize(tableSize.getSize(), currTimestamp - 1))) {
-                return;
-            }
-
-            // just request new table size in background.
-            CompletableFuture<Void> updateResult = tableView.internalTable().estimatedSize()
-                    .thenAccept(size -> {
-                        // the table can be concurrently dropped and we shouldn't put new value in this case.
-                        tableSizeMap.computeIfPresent(tableId, (k, v) -> {
-                            // Discard current computation if value in cache is newer than current one.
-                            if (v.timestamp >= currTimestamp) {
-                                return v;
-                            }
-
-                            return new ActualSize(Math.max(size, 1), currTimestamp);
-                        });
-                    }).handle((res, err) -> {
-                        if (err != null) {
-                            LOG.warn(format("Can't calculate size for table [id={}].", tableId), err);
-
-                            return null;
-                        } else {
-                            StatisticUpdatesSupplier supplier = changesSupplier.get();
-                            if (supplier != null) {
-                                supplier.accept(tableId);
-                            }
-
-                            return res;
-                        }
-                    });
-
-            latestUpdateFut.updateAndGet(prev -> prev == null ? updateResult : prev.thenCompose(none -> updateResult));
-        }
->>>>>>> 1b9b6ec4
     }
 
     @Override
@@ -284,20 +221,12 @@
         HybridTimestamp timestamp;
         long size;
 
-<<<<<<< HEAD
         public ActualSize(long size, HybridTimestamp timestamp) {
-=======
-        ActualSize(long size, long timestamp) {
->>>>>>> 1b9b6ec4
             this.timestamp = timestamp;
             this.size = size;
         }
 
-<<<<<<< HEAD
         public HybridTimestamp getTimestamp() {
-=======
-        long getTimestamp() {
->>>>>>> 1b9b6ec4
             return timestamp;
         }
 
