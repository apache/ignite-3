/*
 * Licensed to the Apache Software Foundation (ASF) under one or more
 * contributor license agreements. See the NOTICE file distributed with
 * this work for additional information regarding copyright ownership.
 * The ASF licenses this file to You under the Apache License, Version 2.0
 * (the "License"); you may not use this file except in compliance with
 * the License. You may obtain a copy of the License at
 *
 *      http://www.apache.org/licenses/LICENSE-2.0
 *
 * Unless required by applicable law or agreed to in writing, software
 * distributed under the License is distributed on an "AS IS" BASIS,
 * WITHOUT WARRANTIES OR CONDITIONS OF ANY KIND, either express or implied.
 * See the License for the specific language governing permissions and
 * limitations under the License.
 */

package org.apache.ignite.internal.sql.engine.util;

import static org.apache.ignite.internal.lang.IgniteStringFormatter.format;

import java.util.ArrayList;
import java.util.Arrays;
import java.util.List;
import org.apache.calcite.rel.type.RelDataType;
import org.apache.calcite.runtime.Resources;
import org.apache.calcite.runtime.Resources.ExInst;
import org.apache.calcite.sql.SqlCallBinding;
import org.apache.calcite.sql.SqlKind;
import org.apache.calcite.sql.SqlNode;
import org.apache.calcite.sql.SqlOperator;
import org.apache.calcite.sql.validate.SqlValidatorException;
import org.apache.ignite.internal.sql.engine.prepare.IgniteSqlValidator;

/**
 * IgniteResource interface.
 */
public interface IgniteResource {
    IgniteResource INSTANCE = Resources.create(IgniteResource.class);

    @Resources.BaseMessage("Illegal alias. {0} is reserved name")
    Resources.ExInst<SqlValidatorException> illegalAlias(String a0);

    @Resources.BaseMessage("Cannot update field \"{0}\". Primary key columns are not modifiable")
    Resources.ExInst<SqlValidatorException> cannotUpdateField(String field);

    @Resources.BaseMessage("Illegal aggregate function. {0} is unsupported at the moment")
    Resources.ExInst<SqlValidatorException> unsupportedAggregationFunction(String a0);

    @Resources.BaseMessage("Illegal value of {0}. The value must be positive and less than Integer.MAX_VALUE (" + Integer.MAX_VALUE + ")")
    Resources.ExInst<SqlValidatorException> correctIntegerLimit(String a0);

    @Resources.BaseMessage("Invalid decimal literal")
    Resources.ExInst<SqlValidatorException> decimalLiteralInvalid();

    @Resources.BaseMessage
            ("Values passed to {0} operator must have compatible types. Dynamic parameter requires adding explicit type cast")
    Resources.ExInst<SqlValidatorException> operationRequiresExplicitCast(String operation);

    @Resources.BaseMessage("Assignment from {0} to {1} can not be performed. Dynamic parameter requires adding explicit type cast")
    Resources.ExInst<SqlValidatorException> assignmentRequiresExplicitCast(String type1, String type2);

    @Resources.BaseMessage("System view {0} is not modifiable")
    ExInst<SqlValidatorException> systemViewIsNotModifiable(String systemViewName);

    @Resources.BaseMessage("Ambiguous operator {0}. Dynamic parameter requires adding explicit type cast")
    Resources.ExInst<SqlValidatorException> ambiguousOperator1(String signature);

    @Resources.BaseMessage("Ambiguous operator {0}. Dynamic parameter requires adding explicit type cast. Supported form(s): \n{1}")
    Resources.ExInst<SqlValidatorException> ambiguousOperator2(String signature, String allowedSignatures);

    @Resources.BaseMessage("Unable to determine type of a dynamic parameter. Dynamic parameter requires adding explicit type cast")
    Resources.ExInst<SqlValidatorException> unableToResolveDynamicParameterType();

    @Resources.BaseMessage("Incorrect type of a dynamic parameter. Expected <{0}> but got <{1}>")
    Resources.ExInst<SqlValidatorException> incorrectDynamicParameterType(String expected, String actual);

    @Resources.BaseMessage("Expression is not supported: {0}")
    Resources.ExInst<SqlValidatorException> unsupportedExpression(String exprType);

<<<<<<< HEAD
    @Resources.BaseMessage("Length for type {0} must be at least 1")
    Resources.ExInst<SqlValidatorException> invalidStringLength(String typeName);
=======
    @Resources.BaseMessage("CHAR datatype is not supported in table")
    Resources.ExInst<SqlValidatorException> charDataTypeIsNotSupportedInTable();
>>>>>>> 18434f2b

    /** Constructs a signature string to use in error messages. */
    static String makeSignature(SqlCallBinding binding, RelDataType... operandTypes) {
        return makeSignature(binding, Arrays.asList(operandTypes));
    }

    /** Constructs a signature string to use in error messages. */
    static String makeSignature(SqlCallBinding binding, List<RelDataType> operandTypes) {
        IgniteSqlValidator validator = (IgniteSqlValidator) binding.getValidator();
        List<SqlNode> operandList = binding.getCall().getOperandList();

        return makeSignature(binding.getOperator(), validator, operandList, operandTypes);
    }

    /** Constructs a signature string to use in error messages. */
    static String makeSignature(SqlOperator operator, IgniteSqlValidator validator,
            List<SqlNode> operands, List<RelDataType> originalOperandTypes) {

        List<String> operandTypeNames = new ArrayList<>(originalOperandTypes.size());

        // Replace types for unspecified parameters with UNKNOWN type.

        for (int i = 0; i < operands.size(); i++) {
            SqlNode node = operands.get(i);
            RelDataType dataType;

            if (validator.isUnspecifiedDynamicParam(node)) {
                dataType = validator.getUnknownType();
            } else {
                dataType = originalOperandTypes.get(i);
            }

            operandTypeNames.add(format("<{}>", dataType));
        }

        SqlKind kind = operator.getKind();
        if (SqlKind.BINARY_ARITHMETIC.contains(kind) || SqlKind.BINARY_COMPARISON.contains(kind)) {
            return format("{} {} {}", operandTypeNames.get(0), operator.getName(), operandTypeNames.get(1));
        } else if (operator.getName().startsWith("IS ")) {
            // IS NULL, IS NOT NULL, etc.
            return format("{} {}", operandTypeNames.get(0), operator.getName());
        } else if (kind == SqlKind.BETWEEN) {
            return format("{} {} AND {}", operator.getName(), operandTypeNames.get(0), operandTypeNames.get(1));
        } else if (kind == SqlKind.MINUS_PREFIX) {
            // -
            return format("{}{}", operator.getName(), operandTypeNames.get(0));
        } else {
            // Other operators
            String operandStr = String.join(", ", operandTypeNames);
            return format("{}({})", operator.getName(), operandStr);
        }
    }
}<|MERGE_RESOLUTION|>--- conflicted
+++ resolved
@@ -78,13 +78,11 @@
     @Resources.BaseMessage("Expression is not supported: {0}")
     Resources.ExInst<SqlValidatorException> unsupportedExpression(String exprType);
 
-<<<<<<< HEAD
+    @Resources.BaseMessage("CHAR datatype is not supported in table")
+    Resources.ExInst<SqlValidatorException> charDataTypeIsNotSupportedInTable();
+
     @Resources.BaseMessage("Length for type {0} must be at least 1")
     Resources.ExInst<SqlValidatorException> invalidStringLength(String typeName);
-=======
-    @Resources.BaseMessage("CHAR datatype is not supported in table")
-    Resources.ExInst<SqlValidatorException> charDataTypeIsNotSupportedInTable();
->>>>>>> 18434f2b
 
     /** Constructs a signature string to use in error messages. */
     static String makeSignature(SqlCallBinding binding, RelDataType... operandTypes) {
