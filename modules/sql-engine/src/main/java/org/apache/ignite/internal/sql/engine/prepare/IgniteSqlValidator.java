/*
 * Licensed to the Apache Software Foundation (ASF) under one or more
 * contributor license agreements. See the NOTICE file distributed with
 * this work for additional information regarding copyright ownership.
 * The ASF licenses this file to You under the Apache License, Version 2.0
 * (the "License"); you may not use this file except in compliance with
 * the License. You may obtain a copy of the License at
 *
 *      http://www.apache.org/licenses/LICENSE-2.0
 *
 * Unless required by applicable law or agreed to in writing, software
 * distributed under the License is distributed on an "AS IS" BASIS,
 * WITHOUT WARRANTIES OR CONDITIONS OF ANY KIND, either express or implied.
 * See the License for the specific language governing permissions and
 * limitations under the License.
 */

package org.apache.ignite.internal.sql.engine.prepare;

import static org.apache.calcite.util.Static.RESOURCE;

import java.math.BigDecimal;
import java.util.Arrays;
import java.util.Collections;
import java.util.EnumSet;
import java.util.List;
import java.util.Map;
import java.util.Set;
import java.util.UUID;
import org.apache.calcite.plan.RelOptTable;
import org.apache.calcite.prepare.CalciteCatalogReader;
import org.apache.calcite.prepare.Prepare;
import org.apache.calcite.rel.type.RelDataType;
import org.apache.calcite.rel.type.RelDataTypeField;
import org.apache.calcite.sql.JoinConditionType;
import org.apache.calcite.sql.SqlAggFunction;
import org.apache.calcite.sql.SqlCall;
import org.apache.calcite.sql.SqlCallBinding;
import org.apache.calcite.sql.SqlDelete;
import org.apache.calcite.sql.SqlDynamicParam;
import org.apache.calcite.sql.SqlExplain;
import org.apache.calcite.sql.SqlIdentifier;
import org.apache.calcite.sql.SqlInsert;
import org.apache.calcite.sql.SqlJoin;
import org.apache.calcite.sql.SqlKind;
import org.apache.calcite.sql.SqlLiteral;
import org.apache.calcite.sql.SqlNode;
import org.apache.calcite.sql.SqlNodeList;
import org.apache.calcite.sql.SqlOperatorTable;
import org.apache.calcite.sql.SqlSelect;
import org.apache.calcite.sql.SqlUpdate;
import org.apache.calcite.sql.SqlUtil;
import org.apache.calcite.sql.dialect.CalciteSqlDialect;
import org.apache.calcite.sql.parser.SqlParserPos;
import org.apache.calcite.sql.type.FamilyOperandTypeChecker;
import org.apache.calcite.sql.type.SqlOperandTypeChecker;
import org.apache.calcite.sql.type.SqlOperandTypeInference;
import org.apache.calcite.sql.type.SqlTypeFamily;
import org.apache.calcite.sql.type.SqlTypeName;
import org.apache.calcite.sql.type.SqlTypeUtil;
import org.apache.calcite.sql.validate.SelectScope;
import org.apache.calcite.sql.validate.SqlValidator;
import org.apache.calcite.sql.validate.SqlValidatorImpl;
import org.apache.calcite.sql.validate.SqlValidatorNamespace;
import org.apache.calcite.sql.validate.SqlValidatorScope;
import org.apache.calcite.sql.validate.SqlValidatorTable;
import org.apache.calcite.sql.validate.SqlValidatorUtil;
import org.apache.ignite.internal.sql.engine.schema.IgniteTable;
import org.apache.ignite.internal.sql.engine.schema.TableDescriptor;
import org.apache.ignite.internal.sql.engine.type.IgniteCustomType;
import org.apache.ignite.internal.sql.engine.type.IgniteTypeFactory;
import org.apache.ignite.internal.sql.engine.type.UuidType;
import org.apache.ignite.internal.sql.engine.util.Commons;
import org.apache.ignite.internal.sql.engine.util.IgniteResource;
import org.jetbrains.annotations.Nullable;

/** Validator. */
public class IgniteSqlValidator extends SqlValidatorImpl {
    /** Decimal of Integer.MAX_VALUE for fetch/offset bounding. */
    private static final BigDecimal DEC_INT_MAX = BigDecimal.valueOf(Integer.MAX_VALUE);

    private static final int MAX_LENGTH_OF_ALIASES = 256;

    private static final Set<SqlKind> HUMAN_READABLE_ALIASES_FOR;

    static {
        EnumSet<SqlKind> kinds = EnumSet.noneOf(SqlKind.class);

        kinds.addAll(SqlKind.AGGREGATE);
        kinds.addAll(SqlKind.BINARY_ARITHMETIC);
        kinds.addAll(SqlKind.FUNCTION);

        kinds.add(SqlKind.CEIL);
        kinds.add(SqlKind.FLOOR);
        kinds.add(SqlKind.LITERAL);

        kinds.add(SqlKind.PROCEDURE_CALL);

        HUMAN_READABLE_ALIASES_FOR = Collections.unmodifiableSet(kinds);
    }

    /** Dynamic parameters. */
    private final Object[] parameters;

    /**
     * Creates a validator.
     *
     * @param opTab         Operator table
     * @param catalogReader Catalog reader
     * @param typeFactory   Type factory
     * @param config        Config
     * @param parameters    Dynamic parameters
     */
    public IgniteSqlValidator(SqlOperatorTable opTab, CalciteCatalogReader catalogReader,
            IgniteTypeFactory typeFactory, SqlValidator.Config config, Object[] parameters) {
        super(opTab, catalogReader, typeFactory, config);

        this.parameters = parameters;
    }

    /** {@inheritDoc} */
    @Override
    public SqlNode validate(SqlNode topNode) {
        // Calcite fails to validate a query when its top node is EXPLAIN PLAN FOR
        // java.lang.NullPointerException: namespace for <query>
        // at org.apache.calcite.sql.validate.SqlValidatorImpl.getNamespaceOrThrow(SqlValidatorImpl.java:1280)
        if (topNode instanceof SqlExplain) {
            SqlExplain explainNode = (SqlExplain) topNode;
            SqlNode topNodeToValidate = explainNode.getExplicandum();

            SqlNode validatedNode = super.validate(topNodeToValidate);
            explainNode.setOperand(0, validatedNode);
            return explainNode;
        } else {
            return super.validate(topNode);
        }
    }

    /** {@inheritDoc} */
    @Override
    public void validateInsert(SqlInsert insert) {
        if (insert.getTargetColumnList() == null) {
            insert.setOperand(3, inferColumnList(insert));
        }

        super.validateInsert(insert);
    }

    /** {@inheritDoc} */
    @Override
    public void validateUpdate(SqlUpdate call) {
        validateUpdateFields(call);

        super.validateUpdate(call);
    }

    /** {@inheritDoc} */
    @Override
    public void validateLiteral(SqlLiteral literal) {
        if (literal.getTypeName() != SqlTypeName.DECIMAL) {
            super.validateLiteral(literal);
        }
    }

    /** {@inheritDoc} */
    @Override
    protected SqlSelect createSourceSelectForUpdate(SqlUpdate call) {
        final SqlNodeList selectList = new SqlNodeList(SqlParserPos.ZERO);
        final SqlIdentifier targetTable = (SqlIdentifier) call.getTargetTable();
        final SqlValidatorTable table = getCatalogReader().getTable(targetTable.names);

        SqlIdentifier alias = call.getAlias() != null ? call.getAlias() :
                new SqlIdentifier(deriveAlias(targetTable, 0), SqlParserPos.ZERO);

        table.unwrap(IgniteTable.class).descriptor().selectForUpdateRowType((IgniteTypeFactory) typeFactory)
                .getFieldNames().stream()
                .map(name -> alias.plus(name, SqlParserPos.ZERO))
                .forEach(selectList::add);

        int ordinal = 0;
        // Force unique aliases to avoid a duplicate for Y with SET X=Y
        for (SqlNode exp : call.getSourceExpressionList()) {
            selectList.add(SqlValidatorUtil.addAlias(exp, SqlUtil.deriveAliasFromOrdinal(ordinal++)));
        }

        SqlNode sourceTable = call.getTargetTable();

        if (call.getAlias() != null) {
            sourceTable =
                    SqlValidatorUtil.addAlias(
                            sourceTable,
                            call.getAlias().getSimple());
        }

        return new SqlSelect(SqlParserPos.ZERO, null, selectList, sourceTable,
                call.getCondition(), null, null, null, null, null, null, null);
    }

    /** {@inheritDoc} */
    @Override protected void addToSelectList(List<SqlNode> list, Set<String> aliases,
            List<Map.Entry<String, RelDataType>> fieldList, SqlNode exp, SelectScope scope, boolean includeSystemVars) {
        if (includeSystemVars || exp.getKind() != SqlKind.IDENTIFIER || !isSystemFieldName(deriveAlias(exp, 0))) {
            super.addToSelectList(list, aliases, fieldList, exp, scope, includeSystemVars);
        }
    }

    /** {@inheritDoc} */
    @Override
    protected SqlSelect createSourceSelectForDelete(SqlDelete call) {
        final SqlNodeList selectList = new SqlNodeList(SqlParserPos.ZERO);
        final SqlValidatorTable table = getCatalogReader().getTable(((SqlIdentifier) call.getTargetTable()).names);

        table.unwrap(IgniteTable.class).descriptor().deleteRowType((IgniteTypeFactory) typeFactory)
                .getFieldNames().stream()
                .map(name -> new SqlIdentifier(name, SqlParserPos.ZERO))
                .forEach(selectList::add);

        SqlNode sourceTable = call.getTargetTable();

        if (call.getAlias() != null) {
            sourceTable =
                    SqlValidatorUtil.addAlias(
                            sourceTable,
                            call.getAlias().getSimple());
        }

        return new SqlSelect(SqlParserPos.ZERO, null, selectList, sourceTable,
                call.getCondition(), null, null, null, null, null, null, null);
    }

    /** {@inheritDoc} */
    @Override
    protected void validateSelect(SqlSelect select, RelDataType targetRowType) {
        checkIntegerLimit(select.getFetch(), "fetch / limit");
        checkIntegerLimit(select.getOffset(), "offset");

        super.validateSelect(select, targetRowType);
    }

    /**
     * Check integer limit.
     * TODO Documentation https://issues.apache.org/jira/browse/IGNITE-15859
     *
     * @param n        Node to check limit.
     * @param nodeName Node name.
     */
    private void checkIntegerLimit(SqlNode n, String nodeName) {
        if (n instanceof SqlLiteral) {
            BigDecimal offFetchLimit = ((SqlLiteral) n).bigDecimalValue();

            if (offFetchLimit.compareTo(DEC_INT_MAX) > 0 || offFetchLimit.compareTo(BigDecimal.ZERO) < 0) {
                throw newValidationError(n, IgniteResource.INSTANCE.correctIntegerLimit(nodeName));
            }
        } else if (n instanceof SqlDynamicParam) {
            SqlDynamicParam dynamicParam = (SqlDynamicParam) n;
            int idx = dynamicParam.getIndex();
            Object param = parameters[idx];
            if (parameters[idx] instanceof Integer) {
                if ((Integer) param < 0) {
                    throw newValidationError(n, IgniteResource.INSTANCE.correctIntegerLimit(nodeName));
                }
            }
        }
    }

    /** {@inheritDoc} */
    @Override
    public String deriveAlias(SqlNode node, int ordinal) {
        if (node.isA(HUMAN_READABLE_ALIASES_FOR)) {
            String alias = node.toSqlString(c -> c.withDialect(CalciteSqlDialect.DEFAULT)
                    .withQuoteAllIdentifiers(false)
                    .withAlwaysUseParentheses(false)
                    .withClauseStartsLine(false)
            ).getSql();

            return alias.substring(0, Math.min(alias.length(), MAX_LENGTH_OF_ALIASES));
        }

        return super.deriveAlias(node, ordinal);
    }

    /** {@inheritDoc} */
    @Override
    public void validateAggregateParams(SqlCall aggCall,
            @Nullable SqlNode filter, @Nullable SqlNodeList distinctList,
            @Nullable SqlNodeList orderList, SqlValidatorScope scope) {
        validateAggregateFunction(aggCall, (SqlAggFunction) aggCall.getOperator());

        super.validateAggregateParams(aggCall, filter, null, orderList, scope);
    }

    /** {@inheritDoc} */
    @Override
    public RelDataType deriveType(SqlValidatorScope scope, SqlNode expr) {
        RelDataType dataType = super.deriveType(scope, expr);

        if (!(expr instanceof SqlCall)) {
            return dataType;
        }

        SqlKind sqlKind = expr.getKind();
        // See the comments below.
        // IgniteCustomType: at the moment we allow operations, involving custom data types, that are binary comparison to fail at runtime.
        if (!SqlKind.BINARY_COMPARISON.contains(sqlKind)) {
            return dataType;
        }
        // Comparison and arithmetic operators are SqlCalls.
        SqlCall sqlCall = (SqlCall) expr;
        // IgniteCustomType: We only handle binary operations here.
        var lhs = getValidatedNodeType(sqlCall.operand(0));
        var rhs = getValidatedNodeType(sqlCall.operand(1));

        if (lhs.getSqlTypeName() != SqlTypeName.ANY && rhs.getSqlTypeName() != SqlTypeName.ANY) {
            return dataType;
        }

        // IgniteCustomType:
        //
        // The correct way to implement the validation error bellow would be to move these coercion rules to SqlOperandTypeChecker:
        // 1) Implement the SqlOperandTypeChecker that prohibit arithmetic operations
        // between types that neither support binary/unary operators nor support type coercion.
        // 2) Specify that SqlOperandTypeChecker for every binary/unary operator defined in
        // IgniteSqlOperatorTable
        //
        // This would allow to reject plans that contain type errors
        // at the validation stage.
        //
        // Similar approach can also be used to handle casts between types that can not
        // be converted into one another.
        //
        // And if applied to dynamic parameters with combination of a modified SqlOperandTypeChecker for
        // a cast function this would allow to reject plans with invalid values w/o at validation stage.
        //
        var customTypeCoercionRules = typeFactory().getCustomTypeCoercionRules();
        boolean canConvert;

        // IgniteCustomType: To enable implicit casts to a custom data type.
        if (SqlTypeUtil.equalSansNullability(typeFactory(), lhs, rhs)) {
            // We can always perform binary comparison operations between instances of the same type.
            canConvert = true;
        } else if (lhs instanceof IgniteCustomType) {
            canConvert = customTypeCoercionRules.needToCast(rhs, (IgniteCustomType) lhs);
        } else if (rhs instanceof IgniteCustomType) {
            canConvert = customTypeCoercionRules.needToCast(lhs, (IgniteCustomType) rhs);
        } else {
            // We should not get here because at least one operand type must be a IgniteCustomType
            // and only custom data types must use SqlTypeName::ANY.
            throw new AssertionError("At least one operand must be a custom data type: " + expr);
        }

        if (!canConvert) {
            var ex = RESOURCE.invalidTypesForComparison(
                    lhs.getFullTypeString(), sqlKind.sql, rhs.getFullTypeString());

            throw SqlUtil.newContextException(expr.getParserPosition(), ex);
        } else {
            return dataType;
        }
    }


    /** {@inheritDoc} */
    @Override
    protected SqlNode performUnconditionalRewrites(SqlNode node, boolean underFrom) {
        // Workaround for https://issues.apache.org/jira/browse/CALCITE-4923
        if (node instanceof SqlSelect) {
            SqlSelect select = (SqlSelect) node;

            if (select.getFrom() instanceof SqlJoin) {
                boolean hasStar = false;

                for (SqlNode expr : select.getSelectList()) {
                    if (expr instanceof SqlIdentifier && ((SqlIdentifier) expr).isStar()
                            && ((SqlIdentifier) expr).names.size() == 1) {
                        hasStar = true;
                    }
                }

                performJoinRewrites((SqlJoin) select.getFrom(), hasStar);
            }
        }

        return super.performUnconditionalRewrites(node, underFrom);
    }

    /** Rewrites JOIN clause if required. */
    private void performJoinRewrites(SqlJoin join, boolean hasStar) {
        if (join.getLeft() instanceof SqlJoin) {
            performJoinRewrites((SqlJoin) join.getLeft(), hasStar || join.isNatural());
        }

        if (join.getRight() instanceof SqlJoin) {
            performJoinRewrites((SqlJoin) join.getRight(), hasStar || join.isNatural());
        }

        // Join with USING should be rewriten if SELECT conatins "star" in projects, NATURAL JOIN also has other issues
        // and should be rewritten in any case.
        if (join.isNatural() || (join.getConditionType() == JoinConditionType.USING && hasStar)) {
            // Default Calcite validator can't expand "star" for NATURAL joins and joins with USING if some columns
            // of join sources are filtered out by the addToSelectList method, and the count of columns in the
            // selectList not equals to the count of fields in the corresponding rowType. Since we do filtering in the
            // addToSelectList method (exclude _KEY and _VAL columns), to workaround the expandStar limitation we can
            // wrap each table to a subquery. In this case columns will be filtered out on the subquery level and
            // rowType of the subquery will have the same cardinality as selectList.
            join.setLeft(rewriteTableToQuery(join.getLeft()));
            join.setRight(rewriteTableToQuery(join.getRight()));
        }
    }

    /** Wrap table to subquery "SELECT * FROM table". */
    private SqlNode rewriteTableToQuery(SqlNode from) {
        SqlNode src = from.getKind() == SqlKind.AS ? ((SqlCall) from).getOperandList().get(0) : from;

        if (src.getKind() == SqlKind.IDENTIFIER || src.getKind() == SqlKind.TABLE_REF) {
            String alias = deriveAlias(from, 0);

            SqlSelect expandedQry = new SqlSelect(SqlParserPos.ZERO, null,
                    SqlNodeList.of(SqlIdentifier.star(SqlParserPos.ZERO)), src, null, null, null,
                    null, null, null, null, null);

            return SqlValidatorUtil.addAlias(expandedQry, alias);
        } else {
            return from;
        }
    }

    private void validateAggregateFunction(SqlCall call, SqlAggFunction aggFunction) {
        if (!SqlKind.AGGREGATE.contains(aggFunction.kind)) {
            throw newValidationError(call,
                    IgniteResource.INSTANCE.unsupportedAggregationFunction(aggFunction.getName()));
        }

        switch (aggFunction.kind) {
            case COUNT:
                if (call.operandCount() > 1) {
                    throw newValidationError(call, RESOURCE.invalidArgCount(aggFunction.getName(), 1));
                }

                return;
            case SUM:
            case AVG:
            case MIN:
            case MAX:
            case ANY_VALUE:

                return;
            default:
                throw newValidationError(call,
                        IgniteResource.INSTANCE.unsupportedAggregationFunction(aggFunction.getName()));
        }
    }

    private SqlNodeList inferColumnList(SqlInsert call) {
        final SqlValidatorTable table = table(validatedNamespace(call, unknownType));

        if (table == null) {
            return null;
        }

        final TableDescriptor desc = table.unwrap(TableDescriptor.class);

        if (desc == null) {
            return null;
        }

        final SqlNodeList columnList = new SqlNodeList(SqlParserPos.ZERO);

        for (RelDataTypeField field : desc.insertRowType(typeFactory()).getFieldList()) {
            columnList.add(new SqlIdentifier(field.getName(), SqlParserPos.ZERO));
        }

        return columnList;
    }

    private void validateUpdateFields(SqlUpdate call) {
        if (call.getTargetColumnList() == null) {
            return;
        }

        final SqlValidatorNamespace ns = validatedNamespace(call, unknownType);

        final SqlValidatorTable table = table(ns);

        if (table == null) {
            return;
        }

        final TableDescriptor desc = table.unwrap(TableDescriptor.class);

        if (desc == null) {
            return;
        }

        final RelDataType baseType = table.getRowType();
        final RelOptTable relOptTable = relOptTable(ns);

        for (SqlNode node : call.getTargetColumnList()) {
            SqlIdentifier id = (SqlIdentifier) node;

            RelDataTypeField target = SqlValidatorUtil.getTargetField(
                    baseType, typeFactory(), id, getCatalogReader(), relOptTable);

            if (target == null) {
                throw newValidationError(id,
                        RESOURCE.unknownTargetColumn(id.toString()));
            }

            if (!desc.isUpdateAllowed(relOptTable, target.getIndex())) {
                throw newValidationError(id,
                        IgniteResource.INSTANCE.cannotUpdateField(id.toString()));
            }
        }
    }

    private SqlValidatorTable table(SqlValidatorNamespace ns) {
        RelOptTable relOptTable = relOptTable(ns);

        if (relOptTable != null) {
            return relOptTable.unwrap(SqlValidatorTable.class);
        }

        return ns.getTable();
    }

    private RelOptTable relOptTable(SqlValidatorNamespace ns) {
        return SqlValidatorUtil.getRelOptTable(
                ns, getCatalogReader().unwrap(Prepare.CatalogReader.class), null, null);
    }

    private SqlValidatorNamespace validatedNamespace(SqlNode node, RelDataType targetType) {
        SqlValidatorNamespace ns = getNamespace(node);
        validateNamespace(ns, targetType);
        return ns;
    }

    private IgniteTypeFactory typeFactory() {
        return (IgniteTypeFactory) typeFactory;
    }

    private boolean isSystemFieldName(String alias) {
        return Commons.implicitPkEnabled() && Commons.IMPLICIT_PK_COL_NAME.equals(alias);
    }

    /** {@inheritDoc} */
    @Override
    protected void inferUnknownTypes(RelDataType inferredType, SqlValidatorScope scope, SqlNode node) {
        if (node instanceof SqlDynamicParam && inferredType.equals(unknownType)) {
            SqlDynamicParam dynamicParam = (SqlDynamicParam) node;

            RelDataType type = inferDynamicParamType(dynamicParam);
            setValidatedNodeType(node, type);
        } else if (node instanceof SqlCall) {
            SqlValidatorScope newScope = scopes.get(node);

            if (newScope != null) {
                scope = newScope;
            }

            SqlCall call = (SqlCall) node;
            SqlOperandTypeInference operandTypeInference = call.getOperator().getOperandTypeInference();
            SqlOperandTypeChecker operandTypeChecker = call.getOperator().getOperandTypeChecker();
            SqlCallBinding callBinding = new SqlCallBinding(this, scope, call);
            List<SqlNode> operands = callBinding.operands();
            RelDataType[] operandTypes = new RelDataType[operands.size()];

            Arrays.fill(operandTypes, unknownType);

            if (operandTypeInference != null) {
                operandTypeInference.inferOperandTypes(callBinding, inferredType, operandTypes);
            } else if (operandTypeChecker instanceof FamilyOperandTypeChecker) {
                // Infer operand types from checker for dynamic parameters if it's possible.
                FamilyOperandTypeChecker checker = (FamilyOperandTypeChecker) operandTypeChecker;

                for (int i = 0; i < checker.getOperandCountRange().getMax(); i++) {
                    if (i >= operandTypes.length) {
                        break;
                    }

                    SqlTypeFamily family = checker.getOperandSqlTypeFamily(i);
                    RelDataType type = family.getDefaultConcreteType(typeFactory());

                    if (type != null && operands.get(i) instanceof SqlDynamicParam) {
                        operandTypes[i] = type;
                    }
                }
            }

            for (int i = 0; i < operands.size(); ++i) {
                SqlNode operand = operands.get(i);

                if (operand != null) {
                    inferUnknownTypes(operandTypes[i], scope, operand);
                }
            }
        } else {
            super.inferUnknownTypes(inferredType, scope, node);
        }
    }

    private RelDataType inferDynamicParamType(SqlDynamicParam dynamicParam) {
<<<<<<< HEAD
        Object param = parameters[dynamicParam.getIndex()];
        // IgniteCustomType: first we must check whether dynamic parameter is a custom data type.
        // If so call createCustomType with appropriate arguments.
        if (param instanceof UUID) {
            return typeFactory().createCustomType(UuidType.NAME);
        } else if (param != null) {
            return typeFactory().toSql(typeFactory().createType(param.getClass()));
        } else {
            return typeFactory().createSqlType(SqlTypeName.NULL);
=======
        // We must check the number of dynamic parameters unless
        // https://issues.apache.org/jira/browse/IGNITE-18653
        // is resolved.

        RelDataType parameterType;

        if (dynamicParam.getIndex() < parameters.length) {
            Object param = parameters[dynamicParam.getIndex()];
            // IgniteCustomType: first we must check whether dynamic parameter is a custom data type.
            // If so call createCustomType with appropriate arguments.
            if (param instanceof UUID) {
                parameterType =  typeFactory().createCustomType(UuidType.NAME);
            } else if (param != null) {
                parameterType = typeFactory().toSql(typeFactory().createType(param.getClass()));
            } else {
                parameterType = typeFactory().createSqlType(SqlTypeName.NULL);
            }
        } else {
            // This query will be rejected since the number of dynamic parameters
            // is not valid.
            parameterType = typeFactory().createSqlType(SqlTypeName.NULL);
>>>>>>> 80e48d76
        }

        // Dynamic parameters are nullable.
        return typeFactory().createTypeWithNullability(parameterType, true);
    }
}<|MERGE_RESOLUTION|>--- conflicted
+++ resolved
@@ -598,39 +598,17 @@
     }
 
     private RelDataType inferDynamicParamType(SqlDynamicParam dynamicParam) {
-<<<<<<< HEAD
+        RelDataType parameterType;
+
         Object param = parameters[dynamicParam.getIndex()];
         // IgniteCustomType: first we must check whether dynamic parameter is a custom data type.
         // If so call createCustomType with appropriate arguments.
         if (param instanceof UUID) {
-            return typeFactory().createCustomType(UuidType.NAME);
+            parameterType =  typeFactory().createCustomType(UuidType.NAME);
         } else if (param != null) {
-            return typeFactory().toSql(typeFactory().createType(param.getClass()));
+            parameterType = typeFactory().toSql(typeFactory().createType(param.getClass()));
         } else {
-            return typeFactory().createSqlType(SqlTypeName.NULL);
-=======
-        // We must check the number of dynamic parameters unless
-        // https://issues.apache.org/jira/browse/IGNITE-18653
-        // is resolved.
-
-        RelDataType parameterType;
-
-        if (dynamicParam.getIndex() < parameters.length) {
-            Object param = parameters[dynamicParam.getIndex()];
-            // IgniteCustomType: first we must check whether dynamic parameter is a custom data type.
-            // If so call createCustomType with appropriate arguments.
-            if (param instanceof UUID) {
-                parameterType =  typeFactory().createCustomType(UuidType.NAME);
-            } else if (param != null) {
-                parameterType = typeFactory().toSql(typeFactory().createType(param.getClass()));
-            } else {
-                parameterType = typeFactory().createSqlType(SqlTypeName.NULL);
-            }
-        } else {
-            // This query will be rejected since the number of dynamic parameters
-            // is not valid.
             parameterType = typeFactory().createSqlType(SqlTypeName.NULL);
->>>>>>> 80e48d76
         }
 
         // Dynamic parameters are nullable.
