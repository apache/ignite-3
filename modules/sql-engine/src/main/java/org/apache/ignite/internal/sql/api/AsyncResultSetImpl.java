--- conflicted
+++ resolved
@@ -113,15 +113,10 @@
     public Iterable<SqlRow> currentPage() {
         requireResultSet();
 
-<<<<<<< HEAD
-        ResultSetMetadata meta0 = cur.metadata();
-
-        return () -> new TransformingIterator<>(batchPage.items().iterator(), (item) -> new SqlRowImpl(item, meta0));
-=======
         final Iterator<List<Object>> it0 = curPage.items().iterator();
-
-        return () -> new TransformingIterator<>(it0, SqlRowImpl::new);
->>>>>>> da2738b5
+        final ResultSetMetadata meta0 = cur.metadata();
+
+        return () -> new TransformingIterator<>(it0, (item) -> new SqlRowImpl(item, meta0));
     }
 
     /** {@inheritDoc} */
