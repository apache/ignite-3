/*
 * Licensed to the Apache Software Foundation (ASF) under one or more
 * contributor license agreements. See the NOTICE file distributed with
 * this work for additional information regarding copyright ownership.
 * The ASF licenses this file to You under the Apache License, Version 2.0
 * (the "License"); you may not use this file except in compliance with
 * the License. You may obtain a copy of the License at
 *
 *      http://www.apache.org/licenses/LICENSE-2.0
 *
 * Unless required by applicable law or agreed to in writing, software
 * distributed under the License is distributed on an "AS IS" BASIS,
 * WITHOUT WARRANTIES OR CONDITIONS OF ANY KIND, either express or implied.
 * See the License for the specific language governing permissions and
 * limitations under the License.
 */

package org.apache.ignite.internal.sql.engine.schema;

import static org.apache.ignite.internal.catalog.CatalogService.DEFAULT_SCHEMA_NAME;

import com.github.benmanes.caffeine.cache.Caffeine;
import io.opentelemetry.instrumentation.annotations.WithSpan;
import it.unimi.dsi.fastutil.ints.Int2ObjectMap;
import it.unimi.dsi.fastutil.ints.Int2ObjectOpenHashMap;
import java.util.ArrayList;
import java.util.Collections;
import java.util.LinkedHashMap;
import java.util.List;
import java.util.Locale;
import java.util.Map;
import java.util.Objects;
import java.util.concurrent.CompletableFuture;
import java.util.concurrent.ConcurrentMap;
import java.util.function.Supplier;
import org.apache.calcite.rel.RelCollation;
import org.apache.calcite.schema.SchemaPlus;
import org.apache.calcite.tools.Frameworks;
import org.apache.ignite.internal.catalog.CatalogManager;
import org.apache.ignite.internal.catalog.CatalogService;
import org.apache.ignite.internal.catalog.commands.DefaultValue;
import org.apache.ignite.internal.catalog.commands.DefaultValue.ConstantValue;
import org.apache.ignite.internal.catalog.commands.DefaultValue.FunctionCall;
import org.apache.ignite.internal.catalog.descriptors.CatalogHashIndexDescriptor;
import org.apache.ignite.internal.catalog.descriptors.CatalogIndexDescriptor;
import org.apache.ignite.internal.catalog.descriptors.CatalogSchemaDescriptor;
import org.apache.ignite.internal.catalog.descriptors.CatalogSortedIndexDescriptor;
import org.apache.ignite.internal.catalog.descriptors.CatalogSystemViewDescriptor;
import org.apache.ignite.internal.catalog.descriptors.CatalogSystemViewDescriptor.SystemViewType;
import org.apache.ignite.internal.catalog.descriptors.CatalogTableColumnDescriptor;
import org.apache.ignite.internal.catalog.descriptors.CatalogTableDescriptor;
import org.apache.ignite.internal.schema.DefaultValueGenerator;
import org.apache.ignite.internal.sql.engine.schema.IgniteIndex.Type;
import org.apache.ignite.internal.sql.engine.trait.IgniteDistribution;
import org.apache.ignite.internal.sql.engine.trait.IgniteDistributions;
import org.jetbrains.annotations.Nullable;

/**
 * Implementation of {@link SqlSchemaManager} backed by {@link CatalogService}.
 */
public class CatalogSqlSchemaManager implements SqlSchemaManager {

    private final CatalogManager catalogManager;

    private final ConcurrentMap<CacheKey, SchemaPlus> cache;

    /** Constructor. */
    public CatalogSqlSchemaManager(CatalogManager catalogManager, int cacheSize) {
        this.catalogManager = catalogManager;
        this.cache = Caffeine.newBuilder()
                .initialCapacity(cacheSize)
                .maximumSize(cacheSize)
                .<CacheKey, SchemaPlus>build()
                .asMap();
    }

    /** {@inheritDoc} */
    @WithSpan
    @Override
    public SchemaPlus schema(@Nullable String name, int schemaVersion) {
        String schemaName = name == null ? DEFAULT_SCHEMA_NAME : name;

        return cache.computeIfAbsent(cacheKey(schemaVersion, schemaName),
                (e) -> createSqlSchema(e.schemaVersion(), catalogManager.schema(e.schemaName(), e.schemaVersion())));
    }


    /** {@inheritDoc} */
    @WithSpan
    @Override
    public SchemaPlus schema(@Nullable String name, long timestamp) {
        int catalogVersion = catalogManager.activeCatalogVersion(timestamp);

        return schema(name, catalogVersion);
    }

    /** {@inheritDoc} */
    @Override
    public CompletableFuture<Void> schemaReadyFuture(int version) {
        // SqlSchemaManager creates SQL schema lazily on-demand, thus waiting for Catalog version is enough.
        return catalogManager.catalogReadyFuture(version);
    }

    @WithSpan
    private static SchemaPlus createSqlSchema(int version, CatalogSchemaDescriptor schemaDescriptor) {
        String schemaName = schemaDescriptor.name();

        int numTables = schemaDescriptor.tables().length;
        List<IgniteDataSource> schemaDataSources = new ArrayList<>(numTables);
        Int2ObjectMap<TableDescriptor> tableDescriptorMap = new Int2ObjectOpenHashMap<>(numTables);

        // Assemble sql-engine.TableDescriptors as they are required by indexes.
        for (CatalogTableDescriptor tableDescriptor : schemaDescriptor.tables()) {
            TableDescriptor descriptor = createTableDescriptorForTable(tableDescriptor);
            tableDescriptorMap.put(tableDescriptor.id(), descriptor);
        }

        Int2ObjectMap<Map<String, IgniteIndex>> schemaTableIndexes = new Int2ObjectOpenHashMap<>(schemaDescriptor.indexes().length);

        // Assemble indexes as they are required by tables.
        for (CatalogIndexDescriptor indexDescriptor : schemaDescriptor.indexes()) {
            int tableId = indexDescriptor.tableId();
            TableDescriptor tableDescriptor = tableDescriptorMap.get(tableId);
            assert tableDescriptor != null : "Table is not found in schema: " + tableId;

            String indexName = indexDescriptor.name();
            Map<String, IgniteIndex> tableIndexes = schemaTableIndexes.computeIfAbsent(tableId, id -> new LinkedHashMap<>());

            IgniteIndex schemaIndex = createSchemaIndex(indexDescriptor, tableDescriptor);
            tableIndexes.put(indexName, schemaIndex);

            schemaTableIndexes.put(tableId, tableIndexes);
        }

        // Assemble tables.
        for (CatalogTableDescriptor tableDescriptor : schemaDescriptor.tables()) {
            int tableId = tableDescriptor.id();
            String tableName = tableDescriptor.name();
            TableDescriptor descriptor = tableDescriptorMap.get(tableId);
            assert descriptor != null;

            //TODO IGNITE-19558: The table is not available at planning stage.
            // Let's fix table statistics keeping in mind IGNITE-19558 issue.
            IgniteStatistic statistic = new IgniteStatistic(() -> 0.0d, descriptor.distribution());
            Map<String, IgniteIndex> tableIndexMap = schemaTableIndexes.getOrDefault(tableId, Collections.emptyMap());

            IgniteTable schemaTable = new IgniteTableImpl(tableName, tableId, version, descriptor, statistic, tableIndexMap);

            schemaDataSources.add(schemaTable);
        }

        for (CatalogSystemViewDescriptor systemViewDescriptor : schemaDescriptor.systemViews()) {
            int viewId = systemViewDescriptor.id();
            String viewName = systemViewDescriptor.name();
            TableDescriptor descriptor = createTableDescriptorForSystemView(systemViewDescriptor);

            IgniteSystemView schemaTable = new IgniteSystemViewImpl(viewName, viewId, version, descriptor);

            schemaDataSources.add(schemaTable);
        }

        // create root schema
        SchemaPlus rootSchema = Frameworks.createRootSchema(false);
        IgniteSchema igniteSchema = new IgniteSchema(schemaName, version, schemaDataSources);
        return rootSchema.add(schemaName, igniteSchema);
    }

    @WithSpan
    private static IgniteIndex createSchemaIndex(CatalogIndexDescriptor indexDescriptor, TableDescriptor tableDescriptor) {
        Type type;
        if (indexDescriptor instanceof CatalogSortedIndexDescriptor) {
            type = Type.SORTED;
        } else if (indexDescriptor instanceof CatalogHashIndexDescriptor) {
            type = Type.HASH;
        } else {
            throw new IllegalArgumentException("Unexpected index type: " + indexDescriptor);
        }

        RelCollation outputCollation = IgniteIndex.createIndexCollation(indexDescriptor, tableDescriptor);
        return new IgniteIndex(indexDescriptor.id(), indexDescriptor.name(), type, tableDescriptor.distribution(), outputCollation);
    }

<<<<<<< HEAD
    @WithSpan
    private static TableDescriptor createTableDescriptor(CatalogTableDescriptor descriptor) {
=======
    private static TableDescriptor createTableDescriptorForTable(CatalogTableDescriptor descriptor) {
>>>>>>> f25b67f6
        List<ColumnDescriptor> colDescriptors = new ArrayList<>();
        List<Integer> colocationColumns = new ArrayList<>(descriptor.colocationColumns().size());

        List<CatalogTableColumnDescriptor> columns = descriptor.columns();
        for (int i = 0; i < columns.size(); i++) {
            CatalogTableColumnDescriptor col = columns.get(i);
            boolean key = descriptor.isPrimaryKeyColumn(col.name());
            CatalogColumnDescriptor columnDescriptor = createColumnDescriptor(col, key, i);

            if (descriptor.isColocationColumn(col.name())) {
                colocationColumns.add(i);
            }

            colDescriptors.add(columnDescriptor);
        }

        // TODO Use the actual zone ID after implementing https://issues.apache.org/jira/browse/IGNITE-18426.
        int tableId = descriptor.id();
        IgniteDistribution distribution = IgniteDistributions.affinity(colocationColumns, tableId, tableId);

        return new TableDescriptorImpl(colDescriptors, distribution);
    }

    private static TableDescriptor createTableDescriptorForSystemView(CatalogSystemViewDescriptor descriptor) {
        List<ColumnDescriptor> colDescriptors = new ArrayList<>();

        List<CatalogTableColumnDescriptor> columns = descriptor.columns();
        for (int i = 0; i < columns.size(); i++) {
            CatalogTableColumnDescriptor col = columns.get(i);
            CatalogColumnDescriptor columnDescriptor = createColumnDescriptor(col, false, i);

            colDescriptors.add(columnDescriptor);
        }

        IgniteDistribution distribution;
        SystemViewType systemViewType = descriptor.systemViewType();

        switch (systemViewType) {
            case LOCAL:
                // node name is always the first column.
                distribution = IgniteDistributions.identity(0);
                break;
            case GLOBAL:
                distribution = IgniteDistributions.single();
                break;
            default:
                throw new IllegalArgumentException("Unexpected system view type: " + systemViewType);
        }


        return new TableDescriptorImpl(colDescriptors, distribution);
    }

    private static CatalogColumnDescriptor createColumnDescriptor(CatalogTableColumnDescriptor col, boolean key, int i) {
        boolean nullable = col.nullable();

        DefaultValue defaultVal = col.defaultValue();
        DefaultValueStrategy defaultValueStrategy;
        Supplier<Object> defaultValueSupplier;

        if (defaultVal != null) {
            switch (defaultVal.type()) {
                case CONSTANT:
                    ConstantValue constantValue = (ConstantValue) defaultVal;
                    if (constantValue.value() == null) {
                        defaultValueStrategy = DefaultValueStrategy.DEFAULT_NULL;
                        defaultValueSupplier = () -> null;
                    } else {
                        defaultValueStrategy = DefaultValueStrategy.DEFAULT_CONSTANT;
                        defaultValueSupplier = constantValue::value;
                    }
                    break;
                case FUNCTION_CALL:
                    FunctionCall functionCall = (FunctionCall) defaultVal;
                    String functionName = functionCall.functionName().toUpperCase(Locale.US);
                    DefaultValueGenerator defaultValueGenerator = DefaultValueGenerator.valueOf(functionName);
                    defaultValueStrategy = DefaultValueStrategy.DEFAULT_COMPUTED;
                    defaultValueSupplier = defaultValueGenerator::next;
                    break;
                default:
                    throw new IllegalArgumentException("Unexpected default value: ");
            }
        } else {
            defaultValueStrategy = null;
            defaultValueSupplier = null;
        }

        CatalogColumnDescriptor columnDescriptor = new CatalogColumnDescriptor(
                col.name(),
                key,
                nullable,
                i,
                col.type(),
                col.precision(),
                col.scale(),
                col.length(),
                defaultValueStrategy,
                defaultValueSupplier
        );
        return columnDescriptor;
    }

    private static CacheKey cacheKey(int schemaVersion, String schemaName) {
        return new CacheKey(schemaVersion, schemaName);
    }

    private static class CacheKey {
        private final int schemaVersion;
        private final String schemaName;

        CacheKey(int schemaVersion, String schemaName) {
            this.schemaVersion = schemaVersion;
            this.schemaName = schemaName;
        }

        public int schemaVersion() {
            return schemaVersion;
        }

        public String schemaName() {
            return schemaName;
        }

        @Override
        public boolean equals(Object o) {
            if (this == o) {
                return true;
            }
            if (o == null || getClass() != o.getClass()) {
                return false;
            }
            CacheKey cacheKey = (CacheKey) o;
            return schemaVersion == cacheKey.schemaVersion && Objects.equals(schemaName, cacheKey.schemaName);
        }

        @Override
        public int hashCode() {
            return Objects.hash(schemaVersion, schemaName);
        }
    }
}<|MERGE_RESOLUTION|>--- conflicted
+++ resolved
@@ -180,12 +180,8 @@
         return new IgniteIndex(indexDescriptor.id(), indexDescriptor.name(), type, tableDescriptor.distribution(), outputCollation);
     }
 
-<<<<<<< HEAD
-    @WithSpan
-    private static TableDescriptor createTableDescriptor(CatalogTableDescriptor descriptor) {
-=======
+    @WithSpan
     private static TableDescriptor createTableDescriptorForTable(CatalogTableDescriptor descriptor) {
->>>>>>> f25b67f6
         List<ColumnDescriptor> colDescriptors = new ArrayList<>();
         List<Integer> colocationColumns = new ArrayList<>(descriptor.colocationColumns().size());
 
