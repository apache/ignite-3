/*
 * Licensed to the Apache Software Foundation (ASF) under one or more
 * contributor license agreements. See the NOTICE file distributed with
 * this work for additional information regarding copyright ownership.
 * The ASF licenses this file to You under the Apache License, Version 2.0
 * (the "License"); you may not use this file except in compliance with
 * the License. You may obtain a copy of the License at
 *
 *      http://www.apache.org/licenses/LICENSE-2.0
 *
 * Unless required by applicable law or agreed to in writing, software
 * distributed under the License is distributed on an "AS IS" BASIS,
 * WITHOUT WARRANTIES OR CONDITIONS OF ANY KIND, either express or implied.
 * See the License for the specific language governing permissions and
 * limitations under the License.
 */

package org.apache.ignite.internal.sql.engine.schema;

import static org.apache.ignite.internal.catalog.CatalogService.DEFAULT_SCHEMA_NAME;

import com.github.benmanes.caffeine.cache.Caffeine;
import io.opentelemetry.instrumentation.annotations.WithSpan;
import it.unimi.dsi.fastutil.ints.Int2ObjectMap;
import it.unimi.dsi.fastutil.ints.Int2ObjectOpenHashMap;
import java.util.ArrayList;
import java.util.Collections;
import java.util.LinkedHashMap;
import java.util.List;
import java.util.Locale;
import java.util.Map;
import java.util.Objects;
import java.util.concurrent.CompletableFuture;
import java.util.concurrent.ConcurrentMap;
import java.util.function.Supplier;
import org.apache.calcite.rel.RelCollation;
import org.apache.calcite.schema.SchemaPlus;
import org.apache.calcite.tools.Frameworks;
import org.apache.ignite.internal.catalog.CatalogManager;
import org.apache.ignite.internal.catalog.CatalogService;
import org.apache.ignite.internal.catalog.commands.DefaultValue;
import org.apache.ignite.internal.catalog.commands.DefaultValue.ConstantValue;
import org.apache.ignite.internal.catalog.commands.DefaultValue.FunctionCall;
import org.apache.ignite.internal.catalog.descriptors.CatalogHashIndexDescriptor;
import org.apache.ignite.internal.catalog.descriptors.CatalogIndexDescriptor;
import org.apache.ignite.internal.catalog.descriptors.CatalogSchemaDescriptor;
import org.apache.ignite.internal.catalog.descriptors.CatalogSortedIndexDescriptor;
import org.apache.ignite.internal.catalog.descriptors.CatalogTableColumnDescriptor;
import org.apache.ignite.internal.catalog.descriptors.CatalogTableDescriptor;
import org.apache.ignite.internal.schema.DefaultValueGenerator;
import org.apache.ignite.internal.sql.engine.schema.IgniteIndex.Type;
import org.apache.ignite.internal.sql.engine.trait.IgniteDistribution;
import org.apache.ignite.internal.sql.engine.trait.IgniteDistributions;
import org.jetbrains.annotations.Nullable;

/**
 * Implementation of {@link SqlSchemaManager} backed by {@link CatalogService}.
 */
public class CatalogSqlSchemaManager implements SqlSchemaManager {

    private final CatalogManager catalogManager;

    private final ConcurrentMap<CacheKey, SchemaPlus> cache;

    /** Constructor. */
    public CatalogSqlSchemaManager(CatalogManager catalogManager, int cacheSize) {
        this.catalogManager = catalogManager;
        this.cache = Caffeine.newBuilder()
                .initialCapacity(cacheSize)
                .maximumSize(cacheSize)
                .<CacheKey, SchemaPlus>build()
                .asMap();
    }

    /** {@inheritDoc} */
    @WithSpan
    @Override
    public SchemaPlus schema(@Nullable String name, int schemaVersion) {
        String schemaName = name == null ? DEFAULT_SCHEMA_NAME : name;

        return cache.computeIfAbsent(cacheKey(schemaVersion, schemaName),
                (e) -> createSqlSchema(e.schemaVersion(), catalogManager.schema(e.schemaName(), e.schemaVersion())));
    }


    /** {@inheritDoc} */
    @WithSpan
    @Override
    public SchemaPlus schema(@Nullable String name, long timestamp) {
        int schemaVersion = catalogManager.activeCatalogVersion(timestamp);

        return schema(name, schemaVersion);
    }

    /** {@inheritDoc} */
    @Override
    public CompletableFuture<Void> schemaReadyFuture(int version) {
        // SqlSchemaManager creates SQL schema lazily on-demand, thus waiting for Catalog version is enough.
        return catalogManager.catalogReadyFuture(version);
    }

    @WithSpan
    private static SchemaPlus createSqlSchema(int version, CatalogSchemaDescriptor schemaDescriptor) {
        String schemaName = schemaDescriptor.name();

        int numTables = schemaDescriptor.tables().length;
        List<IgniteTable> schemaTables = new ArrayList<>(numTables);
        Int2ObjectMap<TableDescriptor> tableDescriptorMap = new Int2ObjectOpenHashMap<>(numTables);

        // Assemble sql-engine.TableDescriptors as they are required by indexes.
        for (CatalogTableDescriptor tableDescriptor : schemaDescriptor.tables()) {
            TableDescriptor descriptor = createTableDescriptor(tableDescriptor);
            tableDescriptorMap.put(tableDescriptor.id(), descriptor);
        }

        Int2ObjectMap<Map<String, IgniteIndex>> schemaTableIndexes = new Int2ObjectOpenHashMap<>(schemaDescriptor.indexes().length);

        // Assemble indexes as they are required by tables.
        for (CatalogIndexDescriptor indexDescriptor : schemaDescriptor.indexes()) {
            int tableId = indexDescriptor.tableId();
            TableDescriptor tableDescriptor = tableDescriptorMap.get(tableId);
            assert tableDescriptor != null : "Table is not found in schema: " + tableId;

            String indexName = indexDescriptor.name();
            Map<String, IgniteIndex> tableIndexes = schemaTableIndexes.computeIfAbsent(tableId, id -> new LinkedHashMap<>());

            IgniteIndex schemaIndex = createSchemaIndex(indexDescriptor, tableDescriptor);
            tableIndexes.put(indexName, schemaIndex);

            schemaTableIndexes.put(tableId, tableIndexes);
        }

        // Assemble tables.
        for (CatalogTableDescriptor tableDescriptor : schemaDescriptor.tables()) {
            int tableId = tableDescriptor.id();
            String tableName = tableDescriptor.name();
            TableDescriptor descriptor = tableDescriptorMap.get(tableId);
            assert descriptor != null;

            //TODO IGNITE-19558: The table is not available at planning stage.
            // Let's fix table statistics keeping in mind IGNITE-19558 issue.
            IgniteStatistic statistic = new IgniteStatistic(() -> 0.0d, descriptor.distribution());
            Map<String, IgniteIndex> tableIndexMap = schemaTableIndexes.getOrDefault(tableId, Collections.emptyMap());

            IgniteTable schemaTable = new IgniteTableImpl(tableName, tableId, version, descriptor, statistic, tableIndexMap);

            schemaTables.add(schemaTable);
        }

        // create root schema
        SchemaPlus rootSchema = Frameworks.createRootSchema(false);
        IgniteSchema igniteSchema = new IgniteSchema(schemaName, version, schemaTables);
        return rootSchema.add(schemaName, igniteSchema);
    }

<<<<<<< HEAD
    @WithSpan
    private static IgniteSchemaIndex createSchemaIndex(CatalogIndexDescriptor indexDescriptor, TableDescriptor tableDescriptor) {
=======
    private static IgniteIndex createSchemaIndex(CatalogIndexDescriptor indexDescriptor, TableDescriptor tableDescriptor) {
>>>>>>> 0552fe35
        Type type;
        if (indexDescriptor instanceof CatalogSortedIndexDescriptor) {
            type = Type.SORTED;
        } else if (indexDescriptor instanceof CatalogHashIndexDescriptor) {
            type = Type.HASH;
        } else {
            throw new IllegalArgumentException("Unexpected index type: " + indexDescriptor);
        }

        RelCollation outputCollation = IgniteIndex.createIndexCollation(indexDescriptor, tableDescriptor);
        return new IgniteIndex(indexDescriptor.id(), indexDescriptor.name(), type, tableDescriptor.distribution(), outputCollation);
    }

    @WithSpan
    private static TableDescriptor createTableDescriptor(CatalogTableDescriptor descriptor) {
        List<ColumnDescriptor> colDescriptors = new ArrayList<>();
        List<Integer> colocationColumns = new ArrayList<>();

        List<CatalogTableColumnDescriptor> columns = descriptor.columns();
        for (int i = 0; i < columns.size(); i++) {
            CatalogTableColumnDescriptor col = columns.get(i);
            boolean nullable = col.nullable();
            boolean key = descriptor.isPrimaryKeyColumn(col.name());

            DefaultValue defaultVal = col.defaultValue();
            DefaultValueStrategy defaultValueStrategy;
            Supplier<Object> defaultValueSupplier;

            if (defaultVal != null) {
                switch (defaultVal.type()) {
                    case CONSTANT:
                        ConstantValue constantValue = (ConstantValue) defaultVal;
                        if (constantValue.value() == null) {
                            defaultValueStrategy = DefaultValueStrategy.DEFAULT_NULL;
                            defaultValueSupplier = () -> null;
                        } else {
                            defaultValueStrategy = DefaultValueStrategy.DEFAULT_CONSTANT;
                            defaultValueSupplier = constantValue::value;
                        }
                        break;
                    case FUNCTION_CALL:
                        FunctionCall functionCall = (FunctionCall) defaultVal;
                        String functionName = functionCall.functionName().toUpperCase(Locale.US);
                        DefaultValueGenerator defaultValueGenerator = DefaultValueGenerator.valueOf(functionName);
                        defaultValueStrategy = DefaultValueStrategy.DEFAULT_COMPUTED;
                        defaultValueSupplier = defaultValueGenerator::next;
                        break;
                    default:
                        throw new IllegalArgumentException("Unexpected default value: ");
                }
            } else {
                defaultValueStrategy = null;
                defaultValueSupplier = null;
            }


            CatalogColumnDescriptor columnDescriptor = new CatalogColumnDescriptor(
                    col.name(),
                    key,
                    nullable,
                    i,
                    col.type(),
                    col.precision(),
                    col.scale(),
                    col.length(),
                    defaultValueStrategy,
                    defaultValueSupplier
            );

            if (descriptor.isColocationColumn(col.name())) {
                colocationColumns.add(i);
            }

            colDescriptors.add(columnDescriptor);
        }

        // TODO Use the actual zone ID after implementing https://issues.apache.org/jira/browse/IGNITE-18426.
        int tableId = descriptor.id();
        IgniteDistribution distribution = IgniteDistributions.affinity(colocationColumns, tableId, tableId);

        return new TableDescriptorImpl(colDescriptors, distribution);
    }

    private static CacheKey cacheKey(int schemaVersion, String schemaName) {
        return new CacheKey(schemaVersion, schemaName);
    }

    private static class CacheKey {
        private final int schemaVersion;
        private final String schemaName;

        CacheKey(int schemaVersion, String schemaName) {
            this.schemaVersion = schemaVersion;
            this.schemaName = schemaName;
        }

        public int schemaVersion() {
            return schemaVersion;
        }

        public String schemaName() {
            return schemaName;
        }

        @Override
        public boolean equals(Object o) {
            if (this == o) {
                return true;
            }
            if (o == null || getClass() != o.getClass()) {
                return false;
            }
            CacheKey cacheKey = (CacheKey) o;
            return schemaVersion == cacheKey.schemaVersion && Objects.equals(schemaName, cacheKey.schemaName);
        }

        @Override
        public int hashCode() {
            return Objects.hash(schemaVersion, schemaName);
        }
    }
}<|MERGE_RESOLUTION|>--- conflicted
+++ resolved
@@ -20,6 +20,7 @@
 import static org.apache.ignite.internal.catalog.CatalogService.DEFAULT_SCHEMA_NAME;
 
 import com.github.benmanes.caffeine.cache.Caffeine;
+import io.opentelemetry.instrumentation.annotations.WithSpan;
 import io.opentelemetry.instrumentation.annotations.WithSpan;
 import it.unimi.dsi.fastutil.ints.Int2ObjectMap;
 import it.unimi.dsi.fastutil.ints.Int2ObjectOpenHashMap;
@@ -153,12 +154,8 @@
         return rootSchema.add(schemaName, igniteSchema);
     }
 
-<<<<<<< HEAD
-    @WithSpan
-    private static IgniteSchemaIndex createSchemaIndex(CatalogIndexDescriptor indexDescriptor, TableDescriptor tableDescriptor) {
-=======
+    @WithSpan
     private static IgniteIndex createSchemaIndex(CatalogIndexDescriptor indexDescriptor, TableDescriptor tableDescriptor) {
->>>>>>> 0552fe35
         Type type;
         if (indexDescriptor instanceof CatalogSortedIndexDescriptor) {
             type = Type.SORTED;
