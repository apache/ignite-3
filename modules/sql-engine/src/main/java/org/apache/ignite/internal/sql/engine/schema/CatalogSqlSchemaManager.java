--- conflicted
+++ resolved
@@ -101,12 +101,8 @@
         return catalogManager.catalogReadyFuture(version);
     }
 
-<<<<<<< HEAD
-    @WithSpan
-    private static SchemaPlus createSqlSchema(int version, CatalogSchemaDescriptor schemaDescriptor) {
-=======
+    @WithSpan
     private static SchemaPlus createSqlSchema(int catalogVersion, CatalogSchemaDescriptor schemaDescriptor) {
->>>>>>> e31ee03b
         String schemaName = schemaDescriptor.name();
 
         int numTables = schemaDescriptor.tables().length;
