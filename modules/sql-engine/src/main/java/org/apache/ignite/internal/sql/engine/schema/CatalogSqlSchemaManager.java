--- conflicted
+++ resolved
@@ -20,13 +20,8 @@
 import static org.apache.ignite.internal.catalog.CatalogService.DEFAULT_SCHEMA_NAME;
 
 import com.github.benmanes.caffeine.cache.Caffeine;
-<<<<<<< HEAD
-import it.unimi.dsi.fastutil.ints.Int2ObjectArrayMap;
-import it.unimi.dsi.fastutil.ints.Int2ObjectMap;
-=======
 import it.unimi.dsi.fastutil.ints.Int2ObjectMap;
 import it.unimi.dsi.fastutil.ints.Int2ObjectOpenHashMap;
->>>>>>> 7311385a
 import java.util.ArrayList;
 import java.util.Collections;
 import java.util.LinkedHashMap;
@@ -74,9 +69,6 @@
 
     /** {@inheritDoc} */
     @Override
-<<<<<<< HEAD
-    public SchemaPlus schema(String name, int version) {
-=======
     public SchemaPlus schema(@Nullable String name, int version) {
         String schemaName = name == null ? DEFAULT_SCHEMA_NAME : name;
 
@@ -87,7 +79,6 @@
     /** {@inheritDoc} */
     @Override
     public SchemaPlus schema(@Nullable String name, long timestamp) {
->>>>>>> 7311385a
         String schemaName = name == null ? DEFAULT_SCHEMA_NAME : name;
 
         int schemaVersion = catalogManager.activeCatalogVersion(timestamp);
@@ -98,50 +89,17 @@
 
     /** {@inheritDoc} */
     @Override
-<<<<<<< HEAD
-    public CompletableFuture<?> actualSchemaAsync(int ver) {
-        return catalogManager.catalogReadyFuture(ver);
-    }
-
-    /** {@inheritDoc} */
-    @Override
-    public SchemaPlus latestSchema(@Nullable String name) {
-        String schemaName = name == null ? DEFAULT_SCHEMA_NAME : name;
-
-        int version = catalogManager.activeCatalogVersion(Long.MAX_VALUE);
-
-        CatalogSchemaDescriptor descriptor = catalogManager.schema(schemaName, version);
-
-        Entry<String, Integer> entry = Map.entry(schemaName, version);
-        return cache.computeIfAbsent(entry, (v) -> createSqlSchema(v.getValue(), descriptor));
-    }
-
-    private SchemaPlus createSqlSchema(int version, CatalogSchemaDescriptor schemaDescriptor) {
+    public CompletableFuture<Void> schemaReadyFuture(int version) {
+        // SqlSchemaManager creates SQL schema lazily on-demand, thus waiting for Catalog version is enough.
+        return catalogManager.catalogReadyFuture(version);
+    }
+
+    private static SchemaPlus createSqlSchema(int version, CatalogSchemaDescriptor schemaDescriptor) {
         String schemaName = schemaDescriptor.name();
 
         int numTables = schemaDescriptor.tables().length;
         List<IgniteTable> schemaTables = new ArrayList<>(numTables);
-        Map<Integer, TableDescriptor> tableDescriptorMap = new LinkedHashMap<>(numTables);
-=======
-    public IgniteTable tableById(int id) {
-        // Should be removed - this method is used to obtain native types from a table.
-        throw new UnsupportedOperationException();
-    }
-
-    /** {@inheritDoc} */
-    @Override
-    public CompletableFuture<Void> schemaReadyFuture(long version) {
-        // SqlSchemaManager creates SQL schema lazily on-demand, thus waiting for Catalog version is enough.
-        return catalogManager.catalogReadyFuture((int) version);
-    }
-
-    private static SchemaPlus createSqlSchema(int version, CatalogSchemaDescriptor schemaDescriptor) {
-        String schemaName = schemaDescriptor.name();
-
-        int numTables = schemaDescriptor.tables().length;
-        Map<String, Table> schemaTables = new HashMap<>(numTables);
         Int2ObjectMap<TableDescriptor> tableDescriptorMap = new Int2ObjectOpenHashMap<>(numTables);
->>>>>>> 7311385a
 
         // Assemble sql-engine.TableDescriptors as they are required by indexes.
         for (CatalogTableDescriptor tableDescriptor : schemaDescriptor.tables()) {
@@ -149,11 +107,7 @@
             tableDescriptorMap.put(tableDescriptor.id(), descriptor);
         }
 
-<<<<<<< HEAD
-        Int2ObjectMap<List<IgniteIndex>> schemaTableIndexes = new Int2ObjectArrayMap<>(schemaDescriptor.indexes().length);
-=======
-        Int2ObjectMap<Map<String, IgniteSchemaIndex>> schemaTableIndexes = new Int2ObjectOpenHashMap<>(schemaDescriptor.indexes().length);
->>>>>>> 7311385a
+        Int2ObjectMap<Map<String, IgniteIndex>> schemaTableIndexes = new Int2ObjectOpenHashMap<>(schemaDescriptor.indexes().length);
 
         // Assemble indexes as they are required by tables.
         for (CatalogIndexDescriptor indexDescriptor : schemaDescriptor.indexes()) {
@@ -161,16 +115,11 @@
             TableDescriptor tableDescriptor = tableDescriptorMap.get(tableId);
             assert tableDescriptor != null : "Table is not found in schema: " + tableId;
 
-            List<IgniteIndex> tableIndexes = schemaTableIndexes.computeIfAbsent(tableId, id -> new ArrayList<>());
-
-<<<<<<< HEAD
+            String indexName = indexDescriptor.name();
+            Map<String, IgniteIndex> tableIndexes = schemaTableIndexes.computeIfAbsent(tableId, id -> new LinkedHashMap<>());
+
             IgniteIndex schemaIndex = createSchemaIndex(indexDescriptor, tableDescriptor);
-
-            tableIndexes.add(schemaIndex);
-=======
-            IgniteSchemaIndex schemaIndex = createSchemaIndex(indexDescriptor, tableDescriptor);
             tableIndexes.put(indexName, schemaIndex);
->>>>>>> 7311385a
 
             schemaTableIndexes.put(tableId, tableIndexes);
         }
@@ -183,11 +132,7 @@
             assert descriptor != null;
 
             IgniteStatistic statistic = new IgniteStatistic(() -> 0.0d, descriptor.distribution());
-<<<<<<< HEAD
-            List<IgniteIndex> tableIndexMap = schemaTableIndexes.getOrDefault(tableId, Collections.emptyList());
-=======
-            Map<String, IgniteSchemaIndex> tableIndexMap = schemaTableIndexes.getOrDefault(tableId, Collections.emptyMap());
->>>>>>> 7311385a
+            Map<String, IgniteIndex> tableIndexMap = schemaTableIndexes.getOrDefault(tableId, Collections.emptyMap());
 
             IgniteSchemaTable schemaTable = new IgniteSchemaTable(tableName, tableId, version, descriptor, statistic, tableIndexMap);
 
@@ -200,36 +145,18 @@
         return rootSchema.add(schemaName, igniteSchema);
     }
 
-<<<<<<< HEAD
     private static IgniteIndex createSchemaIndex(CatalogIndexDescriptor indexDescriptor, TableDescriptor tableDescriptor) {
-        Type type;
-        if (indexDescriptor instanceof CatalogSortedIndexDescriptor) {
-            type = IgniteIndex.Type.SORTED;
-        } else if (indexDescriptor instanceof CatalogHashIndexDescriptor) {
-            type = IgniteIndex.Type.HASH;
-=======
-    private static IgniteSchemaIndex createSchemaIndex(CatalogIndexDescriptor indexDescriptor, TableDescriptor tableDescriptor) {
         Type type;
         if (indexDescriptor instanceof CatalogSortedIndexDescriptor) {
             type = Type.SORTED;
         } else if (indexDescriptor instanceof CatalogHashIndexDescriptor) {
             type = Type.HASH;
->>>>>>> 7311385a
         } else {
             throw new IllegalArgumentException("Unexpected index type: " + indexDescriptor);
         }
 
-<<<<<<< HEAD
-        int indexId = indexDescriptor.id();
-        String indexName = indexDescriptor.name();
-        IgniteDistribution distribution = tableDescriptor.distribution();
         RelCollation indexCollation = IgniteIndex.createIndexCollation(indexDescriptor, tableDescriptor);
-
-        return new IgniteIndex(indexId, indexName, type, distribution, indexCollation);
-=======
-        RelCollation indexCollation = IgniteSchemaIndex.createIndexCollation(indexDescriptor, tableDescriptor);
-        return new IgniteSchemaIndex(indexDescriptor.name(), type, tableDescriptor.distribution(), indexCollation);
->>>>>>> 7311385a
+        return new IgniteIndex(indexDescriptor.id(), indexDescriptor.name(), type, tableDescriptor.distribution(), indexCollation);
     }
 
     private static TableDescriptor createTableDescriptor(CatalogTableDescriptor descriptor) {
