--- conflicted
+++ resolved
@@ -248,22 +248,14 @@
 
                 String optionKey = option.key().getSimple().toUpperCase();
 
-                DdlOptionInfo<CreateTableCommand, ?> tblOptionInfo;
-
-<<<<<<< HEAD
                 try {
-                    tblOptionInfo = tableOptionInfos.get(TableOptionEnum.valueOf(optionKey));
-                } catch (IllegalArgumentException ignore) {
-=======
-                if (tblOptionInfo != null) {
+                    DdlOptionInfo<CreateTableCommand, ?> tblOptionInfo = tableOptionInfos.get(TableOptionEnum.valueOf(optionKey));
+
                     updateCommandOption("Table", optionKey, option.value(), tblOptionInfo, ctx.query(), createTblCmd);
-                } else {
->>>>>>> 07570831
+                } catch (IllegalArgumentException ignored) {
                     throw new SqlException(
                             STMT_VALIDATION_ERR, String.format("Unexpected table option [option=%s, query=%s]", optionKey, ctx.query()));
                 }
-
-                updateCommandOption("Table", optionKey, (SqlLiteral) option.value(), tblOptionInfo, ctx.query(), createTblCmd);
             }
         }
 
