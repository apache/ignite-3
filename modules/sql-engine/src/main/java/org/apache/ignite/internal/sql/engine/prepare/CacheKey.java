/*
 * Licensed to the Apache Software Foundation (ASF) under one or more
 * contributor license agreements. See the NOTICE file distributed with
 * this work for additional information regarding copyright ownership.
 * The ASF licenses this file to You under the Apache License, Version 2.0
 * (the "License"); you may not use this file except in compliance with
 * the License. You may obtain a copy of the License at
 *
 *      http://www.apache.org/licenses/LICENSE-2.0
 *
 * Unless required by applicable law or agreed to in writing, software
 * distributed under the License is distributed on an "AS IS" BASIS,
 * WITHOUT WARRANTIES OR CONDITIONS OF ANY KIND, either express or implied.
 * See the License for the specific language governing permissions and
 * limitations under the License.
 */

package org.apache.ignite.internal.sql.engine.prepare;

import java.util.Arrays;
import org.apache.ignite.sql.ColumnType;

/**
 * CacheKey.
 * The class uses to distinguish different query plans which could be various for the same query text but different context. As example such
 * context could be schema name, dynamic parameters, and so on...
 */
public class CacheKey {
    static final ColumnType[] EMPTY_CLASS_ARRAY = {};

    private final int catalogVersion;

    private final String schemaName;

    private final String query;

    private final ColumnType[] paramTypes;

    private int hashCode = 0;

    /**
     * Constructor.
     *
     * @param catalogVersion Catalog version.
     * @param schemaName Schema name.
     * @param query      Query string.
     * @param paramTypes Types of all dynamic parameters, no any type can be {@code null}.
     */
    public CacheKey(int catalogVersion, String schemaName, String query, ColumnType[] paramTypes) {
        this.catalogVersion = catalogVersion;
        this.schemaName = schemaName;
        this.query = query;
        this.paramTypes = paramTypes;
    }

    int catalogVersion() {
        return catalogVersion;
    }

    String schemaName() {
        return schemaName;
    }

<<<<<<< HEAD
    String query() {
        return query;
    }

    RelDataType[] paramTypes() {
=======
    ColumnType[] paramTypes() {
>>>>>>> 27fde135
        return paramTypes;
    }

    /** {@inheritDoc} */
    @Override
    public boolean equals(Object o) {
        if (this == o) {
            return true;
        }
        if (o == null || getClass() != o.getClass()) {
            return false;
        }

        CacheKey cacheKey = (CacheKey) o;

        if (catalogVersion != cacheKey.catalogVersion) {
            return false;
        }
        if (!schemaName.equals(cacheKey.schemaName)) {
            return false;
        }
        if (!query.equals(cacheKey.query)) {
            return false;
        }

        return Arrays.deepEquals(paramTypes, cacheKey.paramTypes);
    }

    @Override
    public int hashCode() {
        if (hashCode == 0) {
            int result = catalogVersion;
            result = 31 * result + schemaName.hashCode();
            result = 31 * result + query.hashCode();
            result = 31 * result + Arrays.deepHashCode(paramTypes);

            hashCode = result;
        }

        return hashCode;
    }
}<|MERGE_RESOLUTION|>--- conflicted
+++ resolved
@@ -61,16 +61,12 @@
         return schemaName;
     }
 
-<<<<<<< HEAD
+    ColumnType[] paramTypes() {
+        return paramTypes;
+    }
+    
     String query() {
         return query;
-    }
-
-    RelDataType[] paramTypes() {
-=======
-    ColumnType[] paramTypes() {
->>>>>>> 27fde135
-        return paramTypes;
     }
 
     /** {@inheritDoc} */
