/*
 * Licensed to the Apache Software Foundation (ASF) under one or more
 * contributor license agreements. See the NOTICE file distributed with
 * this work for additional information regarding copyright ownership.
 * The ASF licenses this file to You under the Apache License, Version 2.0
 * (the "License"); you may not use this file except in compliance with
 * the License. You may obtain a copy of the License at
 *
 *      http://www.apache.org/licenses/LICENSE-2.0
 *
 * Unless required by applicable law or agreed to in writing, software
 * distributed under the License is distributed on an "AS IS" BASIS,
 * WITHOUT WARRANTIES OR CONDITIONS OF ANY KIND, either express or implied.
 * See the License for the specific language governing permissions and
 * limitations under the License.
 */

package org.apache.ignite.internal.sql.engine.prepare;

import java.util.Arrays;
import org.apache.calcite.rel.type.RelDataType;

/**
 * CacheKey.
 * The class uses to distinguish different query plans which could be various for the same query text but different context. As example such
 * context could be schema name, dynamic parameters, and so on...
 */
public class CacheKey {
    private final int catalogVersion;

    private final String schemaName;

    private final String query;

    private final RelDataType[] paramTypes;

    private int hashCode = 0;

    /**
     * Constructor.
     *
     * @param catalogVersion Catalog version.
     * @param schemaName Schema name.
     * @param query      Query string.
     * @param paramTypes Types of all dynamic parameters, no any type can be {@code null}.
     */
<<<<<<< HEAD
    public CacheKey(
            int catalogVersion,
            String schemaName,
            String query,
            Object contextKey,
            ColumnType[] paramTypes
    ) {
=======
    public CacheKey(int catalogVersion, String schemaName, String query, RelDataType[] paramTypes) {
>>>>>>> 22e6748c
        this.catalogVersion = catalogVersion;
        this.schemaName = schemaName;
        this.query = query;
        this.paramTypes = paramTypes;
    }

    int catalogVersion() {
        return catalogVersion;
    }

    String schemaName() {
        return schemaName;
    }

    /** {@inheritDoc} */
    @Override
    public boolean equals(Object o) {
        if (this == o) {
            return true;
        }
        if (o == null || getClass() != o.getClass()) {
            return false;
        }

        CacheKey cacheKey = (CacheKey) o;

        if (catalogVersion != cacheKey.catalogVersion) {
            return false;
        }
        if (!schemaName.equals(cacheKey.schemaName)) {
            return false;
        }
        if (!query.equals(cacheKey.query)) {
            return false;
        }

        return Arrays.deepEquals(paramTypes, cacheKey.paramTypes);
    }

    @Override
    public int hashCode() {
        if (hashCode == 0) {
            int result = catalogVersion;
            result = 31 * result + schemaName.hashCode();
            result = 31 * result + query.hashCode();
            result = 31 * result + Arrays.deepHashCode(paramTypes);

            hashCode = result;
        }

        return hashCode;
    }
}<|MERGE_RESOLUTION|>--- conflicted
+++ resolved
@@ -44,17 +44,7 @@
      * @param query      Query string.
      * @param paramTypes Types of all dynamic parameters, no any type can be {@code null}.
      */
-<<<<<<< HEAD
-    public CacheKey(
-            int catalogVersion,
-            String schemaName,
-            String query,
-            Object contextKey,
-            ColumnType[] paramTypes
-    ) {
-=======
     public CacheKey(int catalogVersion, String schemaName, String query, RelDataType[] paramTypes) {
->>>>>>> 22e6748c
         this.catalogVersion = catalogVersion;
         this.schemaName = schemaName;
         this.query = query;
@@ -67,6 +57,10 @@
 
     String schemaName() {
         return schemaName;
+    }
+
+    RelDataType[] paramTypes() {
+        return paramTypes;
     }
 
     /** {@inheritDoc} */
