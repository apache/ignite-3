--- conflicted
+++ resolved
@@ -660,15 +660,10 @@
         RelDataType rowType = rel.getRowType();
 
         Supplier<List<AccumulatorWrapper<RowT>>> accFactory = expressionFactory.accumulatorsFactory(
-<<<<<<< HEAD
                 type, rel.getAggregateCalls(), null);
 
         RowSchema rowSchema = rowSchemaFromRelTypes(RelOptUtil.getFieldTypeList(rowType));
         RowFactory<RowT> rowFactory = ctx.rowHandler().factory(rowSchema);
-=======
-                type, rel.getAggregateCalls(), rel.getInput().getRowType());
-        RowFactory<RowT> rowFactory = ctx.rowHandler().factory(ctx.getTypeFactory(), rowType);
->>>>>>> e51f3d97
 
         HashAggregateNode<RowT> node = new HashAggregateNode<>(ctx, type, rel.getGroupSets(), accFactory, rowFactory);
 
