--- conflicted
+++ resolved
@@ -330,12 +330,7 @@
                 ctx.rowHandler().factory(ctx.getTypeFactory(), rowType),
                 idx,
                 tbl,
-<<<<<<< HEAD
-                group.partitions(ctx.localNode().id()),
-=======
-                rel.collation().getKeys(),
                 group.partitions(ctx.localNode().name()),
->>>>>>> ae3c4660
                 comp,
                 ranges,
                 filters,
