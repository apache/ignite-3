/*
 * Licensed to the Apache Software Foundation (ASF) under one or more
 * contributor license agreements. See the NOTICE file distributed with
 * this work for additional information regarding copyright ownership.
 * The ASF licenses this file to You under the Apache License, Version 2.0
 * (the "License"); you may not use this file except in compliance with
 * the License. You may obtain a copy of the License at
 *
 *      http://www.apache.org/licenses/LICENSE-2.0
 *
 * Unless required by applicable law or agreed to in writing, software
 * distributed under the License is distributed on an "AS IS" BASIS,
 * WITHOUT WARRANTIES OR CONDITIONS OF ANY KIND, either express or implied.
 * See the License for the specific language governing permissions and
 * limitations under the License.
 */

package org.apache.ignite.internal.sql.engine;

import static java.util.concurrent.TimeUnit.MILLISECONDS;

<<<<<<< HEAD
import java.util.ArrayList;
import java.util.List;
import java.util.Objects;
=======
>>>>>>> 7de32e8c
import java.util.concurrent.CompletableFuture;
import java.util.concurrent.ScheduledExecutorService;
import org.apache.ignite.internal.util.Cancellable;
<<<<<<< HEAD
import org.apache.ignite.lang.CancelHandleHelper;
import org.apache.ignite.lang.CancellationToken;
import org.jetbrains.annotations.Nullable;
import org.jetbrains.annotations.TestOnly;
=======
>>>>>>> 7de32e8c

/**
 * Holds query cancel state.
 */
public class QueryCancel {
<<<<<<< HEAD
    private final List<Cancellable> cancelActions = new ArrayList<>(3);

    private final QueryCancellationToken cancellationToken;

    private Reason reason;

    private volatile CompletableFuture<Void> timeoutFut;
=======
    private final CompletableFuture<Reason> state = new CompletableFuture<>();
>>>>>>> 7de32e8c

    /** Constructor. */
    public QueryCancel() {
        this.cancellationToken = new InternalCancellationTokenImpl(null);
    }

    /** Constructor. */
    public QueryCancel(@Nullable CancellationToken cancellationToken) {
        this.cancellationToken = new InternalCancellationTokenImpl(cancellationToken);
    }

    /** Constructor. */
    @TestOnly
    public QueryCancel(QueryCancellationToken cancellationToken) {
        this.cancellationToken = Objects.requireNonNull(cancellationToken, "cancellationToken");
    }

    /** Throws a {@link QueryCancelledException} if either this object or its {@link CancellationToken} were cancelled. */
    public synchronized void throwIfCancelled() {
        setCancelledIfTokenWasCancelled();

        if (reason != null) {
            boolean timeout = reason == Reason.TIMEOUT;
            String message = timeout ? QueryCancelledException.TIMEOUT_MSG : QueryCancelledException.CANCEL_MSG;

            throw new QueryCancelledException(message);
        }
    }

    /**
     * Adds a cancel action. If operation has already been canceled, throws a {@link QueryCancelledException}.
     *
     * <p>NOTE: If the operation is cancelled, this method will immediately invoke the given action
     * and then throw a {@link QueryCancelledException}.
     *
     * @param clo Cancel action.
     * @throws QueryCancelledException If operation has been already cancelled.
     */
    public void add(Cancellable clo) throws QueryCancelledException {
        assert clo != null;

<<<<<<< HEAD
        setCancelledIfTokenWasCancelled();

        if (reason != null) {
            boolean timeout = reason == Reason.TIMEOUT;
=======
        state.thenAccept(reason -> clo.cancel(reason == Reason.TIMEOUT));
>>>>>>> 7de32e8c

        if (state.isDone()) {
            Reason reason = state.join();

<<<<<<< HEAD
            String message = timeout ? QueryCancelledException.TIMEOUT_MSG : QueryCancelledException.CANCEL_MSG;
            throw new QueryCancelledException(message);
        } else {
            cancellationToken.addCancelAction(clo);
=======
            throwException(reason);
>>>>>>> 7de32e8c
        }
    }

    /**
     * Attach child cancellation to the current one. If this has already been canceled, throws a {@link QueryCancelledException}.
     *
     * <p>NOTE: If the operation is cancelled, this method will immediately trigger cancellation of a given the given cancellation
     * and then throw a {@link QueryCancelledException}.
     *
     * @param another Another cancellation.
     * @throws QueryCancelledException If operation has been already cancelled.
     */
    public void attach(QueryCancel another) throws QueryCancelledException {
        state.thenAccept(another.state::complete);

        if (state.isDone()) {
            Reason reason = state.join();

            throwException(reason);
        }
    }

    /**
     * Schedules a timeout after {@code timeoutMillis} milliseconds.
     * Call be called only once.
     *
     * @param scheduler Scheduler to trigger an action.
     * @param timeoutMillis Timeout in milliseconds.
     */
<<<<<<< HEAD
    public synchronized CompletableFuture<Void> setTimeout(ScheduledExecutorService scheduler, long timeoutMillis) {
        assert reason == null : "Cannot set a timeout when cancelled";
        assert timeoutFut == null : "Timeout has already been set";

        CompletableFuture<Void> fut = new CompletableFuture<>();
        fut.thenAccept((r) -> doCancel(Reason.TIMEOUT));

        ScheduledFuture<?> f = scheduler.schedule(() -> {
            fut.complete(null);
        }, timeoutMillis, MILLISECONDS);

        add(new Cancellable() {
            @Override
            public void cancel(boolean timeout) {
                // Cancel the future if we didn't timeout,
                // since in the case of a timeout it is already completed.
                if (!timeout) {
                    f.cancel(false);
                    fut.complete(null);
                }
            }

            @Override
            public CompletableFuture<Void> future() {
                return fut;
            }
        });

        this.timeoutFut = fut;
        return fut;
    }

    /**
     * Returns the deadline of the operation.
     *
     * <p>Can be null if a query has no timeout.
     */
    public @Nullable CompletableFuture<Void> timeoutFuture() {
        return timeoutFut;
=======
    public void setTimeout(ScheduledExecutorService scheduler, long timeoutMillis) {
        scheduler.schedule(() -> state.complete(Reason.TIMEOUT), timeoutMillis, MILLISECONDS);
>>>>>>> 7de32e8c
    }

    /**
     * Executes cancel closure.
     */
    public void cancel() {
        state.complete(Reason.CANCEL);
    }

    /** Returns {@code true} if the cancellation procedure has already been started. */
    public synchronized boolean isCancelled() {
<<<<<<< HEAD
        setCancelledIfTokenWasCancelled();

        return reason != null;
=======
        return state.isDone();
>>>>>>> 7de32e8c
    }

    private static void throwException(Reason reason) {
        throw new QueryCancelledException(
                reason == Reason.TIMEOUT
                        ? QueryCancelledException.TIMEOUT_MSG 
                        : QueryCancelledException.CANCEL_MSG
        );
    }

    private void setCancelledIfTokenWasCancelled() {
        if (reason == null && cancellationToken.isCancelled()) {
            reason = Reason.CANCEL;
        }
    }

    private enum Reason {
        CANCEL,
        TIMEOUT
    }

    /** Adapter for a cancellation token. */
    public interface QueryCancellationToken {

        void addCancelAction(Cancellable action);

        boolean isCancelled();
    }

    static class InternalCancellationTokenImpl implements QueryCancellationToken {

        private final CancellationToken token;

        InternalCancellationTokenImpl(@Nullable CancellationToken token) {
            this.token = token;
        }

        @Override
        public void addCancelAction(Cancellable action) {
            if (token == null) {
                return;
            }

            CancelHandleHelper.addCancelAction(token, () -> action.cancel(false), action.future());
        }

        @Override
        public boolean isCancelled() {
            if (token == null) {
                return false;
            }

            return CancelHandleHelper.isCancelled(token);
        }
    }
}<|MERGE_RESOLUTION|>--- conflicted
+++ resolved
@@ -19,66 +19,15 @@
 
 import static java.util.concurrent.TimeUnit.MILLISECONDS;
 
-<<<<<<< HEAD
-import java.util.ArrayList;
-import java.util.List;
-import java.util.Objects;
-=======
->>>>>>> 7de32e8c
 import java.util.concurrent.CompletableFuture;
 import java.util.concurrent.ScheduledExecutorService;
 import org.apache.ignite.internal.util.Cancellable;
-<<<<<<< HEAD
-import org.apache.ignite.lang.CancelHandleHelper;
-import org.apache.ignite.lang.CancellationToken;
-import org.jetbrains.annotations.Nullable;
-import org.jetbrains.annotations.TestOnly;
-=======
->>>>>>> 7de32e8c
 
 /**
  * Holds query cancel state.
  */
 public class QueryCancel {
-<<<<<<< HEAD
-    private final List<Cancellable> cancelActions = new ArrayList<>(3);
-
-    private final QueryCancellationToken cancellationToken;
-
-    private Reason reason;
-
-    private volatile CompletableFuture<Void> timeoutFut;
-=======
     private final CompletableFuture<Reason> state = new CompletableFuture<>();
->>>>>>> 7de32e8c
-
-    /** Constructor. */
-    public QueryCancel() {
-        this.cancellationToken = new InternalCancellationTokenImpl(null);
-    }
-
-    /** Constructor. */
-    public QueryCancel(@Nullable CancellationToken cancellationToken) {
-        this.cancellationToken = new InternalCancellationTokenImpl(cancellationToken);
-    }
-
-    /** Constructor. */
-    @TestOnly
-    public QueryCancel(QueryCancellationToken cancellationToken) {
-        this.cancellationToken = Objects.requireNonNull(cancellationToken, "cancellationToken");
-    }
-
-    /** Throws a {@link QueryCancelledException} if either this object or its {@link CancellationToken} were cancelled. */
-    public synchronized void throwIfCancelled() {
-        setCancelledIfTokenWasCancelled();
-
-        if (reason != null) {
-            boolean timeout = reason == Reason.TIMEOUT;
-            String message = timeout ? QueryCancelledException.TIMEOUT_MSG : QueryCancelledException.CANCEL_MSG;
-
-            throw new QueryCancelledException(message);
-        }
-    }
 
     /**
      * Adds a cancel action. If operation has already been canceled, throws a {@link QueryCancelledException}.
@@ -92,26 +41,12 @@
     public void add(Cancellable clo) throws QueryCancelledException {
         assert clo != null;
 
-<<<<<<< HEAD
-        setCancelledIfTokenWasCancelled();
-
-        if (reason != null) {
-            boolean timeout = reason == Reason.TIMEOUT;
-=======
         state.thenAccept(reason -> clo.cancel(reason == Reason.TIMEOUT));
->>>>>>> 7de32e8c
 
         if (state.isDone()) {
             Reason reason = state.join();
 
-<<<<<<< HEAD
-            String message = timeout ? QueryCancelledException.TIMEOUT_MSG : QueryCancelledException.CANCEL_MSG;
-            throw new QueryCancelledException(message);
-        } else {
-            cancellationToken.addCancelAction(clo);
-=======
             throwException(reason);
->>>>>>> 7de32e8c
         }
     }
 
@@ -141,50 +76,8 @@
      * @param scheduler Scheduler to trigger an action.
      * @param timeoutMillis Timeout in milliseconds.
      */
-<<<<<<< HEAD
-    public synchronized CompletableFuture<Void> setTimeout(ScheduledExecutorService scheduler, long timeoutMillis) {
-        assert reason == null : "Cannot set a timeout when cancelled";
-        assert timeoutFut == null : "Timeout has already been set";
-
-        CompletableFuture<Void> fut = new CompletableFuture<>();
-        fut.thenAccept((r) -> doCancel(Reason.TIMEOUT));
-
-        ScheduledFuture<?> f = scheduler.schedule(() -> {
-            fut.complete(null);
-        }, timeoutMillis, MILLISECONDS);
-
-        add(new Cancellable() {
-            @Override
-            public void cancel(boolean timeout) {
-                // Cancel the future if we didn't timeout,
-                // since in the case of a timeout it is already completed.
-                if (!timeout) {
-                    f.cancel(false);
-                    fut.complete(null);
-                }
-            }
-
-            @Override
-            public CompletableFuture<Void> future() {
-                return fut;
-            }
-        });
-
-        this.timeoutFut = fut;
-        return fut;
-    }
-
-    /**
-     * Returns the deadline of the operation.
-     *
-     * <p>Can be null if a query has no timeout.
-     */
-    public @Nullable CompletableFuture<Void> timeoutFuture() {
-        return timeoutFut;
-=======
     public void setTimeout(ScheduledExecutorService scheduler, long timeoutMillis) {
         scheduler.schedule(() -> state.complete(Reason.TIMEOUT), timeoutMillis, MILLISECONDS);
->>>>>>> 7de32e8c
     }
 
     /**
@@ -196,13 +89,7 @@
 
     /** Returns {@code true} if the cancellation procedure has already been started. */
     public synchronized boolean isCancelled() {
-<<<<<<< HEAD
-        setCancelledIfTokenWasCancelled();
-
-        return reason != null;
-=======
         return state.isDone();
->>>>>>> 7de32e8c
     }
 
     private static void throwException(Reason reason) {
@@ -213,49 +100,8 @@
         );
     }
 
-    private void setCancelledIfTokenWasCancelled() {
-        if (reason == null && cancellationToken.isCancelled()) {
-            reason = Reason.CANCEL;
-        }
-    }
-
-    private enum Reason {
+    enum Reason {
         CANCEL,
         TIMEOUT
     }
-
-    /** Adapter for a cancellation token. */
-    public interface QueryCancellationToken {
-
-        void addCancelAction(Cancellable action);
-
-        boolean isCancelled();
-    }
-
-    static class InternalCancellationTokenImpl implements QueryCancellationToken {
-
-        private final CancellationToken token;
-
-        InternalCancellationTokenImpl(@Nullable CancellationToken token) {
-            this.token = token;
-        }
-
-        @Override
-        public void addCancelAction(Cancellable action) {
-            if (token == null) {
-                return;
-            }
-
-            CancelHandleHelper.addCancelAction(token, () -> action.cancel(false), action.future());
-        }
-
-        @Override
-        public boolean isCancelled() {
-            if (token == null) {
-                return false;
-            }
-
-            return CancelHandleHelper.isCancelled(token);
-        }
-    }
 }