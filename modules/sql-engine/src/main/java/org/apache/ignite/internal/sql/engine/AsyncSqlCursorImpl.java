--- conflicted
+++ resolved
@@ -17,12 +17,8 @@
 
 package org.apache.ignite.internal.sql.engine;
 
-<<<<<<< HEAD
 import static org.apache.ignite.internal.tracing.TracingManager.wrap;
-import static org.apache.ignite.internal.util.CompletableFutures.nullCompletedFuture;
 
-=======
->>>>>>> d20ec21a
 import java.util.NoSuchElementException;
 import java.util.concurrent.CompletableFuture;
 import org.apache.ignite.internal.sql.engine.exec.AsyncDataCursor;
@@ -76,23 +72,7 @@
     /** {@inheritDoc} */
     @Override
     public CompletableFuture<BatchedResult<T>> requestNextAsync(int rows) {
-<<<<<<< HEAD
-        return wrap(dataCursor.requestNextAsync(rows))
-                .handle((batch, error) -> {
-                    if (error != null) {
-                        return handleError(error).thenApply(none -> batch);
-                    }
-
-                    CompletableFuture<Void> fut = batch.hasMore()
-                            ? nullCompletedFuture()
-                            : closeAsync();
-
-                    return fut.thenApply(none -> batch);
-                })
-                .thenCompose(Function.identity());
-=======
-        return dataCursor.requestNextAsync(rows);
->>>>>>> d20ec21a
+        return wrap(dataCursor.requestNextAsync(rows));
     }
 
     /** {@inheritDoc} */
