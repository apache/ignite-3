--- conflicted
+++ resolved
@@ -31,13 +31,9 @@
 import static org.apache.ignite.internal.util.CompletableFutures.nullCompletedFuture;
 import static org.apache.ignite.lang.ErrorGroups.Sql.EXECUTION_CANCELLED_ERR;
 
-<<<<<<< HEAD
-import it.unimi.dsi.fastutil.ints.Int2ObjectMap;
 import it.unimi.dsi.fastutil.ints.IntOpenHashSet;
 import it.unimi.dsi.fastutil.ints.IntSet;
-=======
 import java.math.BigDecimal;
->>>>>>> 22e6748c
 import java.time.Duration;
 import java.time.Instant;
 import java.time.LocalDate;
@@ -107,11 +103,8 @@
 import org.apache.ignite.internal.sql.engine.sql.IgniteSqlExplainMode;
 import org.apache.ignite.internal.sql.engine.sql.IgniteSqlKill;
 import org.apache.ignite.internal.sql.engine.sql.ParsedResult;
-<<<<<<< HEAD
 import org.apache.ignite.internal.sql.engine.statistic.StatisticUpdatesNotifier;
-=======
 import org.apache.ignite.internal.sql.engine.type.IgniteTypeFactory;
->>>>>>> 22e6748c
 import org.apache.ignite.internal.sql.engine.util.Cloner;
 import org.apache.ignite.internal.sql.engine.util.Commons;
 import org.apache.ignite.internal.sql.engine.util.TypeUtils;
@@ -516,7 +509,7 @@
             }
 
             // Use parameter metadata to compute a cache key.
-            CacheKey cacheKey = createCacheKeyFromParameterMetadata(stmt.parsedResult, ctx, stmt.parameterMetadata);
+            CacheKey cacheKey = createCacheKey(stmt.parsedResult.normalizedQuery(), ctx.catalogVersion(), ctx.schemaName(), stmt.parameterType);
 
             return cache.get(cacheKey, k -> CompletableFuture.supplyAsync(() -> buildQueryPlan(stmt, ctx,
                     () -> cache.invalidate(cacheKey)), planningPool));
@@ -565,24 +558,14 @@
     private PlanInfo buildQueryPlan(ValidStatement<ValidationResult> stmt, PlanningContext ctx, Runnable onTimeoutAction) {
         IgnitePlanner planner = ctx.planner();
 
-<<<<<<< HEAD
         ValidationResult validated = stmt.value;
-        ParameterMetadata parameterMetadata = stmt.parameterMetadata;
-=======
-            // Use parameter metadata to compute a cache key.
-            CacheKey key = createCacheKey(stmt.parsedResult.normalizedQuery(), ctx.catalogVersion(), ctx.schemaName(), stmt.parameterType);
->>>>>>> 22e6748c
-
         SqlNode validatedNode = validated.sqlNode();
 
-<<<<<<< HEAD
         RelWithMetadata relWithMetadata = doOptimize(ctx, validatedNode, planner, onTimeoutAction);
         IgniteRel optimizedRel = relWithMetadata.rel;
         QueryPlan fastPlan = tryOptimizeFast(stmt, ctx);
-=======
-                ValidationResult validated = stmt.value;
-                ParameterMetadata parameterMetadata = createParameterMetadata(stmt.parameterType);
->>>>>>> 22e6748c
+
+        ParameterMetadata parameterMetadata = createParameterMetadata(stmt.parameterType);
 
         ResultSetMetadata resultSetMetadata = resultSetMetadata(validated.dataType(), validated.origins(), validated.aliases());
 
@@ -624,11 +607,7 @@
         if (currentCatalogVersion == catalogVersion) {
             IntSet sources = resolveSources(plan.getRel());
 
-            PlanningContextState state = PlanningContextState.builder()
-                    .parameters(ctx.parameters())
-                    .build();
-
-            return PlanInfo.createRefreshable(plan, stmt, state, sources);
+            return PlanInfo.createRefreshable(plan, stmt, sources);
         }
 
         return PlanInfo.create(plan);
@@ -764,19 +743,18 @@
 
         return validateDml(parsedResult, sqlNode, ctx).thenCompose(stmt -> {
             // Use parameter metadata to compute a cache key.
-            CacheKey cacheKey = createCacheKeyFromParameterMetadata(stmt.parsedResult, ctx, stmt.parameterMetadata);
+            CacheKey cacheKey = createCacheKey(stmt.parsedResult.normalizedQuery(), ctx.catalogVersion(), ctx.schemaName(), stmt.parameterType);
 
             return cache.get(cacheKey, k -> CompletableFuture.supplyAsync(() -> buildDmlPlan(stmt, ctx,
                     () -> cache.invalidate(cacheKey)), planningPool));
         });
     }
 
-<<<<<<< HEAD
     private PlanInfo buildDmlPlan(ValidStatement<ValidationResult> stmt, PlanningContext ctx, Runnable onTimeoutAction) {
         IgnitePlanner planner = ctx.planner();
 
         SqlNode validatedNode = stmt.value.sqlNode();
-        ParameterMetadata parameterMetadata = stmt.parameterMetadata;
+        ParameterMetadata parameterMetadata = createParameterMetadata(stmt.parameterType);
 
         RelWithMetadata relWithMetadata = doOptimize(ctx, validatedNode, planner, onTimeoutAction);
         IgniteRel optimizedRel = relWithMetadata.rel;
@@ -810,33 +788,15 @@
                     relWithMetadata.ppMetadata
             );
         }
-=======
-            return new ValidStatement<>(parsedResult, validatedNode, planner.getParameterRowType());
-        }, planningPool);
-
-        // Optimize
-        return validFut.thenCompose(stmt -> {
-            // Use parameter metadata to compute a cache key.
-            CacheKey key = createCacheKey(stmt.parsedResult.normalizedQuery(), ctx.catalogVersion(), ctx.schemaName(), stmt.parameterType);
->>>>>>> 22e6748c
 
         logPlan(stmt.parsedResult().originalQuery(), plan);
 
-<<<<<<< HEAD
         int currentCatalogVersion = directCatalogVersion();
-=======
-                SqlNode validatedNode = stmt.value;
-                ParameterMetadata parameterMetadata = createParameterMetadata(stmt.parameterType);
->>>>>>> 22e6748c
 
         if (currentCatalogVersion == catalogVersion) {
             IntSet sources = resolveSources(plan.getRel());
 
-            PlanningContextState state = PlanningContextState.builder()
-                    .parameters(ctx.parameters())
-                    .build();
-
-            return PlanInfo.createRefreshable(plan, stmt, state, sources);
+            return PlanInfo.createRefreshable(plan, stmt, sources);
         }
 
         return PlanInfo.create(plan);
@@ -854,12 +814,8 @@
             SqlNode validatedNode = planner.validate(sqlNode);
             ValidationResult validatedResult = new ValidationResult(validatedNode);
 
-            // Get parameter metadata.
-            RelDataType parameterRowType = planner.getParameterRowType();
-            ParameterMetadata parameterMetadata = createParameterMetadata(parameterRowType);
-
             // No need whole ParsedResult
-            return new ValidStatement<>(parsedResult, validatedResult, parameterMetadata);
+            return new ValidStatement<>(parsedResult, validatedResult, planner.getParameterRowType());
         }, planningPool);
     }
 
@@ -909,50 +865,12 @@
     }
 
     private static CacheKey createCacheKey(
-<<<<<<< HEAD
-            ParsedResult parsedResult,
-            int catalogVersion,
-            String schemaName,
-            Object[] params
-    ) {
-        ColumnType[] paramTypes = new ColumnType[params.length];
-
-        int idx = 0;
-        for (Object param : params) {
-            ColumnType columnType;
-            if (param != null) {
-                @Nullable NativeType type0 = NativeTypes.fromObject(param);
-
-                if (type0 == null) {
-                    throw new IgniteException(Common.INTERNAL_ERR, "Unsupported native type: " + param.getClass());
-                }
-
-                columnType = type0.spec();
-            } else {
-                columnType = ColumnType.NULL;
-            }
-            paramTypes[idx++] = columnType;
-        }
-
-        return new CacheKey(catalogVersion, schemaName, parsedResult.normalizedQuery(), true /* distributed */, paramTypes);
-    }
-
-    private static CacheKey createCacheKeyFromParameterMetadata(
-            ParsedResult parsedResult,
-            PlanningContext ctx,
-            ParameterMetadata parameterMetadata
-    ) {
-        boolean distributed = distributionPresent(ctx.config().getTraitDefs());
-        int catalogVersion = ctx.catalogVersion();
-        ColumnType[] paramTypes;
-=======
             String normalizedQuery,
             int catalogVersion,
             String schemaName,
             RelDataType parameterRowType
     ) {
         RelDataType[] paramTypes = new RelDataType[parameterRowType.getFieldCount()];
->>>>>>> 22e6748c
 
         for (int i = 0; i < parameterRowType.getFieldCount(); i++) {
             paramTypes[i] = parameterRowType.getFieldList().get(i).getType();
@@ -1192,7 +1110,7 @@
                                 continue;
                             }
 
-                            assert info.context != null && info.statement != null;
+                            assert info.statement != null;
 
                             if (currentCatalogVersion == key.catalogVersion()) {
                                 SqlQueryType queryType = info.statement.parsedResult().queryType();
@@ -1206,7 +1124,7 @@
                                         .plannerTimeout(plannerTimeout)
                                         .catalogVersion(key.catalogVersion())
                                         .defaultSchemaName(key.schemaName())
-                                        .parameters(info.context.parameters())
+                                        .parameters(Commons.arrayToMap(key.paramTypes()))
                                         .build();
 
                                 CompletableFuture<Void> newPlanFut =
@@ -1360,57 +1278,21 @@
         }
     }
 
-<<<<<<< HEAD
-    static class PlanningContextState {
-        private final Int2ObjectMap<Object> parameters;
-
-        PlanningContextState(
-                Int2ObjectMap<Object> parameters
-        ) {
-            this.parameters = parameters;
-        }
-
-        Int2ObjectMap<Object> parameters() {
-            return parameters;
-        }
-
-        /** Get context builder. */
-        public static PlanningContextState.Builder builder() {
-            return new PlanningContextState.Builder();
-        }
-
-        public static class Builder {
-            private Int2ObjectMap<Object> parameters;
-
-            /** Values of dynamic parameters to assist with type inference. */
-            PlanningContextState.Builder parameters(Int2ObjectMap<Object> parameters) {
-                this.parameters = parameters;
-                return this;
-            }
-
-            /** Builds planner context state. */
-            PlanningContextState build() {
-                return new PlanningContextState(parameters);
-            }
-        }
-    }
-
     static class PlanInfo {
         private final QueryPlan queryPlan;
-        @Nullable private final ValidStatement<ValidationResult> statement;
-        @Nullable private final PlanningContextState context;
+        @Nullable
+        private final ValidStatement<ValidationResult> statement;
+        @Nullable
         private final IntSet sources;
         private volatile boolean needToInvalidate;
 
         private PlanInfo(
                 QueryPlan plan,
                 @Nullable ValidStatement<ValidationResult> statement,
-                @Nullable PlanningContextState context,
                 IntSet sources
         ) {
             this.queryPlan = plan;
             this.statement = statement;
-            this.context = context;
             this.sources = sources;
         }
 
@@ -1425,16 +1307,16 @@
         static PlanInfo createRefreshable(
                 QueryPlan plan,
                 ValidStatement<ValidationResult> statement,
-                PlanningContextState context,
                 IntSet sources
         ) {
-            return new PlanInfo(plan, statement, context, sources);
+            return new PlanInfo(plan, statement, sources);
         }
 
         static PlanInfo create(QueryPlan plan) {
-            return new PlanInfo(plan, null, null, IntSet.of());
-        }
-=======
+            return new PlanInfo(plan, null, IntSet.of());
+        }
+    }
+
     @TestOnly
     @Nullable
     public static RelDataType deriveTypeFromDynamicParamValueTestOnly(@Nullable Object value) {
@@ -1490,6 +1372,5 @@
         }
 
         throw new AssertionError("Unknown type " + cls);
->>>>>>> 22e6748c
     }
 }