/*
 * Licensed to the Apache Software Foundation (ASF) under one or more
 * contributor license agreements. See the NOTICE file distributed with
 * this work for additional information regarding copyright ownership.
 * The ASF licenses this file to You under the Apache License, Version 2.0
 * (the "License"); you may not use this file except in compliance with
 * the License. You may obtain a copy of the License at
 *
 *      http://www.apache.org/licenses/LICENSE-2.0
 *
 * Unless required by applicable law or agreed to in writing, software
 * distributed under the License is distributed on an "AS IS" BASIS,
 * WITHOUT WARRANTIES OR CONDITIONS OF ANY KIND, either express or implied.
 * See the License for the specific language governing permissions and
 * limitations under the License.
 */

package org.apache.ignite.internal.sql.engine.prepare;

import static org.apache.ignite.internal.sql.engine.prepare.CacheKey.EMPTY_CLASS_ARRAY;
import static org.apache.ignite.internal.sql.engine.prepare.PlannerHelper.optimize;
import static org.apache.ignite.internal.sql.engine.trait.TraitUtils.distributionPresent;
<<<<<<< HEAD
import static org.apache.ignite.lang.ErrorGroups.Sql.VALIDATION_ERR;
=======
import static org.apache.ignite.lang.ErrorGroups.Sql.QUERY_VALIDATION_ERR;
>>>>>>> 62d02d7e

import com.github.benmanes.caffeine.cache.Caffeine;
import java.util.ArrayList;
import java.util.Arrays;
import java.util.List;
import java.util.Map;
import java.util.concurrent.CompletableFuture;
import java.util.concurrent.ConcurrentMap;
import java.util.concurrent.LinkedBlockingQueue;
import java.util.concurrent.ThreadPoolExecutor;
import java.util.concurrent.TimeUnit;
import org.apache.calcite.plan.RelOptUtil;
import org.apache.calcite.rel.type.RelDataType;
import org.apache.calcite.rel.type.RelDataTypeField;
import org.apache.calcite.runtime.CalciteContextException;
import org.apache.calcite.sql.SqlDdl;
import org.apache.calcite.sql.SqlExplain;
import org.apache.calcite.sql.SqlExplainLevel;
import org.apache.calcite.sql.SqlNode;
import org.apache.calcite.sql.SqlNodeList;
import org.apache.ignite.internal.logger.IgniteLogger;
import org.apache.ignite.internal.logger.Loggers;
import org.apache.ignite.internal.sql.api.ColumnMetadataImpl;
import org.apache.ignite.internal.sql.api.ResultSetMetadataImpl;
import org.apache.ignite.internal.sql.engine.prepare.ddl.DdlSqlToCommandConverter;
import org.apache.ignite.internal.sql.engine.rel.IgniteRel;
import org.apache.ignite.internal.sql.engine.schema.SchemaUpdateListener;
import org.apache.ignite.internal.sql.engine.sql.ParsedResult;
import org.apache.ignite.internal.sql.engine.util.BaseQueryContext;
import org.apache.ignite.internal.sql.engine.util.TypeUtils;
import org.apache.ignite.internal.storage.DataStorageManager;
import org.apache.ignite.internal.thread.NamedThreadFactory;
import org.apache.ignite.lang.IgniteInternalException;
import org.apache.ignite.sql.ColumnMetadata;
import org.apache.ignite.sql.ResultSetMetadata;
import org.jetbrains.annotations.Nullable;

/**
 * An implementation of the {@link PrepareService} that uses a Calcite-based query planner to validate and optimize a given query.
 */
public class PrepareServiceImpl implements PrepareService, SchemaUpdateListener {
    private static final IgniteLogger LOG = Loggers.forClass(PrepareServiceImpl.class);

    private static final long THREAD_TIMEOUT_MS = 60_000;

    private static final int THREAD_COUNT = 4;

    private final DdlSqlToCommandConverter ddlConverter;

    private final ConcurrentMap<CacheKey, CompletableFuture<QueryPlan>> cache;

    private final String nodeName;

    private volatile ThreadPoolExecutor planningPool;

    /**
     * Factory method.
     *
     * @param nodeName Name of the current Ignite node. Will be used in thread factory as part of the thread name.
     * @param cacheSize Size of the cache of query plans. Should be non negative.
     * @param dataStorageManager Data storage manager.
     * @param dataStorageFields Data storage fields. Mapping: Data storage name -> field name -> field type.
     */
    public static PrepareServiceImpl create(
            String nodeName,
            int cacheSize,
            DataStorageManager dataStorageManager,
            Map<String, Map<String, Class<?>>> dataStorageFields
    ) {
        return new PrepareServiceImpl(
                nodeName,
                cacheSize,
                new DdlSqlToCommandConverter(dataStorageFields, dataStorageManager::defaultDataStorage)
        );
    }

    /**
     * Constructor.
     *
     * @param nodeName Name of the current Ignite node. Will be used in thread factory as part of the thread name.
     * @param cacheSize Size of the cache of query plans. Should be non negative.
     * @param ddlConverter A converter of the DDL-related AST to the actual command.
     */
    public PrepareServiceImpl(
            String nodeName,
            int cacheSize,
            DdlSqlToCommandConverter ddlConverter
    ) {
        this.nodeName = nodeName;
        this.ddlConverter = ddlConverter;

        cache = Caffeine.newBuilder()
                .maximumSize(cacheSize)
                .<CacheKey, CompletableFuture<QueryPlan>>build()
                .asMap();
    }

    /** {@inheritDoc} */
    @Override
    public void start() {
        planningPool = new ThreadPoolExecutor(
                THREAD_COUNT,
                THREAD_COUNT,
                THREAD_TIMEOUT_MS,
                TimeUnit.MILLISECONDS,
                new LinkedBlockingQueue<>(),
                new NamedThreadFactory(NamedThreadFactory.threadPrefix(nodeName, "sql-planning-pool"), LOG)
        );

        planningPool.allowCoreThreadTimeOut(true);
    }

    /** {@inheritDoc} */
    @Override
    public void stop() throws Exception {
        planningPool.shutdownNow();
    }

    /** {@inheritDoc} */
    @Override
    public CompletableFuture<QueryPlan> prepareAsync(ParsedResult parsedResult, BaseQueryContext ctx) {
        try {
            PlanningContext planningContext = PlanningContext.builder()
                    .parentContext(ctx)
                    .build();

            switch (parsedResult.queryType()) {
                case QUERY:
                    return prepareQuery(parsedResult, planningContext);

                case DDL:
                    return prepareDdl(parsedResult, planningContext);

                case DML:
                    return prepareDml(parsedResult, planningContext);

                case EXPLAIN:
                    return prepareExplain(parsedResult, planningContext);

                default:
<<<<<<< HEAD
                    throw new IgniteInternalException(VALIDATION_ERR, "Unsupported operation ["
                            + "sqlNodeKind=" + sqlNode.getKind() + "; "
                            + "querySql=\"" + planningContext.query() + "\"]");
=======
                    throw new AssertionError("Unexpected queryType=" + parsedResult.queryType());
>>>>>>> 62d02d7e
            }
        } catch (CalciteContextException e) {
            throw new IgniteInternalException(VALIDATION_ERR, "Failed to validate query. " + e.getMessage(), e);
        }
    }

    /** {@inheritDoc} */
    @Override
    public void onSchemaUpdated() {
        cache.clear();
    }

    private CompletableFuture<QueryPlan> prepareDdl(ParsedResult parsedResult, PlanningContext ctx) {
        SqlNode sqlNode = parsedResult.parsedTree();

        assert sqlNode instanceof SqlDdl : sqlNode == null ? "null" : sqlNode.getClass().getName();

        return CompletableFuture.completedFuture(new DdlPlan(ddlConverter.convert((SqlDdl) sqlNode, ctx)));
    }

    private CompletableFuture<QueryPlan> prepareExplain(ParsedResult parsedResult, PlanningContext ctx) {
        return CompletableFuture.supplyAsync(() -> {
            IgnitePlanner planner = ctx.planner();

            SqlNode sqlNode = parsedResult.parsedTree();

            assert single(sqlNode);

            // Validate
            // We extract query subtree inside the validator.
            SqlNode explainNode = planner.validate(sqlNode);
            // Extract validated query.
            SqlNode validNode = ((SqlExplain) explainNode).getExplicandum();

            // Convert to Relational operators graph
            IgniteRel igniteRel = optimize(validNode, planner);

            String plan = RelOptUtil.toString(igniteRel, SqlExplainLevel.ALL_ATTRIBUTES);

            return new ExplainPlan(plan);
        }, planningPool);
    }

    private static boolean single(SqlNode sqlNode) {
        return !(sqlNode instanceof SqlNodeList);
    }

    private CompletableFuture<QueryPlan> prepareQuery(ParsedResult parsedResult, PlanningContext ctx) {
        CacheKey key = createCacheKey(parsedResult, ctx);

        CompletableFuture<QueryPlan> planFut = cache.computeIfAbsent(key, k -> CompletableFuture.supplyAsync(() -> {
            IgnitePlanner planner = ctx.planner();

            SqlNode sqlNode = parsedResult.parsedTree();

            assert single(sqlNode);

            // Validate
            ValidationResult validated = planner.validateAndGetTypeMetadata(sqlNode);

            SqlNode validatedNode = validated.sqlNode();

            IgniteRel igniteRel = optimize(validatedNode, planner);

            // Split query plan to query fragments.
            List<Fragment> fragments = new Splitter().go(igniteRel);

            QueryTemplate template = new QueryTemplate(fragments);

            return new MultiStepQueryPlan(template, resultSetMetadata(validated.dataType(), validated.origins()));
        }, planningPool));

        return planFut.thenApply(QueryPlan::copy);
    }

    private CompletableFuture<QueryPlan> prepareDml(ParsedResult parsedResult, PlanningContext ctx) {
        var key = createCacheKey(parsedResult, ctx);

        CompletableFuture<QueryPlan> planFut = cache.computeIfAbsent(key, k -> CompletableFuture.supplyAsync(() -> {
            IgnitePlanner planner = ctx.planner();

            SqlNode sqlNode = parsedResult.parsedTree();

            assert single(sqlNode);

            // Validate
            SqlNode validatedNode = planner.validate(sqlNode);

            // Convert to Relational operators graph
            IgniteRel igniteRel = optimize(validatedNode, planner);

            // Split query plan to query fragments.
            List<Fragment> fragments = new Splitter().go(igniteRel);

            QueryTemplate template = new QueryTemplate(fragments);

            return new MultiStepDmlPlan(template);
        }, planningPool));

        return planFut.thenApply(QueryPlan::copy);
    }

    private static CacheKey createCacheKey(ParsedResult parsedResult, PlanningContext ctx) {
        boolean distributed = distributionPresent(ctx.config().getTraitDefs());

        Class[] paramTypes = ctx.parameters().length == 0
                ? EMPTY_CLASS_ARRAY :
                Arrays.stream(ctx.parameters()).map(p -> (p != null) ? p.getClass() : Void.class).toArray(Class[]::new);

        return new CacheKey(ctx.schemaName(), parsedResult.normalizedQuery(), distributed, paramTypes);
    }

    private ResultSetMetadata resultSetMetadata(
            RelDataType rowType,
            @Nullable List<List<String>> origins
    ) {
        return new LazyResultSetMetadata(
                () -> {
                    List<ColumnMetadata> fieldsMeta = new ArrayList<>(rowType.getFieldCount());

                    for (int i = 0; i < rowType.getFieldCount(); ++i) {
                        RelDataTypeField fld = rowType.getFieldList().get(i);

                        ColumnMetadataImpl fldMeta = new ColumnMetadataImpl(
                                fld.getName(),
                                TypeUtils.columnType(fld.getType()),
                                fld.getType().getPrecision(),
                                fld.getType().getScale(),
                                fld.getType().isNullable(),
                                origins == null ? null : ColumnMetadataImpl.originFromList(origins.get(i))
                        );

                        fieldsMeta.add(fldMeta);
                    }

                    return new ResultSetMetadataImpl(fieldsMeta);
                }
        );
    }
}<|MERGE_RESOLUTION|>--- conflicted
+++ resolved
@@ -20,11 +20,7 @@
 import static org.apache.ignite.internal.sql.engine.prepare.CacheKey.EMPTY_CLASS_ARRAY;
 import static org.apache.ignite.internal.sql.engine.prepare.PlannerHelper.optimize;
 import static org.apache.ignite.internal.sql.engine.trait.TraitUtils.distributionPresent;
-<<<<<<< HEAD
 import static org.apache.ignite.lang.ErrorGroups.Sql.VALIDATION_ERR;
-=======
-import static org.apache.ignite.lang.ErrorGroups.Sql.QUERY_VALIDATION_ERR;
->>>>>>> 62d02d7e
 
 import com.github.benmanes.caffeine.cache.Caffeine;
 import java.util.ArrayList;
@@ -165,13 +161,7 @@
                     return prepareExplain(parsedResult, planningContext);
 
                 default:
-<<<<<<< HEAD
-                    throw new IgniteInternalException(VALIDATION_ERR, "Unsupported operation ["
-                            + "sqlNodeKind=" + sqlNode.getKind() + "; "
-                            + "querySql=\"" + planningContext.query() + "\"]");
-=======
                     throw new AssertionError("Unexpected queryType=" + parsedResult.queryType());
->>>>>>> 62d02d7e
             }
         } catch (CalciteContextException e) {
             throw new IgniteInternalException(VALIDATION_ERR, "Failed to validate query. " + e.getMessage(), e);
