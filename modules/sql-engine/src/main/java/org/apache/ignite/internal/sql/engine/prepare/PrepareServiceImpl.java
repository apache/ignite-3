/*
 * Licensed to the Apache Software Foundation (ASF) under one or more
 * contributor license agreements. See the NOTICE file distributed with
 * this work for additional information regarding copyright ownership.
 * The ASF licenses this file to You under the Apache License, Version 2.0
 * (the "License"); you may not use this file except in compliance with
 * the License. You may obtain a copy of the License at
 *
 *      http://www.apache.org/licenses/LICENSE-2.0
 *
 * Unless required by applicable law or agreed to in writing, software
 * distributed under the License is distributed on an "AS IS" BASIS,
 * WITHOUT WARRANTIES OR CONDITIONS OF ANY KIND, either express or implied.
 * See the License for the specific language governing permissions and
 * limitations under the License.
 */

package org.apache.ignite.internal.sql.engine.prepare;

import static org.apache.ignite.internal.sql.engine.prepare.CacheKey.EMPTY_CLASS_ARRAY;
import static org.apache.ignite.internal.sql.engine.prepare.PlannerHelper.optimize;
import static org.apache.ignite.internal.sql.engine.trait.TraitUtils.distributionPresent;
import static org.apache.ignite.lang.ErrorGroups.Sql.QUERY_VALIDATION_ERR;

import com.github.benmanes.caffeine.cache.Caffeine;
import java.util.ArrayList;
import java.util.Arrays;
import java.util.List;
import java.util.Map;
import java.util.concurrent.CompletableFuture;
import java.util.concurrent.ConcurrentMap;
import java.util.concurrent.LinkedBlockingQueue;
import java.util.concurrent.ThreadPoolExecutor;
import java.util.concurrent.TimeUnit;
import org.apache.calcite.plan.RelOptPlanner;
import org.apache.calcite.plan.RelOptUtil;
import org.apache.calcite.rel.type.RelDataType;
import org.apache.calcite.rel.type.RelDataTypeField;
import org.apache.calcite.runtime.CalciteContextException;
import org.apache.calcite.sql.SqlDdl;
import org.apache.calcite.sql.SqlExplain;
import org.apache.calcite.sql.SqlExplainLevel;
import org.apache.calcite.sql.SqlNode;
import org.apache.calcite.sql.SqlNodeList;
import org.apache.ignite.internal.logger.IgniteLogger;
import org.apache.ignite.internal.logger.Loggers;
import org.apache.ignite.internal.sql.api.ColumnMetadataImpl;
import org.apache.ignite.internal.sql.api.ResultSetMetadataImpl;
import org.apache.ignite.internal.sql.engine.prepare.ddl.DdlSqlToCommandConverter;
import org.apache.ignite.internal.sql.engine.rel.IgniteRel;
import org.apache.ignite.internal.sql.engine.schema.SchemaUpdateListener;
import org.apache.ignite.internal.sql.engine.sql.ParsedResult;
import org.apache.ignite.internal.sql.engine.util.BaseQueryContext;
import org.apache.ignite.internal.sql.engine.util.TypeUtils;
import org.apache.ignite.internal.storage.DataStorageManager;
import org.apache.ignite.internal.thread.NamedThreadFactory;
import org.apache.ignite.internal.util.ExceptionUtils;
import org.apache.ignite.lang.ErrorGroups;
import org.apache.ignite.lang.IgniteException;
import org.apache.ignite.lang.IgniteInternalException;
import org.apache.ignite.sql.ColumnMetadata;
import org.apache.ignite.sql.ResultSetMetadata;
import org.apache.ignite.sql.SqlException;
import org.jetbrains.annotations.Nullable;

/**
 * An implementation of the {@link PrepareService} that uses a Calcite-based query planner to validate and optimize a given query.
 */
public class PrepareServiceImpl implements PrepareService, SchemaUpdateListener {
    private static final IgniteLogger LOG = Loggers.forClass(PrepareServiceImpl.class);

    private static final long THREAD_TIMEOUT_MS = 60_000;

    private static final int THREAD_COUNT = 4;

    private final DdlSqlToCommandConverter ddlConverter;

    private final ConcurrentMap<CacheKey, CompletableFuture<QueryPlan>> cache;

    private final String nodeName;

    private volatile ThreadPoolExecutor planningPool;

    /**
     * Factory method.
     *
     * @param nodeName Name of the current Ignite node. Will be used in thread factory as part of the thread name.
     * @param cacheSize Size of the cache of query plans. Should be non negative.
     * @param dataStorageManager Data storage manager.
     * @param dataStorageFields Data storage fields. Mapping: Data storage name -> field name -> field type.
     */
    public static PrepareServiceImpl create(
            String nodeName,
            int cacheSize,
            DataStorageManager dataStorageManager,
            Map<String, Map<String, Class<?>>> dataStorageFields
    ) {
        return new PrepareServiceImpl(
                nodeName,
                cacheSize,
                new DdlSqlToCommandConverter(dataStorageFields, dataStorageManager::defaultDataStorage)
        );
    }

    /**
     * Constructor.
     *
     * @param nodeName Name of the current Ignite node. Will be used in thread factory as part of the thread name.
     * @param cacheSize Size of the cache of query plans. Should be non negative.
     * @param ddlConverter A converter of the DDL-related AST to the actual command.
     */
    public PrepareServiceImpl(
            String nodeName,
            int cacheSize,
            DdlSqlToCommandConverter ddlConverter
    ) {
        this.nodeName = nodeName;
        this.ddlConverter = ddlConverter;

        cache = Caffeine.newBuilder()
                .maximumSize(cacheSize)
                .<CacheKey, CompletableFuture<QueryPlan>>build()
                .asMap();
    }

    /** {@inheritDoc} */
    @Override
    public void start() {
        planningPool = new ThreadPoolExecutor(
                THREAD_COUNT,
                THREAD_COUNT,
                THREAD_TIMEOUT_MS,
                TimeUnit.MILLISECONDS,
                new LinkedBlockingQueue<>(),
                new NamedThreadFactory(NamedThreadFactory.threadPrefix(nodeName, "sql-planning-pool"), LOG)
        );

        planningPool.allowCoreThreadTimeOut(true);
    }

    /** {@inheritDoc} */
    @Override
    public void stop() throws Exception {
        planningPool.shutdownNow();
    }

    /** {@inheritDoc} */
    @Override
<<<<<<< HEAD
    public CompletableFuture<QueryPlan> prepareAsync(SqlNode sqlNode, BaseQueryContext ctx, long plannerTimeout) {
        CompletableFuture<QueryPlan> result;

        assert single(sqlNode);

        SqlQueryType queryType = Commons.getQueryType(sqlNode);
        assert queryType != null : "No query type for query: " + sqlNode;

        PlanningContext planningContext = PlanningContext.builder()
                .parentContext(ctx)
                .query(ctx.query())
                .plannerTimeout(plannerTimeout)
                .build();

        result = prepareAsync0(sqlNode, queryType, planningContext);

        return result.exceptionally(ex -> {
                    Throwable th = ExceptionUtils.unwrapCause(ex);
                    if (planningContext.timeouted() && th instanceof RelOptPlanner.CannotPlanException) {
                        LOG.info("Query plan is absent due to planing timeout is reached [query={}]", ctx.query());
                        throw new SqlException(ErrorGroups.Sql.PLANNING_TIMEOUTED_ERR);
                    }

                    throw new IgniteException(th);
                }
        );
    }

    private CompletableFuture<QueryPlan> prepareAsync0(SqlNode sqlNode, SqlQueryType queryType, PlanningContext planningContext) {
        try {
            switch (queryType) {
                case QUERY:
                    return prepareQuery(sqlNode, planningContext);
                case DDL:
                    return prepareDdl(sqlNode, planningContext);
                case DML:
                    return prepareDml(sqlNode, planningContext);
                case EXPLAIN:
                    return prepareExplain(sqlNode, planningContext);
=======
    public CompletableFuture<QueryPlan> prepareAsync(ParsedResult parsedResult, BaseQueryContext ctx) {
        try {
            PlanningContext planningContext = PlanningContext.builder()
                    .parentContext(ctx)
                    .build();

            switch (parsedResult.queryType()) {
                case QUERY:
                    return prepareQuery(parsedResult, planningContext);

                case DDL:
                    return prepareDdl(parsedResult, planningContext);

                case DML:
                    return prepareDml(parsedResult, planningContext);

                case EXPLAIN:
                    return prepareExplain(parsedResult, planningContext);

>>>>>>> 8586df07
                default:
                    throw new AssertionError("Unexpected queryType=" + parsedResult.queryType());
            }
        } catch (CalciteContextException e) {
            throw new IgniteInternalException(QUERY_VALIDATION_ERR, "Failed to validate query. " + e.getMessage(), e);
        }
    }

    /** {@inheritDoc} */
    @Override
    public void onSchemaUpdated() {
        cache.clear();
    }

    private CompletableFuture<QueryPlan> prepareDdl(ParsedResult parsedResult, PlanningContext ctx) {
        SqlNode sqlNode = parsedResult.parsedTree();

        assert sqlNode instanceof SqlDdl : sqlNode == null ? "null" : sqlNode.getClass().getName();

        return CompletableFuture.completedFuture(new DdlPlan(ddlConverter.convert((SqlDdl) sqlNode, ctx)));
    }

    private CompletableFuture<QueryPlan> prepareExplain(ParsedResult parsedResult, PlanningContext ctx) {
        return CompletableFuture.supplyAsync(() -> {
            IgnitePlanner planner = ctx.planner();

            SqlNode sqlNode = parsedResult.parsedTree();

            assert single(sqlNode);

            // Validate
            // We extract query subtree inside the validator.
            SqlNode explainNode = planner.validate(sqlNode);
            // Extract validated query.
            SqlNode validNode = ((SqlExplain) explainNode).getExplicandum();

            // Convert to Relational operators graph
            IgniteRel igniteRel = optimize(validNode, planner);

            String plan = RelOptUtil.toString(igniteRel, SqlExplainLevel.ALL_ATTRIBUTES);

            return new ExplainPlan(plan);
        }, planningPool);
    }

    private static boolean single(SqlNode sqlNode) {
        return !(sqlNode instanceof SqlNodeList);
    }

    private CompletableFuture<QueryPlan> prepareQuery(ParsedResult parsedResult, PlanningContext ctx) {
        CacheKey key = createCacheKey(parsedResult, ctx);

        CompletableFuture<QueryPlan> planFut = cache.computeIfAbsent(key, k -> CompletableFuture.supplyAsync(() -> {
            IgnitePlanner planner = ctx.planner();

            SqlNode sqlNode = parsedResult.parsedTree();

            assert single(sqlNode);

            // Validate
            ValidationResult validated = planner.validateAndGetTypeMetadata(sqlNode);

            SqlNode validatedNode = validated.sqlNode();

            IgniteRel igniteRel = optimize(validatedNode, planner);

            // Split query plan to query fragments.
            List<Fragment> fragments = new Splitter().go(igniteRel);

            QueryTemplate template = new QueryTemplate(fragments);

            return new MultiStepQueryPlan(template, resultSetMetadata(validated.dataType(), validated.origins()));
        }, planningPool));

        return planFut.thenApply(QueryPlan::copy);
    }

    private CompletableFuture<QueryPlan> prepareDml(ParsedResult parsedResult, PlanningContext ctx) {
        var key = createCacheKey(parsedResult, ctx);

        CompletableFuture<QueryPlan> planFut = cache.computeIfAbsent(key, k -> CompletableFuture.supplyAsync(() -> {
            IgnitePlanner planner = ctx.planner();

            SqlNode sqlNode = parsedResult.parsedTree();

            assert single(sqlNode);

            // Validate
            SqlNode validatedNode = planner.validate(sqlNode);

            // Convert to Relational operators graph
            IgniteRel igniteRel = optimize(validatedNode, planner);

            // Split query plan to query fragments.
            List<Fragment> fragments = new Splitter().go(igniteRel);

            QueryTemplate template = new QueryTemplate(fragments);

            return new MultiStepDmlPlan(template);
        }, planningPool));

        return planFut.thenApply(QueryPlan::copy);
    }

    private static CacheKey createCacheKey(ParsedResult parsedResult, PlanningContext ctx) {
        boolean distributed = distributionPresent(ctx.config().getTraitDefs());

        Class[] paramTypes = ctx.parameters().length == 0
                ? EMPTY_CLASS_ARRAY :
                Arrays.stream(ctx.parameters()).map(p -> (p != null) ? p.getClass() : Void.class).toArray(Class[]::new);

        return new CacheKey(ctx.schemaName(), parsedResult.normalizedQuery(), distributed, paramTypes);
    }

    private ResultSetMetadata resultSetMetadata(
            RelDataType rowType,
            @Nullable List<List<String>> origins
    ) {
        return new LazyResultSetMetadata(
                () -> {
                    List<ColumnMetadata> fieldsMeta = new ArrayList<>(rowType.getFieldCount());

                    for (int i = 0; i < rowType.getFieldCount(); ++i) {
                        RelDataTypeField fld = rowType.getFieldList().get(i);

                        ColumnMetadataImpl fldMeta = new ColumnMetadataImpl(
                                fld.getName(),
                                TypeUtils.columnType(fld.getType()),
                                fld.getType().getPrecision(),
                                fld.getType().getScale(),
                                fld.getType().isNullable(),
                                origins == null ? null : ColumnMetadataImpl.originFromList(origins.get(i))
                        );

                        fieldsMeta.add(fldMeta);
                    }

                    return new ResultSetMetadataImpl(fieldsMeta);
                }
        );
    }
}<|MERGE_RESOLUTION|>--- conflicted
+++ resolved
@@ -21,6 +21,7 @@
 import static org.apache.ignite.internal.sql.engine.prepare.PlannerHelper.optimize;
 import static org.apache.ignite.internal.sql.engine.trait.TraitUtils.distributionPresent;
 import static org.apache.ignite.lang.ErrorGroups.Sql.QUERY_VALIDATION_ERR;
+import static org.apache.ignite.lang.ErrorGroups.Sql.UNSUPPORTED_SQL_OPERATION_KIND_ERR;
 
 import com.github.benmanes.caffeine.cache.Caffeine;
 import java.util.ArrayList;
@@ -46,6 +47,7 @@
 import org.apache.ignite.internal.logger.Loggers;
 import org.apache.ignite.internal.sql.api.ColumnMetadataImpl;
 import org.apache.ignite.internal.sql.api.ResultSetMetadataImpl;
+import org.apache.ignite.internal.sql.engine.SqlQueryType;
 import org.apache.ignite.internal.sql.engine.prepare.ddl.DdlSqlToCommandConverter;
 import org.apache.ignite.internal.sql.engine.rel.IgniteRel;
 import org.apache.ignite.internal.sql.engine.schema.SchemaUpdateListener;
@@ -146,14 +148,8 @@
 
     /** {@inheritDoc} */
     @Override
-<<<<<<< HEAD
-    public CompletableFuture<QueryPlan> prepareAsync(SqlNode sqlNode, BaseQueryContext ctx, long plannerTimeout) {
+    public CompletableFuture<QueryPlan> prepareAsync(ParsedResult parsedResult, BaseQueryContext ctx, long plannerTimeout) {
         CompletableFuture<QueryPlan> result;
-
-        assert single(sqlNode);
-
-        SqlQueryType queryType = Commons.getQueryType(sqlNode);
-        assert queryType != null : "No query type for query: " + sqlNode;
 
         PlanningContext planningContext = PlanningContext.builder()
                 .parentContext(ctx)
@@ -161,7 +157,7 @@
                 .plannerTimeout(plannerTimeout)
                 .build();
 
-        result = prepareAsync0(sqlNode, queryType, planningContext);
+        result = prepareAsync0(parsedResult, planningContext);
 
         return result.exceptionally(ex -> {
                     Throwable th = ExceptionUtils.unwrapCause(ex);
@@ -175,38 +171,17 @@
         );
     }
 
-    private CompletableFuture<QueryPlan> prepareAsync0(SqlNode sqlNode, SqlQueryType queryType, PlanningContext planningContext) {
+    private CompletableFuture<QueryPlan> prepareAsync0(ParsedResult parsedResult, PlanningContext planningContext) {
         try {
-            switch (queryType) {
-                case QUERY:
-                    return prepareQuery(sqlNode, planningContext);
-                case DDL:
-                    return prepareDdl(sqlNode, planningContext);
-                case DML:
-                    return prepareDml(sqlNode, planningContext);
-                case EXPLAIN:
-                    return prepareExplain(sqlNode, planningContext);
-=======
-    public CompletableFuture<QueryPlan> prepareAsync(ParsedResult parsedResult, BaseQueryContext ctx) {
-        try {
-            PlanningContext planningContext = PlanningContext.builder()
-                    .parentContext(ctx)
-                    .build();
-
             switch (parsedResult.queryType()) {
                 case QUERY:
                     return prepareQuery(parsedResult, planningContext);
-
                 case DDL:
                     return prepareDdl(parsedResult, planningContext);
-
                 case DML:
                     return prepareDml(parsedResult, planningContext);
-
                 case EXPLAIN:
                     return prepareExplain(parsedResult, planningContext);
-
->>>>>>> 8586df07
                 default:
                     throw new AssertionError("Unexpected queryType=" + parsedResult.queryType());
             }
