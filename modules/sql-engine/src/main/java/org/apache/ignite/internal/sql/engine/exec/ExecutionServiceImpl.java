--- conflicted
+++ resolved
@@ -223,14 +223,9 @@
             ImplementorFactory<RowT> implementorFactory,
             ClockService clockService,
             KillCommandHandler killCommandHandler,
-<<<<<<< HEAD
-            ExpressionFactory expressionFactory,
+            SqlExpressionFactory sqlExpressionFactory,
             long shutdownTimeout,
             SqlPlanToTxSchemaVersionValidator planValidator
-=======
-            SqlExpressionFactory sqlExpressionFactory,
-            long shutdownTimeout
->>>>>>> 942e99fa
     ) {
         this.localNode = topSrvc.localMember();
         this.handler = handler;
@@ -289,14 +284,9 @@
             TableFunctionRegistry tableFunctionRegistry,
             ClockService clockService,
             KillCommandHandler killCommandHandler,
-<<<<<<< HEAD
-            ExpressionFactory expressionFactory,
+            SqlExpressionFactory sqlExpressionFactory,
             long shutdownTimeout,
             SqlPlanToTxSchemaVersionValidator planValidator
-=======
-            SqlExpressionFactory sqlExpressionFactory,
-            long shutdownTimeout
->>>>>>> 942e99fa
     ) {
         return new ExecutionServiceImpl<>(
                 msgSrvc,
@@ -318,14 +308,9 @@
                 ),
                 clockService,
                 killCommandHandler,
-<<<<<<< HEAD
-                expressionFactory,
+                sqlExpressionFactory,
                 shutdownTimeout,
                 planValidator
-=======
-                sqlExpressionFactory,
-                shutdownTimeout
->>>>>>> 942e99fa
         );
     }
 
