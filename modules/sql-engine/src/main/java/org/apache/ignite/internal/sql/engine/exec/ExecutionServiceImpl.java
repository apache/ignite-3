/*
 * Licensed to the Apache Software Foundation (ASF) under one or more
 * contributor license agreements. See the NOTICE file distributed with
 * this work for additional information regarding copyright ownership.
 * The ASF licenses this file to You under the Apache License, Version 2.0
 * (the "License"); you may not use this file except in compliance with
 * the License. You may obtain a copy of the License at
 *
 *      http://www.apache.org/licenses/LICENSE-2.0
 *
 * Unless required by applicable law or agreed to in writing, software
 * distributed under the License is distributed on an "AS IS" BASIS,
 * WITHOUT WARRANTIES OR CONDITIONS OF ANY KIND, either express or implied.
 * See the License for the specific language governing permissions and
 * limitations under the License.
 */

package org.apache.ignite.internal.sql.engine.exec;

import static org.apache.ignite.internal.lang.IgniteStringFormatter.format;
import static org.apache.ignite.internal.sql.engine.externalize.RelJsonReader.fromJson;
import static org.apache.ignite.internal.sql.engine.util.Commons.FRAMEWORK_CONFIG;
import static org.apache.ignite.internal.util.CollectionUtils.nullOrEmpty;
import static org.apache.ignite.lang.ErrorGroups.Common.INTERNAL_ERR;

import com.github.benmanes.caffeine.cache.Caffeine;
import io.opentelemetry.context.Context;
import io.opentelemetry.instrumentation.annotations.SpanAttribute;
import io.opentelemetry.instrumentation.annotations.WithSpan;
import java.util.ArrayList;
import java.util.HashMap;
import java.util.Iterator;
import java.util.List;
import java.util.Map;
import java.util.Objects;
import java.util.Queue;
import java.util.UUID;
import java.util.concurrent.CancellationException;
import java.util.concurrent.CompletableFuture;
import java.util.concurrent.ConcurrentHashMap;
import java.util.concurrent.ConcurrentLinkedQueue;
import java.util.concurrent.ConcurrentMap;
import java.util.concurrent.Executor;
import java.util.concurrent.ThreadLocalRandom;
import java.util.concurrent.atomic.AtomicBoolean;
import java.util.function.Function;
import org.apache.calcite.plan.RelOptUtil;
import org.apache.calcite.sql.SqlExplainLevel;
import org.apache.calcite.tools.Frameworks;
import org.apache.ignite.configuration.ConfigurationChangeException;
import org.apache.ignite.internal.lang.IgniteBiTuple;
import org.apache.ignite.internal.lang.IgniteInternalCheckedException;
import org.apache.ignite.internal.lang.IgniteInternalException;
import org.apache.ignite.internal.logger.IgniteLogger;
import org.apache.ignite.internal.logger.Loggers;
import org.apache.ignite.internal.replicator.TablePartitionId;
import org.apache.ignite.internal.sql.engine.NodeLeftException;
import org.apache.ignite.internal.sql.engine.QueryCancelledException;
import org.apache.ignite.internal.sql.engine.QueryPrefetchCallback;
import org.apache.ignite.internal.sql.engine.SqlQueryType;
import org.apache.ignite.internal.sql.engine.exec.ddl.DdlCommandHandler;
import org.apache.ignite.internal.sql.engine.exec.mapping.FragmentDescription;
import org.apache.ignite.internal.sql.engine.exec.mapping.MappedFragment;
import org.apache.ignite.internal.sql.engine.exec.mapping.MappingService;
import org.apache.ignite.internal.sql.engine.exec.rel.AbstractNode;
import org.apache.ignite.internal.sql.engine.exec.rel.AsyncRootNode;
import org.apache.ignite.internal.sql.engine.exec.rel.Outbox;
import org.apache.ignite.internal.sql.engine.message.ErrorMessage;
import org.apache.ignite.internal.sql.engine.message.MessageService;
import org.apache.ignite.internal.sql.engine.message.QueryCloseMessage;
import org.apache.ignite.internal.sql.engine.message.QueryStartRequest;
import org.apache.ignite.internal.sql.engine.message.QueryStartResponse;
import org.apache.ignite.internal.sql.engine.message.SqlQueryMessageGroup;
import org.apache.ignite.internal.sql.engine.message.SqlQueryMessagesFactory;
import org.apache.ignite.internal.sql.engine.prepare.DdlPlan;
import org.apache.ignite.internal.sql.engine.prepare.ExplainPlan;
import org.apache.ignite.internal.sql.engine.prepare.Fragment;
import org.apache.ignite.internal.sql.engine.prepare.IgniteRelShuttle;
import org.apache.ignite.internal.sql.engine.prepare.MultiStepPlan;
import org.apache.ignite.internal.sql.engine.prepare.QueryPlan;
import org.apache.ignite.internal.sql.engine.rel.IgniteIndexScan;
import org.apache.ignite.internal.sql.engine.rel.IgniteRel;
import org.apache.ignite.internal.sql.engine.rel.IgniteTableModify;
import org.apache.ignite.internal.sql.engine.rel.IgniteTableScan;
import org.apache.ignite.internal.sql.engine.rel.SourceAwareIgniteRel;
import org.apache.ignite.internal.sql.engine.schema.IgniteTable;
import org.apache.ignite.internal.sql.engine.schema.SqlSchemaManager;
import org.apache.ignite.internal.sql.engine.util.BaseQueryContext;
import org.apache.ignite.internal.sql.engine.util.Cloner;
import org.apache.ignite.internal.sql.engine.util.Commons;
import org.apache.ignite.internal.sql.engine.util.HashFunctionFactoryImpl;
import org.apache.ignite.internal.sql.engine.util.TypeUtils;
import org.apache.ignite.internal.tx.InternalTransaction;
import org.apache.ignite.internal.util.AsyncCursor;
import org.apache.ignite.internal.util.AsyncWrapper;
import org.apache.ignite.internal.util.ExceptionUtils;
import org.apache.ignite.network.ClusterNode;
import org.apache.ignite.network.TopologyEventHandler;
import org.apache.ignite.network.TopologyService;
import org.jetbrains.annotations.Nullable;

/**
 * ExecutionServiceImpl. TODO Documentation https://issues.apache.org/jira/browse/IGNITE-15859
 */
public class ExecutionServiceImpl<RowT> implements ExecutionService, TopologyEventHandler {
    private static final int CACHE_SIZE = 1024;

    private final ConcurrentMap<FragmentCacheKey, IgniteRel> physNodesCache = Caffeine.newBuilder()
            .maximumSize(CACHE_SIZE)
            .<FragmentCacheKey, IgniteRel>build()
            .asMap();

    private static final IgniteLogger LOG = Loggers.forClass(ExecutionServiceImpl.class);

    private static final SqlQueryMessagesFactory FACTORY = new SqlQueryMessagesFactory();

    private final MessageService messageService;

    private final TopologyService topSrvc;

    private final ClusterNode localNode;

    private final SqlSchemaManager sqlSchemaManager;

    private final QueryTaskExecutor taskExecutor;

    private final MappingService mappingService;

    private final RowHandler<RowT> handler;

    private final DdlCommandHandler ddlCmdHnd;

    private final ExecutionDependencyResolver dependencyResolver;

    private final ImplementorFactory<RowT> implementorFactory;

    private final Map<UUID, DistributedQueryManager> queryManagerMap = new ConcurrentHashMap<>();

    /**
     * Creates the execution services.
     *
     * @param topSrvc Topology service.
     * @param msgSrvc Message service.
     * @param sqlSchemaManager Schema manager.
     * @param ddlCommandHandler Handler of the DDL commands.
     * @param taskExecutor Task executor.
     * @param handler Row handler.
     * @param mailboxRegistry Mailbox registry.
     * @param exchangeSrvc Exchange service.
     * @param <RowT> Type of the sql row.
     * @return An execution service.
     */
    public static <RowT> ExecutionServiceImpl<RowT> create(
            TopologyService topSrvc,
            MessageService msgSrvc,
            SqlSchemaManager sqlSchemaManager,
            DdlCommandHandler ddlCommandHandler,
            QueryTaskExecutor taskExecutor,
            RowHandler<RowT> handler,
            MailboxRegistry mailboxRegistry,
            ExchangeService exchangeSrvc,
            MappingService mappingService,
            ExecutionDependencyResolver dependencyResolver
    ) {
        HashFunctionFactoryImpl<RowT> rowHashFunctionFactory = new HashFunctionFactoryImpl<>(handler);

        return new ExecutionServiceImpl<>(
                msgSrvc,
                topSrvc,
                mappingService,
                sqlSchemaManager,
                ddlCommandHandler,
                taskExecutor,
                handler,
                dependencyResolver,
                (ctx, deps) -> new LogicalRelImplementor<>(
                        ctx,
                        rowHashFunctionFactory,
                        mailboxRegistry,
                        exchangeSrvc,
                        deps)
        );
    }

    /**
     * Constructor.
     *
     * @param messageService Message service.
     * @param topSrvc Topology service.
     * @param mappingService Nodes mapping calculation service.
     * @param sqlSchemaManager Schema manager.
     * @param ddlCmdHnd Handler of the DDL commands.
     * @param taskExecutor Task executor.
     * @param handler Row handler.
     * @param implementorFactory Relational node implementor factory.
     */
    public ExecutionServiceImpl(
            MessageService messageService,
            TopologyService topSrvc,
            MappingService mappingService,
            SqlSchemaManager sqlSchemaManager,
            DdlCommandHandler ddlCmdHnd,
            QueryTaskExecutor taskExecutor,
            RowHandler<RowT> handler,
            ExecutionDependencyResolver dependencyResolver,
            ImplementorFactory<RowT> implementorFactory
    ) {
        this.localNode = topSrvc.localMember();
        this.handler = handler;
        this.messageService = messageService;
        this.mappingService = mappingService;
        this.topSrvc = topSrvc;
        this.sqlSchemaManager = sqlSchemaManager;
        this.taskExecutor = taskExecutor;
        this.ddlCmdHnd = ddlCmdHnd;
        this.dependencyResolver = dependencyResolver;
        this.implementorFactory = implementorFactory;
    }

    /** {@inheritDoc} */
    @Override
    public void start() {
        messageService.register((n, m) -> onMessage(n, (QueryStartRequest) m), SqlQueryMessageGroup.QUERY_START_REQUEST);
        messageService.register((n, m) -> onMessage(n, (QueryStartResponse) m), SqlQueryMessageGroup.QUERY_START_RESPONSE);
        messageService.register((n, m) -> onMessage(n, (QueryCloseMessage) m), SqlQueryMessageGroup.QUERY_CLOSE_MESSAGE);
        messageService.register((n, m) -> onMessage(n, (ErrorMessage) m), SqlQueryMessageGroup.ERROR_MESSAGE);
    }

    @WithSpan
    private AsyncCursor<List<Object>> executeQuery(
            InternalTransaction tx,
            BaseQueryContext ctx,
            MultiStepPlan plan
    ) {
        DistributedQueryManager queryManager = new DistributedQueryManager(localNode.name(), true, ctx);

        DistributedQueryManager old = queryManagerMap.put(ctx.queryId(), queryManager);

        assert old == null;

        ctx.cancel().add(() -> queryManager.close(true));

        return queryManager.execute(tx, plan);
    }

    private BaseQueryContext createQueryContext(UUID queryId, int schemaVersion, Object[] params) {
        return BaseQueryContext.builder()
                .queryId(queryId)
                .parameters(params)
                .frameworkConfig(
                        Frameworks.newConfigBuilder(FRAMEWORK_CONFIG)
                                .defaultSchema(sqlSchemaManager.schema(schemaVersion))
                                .build()
                )
                .build();
    }

    private IgniteRel relationalTreeFromJsonString(int schemaVersion, String jsonFragment, BaseQueryContext ctx) {
        return physNodesCache.computeIfAbsent(
                new FragmentCacheKey(schemaVersion, jsonFragment),
                key -> fromJson(ctx, key.fragmentString)
        );
    }

    /** {@inheritDoc} */
    @WithSpan
    @Override
    public AsyncCursor<List<Object>> executePlan(
            InternalTransaction tx, QueryPlan plan, BaseQueryContext ctx
    ) {
        SqlQueryType queryType = plan.type();
        assert queryType != null : "Root plan can not be a fragment";

        switch (queryType) {
            case DML:
                // TODO a barrier between previous operation and this one
            case QUERY:
                return executeQuery(tx, ctx, (MultiStepPlan) plan);
            case EXPLAIN:
                return executeExplain((ExplainPlan) plan, ctx.prefetchCallback());
            case DDL:
                return executeDdl((DdlPlan) plan, ctx.prefetchCallback());

            default:
                throw new AssertionError("Unexpected query type: " + plan);
        }
    }

    /** Cancels the query with given id. */
    public CompletableFuture<?> cancel(UUID qryId) {
        var mgr = queryManagerMap.get(qryId);

        if (mgr == null) {
            return CompletableFuture.completedFuture(null);
        }

        return mgr.close(true);
    }

    @WithSpan
    private AsyncCursor<List<Object>> executeDdl(DdlPlan plan, @Nullable QueryPrefetchCallback callback) {
        CompletableFuture<Iterator<List<Object>>> ret = ddlCmdHnd.handle(plan.command())
                .thenApply(applied -> List.of(List.<Object>of(applied)).iterator())
                .exceptionally(th -> {
                    throw convertDdlException(th);
                });

        if (callback != null) {
            ret.whenCompleteAsync((res, err) -> callback.onPrefetchComplete(err), taskExecutor);
        }

        return new AsyncWrapper<>(ret, Runnable::run);
    }

    private static RuntimeException convertDdlException(Throwable e) {
        e = ExceptionUtils.unwrapCause(e);

        if (e instanceof ConfigurationChangeException) {
            assert e.getCause() != null;
            // Cut off upper configuration error`s as uninformative.
            e = e.getCause();
        }

        if (e instanceof IgniteInternalCheckedException) {
            return new IgniteInternalException(INTERNAL_ERR, "Failed to execute DDL statement [stmt=" /*+ qry.sql()*/
                    + ", err=" + e.getMessage() + ']', e);
        }

        return (e instanceof RuntimeException) ? (RuntimeException) e : new IgniteInternalException(INTERNAL_ERR, e);
    }

    @WithSpan
    private AsyncCursor<List<Object>> executeExplain(ExplainPlan plan, @Nullable QueryPrefetchCallback callback) {
        IgniteRel clonedRoot = Cloner.clone(plan.plan().root(), Commons.cluster());

        String planString = RelOptUtil.toString(clonedRoot, SqlExplainLevel.ALL_ATTRIBUTES);

        List<List<Object>> res = List.of(List.of(planString));

        if (callback != null) {
            taskExecutor.execute(() -> callback.onPrefetchComplete(null));
        }

        return new AsyncWrapper<>(res.iterator());
    }

    @WithSpan
    private void onMessage(String nodeName, @SpanAttribute("msg") QueryStartRequest msg) {
        assert nodeName != null && msg != null;

        CompletableFuture<Void> fut = sqlSchemaManager.schemaReadyFuture(msg.schemaVersion());

        if (fut.isDone()) {
            submitFragment(nodeName, msg);
        } else {
            fut.whenComplete(Context.current().wrapConsumer((mgr, ex) -> {

                if (ex != null) {
                    handleError(ex, nodeName, msg);
                    return;
                }

                taskExecutor.execute(msg.queryId(), msg.fragmentId(), () -> submitFragment(nodeName, msg));
            }));
        }
    }

    private void onMessage(String nodeName, QueryStartResponse msg) {
        assert nodeName != null && msg != null;

        DistributedQueryManager dqm = queryManagerMap.get(msg.queryId());

        if (dqm != null) {
            dqm.acknowledgeFragment(nodeName, msg.fragmentId(), msg.error());
        }
    }

    private void onMessage(String nodeName, ErrorMessage msg) {
        assert nodeName != null && msg != null;

        DistributedQueryManager dqm = queryManagerMap.get(msg.queryId());

        if (dqm != null) {
            RemoteFragmentExecutionException e = new RemoteFragmentExecutionException(
                    nodeName,
                    msg.queryId(),
                    msg.fragmentId(),
                    msg.traceId(),
                    msg.code(),
                    msg.message()
            );
            if (LOG.isDebugEnabled()) {
                LOG.debug("Query remote fragment execution failed [nodeName={}, queryId={}, fragmentId={}, originalMessage={}]",
                        nodeName, e.queryId(), e.fragmentId(), e.getMessage());
            }

            dqm.onError(e);
        }
    }

    private void onMessage(String nodeName, QueryCloseMessage msg) {
        assert nodeName != null && msg != null;

        DistributedQueryManager dqm = queryManagerMap.get(msg.queryId());

        if (dqm != null) {
            dqm.close(true);
        }
    }

    /** {@inheritDoc} */
    @Override
    public void stop() throws Exception {
        CompletableFuture<Void> f = CompletableFuture.allOf(queryManagerMap.values().stream()
                .filter(mgr -> mgr.rootFragmentId != null)
                .map(mgr -> mgr.close(true))
                .toArray(CompletableFuture[]::new)
        );

        try {
            // Using get() without a timeout to exclude situations when it's not clear whether the node has actually stopped or not.
            f.get();
        } catch (CancellationException e) {
            LOG.warn("The stop future was cancelled, going to proceed the stop procedure", e);
        }
    }

    /** {@inheritDoc} */
    @Override
    public void onDisappeared(ClusterNode member) {
        queryManagerMap.values().forEach(qm -> qm.onNodeLeft(member.name()));
    }

    /** Returns local fragments for the query with given id. */
    public List<AbstractNode<?>> localFragments(UUID queryId) {
        DistributedQueryManager mgr = queryManagerMap.get(queryId);

        if (mgr == null) {
            return List.of();
        }

        return mgr.localFragments();
    }

    private void submitFragment(String nodeName, QueryStartRequest msg) {
        DistributedQueryManager queryManager = getOrCreateQueryManager(nodeName, msg);

        queryManager.submitFragment(nodeName, msg.schemaVersion(), msg.root(), msg.fragmentDescription(), msg.txAttributes());
    }

    private void handleError(Throwable ex, String nodeName, QueryStartRequest msg) {
        DistributedQueryManager queryManager = getOrCreateQueryManager(nodeName, msg);

        queryManager.handleError(ex, nodeName, msg.fragmentDescription().fragmentId());
    }

    private DistributedQueryManager getOrCreateQueryManager(String coordinatorNodeName, QueryStartRequest msg) {
        return queryManagerMap.computeIfAbsent(msg.queryId(), key -> {
            BaseQueryContext ctx = createQueryContext(key, msg.schemaVersion(), msg.parameters());

            return new DistributedQueryManager(coordinatorNodeName, ctx);
        });
    }

    /**
     * A convenient class that manages the initialization and termination of distributed queries.
     */
    private class DistributedQueryManager {
        private final boolean coordinator;

        private final String coordinatorNodeName;

        private final BaseQueryContext ctx;

        private final CompletableFuture<Void> cancelFut = new CompletableFuture<>();

        private final AtomicBoolean cancelled = new AtomicBoolean();

        private final Map<RemoteFragmentKey, CompletableFuture<Void>> remoteFragmentInitCompletion = new ConcurrentHashMap<>();

        private final Queue<AbstractNode<RowT>> localFragments = new ConcurrentLinkedQueue<>();

        private final @Nullable CompletableFuture<AsyncRootNode<RowT, List<Object>>> root;

        private volatile Long rootFragmentId = null;

        private DistributedQueryManager(
                String coordinatorNodeName,
                boolean coordinator,
                BaseQueryContext ctx
        ) {
            this.ctx = ctx;
            this.coordinator = coordinator;
            this.coordinatorNodeName = coordinatorNodeName;

            if (coordinator) {
                var root = new CompletableFuture<AsyncRootNode<RowT, List<Object>>>();

                root.exceptionally(t -> {
                    this.close(true);

                    return null;
                });

                this.root = root;
            } else {
                this.root = null;
            }
        }

        private DistributedQueryManager(String coordinatorNodeName, BaseQueryContext ctx) {
            this(coordinatorNodeName, false, ctx);
        }

        private List<AbstractNode<?>> localFragments() {
            return List.copyOf(localFragments);
        }

        @WithSpan
        private CompletableFuture<Void> sendFragment(
                String targetNodeName, String serialisedFragment, FragmentDescription desc, TxAttributes txAttributes
        ) {
            QueryStartRequest request = FACTORY.queryStartRequest()
                    .queryId(ctx.queryId())
                    .fragmentId(desc.fragmentId())
                    .root(serialisedFragment)
                    .fragmentDescription(desc)
                    .parameters(ctx.parameters())
                    .txAttributes(txAttributes)
                    .schemaVersion(ctx.schemaVersion())
                    .build();

            CompletableFuture<Void> remoteFragmentInitializationCompletionFuture = new CompletableFuture<>();

            remoteFragmentInitCompletion.put(
                    new RemoteFragmentKey(targetNodeName, desc.fragmentId()),
                    remoteFragmentInitializationCompletionFuture
            );

            return messageService.send(targetNodeName, request);
        }

        @WithSpan
        private void acknowledgeFragment(String nodeName, long fragmentId, @Nullable Throwable ex) {
            if (ex != null) {
                Long rootFragmentId0 = rootFragmentId;

                if (rootFragmentId0 != null && fragmentId == rootFragmentId0) {
                    root.completeExceptionally(ex);
                } else {
                    root.thenAccept(root -> {
                        root.onError(ex);

                        close(true);
                    });
                }
            }

            remoteFragmentInitCompletion.get(new RemoteFragmentKey(nodeName, fragmentId)).complete(null);
        }

        private void onError(RemoteFragmentExecutionException ex) {
            root.thenAccept(root -> {
                root.onError(ex);

                close(true);
            });
        }

        private void onNodeLeft(String nodeName) {
            remoteFragmentInitCompletion.entrySet().stream()
                    .filter(e -> nodeName.equals(e.getKey().nodeName()))
                    .forEach(e -> e.getValue().completeExceptionally(new NodeLeftException(nodeName)));
        }

        @WithSpan
        private CompletableFuture<Void> executeFragment(IgniteRel treeRoot, ResolvedDependencies deps, ExecutionContext<RowT> ectx) {
            String origNodeName = ectx.originatingNodeName();

            AbstractNode<RowT> node = implementorFactory.create(ectx, deps).go(treeRoot);

            localFragments.add(node);

            if (!(node instanceof Outbox)) {
                Function<RowT, RowT> internalTypeConverter = TypeUtils.resultTypeConverter(ectx, treeRoot.getRowType());

                AsyncRootNode<RowT, List<Object>> rootNode = new AsyncRootNode<>(node, inRow -> {
                    inRow = internalTypeConverter.apply(inRow);

                    int rowSize = ectx.rowHandler().columnCount(inRow);

                    List<Object> res = new ArrayList<>(rowSize);

                    for (int i = 0; i < rowSize; i++) {
                        res.add(ectx.rowHandler().get(i, inRow));
                    }

                    return res;
                });
                node.onRegister(rootNode);

                CompletableFuture<Void> prefetchFut = rootNode.startPrefetch();
                QueryPrefetchCallback callback = ctx.prefetchCallback();

                if (callback != null) {
                    prefetchFut.whenCompleteAsync((res, err) -> callback.onPrefetchComplete(err), taskExecutor);
                }

                root.complete(rootNode);
            }

            CompletableFuture<Void> sendingResult = messageService.send(
                    origNodeName,
                    FACTORY.queryStartResponse()
                            .queryId(ectx.queryId())
                            .fragmentId(ectx.fragmentId())
                            .build()
            );

            if (node instanceof Outbox) {
                ((Outbox<?>) node).prefetch();
            }

            return sendingResult;
        }

        private ExecutionContext<RowT> createContext(String initiatorNodeName, FragmentDescription desc, TxAttributes txAttributes) {
            return new ExecutionContext<>(
                    taskExecutor,
                    ctx.queryId(),
                    localNode,
                    initiatorNodeName,
                    desc,
                    handler,
                    Commons.parametersMap(ctx.parameters()),
                    txAttributes
            );
        }

        @WithSpan
        private void submitFragment(
                String initiatorNode,
                int schemaVersion,
                String fragmentString,
                FragmentDescription desc,
                TxAttributes txAttributes
        ) {
            // Because fragment execution runs on specific thread selected by taskExecutor,
            // we should complete dependency resolution on the same thread
            // that is going to be used for fragment execution.
            ExecutionContext<RowT> context = createContext(initiatorNode, desc, txAttributes);
            Executor exec = (r) -> context.execute(r::run, err -> handleError(err, initiatorNode, desc.fragmentId()));

            try {
                IgniteRel treeRoot = relationalTreeFromJsonString(schemaVersion, fragmentString, ctx);

                dependencyResolver.resolveDependencies(List.of(treeRoot), schemaVersion)
                        .thenComposeAsync(deps -> executeFragment(treeRoot, deps, context), exec)
                        .exceptionally(ex -> {
                            handleError(ex, initiatorNode, desc.fragmentId());

                            return null;
                        });
            } catch (Exception ex) {
                handleError(ex, initiatorNode, desc.fragmentId());
            }
        }

        private void handleError(Throwable ex, String initiatorNode, long fragmentId) {
            LOG.debug("Unable to start query fragment", ex);

            try {
                messageService.send(
                        initiatorNode,
                        FACTORY.queryStartResponse()
                                .queryId(ctx.queryId())
                                .fragmentId(fragmentId)
                                .error(ex)
                                .build()
                );
            } catch (Exception e) {
                LOG.info("Unable to send error message", e);

                close(true);
            }
        }

        @WithSpan
        private AsyncCursor<List<Object>> execute(InternalTransaction tx, MultiStepPlan multiStepPlan) {
            assert root != null;

            mappingService.map(multiStepPlan).whenCompleteAsync((mappedFragments, mappingErr) -> {
                if (mappingErr != null) {
                    if (!root.completeExceptionally(mappingErr)) {
                        root.thenAccept(root -> root.onError(mappingErr));
                    }
                    return;
                }

                try {
                    // we rely on the fact that the very first fragment is a root. Otherwise we need to handle
                    // the case when a non-root fragment will fail before the root is processed.
                    assert !nullOrEmpty(mappedFragments) && mappedFragments.get(0).fragment().rootFragment()
                            : mappedFragments;

                    // first let's enlist all tables to the transaction.
                    if (!tx.isReadOnly()) {
                        for (MappedFragment mappedFragment : mappedFragments) {
                            enlistPartitions(mappedFragment, tx);
                        }
                    }

                    // now transaction is initialized for sure including assignment
                    // of the commit partition (if there is at least one table in the fragments)
                    TxAttributes attributes = TxAttributes.fromTx(tx);

                    List<CompletableFuture<?>> resultsOfFragmentSending = new ArrayList<>();

                    // start remote execution
                    for (MappedFragment mappedFragment : mappedFragments) {
                        Fragment fragment = mappedFragment.fragment();

                        if (fragment.rootFragment()) {
                            assert rootFragmentId == null;

                            rootFragmentId = fragment.fragmentId();
                        }

                        FragmentDescription fragmentDesc = new FragmentDescription(
                                fragment.fragmentId(),
                                !fragment.correlated(),
                                mappedFragment.groupsBySourceId(),
                                mappedFragment.target(),
                                mappedFragment.sourcesByExchangeId()
                        );

                        for (String nodeName : mappedFragment.nodes()) {
                            CompletableFuture<Void> resultOfSending =
                                    sendFragment(nodeName, fragment.serialized(), fragmentDesc, attributes);

                            resultsOfFragmentSending.add(
                                    resultOfSending.handle((ignored, t) -> {
                                        if (t == null) {
                                            return null;
                                        }

                                        // if we were unable to send a request, then no need
                                        // to wait for the remote node to complete initialization

                                        CompletableFuture<?> completionFuture = remoteFragmentInitCompletion.get(
                                                new RemoteFragmentKey(nodeName, fragment.fragmentId())
                                        );

                                        if (completionFuture != null) {
                                            completionFuture.complete(null);
                                        }

                                        throw ExceptionUtils.withCause(
                                                t instanceof NodeLeftException ? NodeLeftException::new : IgniteInternalException::new,
                                                INTERNAL_ERR,
                                                format("Unable to send fragment [targetNode={}, fragmentId={}, cause={}]",
                                                        nodeName, fragment.fragmentId(), t.getMessage()), t
                                        );
                                    })
                            );
                        }
                    }

                    CompletableFuture.allOf(resultsOfFragmentSending.toArray(new CompletableFuture[0]))
                            .handle((ignoredVal, ignoredTh) -> {
                                if (ignoredTh == null) {
                                    return null;
                                }

                                Throwable firstFoundError = null;

                                for (CompletableFuture<?> fut : resultsOfFragmentSending) {
                                    if (fut.isCompletedExceptionally()) {
                                        // this is non blocking join() because we are inside of CompletableFuture.allOf call
                                        Throwable fromFuture = fut.handle((ignored, ex) -> ex).join();

                                        if (firstFoundError == null) {
                                            firstFoundError = fromFuture;
                                        } else {
                                            firstFoundError.addSuppressed(fromFuture);
                                        }
                                    }
                                }

                                Throwable error = firstFoundError;
                                if (!root.completeExceptionally(error)) {
                                    root.thenAccept(root -> root.onError(error));
                                }

                                return null;
                            });
                } catch (Throwable t) {
                    LOG.warn("Unexpected exception during query initialization", t);

                    if (!root.completeExceptionally(t)) {
                        root.thenAccept(root -> root.onError(t));
                    }
                }
            }, taskExecutor);

            return new AsyncCursor<>() {
                @WithSpan
                @Override public CompletableFuture<BatchedResult<List<Object>>> requestNextAsync(int rows) {
                    return root.thenCompose(cur -> {
                        var fut = cur.requestNextAsync(rows);

                        fut.thenAccept(batch -> {
                            if (!batch.hasMore()) {
                                DistributedQueryManager.this.close(false);
                            }
                        });

                        return fut;
                    });
                }

                @WithSpan
                @Override public CompletableFuture<Void> closeAsync() {
                    return root.thenCompose(none -> DistributedQueryManager.this.close(false));
                }
            };
        }

        private void enlistPartitions(MappedFragment mappedFragment, InternalTransaction tx) {
            new IgniteRelShuttle() {
                @Override
                public IgniteRel visit(IgniteIndexScan rel) {
                    enlist(rel);

                    return super.visit(rel);
                }

                @Override
                public IgniteRel visit(IgniteTableScan rel) {
                    enlist(rel);

                    return super.visit(rel);
                }

                @Override
                public IgniteRel visit(IgniteTableModify rel) {
                    int tableId = rel.getTable().unwrap(IgniteTable.class).id();

                    List<NodeWithTerm> assignments = mappedFragment.groupsBySourceId()
                            .get(UpdatableTableImpl.MODIFY_NODE_SOURCE_ID).assignments();

                    assert assignments != null : "Table assignments must be available";

                    enlist(tableId, assignments);

                    return super.visit(rel);
                }

                private void enlist(int tableId, List<NodeWithTerm> assignments) {
                    if (assignments.isEmpty()) {
                        return;
                    }

                    int partsCnt = assignments.size();

                    tx.assignCommitPartition(new TablePartitionId(tableId, ThreadLocalRandom.current().nextInt(partsCnt)));

                    for (int p = 0; p < partsCnt; p++) {
                        NodeWithTerm leaderWithTerm = assignments.get(p);

                        tx.enlist(new TablePartitionId(tableId, p),
                                new IgniteBiTuple<>(topSrvc.getByConsistentId(leaderWithTerm.name()), leaderWithTerm.term()));
                    }
                }

                private void enlist(SourceAwareIgniteRel rel) {
                    int tableId = rel.getTable().unwrap(IgniteTable.class).id();

                    List<NodeWithTerm> assignments = mappedFragment.groupsBySourceId().get(rel.sourceId()).assignments();

                    enlist(tableId, assignments);
                }
            }.visit(mappedFragment.fragment().root());
        }

        @WithSpan
        private CompletableFuture<Void> close(boolean cancel) {
            if (!cancelled.compareAndSet(false, true)) {
                return cancelFut;
            }

            CompletableFuture<Void> start = new CompletableFuture<>();

            CompletableFuture<Void> stage;

            if (coordinator) {
                stage = start.thenCompose(ignored -> closeRootNode(cancel))
                        .thenCompose(ignored -> awaitFragmentInitialisationAndClose());
            } else {
                stage = start.thenCompose(ignored -> messageService.send(coordinatorNodeName, FACTORY.queryCloseMessage()
                                .queryId(ctx.queryId())
                                .build()))
                        .thenCompose(ignored -> closeLocalFragments());
            }

            stage.whenComplete((r, e) -> {
                if (e != null) {
                    Throwable ex = ExceptionUtils.unwrapCause(e);

                    LOG.warn("Fragment closing processed with errors: [queryId={}]", ex, ctx.queryId());
                }

                queryManagerMap.remove(ctx.queryId());

                try {
                    ctx.cancel().cancel();
                } catch (Exception th) {
                    LOG.debug("Exception raised while cancel", th);
                }

                cancelFut.complete(null);
            }).thenRun(() -> localFragments.forEach(f -> f.context().cancel()));

            start.completeAsync(() -> null, taskExecutor);

            return cancelFut;
        }

        @WithSpan
        private CompletableFuture<Void> closeLocalFragments() {
            List<CompletableFuture<?>> localFragmentCompletions = new ArrayList<>();
            for (AbstractNode<?> node : localFragments) {
                assert !node.context().isCancelled() : "node context is cancelled, but node still processed";

                localFragmentCompletions.add(
                        node.context().submit(node::close, node::onError)
                );
            }

            return CompletableFuture.allOf(
                    localFragmentCompletions.toArray(new CompletableFuture[0])
            );
        }

        @WithSpan
        private CompletableFuture<Void> awaitFragmentInitialisationAndClose() {
            Map<String, List<CompletableFuture<?>>> requestsPerNode = new HashMap<>();
            for (Map.Entry<RemoteFragmentKey, CompletableFuture<Void>> entry : remoteFragmentInitCompletion.entrySet()) {
                requestsPerNode.computeIfAbsent(entry.getKey().nodeName(), key -> new ArrayList<>()).add(entry.getValue());
            }

            List<CompletableFuture<?>> cancelFuts = new ArrayList<>();
            for (Map.Entry<String, List<CompletableFuture<?>>> entry : requestsPerNode.entrySet()) {
                String nodeId = entry.getKey();

                cancelFuts.add(
                        CompletableFuture.allOf(entry.getValue().toArray(new CompletableFuture[0]))
                                .handle((none2, t) -> {
                                    // Some fragments may be completed exceptionally, and that is fine.
                                    // Here we need to make sure that all query initialisation requests
                                    // have been processed before sending a cancellation request. That's
                                    // why we just ignore any exception.

                                    return null;
                                })
                                .thenCompose(ignored -> {
                                    // for local fragments don't send the message, just close the fragments
                                    if (localNode.name().equals(nodeId)) {
                                        return closeLocalFragments();
                                    }

                                    return messageService.send(
                                            nodeId,
                                            FACTORY.queryCloseMessage()
                                                    .queryId(ctx.queryId())
                                                    .build()
                                    );
                                })
                );
            }

            return CompletableFuture.allOf(cancelFuts.toArray(new CompletableFuture[0]));
        }

        /**
         * Synchronously closes the tree's execution iterator.
         *
         * @param cancel Forces execution to terminate with {@link QueryCancelledException}.
         * @return Completable future that should run asynchronously.
         */
<<<<<<< HEAD
        @WithSpan
        private CompletableFuture<Void> closeExecNode(boolean cancel) {
            CompletableFuture<Void> start = new CompletableFuture<>();
=======
        private CompletableFuture<Void> closeRootNode(boolean cancel) {
            assert root != null;
>>>>>>> 29292de3

            if (!root.isDone()) {
                root.completeExceptionally(new QueryCancelledException());
            }

            if (!root.isCompletedExceptionally()) {
                AsyncRootNode<RowT, List<Object>> node = root.getNow(null);

                if (cancel) {
                    node.onError(new QueryCancelledException());
                }

                return node.closeAsync();
            }

            return Commons.completedFuture();
        }
    }

    /**
     * A factory of the relational node implementors.
     *
     * @param <RowT> A type of the row the execution tree will be working with.
     * @see LogicalRelImplementor
     */
    @FunctionalInterface
    public interface ImplementorFactory<RowT> {
        /** Creates the relational node implementor with the given context. */
        LogicalRelImplementor<RowT> create(ExecutionContext<RowT> ctx, ResolvedDependencies resolvedDependencies);
    }

    private static class FragmentCacheKey {
        private final int schemaVersion;
        private final String fragmentString;

        FragmentCacheKey(int schemaVersion, String fragmentString) {
            this.schemaVersion = schemaVersion;
            this.fragmentString = fragmentString;
        }

        @Override
        public boolean equals(Object o) {
            if (this == o) {
                return true;
            }

            if (o == null || getClass() != o.getClass()) {
                return false;
            }

            FragmentCacheKey that = (FragmentCacheKey) o;

            return schemaVersion == that.schemaVersion
                    && fragmentString.equals(that.fragmentString);
        }

        @Override
        public int hashCode() {
            return Objects.hash(schemaVersion, fragmentString);
        }
    }
}<|MERGE_RESOLUTION|>--- conflicted
+++ resolved
@@ -988,14 +988,9 @@
          * @param cancel Forces execution to terminate with {@link QueryCancelledException}.
          * @return Completable future that should run asynchronously.
          */
-<<<<<<< HEAD
         @WithSpan
-        private CompletableFuture<Void> closeExecNode(boolean cancel) {
-            CompletableFuture<Void> start = new CompletableFuture<>();
-=======
         private CompletableFuture<Void> closeRootNode(boolean cancel) {
             assert root != null;
->>>>>>> 29292de3
 
             if (!root.isDone()) {
                 root.completeExceptionally(new QueryCancelledException());
