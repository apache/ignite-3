/*
 * Licensed to the Apache Software Foundation (ASF) under one or more
 * contributor license agreements. See the NOTICE file distributed with
 * this work for additional information regarding copyright ownership.
 * The ASF licenses this file to You under the Apache License, Version 2.0
 * (the "License"); you may not use this file except in compliance with
 * the License. You may obtain a copy of the License at
 *
 *      http://www.apache.org/licenses/LICENSE-2.0
 *
 * Unless required by applicable law or agreed to in writing, software
 * distributed under the License is distributed on an "AS IS" BASIS,
 * WITHOUT WARRANTIES OR CONDITIONS OF ANY KIND, either express or implied.
 * See the License for the specific language governing permissions and
 * limitations under the License.
 */

package org.apache.ignite.internal.sql.engine.exec;

import static org.apache.ignite.internal.sql.engine.externalize.RelJsonReader.fromJson;
import static org.apache.ignite.internal.sql.engine.util.Commons.FRAMEWORK_CONFIG;
import static org.apache.ignite.internal.util.CollectionUtils.nullOrEmpty;
import static org.apache.ignite.internal.util.ExceptionUtils.unwrapCause;
import static org.apache.ignite.lang.ErrorGroups.Common.INTERNAL_ERR;
import static org.apache.ignite.lang.IgniteStringFormatter.format;

import com.github.benmanes.caffeine.cache.Caffeine;
import java.util.ArrayList;
import java.util.HashMap;
import java.util.Iterator;
import java.util.List;
import java.util.Map;
import java.util.Queue;
import java.util.UUID;
import java.util.concurrent.CompletableFuture;
import java.util.concurrent.CompletionException;
import java.util.concurrent.ConcurrentHashMap;
import java.util.concurrent.ConcurrentMap;
import java.util.concurrent.Executor;
import java.util.concurrent.LinkedBlockingQueue;
import java.util.concurrent.ThreadLocalRandom;
import java.util.concurrent.atomic.AtomicBoolean;
import java.util.function.Function;
import java.util.stream.Collectors;
import org.apache.calcite.tools.Frameworks;
import org.apache.ignite.configuration.ConfigurationChangeException;
import org.apache.ignite.internal.logger.IgniteLogger;
import org.apache.ignite.internal.logger.Loggers;
import org.apache.ignite.internal.replicator.TablePartitionId;
import org.apache.ignite.internal.sql.engine.AsyncCursor;
import org.apache.ignite.internal.sql.engine.NodeLeftException;
import org.apache.ignite.internal.sql.engine.SqlQueryType;
import org.apache.ignite.internal.sql.engine.exec.ddl.DdlCommandHandler;
import org.apache.ignite.internal.sql.engine.exec.rel.AbstractNode;
import org.apache.ignite.internal.sql.engine.exec.rel.AsyncRootNode;
import org.apache.ignite.internal.sql.engine.exec.rel.Outbox;
import org.apache.ignite.internal.sql.engine.message.ErrorMessage;
import org.apache.ignite.internal.sql.engine.message.MessageService;
import org.apache.ignite.internal.sql.engine.message.QueryCloseMessage;
import org.apache.ignite.internal.sql.engine.message.QueryStartRequest;
import org.apache.ignite.internal.sql.engine.message.QueryStartResponse;
import org.apache.ignite.internal.sql.engine.message.SqlQueryMessageGroup;
import org.apache.ignite.internal.sql.engine.message.SqlQueryMessagesFactory;
import org.apache.ignite.internal.sql.engine.metadata.ColocationGroup;
import org.apache.ignite.internal.sql.engine.metadata.FragmentDescription;
import org.apache.ignite.internal.sql.engine.metadata.FragmentMapping;
import org.apache.ignite.internal.sql.engine.metadata.MappingService;
import org.apache.ignite.internal.sql.engine.metadata.MappingServiceImpl;
import org.apache.ignite.internal.sql.engine.metadata.NodeWithTerm;
import org.apache.ignite.internal.sql.engine.metadata.RemoteFragmentExecutionException;
import org.apache.ignite.internal.sql.engine.prepare.Cloner;
import org.apache.ignite.internal.sql.engine.prepare.DdlPlan;
import org.apache.ignite.internal.sql.engine.prepare.ExplainPlan;
import org.apache.ignite.internal.sql.engine.prepare.Fragment;
import org.apache.ignite.internal.sql.engine.prepare.IgniteRelShuttle;
import org.apache.ignite.internal.sql.engine.prepare.MappingQueryContext;
import org.apache.ignite.internal.sql.engine.prepare.MultiStepPlan;
import org.apache.ignite.internal.sql.engine.prepare.QueryPlan;
import org.apache.ignite.internal.sql.engine.rel.IgniteIndexScan;
import org.apache.ignite.internal.sql.engine.rel.IgniteRel;
import org.apache.ignite.internal.sql.engine.rel.IgniteTableModify;
import org.apache.ignite.internal.sql.engine.rel.IgniteTableScan;
import org.apache.ignite.internal.sql.engine.rel.SourceAwareIgniteRel;
import org.apache.ignite.internal.sql.engine.schema.IgniteSchema;
import org.apache.ignite.internal.sql.engine.schema.IgniteTable;
import org.apache.ignite.internal.sql.engine.schema.SqlSchemaManager;
import org.apache.ignite.internal.sql.engine.util.BaseQueryContext;
import org.apache.ignite.internal.sql.engine.util.Commons;
import org.apache.ignite.internal.sql.engine.util.HashFunctionFactoryImpl;
import org.apache.ignite.internal.sql.engine.util.TypeUtils;
import org.apache.ignite.internal.tx.InternalTransaction;
import org.apache.ignite.internal.util.ExceptionUtils;
import org.apache.ignite.internal.util.Pair;
import org.apache.ignite.internal.util.TransformingIterator;
import org.apache.ignite.lang.IgniteBiTuple;
import org.apache.ignite.lang.IgniteInternalCheckedException;
import org.apache.ignite.lang.IgniteInternalException;
import org.apache.ignite.network.ClusterNode;
import org.apache.ignite.network.TopologyEventHandler;
import org.apache.ignite.network.TopologyService;
import org.jetbrains.annotations.Nullable;

/**
 * ExecutionServiceImpl. TODO Documentation https://issues.apache.org/jira/browse/IGNITE-15859
 */
public class ExecutionServiceImpl<RowT> implements ExecutionService, TopologyEventHandler {
    private static final int CACHE_SIZE = 1024;

    private final ConcurrentMap<String, IgniteRel> physNodesCache = Caffeine.newBuilder()
            .maximumSize(CACHE_SIZE)
            .<String, IgniteRel>build()
            .asMap();

    private static final IgniteLogger LOG = Loggers.forClass(ExecutionServiceImpl.class);

    private static final SqlQueryMessagesFactory FACTORY = new SqlQueryMessagesFactory();

    private final MessageService messageService;

    private final TopologyService topSrvc;

    private final ClusterNode localNode;

    private final SqlSchemaManager sqlSchemaManager;

    private final QueryTaskExecutor taskExecutor;

    private final MappingService mappingSrvc;

    private final RowHandler<RowT> handler;

    private final DdlCommandHandler ddlCmdHnd;

    private final ExecutionDependencyResolver dependencyResolver;

    private final ImplementorFactory<RowT> implementorFactory;

    private final Map<UUID, DistributedQueryManager> queryManagerMap = new ConcurrentHashMap<>();

    /**
     * Creates the execution services.
     *
     * @param topSrvc Topology service.
     * @param msgSrvc Message service.
     * @param sqlSchemaManager Schema manager.
     * @param ddlCommandHandler Handler of the DDL commands.
     * @param taskExecutor Task executor.
     * @param handler Row handler.
     * @param mailboxRegistry Mailbox registry.
     * @param exchangeSrvc Exchange service.
     * @param <RowT> Type of the sql row.
     * @return An execution service.
     */
    public static <RowT> ExecutionServiceImpl<RowT> create(
            TopologyService topSrvc,
            MessageService msgSrvc,
            SqlSchemaManager sqlSchemaManager,
            DdlCommandHandler ddlCommandHandler,
            QueryTaskExecutor taskExecutor,
            RowHandler<RowT> handler,
            MailboxRegistry mailboxRegistry,
            ExchangeService exchangeSrvc,
            ExecutionDependencyResolver dependencyResolver
    ) {
        HashFunctionFactoryImpl<RowT> rowHashFunctionFactory = new HashFunctionFactoryImpl<>(handler);

        return new ExecutionServiceImpl<>(
                msgSrvc,
                topSrvc,
                new MappingServiceImpl(topSrvc),
                sqlSchemaManager,
                ddlCommandHandler,
                taskExecutor,
                handler,
                dependencyResolver,
                (ctx, deps) -> new LogicalRelImplementor<>(
                        ctx,
<<<<<<< HEAD
                        new HashFunctionFactoryImpl<>(ctx.getRootSchema().unwrap(IgniteSchema.class), handler),
=======
                        rowHashFunctionFactory,
>>>>>>> 18d79f34
                        mailboxRegistry,
                        exchangeSrvc,
                        deps)
        );
    }

    /**
     * Constructor.
     *
     * @param messageService Message service.
     * @param topSrvc Topology service.
     * @param mappingSrvc Nodes mapping calculation service.
     * @param sqlSchemaManager Schema manager.
     * @param ddlCmdHnd Handler of the DDL commands.
     * @param taskExecutor Task executor.
     * @param handler Row handler.
     * @param implementorFactory Relational node implementor factory.
     */
    public ExecutionServiceImpl(
            MessageService messageService,
            TopologyService topSrvc,
            MappingService mappingSrvc,
            SqlSchemaManager sqlSchemaManager,
            DdlCommandHandler ddlCmdHnd,
            QueryTaskExecutor taskExecutor,
            RowHandler<RowT> handler,
            ExecutionDependencyResolver dependencyResolver,
            ImplementorFactory<RowT> implementorFactory
    ) {
        this.localNode = topSrvc.localMember();
        this.handler = handler;
        this.messageService = messageService;
        this.mappingSrvc = mappingSrvc;
        this.topSrvc = topSrvc;
        this.sqlSchemaManager = sqlSchemaManager;
        this.taskExecutor = taskExecutor;
        this.ddlCmdHnd = ddlCmdHnd;
        this.dependencyResolver = dependencyResolver;
        this.implementorFactory = implementorFactory;
    }

    /** {@inheritDoc} */
    @Override
    public void start() {
        messageService.register((n, m) -> onMessage(n, (QueryStartRequest) m), SqlQueryMessageGroup.QUERY_START_REQUEST);
        messageService.register((n, m) -> onMessage(n, (QueryStartResponse) m), SqlQueryMessageGroup.QUERY_START_RESPONSE);
        messageService.register((n, m) -> onMessage(n, (QueryCloseMessage) m), SqlQueryMessageGroup.QUERY_CLOSE_MESSAGE);
        messageService.register((n, m) -> onMessage(n, (ErrorMessage) m), SqlQueryMessageGroup.ERROR_MESSAGE);
    }

    private AsyncCursor<List<Object>> executeQuery(
            InternalTransaction tx,
            BaseQueryContext ctx,
            MultiStepPlan plan
    ) {
        DistributedQueryManager queryManager = new DistributedQueryManager(true, ctx);

        DistributedQueryManager old = queryManagerMap.put(ctx.queryId(), queryManager);

        assert old == null;

        ctx.cancel().add(() -> queryManager.close(true));

        return queryManager.execute(tx, plan);
    }

    private BaseQueryContext createQueryContext(UUID queryId, int schemaVersion, @Nullable String schema, Object[] params) {
        return BaseQueryContext.builder()
                .queryId(queryId)
                .parameters(params)
                .frameworkConfig(
                        Frameworks.newConfigBuilder(FRAMEWORK_CONFIG)
                                .defaultSchema(sqlSchemaManager.schema(schema, schemaVersion))
                                .build()
                )
                .logger(LOG)
                .build();
    }

    private IgniteRel relationalTreeFromJsonString(String jsonFragment, BaseQueryContext ctx) {
        IgniteRel plan = physNodesCache.computeIfAbsent(jsonFragment, ser -> fromJson(ctx, ser));

        return new Cloner(Commons.cluster()).visit(plan);
    }

    /** {@inheritDoc} */
    @Override
    public AsyncCursor<List<Object>> executePlan(
            InternalTransaction tx, QueryPlan plan, BaseQueryContext ctx
    ) {
        SqlQueryType queryType = plan.type();
        assert queryType != null : "Root plan can not be a fragment";

        switch (queryType) {
            case DML:
                // TODO a barrier between previous operation and this one
            case QUERY:
                return executeQuery(tx, ctx, (MultiStepPlan) plan);
            case EXPLAIN:
                return executeExplain((ExplainPlan) plan);
            case DDL:
                return executeDdl((DdlPlan) plan);

            default:
                throw new AssertionError("Unexpected query type: " + plan);
        }
    }

    /** Cancels the query with given id. */
    public CompletableFuture<?> cancel(UUID qryId) {
        var mgr = queryManagerMap.get(qryId);

        if (mgr == null) {
            return CompletableFuture.completedFuture(null);
        }

        return mgr.close(true);
    }

    private AsyncCursor<List<Object>> executeDdl(DdlPlan plan) {
        CompletableFuture<Iterator<List<Object>>> ret = ddlCmdHnd.handle(plan.command())
                .thenApply(applied -> List.of(List.<Object>of(applied)).iterator())
                .exceptionally(th -> {
                    throw convertDdlException(th);
                });

        return new AsyncWrapper<>(ret, Runnable::run);
    }

    private static RuntimeException convertDdlException(Throwable e) {
        if (e instanceof CompletionException) {
            e = e.getCause();
        }

        if (e instanceof ConfigurationChangeException) {
            assert e.getCause() != null;
            // Cut off upper configuration error`s as uninformative.
            e = e.getCause();
        }

        if (e instanceof IgniteInternalCheckedException) {
            return new IgniteInternalException(INTERNAL_ERR, "Failed to execute DDL statement [stmt=" /*+ qry.sql()*/
                    + ", err=" + e.getMessage() + ']', e);
        }

        return (e instanceof RuntimeException) ? (RuntimeException) e : new IgniteInternalException(INTERNAL_ERR, e);
    }

    private AsyncCursor<List<Object>> executeExplain(ExplainPlan plan) {
        List<List<Object>> res = List.of(List.of(plan.plan()));

        return new AsyncWrapper<>(res.iterator());
    }

    private void onMessage(String nodeName, QueryStartRequest msg) {
        assert nodeName != null && msg != null;

        CompletableFuture<Void> fut = sqlSchemaManager.schemaReadyFuture(msg.schemaVersion());

        if (fut.isDone()) {
            submitFragment(nodeName, msg);
        } else {
            fut.whenComplete((mgr, ex) -> {
                if (ex != null) {
                    handleError(ex, nodeName, msg);
                    return;
                }

                taskExecutor.execute(msg.queryId(), msg.fragmentId(), () -> submitFragment(nodeName, msg));
            });
        }
    }

    private void onMessage(String nodeName, QueryStartResponse msg) {
        assert nodeName != null && msg != null;

        DistributedQueryManager dqm = queryManagerMap.get(msg.queryId());

        if (dqm != null) {
            dqm.acknowledgeFragment(nodeName, msg.fragmentId(), msg.error());
        }
    }

    private void onMessage(String nodeName, ErrorMessage msg) {
        assert nodeName != null && msg != null;

        DistributedQueryManager dqm = queryManagerMap.get(msg.queryId());

        if (dqm != null) {
            RemoteFragmentExecutionException e = new RemoteFragmentExecutionException(
                    nodeName,
                    msg.queryId(),
                    msg.fragmentId(),
                    msg.traceId(),
                    msg.code(),
                    msg.message()
            );

            dqm.onError(e);
        }
    }

    private void onMessage(String nodeName, QueryCloseMessage msg) {
        assert nodeName != null && msg != null;

        DistributedQueryManager dqm = queryManagerMap.get(msg.queryId());

        if (dqm != null) {
            dqm.close(true);
        }
    }

    /** {@inheritDoc} */
    @Override
    public void stop() throws Exception {
        CompletableFuture<Void> f = CompletableFuture.allOf(queryManagerMap.values().stream()
                .filter(mgr -> mgr.rootFragmentId != null)
                .map(mgr -> mgr.close(true))
                .toArray(CompletableFuture[]::new)
        );
        f.join();
    }

    /** {@inheritDoc} */
    @Override
    public void onDisappeared(ClusterNode member) {
        queryManagerMap.values().forEach(qm -> qm.onNodeLeft(member.name()));
    }

    /** Returns local fragments for the query with given id. */
    public List<AbstractNode<?>> localFragments(UUID queryId) {
        DistributedQueryManager mgr = queryManagerMap.get(queryId);

        if (mgr == null) {
            return List.of();
        }

        return mgr.localFragments();
    }

    private void submitFragment(String nodeName, QueryStartRequest msg) {
        DistributedQueryManager queryManager = getOrCreateQueryManager(msg);

        queryManager.submitFragment(nodeName, msg.root(), msg.fragmentDescription(), msg.txAttributes());
    }

    private void handleError(Throwable ex, String nodeName, QueryStartRequest msg) {
        DistributedQueryManager queryManager = getOrCreateQueryManager(msg);

        queryManager.handleError(ex, nodeName, msg.fragmentDescription().fragmentId());
    }

    private DistributedQueryManager getOrCreateQueryManager(QueryStartRequest msg) {
        return queryManagerMap.computeIfAbsent(msg.queryId(), key -> {
            BaseQueryContext ctx = createQueryContext(key, msg.schemaVersion(), msg.schema(), msg.parameters());

            return new DistributedQueryManager(ctx);
        });
    }

    /**
     * A convenient class that manages the initialization and termination of distributed queries.
     */
    private class DistributedQueryManager {
        private final boolean coordinator;

        private final BaseQueryContext ctx;

        private final CompletableFuture<Void> cancelFut = new CompletableFuture<>();

        private final AtomicBoolean cancelled = new AtomicBoolean();

        private final Map<RemoteFragmentKey, CompletableFuture<Void>> remoteFragmentInitCompletion = new ConcurrentHashMap<>();

        private final Queue<AbstractNode<RowT>> localFragments = new LinkedBlockingQueue<>();

        private final CompletableFuture<AsyncRootNode<RowT, List<Object>>> root;

        private volatile Long rootFragmentId = null;

        private DistributedQueryManager(boolean coordinator, BaseQueryContext ctx) {
            this.ctx = ctx;
            this.coordinator = coordinator;

            var root = new CompletableFuture<AsyncRootNode<RowT, List<Object>>>();

            root.exceptionally(t -> {
                this.close(true);

                return null;
            });

            this.root = root;
        }

        private DistributedQueryManager(BaseQueryContext ctx) {
            this(false, ctx);
        }

        private List<AbstractNode<?>> localFragments() {
            return List.copyOf(localFragments);
        }

        private CompletableFuture<Void> sendFragment(
                String targetNodeName, Fragment fragment, FragmentDescription desc, TxAttributes txAttributes
        ) {
            QueryStartRequest request = FACTORY.queryStartRequest()
                    .queryId(ctx.queryId())
                    .fragmentId(fragment.fragmentId())
                    .schema(ctx.schemaName())
                    .root(fragment.serialized())
                    .fragmentDescription(desc)
                    .parameters(ctx.parameters())
                    .txAttributes(txAttributes)
                    .schemaVersion(ctx.schemaVersion())
                    .build();

            CompletableFuture<Void> remoteFragmentInitializationCompletionFuture = new CompletableFuture<>();

            remoteFragmentInitCompletion.put(
                    new RemoteFragmentKey(targetNodeName, fragment.fragmentId()),
                    remoteFragmentInitializationCompletionFuture
            );

            return messageService.send(targetNodeName, request);
        }

        private void acknowledgeFragment(String nodeName, long fragmentId, @Nullable Throwable ex) {
            if (ex != null) {
                Long rootFragmentId0 = rootFragmentId;

                if (rootFragmentId0 != null && fragmentId == rootFragmentId0) {
                    root.completeExceptionally(ex);
                } else {
                    root.thenAccept(root -> {
                        root.onError(ex);

                        close(true);
                    });
                }
            }

            remoteFragmentInitCompletion.get(new RemoteFragmentKey(nodeName, fragmentId)).complete(null);
        }

        private void onError(RemoteFragmentExecutionException ex) {
            root.thenAccept(root -> {
                root.onError(ex);

                close(true);
            });
        }

        private void onNodeLeft(String nodeName) {
            remoteFragmentInitCompletion.entrySet().stream()
                    .filter(e -> nodeName.equals(e.getKey().nodeName()))
                    .forEach(e -> e.getValue().completeExceptionally(new NodeLeftException(nodeName)));
        }

        private CompletableFuture<Void> executeFragment(IgniteRel treeRoot, ResolvedDependencies deps, ExecutionContext<RowT> ectx) {
            String origNodeName = ectx.originatingNodeName();

            AbstractNode<RowT> node = implementorFactory.create(ectx, deps).go(treeRoot);

            localFragments.add(node);

            if (!(node instanceof Outbox)) {
                Function<RowT, RowT> internalTypeConverter = TypeUtils.resultTypeConverter(ectx, treeRoot.getRowType());

                AsyncRootNode<RowT, List<Object>> rootNode = new AsyncRootNode<>(node, inRow -> {
                    inRow = internalTypeConverter.apply(inRow);

                    int rowSize = ectx.rowHandler().columnCount(inRow);

                    List<Object> res = new ArrayList<>(rowSize);

                    for (int i = 0; i < rowSize; i++) {
                        res.add(ectx.rowHandler().get(i, inRow));
                    }

                    return res;
                });
                node.onRegister(rootNode);

                rootNode.prefetch();

                root.complete(rootNode);
            }

            CompletableFuture<Void> sendingResult = messageService.send(
                    origNodeName,
                    FACTORY.queryStartResponse()
                            .queryId(ectx.queryId())
                            .fragmentId(ectx.fragmentId())
                            .build()
            );

            if (node instanceof Outbox) {
                ((Outbox<?>) node).prefetch();
            }

            return sendingResult;
        }

        private ExecutionContext<RowT> createContext(String initiatorNodeName, FragmentDescription desc, TxAttributes txAttributes) {
            return new ExecutionContext<>(
                    ctx,
                    taskExecutor,
                    ctx.queryId(),
                    localNode,
                    initiatorNodeName,
                    desc,
                    handler,
                    Commons.parametersMap(ctx.parameters()),
                    txAttributes
            );
        }

        private void submitFragment(
                String initiatorNode,
                String fragmentString,
                FragmentDescription desc,
                TxAttributes txAttributes
        ) {
            CompletableFuture<?> start = new CompletableFuture<>();
            // Because fragment execution runs on specific thread selected by taskExecutor,
            // we should complete dependency resolution on the same thread
            // that is going to be used for fragment execution.
            ExecutionContext<RowT> context = createContext(initiatorNode, desc, txAttributes);
            Executor exec = (r) -> context.execute(r::run, err -> handleError(err, initiatorNode, desc.fragmentId()));

            start.thenCompose(none -> {
                IgniteRel treeRoot = relationalTreeFromJsonString(fragmentString, ctx);
<<<<<<< HEAD
                int schemaVersion = ctx.schemaVersion();
=======
                IgniteSchema igniteSchema = ctx.schema().unwrap(IgniteSchema.class);
>>>>>>> 18d79f34

                return dependencyResolver.resolveDependencies(List.of(treeRoot), igniteSchema).thenComposeAsync(deps -> {
                    return executeFragment(treeRoot, deps, context);
                }, exec);
            }).exceptionally(ex -> {
                handleError(ex, initiatorNode, desc.fragmentId());

                return null;
            });

            start.complete(null);
        }

        private void handleError(Throwable ex, String initiatorNode, long fragmentId) {
            LOG.debug("Unable to start query fragment", ex);

            try {
                messageService.send(
                        initiatorNode,
                        FACTORY.queryStartResponse()
                                .queryId(ctx.queryId())
                                .fragmentId(fragmentId)
                                .error(ex)
                                .build()
                );
            } catch (Exception e) {
                LOG.info("Unable to send error message", e);

                close(true);
            }
        }

        private AsyncCursor<List<Object>> execute(InternalTransaction tx, MultiStepPlan notMappedPlan) {
            Iterable<IgniteRel> fragmentRoots = TransformingIterator.newIterable(notMappedPlan.fragments(), Fragment::root);

            CompletableFuture<ResolvedDependencies> depsFut = dependencyResolver.resolveDependencies(fragmentRoots, ctx.schemaVersion());

            CompletableFuture<MultiStepPlan> f = depsFut.thenCompose(deps -> mapFragments(notMappedPlan, deps));

            f.whenCompleteAsync((plan, mappingErr) -> {
                if (mappingErr != null) {
                    if (!root.completeExceptionally(mappingErr)) {
                        root.thenAccept(root -> root.onError(mappingErr));
                    }
                    return;
                }

                try {
                    List<Fragment> fragments = plan.fragments();

                    // we rely on the fact that the very first fragment is a root. Otherwise we need to handle
                    // the case when a non-root fragment will fail before the root is processed.
                    assert !nullOrEmpty(fragments) && fragments.get(0).rootFragment() : fragments;

                    // first let's enlist all tables to the transaction.
                    if (!tx.isReadOnly()) {
                        for (Fragment fragment : fragments) {
                            //TODO IGNITE-19499: Remove depsFut. Join is legal as future is already done.
                            enlistPartitions(fragment, tx, depsFut.join());
                        }
                    }

                    // now transaction is initialized for sure including assignment
                    // of the commit partition (if there is at least one table in the fragments)
                    TxAttributes attributes = TxAttributes.fromTx(tx);

                    List<CompletableFuture<?>> resultsOfFragmentSending = new ArrayList<>();

                    // start remote execution
                    for (Fragment fragment : fragments) {
                        if (fragment.rootFragment()) {
                            assert rootFragmentId == null;

                            rootFragmentId = fragment.fragmentId();
                        }

                        FragmentDescription fragmentDesc = new FragmentDescription(
                                fragment.fragmentId(),
                                !fragment.correlated(),
                                plan.mapping(fragment),
                                plan.target(fragment),
                                plan.remotes(fragment)
                        );

                        for (String nodeName : fragmentDesc.nodeNames()) {
                            CompletableFuture<Void> resultOfSending = sendFragment(nodeName, fragment, fragmentDesc, attributes);

                            resultsOfFragmentSending.add(
                                    resultOfSending.handle((ignored, t) -> {
                                        if (t == null) {
                                            return null;
                                        }

                                        // if we were unable to send a request, then no need
                                        // to wait for the remote node to complete initialization

                                        CompletableFuture<?> completionFuture = remoteFragmentInitCompletion.get(
                                                new RemoteFragmentKey(nodeName, fragment.fragmentId())
                                        );

                                        if (completionFuture != null) {
                                            completionFuture.complete(null);
                                        }

                                        throw ExceptionUtils.withCauseAndCode(
                                                IgniteInternalException::new,
                                                INTERNAL_ERR,
                                                format("Unable to send fragment [targetNode={}, fragmentId={}, cause={}]",
                                                        nodeName, fragment.fragmentId(), t.getMessage()), t
                                        );
                                    })
                            );
                        }
                    }

                    CompletableFuture.allOf(resultsOfFragmentSending.toArray(new CompletableFuture[0]))
                            .handle((ignoredVal, ignoredTh) -> {
                                if (ignoredTh == null) {
                                    return null;
                                }

                                Throwable firstFoundError = null;

                                for (CompletableFuture<?> fut : resultsOfFragmentSending) {
                                    if (fut.isCompletedExceptionally()) {
                                        // this is non blocking join() because we are inside of CompletableFuture.allOf call
                                        Throwable fromFuture = fut.handle((ignored, ex) -> ex).join();

                                        if (firstFoundError == null) {
                                            firstFoundError = fromFuture;
                                        } else {
                                            firstFoundError.addSuppressed(fromFuture);
                                        }
                                    }
                                }

                                Throwable error = firstFoundError;
                                if (!root.completeExceptionally(error)) {
                                    root.thenAccept(root -> root.onError(error));
                                }

                                return null;
                            });
                } catch (Throwable t) {
                    LOG.warn("Unexpected exception during query initialization", t);

                    if (!root.completeExceptionally(t)) {
                        root.thenAccept(root -> root.onError(t));
                    }
                }
            }, taskExecutor);

            return new AsyncCursor<>() {
                @Override
                public CompletableFuture<BatchedResult<List<Object>>> requestNextAsync(int rows) {
                    return root.thenCompose(cur -> {
                        var fut = cur.requestNextAsync(rows);

                        fut.thenAccept(batch -> {
                            if (!batch.hasMore()) {
                                DistributedQueryManager.this.close(false);
                            }
                        });

                        return fut;
                    });
                }

                @Override
                public CompletableFuture<Void> closeAsync() {
                    return root.thenCompose(none -> DistributedQueryManager.this.close(false));
                }
            };
        }

        private void enlistPartitions(Fragment fragment, InternalTransaction tx, ResolvedDependencies deps) {
            new IgniteRelShuttle() {
                @Override
                public IgniteRel visit(IgniteIndexScan rel) {
                    enlist(rel);

                    return super.visit(rel);
                }

                @Override
                public IgniteRel visit(IgniteTableScan rel) {
                    enlist(rel);

                    return super.visit(rel);
                }

                @Override
                public IgniteRel visit(IgniteTableModify rel) {
                    int tableId = rel.getTable().unwrap(IgniteTable.class).id();

                    // TODO IGNITE-19499 Remove rewriting tableId.
                    tableId = deps.internalTable(tableId).tableId();
                    List<NodeWithTerm> assignments = fragment.mapping().updatingTableAssignments();

                    assert assignments != null : "Table assignments must be available";

                    enlist(tableId, assignments);

                    return super.visit(rel);
                }

                private void enlist(int tableId, List<NodeWithTerm> assignments) {
                    if (assignments.isEmpty()) {
                        return;
                    }

                    int partsCnt = assignments.size();

                    tx.assignCommitPartition(new TablePartitionId(tableId, ThreadLocalRandom.current().nextInt(partsCnt)));

                    for (int p = 0; p < partsCnt; p++) {
                        NodeWithTerm leaderWithTerm = assignments.get(p);

                        tx.enlist(new TablePartitionId(tableId, p),
                                new IgniteBiTuple<>(topSrvc.getByConsistentId(leaderWithTerm.name()), leaderWithTerm.term()));
                    }
                }

                private void enlist(SourceAwareIgniteRel rel) {
                    int tableId = rel.getTable().unwrap(IgniteTable.class).id();

                    // TODO IGNITE-19499 Remove rewriting tableId.
                    tableId = deps.internalTable(tableId).tableId();

                    List<NodeWithTerm> assignments = fragment.mapping().findGroup(rel.sourceId()).assignments().stream()
                            .map(l -> l.get(0))
                            .collect(Collectors.toList());

                    enlist(tableId, assignments);
                }
            }.visit(fragment.root());
        }

<<<<<<< HEAD
        private CompletableFuture<MultiStepPlan> mapFragments(MultiStepPlan plan, ResolvedDependencies deps) {
            return fetchColocationGroups(deps).thenApply(colocationGroups -> {
                MappingQueryContext mappingCtx = new MappingQueryContext(localNode.name(), mappingSrvc);
                List<Fragment> mappedFragments = FragmentMapping.mapFragments(mappingCtx, plan.fragments(), colocationGroups);
=======
        private CompletableFuture<MultiStepPlan> mapFragments(MultiStepPlan plan) {
            Iterable<IgniteRel> fragments = TransformingIterator.newIterable(plan.fragments(), (f) -> f.root());

            CompletableFuture<ResolvedDependencies> fut = dependencyResolver.resolveDependencies(fragments,
                    ctx.schema().unwrap(IgniteSchema.class));
>>>>>>> 18d79f34

                return plan.replaceFragments(mappedFragments);
            });
        }

        private CompletableFuture<Void> close(boolean cancel) {
            if (!cancelled.compareAndSet(false, true)) {
                return cancelFut;
            }

            CompletableFuture<Void> start = closeExecNode(cancel);

            start
                    .thenCompose(tmp -> {
                        CompletableFuture<Void> cancelResult = coordinator
                                ? awaitFragmentInitialisationAndClose()
                                : closeLocalFragments();

                        var finalStepFut = cancelResult.whenComplete((r, e) -> {
                            if (e != null) {
                                Throwable ex = unwrapCause(e);

                                LOG.warn("Fragment closing processed with errors: [queryId={}]", ex, ctx.queryId());
                            }

                            queryManagerMap.remove(ctx.queryId());

                            try {
                                ctx.cancel().cancel();
                            } catch (Exception th) {
                                LOG.debug("Exception raised while cancel", th);
                            }

                            cancelFut.complete(null);
                        });

                        return cancelResult.thenCombine(finalStepFut, (none1, none2) -> null);
                    })
                    .thenRun(() -> localFragments.forEach(f -> f.context().cancel()));

            start.completeAsync(() -> null, taskExecutor);

            return cancelFut;
        }

        private CompletableFuture<Void> closeLocalFragments() {
            ExecutionCancelledException ex = new ExecutionCancelledException();

            List<CompletableFuture<?>> localFragmentCompletions = new ArrayList<>();
            for (AbstractNode<?> node : localFragments) {
                assert !node.context().isCancelled() : "node context is cancelled, but node still processed";

                localFragmentCompletions.add(
                        node.context().submit(() -> node.onError(ex), node::onError)
                );
            }

            return CompletableFuture.allOf(
                    localFragmentCompletions.toArray(new CompletableFuture[0])
            );
        }

        private CompletableFuture<Void> awaitFragmentInitialisationAndClose() {
            Map<String, List<CompletableFuture<?>>> requestsPerNode = new HashMap<>();
            for (Map.Entry<RemoteFragmentKey, CompletableFuture<Void>> entry : remoteFragmentInitCompletion.entrySet()) {
                requestsPerNode.computeIfAbsent(entry.getKey().nodeName(), key -> new ArrayList<>()).add(entry.getValue());
            }

            List<CompletableFuture<?>> cancelFuts = new ArrayList<>();
            for (Map.Entry<String, List<CompletableFuture<?>>> entry : requestsPerNode.entrySet()) {
                String nodeId = entry.getKey();

                cancelFuts.add(
                        CompletableFuture.allOf(entry.getValue().toArray(new CompletableFuture[0]))
                                .handle((none2, t) -> {
                                    // Some fragments may be completed exceptionally, and that is fine.
                                    // Here we need to make sure that all query initialisation requests
                                    // have been processed before sending a cancellation request. That's
                                    // why we just ignore any exception.

                                    return null;
                                })
                                .thenCompose(ignored -> {
                                    // for local fragments don't send the message, just close the fragments
                                    if (localNode.name().equals(nodeId)) {
                                        return closeLocalFragments();
                                    }

                                    return messageService.send(
                                            nodeId,
                                            FACTORY.queryCloseMessage()
                                                    .queryId(ctx.queryId())
                                                    .build()
                                    );
                                })
                );
            }

            return CompletableFuture.allOf(cancelFuts.toArray(new CompletableFuture[0]));
        }

        /**
         * Synchronously closes the tree's execution iterator.
         *
         * @param cancel Forces execution to terminate with {@link ExecutionCancelledException}.
         * @return Completable future that should run asynchronously.
         */
        private CompletableFuture<Void> closeExecNode(boolean cancel) {
            CompletableFuture<Void> start = new CompletableFuture<>();

            if (!root.completeExceptionally(new ExecutionCancelledException()) && !root.isCompletedExceptionally()) {
                AsyncRootNode<RowT, List<Object>> node = root.getNow(null);

                if (!cancel) {
                    CompletableFuture<Void> closeFut = node.closeAsync();

                    return start.thenCompose(v -> closeFut);
                }

                node.onError(new ExecutionCancelledException());
            }

            return start;
        }

        private CompletableFuture<Map<Integer, ColocationGroup>> fetchColocationGroups(ResolvedDependencies deps) {
            List<CompletableFuture<Pair<Integer, ColocationGroup>>> list = new ArrayList<>();

            for (Integer tableId : deps.tableIds()) {
                CompletableFuture<ColocationGroup> f = deps.fetchColocationGroup(tableId);
                list.add(f.thenApply(c -> new Pair<>(tableId, c)));
            }

            CompletableFuture<Void> all = CompletableFuture.allOf(list.toArray(new CompletableFuture[0]));

            return all.thenApply(
                    v -> list.stream()
                            .map(CompletableFuture::join)
                            .collect(Collectors.toMap(Pair::getFirst, Pair::getSecond)));
        }
    }

    /**
     * A factory of the relational node implementors.
     *
     * @param <RowT> A type of the row the execution tree will be working with.
     * @see LogicalRelImplementor
     */
    @FunctionalInterface
    public interface ImplementorFactory<RowT> {
        /** Creates the relational node implementor with the given context. */
        LogicalRelImplementor<RowT> create(ExecutionContext<RowT> ctx, ResolvedDependencies resolvedDependencies);
    }
}<|MERGE_RESOLUTION|>--- conflicted
+++ resolved
@@ -175,11 +175,7 @@
                 dependencyResolver,
                 (ctx, deps) -> new LogicalRelImplementor<>(
                         ctx,
-<<<<<<< HEAD
-                        new HashFunctionFactoryImpl<>(ctx.getRootSchema().unwrap(IgniteSchema.class), handler),
-=======
                         rowHashFunctionFactory,
->>>>>>> 18d79f34
                         mailboxRegistry,
                         exchangeSrvc,
                         deps)
@@ -613,11 +609,7 @@
 
             start.thenCompose(none -> {
                 IgniteRel treeRoot = relationalTreeFromJsonString(fragmentString, ctx);
-<<<<<<< HEAD
-                int schemaVersion = ctx.schemaVersion();
-=======
                 IgniteSchema igniteSchema = ctx.schema().unwrap(IgniteSchema.class);
->>>>>>> 18d79f34
 
                 return dependencyResolver.resolveDependencies(List.of(treeRoot), igniteSchema).thenComposeAsync(deps -> {
                     return executeFragment(treeRoot, deps, context);
@@ -653,7 +645,9 @@
         private AsyncCursor<List<Object>> execute(InternalTransaction tx, MultiStepPlan notMappedPlan) {
             Iterable<IgniteRel> fragmentRoots = TransformingIterator.newIterable(notMappedPlan.fragments(), Fragment::root);
 
-            CompletableFuture<ResolvedDependencies> depsFut = dependencyResolver.resolveDependencies(fragmentRoots, ctx.schemaVersion());
+            IgniteSchema igniteSchema = ctx.schema().unwrap(IgniteSchema.class);
+
+            CompletableFuture<ResolvedDependencies> depsFut = dependencyResolver.resolveDependencies(fragmentRoots, igniteSchema);
 
             CompletableFuture<MultiStepPlan> f = depsFut.thenCompose(deps -> mapFragments(notMappedPlan, deps));
 
@@ -856,18 +850,10 @@
             }.visit(fragment.root());
         }
 
-<<<<<<< HEAD
         private CompletableFuture<MultiStepPlan> mapFragments(MultiStepPlan plan, ResolvedDependencies deps) {
             return fetchColocationGroups(deps).thenApply(colocationGroups -> {
                 MappingQueryContext mappingCtx = new MappingQueryContext(localNode.name(), mappingSrvc);
                 List<Fragment> mappedFragments = FragmentMapping.mapFragments(mappingCtx, plan.fragments(), colocationGroups);
-=======
-        private CompletableFuture<MultiStepPlan> mapFragments(MultiStepPlan plan) {
-            Iterable<IgniteRel> fragments = TransformingIterator.newIterable(plan.fragments(), (f) -> f.root());
-
-            CompletableFuture<ResolvedDependencies> fut = dependencyResolver.resolveDependencies(fragments,
-                    ctx.schema().unwrap(IgniteSchema.class));
->>>>>>> 18d79f34
 
                 return plan.replaceFragments(mappedFragments);
             });
