--- conflicted
+++ resolved
@@ -293,12 +293,8 @@
         return mgr.close(true);
     }
 
-<<<<<<< HEAD
     @WithSpan
-    private AsyncCursor<List<Object>> executeDdl(DdlPlan plan) {
-=======
     private AsyncCursor<List<Object>> executeDdl(DdlPlan plan, @Nullable QueryPrefetchCallback callback) {
->>>>>>> 7c9d3f77
         CompletableFuture<Iterator<List<Object>>> ret = ddlCmdHnd.handle(plan.command())
                 .thenApply(applied -> List.of(List.<Object>of(applied)).iterator())
                 .exceptionally(th -> {
@@ -329,12 +325,8 @@
         return (e instanceof RuntimeException) ? (RuntimeException) e : new IgniteInternalException(INTERNAL_ERR, e);
     }
 
-<<<<<<< HEAD
     @WithSpan
-    private AsyncCursor<List<Object>> executeExplain(ExplainPlan plan) {
-=======
     private AsyncCursor<List<Object>> executeExplain(ExplainPlan plan, @Nullable QueryPrefetchCallback callback) {
->>>>>>> 7c9d3f77
         List<List<Object>> res = List.of(List.of(plan.plan()));
 
         if (callback != null) {
@@ -624,12 +616,8 @@
         @WithSpan
         private void submitFragment(
                 String initiatorNode,
-<<<<<<< HEAD
-                @SpanAttribute("fragmentString") String fragmentString,
-=======
                 int schemaVersion,
                 String fragmentString,
->>>>>>> 7c9d3f77
                 FragmentDescription desc,
                 TxAttributes txAttributes
         ) {
