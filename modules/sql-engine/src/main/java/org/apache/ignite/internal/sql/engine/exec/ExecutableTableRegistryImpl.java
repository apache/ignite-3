--- conflicted
+++ resolved
@@ -18,12 +18,6 @@
 package org.apache.ignite.internal.sql.engine.exec;
 
 import com.github.benmanes.caffeine.cache.Caffeine;
-<<<<<<< HEAD
-import java.util.Collections;
-import java.util.List;
-=======
-import java.util.Map;
->>>>>>> 269ac92e
 import java.util.Objects;
 import java.util.concurrent.CompletableFuture;
 import java.util.concurrent.ConcurrentMap;
@@ -93,13 +87,8 @@
                     UpdatableTableImpl updatableTable = new UpdatableTableImpl(tableId, tableDescriptor, internalTable.partitions(),
                             replicaService, clock, converterFactory.create(null), schemaDescriptor);
 
-<<<<<<< HEAD
-                    return new ExecutableTableImpl(internalTable, scannableTable, updatableTable);
+                    return new ExecutableTableImpl(scannableTable, updatableTable);
                 });
-=======
-            return new ExecutableTableImpl(scannableTable, updatableTable);
-        });
->>>>>>> 269ac92e
     }
 
     private static final class ExecutableTableImpl implements ExecutableTable {
