/*
 * Licensed to the Apache Software Foundation (ASF) under one or more
 * contributor license agreements. See the NOTICE file distributed with
 * this work for additional information regarding copyright ownership.
 * The ASF licenses this file to You under the Apache License, Version 2.0
 * (the "License"); you may not use this file except in compliance with
 * the License. You may obtain a copy of the License at
 *
 *      http://www.apache.org/licenses/LICENSE-2.0
 *
 * Unless required by applicable law or agreed to in writing, software
 * distributed under the License is distributed on an "AS IS" BASIS,
 * WITHOUT WARRANTIES OR CONDITIONS OF ANY KIND, either express or implied.
 * See the License for the specific language governing permissions and
 * limitations under the License.
 */

package org.apache.ignite.internal.sql.engine.exec;

import java.nio.ByteBuffer;
import java.util.Arrays;
import org.apache.ignite.internal.sql.engine.exec.row.RowSchema;
import org.apache.ignite.internal.util.ArrayUtils;
import org.apache.ignite.internal.util.ByteUtils;

/**
 * Handler for rows that implemented as a simple objects array.
 */
public class ArrayRowHandler implements RowHandler<Object[]> {
    public static final RowHandler<Object[]> INSTANCE = new ArrayRowHandler();

    ArrayRowHandler() {
    }

    /** {@inheritDoc} */
    @Override
    public Object get(int field, Object[] row) {
        return row[field];
    }

    /** {@inheritDoc} */
    @Override
    public void set(int field, Object[] row, Object val) {
        row[field] = val;
    }

    /** {@inheritDoc} */
    @Override
    public Object[] concat(Object[] left, Object[] right) {
        return ArrayUtils.concat(left, right);
    }

    /** {@inheritDoc} */
    @Override
    public int columnCount(Object[] row) {
        return row.length;
    }

    @Override
    public ByteBuffer toByteBuffer(Object[] row) {
        byte[] raw = ByteUtils.toBytes(row);
<<<<<<< HEAD

=======
>>>>>>> 0ec3941d
        return ByteBuffer.wrap(raw);
    }

    /** {@inheritDoc} */
    @Override
    public String toString(Object[] objects) {
        return "Row" + Arrays.toString(objects);
    }

    /** {@inheritDoc} */
    @Override
    public RowFactory<Object[]> factory(RowSchema rowSchema) {
        int rowLen = rowSchema.fields().size();

        return new RowFactory<>() {
            /** {@inheritDoc} */
            @Override
            public RowHandler<Object[]> handler() {
                return ArrayRowHandler.this;
            }

            /** {@inheritDoc} */
            @Override
            public Object[] create() {
                return new Object[rowLen];
            }

            /** {@inheritDoc} */
            @Override
            public Object[] create(Object... fields) {
                assert fields.length == rowLen;

                return fields;
            }

            /** {@inheritDoc} */
            @Override
            public Object[] create(ByteBuffer raw) {
                return ByteUtils.fromBytes(raw.array());
            }
        };
    }
}<|MERGE_RESOLUTION|>--- conflicted
+++ resolved
@@ -59,10 +59,6 @@
     @Override
     public ByteBuffer toByteBuffer(Object[] row) {
         byte[] raw = ByteUtils.toBytes(row);
-<<<<<<< HEAD
-
-=======
->>>>>>> 0ec3941d
         return ByteBuffer.wrap(raw);
     }
 
