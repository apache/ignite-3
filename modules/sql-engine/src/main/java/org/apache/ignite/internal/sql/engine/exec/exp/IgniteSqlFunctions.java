/*
 * Licensed to the Apache Software Foundation (ASF) under one or more
 * contributor license agreements. See the NOTICE file distributed with
 * this work for additional information regarding copyright ownership.
 * The ASF licenses this file to You under the Apache License, Version 2.0
 * (the "License"); you may not use this file except in compliance with
 * the License. You may obtain a copy of the License at
 *
 *      http://www.apache.org/licenses/LICENSE-2.0
 *
 * Unless required by applicable law or agreed to in writing, software
 * distributed under the License is distributed on an "AS IS" BASIS,
 * WITHOUT WARRANTIES OR CONDITIONS OF ANY KIND, either express or implied.
 * See the License for the specific language governing permissions and
 * limitations under the License.
 */

package org.apache.ignite.internal.sql.engine.exec.exp;

import static java.time.format.DateTimeFormatter.ISO_LOCAL_DATE;
import static java.time.format.DateTimeFormatter.ISO_LOCAL_TIME;
import static org.apache.calcite.runtime.SqlFunctions.charLength;
import static org.apache.calcite.runtime.SqlFunctions.octetLength;
import static org.apache.ignite.lang.ErrorGroups.Sql.QUERY_INVALID_ERR;

import java.math.BigDecimal;
import java.math.BigInteger;
import java.math.RoundingMode;
import java.time.DateTimeException;
import java.time.LocalDateTime;
import java.time.LocalTime;
import java.time.format.DateTimeFormatter;
import java.time.format.DateTimeFormatterBuilder;
import java.time.format.ResolverStyle;
import java.util.UUID;
import org.apache.calcite.DataContext;
import org.apache.calcite.avatica.util.ByteString;
import org.apache.calcite.avatica.util.DateTimeUtils;
import org.apache.calcite.config.CalciteConnectionConfig;
import org.apache.calcite.linq4j.AbstractEnumerable;
import org.apache.calcite.linq4j.Enumerable;
import org.apache.calcite.linq4j.Enumerator;
import org.apache.calcite.linq4j.Linq4j;
import org.apache.calcite.linq4j.function.NonDeterministic;
import org.apache.calcite.rel.type.RelDataType;
import org.apache.calcite.rel.type.RelDataTypeFactory;
import org.apache.calcite.schema.ScannableTable;
import org.apache.calcite.schema.Schema;
import org.apache.calcite.schema.Statistic;
import org.apache.calcite.sql.SqlCall;
import org.apache.calcite.sql.SqlNode;
import org.apache.calcite.sql.type.SqlTypeName;
import org.apache.ignite.internal.sql.engine.type.IgniteTypeSystem;
import org.apache.ignite.internal.sql.engine.util.Commons;
import org.apache.ignite.internal.sql.engine.util.TypeUtils;
import org.apache.ignite.lang.IgniteInternalException;
import org.apache.ignite.sql.SqlException;
import org.jetbrains.annotations.Nullable;

/**
 * Ignite SQL functions.
 */
public class IgniteSqlFunctions {
    private static final DateTimeFormatter ISO_LOCAL_DATE_TIME_EX;

    static {
        ISO_LOCAL_DATE_TIME_EX = new DateTimeFormatterBuilder()
                .parseCaseInsensitive()
                .append(ISO_LOCAL_DATE)
                .appendLiteral(' ')
                .append(ISO_LOCAL_TIME)
                .toFormatter();
    }

    /**
     * Default constructor.
     */
    private IgniteSqlFunctions() {
        // No-op.
    }

    /** SQL SYSTEM_RANGE(start, end) table function. */
    public static ScannableTable systemRange(Object rangeStart, Object rangeEnd) {
        return new RangeTable(rangeStart, rangeEnd, 1L);
    }

    /** SQL SYSTEM_RANGE(start, end, increment) table function. */
    public static ScannableTable systemRange(Object rangeStart, Object rangeEnd, Object increment) {
        return new RangeTable(rangeStart, rangeEnd, increment);
    }

    /** Just a stub. Validates Date\Time literal, still use calcite implementation for numeric representation.
     * Otherwise need to fix {@code DateTimeUtils#unixTimestampToString} usage additionally.
     */
    public static long timestampStringToNumeric(String dtStr) {
        try {
            return timestampStringToNumeric0(dtStr);
        } catch (DateTimeException e) {
            throw new IgniteInternalException(QUERY_INVALID_ERR, e.getMessage());
        }
    }

    private static long timestampStringToNumeric0(String dtStr) {
        dtStr = dtStr.trim();
        //"YYYY-MM-dd HH:mm:ss.ninenanos"
        if (dtStr.length() > 29) {
            dtStr = dtStr.substring(0, 29);
        }

        LocalDateTime.parse(dtStr, ISO_LOCAL_DATE_TIME_EX.withResolverStyle(ResolverStyle.STRICT));

        return DateTimeUtils.timestampStringToUnixDate(dtStr);
    }

    /** CAST(DECIMAL AS VARCHAR). */
    public static String toString(BigDecimal x) {
        return x == null ? null : x.toPlainString();
    }

    /** CAST(VARBINARY AS VARCHAR). */
    public static String toString(ByteString b) {
        return b == null ? null : new String(b.getBytes(), Commons.typeFactory().getDefaultCharset());
    }

<<<<<<< HEAD
=======
    /** LENGTH(VARBINARY|VARCHAR). */
    public static int length(Object b) {
        return b instanceof ByteString ? octetLength((ByteString) b) : charLength((String) b);
    }

    private static BigDecimal setScale(int precision, int scale, BigDecimal decimal) {
        return precision == IgniteTypeSystem.INSTANCE.getDefaultPrecision(SqlTypeName.DECIMAL)
            ? decimal : decimal.setScale(scale, RoundingMode.HALF_UP);
    }

>>>>>>> 2241692c
    /** CAST(DOUBLE AS DECIMAL). */
    public static BigDecimal toBigDecimal(double val, int precision, int scale) {
        return toBigDecimal((Double) val, precision, scale);
    }

    /** CAST(FLOAT AS DECIMAL). */
    public static BigDecimal toBigDecimal(float val, int precision, int scale) {
        return toBigDecimal((Float) val, precision, scale);
    }

    /** CAST(java long AS DECIMAL). */
    public static BigDecimal toBigDecimal(long val, int precision, int scale) {
        BigDecimal decimal = BigDecimal.valueOf(val);
        return convertDecimal(decimal, precision, scale);
    }

    /** CAST(INT AS DECIMAL). */
    public static BigDecimal toBigDecimal(int val, int precision, int scale) {
        BigDecimal decimal = new BigDecimal(val);
        return convertDecimal(decimal, precision, scale);
    }

    /** CAST(java short AS DECIMAL). */
    public static BigDecimal toBigDecimal(short val, int precision, int scale) {
        BigDecimal decimal = new BigDecimal(val);
        return convertDecimal(decimal, precision, scale);
    }

    /** CAST(java byte AS DECIMAL). */
    public static BigDecimal toBigDecimal(byte val, int precision, int scale) {
        BigDecimal decimal = new BigDecimal(val);
        return convertDecimal(decimal, precision, scale);
    }

    /** CAST(BOOL AS DECIMAL). */
    public static BigDecimal toBigDecimal(boolean val, int precision, int scale) {
        throw new UnsupportedOperationException();
    }

    /** CAST(VARCHAR AS DECIMAL). */
    public static BigDecimal toBigDecimal(String s, int precision, int scale) {
        if (s == null) {
            return null;
        }
        BigDecimal decimal = new BigDecimal(s.trim());
        return convertDecimal(decimal, precision, scale);
    }

    /** CAST(REAL AS DECIMAL). */
    public static BigDecimal toBigDecimal(Number num, int precision, int scale) {
        if (num == null) {
            return null;
        }

        BigDecimal dec;
        if (num instanceof Float) {
            dec = new BigDecimal(num.floatValue());
        } else if (num instanceof Double) {
            dec = new BigDecimal(num.doubleValue());
        } else if (num instanceof BigDecimal) {
            dec = (BigDecimal) num;
        } else if (num instanceof BigInteger) {
            dec = new BigDecimal((BigInteger) num);
        } else {
            dec = new BigDecimal(num.longValue());
        }

        return convertDecimal(dec, precision, scale);
    }

    /** Cast object depending on type to DECIMAL. */
    public static BigDecimal toBigDecimal(Object o, int precision, int scale) {
        if (o == null) {
            return null;
        }

        if (o instanceof Boolean) {
            throw new UnsupportedOperationException();
        }

        return o instanceof Number ? toBigDecimal((Number) o, precision, scale)
                : toBigDecimal(o.toString(), precision, scale);
    }

    /**
     * Converts the given {@code BigDecimal} to a decimal with the given {@code precision} and {@code scale}
     * according to SQL spec for CAST specification: General Rules, 8.
     */
    public static BigDecimal convertDecimal(BigDecimal value, int precision, int scale) {
        assert precision > 0 : "Invalid precision: " + precision;

        int defaultPrecision = IgniteTypeSystem.INSTANCE.getDefaultPrecision(SqlTypeName.DECIMAL);
        if (precision == defaultPrecision) {
            // This branch covers at least one known case: access to dynamic parameter from context.
            // In this scenario precision = DefaultTypePrecision, because types for dynamic params
            // are created by toSql(createType(param.class)).
            return value;
        }

        boolean nonZero = !value.unscaledValue().equals(BigInteger.ZERO);

        if (nonZero) {
            if (scale > precision) {
                throw new SqlException(QUERY_INVALID_ERR, "Numeric overflow");
            } else {
                int currentSignificantDigits = value.precision() - value.scale();
                int expectedSignificantDigits = precision - scale;

                if (currentSignificantDigits > expectedSignificantDigits) {
                    throw new SqlException(QUERY_INVALID_ERR, "Numeric overflow");
                }
            }
        }

        return value.setScale(scale, RoundingMode.HALF_UP);
    }

    /** CAST(VARCHAR AS VARBINARY). */
    public static ByteString toByteString(String s) {
        return s == null ? null : new ByteString(s.getBytes(Commons.typeFactory().getDefaultCharset()));
    }

    public static int currentTime(DataContext ctx) {
        return (int) TypeUtils.toInternal(LocalTime.now(), LocalTime.class);
    }

    /** LEAST2. */
    public static @Nullable Object least2(Object arg0, Object arg1) {
        return leastOrGreatest(true, arg0, arg1);
    }

    /** GREATEST2. */
    public static @Nullable Object greatest2(Object arg0, Object arg1) {
        return leastOrGreatest(false, arg0, arg1);
    }

    /** Generates a random UUID and converts it to string. **/
    @NonDeterministic
    public static String genRandomUuid() {
        return UUID.randomUUID().toString();
    }

    /** Returns the second argument and ignores the first. */
    public static Object consumeFirstArgument(Object args0, Object args1) {
        return args1;
    }

    private static @Nullable Object leastOrGreatest(boolean least, Object arg0, Object arg1) {
        if (arg0 == null || arg1 == null) {
            return null;
        }

        assert arg0 instanceof Comparable && arg1 instanceof Comparable :
                "Unexpected class [arg0=" + arg0.getClass().getName() + ", arg1=" + arg1.getClass().getName() + ']';

        if (((Comparable<Object>) arg0).compareTo(arg1) < 0) {
            return least ? arg0 : arg1;
        } else {
            return least ? arg1 : arg0;
        }
    }

    /**
     * Dummy table to implement the SYSTEM_RANGE function.
     */
    private static class RangeTable implements ScannableTable {
        /** Start of the range. */
        private final Object rangeStart;

        /** End of the range. */
        private final Object rangeEnd;

        /** Increment. */
        private final Object increment;

        /**
         * Note: {@code Object} arguments required here due to: 1. {@code NULL} arguments need to be supported, so we
         * can't use {@code long} arguments type. 2. {@code Integer} and other numeric classes can be converted to
         * {@code long} type by java, but can't be converted to {@code Long} type, so we can't use {@code Long}
         * arguments type either. Instead, we accept {@code Object} arguments type and try to convert valid types to
         * {@code long}.
         */
        RangeTable(Object rangeStart, Object rangeEnd, Object increment) {
            this.rangeStart = rangeStart;
            this.rangeEnd = rangeEnd;
            this.increment = increment;
        }

        /** {@inheritDoc} */
        @Override
        public RelDataType getRowType(RelDataTypeFactory typeFactory) {
            return typeFactory.builder().add("X", SqlTypeName.BIGINT).build();
        }

        /** {@inheritDoc} */
        @Override
        public Enumerable<@Nullable Object[]> scan(DataContext root) {
            if (rangeStart == null || rangeEnd == null || increment == null) {
                return Linq4j.emptyEnumerable();
            }

            long rangeStart = convertToLongArg(this.rangeStart, "rangeStart");
            long rangeEnd = convertToLongArg(this.rangeEnd, "rangeEnd");
            long increment = convertToLongArg(this.increment, "increment");

            if (increment == 0L) {
                throw new IllegalArgumentException("Increment can't be 0");
            }

            return new AbstractEnumerable<>() {
                @Override
                public Enumerator<@Nullable Object[]> enumerator() {
                    return new Enumerator<>() {
                        long cur = rangeStart - increment;

                        @Override
                        public Object[] current() {
                            return new Object[]{cur};
                        }

                        @Override
                        public boolean moveNext() {
                            cur += increment;

                            return increment > 0L ? cur <= rangeEnd : cur >= rangeEnd;
                        }

                        @Override
                        public void reset() {
                            cur = rangeStart - increment;
                        }

                        @Override
                        public void close() {
                            // No-op.
                        }
                    };
                }
            };
        }

        private long convertToLongArg(Object val, String name) {
            if (val instanceof Byte || val instanceof Short || val instanceof Integer || val instanceof Long) {
                return ((Number) val).longValue();
            }

            throw new IllegalArgumentException("Unsupported argument type [arg=" + name
                    + ", type=" + val.getClass().getSimpleName() + ']');
        }

        /** {@inheritDoc} */
        @Override
        public Statistic getStatistic() {
            throw new UnsupportedOperationException();
        }

        /** {@inheritDoc} */
        @Override
        public Schema.TableType getJdbcTableType() {
            return Schema.TableType.TABLE;
        }

        /** {@inheritDoc} */
        @Override
        public boolean isRolledUp(String column) {
            return false;
        }

        /** {@inheritDoc} */
        @Override
        public boolean rolledUpColumnValidInsideAgg(String column, SqlCall call,
                SqlNode parent, CalciteConnectionConfig cfg) {
            return true;
        }
    }
}<|MERGE_RESOLUTION|>--- conflicted
+++ resolved
@@ -122,8 +122,6 @@
         return b == null ? null : new String(b.getBytes(), Commons.typeFactory().getDefaultCharset());
     }
 
-<<<<<<< HEAD
-=======
     /** LENGTH(VARBINARY|VARCHAR). */
     public static int length(Object b) {
         return b instanceof ByteString ? octetLength((ByteString) b) : charLength((String) b);
@@ -134,7 +132,6 @@
             ? decimal : decimal.setScale(scale, RoundingMode.HALF_UP);
     }
 
->>>>>>> 2241692c
     /** CAST(DOUBLE AS DECIMAL). */
     public static BigDecimal toBigDecimal(double val, int precision, int scale) {
         return toBigDecimal((Double) val, precision, scale);
@@ -216,7 +213,7 @@
         }
 
         return o instanceof Number ? toBigDecimal((Number) o, precision, scale)
-                : toBigDecimal(o.toString(), precision, scale);
+               : toBigDecimal(o.toString(), precision, scale);
     }
 
     /**
