--- conflicted
+++ resolved
@@ -97,27 +97,7 @@
 
     /** {@inheritDoc} */
     @Override
-<<<<<<< HEAD
-    public ResultSet execute(@Nullable Transaction transaction, String query, @Nullable Object... arguments) {
-        return new ResultSetImpl(await(executeAsync(transaction, query, arguments)));
-    }
-
-    /** {@inheritDoc} */
-    @Override
-    public ResultSet execute(@Nullable Transaction transaction, Statement statement, @Nullable Object... arguments) {
-=======
-    public int[] executeBatch(@Nullable Transaction transaction, String dmlQuery, BatchedArguments batch) {
->>>>>>> c4588a2b
-        throw new UnsupportedOperationException("Not implemented yet.");
-    }
-
-    /** {@inheritDoc} */
-    @Override
-<<<<<<< HEAD
     public long[] executeBatch(@Nullable Transaction transaction, Statement dmlStatement, BatchedArguments batch) {
-=======
-    public int[] executeBatch(@Nullable Transaction transaction, Statement dmlStatement, BatchedArguments batch) {
->>>>>>> c4588a2b
         throw new UnsupportedOperationException("Not implemented yet.");
     }
 
