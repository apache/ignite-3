/*
 * Licensed to the Apache Software Foundation (ASF) under one or more
 * contributor license agreements. See the NOTICE file distributed with
 * this work for additional information regarding copyright ownership.
 * The ASF licenses this file to You under the Apache License, Version 2.0
 * (the "License"); you may not use this file except in compliance with
 * the License. You may obtain a copy of the License at
 *
 *      http://www.apache.org/licenses/LICENSE-2.0
 *
 * Unless required by applicable law or agreed to in writing, software
 * distributed under the License is distributed on an "AS IS" BASIS,
 * WITHOUT WARRANTIES OR CONDITIONS OF ANY KIND, either express or implied.
 * See the License for the specific language governing permissions and
 * limitations under the License.
 */

package org.apache.ignite.internal.sql.engine.exec;

import java.util.BitSet;
import org.apache.ignite.internal.binarytuple.BinaryTupleBuilder;
import org.apache.ignite.internal.schema.BinaryRow;
<<<<<<< HEAD
import org.apache.ignite.internal.schema.Column;
=======
import org.apache.ignite.internal.schema.BinaryRowConverter;
import org.apache.ignite.internal.schema.BinaryTuple;
import org.apache.ignite.internal.schema.BinaryTupleSchema;
>>>>>>> 673a0a99
import org.apache.ignite.internal.schema.SchemaDescriptor;
import org.apache.ignite.internal.schema.SchemaRegistry;
import org.apache.ignite.internal.schema.row.Row;
import org.apache.ignite.internal.sql.engine.schema.TableDescriptor;
import org.jetbrains.annotations.Nullable;

/**
 * Converts rows to execution engine representation.
 */
public class TableRowConverterImpl implements TableRowConverter {

    private final SchemaRegistry schemaRegistry;

    private final SchemaDescriptor schemaDescriptor;

    private final int[] physicalIndexMap;

    private final BinaryTupleSchema binaryTupleSchema;

    /** Constructor. */
    public TableRowConverterImpl(SchemaRegistry schemaRegistry, SchemaDescriptor schemaDescriptor, TableDescriptor desc) {
        this.schemaRegistry = schemaRegistry;
        this.schemaDescriptor = schemaDescriptor;
<<<<<<< HEAD

        physicalIndexMap = new int[desc.columnsCount()];

        for (int i = 0; i < desc.columnsCount(); i++) {
            ColumnDescriptor col = desc.columnDescriptor(i);
            Column column = schemaDescriptor.column(col.name());
            physicalIndexMap[i] = column.schemaIndex();
        }
=======
        this.desc = desc;

        this.binaryTupleSchema = BinaryTupleSchema.createRowSchema(schemaDescriptor);
>>>>>>> 673a0a99
    }

    /** {@inheritDoc} */
    @Override
    public <RowT> RowT toRow(
            ExecutionContext<RowT> ectx,
            BinaryRow binaryRow,
            RowHandler.RowFactory<RowT> factory,
            @Nullable BitSet requiredColumns
    ) {
        Row row = schemaRegistry.resolve(binaryRow, schemaDescriptor);

        BinaryTuple tuple = requiredColumns == null
                ? allColumnsTuple(row, binaryTupleSchema)
                : requiredColumnsTuple(row, binaryTupleSchema, requiredColumns);

        return factory.create(tuple);
    }

<<<<<<< HEAD
        assert handler.columnCount(res) == (requiredColumns == null ? physicalIndexMap.length : requiredColumns.cardinality());
=======
    private BinaryTuple allColumnsTuple(Row row, BinaryTupleSchema binarySchema) {
        BinaryTupleBuilder tupleBuilder = new BinaryTupleBuilder(desc.columnsCount());
>>>>>>> 673a0a99

        for (int i = 0; i < desc.columnsCount(); i++) {
            int index = desc.columnDescriptor(i).physicalIndex();

            BinaryRowConverter.appendValue(tupleBuilder, binarySchema.element(index), binarySchema.value(row, index));
        }

        return new BinaryTuple(tupleBuilder.numElements(), tupleBuilder.build());
    }

<<<<<<< HEAD
        if (requiredColumns == null) {
            for (int i = 0; i < physicalIndexMap.length; i++) {
                handler.set(i, res, TypeUtils.toInternal(row.value(physicalIndexMap[i])));
            }
        } else {
            for (int i = 0, j = requiredColumns.nextSetBit(0); j != -1; j = requiredColumns.nextSetBit(j + 1), i++) {
                handler.set(i, res, TypeUtils.toInternal(row.value(physicalIndexMap[j])));
            }
=======
    private BinaryTuple requiredColumnsTuple(Row row, BinaryTupleSchema binarySchema, BitSet requiredColumns) {
        BinaryTupleBuilder tupleBuilder = new BinaryTupleBuilder(requiredColumns.cardinality());

        for (int i = requiredColumns.nextSetBit(0); i != -1; i = requiredColumns.nextSetBit(i + 1)) {
            int index = desc.columnDescriptor(i).physicalIndex();

            BinaryRowConverter.appendValue(tupleBuilder, binarySchema.element(index), binarySchema.value(row, index));
>>>>>>> 673a0a99
        }

        return new BinaryTuple(tupleBuilder.numElements(), tupleBuilder.build());
    }
}<|MERGE_RESOLUTION|>--- conflicted
+++ resolved
@@ -20,13 +20,9 @@
 import java.util.BitSet;
 import org.apache.ignite.internal.binarytuple.BinaryTupleBuilder;
 import org.apache.ignite.internal.schema.BinaryRow;
-<<<<<<< HEAD
-import org.apache.ignite.internal.schema.Column;
-=======
 import org.apache.ignite.internal.schema.BinaryRowConverter;
 import org.apache.ignite.internal.schema.BinaryTuple;
 import org.apache.ignite.internal.schema.BinaryTupleSchema;
->>>>>>> 673a0a99
 import org.apache.ignite.internal.schema.SchemaDescriptor;
 import org.apache.ignite.internal.schema.SchemaRegistry;
 import org.apache.ignite.internal.schema.row.Row;
@@ -42,7 +38,7 @@
 
     private final SchemaDescriptor schemaDescriptor;
 
-    private final int[] physicalIndexMap;
+    private final TableDescriptor desc;
 
     private final BinaryTupleSchema binaryTupleSchema;
 
@@ -50,20 +46,9 @@
     public TableRowConverterImpl(SchemaRegistry schemaRegistry, SchemaDescriptor schemaDescriptor, TableDescriptor desc) {
         this.schemaRegistry = schemaRegistry;
         this.schemaDescriptor = schemaDescriptor;
-<<<<<<< HEAD
-
-        physicalIndexMap = new int[desc.columnsCount()];
-
-        for (int i = 0; i < desc.columnsCount(); i++) {
-            ColumnDescriptor col = desc.columnDescriptor(i);
-            Column column = schemaDescriptor.column(col.name());
-            physicalIndexMap[i] = column.schemaIndex();
-        }
-=======
         this.desc = desc;
 
         this.binaryTupleSchema = BinaryTupleSchema.createRowSchema(schemaDescriptor);
->>>>>>> 673a0a99
     }
 
     /** {@inheritDoc} */
@@ -83,12 +68,8 @@
         return factory.create(tuple);
     }
 
-<<<<<<< HEAD
-        assert handler.columnCount(res) == (requiredColumns == null ? physicalIndexMap.length : requiredColumns.cardinality());
-=======
     private BinaryTuple allColumnsTuple(Row row, BinaryTupleSchema binarySchema) {
         BinaryTupleBuilder tupleBuilder = new BinaryTupleBuilder(desc.columnsCount());
->>>>>>> 673a0a99
 
         for (int i = 0; i < desc.columnsCount(); i++) {
             int index = desc.columnDescriptor(i).physicalIndex();
@@ -99,16 +80,6 @@
         return new BinaryTuple(tupleBuilder.numElements(), tupleBuilder.build());
     }
 
-<<<<<<< HEAD
-        if (requiredColumns == null) {
-            for (int i = 0; i < physicalIndexMap.length; i++) {
-                handler.set(i, res, TypeUtils.toInternal(row.value(physicalIndexMap[i])));
-            }
-        } else {
-            for (int i = 0, j = requiredColumns.nextSetBit(0); j != -1; j = requiredColumns.nextSetBit(j + 1), i++) {
-                handler.set(i, res, TypeUtils.toInternal(row.value(physicalIndexMap[j])));
-            }
-=======
     private BinaryTuple requiredColumnsTuple(Row row, BinaryTupleSchema binarySchema, BitSet requiredColumns) {
         BinaryTupleBuilder tupleBuilder = new BinaryTupleBuilder(requiredColumns.cardinality());
 
@@ -116,7 +87,6 @@
             int index = desc.columnDescriptor(i).physicalIndex();
 
             BinaryRowConverter.appendValue(tupleBuilder, binarySchema.element(index), binarySchema.value(row, index));
->>>>>>> 673a0a99
         }
 
         return new BinaryTuple(tupleBuilder.numElements(), tupleBuilder.build());
