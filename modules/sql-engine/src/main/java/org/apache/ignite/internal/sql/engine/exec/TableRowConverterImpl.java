--- conflicted
+++ resolved
@@ -24,11 +24,9 @@
 import org.apache.ignite.internal.schema.Column;
 import org.apache.ignite.internal.schema.SchemaDescriptor;
 import org.apache.ignite.internal.schema.SchemaRegistry;
-<<<<<<< HEAD
+import org.apache.ignite.internal.schema.row.InternalTuple;
+import org.apache.ignite.internal.sql.engine.schema.ColumnDescriptor;
 import org.apache.ignite.internal.schema.row.Row;
-=======
-import org.apache.ignite.internal.schema.row.InternalTuple;
->>>>>>> 6bc603de
 import org.apache.ignite.internal.sql.engine.schema.ColumnDescriptor;
 import org.apache.ignite.internal.sql.engine.schema.TableDescriptor;
 import org.apache.ignite.internal.sql.engine.util.FieldDeserializingProjectedTuple;
@@ -45,11 +43,7 @@
 
     private final BinaryTupleSchema binaryTupleSchema;
 
-<<<<<<< HEAD
-    private final int[] physicalIndexMap;
-=======
     private final int[] mapping;
->>>>>>> 6bc603de
 
     /** Constructor. */
     TableRowConverterImpl(
@@ -62,53 +56,21 @@
         this.schemaDescriptor = schemaDescriptor;
 
         this.binaryTupleSchema = BinaryTupleSchema.createRowSchema(schemaDescriptor);
-<<<<<<< HEAD
-
-        physicalIndexMap = new int[desc.columnsCount()];
-
-        for (int i = 0; i < desc.columnsCount(); i++) {
-            ColumnDescriptor col = desc.columnDescriptor(i);
-            Column column = schemaDescriptor.column(col.name());
-            physicalIndexMap[i] = column.schemaIndex();
-        }
-    }
-=======
->>>>>>> 6bc603de
 
         int size = requiredColumns == null ? descriptor.columnsCount() : requiredColumns.cardinality();
 
         mapping = new int[size];
 
-<<<<<<< HEAD
-        return factory.create(tuple);
-    }
-
-    private BinaryTuple allColumnsTuple(Row row, BinaryTupleSchema binarySchema) {
-        BinaryTupleBuilder tupleBuilder = new BinaryTupleBuilder(desc.columnsCount());
-
-        for (int i = 0; i < desc.columnsCount(); i++) {
-            int index = physicalIndexMap[i];
-=======
         int currentIdx = 0;
         for (ColumnDescriptor column : descriptor) {
             if (requiredColumns != null && !requiredColumns.get(column.logicalIndex())) {
                 continue;
             }
->>>>>>> 6bc603de
 
             mapping[currentIdx++] = column.physicalIndex();
         }
     }
 
-<<<<<<< HEAD
-    private BinaryTuple requiredColumnsTuple(Row row, BinaryTupleSchema binarySchema, BitSet requiredColumns) {
-        BinaryTupleBuilder tupleBuilder = new BinaryTupleBuilder(requiredColumns.cardinality());
-
-        for (int i = requiredColumns.nextSetBit(0); i != -1; i = requiredColumns.nextSetBit(i + 1)) {
-            int index = physicalIndexMap[i];
-
-            BinaryRowConverter.appendValue(tupleBuilder, binarySchema.element(index), binarySchema.value(row, index));
-=======
     /** {@inheritDoc} */
     @Override
     public <RowT> RowT toRow(
@@ -132,7 +94,6 @@
                     tableTuple,
                     mapping
             );
->>>>>>> 6bc603de
         }
 
         return factory.create(tuple);
