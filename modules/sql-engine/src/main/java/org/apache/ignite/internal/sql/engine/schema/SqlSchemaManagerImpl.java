--- conflicted
+++ resolved
@@ -17,13 +17,9 @@
 
 package org.apache.ignite.internal.sql.engine.schema;
 
-<<<<<<< HEAD
-import io.opentelemetry.instrumentation.annotations.WithSpan;
-=======
 import static org.apache.ignite.internal.catalog.descriptors.CatalogIndexStatus.AVAILABLE;
 import static org.apache.ignite.internal.util.CompletableFutures.nullCompletedFuture;
 
->>>>>>> 4b2862cc
 import it.unimi.dsi.fastutil.ints.Int2ObjectMap;
 import it.unimi.dsi.fastutil.ints.Int2ObjectOpenHashMap;
 import it.unimi.dsi.fastutil.objects.Object2IntMap;
@@ -82,7 +78,6 @@
     }
 
     /** {@inheritDoc} */
-    @WithSpan
     @Override
     public SchemaPlus schema(int schemaVersion) {
         return schemaCache.get(
@@ -93,7 +88,6 @@
 
 
     /** {@inheritDoc} */
-    @WithSpan
     @Override
     public SchemaPlus schema(long timestamp) {
         int catalogVersion = catalogManager.activeCatalogVersion(timestamp);
@@ -168,7 +162,6 @@
         return rootSchema;
     }
 
-    @WithSpan
     private static IgniteSchema createSqlSchema(int catalogVersion, CatalogSchemaDescriptor schemaDescriptor) {
         String schemaName = schemaDescriptor.name();
 
@@ -233,7 +226,6 @@
         return new IgniteSchema(schemaName, catalogVersion, schemaDataSources);
     }
 
-    @WithSpan
     private static IgniteIndex createSchemaIndex(CatalogIndexDescriptor indexDescriptor, TableDescriptor tableDescriptor) {
         Type type;
         if (indexDescriptor instanceof CatalogSortedIndexDescriptor) {
@@ -248,7 +240,6 @@
         return new IgniteIndex(indexDescriptor.id(), indexDescriptor.name(), type, tableDescriptor.distribution(), outputCollation);
     }
 
-    @WithSpan
     private static TableDescriptor createTableDescriptorForTable(CatalogTableDescriptor descriptor) {
         List<ColumnDescriptor> colDescriptors = new ArrayList<>();
 
