--- conflicted
+++ resolved
@@ -17,21 +17,13 @@
 
 package org.apache.ignite.internal.sql.engine.schema;
 
-import static java.util.Comparator.comparingInt;
-import static java.util.stream.Collectors.toList;
-
+import java.util.Comparator;
 import java.util.HashMap;
 import java.util.List;
 import java.util.Map;
 import java.util.UUID;
-<<<<<<< HEAD
-import java.util.concurrent.CompletableFuture;
-import java.util.concurrent.atomic.AtomicReference;
-import java.util.function.Consumer;
-=======
 import java.util.function.Consumer;
 import java.util.stream.Collectors;
->>>>>>> 4ce4ef3b
 import org.apache.calcite.schema.SchemaPlus;
 import org.apache.calcite.tools.Frameworks;
 import org.apache.ignite.internal.causality.VersionedValue;
@@ -84,70 +76,40 @@
     /** {@inheritDoc} */
     @Override
     public SchemaPlus schema(@Nullable String schema) {
-<<<<<<< HEAD
-        CompletableFuture<SchemaPlus> fut = calciteSchemaVv.get();
-
-        return schema != null ? fut.join().getSubSchema(schema) : fut.join();
-=======
         SchemaPlus schemaPlus = calciteSchemaVv.latest();
 
         return schema != null ? schemaPlus.getSubSchema(schema) : schemaPlus;
->>>>>>> 4ce4ef3b
     }
 
     /** {@inheritDoc} */
     @Override
     @NotNull
-<<<<<<< HEAD
-    public IgniteTable tableById(UUID id) {
-        Map<UUID, IgniteTable> tablesById = tablesVv.get().join();
-=======
     public IgniteTable tableById(UUID id, int ver) {
         Map<UUID, IgniteTable> tablesById = tablesVv.latest();
->>>>>>> 4ce4ef3b
 
         IgniteTable table = tablesById.get(id);
 
         // there is a chance that someone tries to resolve table before
         // the distributed event of that table creation has been processed
         // by TableManager, so we need to get in sync with the TableManager
-<<<<<<< HEAD
-        if (table == null) {
-            ensureTableStructuresCreated(id);
-
-            tablesById = tablesVv.get().join();
-
-            // at this point the table is either null means no such table
-            // really exists or the table itself
-            table = tablesById.get(id);
-=======
         if (table == null || ver > table.version()) {
             table = awaitLatestTableSchema(id);
->>>>>>> 4ce4ef3b
         }
 
         if (table == null) {
             throw new IgniteInternalException(
                 IgniteStringFormatter.format("Table not found [tableId={}]", id));
-<<<<<<< HEAD
-=======
         }
 
         if (table.version() < ver) {
             throw new IgniteInternalException(
                     IgniteStringFormatter.format("Table version not found [tableId={}, requiredVer={}, latestKnownVer={}]",
                             id, ver, table.version()));
->>>>>>> 4ce4ef3b
         }
 
         return table;
     }
 
-<<<<<<< HEAD
-    private void ensureTableStructuresCreated(UUID tableId) {
-        try {
-            tableManager.table(tableId);
-=======
     private @Nullable IgniteTable awaitLatestTableSchema(UUID tableId) {
         try {
             TableImpl table = tableManager.table(tableId);
@@ -159,7 +121,6 @@
             table.schemaView().waitLatestSchema();
 
             return convert(table);
->>>>>>> 4ce4ef3b
         } catch (NodeStoppingException e) {
             throw new IgniteInternalException(e);
         }
@@ -222,64 +183,6 @@
             TableImpl table,
             long causalityToken
     ) {
-<<<<<<< HEAD
-        final AtomicReference<IgniteTableImpl> tableRef = new AtomicReference<>();
-
-        schemasVv.update(
-                    causalityToken,
-                    schemas -> {
-                        IgniteSchema prevSchema = schemas.computeIfAbsent(schemaName, IgniteSchema::new);
-                        IgniteSchema schema = new IgniteSchema(prevSchema.getName(), prevSchema.getTableMap());
-
-                        SchemaDescriptor descriptor = table.schemaView().schema();
-
-                        List<ColumnDescriptor> colDescriptors = descriptor.columnNames().stream()
-                                .map(descriptor::column)
-                                .sorted(comparingInt(Column::columnOrder))
-                                .map(col -> new ColumnDescriptorImpl(
-                                    col.name(),
-                                    descriptor.isKeyColumn(col.schemaIndex()),
-                                    col.columnOrder(),
-                                    col.schemaIndex(),
-                                    col.type(),
-                                    col::defaultValue
-                                ))
-                                .collect(toList());
-
-                        IgniteTableImpl igniteTable = new IgniteTableImpl(
-                                new TableDescriptorImpl(colDescriptors),
-                                table.internalTable(),
-                                table.schemaView()
-                        );
-
-                        schema.addTable(removeSchema(schemaName, table.name()), igniteTable);
-
-                        tableRef.set(igniteTable);
-
-                        Map<String, IgniteSchema> res = new HashMap<>(schemas);
-
-                        res.put(schemaName, schema);
-
-                        return res;
-                    },
-                    e -> {
-                        throw new IgniteInternalException(e);
-                    }
-        );
-
-        tablesVv.update(
-                    causalityToken,
-                    tables -> {
-                        Map<UUID, IgniteTable> res = new HashMap<>(tables);
-
-                        res.put(tableRef.get().id(), tableRef.get());
-
-                        return res;
-                    },
-                    e -> {
-                        throw new IgniteInternalException(e);
-                    }
-=======
         schemasVv.update(
                 causalityToken,
                 schemas -> {
@@ -310,7 +213,6 @@
                 e -> {
                     throw new IgniteInternalException(e);
                 }
->>>>>>> 4ce4ef3b
         );
 
         rebuild(causalityToken);
@@ -337,49 +239,6 @@
             String tableName,
             long causalityToken
     ) {
-<<<<<<< HEAD
-        final AtomicReference<InternalIgniteTable> tableRef = new AtomicReference<>();
-
-        schemasVv.update(causalityToken,
-                    schemas -> {
-                        IgniteSchema prevSchema = schemas.computeIfAbsent(schemaName, IgniteSchema::new);
-                        IgniteSchema schema = new IgniteSchema(prevSchema.getName(), prevSchema.getTableMap());
-
-                        InternalIgniteTable table = (InternalIgniteTable) schema.getTable(tableName);
-
-                        if (table != null) {
-                            schema.removeTable(tableName);
-                        }
-
-                        tableRef.set(table);
-
-                        Map<String, IgniteSchema> res = new HashMap<>(schemas);
-
-                        res.put(schemaName, schema);
-
-                        return res;
-                    },
-                    e -> {
-                        throw new IgniteInternalException(e);
-                    }
-        );
-
-        if (tableRef.get() != null) {
-            tablesVv.update(causalityToken,
-                    tables -> {
-                        Map<UUID, IgniteTable> res = new HashMap<>(tables);
-
-                        res.remove(tableRef.get().id());
-
-                        return res;
-                    },
-                    e -> {
-                        throw new IgniteInternalException(e);
-                    }
-            );
-        }
-
-=======
         schemasVv.update(causalityToken,
                 schemas -> {
                     Map<String, IgniteSchema> res = new HashMap<>(schemas);
@@ -414,7 +273,6 @@
                 }
         );
 
->>>>>>> 4ce4ef3b
         rebuild(causalityToken);
     }
 
@@ -425,17 +283,10 @@
 
         // TODO rewrite with VersionedValue#update to get the current (maybe temporary) value for current token
         // TODO https://issues.apache.org/jira/browse/IGNITE-16543
-<<<<<<< HEAD
-        Map<String, IgniteSchema> schemas = schemasVv.get().join();
+        Map<String, IgniteSchema> schemas = schemasVv.latest();
 
         schemas.forEach(newCalciteSchema::add);
 
-=======
-        Map<String, IgniteSchema> schemas = schemasVv.latest();
-
-        schemas.forEach(newCalciteSchema::add);
-
->>>>>>> 4ce4ef3b
         calciteSchemaVv.update(causalityToken, s -> newCalciteSchema, e -> {
             throw new IgniteInternalException(e);
         });
