/*
 * Licensed to the Apache Software Foundation (ASF) under one or more
 * contributor license agreements. See the NOTICE file distributed with
 * this work for additional information regarding copyright ownership.
 * The ASF licenses this file to You under the Apache License, Version 2.0
 * (the "License"); you may not use this file except in compliance with
 * the License. You may obtain a copy of the License at
 *
 *      http://www.apache.org/licenses/LICENSE-2.0
 *
 * Unless required by applicable law or agreed to in writing, software
 * distributed under the License is distributed on an "AS IS" BASIS,
 * WITHOUT WARRANTIES OR CONDITIONS OF ANY KIND, either express or implied.
 * See the License for the specific language governing permissions and
 * limitations under the License.
 */

package org.apache.ignite.internal.sql.engine.schema;

import static java.util.concurrent.CompletableFuture.completedFuture;
import static java.util.concurrent.CompletableFuture.failedFuture;
import static org.apache.ignite.internal.util.IgniteUtils.inBusyLock;
import static org.apache.ignite.lang.ErrorGroups.Common.NODE_STOPPING_ERR;
import static org.apache.ignite.lang.ErrorGroups.Sql.OBJECT_NOT_FOUND_ERR;
import static org.apache.ignite.lang.ErrorGroups.Sql.SCHEMA_EVALUATION_ERR;
import static org.apache.ignite.lang.ErrorGroups.Sql.TABLE_VER_NOT_FOUND_ERR;

import java.util.Comparator;
import java.util.HashMap;
import java.util.List;
import java.util.Map;
import java.util.Map.Entry;
import java.util.Set;
import java.util.UUID;
import java.util.concurrent.CompletableFuture;
import java.util.concurrent.CopyOnWriteArraySet;
import java.util.function.Consumer;
import java.util.function.Function;
import java.util.stream.Collectors;
import org.apache.calcite.schema.SchemaPlus;
import org.apache.calcite.tools.Frameworks;
import org.apache.ignite.internal.causality.VersionedValue;
import org.apache.ignite.internal.index.Index;
import org.apache.ignite.internal.schema.Column;
import org.apache.ignite.internal.schema.DefaultValueProvider;
import org.apache.ignite.internal.schema.DefaultValueProvider.Type;
import org.apache.ignite.internal.schema.SchemaDescriptor;
import org.apache.ignite.internal.schema.SchemaManager;
import org.apache.ignite.internal.schema.SchemaRegistry;
import org.apache.ignite.internal.table.TableImpl;
import org.apache.ignite.internal.table.distributed.TableManager;
import org.apache.ignite.internal.util.IgniteSpinBusyLock;
import org.apache.ignite.lang.IgniteInternalException;
import org.apache.ignite.lang.IgniteStringFormatter;
import org.apache.ignite.lang.NodeStoppingException;
import org.jetbrains.annotations.NotNull;
import org.jetbrains.annotations.Nullable;

/**
 * Holds actual schema and mutates it on schema change, requested by Ignite.
 */
public class SqlSchemaManagerImpl implements SqlSchemaManager {
    private static final String DEFAULT_SCHEMA_NAME = "PUBLIC";

    private final VersionedValue<Map<String, IgniteSchema>> schemasVv;

    private final VersionedValue<Map<UUID, InternalIgniteTable>> tablesVv;

    private final VersionedValue<Map<UUID, IgniteIndex>> indicesVv;

    private final TableManager tableManager;

    private final SchemaManager schemaManager;

    private final VersionedValue<SchemaPlus> calciteSchemaVv;

    private final Set<SchemaUpdateListener> listeners = new CopyOnWriteArraySet<>();

    /** Busy lock for stop synchronisation. */
    private final IgniteSpinBusyLock busyLock;

    /**
     * Constructor.
     * TODO Documentation https://issues.apache.org/jira/browse/IGNITE-15859
     */
    public SqlSchemaManagerImpl(
            TableManager tableManager,
            SchemaManager schemaManager,
            Consumer<Function<Long, CompletableFuture<?>>> registry,
            IgniteSpinBusyLock busyLock
    ) {
        this.tableManager = tableManager;
        this.schemaManager = schemaManager;
        schemasVv = new VersionedValue<>(registry, HashMap::new);
        tablesVv = new VersionedValue<>(registry, HashMap::new);
        indicesVv = new VersionedValue<>(registry, HashMap::new);
        this.busyLock = busyLock;

        calciteSchemaVv = new VersionedValue<>(null, () -> {
            SchemaPlus newCalciteSchema = Frameworks.createRootSchema(false);
            newCalciteSchema.add(DEFAULT_SCHEMA_NAME, new IgniteSchema(DEFAULT_SCHEMA_NAME));
            return newCalciteSchema;
        });

        schemasVv.whenComplete((token, stringIgniteSchemaMap, throwable) -> {
            if (!busyLock.enterBusy()) {
                calciteSchemaVv.completeExceptionally(token, new IgniteInternalException(NODE_STOPPING_ERR, new NodeStoppingException()));

                return;
            }
            try {
                if (throwable != null) {
                    calciteSchemaVv.completeExceptionally(
                            token,
                            new IgniteInternalException(
                                    SCHEMA_EVALUATION_ERR, "Couldn't evaluate sql schemas for causality token: " + token, throwable)
                    );

                    return;
                }

                SchemaPlus newCalciteSchema = rebuild(stringIgniteSchemaMap);

                listeners.forEach(SchemaUpdateListener::onSchemaUpdated);

                calciteSchemaVv.complete(token, newCalciteSchema);
            } finally {
                busyLock.leaveBusy();
            }
        });
    }

    /** {@inheritDoc} */
    @Override
    public SchemaPlus schema(@Nullable String schema) {
        SchemaPlus schemaPlus = calciteSchemaVv.latest();

        return schema != null ? schemaPlus.getSubSchema(schema) : schemaPlus.getSubSchema(DEFAULT_SCHEMA_NAME);
    }

    /** {@inheritDoc} */
    @Override
    @NotNull
    public IgniteTable tableById(UUID id, int ver) {
        if (!busyLock.enterBusy()) {
            throw new IgniteInternalException(NODE_STOPPING_ERR, new NodeStoppingException());
        }
        try {
            IgniteTable table = tablesVv.latest().get(id);

            // there is a chance that someone tries to resolve table before
            // the distributed event of that table creation has been processed
            // by TableManager, so we need to get in sync with the TableManager
            if (table == null || ver > table.version()) {
                table = awaitLatestTableSchema(id);
            }

            if (table == null) {
                throw new IgniteInternalException(OBJECT_NOT_FOUND_ERR,
                        IgniteStringFormatter.format("Table not found [tableId={}]", id));
            }

            if (table.version() < ver) {
                throw new IgniteInternalException(TABLE_VER_NOT_FOUND_ERR,
                        IgniteStringFormatter.format("Table version not found [tableId={}, requiredVer={}, latestKnownVer={}]",
                                id, ver, table.version()));
            }

            return table;
        } finally {
            busyLock.leaveBusy();
        }
    }

    public void registerListener(SchemaUpdateListener listener) {
        listeners.add(listener);
    }

    private @Nullable IgniteTable awaitLatestTableSchema(UUID tableId) {
        try {
            TableImpl table = tableManager.table(tableId);

            if (table == null) {
                return null;
            }

            table.schemaView().waitLatestSchema();

            return convert(table);
        } catch (NodeStoppingException e) {
            throw new IgniteInternalException(NODE_STOPPING_ERR, e);
        }
    }

    /**
     * OnSqlTypeCreated.
     * TODO Documentation https://issues.apache.org/jira/browse/IGNITE-15859
     */
    public synchronized CompletableFuture<?> onTableCreated(
            String schemaName,
            TableImpl table,
            long causalityToken
    ) {
        if (!busyLock.enterBusy()) {
            return failedFuture(new IgniteInternalException(NODE_STOPPING_ERR, new NodeStoppingException()));
        }
        try {
            schemasVv.update(causalityToken, (schemas, e) -> inBusyLock(busyLock, () -> {
                if (e != null) {
                    return failedFuture(e);
                }

                Map<String, IgniteSchema> res = new HashMap<>(schemas);

                IgniteSchema schema = res.compute(schemaName,
                        (k, v) -> v == null ? new IgniteSchema(schemaName) : IgniteSchema.copy(v));

                CompletableFuture<IgniteTableImpl> igniteTableFuture = convert(causalityToken, table);

                return tablesVv.update(causalityToken, (tables, ex) ->
                                inBusyLock(busyLock, () -> {
                                    if (ex != null) {
                                        return failedFuture(ex);
                                    }

                                    Map<UUID, InternalIgniteTable> resTbls = new HashMap<>(tables);

                                    return igniteTableFuture
                                            .thenApply(igniteTable -> {
                                                InternalIgniteTable oldTable = resTbls.put(igniteTable.id(), igniteTable);

                                                // looks like this is UPDATE operation
                                                if (oldTable != null) {
                                                    for (var index : oldTable.indexes().values()) {
                                                        igniteTable.addIndex(index);
                                                    }
                                                }

                                                return resTbls;
                                            });
                                }))
<<<<<<< HEAD
                        .thenCombine(
                                igniteTableFuture,
                                (v, igniteTable) -> inBusyLock(busyLock, () -> {
                                            schema.addTable(table.name(), igniteTable);

                                            return null;
                                        }
                                )).thenCompose(v -> inBusyLock(busyLock, () -> completedFuture(res)));
=======
                        .thenCombine(igniteTableFuture, (v, igniteTable) -> {
                            schema.addTable(objectSimpleName(schemaName, table.name()), igniteTable);
>>>>>>> e7df5e28

                            return res;
                        });
            }));

            return calciteSchemaVv.get(causalityToken);
        } finally {
            busyLock.leaveBusy();
        }
    }

    /**
     * OnSqlTypeUpdated.
     * TODO Documentation https://issues.apache.org/jira/browse/IGNITE-15859
     */
    public CompletableFuture<?> onTableUpdated(
            String schemaName,
            TableImpl table,
            long causalityToken
    ) {
        return onTableCreated(schemaName, table, causalityToken);
    }

    /**
     * OnSqlTypeDropped.
     * TODO Documentation https://issues.apache.org/jira/browse/IGNITE-15859
     */
    public synchronized CompletableFuture<?> onTableDropped(
            String schemaName,
            String tableName,
            long causalityToken
    ) {
        if (!busyLock.enterBusy()) {
            return failedFuture(new IgniteInternalException(NODE_STOPPING_ERR, new NodeStoppingException()));
        }
        try {
            schemasVv.update(causalityToken, (schemas, e) -> inBusyLock(busyLock, () -> {
                if (e != null) {
                    return failedFuture(e);
                }

                Map<String, IgniteSchema> res = new HashMap<>(schemas);

                IgniteSchema schema = res.compute(schemaName,
                        (k, v) -> v == null ? new IgniteSchema(schemaName) : IgniteSchema.copy(v));

                InternalIgniteTable table = (InternalIgniteTable) schema.getTable(tableName);

                if (table != null) {
                    schema.removeTable(tableName);

                    return tablesVv.update(causalityToken, (tables, ex) -> inBusyLock(busyLock, () -> {
                        if (ex != null) {
                            return failedFuture(ex);
                        }

                        Map<UUID, InternalIgniteTable> resTbls = new HashMap<>(tables);

                        resTbls.remove(table.id());

                        return completedFuture(resTbls);
                    })).thenCompose(tables -> completedFuture(res));
                }

                return completedFuture(res);
            }));

            return calciteSchemaVv.get(causalityToken);
        } finally {
            busyLock.leaveBusy();
        }
    }

    /**
     * Rebuilds Calcite schemas.
     *
     * @param schemas Ignite schemas.
     */
    private SchemaPlus rebuild(Map<String, IgniteSchema> schemas) {
        SchemaPlus newCalciteSchema = Frameworks.createRootSchema(false);

        newCalciteSchema.add("PUBLIC", new IgniteSchema("PUBLIC"));

        schemas.forEach(newCalciteSchema::add);

        return newCalciteSchema;
    }

    private CompletableFuture<IgniteTableImpl> convert(long causalityToken, TableImpl table) {
        return schemaManager.schemaRegistry(causalityToken, table.tableId())
                .thenApply(schemaRegistry -> inBusyLock(busyLock, () -> convert(table, schemaRegistry)));
    }

    private IgniteTableImpl convert(TableImpl table) {
        SchemaRegistry schemaRegistry = schemaManager.schemaRegistry(table.tableId());

        return convert(table, schemaRegistry);
    }

    private IgniteTableImpl convert(TableImpl table, SchemaRegistry schemaRegistry) {
        SchemaDescriptor descriptor = schemaRegistry.schema();

        List<ColumnDescriptor> colDescriptors = descriptor.columnNames().stream()
                .map(descriptor::column)
                .sorted(Comparator.comparingInt(Column::columnOrder))
                .map(col -> new ColumnDescriptorImpl(
                        col.name(),
                        descriptor.isKeyColumn(col.schemaIndex()),
                        col.nullable(),
                        col.columnOrder(),
                        col.schemaIndex(),
                        col.type(),
                        convertDefaultValueProvider(col.defaultValueProvider()),
                        col::defaultValue
                ))
                .collect(Collectors.toList());

        return new IgniteTableImpl(
                new TableDescriptorImpl(colDescriptors),
                table.internalTable(),
                schemaRegistry
        );
    }

    private DefaultValueStrategy convertDefaultValueProvider(DefaultValueProvider defaultValueProvider) {
        return defaultValueProvider.type() == Type.CONSTANT
                ? DefaultValueStrategy.DEFAULT_CONSTANT
                : DefaultValueStrategy.DEFAULT_COMPUTED;
    }

    /**
     * Index created callback method register index in Calcite schema.
     *
     * @param index Index instance.
     * @param causalityToken Causality token.
     * @return Schema registration future.
     */
    public synchronized CompletableFuture<?> onIndexCreated(Index<?> index, long causalityToken) {
        if (!busyLock.enterBusy()) {
            return failedFuture(new IgniteInternalException(NODE_STOPPING_ERR, new NodeStoppingException()));
        }
        try {
            schemasVv.update(causalityToken, (schemas, e) -> inBusyLock(busyLock, () -> {
                if (e != null) {
                    return failedFuture(e);
                }

                String schemaName = DEFAULT_SCHEMA_NAME;

                Map<String, IgniteSchema> res = new HashMap<>(schemas);

                IgniteSchema schema = res.compute(schemaName,
                        (k, v) -> v == null ? new IgniteSchema(schemaName) : IgniteSchema.copy(v));

                return tablesVv.update(
                        causalityToken,
                        (tables, tblEx) -> inBusyLock(busyLock, () -> {
                            if (tblEx != null) {
                                return failedFuture(tblEx);
                            }

                            Map<UUID, InternalIgniteTable> resTbls = new HashMap<>(tables);

                            InternalIgniteTable table = resTbls.compute(index.tableId(),
                                    (k, v) -> IgniteTableImpl.copyOf((IgniteTableImpl) v));

                            IgniteIndex schemaIndex = new IgniteIndex(index);

                            return indicesVv.update(
                                    causalityToken,
                                    (indices, idxEx) -> inBusyLock(busyLock, () -> {
                                        if (idxEx != null) {
                                            return failedFuture(idxEx);
                                        }

                                        Map<UUID, IgniteIndex> resIdxs = new HashMap<>(indices);

                                        resIdxs.put(index.id(), schemaIndex);

                                        return CompletableFuture.completedFuture(resIdxs);
                                    })
                            ).thenCompose(ignore -> {
                                String tblName = tableNameById(schema, index.tableId());

                                table.addIndex(schemaIndex);
                                schema.addTable(tblName, table);
                                schema.addIndex(index.id(), schemaIndex);

                                return completedFuture(resTbls);
                            });
                        })
                ).thenCompose(v -> completedFuture(res));
            }));

            return calciteSchemaVv.get(causalityToken);
        } finally {
            busyLock.leaveBusy();
        }
    }

    private static String tableNameById(IgniteSchema schema, UUID tableId) {
        return schema.getTableMap()
                .entrySet()
                .stream()
                .filter(entry -> tableId
                        .equals(((InternalIgniteTable) entry.getValue()).id()))
                .map(Entry::getKey)
                .findFirst().get();
    }

    /**
     * Index dropped callback method deregisters index from Calcite schema.
     *
     * @param schemaName Schema name.
     * @param indexId Index id.
     * @param causalityToken Causality token.
     * @return Schema registration future.
     */
    public synchronized CompletableFuture<?> onIndexDropped(String schemaName, UUID indexId, long causalityToken) {
        if (!busyLock.enterBusy()) {
            return failedFuture(new IgniteInternalException(NODE_STOPPING_ERR, new NodeStoppingException()));
        }
        try {
            schemasVv.update(causalityToken, (schemas, e) -> inBusyLock(busyLock, () -> {
                if (e != null) {
                    return failedFuture(e);
                }

                Map<String, IgniteSchema> res = new HashMap<>(schemas);

                IgniteSchema schema = res.compute(schemaName,
                        (k, v) -> v == null ? new IgniteSchema(schemaName) : IgniteSchema.copy(v));

                IgniteIndex rmvIndex = schema.removeIndex(indexId);
                if (rmvIndex != null) {
                    return tablesVv.update(
                            causalityToken,
                            (tables, tlbEx) -> inBusyLock(busyLock, () -> {
                                if (tlbEx != null) {
                                    return failedFuture(tlbEx);
                                }

                                Map<UUID, InternalIgniteTable> resTbls = new HashMap<>(tables);

                                InternalIgniteTable table = resTbls.compute(rmvIndex.index().tableId(),
                                        (k, v) -> IgniteTableImpl.copyOf((IgniteTableImpl) v));

                                table.removeIndex(rmvIndex.name());

                                return indicesVv.update(causalityToken, (indices, idxEx) -> inBusyLock(busyLock, () -> {
                                            if (idxEx != null) {
                                                return failedFuture(idxEx);
                                            }

                                            Map<UUID, IgniteIndex> resIdxs = new HashMap<>(indices);

                                            IgniteIndex rmvIdx = resIdxs.remove(indexId);

                                            assert table.id().equals(rmvIdx.index().tableId());

                                            String tblName = tableNameById(schema, rmvIdx.index().tableId());
                                            schema.addTable(tblName, table);

                                            return completedFuture(resIdxs);
                                        }
                                )).thenCompose(v -> completedFuture(resTbls));
                            })
                    ).thenCompose(v -> completedFuture(res));
                }

                return completedFuture(res);
            }));

            return calciteSchemaVv.get(causalityToken);
        } finally {
            busyLock.leaveBusy();
        }
    }
}<|MERGE_RESOLUTION|>--- conflicted
+++ resolved
@@ -239,19 +239,8 @@
                                                 return resTbls;
                                             });
                                 }))
-<<<<<<< HEAD
-                        .thenCombine(
-                                igniteTableFuture,
-                                (v, igniteTable) -> inBusyLock(busyLock, () -> {
-                                            schema.addTable(table.name(), igniteTable);
-
-                                            return null;
-                                        }
-                                )).thenCompose(v -> inBusyLock(busyLock, () -> completedFuture(res)));
-=======
                         .thenCombine(igniteTableFuture, (v, igniteTable) -> {
-                            schema.addTable(objectSimpleName(schemaName, table.name()), igniteTable);
->>>>>>> e7df5e28
+                            schema.addTable(table.name(), igniteTable);
 
                             return res;
                         });
