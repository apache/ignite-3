/*
 * Licensed to the Apache Software Foundation (ASF) under one or more
 * contributor license agreements. See the NOTICE file distributed with
 * this work for additional information regarding copyright ownership.
 * The ASF licenses this file to You under the Apache License, Version 2.0
 * (the "License"); you may not use this file except in compliance with
 * the License. You may obtain a copy of the License at
 *
 *      http://www.apache.org/licenses/LICENSE-2.0
 *
 * Unless required by applicable law or agreed to in writing, software
 * distributed under the License is distributed on an "AS IS" BASIS,
 * WITHOUT WARRANTIES OR CONDITIONS OF ANY KIND, either express or implied.
 * See the License for the specific language governing permissions and
 * limitations under the License.
 */

package org.apache.ignite.internal.sql.engine.rule.logical;

<<<<<<< HEAD
import static org.apache.ignite.internal.sql.engine.hint.IgniteHint.FORCE_INDEX;
import static org.apache.ignite.internal.sql.engine.hint.IgniteHint.NO_INDEX;
import static org.apache.ignite.internal.util.IgniteUtils.capacity;
=======
import static org.apache.calcite.util.Util.last;
import static org.apache.ignite.internal.sql.engine.hint.IgniteHint.FORCE_INDEX;
import static org.apache.ignite.internal.sql.engine.hint.IgniteHint.NO_INDEX;
import static org.apache.ignite.internal.util.IgniteUtils.capacity;
import static org.apache.ignite.lang.ErrorGroups.Sql.STMT_VALIDATION_ERR;
>>>>>>> c8e5d114

import java.util.Collection;
import java.util.EnumSet;
import java.util.HashSet;
import java.util.List;
import java.util.Map;
import java.util.Set;
import java.util.stream.Collectors;
import org.apache.calcite.plan.RelOptCluster;
import org.apache.calcite.plan.RelOptRule;
import org.apache.calcite.plan.RelOptRuleCall;
import org.apache.calcite.plan.RelOptTable;
import org.apache.calcite.plan.RelRule;
import org.apache.calcite.rel.RelNode;
import org.apache.calcite.rel.core.TableScan;
import org.apache.calcite.rel.hint.RelHint;
import org.apache.calcite.rex.RexNode;
import org.apache.calcite.util.ImmutableBitSet;
import org.apache.ignite.internal.sql.engine.hint.IgniteHint;
import org.apache.ignite.internal.sql.engine.prepare.bounds.SearchBounds;
import org.apache.ignite.internal.sql.engine.rel.AbstractIndexScan;
import org.apache.ignite.internal.sql.engine.rel.logical.IgniteLogicalIndexScan;
import org.apache.ignite.internal.sql.engine.rel.logical.IgniteLogicalTableScan;
import org.apache.ignite.internal.sql.engine.schema.IgniteIndex;
import org.apache.ignite.internal.sql.engine.schema.IgniteIndex.Type;
import org.apache.ignite.internal.sql.engine.schema.IgniteTable;
import org.apache.ignite.internal.sql.engine.util.HintUtils;
<<<<<<< HEAD
import org.apache.ignite.internal.util.CollectionUtils;
import org.apache.ignite.internal.util.IgniteUtils;
=======
import org.apache.ignite.internal.util.IgniteUtils;
import org.apache.ignite.sql.SqlException;
>>>>>>> c8e5d114
import org.immutables.value.Value;

/**
 * ExposeIndexRule.
 * TODO Documentation https://issues.apache.org/jira/browse/IGNITE-15859
 */
@Value.Enclosing
public class ExposeIndexRule extends RelRule<ExposeIndexRule.Config> {
    public static final RelOptRule INSTANCE = Config.DEFAULT.withDescription("ExposeIndexRule").toRule();

    private static final EnumSet<IgniteHint> INDEX_HINTS = EnumSet.of(NO_INDEX, FORCE_INDEX);

    private ExposeIndexRule(Config config) {
        super(config);
    }

    private static boolean preMatch(IgniteLogicalTableScan scan) {
        // has indexes to expose
        return !scan.getTable().unwrap(IgniteTable.class).indexes().isEmpty();
    }

    /** {@inheritDoc} */
    @Override
    public void onMatch(RelOptRuleCall call) {
        IgniteLogicalTableScan scan = call.rel(0);
        RelOptCluster cluster = scan.getCluster();

        RelOptTable optTable = scan.getTable();
        IgniteTable igniteTable = optTable.unwrap(IgniteTable.class);
        List<RexNode> proj = scan.projects();
        RexNode condition = scan.condition();
        ImmutableBitSet requiredCols = scan.requiredColumns();

        List<IgniteLogicalIndexScan> indexes = igniteTable.indexes().values().stream()
                .map(idx -> idx.toRel(cluster, optTable, proj, condition, requiredCols))
                .filter(idx -> filter(igniteTable, idx.indexName(), idx.searchBounds()))
                .collect(Collectors.toList());

        indexes = applyHints(scan, indexes);

        if (indexes.isEmpty()) {
            return;
        }

<<<<<<< HEAD
=======
        indexes = applyHints(scan, indexes);

        if (indexes.isEmpty()) {
            return;
        }

>>>>>>> c8e5d114
        Map<RelNode, RelNode> equivMap = IgniteUtils.newHashMap(indexes.size());
        for (int i = 1; i < indexes.size(); i++) {
            equivMap.put(indexes.get(i), scan);
        }

        call.transformTo(indexes.get(0), equivMap);
    }

    /** Filter actual indexes list and prune-table-scan flag if any index is forced to use. */
    private static List<IgniteLogicalIndexScan> applyHints(TableScan scan, List<IgniteLogicalIndexScan> indexes) {
        List<RelHint> hints = HintUtils.hints(scan, INDEX_HINTS);

        if (hints.isEmpty()) {
            return indexes;
        }

        Set<String> tblIdxNames = indexes.stream().map(AbstractIndexScan::indexName).collect(Collectors.toSet());
        Set<String> idxToSkip = new HashSet<>(capacity(tblIdxNames.size()));
        Set<String> idxToUse = new HashSet<>(capacity(tblIdxNames.size()));

        for (RelHint hint : hints) {
            Collection<String> hintIdxNames = hint.listOptions;
            boolean noIndex = hint.hintName.equals(NO_INDEX.name());

            if (hintIdxNames.isEmpty()) {
                if (noIndex) {
<<<<<<< HEAD
                    idxToSkip.addAll(CollectionUtils.difference(tblIdxNames, idxToUse));

                    break;
=======
                    if (!idxToUse.isEmpty()) {
                        throw new SqlException(STMT_VALIDATION_ERR,
                                "Indexes " + idxToUse + " of table '" + last(scan.getTable().getQualifiedName())
                                        + "' has already been forced to use by other hints before.");
                    }

                    idxToSkip.addAll(tblIdxNames);
>>>>>>> c8e5d114
                }

                continue;
            }

            for (String hintIdxName : hintIdxNames) {
<<<<<<< HEAD
                if (!tblIdxNames.contains(hintIdxName) || idxToSkip.contains(hintIdxName) || idxToUse.contains(hintIdxName)) {
=======
                if (!tblIdxNames.contains(hintIdxName)) {
>>>>>>> c8e5d114
                    continue;
                }

                if (noIndex) {
<<<<<<< HEAD
                    idxToSkip.addAll(hintIdxNames);
                } else {
                    idxToUse.addAll(hintIdxNames);
=======
                    if (idxToUse.contains(hintIdxName)) {
                        throw new SqlException(STMT_VALIDATION_ERR, "Index '" + hintIdxName + " of table '"
                                + last(scan.getTable().getQualifiedName()) + "' has already been forced in other hints.");
                    }

                    idxToSkip.add(hintIdxName);
                } else {
                    if (idxToSkip.contains(hintIdxName)) {
                        throw new SqlException(STMT_VALIDATION_ERR, "Index '" + hintIdxName + "' of table '"
                                + last(scan.getTable().getQualifiedName()) + "' has already been disabled in other hints.");
                    }

                    idxToUse.add(hintIdxName);
>>>>>>> c8e5d114
                }
            }
        }

        if (!idxToUse.isEmpty()) {
            scan.getCluster().getPlanner().prune(scan);
        }

        return indexes.stream()
                .filter(idx -> !idxToSkip.contains(idx.indexName()) && (idxToUse.isEmpty() || idxToUse.contains(idx.indexName())))
                .collect(Collectors.toList());
    }

    /** Filter pre known not applicable variants. Significant shrink search space in some cases. */
    private static boolean filter(IgniteTable table, String idxName, List<SearchBounds> searchBounds) {
        IgniteIndex index = table.indexes().get(idxName);

        return index.type() == Type.SORTED || (searchBounds != null
                && searchBounds.stream().noneMatch(bound -> bound.type() == SearchBounds.Type.RANGE));
    }

    /**
     * Rule's configuration.
     */
    @SuppressWarnings("ClassNameSameAsAncestorName")
    @Value.Immutable
    public interface Config extends RelRule.Config {
        Config DEFAULT = ImmutableExposeIndexRule.Config.of()
                .withOperandSupplier(b ->
                                b.operand(IgniteLogicalTableScan.class)
                                        .predicate(ExposeIndexRule::preMatch)
                                        .anyInputs());

        /** {@inheritDoc} */
        @Override default ExposeIndexRule toRule() {
            return new ExposeIndexRule(this);
        }
    }
}<|MERGE_RESOLUTION|>--- conflicted
+++ resolved
@@ -17,17 +17,11 @@
 
 package org.apache.ignite.internal.sql.engine.rule.logical;
 
-<<<<<<< HEAD
-import static org.apache.ignite.internal.sql.engine.hint.IgniteHint.FORCE_INDEX;
-import static org.apache.ignite.internal.sql.engine.hint.IgniteHint.NO_INDEX;
-import static org.apache.ignite.internal.util.IgniteUtils.capacity;
-=======
 import static org.apache.calcite.util.Util.last;
 import static org.apache.ignite.internal.sql.engine.hint.IgniteHint.FORCE_INDEX;
 import static org.apache.ignite.internal.sql.engine.hint.IgniteHint.NO_INDEX;
 import static org.apache.ignite.internal.util.IgniteUtils.capacity;
 import static org.apache.ignite.lang.ErrorGroups.Sql.STMT_VALIDATION_ERR;
->>>>>>> c8e5d114
 
 import java.util.Collection;
 import java.util.EnumSet;
@@ -55,13 +49,8 @@
 import org.apache.ignite.internal.sql.engine.schema.IgniteIndex.Type;
 import org.apache.ignite.internal.sql.engine.schema.IgniteTable;
 import org.apache.ignite.internal.sql.engine.util.HintUtils;
-<<<<<<< HEAD
-import org.apache.ignite.internal.util.CollectionUtils;
-import org.apache.ignite.internal.util.IgniteUtils;
-=======
 import org.apache.ignite.internal.util.IgniteUtils;
 import org.apache.ignite.sql.SqlException;
->>>>>>> c8e5d114
 import org.immutables.value.Value;
 
 /**
@@ -100,21 +89,16 @@
                 .filter(idx -> filter(igniteTable, idx.indexName(), idx.searchBounds()))
                 .collect(Collectors.toList());
 
+        if (indexes.isEmpty()) {
+            return;
+        }
+
         indexes = applyHints(scan, indexes);
 
         if (indexes.isEmpty()) {
             return;
         }
 
-<<<<<<< HEAD
-=======
-        indexes = applyHints(scan, indexes);
-
-        if (indexes.isEmpty()) {
-            return;
-        }
-
->>>>>>> c8e5d114
         Map<RelNode, RelNode> equivMap = IgniteUtils.newHashMap(indexes.size());
         for (int i = 1; i < indexes.size(); i++) {
             equivMap.put(indexes.get(i), scan);
@@ -141,11 +125,6 @@
 
             if (hintIdxNames.isEmpty()) {
                 if (noIndex) {
-<<<<<<< HEAD
-                    idxToSkip.addAll(CollectionUtils.difference(tblIdxNames, idxToUse));
-
-                    break;
-=======
                     if (!idxToUse.isEmpty()) {
                         throw new SqlException(STMT_VALIDATION_ERR,
                                 "Indexes " + idxToUse + " of table '" + last(scan.getTable().getQualifiedName())
@@ -153,27 +132,17 @@
                     }
 
                     idxToSkip.addAll(tblIdxNames);
->>>>>>> c8e5d114
                 }
 
                 continue;
             }
 
             for (String hintIdxName : hintIdxNames) {
-<<<<<<< HEAD
-                if (!tblIdxNames.contains(hintIdxName) || idxToSkip.contains(hintIdxName) || idxToUse.contains(hintIdxName)) {
-=======
                 if (!tblIdxNames.contains(hintIdxName)) {
->>>>>>> c8e5d114
                     continue;
                 }
 
                 if (noIndex) {
-<<<<<<< HEAD
-                    idxToSkip.addAll(hintIdxNames);
-                } else {
-                    idxToUse.addAll(hintIdxNames);
-=======
                     if (idxToUse.contains(hintIdxName)) {
                         throw new SqlException(STMT_VALIDATION_ERR, "Index '" + hintIdxName + " of table '"
                                 + last(scan.getTable().getQualifiedName()) + "' has already been forced in other hints.");
@@ -187,7 +156,6 @@
                     }
 
                     idxToUse.add(hintIdxName);
->>>>>>> c8e5d114
                 }
             }
         }
