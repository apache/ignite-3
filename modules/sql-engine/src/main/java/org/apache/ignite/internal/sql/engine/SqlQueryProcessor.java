--- conflicted
+++ resolved
@@ -824,14 +824,9 @@
                             .thenCompose(cursor -> txWrapper.commitImplicit().thenApply(ignore -> cursor));
                 }
 
-<<<<<<< HEAD
-            int paramsCount = parsedResults0.stream().mapToInt(ParsedResult::dynamicParamsCount).sum();
-            validateDynamicParameters(paramsCount, params, true);
-=======
                 fut.whenComplete((cursor, ex) -> {
                     if (ex != null) {
                         cancelAll(ex);
->>>>>>> 0a2559d6
 
                         return;
                     }
