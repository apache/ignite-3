/*
 * Licensed to the Apache Software Foundation (ASF) under one or more
 * contributor license agreements.  See the NOTICE file distributed with
 * this work for additional information regarding copyright ownership.
 * The ASF licenses this file to You under the Apache License, Version 2.0
 * (the "License"); you may not use this file except in compliance with
 * the License.  You may obtain a copy of the License at
 *
 *      http://www.apache.org/licenses/LICENSE-2.0
 *
 * Unless required by applicable law or agreed to in writing, software
 * distributed under the License is distributed on an "AS IS" BASIS,
 * WITHOUT WARRANTIES OR CONDITIONS OF ANY KIND, either express or implied.
 * See the License for the specific language governing permissions and
 * limitations under the License.
 */

package org.apache.ignite.internal.sql.engine;

import static org.apache.ignite.internal.sql.engine.util.Commons.FRAMEWORK_CONFIG;

import java.util.ArrayList;
import java.util.Collections;
import java.util.List;
import java.util.Map;
import java.util.ServiceLoader;
import java.util.function.Function;
import java.util.stream.Collectors;
import java.util.stream.Stream;
import org.apache.calcite.schema.SchemaPlus;
import org.apache.calcite.sql.SqlNode;
import org.apache.calcite.sql.SqlNodeList;
import org.apache.calcite.util.Pair;
import org.apache.ignite.internal.manager.EventListener;
import org.apache.ignite.internal.sql.engine.exec.ArrayRowHandler;
import org.apache.ignite.internal.sql.engine.exec.ExchangeService;
import org.apache.ignite.internal.sql.engine.exec.ExchangeServiceImpl;
import org.apache.ignite.internal.sql.engine.exec.ExecutionService;
import org.apache.ignite.internal.sql.engine.exec.ExecutionServiceImpl;
import org.apache.ignite.internal.sql.engine.exec.LifecycleAware;
import org.apache.ignite.internal.sql.engine.exec.MailboxRegistry;
import org.apache.ignite.internal.sql.engine.exec.MailboxRegistryImpl;
import org.apache.ignite.internal.sql.engine.exec.QueryTaskExecutor;
import org.apache.ignite.internal.sql.engine.exec.QueryTaskExecutorImpl;
import org.apache.ignite.internal.sql.engine.extension.SqlExtension;
import org.apache.ignite.internal.sql.engine.message.MessageService;
import org.apache.ignite.internal.sql.engine.message.MessageServiceImpl;
import org.apache.ignite.internal.sql.engine.prepare.CacheKey;
import org.apache.ignite.internal.sql.engine.prepare.PrepareService;
import org.apache.ignite.internal.sql.engine.prepare.PrepareServiceImpl;
import org.apache.ignite.internal.sql.engine.prepare.QueryPlan;
import org.apache.ignite.internal.sql.engine.prepare.QueryPlanCache;
import org.apache.ignite.internal.sql.engine.prepare.QueryPlanCacheImpl;
import org.apache.ignite.internal.sql.engine.schema.SqlSchemaManager;
import org.apache.ignite.internal.sql.engine.schema.SqlSchemaManagerImpl;
import org.apache.ignite.internal.sql.engine.util.Commons;
import org.apache.ignite.internal.table.distributed.TableManager;
import org.apache.ignite.internal.table.event.TableEvent;
import org.apache.ignite.internal.table.event.TableEventParameters;
import org.apache.ignite.internal.util.IgniteSpinBusyLock;
import org.apache.ignite.internal.util.IgniteUtils;
import org.apache.ignite.lang.IgniteException;
import org.apache.ignite.lang.IgniteInternalException;
import org.apache.ignite.lang.IgniteLogger;
import org.apache.ignite.lang.NodeStoppingException;
import org.apache.ignite.network.ClusterService;
import org.jetbrains.annotations.NotNull;
import org.jetbrains.annotations.Nullable;

/**
 *  SqlQueryProcessor.
 *  TODO Documentation https://issues.apache.org/jira/browse/IGNITE-15859
 */
public class SqlQueryProcessor implements QueryProcessor {
    private static final IgniteLogger LOG = IgniteLogger.forClass(SqlQueryProcessor.class);

    /** Size of the cache for query plans. */
    public static final int PLAN_CACHE_SIZE = 1024;

    private final ClusterService clusterSrvc;

    private final TableManager tableManager;

    /** Busy lock for stop synchronisation. */
    private final IgniteSpinBusyLock busyLock = new IgniteSpinBusyLock();

    /** Event listeners to close. */
    private final List<Pair<TableEvent, EventListener<TableEventParameters>>> evtLsnrs = new ArrayList<>();

    private final List<LifecycleAware> services = new ArrayList<>();

    /** Keeps queries plans to avoid expensive planning of the same queries. */
    private volatile QueryPlanCache planCache;

    private volatile ExecutionService executionSrvc;

    private volatile MessageService msgSrvc;

    private volatile QueryTaskExecutor taskExecutor;

    private volatile Map<String, SqlExtension> extensions;

    private volatile PrepareService prepareSvc;

    private volatile MailboxRegistry mailboxRegistry;

    private volatile ExchangeService exchangeService;

    private volatile QueryRegistry queryRegistry;

    private volatile SqlSchemaManager schemaManager;

    public SqlQueryProcessor(
            ClusterService clusterSrvc,
            TableManager tableManager
    ) {
        this.clusterSrvc = clusterSrvc;
        this.tableManager = tableManager;
    }

    /** {@inheritDoc} */
    @Override
    public synchronized void start() {
        planCache = registerService(new QueryPlanCacheImpl(clusterSrvc.localConfiguration().getName(), PLAN_CACHE_SIZE));
        taskExecutor = registerService(new QueryTaskExecutorImpl(clusterSrvc.localConfiguration().getName()));
        prepareSvc = registerService(new PrepareServiceImpl());
        queryRegistry = registerService(new QueryRegistryImpl());
        mailboxRegistry = registerService(new MailboxRegistryImpl(clusterSrvc.topologyService()));

        msgSrvc = registerService(new MessageServiceImpl(
                clusterSrvc.topologyService(),
                clusterSrvc.messagingService(),
                taskExecutor
        ));

        exchangeService = registerService(new ExchangeServiceImpl(
                clusterSrvc.topologyService().localMember().id(),
                taskExecutor,
                mailboxRegistry,
                msgSrvc,
                queryRegistry
        ));

        List<SqlExtension> extensionList = new ArrayList<>();

        ServiceLoader<SqlExtension> loader = ServiceLoader.load(SqlExtension.class);

        loader.reload();

        loader.forEach(extensionList::add);

        extensions = extensionList.stream().collect(Collectors.toMap(SqlExtension::name, Function.identity()));

        SqlSchemaManagerImpl schemaManager = new SqlSchemaManagerImpl(tableManager, planCache::clear);

        executionSrvc = registerService(new ExecutionServiceImpl<>(
                clusterSrvc.topologyService(),
                msgSrvc,
                planCache,
                schemaManager,
                tableManager,
                taskExecutor,
                ArrayRowHandler.INSTANCE,
                mailboxRegistry,
                exchangeService,
                queryRegistry,
                extensions
        ));

        registerTableListener(TableEvent.CREATE, new TableCreatedListener(schemaManager));
        registerTableListener(TableEvent.ALTER, new TableUpdatedListener(schemaManager));
        registerTableListener(TableEvent.DROP, new TableDroppedListener(schemaManager));

        this.schemaManager = schemaManager;

        services.forEach(LifecycleAware::start);

        extensionList.forEach(ext -> ext.init(catalog -> schemaManager.registerExternalCatalog(ext.name(), catalog)));
    }

    private <T extends LifecycleAware> T registerService(T service) {
        services.add(service);

        return service;
    }

    private void registerTableListener(TableEvent evt, AbstractTableEventListener lsnr) {
        evtLsnrs.add(Pair.of(evt, lsnr));

        tableManager.listen(evt, lsnr);
    }

    /** {@inheritDoc} */
    @Override
    public synchronized void stop() throws Exception {
        busyLock.block();

        List<AutoCloseable> toClose = new ArrayList<>();

        Map<String, SqlExtension> extensions = this.extensions;
        if (extensions != null) {
            toClose.addAll(
                    extensions.values().stream()
                            .map(ext -> (AutoCloseable) ext::stop)
                            .collect(Collectors.toList())
            );
        }

        List<LifecycleAware> services = new ArrayList<>(this.services);

        this.services.clear();

        Collections.reverse(services);

        Stream<AutoCloseable> closableComponents = services.stream().map(s -> s::stop);

        Stream<AutoCloseable> closableListeners = evtLsnrs.stream()
                .map((p) -> () -> tableManager.removeListener(p.left, p.right));

        toClose.addAll(
                Stream.concat(closableComponents, closableListeners).collect(Collectors.toList())
        );

        IgniteUtils.closeAll(toClose);
    }

    /** {@inheritDoc} */
    @Override
    public List<SqlCursor<List<?>>> query(String schemaName, String qry, Object... params) {
        return query(null, schemaName, qry, params);
    }

    /** {@inheritDoc} */
    @Override
    public List<SqlCursor<List<?>>> query(Boolean isQuery, String schemaName, String qry, Object... params) {
        if (!busyLock.enterBusy()) {
            throw new IgniteException(new NodeStoppingException());
        }

        try {
<<<<<<< HEAD
            return executionSrvc.executeQuery(isQuery, schemaName, qry, params);
=======
            return query0(schemaName, qry, params);
>>>>>>> 6dfbbfec
        } finally {
            busyLock.leaveBusy();
        }
    }

    public QueryRegistry queryRegistry() {
        return queryRegistry;
    }

    private List<SqlCursor<List<?>>> query0(String schemaName, String sql, Object... params) {
        SchemaPlus schema = schemaManager.schema(schemaName);

        assert schema != null : "Schema not found: " + schemaName;

        QueryPlan plan = planCache.queryPlan(new CacheKey(schema.getName(), sql));

        if (plan != null) {
            RootQuery<Object[]> qry = new RootQuery<>(
                    sql,
                    schema,
                    params,
                    exchangeService,
                    (q) -> queryRegistry.unregister(q.id()),
                    LOG
            );

            queryRegistry.register(qry);

            try {
                return Collections.singletonList(executionSrvc.executePlan(
                        qry,
                        plan
                ));
            } catch (Exception e) {
                boolean isCanceled = qry.isCancelled();

                qry.cancel();

                queryRegistry.unregister(qry.id());

                if (isCanceled) {
                    throw new IgniteInternalException("The query was cancelled while planning", e);
                } else {
                    throw e;
                }
            }
        }

        SqlNodeList qryList = Commons.parse(sql, FRAMEWORK_CONFIG.getParserConfig());
        List<SqlCursor<List<?>>> cursors = new ArrayList<>(qryList.size());

        List<RootQuery<Object[]>> qrys = new ArrayList<>(qryList.size());

        for (final SqlNode sqlNode : qryList) {
            RootQuery<Object[]> qry = new RootQuery<>(
                    sqlNode.toString(),
                    schemaManager.schema(schemaName), // Update schema for each query in multiple statements.
                    params,
                    exchangeService,
                    (q) -> queryRegistry.unregister(q.id()),
                    LOG
            );

            qrys.add(qry);

            queryRegistry.register(qry);

            try {
                if (qryList.size() == 1) {
                    plan = planCache.queryPlan(
                            new CacheKey(schemaName, qry.sql()),
                            () -> prepareSvc.prepareSingle(sqlNode, qry.planningContext()));
                } else {
                    plan = prepareSvc.prepareSingle(sqlNode, qry.planningContext());
                }

                cursors.add(executionSrvc.executePlan(qry, plan));
            } catch (Exception e) {
                boolean isCanceled = qry.isCancelled();

                qrys.forEach(RootQuery::cancel);

                queryRegistry.unregister(qry.id());

                if (isCanceled) {
                    throw new IgniteInternalException("The query was cancelled while planning", e);
                } else {
                    throw e;
                }
            }
        }

        return cursors;
    }

    private abstract static class AbstractTableEventListener implements EventListener<TableEventParameters> {
        protected final SqlSchemaManagerImpl schemaHolder;

        private AbstractTableEventListener(
                SqlSchemaManagerImpl schemaHolder
        ) {
            this.schemaHolder = schemaHolder;
        }

        /** {@inheritDoc} */
        @Override
        public void remove(@NotNull Throwable exception) {
            // No-op.
        }
    }

    private static class TableCreatedListener extends AbstractTableEventListener {
        private TableCreatedListener(
                SqlSchemaManagerImpl schemaHolder
        ) {
            super(schemaHolder);
        }

        /** {@inheritDoc} */
        @Override
        public boolean notify(@NotNull TableEventParameters parameters, @Nullable Throwable exception) {
            schemaHolder.onTableCreated(
                    "PUBLIC",
                    parameters.table()
            );

            return false;
        }
    }

    private static class TableUpdatedListener extends AbstractTableEventListener {
        private TableUpdatedListener(
                SqlSchemaManagerImpl schemaHolder
        ) {
            super(schemaHolder);
        }

        /** {@inheritDoc} */
        @Override
        public boolean notify(@NotNull TableEventParameters parameters, @Nullable Throwable exception) {
            schemaHolder.onTableUpdated(
                    "PUBLIC",
                    parameters.table()
            );

            return false;
        }
    }

    private static class TableDroppedListener extends AbstractTableEventListener {
        private TableDroppedListener(
                SqlSchemaManagerImpl schemaHolder
        ) {
            super(schemaHolder);
        }

        /** {@inheritDoc} */
        @Override
        public boolean notify(@NotNull TableEventParameters parameters, @Nullable Throwable exception) {
            schemaHolder.onTableDropped(
                    "PUBLIC",
                    parameters.tableName()
            );

            return false;
        }
    }
}<|MERGE_RESOLUTION|>--- conflicted
+++ resolved
@@ -227,22 +227,12 @@
     /** {@inheritDoc} */
     @Override
     public List<SqlCursor<List<?>>> query(String schemaName, String qry, Object... params) {
-        return query(null, schemaName, qry, params);
-    }
-
-    /** {@inheritDoc} */
-    @Override
-    public List<SqlCursor<List<?>>> query(Boolean isQuery, String schemaName, String qry, Object... params) {
         if (!busyLock.enterBusy()) {
             throw new IgniteException(new NodeStoppingException());
         }
 
         try {
-<<<<<<< HEAD
-            return executionSrvc.executeQuery(isQuery, schemaName, qry, params);
-=======
             return query0(schemaName, qry, params);
->>>>>>> 6dfbbfec
         } finally {
             busyLock.leaveBusy();
         }
