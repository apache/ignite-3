/*
 * Licensed to the Apache Software Foundation (ASF) under one or more
 * contributor license agreements. See the NOTICE file distributed with
 * this work for additional information regarding copyright ownership.
 * The ASF licenses this file to You under the Apache License, Version 2.0
 * (the "License"); you may not use this file except in compliance with
 * the License. You may obtain a copy of the License at
 *
 *      http://www.apache.org/licenses/LICENSE-2.0
 *
 * Unless required by applicable law or agreed to in writing, software
 * distributed under the License is distributed on an "AS IS" BASIS,
 * WITHOUT WARRANTIES OR CONDITIONS OF ANY KIND, either express or implied.
 * See the License for the specific language governing permissions and
 * limitations under the License.
 */

package org.apache.ignite.internal.sql.engine;

import static org.apache.ignite.internal.sql.engine.util.Commons.FRAMEWORK_CONFIG;
import static org.apache.ignite.lang.ErrorGroups.Common.NODE_STOPPING_ERR;
import static org.apache.ignite.lang.ErrorGroups.Sql.STMT_VALIDATION_ERR;
import static org.apache.ignite.lang.IgniteStringFormatter.format;

import java.util.ArrayList;
import java.util.Collections;
import java.util.List;
import java.util.Map;
import java.util.Set;
import java.util.concurrent.CancellationException;
import java.util.concurrent.CompletableFuture;
import java.util.concurrent.TimeUnit;
import java.util.concurrent.atomic.AtomicInteger;
import java.util.function.Consumer;
import java.util.function.LongFunction;
import java.util.function.Supplier;
import java.util.stream.Collectors;
import java.util.stream.Stream;
import org.apache.calcite.schema.SchemaPlus;
import org.apache.calcite.tools.Frameworks;
import org.apache.calcite.util.Pair;
import org.apache.ignite.internal.catalog.CatalogManager;
import org.apache.ignite.internal.hlc.HybridClock;
import org.apache.ignite.internal.hlc.HybridTimestamp;
import org.apache.ignite.internal.index.IndexManager;
import org.apache.ignite.internal.index.event.IndexEvent;
import org.apache.ignite.internal.logger.IgniteLogger;
import org.apache.ignite.internal.logger.Loggers;
import org.apache.ignite.internal.manager.Event;
import org.apache.ignite.internal.manager.EventListener;
import org.apache.ignite.internal.metrics.MetricManager;
import org.apache.ignite.internal.replicator.ReplicaService;
import org.apache.ignite.internal.schema.SchemaManager;
import org.apache.ignite.internal.sql.engine.exec.ArrayRowHandler;
import org.apache.ignite.internal.sql.engine.exec.ExchangeServiceImpl;
import org.apache.ignite.internal.sql.engine.exec.ExecutableTableRegistryImpl;
import org.apache.ignite.internal.sql.engine.exec.ExecutionDependencyResolverImpl;
import org.apache.ignite.internal.sql.engine.exec.ExecutionService;
import org.apache.ignite.internal.sql.engine.exec.ExecutionServiceImpl;
import org.apache.ignite.internal.sql.engine.exec.LifecycleAware;
import org.apache.ignite.internal.sql.engine.exec.MailboxRegistryImpl;
import org.apache.ignite.internal.sql.engine.exec.QueryTaskExecutor;
import org.apache.ignite.internal.sql.engine.exec.QueryTaskExecutorImpl;
import org.apache.ignite.internal.sql.engine.exec.QueryValidationException;
import org.apache.ignite.internal.sql.engine.exec.ddl.DdlCommandHandlerWrapper;
import org.apache.ignite.internal.sql.engine.message.MessageServiceImpl;
import org.apache.ignite.internal.sql.engine.prepare.PrepareService;
import org.apache.ignite.internal.sql.engine.prepare.PrepareServiceImpl;
import org.apache.ignite.internal.sql.engine.prepare.QueryPlan;
import org.apache.ignite.internal.sql.engine.property.PropertiesHelper;
import org.apache.ignite.internal.sql.engine.property.PropertiesHolder;
import org.apache.ignite.internal.sql.engine.schema.CatalogSqlSchemaManager;
import org.apache.ignite.internal.sql.engine.schema.SqlSchemaManager;
import org.apache.ignite.internal.sql.engine.session.Session;
import org.apache.ignite.internal.sql.engine.session.SessionId;
import org.apache.ignite.internal.sql.engine.session.SessionInfo;
import org.apache.ignite.internal.sql.engine.session.SessionManager;
import org.apache.ignite.internal.sql.engine.session.SessionNotFoundException;
import org.apache.ignite.internal.sql.engine.session.SessionProperty;
import org.apache.ignite.internal.sql.engine.sql.ParsedResult;
import org.apache.ignite.internal.sql.engine.sql.ParserService;
import org.apache.ignite.internal.sql.engine.sql.ParserServiceImpl;
import org.apache.ignite.internal.sql.engine.util.BaseQueryContext;
import org.apache.ignite.internal.sql.engine.util.TypeUtils;
import org.apache.ignite.internal.sql.engine.util.cache.CaffeineCacheFactory;
import org.apache.ignite.internal.sql.metrics.SqlClientMetricSource;
import org.apache.ignite.internal.storage.DataStorageManager;
import org.apache.ignite.internal.table.distributed.TableManager;
import org.apache.ignite.internal.table.event.TableEvent;
import org.apache.ignite.internal.tx.InternalTransaction;
import org.apache.ignite.internal.util.IgniteSpinBusyLock;
import org.apache.ignite.internal.util.IgniteUtils;
import org.apache.ignite.lang.IgniteInternalException;
import org.apache.ignite.lang.NodeStoppingException;
import org.apache.ignite.lang.SchemaNotFoundException;
import org.apache.ignite.network.ClusterService;
import org.apache.ignite.sql.SqlException;
import org.apache.ignite.tx.IgniteTransactions;
import org.apache.ignite.tx.TransactionOptions;
import org.jetbrains.annotations.Nullable;
import org.jetbrains.annotations.TestOnly;

/**
 * SqlQueryProcessor.
 *  TODO Documentation https://issues.apache.org/jira/browse/IGNITE-15859
 */
public class SqlQueryProcessor implements QueryProcessor {
    private static final IgniteLogger LOG = Loggers.forClass(SqlQueryProcessor.class);

    /** Size of the cache for query plans. */
    private static final int PLAN_CACHE_SIZE = 1024;

    private static final int PARSED_RESULT_CACHE_SIZE = 10_000;

    /** Size of the table access cache. */
    private static final int TABLE_CACHE_SIZE = 1024;

    /** Number of the schemas in cache. */
    private static final int SCHEMA_CACHE_SIZE = 128;

    /** Session expiration check period in milliseconds. */
    private static final long SESSION_EXPIRE_CHECK_PERIOD = TimeUnit.SECONDS.toMillis(1);

    /**
     * Duration in milliseconds after which the session will be considered expired if no action have been performed
     * on behalf of this session during this period.
     */
    private static final long DEFAULT_SESSION_IDLE_TIMEOUT = TimeUnit.MINUTES.toMillis(15);

    /** Name of the default schema. */
    public static final String DEFAULT_SCHEMA_NAME = "PUBLIC";

    private static final PropertiesHolder DEFAULT_PROPERTIES = PropertiesHelper.newBuilder()
            .set(QueryProperty.DEFAULT_SCHEMA, DEFAULT_SCHEMA_NAME)
            .set(SessionProperty.IDLE_TIMEOUT, DEFAULT_SESSION_IDLE_TIMEOUT)
            .build();

    private final ParserService parserService = new ParserServiceImpl(
            PARSED_RESULT_CACHE_SIZE, CaffeineCacheFactory.INSTANCE
    );

    private final List<LifecycleAware> services = new ArrayList<>();

    private final ClusterService clusterSrvc;

    private final TableManager tableManager;

    private final IndexManager indexManager;

    private final SchemaManager schemaManager;

    private final DataStorageManager dataStorageManager;

    private final Supplier<Map<String, Map<String, Class<?>>>> dataStorageFieldsSupplier;

    /** Busy lock for stop synchronisation. */
    private final IgniteSpinBusyLock busyLock = new IgniteSpinBusyLock();

    /** Event listeners to close. */
    private final List<Pair<Event, EventListener>> evtLsnrs = new ArrayList<>();

    private final ReplicaService replicaService;

    private volatile SessionManager sessionManager;

    private volatile QueryTaskExecutor taskExecutor;

    private volatile ExecutionService executionSrvc;

    private volatile PrepareService prepareSvc;

    private volatile SqlSchemaManager sqlSchemaManager;

<<<<<<< HEAD
    /** Transaction manager. */
    private final TxManager txManager;
=======
    /** Distribution zones manager. */
    private final DistributionZoneManager distributionZoneManager;
>>>>>>> e6d97f5b

    /** Clock. */
    private final HybridClock clock;

    /** Distributed catalog manager. */
    private final CatalogManager catalogManager;

    /** Metric manager. */
    private final MetricManager metricManager;

    /** Counter to keep track of the current number of live SQL cursors. */
    private final AtomicInteger numberOfOpenCursors = new AtomicInteger();

    /** Constructor. */
    public SqlQueryProcessor(
            Consumer<LongFunction<CompletableFuture<?>>> registry,
            ClusterService clusterSrvc,
            TableManager tableManager,
            IndexManager indexManager,
            SchemaManager schemaManager,
            DataStorageManager dataStorageManager,
<<<<<<< HEAD
            TxManager txManager,
=======
            DistributionZoneManager distributionZoneManager,
>>>>>>> e6d97f5b
            Supplier<Map<String, Map<String, Class<?>>>> dataStorageFieldsSupplier,
            ReplicaService replicaService,
            HybridClock clock,
            CatalogManager catalogManager,
            MetricManager metricManager
    ) {
        this.clusterSrvc = clusterSrvc;
        this.tableManager = tableManager;
        this.indexManager = indexManager;
        this.schemaManager = schemaManager;
        this.dataStorageManager = dataStorageManager;
<<<<<<< HEAD
        this.txManager = txManager;
=======
        this.distributionZoneManager = distributionZoneManager;
>>>>>>> e6d97f5b
        this.dataStorageFieldsSupplier = dataStorageFieldsSupplier;
        this.replicaService = replicaService;
        this.clock = clock;
        this.catalogManager = catalogManager;
        this.metricManager = metricManager;

        sqlSchemaManager = new CatalogSqlSchemaManager(
                catalogManager,
                SCHEMA_CACHE_SIZE
        );
    }

    /** {@inheritDoc} */
    @Override
    public synchronized void start() {
        var nodeName = clusterSrvc.topologyService().localMember().name();

        sessionManager = registerService(new SessionManager(nodeName, SESSION_EXPIRE_CHECK_PERIOD, System::currentTimeMillis));

        taskExecutor = registerService(new QueryTaskExecutorImpl(nodeName));
        var mailboxRegistry = registerService(new MailboxRegistryImpl());

        SqlClientMetricSource sqlClientMetricSource = new SqlClientMetricSource(numberOfOpenCursors::get);
        metricManager.registerSource(sqlClientMetricSource);

        var prepareSvc = registerService(PrepareServiceImpl.create(
                nodeName,
                PLAN_CACHE_SIZE,
                dataStorageManager,
                dataStorageFieldsSupplier.get(),
                metricManager
        ));

        var msgSrvc = registerService(new MessageServiceImpl(
                clusterSrvc.topologyService(),
                clusterSrvc.messagingService(),
                taskExecutor,
                busyLock
        ));

        var exchangeService = registerService(new ExchangeServiceImpl(
                mailboxRegistry,
                msgSrvc
        ));

        this.prepareSvc = prepareSvc;

        var ddlCommandHandler = new DdlCommandHandlerWrapper(tableManager, catalogManager);

        var executableTableRegistry = new ExecutableTableRegistryImpl(tableManager, schemaManager, replicaService, clock, TABLE_CACHE_SIZE);

        var dependencyResolver = new ExecutionDependencyResolverImpl(executableTableRegistry);

        var executionSrvc = registerService(ExecutionServiceImpl.create(
                clusterSrvc.topologyService(),
                msgSrvc,
                sqlSchemaManager,
                ddlCommandHandler,
                taskExecutor,
                ArrayRowHandler.INSTANCE,
                mailboxRegistry,
                exchangeService,
                dependencyResolver
        ));

        clusterSrvc.topologyService().addEventHandler(executionSrvc);
        clusterSrvc.topologyService().addEventHandler(mailboxRegistry);

        this.executionSrvc = executionSrvc;

        services.forEach(LifecycleAware::start);
    }

    /** {@inheritDoc} */
    @Override
    public SessionId createSession(PropertiesHolder properties) {
        properties = PropertiesHelper.merge(properties, DEFAULT_PROPERTIES);

        return sessionManager.createSession(
                properties.get(SessionProperty.IDLE_TIMEOUT),
                properties
        );
    }

    /** {@inheritDoc} */
    @Override
    public CompletableFuture<Void> closeSession(SessionId sessionId) {
        var session = sessionManager.session(sessionId);

        if (session == null) {
            return CompletableFuture.completedFuture(null);
        }

        return session.closeAsync();
    }

    /** {@inheritDoc} */
    @Override
    public List<SessionInfo> liveSessions() {
        return sessionManager.liveSessions();
    }

    /** {@inheritDoc} */
    @Override
    public synchronized void stop() throws Exception {
        busyLock.block();

        metricManager.unregisterSource(SqlClientMetricSource.NAME);

        List<LifecycleAware> services = new ArrayList<>(this.services);

        this.services.clear();

        Collections.reverse(services);

        Stream<AutoCloseable> closableComponents = services.stream().map(s -> s::stop);

        Stream<AutoCloseable> closableListeners = evtLsnrs.stream()
                .map((p) -> () -> {
                    if (p.left instanceof TableEvent) {
                        tableManager.removeListener((TableEvent) p.left, p.right);
                    } else {
                        indexManager.removeListener((IndexEvent) p.left, p.right);
                    }
                });

        IgniteUtils.closeAll(Stream.concat(closableComponents, closableListeners).collect(Collectors.toList()));
    }

    /** {@inheritDoc} */
    @Override
    public CompletableFuture<AsyncSqlCursor<List<Object>>> querySingleAsync(
            SessionId sessionId,
            QueryContext context,
            IgniteTransactions transactions,
            String qry,
            Object... params
    ) {
        if (!busyLock.enterBusy()) {
            throw new IgniteInternalException(NODE_STOPPING_ERR, new NodeStoppingException());
        }

        try {
            return querySingle0(sessionId, context, transactions, qry, params);
        } finally {
            busyLock.leaveBusy();
        }
    }

    private <T extends LifecycleAware> T registerService(T service) {
        services.add(service);

        return service;
    }

    private CompletableFuture<AsyncSqlCursor<List<Object>>> querySingle0(
            SessionId sessionId,
            QueryContext context,
            IgniteTransactions transactions,
            String sql,
            Object... params
    ) {
        Session session = sessionManager.session(sessionId);

        if (session == null) {
            return CompletableFuture.failedFuture(new SessionNotFoundException(sessionId));
        }

        String schemaName = session.properties().get(QueryProperty.DEFAULT_SCHEMA);

        InternalTransaction outerTx = context.unwrap(InternalTransaction.class);

        QueryCancel queryCancel = new QueryCancel();

        AsyncCloseable closeableResource = () -> CompletableFuture.runAsync(
                queryCancel::cancel,
                taskExecutor
        );

        queryCancel.add(() -> session.unregisterResource(closeableResource));

        try {
            session.registerResource(closeableResource);
        } catch (IllegalStateException ex) {
            return CompletableFuture.failedFuture(new SessionNotFoundException(sessionId));
        }

        CompletableFuture<AsyncSqlCursor<List<Object>>> start = new CompletableFuture<>();

        CompletableFuture<AsyncSqlCursor<List<Object>>> stage = start.thenCompose(ignored -> {
            ParsedResult result = parserService.parse(sql);

            validateParsedStatement(context, result, params);

            QueryTransactionWrapper txWrapper = wrapTxOrStartImplicit(result.queryType(), transactions, outerTx);

            return waitForActualSchema(schemaName, txWrapper.unwrap().startTimestamp())
                    .thenCompose(schema -> {
                        BaseQueryContext ctx = BaseQueryContext.builder()
                                .frameworkConfig(Frameworks.newConfigBuilder(FRAMEWORK_CONFIG).defaultSchema(schema).build())
                                .logger(LOG)
                                .cancel(queryCancel)
                                .parameters(params).build();

                        return prepareSvc.prepareAsync(result, ctx).thenApply(plan -> executePlan(session, txWrapper, ctx, plan));
                    }).whenComplete((res, ex) -> {
                        if (ex != null) {
                            txWrapper.rollbackImplicit();
                        }
                    });
        });

        // TODO IGNITE-20078 Improve (or remove) CancellationException handling.
        stage.whenComplete((cur, ex) -> {
            if (ex instanceof CancellationException) {
                queryCancel.cancel();
            }
        });

        start.completeAsync(() -> null, taskExecutor);

        return stage;
    }

    private CompletableFuture<SchemaPlus> waitForActualSchema(String schemaName, HybridTimestamp timestamp) {
        try {
            // TODO IGNITE-18733: wait for actual metadata for TX.
            SchemaPlus schema = sqlSchemaManager.schema(schemaName, timestamp.longValue());

            if (schema == null) {
                return CompletableFuture.failedFuture(new SchemaNotFoundException(schemaName));
            }

<<<<<<< HEAD
                    BaseQueryContext ctx = BaseQueryContext.builder()
                            .frameworkConfig(
                                    Frameworks.newConfigBuilder(FRAMEWORK_CONFIG)
                                            .defaultSchema(schema)
                                            .build()
                            )
                            .logger(LOG)
                            .cancel(queryCancel)
                            .parameters(params)
                            .build();

                    return prepareSvc.prepareAsync(result, ctx)
                            .thenApplyAsync(plan -> {
                                var dataCursor = executionSrvc.executePlan(tx.get(), plan, ctx);

                                SqlQueryType queryType = plan.type();
                                assert queryType != null : "Expected a full plan but got a fragment: " + plan;

                                numberOfOpenCursors.incrementAndGet();

                                return new AsyncSqlCursorImpl<>(
                                        queryType,
                                        plan.metadata(),
                                        implicitTxRequired ? tx.get() : null,
                                        new AsyncCursor<List<Object>>() {
                                            @Override
                                            public CompletableFuture<BatchedResult<List<Object>>> requestNextAsync(int rows) {
                                                session.touch();

                                                return dataCursor.requestNextAsync(rows);
                                            }

                                            @Override
                                            public CompletableFuture<Void> closeAsync() {
                                                session.touch();
                                                numberOfOpenCursors.decrementAndGet();

                                                return dataCursor.closeAsync();
                                            }
                                        }
                                );
                            }, taskExecutor);
                });
=======
            return CompletableFuture.completedFuture(schema);
        } catch (Throwable t) {
            return CompletableFuture.failedFuture(t);
        }
    }
>>>>>>> e6d97f5b

    private AsyncSqlCursor<List<Object>> executePlan(
            Session session,
            QueryTransactionWrapper txWrapper,
            BaseQueryContext ctx,
            QueryPlan plan
    ) {
        var dataCursor = executionSrvc.executePlan(txWrapper.unwrap(), plan, ctx);

        SqlQueryType queryType = plan.type();
        assert queryType != null : "Expected a full plan but got a fragment: " + plan;

        numberOfOpenCursors.incrementAndGet();

        return new AsyncSqlCursorImpl<>(
                queryType,
                plan.metadata(),
                txWrapper,
                new AsyncCursor<List<Object>>() {
                    @Override
                    public CompletableFuture<BatchedResult<List<Object>>> requestNextAsync(int rows) {
                        session.touch();

                        return dataCursor.requestNextAsync(rows);
                    }

                    @Override
                    public CompletableFuture<Void> closeAsync() {
                        session.touch();
                        numberOfOpenCursors.decrementAndGet();

                        return dataCursor.closeAsync();
                    }
                }
        );
    }

    /**
     * Creates a new transaction wrapper using an existing outer transaction or starting a new "implicit" transaction.
     *
     * @param queryType Query type.
     * @param transactions Transactions facade.
     * @param outerTx Outer transaction.
     * @return Wrapper for an active transaction.
     * @throws SqlException If an outer transaction was started for a {@link SqlQueryType#DDL DDL} query.
     */
    static QueryTransactionWrapper wrapTxOrStartImplicit(
            SqlQueryType queryType,
            IgniteTransactions transactions,
            @Nullable InternalTransaction outerTx
    ) {
        if (outerTx == null) {
            InternalTransaction tx = (InternalTransaction) transactions.begin(
                    new TransactionOptions().readOnly(queryType != SqlQueryType.DML));

            return new QueryTransactionWrapper(tx, true);
        }

        if (SqlQueryType.DDL == queryType) {
            throw new SqlException(STMT_VALIDATION_ERR, "DDL doesn't support transactions.");
        }

        return new QueryTransactionWrapper(outerTx, false);
    }

    @TestOnly
    public MetricManager metricManager() {
        return metricManager;
    }

<<<<<<< HEAD
    /** Returns {@code true} if this is data modification operation. */
    private static boolean dataModificationOp(ParsedResult parsedResult) {
        return parsedResult.queryType() == SqlQueryType.DML;
=======
    private abstract static class AbstractTableEventListener implements EventListener<TableEventParameters> {
        protected final SqlSchemaManagerImpl schemaHolder;

        private AbstractTableEventListener(SqlSchemaManagerImpl schemaHolder) {
            this.schemaHolder = schemaHolder;
        }
    }

    private abstract static class AbstractIndexEventListener implements EventListener<IndexEventParameters> {
        protected final SqlSchemaManagerImpl schemaHolder;

        private AbstractIndexEventListener(SqlSchemaManagerImpl schemaHolder) {
            this.schemaHolder = schemaHolder;
        }
    }

    private static class TableCreatedListener extends AbstractTableEventListener {
        private TableCreatedListener(SqlSchemaManagerImpl schemaHolder) {
            super(schemaHolder);
        }

        /** {@inheritDoc} */
        @Override
        public CompletableFuture<Boolean> notify(TableEventParameters parameters, @Nullable Throwable exception) {
            return schemaHolder.onTableCreated(
                            // TODO: https://issues.apache.org/jira/browse/IGNITE-17694 Hardcoded schemas
                            DEFAULT_SCHEMA_NAME,
                            parameters.tableId(),
                            parameters.causalityToken()
                    )
                    .thenApply(v -> false);
        }
    }

    private static class TableUpdatedListener extends AbstractTableEventListener {
        private TableUpdatedListener(SqlSchemaManagerImpl schemaHolder) {
            super(schemaHolder);
        }

        /** {@inheritDoc} */
        @Override
        public CompletableFuture<Boolean> notify(TableEventParameters parameters, @Nullable Throwable exception) {
            return schemaHolder.onTableUpdated(
                            // TODO: https://issues.apache.org/jira/browse/IGNITE-17694 Hardcoded schemas
                            DEFAULT_SCHEMA_NAME,
                            parameters.tableId(),
                            parameters.causalityToken()
                    )
                    .thenApply(v -> false);
        }
    }

    private static class TableDroppedListener extends AbstractTableEventListener {
        private TableDroppedListener(SqlSchemaManagerImpl schemaHolder) {
            super(schemaHolder);
        }

        /** {@inheritDoc} */
        @Override
        public CompletableFuture<Boolean> notify(TableEventParameters parameters, @Nullable Throwable exception) {
            return schemaHolder.onTableDropped(
                            // TODO: https://issues.apache.org/jira/browse/IGNITE-17694 Hardcoded schemas
                            DEFAULT_SCHEMA_NAME,
                            parameters.tableId(),
                            parameters.causalityToken()
                    )
                    .thenApply(v -> false);
        }
    }

    private static class IndexDroppedListener extends AbstractIndexEventListener {
        private IndexDroppedListener(SqlSchemaManagerImpl schemaHolder) {
            super(schemaHolder);
        }

        /** {@inheritDoc} */
        @Override
        public CompletableFuture<Boolean> notify(IndexEventParameters parameters, @Nullable Throwable exception) {
            return schemaHolder.onIndexDropped(
                            // TODO: https://issues.apache.org/jira/browse/IGNITE-17694 Hardcoded schemas
                            DEFAULT_SCHEMA_NAME,
                            parameters.tableId(),
                            parameters.indexId(),
                            parameters.causalityToken()
                    )
                    .thenApply(v -> false);
        }
    }

    private static class IndexCreatedListener extends AbstractIndexEventListener {
        private IndexCreatedListener(SqlSchemaManagerImpl schemaHolder) {
            super(schemaHolder);
        }

        /** {@inheritDoc} */
        @Override
        public CompletableFuture<Boolean> notify(IndexEventParameters parameters, @Nullable Throwable exception) {
            return schemaHolder.onIndexCreated(
                            parameters.tableId(),
                            parameters.indexId(),
                            parameters.indexDescriptor(),
                            parameters.causalityToken()
                    )
                    .thenApply(v -> false);
        }
>>>>>>> e6d97f5b
    }

    /** Performs additional validation of a parsed statement. **/
    private static void validateParsedStatement(
            QueryContext context,
            ParsedResult parsedResult,
            Object[] params
    ) {
        Set<SqlQueryType> allowedTypes = context.allowedQueryTypes();
        SqlQueryType queryType = parsedResult.queryType();

        if (!allowedTypes.contains(queryType)) {
            String message = format("Invalid SQL statement type in the batch. Expected {} but got {}.", allowedTypes, queryType);

            throw new QueryValidationException(message);
        }

        if (parsedResult.dynamicParamsCount() != params.length) {
            String message = format(
                    "Unexpected number of query parameters. Provided {} but there is only {} dynamic parameter(s).",
                    params.length, parsedResult.dynamicParamsCount()
            );

            throw new SqlException(STMT_VALIDATION_ERR, message);
        }

        for (Object param : params) {
            if (!TypeUtils.supportParamInstance(param)) {
                String message = format(
                        "Unsupported dynamic parameter defined. Provided '{}' is not supported.", param.getClass().getName());

                throw new SqlException(STMT_VALIDATION_ERR, message);
            }
        }
    }
}<|MERGE_RESOLUTION|>--- conflicted
+++ resolved
@@ -171,14 +171,6 @@
 
     private volatile SqlSchemaManager sqlSchemaManager;
 
-<<<<<<< HEAD
-    /** Transaction manager. */
-    private final TxManager txManager;
-=======
-    /** Distribution zones manager. */
-    private final DistributionZoneManager distributionZoneManager;
->>>>>>> e6d97f5b
-
     /** Clock. */
     private final HybridClock clock;
 
@@ -199,11 +191,6 @@
             IndexManager indexManager,
             SchemaManager schemaManager,
             DataStorageManager dataStorageManager,
-<<<<<<< HEAD
-            TxManager txManager,
-=======
-            DistributionZoneManager distributionZoneManager,
->>>>>>> e6d97f5b
             Supplier<Map<String, Map<String, Class<?>>>> dataStorageFieldsSupplier,
             ReplicaService replicaService,
             HybridClock clock,
@@ -215,11 +202,6 @@
         this.indexManager = indexManager;
         this.schemaManager = schemaManager;
         this.dataStorageManager = dataStorageManager;
-<<<<<<< HEAD
-        this.txManager = txManager;
-=======
-        this.distributionZoneManager = distributionZoneManager;
->>>>>>> e6d97f5b
         this.dataStorageFieldsSupplier = dataStorageFieldsSupplier;
         this.replicaService = replicaService;
         this.clock = clock;
@@ -453,57 +435,11 @@
                 return CompletableFuture.failedFuture(new SchemaNotFoundException(schemaName));
             }
 
-<<<<<<< HEAD
-                    BaseQueryContext ctx = BaseQueryContext.builder()
-                            .frameworkConfig(
-                                    Frameworks.newConfigBuilder(FRAMEWORK_CONFIG)
-                                            .defaultSchema(schema)
-                                            .build()
-                            )
-                            .logger(LOG)
-                            .cancel(queryCancel)
-                            .parameters(params)
-                            .build();
-
-                    return prepareSvc.prepareAsync(result, ctx)
-                            .thenApplyAsync(plan -> {
-                                var dataCursor = executionSrvc.executePlan(tx.get(), plan, ctx);
-
-                                SqlQueryType queryType = plan.type();
-                                assert queryType != null : "Expected a full plan but got a fragment: " + plan;
-
-                                numberOfOpenCursors.incrementAndGet();
-
-                                return new AsyncSqlCursorImpl<>(
-                                        queryType,
-                                        plan.metadata(),
-                                        implicitTxRequired ? tx.get() : null,
-                                        new AsyncCursor<List<Object>>() {
-                                            @Override
-                                            public CompletableFuture<BatchedResult<List<Object>>> requestNextAsync(int rows) {
-                                                session.touch();
-
-                                                return dataCursor.requestNextAsync(rows);
-                                            }
-
-                                            @Override
-                                            public CompletableFuture<Void> closeAsync() {
-                                                session.touch();
-                                                numberOfOpenCursors.decrementAndGet();
-
-                                                return dataCursor.closeAsync();
-                                            }
-                                        }
-                                );
-                            }, taskExecutor);
-                });
-=======
             return CompletableFuture.completedFuture(schema);
         } catch (Throwable t) {
             return CompletableFuture.failedFuture(t);
         }
     }
->>>>>>> e6d97f5b
 
     private AsyncSqlCursor<List<Object>> executePlan(
             Session session,
@@ -574,11 +510,6 @@
         return metricManager;
     }
 
-<<<<<<< HEAD
-    /** Returns {@code true} if this is data modification operation. */
-    private static boolean dataModificationOp(ParsedResult parsedResult) {
-        return parsedResult.queryType() == SqlQueryType.DML;
-=======
     private abstract static class AbstractTableEventListener implements EventListener<TableEventParameters> {
         protected final SqlSchemaManagerImpl schemaHolder;
 
@@ -684,7 +615,6 @@
                     )
                     .thenApply(v -> false);
         }
->>>>>>> e6d97f5b
     }
 
     /** Performs additional validation of a parsed statement. **/
