/*
 * Licensed to the Apache Software Foundation (ASF) under one or more
 * contributor license agreements. See the NOTICE file distributed with
 * this work for additional information regarding copyright ownership.
 * The ASF licenses this file to You under the Apache License, Version 2.0
 * (the "License"); you may not use this file except in compliance with
 * the License. You may obtain a copy of the License at
 *
 *      http://www.apache.org/licenses/LICENSE-2.0
 *
 * Unless required by applicable law or agreed to in writing, software
 * distributed under the License is distributed on an "AS IS" BASIS,
 * WITHOUT WARRANTIES OR CONDITIONS OF ANY KIND, either express or implied.
 * See the License for the specific language governing permissions and
 * limitations under the License.
 */

package org.apache.ignite.internal.sql.engine;

import static java.util.concurrent.CompletableFuture.completedFuture;
import static java.util.concurrent.TimeUnit.SECONDS;
import static org.apache.ignite.internal.lang.IgniteStringFormatter.format;
import static org.apache.ignite.internal.lang.SqlExceptionMapperUtil.mapToPublicSqlException;
import static org.apache.ignite.internal.sql.engine.tx.ScriptTransactionContext.NOOP_TX_WRAPPER;
import static org.apache.ignite.internal.sql.engine.util.Commons.FRAMEWORK_CONFIG;
import static org.apache.ignite.internal.table.distributed.storage.InternalTableImpl.AWAIT_PRIMARY_REPLICA_TIMEOUT;
import static org.apache.ignite.internal.util.CollectionUtils.nullOrEmpty;
import static org.apache.ignite.internal.util.CompletableFutures.nullCompletedFuture;
import static org.apache.ignite.internal.util.ExceptionUtils.withCause;
import static org.apache.ignite.lang.ErrorGroups.Common.NODE_STOPPING_ERR;
import static org.apache.ignite.lang.ErrorGroups.Replicator.REPLICA_UNAVAILABLE_ERR;
import static org.apache.ignite.lang.ErrorGroups.Sql.EXECUTION_CANCELLED_ERR;
import static org.apache.ignite.lang.ErrorGroups.Sql.STMT_VALIDATION_ERR;

import io.opentelemetry.instrumentation.annotations.SpanAttribute;
import io.opentelemetry.instrumentation.annotations.WithSpan;
import java.util.ArrayList;
import java.util.Arrays;
import java.util.Collections;
import java.util.List;
import java.util.Map;
import java.util.Objects;
import java.util.Queue;
import java.util.Set;
import java.util.UUID;
import java.util.concurrent.ArrayBlockingQueue;
import java.util.concurrent.CancellationException;
import java.util.concurrent.CompletableFuture;
import java.util.concurrent.ConcurrentHashMap;
import java.util.concurrent.ConcurrentLinkedQueue;
import java.util.concurrent.ConcurrentMap;
import java.util.function.Consumer;
import java.util.function.Function;
import java.util.function.LongFunction;
import java.util.function.Supplier;
import java.util.stream.Collectors;
import org.apache.calcite.schema.SchemaPlus;
import org.apache.calcite.tools.Frameworks;
import org.apache.ignite.internal.catalog.Catalog;
import org.apache.ignite.internal.catalog.CatalogManager;
import org.apache.ignite.internal.catalog.descriptors.CatalogTableDescriptor;
import org.apache.ignite.internal.catalog.descriptors.CatalogZoneDescriptor;
import org.apache.ignite.internal.cluster.management.topology.api.LogicalTopologyService;
import org.apache.ignite.internal.hlc.HybridClock;
import org.apache.ignite.internal.hlc.HybridTimestamp;
import org.apache.ignite.internal.lang.IgniteInternalException;
import org.apache.ignite.internal.lang.NodeStoppingException;
import org.apache.ignite.internal.logger.IgniteLogger;
import org.apache.ignite.internal.logger.Loggers;
import org.apache.ignite.internal.metrics.MetricManager;
import org.apache.ignite.internal.placementdriver.PlacementDriver;
import org.apache.ignite.internal.placementdriver.ReplicaMeta;
import org.apache.ignite.internal.placementdriver.event.PrimaryReplicaEvent;
import org.apache.ignite.internal.replicator.ReplicaService;
import org.apache.ignite.internal.replicator.ReplicationGroupId;
import org.apache.ignite.internal.replicator.TablePartitionId;
import org.apache.ignite.internal.schema.SchemaManager;
import org.apache.ignite.internal.sql.api.ResultSetMetadataImpl;
import org.apache.ignite.internal.sql.configuration.distributed.SqlDistributedConfiguration;
import org.apache.ignite.internal.sql.configuration.local.SqlLocalConfiguration;
import org.apache.ignite.internal.sql.engine.exec.ExchangeServiceImpl;
import org.apache.ignite.internal.sql.engine.exec.ExecutableTableRegistryImpl;
import org.apache.ignite.internal.sql.engine.exec.ExecutionDependencyResolverImpl;
import org.apache.ignite.internal.sql.engine.exec.ExecutionService;
import org.apache.ignite.internal.sql.engine.exec.ExecutionServiceImpl;
import org.apache.ignite.internal.sql.engine.exec.LifecycleAware;
import org.apache.ignite.internal.sql.engine.exec.MailboxRegistryImpl;
import org.apache.ignite.internal.sql.engine.exec.NodeWithTerm;
import org.apache.ignite.internal.sql.engine.exec.QueryTaskExecutor;
import org.apache.ignite.internal.sql.engine.exec.QueryTaskExecutorImpl;
import org.apache.ignite.internal.sql.engine.exec.SqlRowHandler;
import org.apache.ignite.internal.sql.engine.exec.ddl.DdlCommandHandler;
import org.apache.ignite.internal.sql.engine.exec.mapping.ExecutionTarget;
import org.apache.ignite.internal.sql.engine.exec.mapping.ExecutionTargetFactory;
import org.apache.ignite.internal.sql.engine.exec.mapping.ExecutionTargetProvider;
import org.apache.ignite.internal.sql.engine.exec.mapping.MappingServiceImpl;
import org.apache.ignite.internal.sql.engine.message.MessageServiceImpl;
import org.apache.ignite.internal.sql.engine.prepare.PrepareService;
import org.apache.ignite.internal.sql.engine.prepare.PrepareServiceImpl;
import org.apache.ignite.internal.sql.engine.prepare.QueryMetadata;
import org.apache.ignite.internal.sql.engine.prepare.QueryPlan;
import org.apache.ignite.internal.sql.engine.property.SqlProperties;
import org.apache.ignite.internal.sql.engine.property.SqlPropertiesHelper;
import org.apache.ignite.internal.sql.engine.schema.IgniteSystemView;
import org.apache.ignite.internal.sql.engine.schema.IgniteTable;
import org.apache.ignite.internal.sql.engine.schema.SqlSchemaManager;
import org.apache.ignite.internal.sql.engine.schema.SqlSchemaManagerImpl;
import org.apache.ignite.internal.sql.engine.sql.ParsedResult;
import org.apache.ignite.internal.sql.engine.sql.ParserService;
import org.apache.ignite.internal.sql.engine.sql.ParserServiceImpl;
import org.apache.ignite.internal.sql.engine.trait.IgniteDistributions;
import org.apache.ignite.internal.sql.engine.tx.QueryTransactionContext;
import org.apache.ignite.internal.sql.engine.tx.QueryTransactionWrapper;
import org.apache.ignite.internal.sql.engine.tx.ScriptTransactionContext;
import org.apache.ignite.internal.sql.engine.util.BaseQueryContext;
import org.apache.ignite.internal.sql.engine.util.TypeUtils;
import org.apache.ignite.internal.sql.engine.util.cache.CacheFactory;
import org.apache.ignite.internal.sql.engine.util.cache.CaffeineCacheFactory;
import org.apache.ignite.internal.sql.metrics.SqlClientMetricSource;
import org.apache.ignite.internal.storage.DataStorageManager;
import org.apache.ignite.internal.systemview.api.SystemViewManager;
import org.apache.ignite.internal.table.distributed.TableManager;
import org.apache.ignite.internal.table.distributed.schema.SchemaSyncService;
import org.apache.ignite.internal.tx.InternalTransaction;
import org.apache.ignite.internal.util.AsyncCursor;
import org.apache.ignite.internal.util.AsyncWrapper;
import org.apache.ignite.internal.util.ExceptionUtils;
import org.apache.ignite.internal.util.IgniteSpinBusyLock;
import org.apache.ignite.internal.util.IgniteUtils;
import org.apache.ignite.lang.ErrorGroups.Sql;
import org.apache.ignite.lang.SchemaNotFoundException;
import org.apache.ignite.network.ClusterService;
import org.apache.ignite.sql.ResultSetMetadata;
import org.apache.ignite.sql.SqlException;
import org.apache.ignite.tx.IgniteTransactions;
import org.jetbrains.annotations.Nullable;
import org.jetbrains.annotations.TestOnly;

/**
 *  Main implementation of {@link QueryProcessor}.
 */
public class SqlQueryProcessor implements QueryProcessor {
    /** The logger. */
    private static final IgniteLogger LOG = Loggers.forClass(SqlQueryProcessor.class);

    private static final int PARSED_RESULT_CACHE_SIZE = 10_000;

    /** Size of the table access cache. */
    private static final int TABLE_CACHE_SIZE = 1024;

    /** Number of the schemas in cache. */
    private static final int SCHEMA_CACHE_SIZE = 128;

    /** Name of the default schema. */
    private static final String DEFAULT_SCHEMA_NAME = "PUBLIC";

    private static final SqlProperties DEFAULT_PROPERTIES = SqlPropertiesHelper.newBuilder()
            .set(QueryProperty.DEFAULT_SCHEMA, DEFAULT_SCHEMA_NAME)
            .set(QueryProperty.ALLOWED_QUERY_TYPES, SqlQueryType.ALL)
            .build();

    private static final CacheFactory CACHE_FACTORY = CaffeineCacheFactory.INSTANCE;

    private static final long EXECUTION_SERVICE_SHUTDOWN_TIMEOUT = 60_000;

    private final ParserService parserService = new ParserServiceImpl(
            PARSED_RESULT_CACHE_SIZE, CACHE_FACTORY
    );

    private static final ResultSetMetadata EMPTY_RESULT_SET_METADATA =
            new ResultSetMetadataImpl(Collections.emptyList());

    private final List<LifecycleAware> services = new ArrayList<>();

    private final ClusterService clusterSrvc;

    private final LogicalTopologyService logicalTopologyService;

    private final TableManager tableManager;

    private final SchemaManager schemaManager;

    private final DataStorageManager dataStorageManager;

    private final Supplier<Map<String, Map<String, Class<?>>>> dataStorageFieldsSupplier;

    /** Busy lock for stop synchronisation. */
    private final IgniteSpinBusyLock busyLock = new IgniteSpinBusyLock();

    private final ReplicaService replicaService;

    private final SqlSchemaManager sqlSchemaManager;

    private final SystemViewManager systemViewManager;

    private volatile QueryTaskExecutor taskExecutor;

    private volatile ExecutionService executionSrvc;

    private volatile PrepareService prepareSvc;

    /** Clock. */
    private final HybridClock clock;

    private final SchemaSyncService schemaSyncService;

    /** Distributed catalog manager. */
    private final CatalogManager catalogManager;

    /** Metric manager. */
    private final MetricManager metricManager;

    /** Placement driver. */
    private final PlacementDriver placementDriver;

    private final ConcurrentMap<UUID, AsyncSqlCursor<?>> openedCursors = new ConcurrentHashMap<>();

    /** Cluster SQL configuration. */
    private final SqlDistributedConfiguration clusterCfg;

    /** Node SQL configuration. */
    private final SqlLocalConfiguration nodeCfg;

    /** Constructor. */
    public SqlQueryProcessor(
            Consumer<LongFunction<CompletableFuture<?>>> registry,
            ClusterService clusterSrvc,
            LogicalTopologyService logicalTopologyService,
            TableManager tableManager,
            SchemaManager schemaManager,
            DataStorageManager dataStorageManager,
            Supplier<Map<String, Map<String, Class<?>>>> dataStorageFieldsSupplier,
            ReplicaService replicaService,
            HybridClock clock,
            SchemaSyncService schemaSyncService,
            CatalogManager catalogManager,
            MetricManager metricManager,
            SystemViewManager systemViewManager,
            PlacementDriver placementDriver,
            SqlDistributedConfiguration clusterCfg,
            SqlLocalConfiguration nodeCfg
    ) {
        this.clusterSrvc = clusterSrvc;
        this.logicalTopologyService = logicalTopologyService;
        this.tableManager = tableManager;
        this.schemaManager = schemaManager;
        this.dataStorageManager = dataStorageManager;
        this.dataStorageFieldsSupplier = dataStorageFieldsSupplier;
        this.replicaService = replicaService;
        this.clock = clock;
        this.schemaSyncService = schemaSyncService;
        this.catalogManager = catalogManager;
        this.metricManager = metricManager;
        this.systemViewManager = systemViewManager;
        this.placementDriver = placementDriver;
        this.clusterCfg = clusterCfg;
        this.nodeCfg = nodeCfg;

        sqlSchemaManager = new SqlSchemaManagerImpl(
                catalogManager,
                CACHE_FACTORY,
                SCHEMA_CACHE_SIZE
        );
    }

    /** {@inheritDoc} */
    @Override
    public synchronized CompletableFuture<Void> start() {
        var nodeName = clusterSrvc.topologyService().localMember().name();

        taskExecutor = registerService(new QueryTaskExecutorImpl(nodeName, nodeCfg.execution().threadCount().value()));
        var mailboxRegistry = registerService(new MailboxRegistryImpl());

        SqlClientMetricSource sqlClientMetricSource = new SqlClientMetricSource(openedCursors::size);
        metricManager.registerSource(sqlClientMetricSource);

        var prepareSvc = registerService(PrepareServiceImpl.create(
                nodeName,
                CACHE_FACTORY,
                dataStorageManager,
                dataStorageFieldsSupplier.get(),
                metricManager,
                clusterCfg,
                nodeCfg
        ));

        var msgSrvc = registerService(new MessageServiceImpl(
                nodeName,
                clusterSrvc.messagingService(),
                taskExecutor,
                busyLock
        ));

        var exchangeService = registerService(new ExchangeServiceImpl(
                mailboxRegistry,
                msgSrvc
        ));

        this.prepareSvc = prepareSvc;

        var ddlCommandHandler = new DdlCommandHandler(catalogManager);

        var executableTableRegistry = new ExecutableTableRegistryImpl(
                tableManager, schemaManager, sqlSchemaManager, replicaService, clock, TABLE_CACHE_SIZE
        );

        var dependencyResolver = new ExecutionDependencyResolverImpl(
                executableTableRegistry,
                view -> () -> systemViewManager.scanView(view.name())
        );

        var executionTargetProvider = new ExecutionTargetProvider() {
            @Override
            public CompletableFuture<ExecutionTarget> forTable(ExecutionTargetFactory factory, IgniteTable table) {
                return primaryReplicas(table.id())
                        .thenApply(replicas -> factory.partitioned(replicas));
            }

            @Override
            public CompletableFuture<ExecutionTarget> forSystemView(ExecutionTargetFactory factory, IgniteSystemView view) {
                List<String> nodes = systemViewManager.owningNodes(view.name());

                if (nullOrEmpty(nodes)) {
                    return CompletableFuture.failedFuture(
                            new SqlException(Sql.MAPPING_ERR, format("The view with name '{}' could not be found on"
                                    + " any active nodes in the cluster", view.name()))
                    );
                }

                return completedFuture(
                        view.distribution() == IgniteDistributions.single()
                                ? factory.oneOf(nodes)
                                : factory.allOf(nodes)
                );
            }
        };

        var mappingService = new MappingServiceImpl(
                nodeName,
                executionTargetProvider,
                CACHE_FACTORY,
                clusterCfg.planner().estimatedNumberOfQueries().value(),
                taskExecutor
        );

        logicalTopologyService.addEventListener(mappingService);
        placementDriver.listen(PrimaryReplicaEvent.PRIMARY_REPLICA_EXPIRED, (evt, ignore) -> mappingService.onPrimaryReplicaExpired(evt));

        var executionSrvc = registerService(ExecutionServiceImpl.create(
                clusterSrvc.topologyService(),
                msgSrvc,
                sqlSchemaManager,
                ddlCommandHandler,
                taskExecutor,
                SqlRowHandler.INSTANCE,
                mailboxRegistry,
                exchangeService,
                mappingService,
                dependencyResolver,
                EXECUTION_SERVICE_SHUTDOWN_TIMEOUT
        ));

        clusterSrvc.topologyService().addEventHandler(executionSrvc);
        clusterSrvc.topologyService().addEventHandler(mailboxRegistry);

        this.executionSrvc = executionSrvc;

        services.forEach(LifecycleAware::start);

        return nullCompletedFuture();
    }

    // need to be refactored after TODO: https://issues.apache.org/jira/browse/IGNITE-20925
    /** Get primary replicas. */
    private CompletableFuture<List<NodeWithTerm>> primaryReplicas(int tableId) {
        int catalogVersion = catalogManager.latestCatalogVersion();

        Catalog catalog = catalogManager.catalog(catalogVersion);

        CatalogTableDescriptor tblDesc = Objects.requireNonNull(catalog.table(tableId), "table");

        CatalogZoneDescriptor zoneDesc = Objects.requireNonNull(catalog.zone(tblDesc.zoneId()), "zone");

        int partitions = zoneDesc.partitions();

        List<CompletableFuture<NodeWithTerm>> result = new ArrayList<>(partitions);

        HybridTimestamp clockNow = clock.now();

        // no need to wait all partitions after pruning was implemented.
        for (int partId = 0; partId < partitions; ++partId) {
            int partitionId = partId;
            ReplicationGroupId partGroupId = new TablePartitionId(tableId, partitionId);

            CompletableFuture<ReplicaMeta> f = placementDriver.awaitPrimaryReplica(
                    partGroupId,
                    clockNow,
                    AWAIT_PRIMARY_REPLICA_TIMEOUT,
                    SECONDS
            );

            result.add(f.handle((primaryReplica, e) -> {
                if (e != null) {
                    LOG.debug("Failed to retrieve primary replica for partition {}", e, partitionId);

                    throw withCause(IgniteInternalException::new, REPLICA_UNAVAILABLE_ERR, "Failed to get the primary replica"
                            + " [tablePartitionId=" + partGroupId + ']', e);
                } else {
                    String holder = primaryReplica.getLeaseholder();

                    assert holder != null : "Unable to map query, nothing holds the lease";

                    return new NodeWithTerm(holder, primaryReplica.getStartTime().longValue());
                }
            }));
        }

        CompletableFuture<Void> all = CompletableFuture.allOf(result.toArray(new CompletableFuture[0]));

        return all.thenApply(v -> result.stream()
                .map(CompletableFuture::join)
                .collect(Collectors.toList())
        );
    }

    /** {@inheritDoc} */
    @Override
    public synchronized void stop() throws Exception {
        busyLock.block();

        openedCursors.values().forEach(AsyncSqlCursor::closeAsync);
        openedCursors.clear();

        metricManager.unregisterSource(SqlClientMetricSource.NAME);

        List<LifecycleAware> services = new ArrayList<>(this.services);

        this.services.clear();

        Collections.reverse(services);

        IgniteUtils.closeAll(services.stream().map(s -> s::stop));
    }

    /** {@inheritDoc} */
    @WithSpan
    @Override
    public CompletableFuture<QueryMetadata> prepareSingleAsync(SqlProperties properties,
            @Nullable InternalTransaction transaction,
            String qry, Object... params) {

        if (!busyLock.enterBusy()) {
            throw new IgniteInternalException(NODE_STOPPING_ERR, new NodeStoppingException());
        }

        try {
            return prepareSingleAsync0(properties, transaction, qry, params);
        } finally {
            busyLock.leaveBusy();
        }
    }

    /** {@inheritDoc} */
    @Override
    public CompletableFuture<AsyncSqlCursor<InternalSqlRow>> querySingleAsync(
            SqlProperties properties,
            IgniteTransactions transactions,
            @Nullable InternalTransaction transaction,
            String qry,
            Object... params
    ) {
        if (!busyLock.enterBusy()) {
            throw new IgniteInternalException(NODE_STOPPING_ERR, new NodeStoppingException());
        }

        try {
            return querySingle0(properties, new QueryTransactionContext(transactions, transaction), qry, params);
        } finally {
            busyLock.leaveBusy();
        }
    }

    /** {@inheritDoc} */
    @Override
    public CompletableFuture<AsyncSqlCursor<InternalSqlRow>> queryScriptAsync(
            SqlProperties properties,
            IgniteTransactions transactions,
            @Nullable InternalTransaction transaction,
            String qry,
            Object... params
    ) {
        if (!busyLock.enterBusy()) {
            throw new IgniteInternalException(NODE_STOPPING_ERR, new NodeStoppingException());
        }

        try {
            return queryScript0(properties, new QueryTransactionContext(transactions, transaction), qry, params);
        } finally {
            busyLock.leaveBusy();
        }
    }

    private <T extends LifecycleAware> T registerService(T service) {
        services.add(service);

        return service;
    }

<<<<<<< HEAD
    @WithSpan
    private CompletableFuture<AsyncSqlCursor<List<Object>>> querySingle0(
=======
    private CompletableFuture<QueryMetadata> prepareSingleAsync0(
>>>>>>> 4b2862cc
            SqlProperties properties,
            @Nullable InternalTransaction explicitTransaction,
            String sql,
            Object... params
    ) {
        SqlProperties properties0 = SqlPropertiesHelper.chain(properties, DEFAULT_PROPERTIES);
        String schemaName = properties0.get(QueryProperty.DEFAULT_SCHEMA);

        QueryCancel queryCancel = new QueryCancel();

        CompletableFuture<QueryMetadata> start = new CompletableFuture<>();

        CompletableFuture<QueryMetadata> stage = start.thenCompose(ignored -> {
            ParsedResult result = parserService.parse(sql);

            validateParsedStatement(properties0, result);
            validateDynamicParameters(result.dynamicParamsCount(), params, false);

            HybridTimestamp timestamp = explicitTransaction != null ? explicitTransaction.startTimestamp() : clock.now();

            return prepareParsedStatement(schemaName, result, timestamp, queryCancel, params)
                    .thenApply(plan -> new QueryMetadata(plan.metadata(), plan.parameterMetadata()));
        });

        // TODO IGNITE-20078 Improve (or remove) CancellationException handling.
        stage.whenComplete((cur, ex) -> {
            if (ex instanceof CancellationException) {
                queryCancel.cancel();
            }
        });

        start.completeAsync(() -> null, taskExecutor);

        return stage;
    }

    private CompletableFuture<AsyncSqlCursor<InternalSqlRow>> querySingle0(
            SqlProperties properties,
            QueryTransactionContext txCtx,
            String sql,
            Object... params
    ) {
        SqlProperties properties0 = SqlPropertiesHelper.chain(properties, DEFAULT_PROPERTIES);
        String schemaName = properties0.get(QueryProperty.DEFAULT_SCHEMA);

        QueryCancel queryCancel = new QueryCancel();

        CompletableFuture<AsyncSqlCursor<InternalSqlRow>> start = new CompletableFuture<>();

        CompletableFuture<AsyncSqlCursor<InternalSqlRow>> stage = start.thenCompose(ignored -> {
            ParsedResult result = parserService.parse(sql);

            validateParsedStatement(properties0, result);
            validateDynamicParameters(result.dynamicParamsCount(), params, true);

            QueryTransactionWrapper txWrapper = txCtx.getOrStartImplicit(result.queryType());

            return executeParsedStatement(schemaName, result, txWrapper, queryCancel, params, null);
        });

        // TODO IGNITE-20078 Improve (or remove) CancellationException handling.
        stage.whenComplete((cur, ex) -> {
            if (ex instanceof CancellationException) {
                queryCancel.cancel();
            }
        });

        start.completeAsync(() -> null, taskExecutor);

        return stage;
    }

    private CompletableFuture<AsyncSqlCursor<InternalSqlRow>> queryScript0(
            SqlProperties properties,
            QueryTransactionContext txCtx,
            String sql,
            Object... params
    ) {
        SqlProperties properties0 = SqlPropertiesHelper.chain(properties, DEFAULT_PROPERTIES);
        String schemaName = properties0.get(QueryProperty.DEFAULT_SCHEMA);

        CompletableFuture<?> start = new CompletableFuture<>();

        CompletableFuture<AsyncSqlCursor<InternalSqlRow>> parseFut = start
                .thenApply(ignored -> parserService.parseScript(sql))
                .thenCompose(parsedResults -> {
                    MultiStatementHandler handler = new MultiStatementHandler(
                            schemaName, txCtx, parsedResults, params);

                    return handler.processNext();
                });

        start.completeAsync(() -> null, taskExecutor);

        return parseFut;
    }

    private CompletableFuture<QueryPlan> prepareParsedStatement(String schemaName,
            ParsedResult parsedResult,
            HybridTimestamp timestamp,
            QueryCancel queryCancel,
            Object[] params) {

        return waitForActualSchema(schemaName, timestamp)
                .thenCompose(schema -> {
                    BaseQueryContext ctx = BaseQueryContext.builder()
                            .frameworkConfig(Frameworks.newConfigBuilder(FRAMEWORK_CONFIG).defaultSchema(schema).build())
                            .queryId(UUID.randomUUID())
                            .cancel(queryCancel)
                            .parameters(params)
                            .build();

                    return prepareSvc.prepareAsync(parsedResult, ctx);
                });
    }

    private CompletableFuture<AsyncSqlCursor<InternalSqlRow>> executeParsedStatement(
            String schemaName,
            ParsedResult parsedResult,
            QueryTransactionWrapper txWrapper,
            QueryCancel queryCancel,
            Object[] params,
            @Nullable CompletableFuture<AsyncSqlCursor<InternalSqlRow>> nextStatement
    ) {
        return waitForActualSchema(schemaName, txWrapper.unwrap().startTimestamp())
                .thenCompose(schema -> {
                    PrefetchCallback callback = new PrefetchCallback();

                    BaseQueryContext ctx = BaseQueryContext.builder()
                            .frameworkConfig(Frameworks.newConfigBuilder(FRAMEWORK_CONFIG).defaultSchema(schema).build())
                            .queryId(UUID.randomUUID())
                            .cancel(queryCancel)
                            .prefetchCallback(callback)
                            .parameters(params)
                            .build();

                    return prepareSvc.prepareAsync(parsedResult, ctx)
                            .thenCompose(plan -> executePlan(txWrapper, ctx, callback, plan, nextStatement));
                })
                .whenComplete((res, ex) -> {
                    if (ex != null) {
                        txWrapper.rollback(ex);
                    }
                });
    }

    private CompletableFuture<SchemaPlus> waitForActualSchema(String schemaName, HybridTimestamp timestamp) {
        try {
            return schemaSyncService.waitForMetadataCompleteness(timestamp).thenApply(unused -> {
                SchemaPlus schema = sqlSchemaManager.schema(timestamp.longValue()).getSubSchema(schemaName);

                if (schema == null) {
                    throw new SchemaNotFoundException(schemaName);
                }

                return schema;
            });
        } catch (Throwable t) {
            return CompletableFuture.failedFuture(t);
        }
    }

    private CompletableFuture<AsyncSqlCursor<InternalSqlRow>> executePlan(
            QueryTransactionWrapper txWrapper,
            BaseQueryContext ctx,
            PrefetchCallback callback,
            QueryPlan plan,
            @Nullable CompletableFuture<AsyncSqlCursor<InternalSqlRow>> nextStatement
    ) {
        if (!busyLock.enterBusy()) {
            throw new IgniteInternalException(NODE_STOPPING_ERR, new NodeStoppingException());
        }

        try {
            AsyncCursor<InternalSqlRow> dataCursor = executionSrvc.executePlan(txWrapper.unwrap(), plan, ctx);

            SqlQueryType queryType = plan.type();
            UUID queryId = ctx.queryId();

            AsyncSqlCursorImpl<InternalSqlRow> cursor = new AsyncSqlCursorImpl<>(
                    queryType,
                    plan.metadata(),
                    txWrapper,
                    dataCursor,
                    callback.prefetchFuture(),
                    nextStatement
            );

            cursor.onClose().whenComplete((r, e) -> openedCursors.remove(queryId));

            Object old = openedCursors.put(queryId, cursor);

            assert old == null;

            if (queryType == SqlQueryType.QUERY) {
                // preserve lazy execution for statements that only reads
                return completedFuture(cursor);
            }

            // for other types let's wait for the first page to make sure premature
            // close of the cursor won't cancel an entire operation
            return cursor.onFirstPageReady()
                    .handle((none, executionError) -> {
                        if (executionError != null) {
                            return cursor.handleError(executionError)
                                    .<AsyncSqlCursor<InternalSqlRow>>thenApply(none2 -> cursor);
                        }

                        return CompletableFuture.<AsyncSqlCursor<InternalSqlRow>>completedFuture(cursor);
                    })
                    .thenCompose(Function.identity());
        } finally {
            busyLock.leaveBusy();
        }
    }

    @TestOnly
    public MetricManager metricManager() {
        return metricManager;
    }

    /** Performs additional validation of a parsed statement. **/
    private static void validateParsedStatement(
            SqlProperties properties,
            ParsedResult parsedResult
    ) {
        Set<SqlQueryType> allowedTypes = properties.get(QueryProperty.ALLOWED_QUERY_TYPES);
        SqlQueryType queryType = parsedResult.queryType();

        if (parsedResult.queryType() == SqlQueryType.TX_CONTROL) {
            String message = "Transaction control statement can not be executed as an independent statement";

            throw new SqlException(STMT_VALIDATION_ERR, message);
        }

        if (!allowedTypes.contains(queryType)) {
            String message = format("Invalid SQL statement type. Expected {} but got {}", allowedTypes, queryType);

            throw new SqlException(STMT_VALIDATION_ERR, message);
        }
    }

    private static void validateDynamicParameters(int expectedParamsCount, Object[] params, boolean exactMatch) throws SqlException {
        if (exactMatch && expectedParamsCount != params.length || params.length > expectedParamsCount) {
            String message = format(
                    "Unexpected number of query parameters. Provided {} but there is only {} dynamic parameter(s).",
                    params.length, expectedParamsCount
            );

            throw new SqlException(STMT_VALIDATION_ERR, message);
        }

        for (Object param : params) {
            if (!TypeUtils.supportParamInstance(param)) {
                String message = format(
                        "Unsupported dynamic parameter defined. Provided '{}' is not supported.", param.getClass().getName());

                throw new SqlException(STMT_VALIDATION_ERR, message);
            }
        }
    }

    /** Returns count of opened cursors. */
    @TestOnly
    public int openedCursors() {
        return openedCursors.size();
    }

    private class MultiStatementHandler {
        private final String schemaName;
        private final Queue<ScriptStatement> statements;
        private final ScriptTransactionContext txCtx;

        /**
         * Collection is used to track SELECT statements to postpone following DML operation.
         *
         * <p>We have no isolation within the same transaction. This implies, that any changes to the data
         * will be seen during next read. Considering lazy execution of read operations, DML started after
         * SELECT operation may, in fact, outrun actual read. To address this problem, let's collect all
         * SELECT cursor in this collection and postpone following DML until at least first page is ready
         * for every collected so far cursor.
         */
        private final Queue<CompletableFuture<Void>> inFlightSelects = new ConcurrentLinkedQueue<>();

        MultiStatementHandler(
                String schemaName,
                QueryTransactionContext txCtx,
                List<ParsedResult> parsedResults,
                Object[] params
        ) {
            this.schemaName = schemaName;
            this.statements = prepareStatementsQueue(parsedResults, params);
            this.txCtx = new ScriptTransactionContext(txCtx);
        }

        /**
         * Returns a queue. each element of which represents parameters required to execute a single statement of the script.
         */
        private Queue<ScriptStatement> prepareStatementsQueue(List<ParsedResult> parsedResults, Object[] params) {
            assert !parsedResults.isEmpty();

            int paramsCount = parsedResults.stream().mapToInt(ParsedResult::dynamicParamsCount).sum();

            validateDynamicParameters(paramsCount, params, true);

            ScriptStatement[] results = new ScriptStatement[parsedResults.size()];

            // We fill parameters in reverse order, because each script statement
            // requires a reference to the future of the next statement.
            CompletableFuture<AsyncSqlCursor<InternalSqlRow>> prevCursorFuture = null;
            for (int i = parsedResults.size() - 1; i >= 0; i--) {
                ParsedResult result = parsedResults.get(i);

                Object[] params0 = Arrays.copyOfRange(params, paramsCount - result.dynamicParamsCount(), paramsCount);
                paramsCount -= result.dynamicParamsCount();

                results[i] = new ScriptStatement(result, params0, prevCursorFuture);
                prevCursorFuture = results[i].cursorFuture;
            }

            return new ArrayBlockingQueue<>(results.length, false, List.of(results));
        }

        CompletableFuture<AsyncSqlCursor<InternalSqlRow>> processNext() {
            ScriptStatement scriptStatement = statements.poll();

            assert scriptStatement != null;

            CompletableFuture<AsyncSqlCursor<InternalSqlRow>> cursorFuture = scriptStatement.cursorFuture;

            try {
                // future may be already completed by concurrent cancel of all statements due to error
                // during script execution
                if (cursorFuture.isDone()) {
                    return cursorFuture;
                }

                ParsedResult parsedResult = scriptStatement.parsedResult;
                Object[] params = scriptStatement.dynamicParams;
                CompletableFuture<AsyncSqlCursor<InternalSqlRow>> nextCurFut = scriptStatement.nextStatementFuture;

                CompletableFuture<AsyncSqlCursor<InternalSqlRow>> fut;

                QueryTransactionWrapper txWrapper;
                if (parsedResult.queryType() == SqlQueryType.TX_CONTROL) {
                    // start of a new transaction is possible only while there is no
                    // other explicit transaction; commit of a transaction will wait
                    // for related cursor to be closed. In other words, we have no
                    // interest in in-flight selects anymore, so lets just clean this
                    // collection
                    if (!inFlightSelects.isEmpty()) {
                        inFlightSelects.clear();
                    }

                    // Return an empty cursor.
                    fut = txCtx.handleControlStatement(parsedResult.parsedTree())
                            .thenApply(ignored -> new AsyncSqlCursorImpl<>(parsedResult.queryType(),
                                    EMPTY_RESULT_SET_METADATA,
                                    NOOP_TX_WRAPPER,
                                    new AsyncWrapper<>(Collections.emptyIterator()),
                                    nullCompletedFuture(),
                                    nextCurFut
                            ));

                    txWrapper = null;
                } else {
                    txWrapper = txCtx.getOrStartImplicit(parsedResult.queryType());

                    txCtx.registerCursorFuture(parsedResult.queryType(), cursorFuture);

                    fut = executeParsedStatement(schemaName, parsedResult, txWrapper, new QueryCancel(), params, nextCurFut);
                }

                fut.whenComplete((cursor, ex) -> {
                    if (ex != null) {
                        cancelAll(ex);

                        return;
                    }

                    if (scriptStatement.isLastStatement()) {
                        // Try to rollback script managed transaction, if any.
                        txCtx.rollbackUncommitted();
                    } else {
                        CompletableFuture<Void> triggerFuture;
                        ScriptStatement nextStatement = statements.peek();

                        if (txWrapper == null) {
                            // tx is started already, no need to wait
                            triggerFuture = nullCompletedFuture();
                        } else if (txWrapper.implicit()) {
                            if (cursor.queryType() != SqlQueryType.QUERY) {
                                CompletableFuture<Void> prefetchFuture = cursor.onFirstPageReady();

                                // for non query statements cursor should not be resolved until the very first page is ready.
                                // if prefetch was completed exceptionally, then cursor future is expected to be completed
                                // exceptionally as well, resulting in the early return in the very beginning of the `whenComplete`
                                assert prefetchFuture.isDone() && !prefetchFuture.isCompletedExceptionally()
                                        : "prefetch future is expected to be completed successfully, but was "
                                        + (prefetchFuture.isDone() ? "completed exceptionally" : "not completed");

                                // any query apart from type of QUERY returns at most a single row, so
                                // it should be safe to commit transaction prematurely after receiving
                                // `firstPageReady` signal, since all sources have been processed
                                triggerFuture = txWrapper.commitImplicit();
                            } else {
                                // for statements type of QUERY, an implicit transaction is expected to be RO,
                                // and this optimization is possible only with RO transactions, since essentially
                                // it's just a timestamp which is used to get consistent snapshot of data. No
                                // concurrent modifications will affect this snapshot, thus no need to wait for
                                // the first page
                                assert txWrapper.unwrap().isReadOnly() : "expected RO transaction";

                                triggerFuture = nullCompletedFuture();
                            }
                        } else {
                            if (cursor.queryType() == SqlQueryType.QUERY) {
                                inFlightSelects.add(CompletableFuture.anyOf(
                                        cursor.onClose(), cursor.onFirstPageReady()
                                ).handle((r, e) -> null));

                                if (nextStatement != null && nextStatement.parsedResult.queryType() == SqlQueryType.DML) {
                                    // we need to postpone DML until first page will be ready for every SELECT operation
                                    // prior to that DML
                                    triggerFuture = CompletableFuture.allOf(inFlightSelects.toArray(CompletableFuture[]::new));

                                    inFlightSelects.clear();
                                } else {
                                    triggerFuture = nullCompletedFuture();
                                }
                            } else {
                                CompletableFuture<Void> prefetchFuture = cursor.onFirstPageReady();

                                // for non query statements cursor should not be resolved until the very first page is ready.
                                // if prefetch was completed exceptionally, then cursor future is expected to be completed
                                // exceptionally as well, resulting in the early return in the very beginning of the `whenComplete`
                                assert prefetchFuture.isDone() && !prefetchFuture.isCompletedExceptionally()
                                        : "prefetch future is expected to be completed successfully, but was "
                                        + (prefetchFuture.isDone() ? "completed exceptionally" : "not completed");

                                triggerFuture = nullCompletedFuture();
                            }
                        }

                        triggerFuture.thenRunAsync(this::processNext, taskExecutor)
                                .exceptionally(e -> {
                                    cancelAll(e);

                                    return null;
                                });
                    }
                }).whenCompleteAsync((cursor, ex) -> {
                    if (ex != null) {
                        cursorFuture.completeExceptionally(ex);
                    } else {
                        cursorFuture.complete(cursor);
                    }
                }, taskExecutor);
            } catch (Throwable e) {
                txCtx.onError(e);

                cursorFuture.completeExceptionally(e);

                cancelAll(e);
            }

            return cursorFuture;
        }

        private void cancelAll(Throwable cause) {
            for (ScriptStatement scriptStatement : statements) {
                CompletableFuture<AsyncSqlCursor<InternalSqlRow>> fut = scriptStatement.cursorFuture;

                if (fut.isDone()) {
                    continue;
                }

                fut.completeExceptionally(new SqlException(
                        EXECUTION_CANCELLED_ERR,
                        "The script execution was canceled due to an error in the previous statement.",
                        cause
                ));
            }
        }

        private class ScriptStatement {
            private final CompletableFuture<AsyncSqlCursor<InternalSqlRow>> cursorFuture = new CompletableFuture<>();
            private final CompletableFuture<AsyncSqlCursor<InternalSqlRow>> nextStatementFuture;
            private final ParsedResult parsedResult;
            private final Object[] dynamicParams;

            private ScriptStatement(
                    ParsedResult parsedResult,
                    Object[] dynamicParams,
                    @Nullable CompletableFuture<AsyncSqlCursor<InternalSqlRow>> nextStatementFuture
            ) {
                this.parsedResult = parsedResult;
                this.dynamicParams = dynamicParams;
                this.nextStatementFuture = nextStatementFuture;
            }

            boolean isLastStatement() {
                return nextStatementFuture == null;
            }
        }
    }

    /** Completes the provided future when the callback is called. */
    private static class PrefetchCallback implements QueryPrefetchCallback {
        private final CompletableFuture<Void> prefetchFuture = new CompletableFuture<>();

        @Override
        public void onPrefetchComplete(@Nullable Throwable ex) {
            if (ex == null) {
                prefetchFuture.complete(null);
            } else {
                prefetchFuture.completeExceptionally(mapToPublicSqlException(ExceptionUtils.unwrapCause(ex)));
            }
        }

        CompletableFuture<Void> prefetchFuture() {
            return prefetchFuture;
        }
    }
}<|MERGE_RESOLUTION|>--- conflicted
+++ resolved
@@ -443,7 +443,6 @@
     }
 
     /** {@inheritDoc} */
-    @WithSpan
     @Override
     public CompletableFuture<QueryMetadata> prepareSingleAsync(SqlProperties properties,
             @Nullable InternalTransaction transaction,
@@ -506,12 +505,7 @@
         return service;
     }
 
-<<<<<<< HEAD
-    @WithSpan
-    private CompletableFuture<AsyncSqlCursor<List<Object>>> querySingle0(
-=======
     private CompletableFuture<QueryMetadata> prepareSingleAsync0(
->>>>>>> 4b2862cc
             SqlProperties properties,
             @Nullable InternalTransaction explicitTransaction,
             String sql,
