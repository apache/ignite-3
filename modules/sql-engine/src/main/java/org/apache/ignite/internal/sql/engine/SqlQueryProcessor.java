--- conflicted
+++ resolved
@@ -349,21 +349,7 @@
 
         InternalTransaction outerTx = context.unwrap(InternalTransaction.class);
 
-<<<<<<< HEAD
         var queryCancel = new QueryCancel();
-=======
-        BaseQueryContext ctx = BaseQueryContext.builder()
-                .cancel(new QueryCancel())
-                .frameworkConfig(
-                        Frameworks.newConfigBuilder(FRAMEWORK_CONFIG)
-                                .defaultSchema(schema)
-                                .build()
-                )
-                .logger(LOG)
-                .parameters(params)
-                .transaction(outerTx)
-                .build();
->>>>>>> bdce30b1
 
         AsyncCloseable closeableResource = () -> CompletableFuture.runAsync(
                 queryCancel::cancel,
@@ -391,7 +377,6 @@
 
                     return nodes.get(0);
                 })
-<<<<<<< HEAD
                 .thenCompose(sqlNode -> {
                     BaseQueryContext ctx = BaseQueryContext.builder()
                             .frameworkConfig(
@@ -442,42 +427,6 @@
                                         }
                                 );
                             });
-=======
-                .thenCompose(sqlNode -> prepareSvc.prepareAsync(sqlNode, ctx))
-                .thenApply(plan -> {
-                    context.maybeUnwrap(QueryValidator.class)
-                            .ifPresent(queryValidator -> queryValidator.validatePlan(plan));
-
-                    // Transactional DDL is not supported as well as RO transactions, hence
-                    // only DML requiring RW transaction is covered
-                    boolean implicitTxRequired = plan.type() == Type.DML && outerTx == null;
-                    InternalTransaction implicitTx = implicitTxRequired ? txManager.begin() : null;
-
-                    BaseQueryContext enrichedContext = implicitTxRequired ? ctx.toBuilder().transaction(implicitTx).build() : ctx;
-
-                    var dataCursor = executionSrvc.executePlan(plan, enrichedContext);
-
-                    return new AsyncSqlCursorImpl<>(
-                            SqlQueryType.mapPlanTypeToSqlType(plan.type()),
-                            plan.metadata(),
-                            implicitTx,
-                            new AsyncCursor<List<Object>>() {
-                                @Override
-                                public CompletionStage<BatchedResult<List<Object>>> requestNextAsync(int rows) {
-                                    session.touch();
-
-                                    return dataCursor.requestNextAsync(rows);
-                                }
-
-                                @Override
-                                public CompletableFuture<Void> closeAsync() {
-                                    session.touch();
-
-                                    return dataCursor.closeAsync();
-                                }
-                            }
-                    );
->>>>>>> bdce30b1
                 });
 
         stage.whenComplete((cur, ex) -> {
@@ -566,6 +515,14 @@
         }
     }
 
+    private abstract static class AbstractIndexEventListener implements EventListener<IndexEventParameters> {
+        protected final SqlSchemaManagerImpl schemaHolder;
+
+        private AbstractIndexEventListener(SqlSchemaManagerImpl schemaHolder) {
+            this.schemaHolder = schemaHolder;
+        }
+    }
+
     private static class TableCreatedListener extends AbstractTableEventListener {
         private TableCreatedListener(
                 SqlSchemaManagerImpl schemaHolder
