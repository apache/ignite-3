/*
 * Licensed to the Apache Software Foundation (ASF) under one or more
 * contributor license agreements. See the NOTICE file distributed with
 * this work for additional information regarding copyright ownership.
 * The ASF licenses this file to You under the Apache License, Version 2.0
 * (the "License"); you may not use this file except in compliance with
 * the License. You may obtain a copy of the License at
 *
 *      http://www.apache.org/licenses/LICENSE-2.0
 *
 * Unless required by applicable law or agreed to in writing, software
 * distributed under the License is distributed on an "AS IS" BASIS,
 * WITHOUT WARRANTIES OR CONDITIONS OF ANY KIND, either express or implied.
 * See the License for the specific language governing permissions and
 * limitations under the License.
 */

package org.apache.ignite.internal.sql.engine;

import static org.apache.ignite.internal.sql.engine.util.Commons.FRAMEWORK_CONFIG;
import static org.apache.ignite.lang.ErrorGroups.Sql.OPERATION_INTERRUPTED_ERR;
import static org.apache.ignite.lang.ErrorGroups.Sql.QUERY_INVALID_ERR;
import static org.apache.ignite.lang.ErrorGroups.Sql.SCHEMA_NOT_FOUND_ERR;
import static org.apache.ignite.lang.ErrorGroups.Sql.SESSION_EXPIRED_ERR;
import static org.apache.ignite.lang.ErrorGroups.Sql.SESSION_NOT_FOUND_ERR;
import static org.apache.ignite.lang.IgniteStringFormatter.format;

import java.util.ArrayList;
import java.util.Collections;
import java.util.List;
import java.util.Map;
import java.util.concurrent.CancellationException;
import java.util.concurrent.CompletableFuture;
import java.util.concurrent.TimeUnit;
import java.util.function.Consumer;
import java.util.function.Function;
import java.util.function.Supplier;
import java.util.stream.Collectors;
import java.util.stream.Stream;
import org.apache.calcite.schema.SchemaPlus;
import org.apache.calcite.sql.SqlKind;
import org.apache.calcite.sql.SqlNode;
import org.apache.calcite.sql.SqlNodeList;
import org.apache.calcite.tools.Frameworks;
import org.apache.calcite.util.Pair;
import org.apache.ignite.internal.hlc.HybridClockImpl;
import org.apache.ignite.internal.hlc.HybridTimestamp;
import org.apache.ignite.internal.index.IndexManager;
import org.apache.ignite.internal.index.event.IndexEvent;
import org.apache.ignite.internal.index.event.IndexEventParameters;
import org.apache.ignite.internal.logger.IgniteLogger;
import org.apache.ignite.internal.logger.Loggers;
import org.apache.ignite.internal.manager.Event;
import org.apache.ignite.internal.manager.EventListener;
import org.apache.ignite.internal.schema.SchemaManager;
import org.apache.ignite.internal.sql.engine.exec.ArrayRowHandler;
import org.apache.ignite.internal.sql.engine.exec.ExchangeServiceImpl;
import org.apache.ignite.internal.sql.engine.exec.ExecutionService;
import org.apache.ignite.internal.sql.engine.exec.ExecutionServiceImpl;
import org.apache.ignite.internal.sql.engine.exec.LifecycleAware;
import org.apache.ignite.internal.sql.engine.exec.MailboxRegistryImpl;
import org.apache.ignite.internal.sql.engine.exec.QueryTaskExecutor;
import org.apache.ignite.internal.sql.engine.exec.QueryTaskExecutorImpl;
import org.apache.ignite.internal.sql.engine.message.MessageServiceImpl;
import org.apache.ignite.internal.sql.engine.prepare.PrepareService;
import org.apache.ignite.internal.sql.engine.prepare.PrepareServiceImpl;
import org.apache.ignite.internal.sql.engine.property.PropertiesHolder;
import org.apache.ignite.internal.sql.engine.schema.SqlSchemaManager;
import org.apache.ignite.internal.sql.engine.schema.SqlSchemaManagerImpl;
import org.apache.ignite.internal.sql.engine.session.SessionId;
import org.apache.ignite.internal.sql.engine.session.SessionInfo;
import org.apache.ignite.internal.sql.engine.session.SessionManager;
import org.apache.ignite.internal.sql.engine.util.BaseQueryContext;
import org.apache.ignite.internal.sql.engine.util.Commons;
import org.apache.ignite.internal.storage.DataStorageManager;
import org.apache.ignite.internal.table.distributed.TableManager;
import org.apache.ignite.internal.table.event.TableEvent;
import org.apache.ignite.internal.table.event.TableEventParameters;
import org.apache.ignite.internal.tx.InternalTransaction;
import org.apache.ignite.internal.tx.TxManager;
import org.apache.ignite.internal.util.IgniteSpinBusyLock;
import org.apache.ignite.internal.util.IgniteUtils;
import org.apache.ignite.lang.IgniteInternalException;
import org.apache.ignite.lang.NodeStoppingException;
import org.apache.ignite.network.ClusterService;
import org.apache.ignite.sql.SqlException;
import org.jetbrains.annotations.NotNull;
import org.jetbrains.annotations.Nullable;

/**
 *  SqlQueryProcessor.
 *  TODO Documentation https://issues.apache.org/jira/browse/IGNITE-15859
 */
public class SqlQueryProcessor implements QueryProcessor {
    private static final IgniteLogger LOG = Loggers.forClass(SqlQueryProcessor.class);

    /** Default planner timeout, in ms. */
    private static final long PLANNER_TIMEOUT = 15000L;

    /** Size of the cache for query plans. */
    public static final int PLAN_CACHE_SIZE = 1024;

    /** Session expiration check period in milliseconds. */
    public static final long SESSION_EXPIRE_CHECK_PERIOD = TimeUnit.SECONDS.toMillis(1);

    /** Name of the default schema. */
    public static final String DEFAULT_SCHEMA_NAME = "PUBLIC";

    private final List<LifecycleAware> services = new ArrayList<>();

    private final ClusterService clusterSrvc;

    private final TableManager tableManager;

    private final IndexManager indexManager;

    private final SchemaManager schemaManager;

    private final Consumer<Function<Long, CompletableFuture<?>>> registry;

    private final DataStorageManager dataStorageManager;

    private final Supplier<Map<String, Map<String, Class<?>>>> dataStorageFieldsSupplier;

    /** Busy lock for stop synchronisation. */
    private final IgniteSpinBusyLock busyLock = new IgniteSpinBusyLock();

    /** Event listeners to close. */
    private final List<Pair<Event, EventListener>> evtLsnrs = new ArrayList<>();

    private volatile SessionManager sessionManager;

    private volatile QueryTaskExecutor taskExecutor;

    private volatile ExecutionService executionSrvc;

    private volatile PrepareService prepareSvc;

    private volatile SqlSchemaManager sqlSchemaManager;

    /** Transaction manager. */
    private final TxManager txManager;

    private HybridClock clock;

    /** Constructor. */
    public SqlQueryProcessor(
            Consumer<Function<Long, CompletableFuture<?>>> registry,
            ClusterService clusterSrvc,
            TableManager tableManager,
            IndexManager indexManager,
            SchemaManager schemaManager,
            DataStorageManager dataStorageManager,
            TxManager txManager,
            Supplier<Map<String, Map<String, Class<?>>>> dataStorageFieldsSupplier,
            HybridClock clock
    ) {
        this.registry = registry;
        this.clusterSrvc = clusterSrvc;
        this.tableManager = tableManager;
        this.indexManager = indexManager;
        this.schemaManager = schemaManager;
        this.dataStorageManager = dataStorageManager;
        this.txManager = txManager;
        this.dataStorageFieldsSupplier = dataStorageFieldsSupplier;
        this.clock = clock;
    }

    /** {@inheritDoc} */
    @Override
    public synchronized void start() {
        var nodeName = clusterSrvc.topologyService().localMember().name();

        sessionManager = registerService(new SessionManager(nodeName, SESSION_EXPIRE_CHECK_PERIOD, System::currentTimeMillis));

        taskExecutor = registerService(new QueryTaskExecutorImpl(nodeName));
        var mailboxRegistry = registerService(new MailboxRegistryImpl());

        var prepareSvc = registerService(PrepareServiceImpl.create(
                nodeName,
                PLAN_CACHE_SIZE,
                dataStorageManager,
                dataStorageFieldsSupplier.get()
        ));

        var msgSrvc = registerService(new MessageServiceImpl(
                clusterSrvc.topologyService(),
                clusterSrvc.messagingService(),
                taskExecutor,
                busyLock
        ));

        var exchangeService = registerService(new ExchangeServiceImpl(
                clusterSrvc.topologyService().localMember(),
                taskExecutor,
                mailboxRegistry,
                msgSrvc
        ));

        SqlSchemaManagerImpl sqlSchemaManager = new SqlSchemaManagerImpl(tableManager, schemaManager, registry, busyLock);

        sqlSchemaManager.registerListener(prepareSvc);

        this.prepareSvc = prepareSvc;

        var executionSrvc = registerService(ExecutionServiceImpl.create(
                clusterSrvc.topologyService(),
                msgSrvc,
                sqlSchemaManager,
                tableManager,
                indexManager,
                taskExecutor,
                ArrayRowHandler.INSTANCE,
                mailboxRegistry,
                exchangeService,
                dataStorageManager
        ));

        clusterSrvc.topologyService().addEventHandler(executionSrvc);
        clusterSrvc.topologyService().addEventHandler(mailboxRegistry);

        this.executionSrvc = executionSrvc;

        registerTableListener(TableEvent.CREATE, new TableCreatedListener(sqlSchemaManager));
        registerTableListener(TableEvent.ALTER, new TableUpdatedListener(sqlSchemaManager));
        registerTableListener(TableEvent.DROP, new TableDroppedListener(sqlSchemaManager));

        registerIndexListener(IndexEvent.CREATE, new IndexCreatedListener(sqlSchemaManager));
        registerIndexListener(IndexEvent.DROP, new IndexDroppedListener(sqlSchemaManager));

        this.sqlSchemaManager = sqlSchemaManager;

        services.forEach(LifecycleAware::start);
    }

    /** {@inheritDoc} */
    @Override
    public SessionId createSession(long sessionTimeoutMs, PropertiesHolder queryProperties) {
        return sessionManager.createSession(
                sessionTimeoutMs,
                queryProperties
        );
    }

    /** {@inheritDoc} */
    @Override
    public CompletableFuture<Void> closeSession(SessionId sessionId) {
        var session = sessionManager.session(sessionId);

        if (session == null) {
            return CompletableFuture.completedFuture(null);
        }

        return session.closeAsync();
    }

    /** {@inheritDoc} */
    @Override
    public List<SessionInfo> liveSessions() {
        return sessionManager.liveSessions();
    }

    /** {@inheritDoc} */
    @Override
    public synchronized void stop() throws Exception {
        busyLock.block();

        List<LifecycleAware> services = new ArrayList<>(this.services);

        this.services.clear();

        Collections.reverse(services);

        Stream<AutoCloseable> closableComponents = services.stream().map(s -> s::stop);

        Stream<AutoCloseable> closableListeners = evtLsnrs.stream()
                .map((p) -> () -> {
                    if (p.left instanceof TableEvent) {
                        tableManager.removeListener((TableEvent) p.left, p.right);
                    } else {
                        indexManager.removeListener((IndexEvent) p.left, p.right);
                    }
                });

        IgniteUtils.closeAll(Stream.concat(closableComponents, closableListeners).collect(Collectors.toList()));
    }

    /** {@inheritDoc} */
    @Override
    public List<CompletableFuture<AsyncSqlCursor<List<Object>>>> queryAsync(String schemaName, String qry, Object... params) {
        return queryAsync(QueryContext.of(), schemaName, qry, params);
    }

    /** {@inheritDoc} */
    @Override
    public List<CompletableFuture<AsyncSqlCursor<List<Object>>>> queryAsync(QueryContext context, String schemaName,
            String qry, Object... params) {
        if (!busyLock.enterBusy()) {
            throw new IgniteInternalException(OPERATION_INTERRUPTED_ERR, new NodeStoppingException());
        }

        try {
            return query0(context, schemaName, qry, params);
        } finally {
            busyLock.leaveBusy();
        }
    }

    /** {@inheritDoc} */
    @Override
    public CompletableFuture<AsyncSqlCursor<List<Object>>> querySingleAsync(
            SessionId sessionId, QueryContext context, String qry, Object... params
    ) {
        if (!busyLock.enterBusy()) {
            throw new IgniteInternalException(OPERATION_INTERRUPTED_ERR, new NodeStoppingException());
        }

        try {
            return querySingle0(sessionId, context, qry, params);
        } finally {
            busyLock.leaveBusy();
        }
    }

    private <T extends LifecycleAware> T registerService(T service) {
        services.add(service);

        return service;
    }

    private void registerTableListener(TableEvent evt, AbstractTableEventListener lsnr) {
        evtLsnrs.add(Pair.of(evt, lsnr));

        tableManager.listen(evt, lsnr);
    }

    private void registerIndexListener(IndexEvent evt, AbstractIndexEventListener lsnr) {
        evtLsnrs.add(Pair.of(evt, lsnr));

        indexManager.listen(evt, lsnr);
    }

    private CompletableFuture<AsyncSqlCursor<List<Object>>> querySingle0(
            SessionId sessionId,
            QueryContext context,
            String sql,
            Object... params
    ) {
        var session = sessionManager.session(sessionId);

        if (session == null) {
            return CompletableFuture.failedFuture(
                    new SqlException(SESSION_NOT_FOUND_ERR, format("Session not found [{}]", sessionId)));
        }

        var schemaName = session.queryProperties().get(QueryProperty.DEFAULT_SCHEMA);

        SchemaPlus schema = sqlSchemaManager.schema(schemaName);

        if (schema == null) {
            return CompletableFuture.failedFuture(
                    new IgniteInternalException(SCHEMA_NOT_FOUND_ERR, format("Schema not found [schemaName={}]", schemaName)));
        }

        InternalTransaction outerTx = context.unwrap(InternalTransaction.class);

        var queryCancel = new QueryCancel();

        AsyncCloseable closeableResource = () -> CompletableFuture.runAsync(
                queryCancel::cancel,
                taskExecutor
        );

        queryCancel.add(() -> session.unregisterResource(closeableResource));

        try {
            session.registerResource(closeableResource);
        } catch (IllegalStateException ex) {
            return CompletableFuture.failedFuture(new IgniteInternalException(SESSION_EXPIRED_ERR,
                    format("Session has been expired [{}]", session.sessionId()), ex));
        }

        CompletableFuture<Void> start = new CompletableFuture<>();

        CompletableFuture<AsyncSqlCursor<List<Object>>> stage = start
                .thenApply(v -> {
                    var nodes = Commons.parse(sql, Commons.PARSER_CONFIG);

                    if (nodes.size() > 1) {
                        throw new SqlException(QUERY_INVALID_ERR, "Multiple statements aren't allowed.");
                    }

                    return nodes.get(0);
                })
                .thenCompose(sqlNode -> {
                    final boolean rwOp = dataModificationOp(sqlNode);
<<<<<<< HEAD
                    final HybridTimestamp txTime = outerTx != null ? outerTx.readTimestamp() : rwOp ? null : new HybridClockImpl().now();
=======
                    final HybridTimestamp txTime = outerTx != null ? outerTx.readTimestamp() : rwOp ? null : clock.now();
>>>>>>> 4b5db8dd

                    BaseQueryContext ctx = BaseQueryContext.builder()
                            .frameworkConfig(
                                    Frameworks.newConfigBuilder(FRAMEWORK_CONFIG)
                                            .defaultSchema(schema)
                                            .traitDefs(rwOp || (outerTx != null && !outerTx.isReadOnly()) ? Commons.LOCAL_TRAITS_SET :
                                                    Commons.DISTRIBUTED_TRAITS_SET)
                                            .build()
                            )
                            .logger(LOG)
                            .cancel(queryCancel)
                            .parameters(params)
                            .transaction(outerTx)
                            .transactionTime(txTime)
                            .plannerTimeout(PLANNER_TIMEOUT)
                            .build();

                    return prepareSvc.prepareAsync(sqlNode, ctx)
                            .thenApply(plan -> {
                                context.maybeUnwrap(QueryValidator.class)
                                        .ifPresent(queryValidator -> queryValidator.validatePlan(plan));

                                boolean implicitTxRequired = outerTx == null && rwOp;

                                InternalTransaction implicitTx = implicitTxRequired ? txManager.begin() : null;

                                BaseQueryContext enrichedContext =
                                        implicitTxRequired ? ctx.toBuilder().transaction(implicitTx).build() : ctx;

                                var dataCursor = executionSrvc.executePlan(plan, enrichedContext);

                                return new AsyncSqlCursorImpl<>(
                                        SqlQueryType.mapPlanTypeToSqlType(plan.type()),
                                        plan.metadata(),
                                        implicitTx,
                                        new AsyncCursor<List<Object>>() {
                                            @Override
                                            public CompletableFuture<BatchedResult<List<Object>>> requestNextAsync(int rows) {
                                                session.touch();

                                                return dataCursor.requestNextAsync(rows);
                                            }

                                            @Override
                                            public CompletableFuture<Void> closeAsync() {
                                                session.touch();

                                                return dataCursor.closeAsync();
                                            }
                                        }
                                );
                            });
                });

        stage.whenComplete((cur, ex) -> {
            if (ex instanceof CancellationException) {
                queryCancel.cancel();
            }
        });

        start.completeAsync(() -> null, taskExecutor);

        return stage;
    }

    private List<CompletableFuture<AsyncSqlCursor<List<Object>>>> query0(
            QueryContext context,
            String schemaName,
            String sql,
            Object... params
    ) {
        SchemaPlus schema = sqlSchemaManager.schema(schemaName);

        if (schema == null) {
            throw new IgniteInternalException(SCHEMA_NOT_FOUND_ERR, format("Schema not found [schemaName={}]", schemaName));
        }

        SqlNodeList nodes = Commons.parse(sql, FRAMEWORK_CONFIG.getParserConfig());

        var res = new ArrayList<CompletableFuture<AsyncSqlCursor<List<Object>>>>(nodes.size());

        CompletableFuture<Void> start = new CompletableFuture<>();

        for (SqlNode sqlNode : nodes) {
            boolean needStartTx = SqlKind.DML.contains(sqlNode.getKind()) || SqlKind.QUERY.contains(sqlNode.getKind());
            // Only rw transactions for now.
            InternalTransaction implicitTx = needStartTx ? txManager.begin() : null;

            final BaseQueryContext ctx = BaseQueryContext.builder()
                    .cancel(new QueryCancel())
                    .frameworkConfig(
                            Frameworks.newConfigBuilder(FRAMEWORK_CONFIG)
                                    .traitDefs(needStartTx ? Commons.LOCAL_TRAITS_SET : Commons.DISTRIBUTED_TRAITS_SET)
                                    .defaultSchema(schema)
                                    .build()
                    )
                    .logger(LOG)
                    .parameters(params)
                    .plannerTimeout(PLANNER_TIMEOUT)
                    .transaction(implicitTx)
                    .build();

            // TODO https://issues.apache.org/jira/browse/IGNITE-17746 Fix query execution flow.
            CompletableFuture<AsyncSqlCursor<List<Object>>> stage = start.thenCompose(none -> prepareSvc.prepareAsync(sqlNode, ctx))
                    .thenApply(plan -> {
                        context.maybeUnwrap(QueryValidator.class)
                                .ifPresent(queryValidator -> queryValidator.validatePlan(plan));

                        return new AsyncSqlCursorImpl<>(
                                SqlQueryType.mapPlanTypeToSqlType(plan.type()),
                                plan.metadata(),
                                implicitTx,
                                executionSrvc.executePlan(plan, ctx)
                        );
                    });

            stage.whenComplete((cur, ex) -> {
                if (ex instanceof CancellationException) {
                    ctx.cancel().cancel();
                }
            });

            res.add(stage);
        }

        start.completeAsync(() -> null, taskExecutor);

        return res;
    }

    private abstract static class AbstractTableEventListener implements EventListener<TableEventParameters> {
        protected final SqlSchemaManagerImpl schemaHolder;

        private AbstractTableEventListener(
                SqlSchemaManagerImpl schemaHolder
        ) {
            this.schemaHolder = schemaHolder;
        }
    }

    private abstract static class AbstractIndexEventListener implements EventListener<IndexEventParameters> {
        protected final SqlSchemaManagerImpl schemaHolder;

        private AbstractIndexEventListener(SqlSchemaManagerImpl schemaHolder) {
            this.schemaHolder = schemaHolder;
        }
    }

    private static class TableCreatedListener extends AbstractTableEventListener {
        private TableCreatedListener(
                SqlSchemaManagerImpl schemaHolder
        ) {
            super(schemaHolder);
        }

        /** {@inheritDoc} */
        @Override
        public CompletableFuture<Boolean> notify(@NotNull TableEventParameters parameters, @Nullable Throwable exception) {
            return schemaHolder.onTableCreated(
                    // TODO: https://issues.apache.org/jira/browse/IGNITE-17694 Hardcoded schemas
                    DEFAULT_SCHEMA_NAME,
                    parameters.table(),
                    parameters.causalityToken()
                )
                .thenApply(v -> false);
        }
    }

    private static class TableUpdatedListener extends AbstractTableEventListener {
        private TableUpdatedListener(
                SqlSchemaManagerImpl schemaHolder
        ) {
            super(schemaHolder);
        }

        /** {@inheritDoc} */
        @Override
        public CompletableFuture<Boolean> notify(@NotNull TableEventParameters parameters, @Nullable Throwable exception) {
            return schemaHolder.onTableUpdated(
                    // TODO: https://issues.apache.org/jira/browse/IGNITE-17694 Hardcoded schemas
                    DEFAULT_SCHEMA_NAME,
                    parameters.table(),
                    parameters.causalityToken()
                )
                .thenApply(v -> false);
        }
    }

    private static class TableDroppedListener extends AbstractTableEventListener {
        private TableDroppedListener(
                SqlSchemaManagerImpl schemaHolder
        ) {
            super(schemaHolder);
        }

        /** {@inheritDoc} */
        @Override
        public CompletableFuture<Boolean> notify(@NotNull TableEventParameters parameters, @Nullable Throwable exception) {
            return schemaHolder.onTableDropped(
                    // TODO: https://issues.apache.org/jira/browse/IGNITE-17694 Hardcoded schemas
                    DEFAULT_SCHEMA_NAME,
                    parameters.tableName(),
                    parameters.causalityToken()
                )
                .thenApply(v -> false);
        }
    }

    private static class IndexDroppedListener extends AbstractIndexEventListener {
        private IndexDroppedListener(SqlSchemaManagerImpl schemaHolder) {
            super(schemaHolder);
        }

        /** {@inheritDoc} */
        @Override
        public CompletableFuture<Boolean> notify(@NotNull IndexEventParameters parameters, @Nullable Throwable exception) {
            return schemaHolder.onIndexDropped(
                    // TODO: https://issues.apache.org/jira/browse/IGNITE-17694 Hardcoded schemas
                    DEFAULT_SCHEMA_NAME,
                    parameters.indexId(),
                    parameters.causalityToken()
            )
                    .thenApply(v -> false);
        }
    }

    private static class IndexCreatedListener extends AbstractIndexEventListener {
        private IndexCreatedListener(SqlSchemaManagerImpl schemaHolder) {
            super(schemaHolder);
        }

        /** {@inheritDoc} */
        @Override
        public CompletableFuture<Boolean> notify(@NotNull IndexEventParameters parameters, @Nullable Throwable exception) {
            return schemaHolder.onIndexCreated(
                            parameters.index(),
                            parameters.causalityToken()
                    )
                    .thenApply(v -> false);
        }
    }

    /** Returns {@code true} if this is data modification operation. */
    private static boolean dataModificationOp(SqlNode sqlNode) {
        return SqlKind.DML.contains(sqlNode.getKind());
    }
}<|MERGE_RESOLUTION|>--- conflicted
+++ resolved
@@ -43,7 +43,7 @@
 import org.apache.calcite.sql.SqlNodeList;
 import org.apache.calcite.tools.Frameworks;
 import org.apache.calcite.util.Pair;
-import org.apache.ignite.internal.hlc.HybridClockImpl;
+import org.apache.ignite.internal.hlc.HybridClock;
 import org.apache.ignite.internal.hlc.HybridTimestamp;
 import org.apache.ignite.internal.index.IndexManager;
 import org.apache.ignite.internal.index.event.IndexEvent;
@@ -394,11 +394,7 @@
                 })
                 .thenCompose(sqlNode -> {
                     final boolean rwOp = dataModificationOp(sqlNode);
-<<<<<<< HEAD
-                    final HybridTimestamp txTime = outerTx != null ? outerTx.readTimestamp() : rwOp ? null : new HybridClockImpl().now();
-=======
                     final HybridTimestamp txTime = outerTx != null ? outerTx.readTimestamp() : rwOp ? null : clock.now();
->>>>>>> 4b5db8dd
 
                     BaseQueryContext ctx = BaseQueryContext.builder()
                             .frameworkConfig(
