/*
 * Licensed to the Apache Software Foundation (ASF) under one or more
 * contributor license agreements. See the NOTICE file distributed with
 * this work for additional information regarding copyright ownership.
 * The ASF licenses this file to You under the Apache License, Version 2.0
 * (the "License"); you may not use this file except in compliance with
 * the License. You may obtain a copy of the License at
 *
 *      http://www.apache.org/licenses/LICENSE-2.0
 *
 * Unless required by applicable law or agreed to in writing, software
 * distributed under the License is distributed on an "AS IS" BASIS,
 * WITHOUT WARRANTIES OR CONDITIONS OF ANY KIND, either express or implied.
 * See the License for the specific language governing permissions and
 * limitations under the License.
 */

package org.apache.ignite.internal.sql.engine;

import static java.util.concurrent.CompletableFuture.completedFuture;
import static java.util.concurrent.CompletableFuture.failedFuture;
import static java.util.concurrent.TimeUnit.SECONDS;
import static org.apache.ignite.internal.lang.IgniteStringFormatter.format;
import static org.apache.ignite.internal.lang.SqlExceptionMapperUtil.mapToPublicSqlException;
import static org.apache.ignite.internal.table.distributed.storage.InternalTableImpl.AWAIT_PRIMARY_REPLICA_TIMEOUT;
import static org.apache.ignite.internal.util.CollectionUtils.nullOrEmpty;
import static org.apache.ignite.internal.util.CompletableFutures.nullCompletedFuture;
import static org.apache.ignite.internal.util.ExceptionUtils.withCause;
import static org.apache.ignite.internal.util.IgniteUtils.closeAll;
import static org.apache.ignite.lang.ErrorGroups.Common.NODE_STOPPING_ERR;
import static org.apache.ignite.lang.ErrorGroups.Replicator.REPLICA_UNAVAILABLE_ERR;
import static org.apache.ignite.lang.ErrorGroups.Sql.EXECUTION_CANCELLED_ERR;
import static org.apache.ignite.lang.ErrorGroups.Sql.RUNTIME_ERR;
import static org.apache.ignite.lang.ErrorGroups.Sql.STMT_VALIDATION_ERR;

import java.time.ZoneId;
import java.util.ArrayList;
import java.util.Arrays;
import java.util.Collections;
import java.util.List;
import java.util.Queue;
import java.util.Set;
import java.util.UUID;
import java.util.concurrent.ArrayBlockingQueue;
import java.util.concurrent.CompletableFuture;
import java.util.concurrent.ConcurrentHashMap;
import java.util.concurrent.ConcurrentLinkedQueue;
import java.util.concurrent.ConcurrentMap;
import java.util.concurrent.atomic.AtomicBoolean;
import java.util.function.LongSupplier;
import java.util.stream.Collectors;
import org.apache.ignite.internal.catalog.Catalog;
import org.apache.ignite.internal.catalog.CatalogManager;
import org.apache.ignite.internal.cluster.management.topology.api.LogicalTopologyService;
import org.apache.ignite.internal.failure.FailureProcessor;
import org.apache.ignite.internal.hlc.ClockService;
import org.apache.ignite.internal.hlc.HybridTimestamp;
import org.apache.ignite.internal.lang.IgniteInternalException;
import org.apache.ignite.internal.lang.NodeStoppingException;
import org.apache.ignite.internal.logger.IgniteLogger;
import org.apache.ignite.internal.logger.Loggers;
import org.apache.ignite.internal.manager.ComponentContext;
import org.apache.ignite.internal.metrics.MetricManager;
import org.apache.ignite.internal.network.ClusterService;
import org.apache.ignite.internal.placementdriver.PlacementDriver;
import org.apache.ignite.internal.placementdriver.ReplicaMeta;
import org.apache.ignite.internal.placementdriver.event.PrimaryReplicaEvent;
import org.apache.ignite.internal.replicator.ReplicaService;
import org.apache.ignite.internal.replicator.ReplicationGroupId;
import org.apache.ignite.internal.replicator.TablePartitionId;
import org.apache.ignite.internal.schema.SchemaManager;
import org.apache.ignite.internal.sql.ResultSetMetadataImpl;
import org.apache.ignite.internal.sql.SqlCommon;
import org.apache.ignite.internal.sql.configuration.distributed.SqlDistributedConfiguration;
import org.apache.ignite.internal.sql.configuration.local.SqlLocalConfiguration;
import org.apache.ignite.internal.sql.engine.exec.AsyncDataCursor;
import org.apache.ignite.internal.sql.engine.exec.ExchangeServiceImpl;
import org.apache.ignite.internal.sql.engine.exec.ExecutableTableRegistryImpl;
import org.apache.ignite.internal.sql.engine.exec.ExecutionDependencyResolverImpl;
import org.apache.ignite.internal.sql.engine.exec.ExecutionService;
import org.apache.ignite.internal.sql.engine.exec.ExecutionServiceImpl;
import org.apache.ignite.internal.sql.engine.exec.LifecycleAware;
import org.apache.ignite.internal.sql.engine.exec.MailboxRegistryImpl;
import org.apache.ignite.internal.sql.engine.exec.NodeWithConsistencyToken;
import org.apache.ignite.internal.sql.engine.exec.QueryTaskExecutor;
import org.apache.ignite.internal.sql.engine.exec.QueryTaskExecutorImpl;
import org.apache.ignite.internal.sql.engine.exec.SqlRowHandler;
import org.apache.ignite.internal.sql.engine.exec.ddl.DdlCommandHandler;
import org.apache.ignite.internal.sql.engine.exec.exp.func.TableFunctionRegistryImpl;
import org.apache.ignite.internal.sql.engine.exec.mapping.ExecutionTarget;
import org.apache.ignite.internal.sql.engine.exec.mapping.ExecutionTargetFactory;
import org.apache.ignite.internal.sql.engine.exec.mapping.ExecutionTargetProvider;
import org.apache.ignite.internal.sql.engine.exec.mapping.MappingServiceImpl;
import org.apache.ignite.internal.sql.engine.message.MessageServiceImpl;
import org.apache.ignite.internal.sql.engine.prepare.KeyValueGetPlan;
import org.apache.ignite.internal.sql.engine.prepare.KeyValueModifyPlan;
import org.apache.ignite.internal.sql.engine.prepare.MultiStepPlan;
import org.apache.ignite.internal.sql.engine.prepare.PrepareService;
import org.apache.ignite.internal.sql.engine.prepare.PrepareServiceImpl;
import org.apache.ignite.internal.sql.engine.prepare.QueryMetadata;
import org.apache.ignite.internal.sql.engine.prepare.QueryPlan;
import org.apache.ignite.internal.sql.engine.prepare.pruning.PartitionPrunerImpl;
import org.apache.ignite.internal.sql.engine.property.SqlProperties;
import org.apache.ignite.internal.sql.engine.property.SqlPropertiesHelper;
import org.apache.ignite.internal.sql.engine.schema.IgniteSystemView;
import org.apache.ignite.internal.sql.engine.schema.IgniteTable;
import org.apache.ignite.internal.sql.engine.schema.SqlSchemaManager;
import org.apache.ignite.internal.sql.engine.schema.SqlSchemaManagerImpl;
import org.apache.ignite.internal.sql.engine.sql.ParsedResult;
import org.apache.ignite.internal.sql.engine.sql.ParserService;
import org.apache.ignite.internal.sql.engine.sql.ParserServiceImpl;
import org.apache.ignite.internal.sql.engine.trait.IgniteDistributions;
import org.apache.ignite.internal.sql.engine.tx.QueryTransactionContext;
import org.apache.ignite.internal.sql.engine.tx.QueryTransactionContextImpl;
import org.apache.ignite.internal.sql.engine.tx.QueryTransactionWrapper;
import org.apache.ignite.internal.sql.engine.tx.ScriptTransactionContext;
import org.apache.ignite.internal.sql.engine.util.Commons;
import org.apache.ignite.internal.sql.engine.util.IteratorToDataCursorAdapter;
import org.apache.ignite.internal.sql.engine.util.TypeUtils;
import org.apache.ignite.internal.sql.engine.util.cache.Cache;
import org.apache.ignite.internal.sql.engine.util.cache.CacheFactory;
import org.apache.ignite.internal.sql.engine.util.cache.CaffeineCacheFactory;
import org.apache.ignite.internal.sql.metrics.SqlClientMetricSource;
import org.apache.ignite.internal.storage.DataStorageManager;
import org.apache.ignite.internal.systemview.api.SystemViewManager;
import org.apache.ignite.internal.table.distributed.TableManager;
import org.apache.ignite.internal.table.distributed.schema.SchemaSyncService;
import org.apache.ignite.internal.tx.HybridTimestampTracker;
import org.apache.ignite.internal.tx.InternalTransaction;
import org.apache.ignite.internal.tx.TxManager;
import org.apache.ignite.internal.tx.impl.TransactionInflights;
import org.apache.ignite.internal.util.ExceptionUtils;
import org.apache.ignite.internal.util.IgniteSpinBusyLock;
import org.apache.ignite.lang.ErrorGroups.Sql;
import org.apache.ignite.sql.ResultSetMetadata;
import org.apache.ignite.sql.SqlException;
<<<<<<< HEAD
import org.apache.ignite.tx.IgniteTransactions;
=======
>>>>>>> c8b888a5
import org.jetbrains.annotations.Nullable;
import org.jetbrains.annotations.TestOnly;

/**
 *  Main implementation of {@link QueryProcessor}.
 */
public class SqlQueryProcessor implements QueryProcessor {
    /** Default time-zone ID. */
    public static final ZoneId DEFAULT_TIME_ZONE_ID = ZoneId.of("UTC");

    /** The logger. */
    private static final IgniteLogger LOG = Loggers.forClass(SqlQueryProcessor.class);

    private static final int PARSED_RESULT_CACHE_SIZE = 10_000;

    /** Size of the table access cache. */
    private static final int TABLE_CACHE_SIZE = 1024;

    /** Number of the schemas in cache. */
    private static final int SCHEMA_CACHE_SIZE = 128;

    private static final SqlProperties DEFAULT_PROPERTIES = SqlPropertiesHelper.newBuilder()
            .set(QueryProperty.DEFAULT_SCHEMA, SqlCommon.DEFAULT_SCHEMA_NAME)
            .set(QueryProperty.ALLOWED_QUERY_TYPES, SqlQueryType.ALL)
            .set(QueryProperty.TIME_ZONE_ID, DEFAULT_TIME_ZONE_ID)
            .build();

    private static final CacheFactory CACHE_FACTORY = CaffeineCacheFactory.INSTANCE;

    private static final long EXECUTION_SERVICE_SHUTDOWN_TIMEOUT = 60_000;

    private final ParserService parserService = new ParserServiceImpl();
    private final Cache<String, ParsedResult> queryToParsedResultCache = CACHE_FACTORY.create(PARSED_RESULT_CACHE_SIZE);

    private static final ResultSetMetadata EMPTY_RESULT_SET_METADATA =
            new ResultSetMetadataImpl(Collections.emptyList());

    private final List<LifecycleAware> services = new ArrayList<>();

    private final ClusterService clusterSrvc;

    private final LogicalTopologyService logicalTopologyService;

    private final TableManager tableManager;

    private final SchemaManager schemaManager;

    private final DataStorageManager dataStorageManager;

    /** Busy lock for stop synchronisation. */
    private final IgniteSpinBusyLock busyLock = new IgniteSpinBusyLock();

    private final AtomicBoolean stopGuard = new AtomicBoolean();

    private final ReplicaService replicaService;

    private final SqlSchemaManager sqlSchemaManager;

    private final FailureProcessor failureProcessor;

    private final SystemViewManager systemViewManager;

    private volatile QueryTaskExecutor taskExecutor;

    private volatile ExecutionService executionSrvc;

    private volatile PrepareService prepareSvc;

    /** Clock. */
    private final ClockService clockService;

    private final SchemaSyncService schemaSyncService;

    /** Distributed catalog manager. */
    private final CatalogManager catalogManager;

    private final LongSupplier partitionIdleSafeTimePropagationPeriodMsSupplier;

    /** Metric manager. */
    private final MetricManager metricManager;

    /** Placement driver. */
    private final PlacementDriver placementDriver;

    private final ConcurrentMap<UUID, AsyncSqlCursor<?>> openedCursors = new ConcurrentHashMap<>();

    /** Cluster SQL configuration. */
    private final SqlDistributedConfiguration clusterCfg;

    /** Node SQL configuration. */
    private final SqlLocalConfiguration nodeCfg;

    private final TxManager txManager;

    /** Constructor. */
    public SqlQueryProcessor(
            ClusterService clusterSrvc,
            LogicalTopologyService logicalTopologyService,
            TableManager tableManager,
            SchemaManager schemaManager,
            DataStorageManager dataStorageManager,
            ReplicaService replicaService,
            ClockService clockService,
            SchemaSyncService schemaSyncService,
            CatalogManager catalogManager,
            MetricManager metricManager,
            SystemViewManager systemViewManager,
            FailureProcessor failureProcessor,
            LongSupplier partitionIdleSafeTimePropagationPeriodMsSupplier,
            PlacementDriver placementDriver,
            SqlDistributedConfiguration clusterCfg,
            SqlLocalConfiguration nodeCfg,
            TransactionInflights transactionInflights,
            TxManager txManager
    ) {
        this.clusterSrvc = clusterSrvc;
        this.logicalTopologyService = logicalTopologyService;
        this.tableManager = tableManager;
        this.schemaManager = schemaManager;
        this.dataStorageManager = dataStorageManager;
        this.replicaService = replicaService;
        this.clockService = clockService;
        this.schemaSyncService = schemaSyncService;
        this.catalogManager = catalogManager;
        this.metricManager = metricManager;
        this.systemViewManager = systemViewManager;
        this.failureProcessor = failureProcessor;
        this.partitionIdleSafeTimePropagationPeriodMsSupplier = partitionIdleSafeTimePropagationPeriodMsSupplier;
        this.placementDriver = placementDriver;
        this.clusterCfg = clusterCfg;
        this.nodeCfg = nodeCfg;
        this.txManager = txManager;

        sqlSchemaManager = new SqlSchemaManagerImpl(
                catalogManager,
                CACHE_FACTORY,
                SCHEMA_CACHE_SIZE
        );
    }

    /** {@inheritDoc} */
    @Override
    public synchronized CompletableFuture<Void> startAsync(ComponentContext componentContext) {
        var nodeName = clusterSrvc.topologyService().localMember().name();

        taskExecutor = registerService(new QueryTaskExecutorImpl(nodeName, nodeCfg.execution().threadCount().value(), failureProcessor));
        var mailboxRegistry = registerService(new MailboxRegistryImpl());

        SqlClientMetricSource sqlClientMetricSource = new SqlClientMetricSource(openedCursors::size);
        metricManager.registerSource(sqlClientMetricSource);

        var prepareSvc = registerService(PrepareServiceImpl.create(
                nodeName,
                CACHE_FACTORY,
                dataStorageManager,
                metricManager,
                clusterCfg,
                nodeCfg,
                sqlSchemaManager
        ));

        var msgSrvc = registerService(new MessageServiceImpl(
                nodeName,
                clusterSrvc.messagingService(),
                taskExecutor,
                busyLock,
                clockService
        ));

        var exchangeService = registerService(new ExchangeServiceImpl(
                mailboxRegistry,
                msgSrvc,
                clockService
        ));

        this.prepareSvc = prepareSvc;

        var ddlCommandHandler = registerService(
                new DdlCommandHandler(catalogManager, clockService, partitionIdleSafeTimePropagationPeriodMsSupplier)
        );

        var executableTableRegistry = new ExecutableTableRegistryImpl(
                tableManager, schemaManager, sqlSchemaManager, replicaService, clockService, TABLE_CACHE_SIZE
        );

        var tableFunctionRegistry = new TableFunctionRegistryImpl();

        var dependencyResolver = new ExecutionDependencyResolverImpl(
                executableTableRegistry,
                view -> () -> systemViewManager.scanView(view.name())
        );

        var executionTargetProvider = new ExecutionTargetProvider() {
            @Override
            public CompletableFuture<ExecutionTarget> forTable(ExecutionTargetFactory factory, IgniteTable table) {
                return primaryReplicas(table)
                        .thenApply(factory::partitioned);
            }

            @Override
            public CompletableFuture<ExecutionTarget> forSystemView(ExecutionTargetFactory factory, IgniteSystemView view) {
                List<String> nodes = systemViewManager.owningNodes(view.name());

                if (nullOrEmpty(nodes)) {
                    return failedFuture(
                            new SqlException(Sql.MAPPING_ERR, format("The view with name '{}' could not be found on"
                                    + " any active nodes in the cluster", view.name()))
                    );
                }

                return completedFuture(
                        view.distribution() == IgniteDistributions.single()
                                ? factory.oneOf(nodes)
                                : factory.allOf(nodes)
                );
            }
        };

        var partitionPruner = new PartitionPrunerImpl();

        var mappingService = new MappingServiceImpl(
                nodeName,
                executionTargetProvider,
                CACHE_FACTORY,
                clusterCfg.planner().estimatedNumberOfQueries().value(),
                partitionPruner,
                taskExecutor
        );

        logicalTopologyService.addEventListener(mappingService);
        placementDriver.listen(PrimaryReplicaEvent.PRIMARY_REPLICA_EXPIRED, mappingService::onPrimaryReplicaExpired);

        var executionSrvc = registerService(ExecutionServiceImpl.create(
                clusterSrvc.topologyService(),
                msgSrvc,
                sqlSchemaManager,
                ddlCommandHandler,
                taskExecutor,
                SqlRowHandler.INSTANCE,
                mailboxRegistry,
                exchangeService,
                mappingService,
                executableTableRegistry,
                dependencyResolver,
                tableFunctionRegistry,
                clockService,
                EXECUTION_SERVICE_SHUTDOWN_TIMEOUT
        ));

        clusterSrvc.topologyService().addEventHandler(executionSrvc);
        clusterSrvc.topologyService().addEventHandler(mailboxRegistry);

        this.executionSrvc = executionSrvc;

        services.forEach(LifecycleAware::start);

        return nullCompletedFuture();
    }

    // need to be refactored after TODO: https://issues.apache.org/jira/browse/IGNITE-20925
    /** Get primary replicas. */
    private CompletableFuture<List<NodeWithConsistencyToken>> primaryReplicas(IgniteTable table) {
        int partitions = table.partitions();

        List<CompletableFuture<NodeWithConsistencyToken>> result = new ArrayList<>(partitions);

        HybridTimestamp clockNow = clockService.now();

        // no need to wait all partitions after pruning was implemented.
        for (int partId = 0; partId < partitions; ++partId) {
            int partitionId = partId;
            ReplicationGroupId partGroupId = new TablePartitionId(table.id(), partitionId);

            CompletableFuture<ReplicaMeta> f = placementDriver.awaitPrimaryReplica(
                    partGroupId,
                    clockNow,
                    AWAIT_PRIMARY_REPLICA_TIMEOUT,
                    SECONDS
            );

            result.add(f.handle((primaryReplica, e) -> {
                if (e != null) {
                    LOG.debug("Failed to retrieve primary replica for partition {}", e, partitionId);

                    throw withCause(IgniteInternalException::new, REPLICA_UNAVAILABLE_ERR, "Failed to get the primary replica"
                            + " [tablePartitionId=" + partGroupId + ']', e);
                } else {
                    String holder = primaryReplica.getLeaseholder();

                    assert holder != null : "Unable to map query, nothing holds the lease";

                    return new NodeWithConsistencyToken(holder, primaryReplica.getStartTime().longValue());
                }
            }));
        }

        CompletableFuture<Void> all = CompletableFuture.allOf(result.toArray(new CompletableFuture[0]));

        return all.thenApply(v -> result.stream()
                .map(CompletableFuture::join)
                .collect(Collectors.toList())
        );
    }

    /** {@inheritDoc} */
    @Override
    public synchronized CompletableFuture<Void> stopAsync(ComponentContext componentContext) {
        if (!stopGuard.compareAndSet(false, true)) {
            return nullCompletedFuture();
        }

        busyLock.block();

        openedCursors.values().forEach(AsyncSqlCursor::closeAsync);
        openedCursors.clear();

        metricManager.unregisterSource(SqlClientMetricSource.NAME);

        List<LifecycleAware> services = new ArrayList<>(this.services);

        this.services.clear();

        Collections.reverse(services);

        try {
            closeAll(services.stream().map(s -> s::stop));
        } catch (Exception e) {
            return failedFuture(e);
        }

        return nullCompletedFuture();
    }

    /** {@inheritDoc} */
    @Override
    public CompletableFuture<QueryMetadata> prepareSingleAsync(SqlProperties properties,
            @Nullable InternalTransaction transaction,
            String qry, Object... params) {

        if (!busyLock.enterBusy()) {
            throw new IgniteInternalException(NODE_STOPPING_ERR, new NodeStoppingException());
        }

        try {
            return prepareSingleAsync0(properties, transaction, qry, params);
        } finally {
            busyLock.leaveBusy();
        }
    }

    /** {@inheritDoc} */
    @Override
    public CompletableFuture<AsyncSqlCursor<InternalSqlRow>> queryAsync(
            SqlProperties properties,
            HybridTimestampTracker observableTimeTracker,
            @Nullable InternalTransaction transaction,
            String qry,
            Object... params
    ) {
        if (!busyLock.enterBusy()) {
            throw new IgniteInternalException(NODE_STOPPING_ERR, new NodeStoppingException());
        }

        try {
            SqlProperties properties0 = SqlPropertiesHelper.chain(properties, DEFAULT_PROPERTIES);
            QueryTransactionContext txContext = new QueryTransactionContextImpl(txManager, observableTimeTracker, transaction); 

            if (Commons.isMultiStatementQueryAllowed(properties0)) {
<<<<<<< HEAD
                return queryScript(properties0, new QueryTransactionContext(transactions, transaction, transactionInflights), qry, params);
            } else {
                return querySingle(properties0, new QueryTransactionContext(transactions, transaction, transactionInflights), qry, params);
=======
                return queryScript(properties0, txContext, qry, params);
            } else {
                return querySingle(properties0, txContext, qry, params);
>>>>>>> c8b888a5
            }
        } finally {
            busyLock.leaveBusy();
        }
    }

    private <T extends LifecycleAware> T registerService(T service) {
        services.add(service);

        return service;
    }

    private CompletableFuture<QueryMetadata> prepareSingleAsync0(
            SqlProperties properties,
            @Nullable InternalTransaction explicitTransaction,
            String sql,
            Object... params
    ) {
        SqlProperties properties0 = SqlPropertiesHelper.chain(properties, DEFAULT_PROPERTIES);
        String schemaName = properties0.get(QueryProperty.DEFAULT_SCHEMA);

        QueryCancel queryCancel = new QueryCancel();

        ParsedResult parsedResult = queryToParsedResultCache.get(sql);

        CompletableFuture<ParsedResult> start = parsedResult != null
                ? completedFuture(parsedResult)
                : CompletableFuture.supplyAsync(() -> parseAndCache(sql), taskExecutor);

        return start.thenCompose(result -> {
            validateParsedStatement(properties0, result);
            validateDynamicParameters(result.dynamicParamsCount(), params, false);

            HybridTimestamp timestamp = explicitTransaction != null ? explicitTransaction.startTimestamp() : clockService.now();

            return prepareParsedStatement(schemaName, result, timestamp, queryCancel, params)
                    .thenApply(plan -> new QueryMetadata(plan.metadata(), plan.parameterMetadata()));
        });
    }

    private CompletableFuture<AsyncSqlCursor<InternalSqlRow>> querySingle(
            SqlProperties properties,
            QueryTransactionContext txContext,
            String sql,
            Object... params
    ) {
        String schemaName = properties.get(QueryProperty.DEFAULT_SCHEMA);
        ZoneId timeZoneId = properties.get(QueryProperty.TIME_ZONE_ID);

        QueryCancel queryCancel = new QueryCancel();

        ParsedResult parsedResult = queryToParsedResultCache.get(sql);

        CompletableFuture<ParsedResult> start = parsedResult != null
                ? completedFuture(parsedResult)
                : CompletableFuture.supplyAsync(() -> parseAndCache(sql), taskExecutor);

        return start.thenCompose(result -> {
            validateParsedStatement(properties, result);
            validateDynamicParameters(result.dynamicParamsCount(), params, true);

<<<<<<< HEAD
            QueryTransactionWrapper txWrapper = txCtx.getOrStartImplicit(result.queryType());

            InternalTransaction tx = txWrapper.unwrap();
=======
            HybridTimestamp operationTime = deriveOperationTime(txContext); 
>>>>>>> c8b888a5

            SqlOperationContext operationContext = SqlOperationContext.builder()
                    .queryId(UUID.randomUUID())
                    .cancel(queryCancel)
                    .prefetchCallback(new PrefetchCallback())
                    .parameters(params)
                    .timeZoneId(timeZoneId)
                    .defaultSchemaName(schemaName)
                    .operationTime(operationTime)
                    .txContext(txContext)
                    .build();

<<<<<<< HEAD
            return executeParsedStatement(operationContext, result, txWrapper, null);
=======
            return executeParsedStatement(operationContext, result, null);
>>>>>>> c8b888a5
        });
    }

    private CompletableFuture<AsyncSqlCursor<InternalSqlRow>> queryScript(
            SqlProperties properties,
            QueryTransactionContext txCtx,
            String sql,
            Object... params
    ) {
        String schemaName = properties.get(QueryProperty.DEFAULT_SCHEMA);
        ZoneId timeZoneId = properties.get(QueryProperty.TIME_ZONE_ID);

        CompletableFuture<?> start = new CompletableFuture<>();

        CompletableFuture<AsyncSqlCursor<InternalSqlRow>> parseFut = start
                .thenApply(ignored -> parserService.parseScript(sql))
                .thenCompose(parsedResults -> {
                    MultiStatementHandler handler = new MultiStatementHandler(
                            schemaName, txCtx, parsedResults, params, timeZoneId);

                    return handler.processNext();
                });

        start.completeAsync(() -> null, taskExecutor);

        return parseFut;
    }

    private CompletableFuture<QueryPlan> prepareParsedStatement(String schemaName,
            ParsedResult parsedResult,
            HybridTimestamp timestamp,
            QueryCancel queryCancel,
            Object[] params) {

        return waitForMetadata(timestamp)
                .thenCompose(schema -> {
                    SqlOperationContext ctx = SqlOperationContext.builder()
                            .queryId(UUID.randomUUID())
                            // time zone is used in execution phase,
                            // so we may use any time zone for preparation only
                            .timeZoneId(DEFAULT_TIME_ZONE_ID)
                            .defaultSchemaName(schemaName)
                            .operationTime(timestamp)
                            .cancel(queryCancel)
                            .parameters(params)
                            .build();

                    return prepareSvc.prepareAsync(parsedResult, ctx);
                });
    }

    private CompletableFuture<AsyncSqlCursor<InternalSqlRow>> executeParsedStatement(
            SqlOperationContext operationContext,
            ParsedResult parsedResult,
            @Nullable CompletableFuture<AsyncSqlCursor<InternalSqlRow>> nextStatement
    ) {
        QueryTransactionContext txContext = operationContext.txContext();

        assert txContext != null;

        ensureStatementMatchesTx(parsedResult.queryType(), txContext);

        HybridTimestamp operationTime = operationContext.operationTime();

        return waitForMetadata(operationTime)
                .thenCompose(none -> prepareSvc.prepareAsync(parsedResult, operationContext)
                        .thenCompose(plan -> {
                            if (txContext.explicitTx() == null) {
                                // in case of implicit tx we have to update observable time to prevent tx manager to start
                                // implicit transaction too much in the past where version of catalog we used to prepare the
                                // plan was not yet available
                                txContext.updateObservableTime(deriveMinimalRequiredTime(plan));
                            }

                            return executePlan(operationContext, plan, nextStatement);
                        }));
    }

    private HybridTimestamp deriveOperationTime(QueryTransactionContext txContext) {
        QueryTransactionWrapper txWrapper = txContext.explicitTx();

        if (txWrapper == null) {
            return clockService.now();
        }

        return txWrapper.unwrap().startTimestamp();
    }

    private CompletableFuture<Void> waitForMetadata(HybridTimestamp timestamp) {
        return schemaSyncService.waitForMetadataCompleteness(timestamp);
    }

    private CompletableFuture<AsyncSqlCursor<InternalSqlRow>> executePlan(
            SqlOperationContext ctx,
            QueryPlan plan,
            @Nullable CompletableFuture<AsyncSqlCursor<InternalSqlRow>> nextStatement
    ) {
        if (!busyLock.enterBusy()) {
            throw new IgniteInternalException(NODE_STOPPING_ERR, new NodeStoppingException());
        }

        try {
            AsyncDataCursor<InternalSqlRow> dataCursor = executionSrvc.executePlan(plan, ctx);

            SqlQueryType queryType = plan.type();
            UUID queryId = ctx.queryId();

            PrefetchCallback prefetchCallback = ctx.prefetchCallback();

            assert prefetchCallback != null;

            AsyncSqlCursorImpl<InternalSqlRow> cursor = new AsyncSqlCursorImpl<>(
                    queryType,
                    plan.metadata(),
                    dataCursor,
                    nextStatement
            );

            Object old = openedCursors.put(queryId, cursor);

            assert old == null;

            cursor.onClose().whenComplete((r, e) -> openedCursors.remove(queryId));

            QueryTransactionContext txContext = ctx.txContext();

            assert txContext != null;

            if (queryType == SqlQueryType.QUERY) {
                if (txContext.explicitTx() == null) {
                    // TODO: IGNITE-20322
                    // implicit transaction started by InternalTable doesn't update observableTimeTracker. At
                    // this point we don't know whether tx was started by InternalTable or ExecutionService, thus
                    // let's update tracker explicitly to preserve consistency
                    txContext.updateObservableTime(clockService.now());
                }

                // preserve lazy execution for statements that only reads
                return completedFuture(cursor);
            }

            // for other types let's wait for the first page to make sure premature
            // close of the cursor won't cancel an entire operation
            return cursor.onFirstPageReady()
                    .thenApply(none -> {
                        if (txContext.explicitTx() == null) {
                            // TODO: IGNITE-20322
                            // implicit transaction started by InternalTable doesn't update observableTimeTracker. At
                            // this point we don't know whether tx was started by InternalTable or ExecutionService, thus
                            // let's update tracker explicitly to preserve consistency
                            txContext.updateObservableTime(clockService.now());
                        }

                        return cursor;
                    });
        } finally {
            busyLock.leaveBusy();
        }
    }

    @TestOnly
    public MetricManager metricManager() {
        return metricManager;
    }

    /** Performs additional validation of a parsed statement. **/
    private static void validateParsedStatement(
            SqlProperties properties,
            ParsedResult parsedResult
    ) {
        Set<SqlQueryType> allowedTypes = properties.get(QueryProperty.ALLOWED_QUERY_TYPES);
        SqlQueryType queryType = parsedResult.queryType();

        if (parsedResult.queryType() == SqlQueryType.TX_CONTROL) {
            String message = "Transaction control statement can not be executed as an independent statement";

            throw new SqlException(STMT_VALIDATION_ERR, message);
        }

        if (!allowedTypes.contains(queryType)) {
            String message = format("Invalid SQL statement type. Expected {} but got {}", allowedTypes, queryType);

            throw new SqlException(STMT_VALIDATION_ERR, message);
        }
    }

    private static void validateDynamicParameters(int expectedParamsCount, Object[] params, boolean exactMatch) throws SqlException {
        if (exactMatch && expectedParamsCount != params.length || params.length > expectedParamsCount) {
            String message = format(
                    "Unexpected number of query parameters. Provided {} but there is only {} dynamic parameter(s).",
                    params.length, expectedParamsCount
            );

            throw new SqlException(STMT_VALIDATION_ERR, message);
        }

        for (Object param : params) {
            if (!TypeUtils.supportParamInstance(param)) {
                String message = format(
                        "Unsupported dynamic parameter defined. Provided '{}' is not supported.", param.getClass().getName());

                throw new SqlException(STMT_VALIDATION_ERR, message);
            }
        }
    }

    /** Checks that the statement is allowed within an external/script transaction. */
    static void ensureStatementMatchesTx(SqlQueryType queryType, QueryTransactionContext txContext) {
        QueryTransactionWrapper txWrapper = txContext.explicitTx();

        if (txWrapper == null) {
            return;
        }

        if (SqlQueryType.DDL == queryType) {
            throw new SqlException(RUNTIME_ERR, "DDL doesn't support transactions.");
        }

        if (SqlQueryType.DML == queryType && txWrapper.unwrap().isReadOnly()) {
            throw new SqlException(RUNTIME_ERR, "DML query cannot be started by using read only transactions.");
        }
    }

    private static boolean shouldBeCached(SqlQueryType queryType) {
        return queryType == SqlQueryType.QUERY || queryType == SqlQueryType.DML;
    }

    private ParsedResult parseAndCache(String sql) {
        ParsedResult result = parserService.parse(sql);

        if (shouldBeCached(result.queryType())) {
            queryToParsedResultCache.put(sql, result);
        }

        return result;
    }

    /** Returns count of opened cursors. */
    @TestOnly
    public int openedCursors() {
        return openedCursors.size();
    }

    private class MultiStatementHandler {
        private final ZoneId timeZoneId;
        private final String schemaName;
        private final Queue<ScriptStatement> statements;
        private final ScriptTransactionContext scriptTxContext;

        /**
         * Collection is used to track SELECT statements to postpone following DML operation.
         *
         * <p>We have no isolation within the same transaction. This implies, that any changes to the data
         * will be seen during next read. Considering lazy execution of read operations, DML started after
         * SELECT operation may, in fact, outrun actual read. To address this problem, let's collect all
         * SELECT cursor in this collection and postpone following DML until at least first page is ready
         * for every collected so far cursor.
         */
        private final Queue<CompletableFuture<Void>> inFlightSelects = new ConcurrentLinkedQueue<>();

        MultiStatementHandler(
                String schemaName,
                QueryTransactionContext txContext,
                List<ParsedResult> parsedResults,
                Object[] params,
                ZoneId timeZoneId
        ) {
            this.timeZoneId = timeZoneId;
            this.schemaName = schemaName;
            this.statements = prepareStatementsQueue(parsedResults, params);
<<<<<<< HEAD
            this.txCtx = new ScriptTransactionContext(txCtx, transactionInflights);
=======
            this.scriptTxContext = new ScriptTransactionContext(txContext);
>>>>>>> c8b888a5
        }

        /**
         * Returns a queue. each element of which represents parameters required to execute a single statement of the script.
         */
        private Queue<ScriptStatement> prepareStatementsQueue(List<ParsedResult> parsedResults, Object[] params) {
            assert !parsedResults.isEmpty();

            int paramsCount = parsedResults.stream().mapToInt(ParsedResult::dynamicParamsCount).sum();

            validateDynamicParameters(paramsCount, params, true);

            ScriptStatement[] results = new ScriptStatement[parsedResults.size()];

            // We fill parameters in reverse order, because each script statement
            // requires a reference to the future of the next statement.
            CompletableFuture<AsyncSqlCursor<InternalSqlRow>> prevCursorFuture = null;
            for (int i = parsedResults.size() - 1; i >= 0; i--) {
                ParsedResult result = parsedResults.get(i);

                Object[] params0 = Arrays.copyOfRange(params, paramsCount - result.dynamicParamsCount(), paramsCount);
                paramsCount -= result.dynamicParamsCount();

                results[i] = new ScriptStatement(result, params0, prevCursorFuture);
                prevCursorFuture = results[i].cursorFuture;
            }

            return new ArrayBlockingQueue<>(results.length, false, List.of(results));
        }

        CompletableFuture<AsyncSqlCursor<InternalSqlRow>> processNext() {
            ScriptStatement scriptStatement = statements.poll();

            assert scriptStatement != null;

            CompletableFuture<AsyncSqlCursor<InternalSqlRow>> cursorFuture = scriptStatement.cursorFuture;

            try {
                // future may be already completed by concurrent cancel of all statements due to error
                // during script execution
                if (cursorFuture.isDone()) {
                    return cursorFuture;
                }

                ParsedResult parsedResult = scriptStatement.parsedResult;
                Object[] params = scriptStatement.dynamicParams;
                CompletableFuture<AsyncSqlCursor<InternalSqlRow>> nextCurFut = scriptStatement.nextStatementFuture;

                CompletableFuture<AsyncSqlCursor<InternalSqlRow>> fut;

                if (parsedResult.queryType() == SqlQueryType.TX_CONTROL) {
                    // start of a new transaction is possible only while there is no
                    // other explicit transaction; commit of a transaction will wait
                    // for related cursor to be closed. In other words, we have no
                    // interest in in-flight selects anymore, so lets just clean this
                    // collection
                    if (!inFlightSelects.isEmpty()) {
                        inFlightSelects.clear();
                    }

                    // Return an empty cursor.
                    fut = scriptTxContext.handleControlStatement(parsedResult.parsedTree())
                            .thenApply(ignored -> new AsyncSqlCursorImpl<>(
                                    parsedResult.queryType(),
                                    EMPTY_RESULT_SET_METADATA,
                                    new IteratorToDataCursorAdapter<>(Collections.emptyIterator()),
                                    nextCurFut
                            ));
                } else {
                    scriptTxContext.registerCursorFuture(parsedResult.queryType(), cursorFuture);

                    HybridTimestamp operationTime = deriveOperationTime(scriptTxContext);

                    SqlOperationContext operationContext = SqlOperationContext.builder()
                            .queryId(UUID.randomUUID())
                            .cancel(new QueryCancel())
                            .prefetchCallback(new PrefetchCallback())
                            .parameters(params)
                            .timeZoneId(timeZoneId)
                            .defaultSchemaName(schemaName)
                            .txContext(scriptTxContext)
                            .operationTime(operationTime)
                            .build();

                    fut = executeParsedStatement(operationContext, parsedResult, nextCurFut);
                }

                boolean implicitTx = scriptTxContext.explicitTx() == null;

                fut.whenComplete((cursor, ex) -> {
                    if (ex != null) {
                        cancelAll(ex);

                        return;
                    }

                    if (scriptStatement.isLastStatement()) {
                        // Try to rollback script managed transaction, if any.
                        scriptTxContext.rollbackUncommitted();
                    } else {
                        CompletableFuture<Void> triggerFuture;
                        ScriptStatement nextStatement = statements.peek();

                        if (implicitTx) {
                            if (cursor.queryType() != SqlQueryType.QUERY) {
                                triggerFuture = cursor.onFirstPageReady();
                            } else {
                                triggerFuture = nullCompletedFuture();
                            }
                        } else {
                            if (cursor.queryType() == SqlQueryType.QUERY) {
                                inFlightSelects.add(CompletableFuture.anyOf(
                                        cursor.onClose(), cursor.onFirstPageReady()
                                ).handle((r, e) -> null));

                                if (nextStatement != null && nextStatement.parsedResult.queryType() == SqlQueryType.DML) {
                                    // we need to postpone DML until first page will be ready for every SELECT operation
                                    // prior to that DML
                                    triggerFuture = CompletableFuture.allOf(inFlightSelects.toArray(CompletableFuture[]::new));

                                    inFlightSelects.clear();
                                } else {
                                    triggerFuture = nullCompletedFuture();
                                }
                            } else {
                                CompletableFuture<Void> prefetchFuture = cursor.onFirstPageReady();

                                // for non query statements cursor should not be resolved until the very first page is ready.
                                // if prefetch was completed exceptionally, then cursor future is expected to be completed
                                // exceptionally as well, resulting in the early return in the very beginning of the `whenComplete`
                                assert prefetchFuture.isDone() && !prefetchFuture.isCompletedExceptionally()
                                        : "prefetch future is expected to be completed successfully, but was "
                                        + (prefetchFuture.isDone() ? "completed exceptionally" : "not completed");

                                triggerFuture = nullCompletedFuture();
                            }
                        }

                        triggerFuture.thenRunAsync(this::processNext, taskExecutor)
                                .exceptionally(e -> {
                                    cancelAll(e);

                                    return null;
                                });
                    }
                }).whenCompleteAsync((cursor, ex) -> {
                    if (ex != null) {
                        cursorFuture.completeExceptionally(ex);
                    } else {
                        cursorFuture.complete(cursor);
                    }
                }, taskExecutor);
            } catch (Throwable e) {
                scriptTxContext.onError(e);

                cursorFuture.completeExceptionally(e);

                cancelAll(e);
            }

            return cursorFuture;
        }

        private void cancelAll(Throwable cause) {
            for (ScriptStatement scriptStatement : statements) {
                CompletableFuture<AsyncSqlCursor<InternalSqlRow>> fut = scriptStatement.cursorFuture;

                if (fut.isDone()) {
                    continue;
                }

                fut.completeExceptionally(new SqlException(
                        EXECUTION_CANCELLED_ERR,
                        "The script execution was canceled due to an error in the previous statement.",
                        cause
                ));
            }
        }

        private class ScriptStatement {
            private final CompletableFuture<AsyncSqlCursor<InternalSqlRow>> cursorFuture = new CompletableFuture<>();
            private final CompletableFuture<AsyncSqlCursor<InternalSqlRow>> nextStatementFuture;
            private final ParsedResult parsedResult;
            private final Object[] dynamicParams;

            private ScriptStatement(
                    ParsedResult parsedResult,
                    Object[] dynamicParams,
                    @Nullable CompletableFuture<AsyncSqlCursor<InternalSqlRow>> nextStatementFuture
            ) {
                this.parsedResult = parsedResult;
                this.dynamicParams = dynamicParams;
                this.nextStatementFuture = nextStatementFuture;
            }

            boolean isLastStatement() {
                return nextStatementFuture == null;
            }
        }
    }

    /** Completes the provided future when the callback is called. */
    public static class PrefetchCallback implements QueryPrefetchCallback {
        private final CompletableFuture<Void> prefetchFuture = new CompletableFuture<>();

        @Override
        public void onPrefetchComplete(@Nullable Throwable ex) {
            if (ex == null) {
                prefetchFuture.complete(null);
            } else {
                prefetchFuture.completeExceptionally(mapToPublicSqlException(ExceptionUtils.unwrapCause(ex)));
            }
        }

        public CompletableFuture<Void> prefetchFuture() {
            return prefetchFuture;
        }
    }

    private HybridTimestamp deriveMinimalRequiredTime(QueryPlan plan) {
        Integer catalogVersion = null;

        if (plan instanceof MultiStepPlan) {
            catalogVersion = ((MultiStepPlan) plan).catalogVersion();
        } else if (plan instanceof KeyValueModifyPlan) {
            catalogVersion = ((KeyValueModifyPlan) plan).catalogVersion();
        } else if (plan instanceof KeyValueGetPlan) {
            catalogVersion = ((KeyValueGetPlan) plan).catalogVersion();
        }

        if (catalogVersion != null) {
            Catalog catalog = catalogManager.catalog(catalogVersion);

            assert catalog != null;

            return HybridTimestamp.hybridTimestamp(catalog.time());
        }

        return clockService.now();
    }
}<|MERGE_RESOLUTION|>--- conflicted
+++ resolved
@@ -134,10 +134,6 @@
 import org.apache.ignite.lang.ErrorGroups.Sql;
 import org.apache.ignite.sql.ResultSetMetadata;
 import org.apache.ignite.sql.SqlException;
-<<<<<<< HEAD
-import org.apache.ignite.tx.IgniteTransactions;
-=======
->>>>>>> c8b888a5
 import org.jetbrains.annotations.Nullable;
 import org.jetbrains.annotations.TestOnly;
 
@@ -231,6 +227,8 @@
     private final SqlLocalConfiguration nodeCfg;
 
     private final TxManager txManager;
+
+    private final TransactionInflights transactionInflights;
 
     /** Constructor. */
     public SqlQueryProcessor(
@@ -269,6 +267,7 @@
         this.placementDriver = placementDriver;
         this.clusterCfg = clusterCfg;
         this.nodeCfg = nodeCfg;
+        this.transactionInflights = transactionInflights;
         this.txManager = txManager;
 
         sqlSchemaManager = new SqlSchemaManagerImpl(
@@ -503,18 +502,13 @@
 
         try {
             SqlProperties properties0 = SqlPropertiesHelper.chain(properties, DEFAULT_PROPERTIES);
-            QueryTransactionContext txContext = new QueryTransactionContextImpl(txManager, observableTimeTracker, transaction); 
+            QueryTransactionContext txContext = new QueryTransactionContextImpl(txManager, observableTimeTracker, transaction,
+                    transactionInflights);
 
             if (Commons.isMultiStatementQueryAllowed(properties0)) {
-<<<<<<< HEAD
-                return queryScript(properties0, new QueryTransactionContext(transactions, transaction, transactionInflights), qry, params);
-            } else {
-                return querySingle(properties0, new QueryTransactionContext(transactions, transaction, transactionInflights), qry, params);
-=======
                 return queryScript(properties0, txContext, qry, params);
             } else {
                 return querySingle(properties0, txContext, qry, params);
->>>>>>> c8b888a5
             }
         } finally {
             busyLock.leaveBusy();
@@ -576,13 +570,7 @@
             validateParsedStatement(properties, result);
             validateDynamicParameters(result.dynamicParamsCount(), params, true);
 
-<<<<<<< HEAD
-            QueryTransactionWrapper txWrapper = txCtx.getOrStartImplicit(result.queryType());
-
-            InternalTransaction tx = txWrapper.unwrap();
-=======
-            HybridTimestamp operationTime = deriveOperationTime(txContext); 
->>>>>>> c8b888a5
+            HybridTimestamp operationTime = deriveOperationTime(txContext);
 
             SqlOperationContext operationContext = SqlOperationContext.builder()
                     .queryId(UUID.randomUUID())
@@ -595,11 +583,7 @@
                     .txContext(txContext)
                     .build();
 
-<<<<<<< HEAD
-            return executeParsedStatement(operationContext, result, txWrapper, null);
-=======
             return executeParsedStatement(operationContext, result, null);
->>>>>>> c8b888a5
         });
     }
 
@@ -870,11 +854,7 @@
             this.timeZoneId = timeZoneId;
             this.schemaName = schemaName;
             this.statements = prepareStatementsQueue(parsedResults, params);
-<<<<<<< HEAD
-            this.txCtx = new ScriptTransactionContext(txCtx, transactionInflights);
-=======
-            this.scriptTxContext = new ScriptTransactionContext(txContext);
->>>>>>> c8b888a5
+            this.scriptTxContext = new ScriptTransactionContext(txContext, transactionInflights);
         }
 
         /**
