/*
 * Licensed to the Apache Software Foundation (ASF) under one or more
 * contributor license agreements.  See the NOTICE file distributed with
 * this work for additional information regarding copyright ownership.
 * The ASF licenses this file to You under the Apache License, Version 2.0
 * (the "License"); you may not use this file except in compliance with
 * the License.  You may obtain a copy of the License at
 *
 *      http://www.apache.org/licenses/LICENSE-2.0
 *
 * Unless required by applicable law or agreed to in writing, software
 * distributed under the License is distributed on an "AS IS" BASIS,
 * WITHOUT WARRANTIES OR CONDITIONS OF ANY KIND, either express or implied.
 * See the License for the specific language governing permissions and
 * limitations under the License.
 */

package org.apache.ignite.internal.sql.engine;

import static org.apache.ignite.internal.sql.engine.util.Commons.FRAMEWORK_CONFIG;

import java.util.ArrayList;
import java.util.Collections;
import java.util.List;
import java.util.Map;
import java.util.ServiceLoader;
import java.util.concurrent.CompletableFuture;
import java.util.function.Function;
import java.util.function.Supplier;
import java.util.stream.Collectors;
import java.util.stream.Stream;
import org.apache.calcite.schema.SchemaPlus;
import org.apache.calcite.sql.SqlNode;
import org.apache.calcite.sql.SqlNodeList;
import org.apache.calcite.util.Pair;
import org.apache.ignite.internal.configuration.ConfigurationManager;
import org.apache.ignite.internal.manager.EventListener;
import org.apache.ignite.internal.metastorage.MetaStorageManager;
import org.apache.ignite.internal.sql.engine.exec.ArrayRowHandler;
import org.apache.ignite.internal.sql.engine.exec.ExchangeService;
import org.apache.ignite.internal.sql.engine.exec.ExchangeServiceImpl;
import org.apache.ignite.internal.sql.engine.exec.ExecutionService;
import org.apache.ignite.internal.sql.engine.exec.ExecutionServiceImpl;
import org.apache.ignite.internal.sql.engine.exec.LifecycleAware;
import org.apache.ignite.internal.sql.engine.exec.MailboxRegistry;
import org.apache.ignite.internal.sql.engine.exec.MailboxRegistryImpl;
import org.apache.ignite.internal.sql.engine.exec.QueryTaskExecutor;
import org.apache.ignite.internal.sql.engine.exec.QueryTaskExecutorImpl;
import org.apache.ignite.internal.sql.engine.extension.SqlExtension;
import org.apache.ignite.internal.sql.engine.message.MessageService;
import org.apache.ignite.internal.sql.engine.message.MessageServiceImpl;
import org.apache.ignite.internal.sql.engine.prepare.CacheKey;
import org.apache.ignite.internal.sql.engine.prepare.PrepareService;
import org.apache.ignite.internal.sql.engine.prepare.PrepareServiceImpl;
import org.apache.ignite.internal.sql.engine.prepare.QueryPlan;
import org.apache.ignite.internal.sql.engine.prepare.QueryPlanCache;
import org.apache.ignite.internal.sql.engine.prepare.QueryPlanCacheImpl;
import org.apache.ignite.internal.sql.engine.schema.SqlSchemaManager;
import org.apache.ignite.internal.sql.engine.schema.SqlSchemaManagerImpl;
import org.apache.ignite.internal.sql.engine.util.Commons;
import org.apache.ignite.internal.table.distributed.TableManager;
import org.apache.ignite.internal.table.event.TableEvent;
import org.apache.ignite.internal.table.event.TableEventParameters;
import org.apache.ignite.internal.util.IgniteSpinBusyLock;
import org.apache.ignite.internal.util.IgniteUtils;
import org.apache.ignite.lang.IgniteException;
import org.apache.ignite.lang.IgniteInternalException;
import org.apache.ignite.lang.IgniteLogger;
import org.apache.ignite.lang.NodeStoppingException;
import org.apache.ignite.network.ClusterService;
import org.jetbrains.annotations.NotNull;
import org.jetbrains.annotations.Nullable;

/**
 *  SqlQueryProcessor.
 *  TODO Documentation https://issues.apache.org/jira/browse/IGNITE-15859
 */
public class SqlQueryProcessor implements QueryProcessor {
    private static final IgniteLogger LOG = IgniteLogger.forClass(SqlQueryProcessor.class);

    /** Size of the cache for query plans. */
    public static final int PLAN_CACHE_SIZE = 1024;

    private final ClusterService clusterSrvc;

    private final TableManager tableManager;

    private final ConfigurationManager configurationManager;

    /** Busy lock for stop synchronisation. */
    private final IgniteSpinBusyLock busyLock = new IgniteSpinBusyLock();

    /** Event listeners to close. */
    private final List<Pair<TableEvent, EventListener<TableEventParameters>>> evtLsnrs = new ArrayList<>();

<<<<<<< HEAD
    private final Supplier<CompletableFuture<Long>> directMsRevision;
=======
    private final List<LifecycleAware> services = new ArrayList<>();

    /** Keeps queries plans to avoid expensive planning of the same queries. */
    private volatile QueryPlanCache planCache;
>>>>>>> 9d00e13f

    private volatile ExecutionService executionSrvc;

    private volatile MessageService msgSrvc;

    private volatile QueryTaskExecutor taskExecutor;

    private volatile Map<String, SqlExtension> extensions;

    private volatile PrepareService prepareSvc;

    private volatile MailboxRegistry mailboxRegistry;

    private volatile ExchangeService exchangeService;

    private volatile QueryRegistry queryRegistry;

    private volatile SqlSchemaManager schemaManager;

    public SqlQueryProcessor(
            ConfigurationManager configurationManager,
            ClusterService clusterSrvc,
            TableManager tableManager,
            Supplier<CompletableFuture<Long>> directMsRevision
    ) {
        this.configurationManager = configurationManager;
        this.clusterSrvc = clusterSrvc;
        this.tableManager = tableManager;
        this.directMsRevision = directMsRevision;
    }

    /** {@inheritDoc} */
    @Override
    public synchronized void start() {
        planCache = registerService(new QueryPlanCacheImpl(clusterSrvc.localConfiguration().getName(), PLAN_CACHE_SIZE));
        taskExecutor = registerService(new QueryTaskExecutorImpl(clusterSrvc.localConfiguration().getName()));
        prepareSvc = registerService(new PrepareServiceImpl());
        queryRegistry = registerService(new QueryRegistryImpl());
        mailboxRegistry = registerService(new MailboxRegistryImpl(clusterSrvc.topologyService()));

        msgSrvc = registerService(new MessageServiceImpl(
                clusterSrvc.topologyService(),
                clusterSrvc.messagingService(),
                taskExecutor
        ));

        exchangeService = registerService(new ExchangeServiceImpl(
                clusterSrvc.topologyService().localMember().id(),
                taskExecutor,
                mailboxRegistry,
                msgSrvc,
                queryRegistry
        ));

        List<SqlExtension> extensionList = new ArrayList<>();

        ServiceLoader<SqlExtension> loader = ServiceLoader.load(SqlExtension.class);

        loader.reload();

        loader.forEach(extensionList::add);

        extensions = extensionList.stream().collect(Collectors.toMap(SqlExtension::name, Function.identity()));

<<<<<<< HEAD
        SqlSchemaManagerImpl schemaHolder =
            new SqlSchemaManagerImpl(configurationManager, planCache::clear, directMsRevision);
=======
        SqlSchemaManagerImpl schemaManager = new SqlSchemaManagerImpl(tableManager, planCache::clear);
>>>>>>> 9d00e13f

        executionSrvc = registerService(new ExecutionServiceImpl<>(
                clusterSrvc.topologyService(),
                msgSrvc,
                planCache,
                schemaManager,
                tableManager,
                taskExecutor,
                ArrayRowHandler.INSTANCE,
                mailboxRegistry,
                exchangeService,
                queryRegistry,
                extensions
        ));

        registerTableListener(TableEvent.CREATE, new TableCreatedListener(schemaManager));
        registerTableListener(TableEvent.ALTER, new TableUpdatedListener(schemaManager));
        registerTableListener(TableEvent.DROP, new TableDroppedListener(schemaManager));

        this.schemaManager = schemaManager;

<<<<<<< HEAD
        extensionList.forEach(ext -> ext.init(
            catalog -> directMsRevision.get().thenAccept(
                revision -> schemaHolder.registerExternalCatalog(ext.name(), catalog, revision)
            )
        ));
=======
        services.forEach(LifecycleAware::start);

        extensionList.forEach(ext -> ext.init(catalog -> schemaManager.registerExternalCatalog(ext.name(), catalog)));
    }

    private <T extends LifecycleAware> T registerService(T service) {
        services.add(service);

        return service;
>>>>>>> 9d00e13f
    }

    private void registerTableListener(TableEvent evt, AbstractTableEventListener lsnr) {
        evtLsnrs.add(Pair.of(evt, lsnr));

        tableManager.listen(evt, lsnr);
    }

    /** {@inheritDoc} */
    @Override
    public synchronized void stop() throws Exception {
        busyLock.block();

        List<AutoCloseable> toClose = new ArrayList<>();

        Map<String, SqlExtension> extensions = this.extensions;
        if (extensions != null) {
            toClose.addAll(
                    extensions.values().stream()
                            .map(ext -> (AutoCloseable) ext::stop)
                            .collect(Collectors.toList())
            );
        }

        List<LifecycleAware> services = new ArrayList<>(this.services);

        this.services.clear();

        Collections.reverse(services);

        Stream<AutoCloseable> closableComponents = services.stream().map(s -> s::stop);

        Stream<AutoCloseable> closableListeners = evtLsnrs.stream()
                .map((p) -> () -> tableManager.removeListener(p.left, p.right));

        toClose.addAll(
                Stream.concat(closableComponents, closableListeners).collect(Collectors.toList())
        );

        IgniteUtils.closeAll(toClose);
    }

    /** {@inheritDoc} */
    @Override
    public List<SqlCursor<List<?>>> query(String schemaName, String qry, Object... params) {
        if (!busyLock.enterBusy()) {
            throw new IgniteException(new NodeStoppingException());
        }

        try {
            return query0(schemaName, qry, params);
        } finally {
            busyLock.leaveBusy();
        }
    }

    public QueryRegistry queryRegistry() {
        return queryRegistry;
    }

    private List<SqlCursor<List<?>>> query0(String schemaName, String sql, Object... params) {
        SchemaPlus schema = schemaManager.schema(schemaName);

        assert schema != null : "Schema not found: " + schemaName;

        QueryPlan plan = planCache.queryPlan(new CacheKey(schema.getName(), sql));

        if (plan != null) {
            RootQuery<Object[]> qry = new RootQuery<>(
                    sql,
                    schema,
                    params,
                    exchangeService,
                    (q) -> queryRegistry.unregister(q.id()),
                    LOG
            );

            queryRegistry.register(qry);

            try {
                return Collections.singletonList(executionSrvc.executePlan(
                        qry,
                        plan
                ));
            } catch (Exception e) {
                boolean isCanceled = qry.isCancelled();

                qry.cancel();

                queryRegistry.unregister(qry.id());

                if (isCanceled) {
                    throw new IgniteInternalException("The query was cancelled while planning", e);
                } else {
                    throw e;
                }
            }
        }

        SqlNodeList qryList = Commons.parse(sql, FRAMEWORK_CONFIG.getParserConfig());
        List<SqlCursor<List<?>>> cursors = new ArrayList<>(qryList.size());

        List<RootQuery<Object[]>> qrys = new ArrayList<>(qryList.size());

        for (final SqlNode sqlNode : qryList) {
            RootQuery<Object[]> qry = new RootQuery<>(
                    sqlNode.toString(),
                    schemaManager.schema(schemaName), // Update schema for each query in multiple statements.
                    params,
                    exchangeService,
                    (q) -> queryRegistry.unregister(q.id()),
                    LOG
            );

            qrys.add(qry);

            queryRegistry.register(qry);

            try {
                if (qryList.size() == 1) {
                    plan = planCache.queryPlan(
                            new CacheKey(schemaName, qry.sql()),
                            () -> prepareSvc.prepareSingle(sqlNode, qry.planningContext()));
                } else {
                    plan = prepareSvc.prepareSingle(sqlNode, qry.planningContext());
                }

                cursors.add(executionSrvc.executePlan(qry, plan));
            } catch (Exception e) {
                boolean isCanceled = qry.isCancelled();

                qrys.forEach(RootQuery::cancel);

                queryRegistry.unregister(qry.id());

                if (isCanceled) {
                    throw new IgniteInternalException("The query was cancelled while planning", e);
                } else {
                    throw e;
                }
            }
        }

        return cursors;
    }

    private abstract static class AbstractTableEventListener implements EventListener<TableEventParameters> {
        protected final SqlSchemaManagerImpl schemaHolder;

        private AbstractTableEventListener(
                SqlSchemaManagerImpl schemaHolder
        ) {
            this.schemaHolder = schemaHolder;
        }

        /** {@inheritDoc} */
        @Override
        public void remove(@NotNull Throwable exception) {
            // No-op.
        }
    }

    private static class TableCreatedListener extends AbstractTableEventListener {
        private TableCreatedListener(
                SqlSchemaManagerImpl schemaHolder
        ) {
            super(schemaHolder);
        }

        /** {@inheritDoc} */
        @Override
        public boolean notify(@NotNull TableEventParameters parameters, @Nullable Throwable exception) {
            schemaHolder.onTableCreated(
                "PUBLIC",
                parameters.table(),
                parameters.causalityToken()
            );

            return false;
        }
    }

    private static class TableUpdatedListener extends AbstractTableEventListener {
        private TableUpdatedListener(
                SqlSchemaManagerImpl schemaHolder
        ) {
            super(schemaHolder);
        }

        /** {@inheritDoc} */
        @Override
        public boolean notify(@NotNull TableEventParameters parameters, @Nullable Throwable exception) {
            schemaHolder.onTableUpdated(
                "PUBLIC",
                parameters.table(),
                parameters.causalityToken()
            );

            return false;
        }
    }

    private static class TableDroppedListener extends AbstractTableEventListener {
        private TableDroppedListener(
                SqlSchemaManagerImpl schemaHolder
        ) {
            super(schemaHolder);
        }

        /** {@inheritDoc} */
        @Override
        public boolean notify(@NotNull TableEventParameters parameters, @Nullable Throwable exception) {
            schemaHolder.onTableDropped(
                "PUBLIC",
                parameters.tableName(),
                parameters.causalityToken()
        );

            return false;
        }
    }
}<|MERGE_RESOLUTION|>--- conflicted
+++ resolved
@@ -93,14 +93,12 @@
     /** Event listeners to close. */
     private final List<Pair<TableEvent, EventListener<TableEventParameters>>> evtLsnrs = new ArrayList<>();
 
-<<<<<<< HEAD
     private final Supplier<CompletableFuture<Long>> directMsRevision;
-=======
+
     private final List<LifecycleAware> services = new ArrayList<>();
 
     /** Keeps queries plans to avoid expensive planning of the same queries. */
     private volatile QueryPlanCache planCache;
->>>>>>> 9d00e13f
 
     private volatile ExecutionService executionSrvc;
 
@@ -165,12 +163,8 @@
 
         extensions = extensionList.stream().collect(Collectors.toMap(SqlExtension::name, Function.identity()));
 
-<<<<<<< HEAD
-        SqlSchemaManagerImpl schemaHolder =
+        SqlSchemaManagerImpl schemaManager =
             new SqlSchemaManagerImpl(configurationManager, planCache::clear, directMsRevision);
-=======
-        SqlSchemaManagerImpl schemaManager = new SqlSchemaManagerImpl(tableManager, planCache::clear);
->>>>>>> 9d00e13f
 
         executionSrvc = registerService(new ExecutionServiceImpl<>(
                 clusterSrvc.topologyService(),
@@ -192,23 +186,19 @@
 
         this.schemaManager = schemaManager;
 
-<<<<<<< HEAD
+        services.forEach(LifecycleAware::start);
+
         extensionList.forEach(ext -> ext.init(
             catalog -> directMsRevision.get().thenAccept(
-                revision -> schemaHolder.registerExternalCatalog(ext.name(), catalog, revision)
+                revision -> schemaManager.registerExternalCatalog(ext.name(), catalog, revision)
             )
         ));
-=======
-        services.forEach(LifecycleAware::start);
-
-        extensionList.forEach(ext -> ext.init(catalog -> schemaManager.registerExternalCatalog(ext.name(), catalog)));
     }
 
     private <T extends LifecycleAware> T registerService(T service) {
         services.add(service);
 
         return service;
->>>>>>> 9d00e13f
     }
 
     private void registerTableListener(TableEvent evt, AbstractTableEventListener lsnr) {
