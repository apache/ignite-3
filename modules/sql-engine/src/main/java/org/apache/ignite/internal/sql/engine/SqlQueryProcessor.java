--- conflicted
+++ resolved
@@ -19,11 +19,8 @@
 
 import static java.util.concurrent.CompletableFuture.completedFuture;
 import static java.util.concurrent.CompletableFuture.failedFuture;
-<<<<<<< HEAD
 import static java.util.concurrent.TimeUnit.MILLISECONDS;
 import static java.util.concurrent.TimeUnit.SECONDS;
-=======
->>>>>>> 732cfddb
 import static org.apache.ignite.internal.lang.IgniteStringFormatter.format;
 import static org.apache.ignite.internal.lang.SqlExceptionMapperUtil.mapToPublicSqlException;
 import static org.apache.ignite.internal.util.CompletableFutures.nullCompletedFuture;
@@ -367,55 +364,6 @@
         return nullCompletedFuture();
     }
 
-<<<<<<< HEAD
-    // need to be refactored after TODO: https://issues.apache.org/jira/browse/IGNITE-20925
-
-    /** Get primary replicas. */
-    private CompletableFuture<List<NodeWithConsistencyToken>> primaryReplicas(IgniteTable table) {
-        int partitions = table.partitions();
-
-        List<CompletableFuture<NodeWithConsistencyToken>> result = new ArrayList<>(partitions);
-
-        HybridTimestamp clockNow = clockService.now();
-
-        // no need to wait all partitions after pruning was implemented.
-        for (int partId = 0; partId < partitions; ++partId) {
-            int partitionId = partId;
-            ReplicationGroupId partGroupId = new TablePartitionId(table.id(), partitionId);
-
-            CompletableFuture<ReplicaMeta> f = placementDriver.awaitPrimaryReplica(
-                    partGroupId,
-                    clockNow,
-                    AWAIT_PRIMARY_REPLICA_TIMEOUT,
-                    SECONDS
-            );
-
-            result.add(f.handle((primaryReplica, e) -> {
-                if (e != null) {
-                    LOG.debug("Failed to retrieve primary replica for partition {}", e, partitionId);
-
-                    throw withCause(IgniteInternalException::new, REPLICA_UNAVAILABLE_ERR, "Failed to get the primary replica"
-                            + " [tablePartitionId=" + partGroupId + ']', e);
-                } else {
-                    String holder = primaryReplica.getLeaseholder();
-
-                    assert holder != null : "Unable to map query, nothing holds the lease";
-
-                    return new NodeWithConsistencyToken(holder, primaryReplica.getStartTime().longValue());
-                }
-            }));
-        }
-
-        CompletableFuture<Void> all = CompletableFuture.allOf(result.toArray(new CompletableFuture[0]));
-
-        return all.thenApply(v -> result.stream()
-                .map(CompletableFuture::join)
-                .collect(Collectors.toList())
-        );
-    }
-
-=======
->>>>>>> 732cfddb
     /** {@inheritDoc} */
     @Override
     public synchronized CompletableFuture<Void> stopAsync(ComponentContext componentContext) {
@@ -1122,5 +1070,4 @@
 
         return clockService.now();
     }
-
 }