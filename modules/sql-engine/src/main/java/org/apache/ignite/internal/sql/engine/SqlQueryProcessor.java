/*
 * Licensed to the Apache Software Foundation (ASF) under one or more
 * contributor license agreements. See the NOTICE file distributed with
 * this work for additional information regarding copyright ownership.
 * The ASF licenses this file to You under the Apache License, Version 2.0
 * (the "License"); you may not use this file except in compliance with
 * the License. You may obtain a copy of the License at
 *
 *      http://www.apache.org/licenses/LICENSE-2.0
 *
 * Unless required by applicable law or agreed to in writing, software
 * distributed under the License is distributed on an "AS IS" BASIS,
 * WITHOUT WARRANTIES OR CONDITIONS OF ANY KIND, either express or implied.
 * See the License for the specific language governing permissions and
 * limitations under the License.
 */

package org.apache.ignite.internal.sql.engine;

import static org.apache.ignite.internal.sql.engine.util.Commons.FRAMEWORK_CONFIG;
import static org.apache.ignite.lang.ErrorGroups.Common.NODE_STOPPING_ERR;
import static org.apache.ignite.lang.ErrorGroups.Sql.STMT_VALIDATION_ERR;
import static org.apache.ignite.lang.IgniteStringFormatter.format;

import java.util.ArrayList;
import java.util.Collections;
import java.util.List;
import java.util.Map;
import java.util.Set;
import java.util.concurrent.CancellationException;
import java.util.concurrent.CompletableFuture;
import java.util.concurrent.TimeUnit;
import java.util.concurrent.atomic.AtomicInteger;
import java.util.concurrent.atomic.AtomicReference;
import java.util.function.Consumer;
import java.util.function.LongFunction;
import java.util.function.Supplier;
import java.util.stream.Collectors;
import java.util.stream.Stream;
import org.apache.calcite.schema.SchemaPlus;
import org.apache.calcite.tools.Frameworks;
import org.apache.calcite.util.Pair;
import org.apache.ignite.internal.catalog.CatalogManager;
import org.apache.ignite.internal.hlc.HybridClock;
import org.apache.ignite.internal.hlc.HybridTimestamp;
import org.apache.ignite.internal.index.IndexManager;
import org.apache.ignite.internal.index.event.IndexEvent;
import org.apache.ignite.internal.logger.IgniteLogger;
import org.apache.ignite.internal.logger.Loggers;
import org.apache.ignite.internal.manager.Event;
import org.apache.ignite.internal.manager.EventListener;
import org.apache.ignite.internal.metrics.MetricManager;
import org.apache.ignite.internal.replicator.ReplicaService;
import org.apache.ignite.internal.schema.SchemaManager;
import org.apache.ignite.internal.sql.engine.exec.ArrayRowHandler;
import org.apache.ignite.internal.sql.engine.exec.ExchangeServiceImpl;
import org.apache.ignite.internal.sql.engine.exec.ExecutableTableRegistryImpl;
import org.apache.ignite.internal.sql.engine.exec.ExecutionDependencyResolverImpl;
import org.apache.ignite.internal.sql.engine.exec.ExecutionService;
import org.apache.ignite.internal.sql.engine.exec.ExecutionServiceImpl;
import org.apache.ignite.internal.sql.engine.exec.LifecycleAware;
import org.apache.ignite.internal.sql.engine.exec.MailboxRegistryImpl;
import org.apache.ignite.internal.sql.engine.exec.QueryTaskExecutor;
import org.apache.ignite.internal.sql.engine.exec.QueryTaskExecutorImpl;
import org.apache.ignite.internal.sql.engine.exec.QueryValidationException;
import org.apache.ignite.internal.sql.engine.exec.ddl.DdlCommandHandler;
import org.apache.ignite.internal.sql.engine.message.MessageServiceImpl;
import org.apache.ignite.internal.sql.engine.prepare.PrepareService;
import org.apache.ignite.internal.sql.engine.prepare.PrepareServiceImpl;
import org.apache.ignite.internal.sql.engine.property.PropertiesHelper;
import org.apache.ignite.internal.sql.engine.property.PropertiesHolder;
import org.apache.ignite.internal.sql.engine.schema.CatalogSqlSchemaManager;
import org.apache.ignite.internal.sql.engine.schema.SqlSchemaManager;
import org.apache.ignite.internal.sql.engine.session.Session;
import org.apache.ignite.internal.sql.engine.session.SessionId;
import org.apache.ignite.internal.sql.engine.session.SessionInfo;
import org.apache.ignite.internal.sql.engine.session.SessionManager;
import org.apache.ignite.internal.sql.engine.session.SessionNotFoundException;
import org.apache.ignite.internal.sql.engine.session.SessionProperty;
import org.apache.ignite.internal.sql.engine.sql.ParsedResult;
import org.apache.ignite.internal.sql.engine.sql.ParserService;
import org.apache.ignite.internal.sql.engine.sql.ParserServiceImpl;
import org.apache.ignite.internal.sql.engine.util.BaseQueryContext;
import org.apache.ignite.internal.sql.engine.util.TypeUtils;
import org.apache.ignite.internal.sql.engine.util.cache.CaffeineCacheFactory;
import org.apache.ignite.internal.sql.metrics.SqlClientMetricSource;
import org.apache.ignite.internal.storage.DataStorageManager;
import org.apache.ignite.internal.table.distributed.TableManager;
import org.apache.ignite.internal.table.event.TableEvent;
import org.apache.ignite.internal.tx.InternalTransaction;
import org.apache.ignite.internal.tx.TxManager;
import org.apache.ignite.internal.util.IgniteSpinBusyLock;
import org.apache.ignite.internal.util.IgniteUtils;
import org.apache.ignite.lang.IgniteInternalException;
import org.apache.ignite.lang.NodeStoppingException;
import org.apache.ignite.lang.SchemaNotFoundException;
import org.apache.ignite.network.ClusterService;
import org.apache.ignite.sql.SqlException;
import org.jetbrains.annotations.Nullable;
import org.jetbrains.annotations.TestOnly;

/**
 *  SqlQueryProcessor.
 *  TODO Documentation https://issues.apache.org/jira/browse/IGNITE-15859
 */
public class SqlQueryProcessor implements QueryProcessor {
    private static final IgniteLogger LOG = Loggers.forClass(SqlQueryProcessor.class);

    /** Size of the cache for query plans. */
    private static final int PLAN_CACHE_SIZE = 1024;

    private static final int PARSED_RESULT_CACHE_SIZE = 10_000;

    /** Size of the table access cache. */
    private static final int TABLE_CACHE_SIZE = 1024;

    /** Number of the schemas in cache. */
    private static final int SCHEMA_CACHE_SIZE = 128;

    /** Session expiration check period in milliseconds. */
    private static final long SESSION_EXPIRE_CHECK_PERIOD = TimeUnit.SECONDS.toMillis(1);

    /**
     * Duration in milliseconds after which the session will be considered expired if no action have been performed
     * on behalf of this session during this period.
     */
    private static final long DEFAULT_SESSION_IDLE_TIMEOUT = TimeUnit.MINUTES.toMillis(15);

    /** Name of the default schema. */
    public static final String DEFAULT_SCHEMA_NAME = "PUBLIC";

    private static final PropertiesHolder DEFAULT_PROPERTIES = PropertiesHelper.newBuilder()
            .set(QueryProperty.DEFAULT_SCHEMA, DEFAULT_SCHEMA_NAME)
            .set(SessionProperty.IDLE_TIMEOUT, DEFAULT_SESSION_IDLE_TIMEOUT)
            .build();

    private final ParserService parserService = new ParserServiceImpl(
            PARSED_RESULT_CACHE_SIZE, CaffeineCacheFactory.INSTANCE
    );

    private final List<LifecycleAware> services = new ArrayList<>();

    private final ClusterService clusterSrvc;

    private final TableManager tableManager;

    private final IndexManager indexManager;

    private final SchemaManager schemaManager;

    private final DataStorageManager dataStorageManager;

    private final Supplier<Map<String, Map<String, Class<?>>>> dataStorageFieldsSupplier;

    /** Busy lock for stop synchronisation. */
    private final IgniteSpinBusyLock busyLock = new IgniteSpinBusyLock();

    /** Event listeners to close. */
    private final List<Pair<Event, EventListener>> evtLsnrs = new ArrayList<>();

    private final ReplicaService replicaService;

    private volatile SessionManager sessionManager;

    private volatile QueryTaskExecutor taskExecutor;

    private volatile ExecutionService executionSrvc;

    private volatile PrepareService prepareSvc;

    private volatile SqlSchemaManager sqlSchemaManager;

    /** Transaction manager. */
    private final TxManager txManager;

    /** Clock. */
    private final HybridClock clock;

    /** Distributed catalog manager. */
    private final CatalogManager catalogManager;

    /** Metric manager. */
    private final MetricManager metricManager;

    /** Counter to keep track of the current number of live SQL cursors. */
    private final AtomicInteger numberOfOpenCursors = new AtomicInteger();

    /** Constructor. */
    public SqlQueryProcessor(
            Consumer<LongFunction<CompletableFuture<?>>> registry,
            ClusterService clusterSrvc,
            TableManager tableManager,
            IndexManager indexManager,
            SchemaManager schemaManager,
            DataStorageManager dataStorageManager,
            TxManager txManager,
            Supplier<Map<String, Map<String, Class<?>>>> dataStorageFieldsSupplier,
            ReplicaService replicaService,
            HybridClock clock,
            CatalogManager catalogManager,
            MetricManager metricManager
    ) {
        this.clusterSrvc = clusterSrvc;
        this.tableManager = tableManager;
        this.indexManager = indexManager;
        this.schemaManager = schemaManager;
        this.dataStorageManager = dataStorageManager;
        this.txManager = txManager;
        this.dataStorageFieldsSupplier = dataStorageFieldsSupplier;
        this.replicaService = replicaService;
        this.clock = clock;
        this.catalogManager = catalogManager;
        this.metricManager = metricManager;

        sqlSchemaManager = new CatalogSqlSchemaManager(
                catalogManager,
                SCHEMA_CACHE_SIZE
        );
    }

    /** {@inheritDoc} */
    @Override
    public synchronized void start() {
        var nodeName = clusterSrvc.topologyService().localMember().name();

        sessionManager = registerService(new SessionManager(nodeName, SESSION_EXPIRE_CHECK_PERIOD, System::currentTimeMillis));

        taskExecutor = registerService(new QueryTaskExecutorImpl(nodeName));
        var mailboxRegistry = registerService(new MailboxRegistryImpl());

        SqlClientMetricSource sqlClientMetricSource = new SqlClientMetricSource(numberOfOpenCursors::get);
        metricManager.registerSource(sqlClientMetricSource);

        var prepareSvc = registerService(PrepareServiceImpl.create(
                nodeName,
                PLAN_CACHE_SIZE,
                dataStorageManager,
                dataStorageFieldsSupplier.get(),
                metricManager
        ));

        var msgSrvc = registerService(new MessageServiceImpl(
                clusterSrvc.topologyService(),
                clusterSrvc.messagingService(),
                taskExecutor,
                busyLock
        ));

        var exchangeService = registerService(new ExchangeServiceImpl(
                mailboxRegistry,
                msgSrvc
        ));

        this.prepareSvc = prepareSvc;

<<<<<<< HEAD
        var ddlCommandHandler = new DdlCommandHandler(
                distributionZoneManager,
                dataStorageManager,
                catalogManager
        );
=======
        var ddlCommandHandler = new DdlCommandHandlerWrapper(tableManager, catalogManager);
>>>>>>> d569920d

        var executableTableRegistry = new ExecutableTableRegistryImpl(tableManager, schemaManager, replicaService, clock, TABLE_CACHE_SIZE);

        var dependencyResolver = new ExecutionDependencyResolverImpl(executableTableRegistry);

        var executionSrvc = registerService(ExecutionServiceImpl.create(
                clusterSrvc.topologyService(),
                msgSrvc,
                sqlSchemaManager,
                ddlCommandHandler,
                taskExecutor,
                ArrayRowHandler.INSTANCE,
                mailboxRegistry,
                exchangeService,
                dependencyResolver
        ));

        clusterSrvc.topologyService().addEventHandler(executionSrvc);
        clusterSrvc.topologyService().addEventHandler(mailboxRegistry);

        this.executionSrvc = executionSrvc;

        services.forEach(LifecycleAware::start);
    }

    /** {@inheritDoc} */
    @Override
    public SessionId createSession(PropertiesHolder properties) {
        properties = PropertiesHelper.merge(properties, DEFAULT_PROPERTIES);

        return sessionManager.createSession(
                properties.get(SessionProperty.IDLE_TIMEOUT),
                properties
        );
    }

    /** {@inheritDoc} */
    @Override
    public CompletableFuture<Void> closeSession(SessionId sessionId) {
        var session = sessionManager.session(sessionId);

        if (session == null) {
            return CompletableFuture.completedFuture(null);
        }

        return session.closeAsync();
    }

    /** {@inheritDoc} */
    @Override
    public List<SessionInfo> liveSessions() {
        return sessionManager.liveSessions();
    }

    /** {@inheritDoc} */
    @Override
    public synchronized void stop() throws Exception {
        busyLock.block();

        metricManager.unregisterSource(SqlClientMetricSource.NAME);

        List<LifecycleAware> services = new ArrayList<>(this.services);

        this.services.clear();

        Collections.reverse(services);

        Stream<AutoCloseable> closableComponents = services.stream().map(s -> s::stop);

        Stream<AutoCloseable> closableListeners = evtLsnrs.stream()
                .map((p) -> () -> {
                    if (p.left instanceof TableEvent) {
                        tableManager.removeListener((TableEvent) p.left, p.right);
                    } else {
                        indexManager.removeListener((IndexEvent) p.left, p.right);
                    }
                });

        IgniteUtils.closeAll(Stream.concat(closableComponents, closableListeners).collect(Collectors.toList()));
    }

    /** {@inheritDoc} */
    @Override
    public CompletableFuture<AsyncSqlCursor<List<Object>>> querySingleAsync(
            SessionId sessionId, QueryContext context, String qry, Object... params
    ) {
        if (!busyLock.enterBusy()) {
            throw new IgniteInternalException(NODE_STOPPING_ERR, new NodeStoppingException());
        }

        try {
            return querySingle0(sessionId, context, qry, params);
        } finally {
            busyLock.leaveBusy();
        }
    }

    private <T extends LifecycleAware> T registerService(T service) {
        services.add(service);

        return service;
    }

    private CompletableFuture<AsyncSqlCursor<List<Object>>> querySingle0(
            SessionId sessionId,
            QueryContext context,
            String sql,
            Object... params
    ) {
        Session session = sessionManager.session(sessionId);

        if (session == null) {
            return CompletableFuture.failedFuture(new SessionNotFoundException(sessionId));
        }

        String schemaName = session.properties().get(QueryProperty.DEFAULT_SCHEMA);

        InternalTransaction outerTx = context.unwrap(InternalTransaction.class);

        QueryCancel queryCancel = new QueryCancel();

        AsyncCloseable closeableResource = () -> CompletableFuture.runAsync(
                queryCancel::cancel,
                taskExecutor
        );

        queryCancel.add(() -> session.unregisterResource(closeableResource));

        try {
            session.registerResource(closeableResource);
        } catch (IllegalStateException ex) {
            return CompletableFuture.failedFuture(new SessionNotFoundException(sessionId));
        }

        CompletableFuture<Void> start = new CompletableFuture<>();

        AtomicReference<InternalTransaction> tx = new AtomicReference<>();

        CompletableFuture<AsyncSqlCursor<List<Object>>> stage = start
                .thenCompose(ignored -> {
                    ParsedResult result = parserService.parse(sql);

                    validateParsedStatement(context, outerTx, result, params);

                    boolean rwOp = dataModificationOp(result);

                    boolean implicitTxRequired = outerTx == null;

                    InternalTransaction currentTx = implicitTxRequired ? txManager.begin(!rwOp, null) : outerTx;

                    tx.set(currentTx);

                    // TODO IGNITE-18733: wait for actual metadata for TX.
                    HybridTimestamp txTimestamp = currentTx.startTimestamp();

                    SchemaPlus schema = sqlSchemaManager.schema(schemaName, txTimestamp.longValue());

                    if (schema == null) {
                        return CompletableFuture.failedFuture(new SchemaNotFoundException(schemaName));
                    }

                    BaseQueryContext ctx = BaseQueryContext.builder()
                            .frameworkConfig(
                                    Frameworks.newConfigBuilder(FRAMEWORK_CONFIG)
                                            .defaultSchema(schema)
                                            .build()
                            )
                            .logger(LOG)
                            .cancel(queryCancel)
                            .parameters(params)
                            .build();

                    return prepareSvc.prepareAsync(result, ctx)
                            .thenApplyAsync(plan -> {
                                var dataCursor = executionSrvc.executePlan(tx.get(), plan, ctx);

                                SqlQueryType queryType = plan.type();
                                assert queryType != null : "Expected a full plan but got a fragment: " + plan;

                                numberOfOpenCursors.incrementAndGet();

                                return new AsyncSqlCursorImpl<>(
                                        queryType,
                                        plan.metadata(),
                                        implicitTxRequired ? tx.get() : null,
                                        new AsyncCursor<List<Object>>() {
                                            @Override
                                            public CompletableFuture<BatchedResult<List<Object>>> requestNextAsync(int rows) {
                                                session.touch();

                                                return dataCursor.requestNextAsync(rows);
                                            }

                                            @Override
                                            public CompletableFuture<Void> closeAsync() {
                                                session.touch();
                                                numberOfOpenCursors.decrementAndGet();

                                                return dataCursor.closeAsync();
                                            }
                                        }
                                );
                            }, taskExecutor);
                });

        stage.whenComplete((cur, ex) -> {
            if (ex instanceof CancellationException) {
                queryCancel.cancel();
            }

            if (ex != null && outerTx == null) {
                InternalTransaction tx0 = tx.get();
                if (tx0 != null) {
                    tx0.rollback();
                }
            }
        });

        start.completeAsync(() -> null, taskExecutor);

        return stage;
    }

    @TestOnly
    public MetricManager metricManager() {
        return metricManager;
    }

    /** Returns {@code true} if this is data modification operation. */
    private static boolean dataModificationOp(ParsedResult parsedResult) {
        return parsedResult.queryType() == SqlQueryType.DML;
    }

    /** Performs additional validation of a parsed statement. **/
    private static void validateParsedStatement(
            QueryContext context,
            @Nullable InternalTransaction outerTx,
            ParsedResult parsedResult,
            Object[] params
    ) {
        Set<SqlQueryType> allowedTypes = context.allowedQueryTypes();
        SqlQueryType queryType = parsedResult.queryType();

        if (!allowedTypes.contains(queryType)) {
            String message = format("Invalid SQL statement type in the batch. Expected {} but got {}.", allowedTypes, queryType);

            throw new QueryValidationException(message);
        }

        if (SqlQueryType.DDL == queryType && outerTx != null) {
            throw new SqlException(STMT_VALIDATION_ERR, "DDL doesn't support transactions.");
        }

        if (parsedResult.dynamicParamsCount() != params.length) {
            String message = format(
                    "Unexpected number of query parameters. Provided {} but there is only {} dynamic parameter(s).",
                    params.length, parsedResult.dynamicParamsCount()
            );

            throw new SqlException(STMT_VALIDATION_ERR, message);
        }

        for (Object param : params) {
            if (!TypeUtils.supportParamInstance(param)) {
                String message = format(
                        "Unsupported dynamic parameter defined. Provided '{}' is not supported.", param.getClass().getName());

                throw new SqlException(STMT_VALIDATION_ERR, message);
            }
        }
    }
}<|MERGE_RESOLUTION|>--- conflicted
+++ resolved
@@ -253,15 +253,7 @@
 
         this.prepareSvc = prepareSvc;
 
-<<<<<<< HEAD
-        var ddlCommandHandler = new DdlCommandHandler(
-                distributionZoneManager,
-                dataStorageManager,
-                catalogManager
-        );
-=======
-        var ddlCommandHandler = new DdlCommandHandlerWrapper(tableManager, catalogManager);
->>>>>>> d569920d
+        var ddlCommandHandler = new DdlCommandHandler(catalogManager);
 
         var executableTableRegistry = new ExecutableTableRegistryImpl(tableManager, schemaManager, replicaService, clock, TABLE_CACHE_SIZE);
 
