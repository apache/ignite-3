/*
 * Licensed to the Apache Software Foundation (ASF) under one or more
 * contributor license agreements. See the NOTICE file distributed with
 * this work for additional information regarding copyright ownership.
 * The ASF licenses this file to You under the Apache License, Version 2.0
 * (the "License"); you may not use this file except in compliance with
 * the License. You may obtain a copy of the License at
 *
 *      http://www.apache.org/licenses/LICENSE-2.0
 *
 * Unless required by applicable law or agreed to in writing, software
 * distributed under the License is distributed on an "AS IS" BASIS,
 * WITHOUT WARRANTIES OR CONDITIONS OF ANY KIND, either express or implied.
 * See the License for the specific language governing permissions and
 * limitations under the License.
 */

package org.apache.ignite.internal.sql.engine;

import static org.apache.ignite.internal.sql.engine.util.Commons.FRAMEWORK_CONFIG;
import static org.apache.ignite.lang.ErrorGroups.Sql.OPERATION_INTERRUPTED_ERR;
import static org.apache.ignite.lang.ErrorGroups.Sql.QUERY_INVALID_ERR;
import static org.apache.ignite.lang.ErrorGroups.Sql.SCHEMA_NOT_FOUND_ERR;
import static org.apache.ignite.lang.ErrorGroups.Sql.SESSION_EXPIRED_ERR;
import static org.apache.ignite.lang.ErrorGroups.Sql.SESSION_NOT_FOUND_ERR;
import static org.apache.ignite.lang.IgniteStringFormatter.format;

import java.util.ArrayList;
import java.util.Collections;
import java.util.List;
import java.util.Map;
import java.util.concurrent.CancellationException;
import java.util.concurrent.CompletableFuture;
import java.util.concurrent.TimeUnit;
import java.util.function.Consumer;
import java.util.function.Function;
import java.util.function.Supplier;
import java.util.stream.Collectors;
import java.util.stream.Stream;
import org.apache.calcite.schema.SchemaPlus;
import org.apache.calcite.sql.SqlKind;
import org.apache.calcite.sql.SqlNode;
import org.apache.calcite.sql.SqlNodeList;
import org.apache.calcite.tools.Frameworks;
import org.apache.calcite.util.Pair;
import org.apache.ignite.internal.hlc.HybridClock;
import org.apache.ignite.internal.hlc.HybridTimestamp;
import org.apache.ignite.internal.index.IndexManager;
import org.apache.ignite.internal.index.event.IndexEvent;
import org.apache.ignite.internal.index.event.IndexEventParameters;
import org.apache.ignite.internal.logger.IgniteLogger;
import org.apache.ignite.internal.logger.Loggers;
import org.apache.ignite.internal.manager.Event;
import org.apache.ignite.internal.manager.EventListener;
import org.apache.ignite.internal.schema.SchemaManager;
import org.apache.ignite.internal.sql.engine.exec.ArrayRowHandler;
import org.apache.ignite.internal.sql.engine.exec.ExchangeServiceImpl;
import org.apache.ignite.internal.sql.engine.exec.ExecutionService;
import org.apache.ignite.internal.sql.engine.exec.ExecutionServiceImpl;
import org.apache.ignite.internal.sql.engine.exec.LifecycleAware;
import org.apache.ignite.internal.sql.engine.exec.MailboxRegistryImpl;
import org.apache.ignite.internal.sql.engine.exec.QueryTaskExecutor;
import org.apache.ignite.internal.sql.engine.exec.QueryTaskExecutorImpl;
import org.apache.ignite.internal.sql.engine.message.MessageServiceImpl;
import org.apache.ignite.internal.sql.engine.prepare.PrepareService;
import org.apache.ignite.internal.sql.engine.prepare.PrepareServiceImpl;
import org.apache.ignite.internal.sql.engine.property.PropertiesHolder;
import org.apache.ignite.internal.sql.engine.schema.SqlSchemaManager;
import org.apache.ignite.internal.sql.engine.schema.SqlSchemaManagerImpl;
import org.apache.ignite.internal.sql.engine.session.SessionId;
import org.apache.ignite.internal.sql.engine.session.SessionInfo;
import org.apache.ignite.internal.sql.engine.session.SessionManager;
import org.apache.ignite.internal.sql.engine.util.BaseQueryContext;
import org.apache.ignite.internal.sql.engine.util.Commons;
import org.apache.ignite.internal.storage.DataStorageManager;
import org.apache.ignite.internal.table.distributed.TableManager;
import org.apache.ignite.internal.table.event.TableEvent;
import org.apache.ignite.internal.table.event.TableEventParameters;
import org.apache.ignite.internal.tx.InternalTransaction;
import org.apache.ignite.internal.tx.TxManager;
import org.apache.ignite.internal.util.IgniteSpinBusyLock;
import org.apache.ignite.internal.util.IgniteUtils;
import org.apache.ignite.lang.IgniteInternalException;
import org.apache.ignite.lang.NodeStoppingException;
import org.apache.ignite.network.ClusterService;
import org.apache.ignite.sql.SqlException;
import org.jetbrains.annotations.NotNull;
import org.jetbrains.annotations.Nullable;

/**
 *  SqlQueryProcessor.
 *  TODO Documentation https://issues.apache.org/jira/browse/IGNITE-15859
 */
public class SqlQueryProcessor implements QueryProcessor {
    private static final IgniteLogger LOG = Loggers.forClass(SqlQueryProcessor.class);

    /** Default planner timeout, in ms. */
    private static final long PLANNER_TIMEOUT = 15000L;

    /** Size of the cache for query plans. */
    public static final int PLAN_CACHE_SIZE = 1024;

    /** Session expiration check period in milliseconds. */
    public static final long SESSION_EXPIRE_CHECK_PERIOD = TimeUnit.SECONDS.toMillis(1);

    /** Name of the default schema. */
    public static final String DEFAULT_SCHEMA_NAME = "PUBLIC";

    private final List<LifecycleAware> services = new ArrayList<>();

    private final ClusterService clusterSrvc;

    private final TableManager tableManager;

    private final IndexManager indexManager;

    private final SchemaManager schemaManager;

    private final Consumer<Function<Long, CompletableFuture<?>>> registry;

    private final DataStorageManager dataStorageManager;

    private final Supplier<Map<String, Map<String, Class<?>>>> dataStorageFieldsSupplier;

    /** Busy lock for stop synchronisation. */
    private final IgniteSpinBusyLock busyLock = new IgniteSpinBusyLock();

    /** Event listeners to close. */
    private final List<Pair<Event, EventListener>> evtLsnrs = new ArrayList<>();

    private volatile SessionManager sessionManager;

    private volatile QueryTaskExecutor taskExecutor;

    private volatile ExecutionService executionSrvc;

    private volatile PrepareService prepareSvc;

    private volatile SqlSchemaManager sqlSchemaManager;

    /** Transaction manager. */
    private final TxManager txManager;

<<<<<<< HEAD
    /** A hybrid logical clock. */
    private final HybridClock clock;
=======
    private HybridClock clock;
>>>>>>> 8277b1ad

    /** Constructor. */
    public SqlQueryProcessor(
            Consumer<Function<Long, CompletableFuture<?>>> registry,
            ClusterService clusterSrvc,
            TableManager tableManager,
            IndexManager indexManager,
            SchemaManager schemaManager,
            DataStorageManager dataStorageManager,
            TxManager txManager,
            Supplier<Map<String, Map<String, Class<?>>>> dataStorageFieldsSupplier,
            HybridClock clock
    ) {
        this.registry = registry;
        this.clusterSrvc = clusterSrvc;
        this.tableManager = tableManager;
        this.indexManager = indexManager;
        this.schemaManager = schemaManager;
        this.dataStorageManager = dataStorageManager;
        this.txManager = txManager;
        this.dataStorageFieldsSupplier = dataStorageFieldsSupplier;
        this.clock = clock;
    }

    /** {@inheritDoc} */
    @Override
    public synchronized void start() {
        var nodeName = clusterSrvc.topologyService().localMember().name();

        sessionManager = registerService(new SessionManager(nodeName, SESSION_EXPIRE_CHECK_PERIOD, System::currentTimeMillis));

        taskExecutor = registerService(new QueryTaskExecutorImpl(nodeName));
        var mailboxRegistry = registerService(new MailboxRegistryImpl());

        var prepareSvc = registerService(PrepareServiceImpl.create(
                nodeName,
                PLAN_CACHE_SIZE,
                dataStorageManager,
                dataStorageFieldsSupplier.get()
        ));

        var msgSrvc = registerService(new MessageServiceImpl(
                clusterSrvc.topologyService(),
                clusterSrvc.messagingService(),
                taskExecutor,
                busyLock
        ));

        var exchangeService = registerService(new ExchangeServiceImpl(
                clusterSrvc.topologyService().localMember(),
                taskExecutor,
                mailboxRegistry,
                msgSrvc
        ));

        SqlSchemaManagerImpl sqlSchemaManager = new SqlSchemaManagerImpl(tableManager, schemaManager, registry, busyLock);

        sqlSchemaManager.registerListener(prepareSvc);

        this.prepareSvc = prepareSvc;

        var executionSrvc = registerService(ExecutionServiceImpl.create(
                clusterSrvc.topologyService(),
                msgSrvc,
                sqlSchemaManager,
                tableManager,
                indexManager,
                taskExecutor,
                ArrayRowHandler.INSTANCE,
                mailboxRegistry,
                exchangeService,
                dataStorageManager
        ));

        clusterSrvc.topologyService().addEventHandler(executionSrvc);
        clusterSrvc.topologyService().addEventHandler(mailboxRegistry);

        this.executionSrvc = executionSrvc;

        registerTableListener(TableEvent.CREATE, new TableCreatedListener(sqlSchemaManager));
        registerTableListener(TableEvent.ALTER, new TableUpdatedListener(sqlSchemaManager));
        registerTableListener(TableEvent.DROP, new TableDroppedListener(sqlSchemaManager));

        registerIndexListener(IndexEvent.CREATE, new IndexCreatedListener(sqlSchemaManager));
        registerIndexListener(IndexEvent.DROP, new IndexDroppedListener(sqlSchemaManager));

        this.sqlSchemaManager = sqlSchemaManager;

        services.forEach(LifecycleAware::start);
    }

    /** {@inheritDoc} */
    @Override
    public SessionId createSession(long sessionTimeoutMs, PropertiesHolder queryProperties) {
        return sessionManager.createSession(
                sessionTimeoutMs,
                queryProperties
        );
    }

    /** {@inheritDoc} */
    @Override
    public CompletableFuture<Void> closeSession(SessionId sessionId) {
        var session = sessionManager.session(sessionId);

        if (session == null) {
            return CompletableFuture.completedFuture(null);
        }

        return session.closeAsync();
    }

    /** {@inheritDoc} */
    @Override
    public List<SessionInfo> liveSessions() {
        return sessionManager.liveSessions();
    }

    /** {@inheritDoc} */
    @Override
    public synchronized void stop() throws Exception {
        busyLock.block();

        List<LifecycleAware> services = new ArrayList<>(this.services);

        this.services.clear();

        Collections.reverse(services);

        Stream<AutoCloseable> closableComponents = services.stream().map(s -> s::stop);

        Stream<AutoCloseable> closableListeners = evtLsnrs.stream()
                .map((p) -> () -> {
                    if (p.left instanceof TableEvent) {
                        tableManager.removeListener((TableEvent) p.left, p.right);
                    } else {
                        indexManager.removeListener((IndexEvent) p.left, p.right);
                    }
                });

        IgniteUtils.closeAll(Stream.concat(closableComponents, closableListeners).collect(Collectors.toList()));
    }

    /** {@inheritDoc} */
    @Override
    public List<CompletableFuture<AsyncSqlCursor<List<Object>>>> queryAsync(String schemaName, String qry, Object... params) {
        return queryAsync(QueryContext.of(), schemaName, qry, params);
    }

    /** {@inheritDoc} */
    @Override
    public List<CompletableFuture<AsyncSqlCursor<List<Object>>>> queryAsync(QueryContext context, String schemaName,
            String qry, Object... params) {
        if (!busyLock.enterBusy()) {
            throw new IgniteInternalException(OPERATION_INTERRUPTED_ERR, new NodeStoppingException());
        }

        try {
            return query0(context, schemaName, qry, params);
        } finally {
            busyLock.leaveBusy();
        }
    }

    /** {@inheritDoc} */
    @Override
    public CompletableFuture<AsyncSqlCursor<List<Object>>> querySingleAsync(
            SessionId sessionId, QueryContext context, String qry, Object... params
    ) {
        if (!busyLock.enterBusy()) {
            throw new IgniteInternalException(OPERATION_INTERRUPTED_ERR, new NodeStoppingException());
        }

        try {
            return querySingle0(sessionId, context, qry, params);
        } finally {
            busyLock.leaveBusy();
        }
    }

    private <T extends LifecycleAware> T registerService(T service) {
        services.add(service);

        return service;
    }

    private void registerTableListener(TableEvent evt, AbstractTableEventListener lsnr) {
        evtLsnrs.add(Pair.of(evt, lsnr));

        tableManager.listen(evt, lsnr);
    }

    private void registerIndexListener(IndexEvent evt, AbstractIndexEventListener lsnr) {
        evtLsnrs.add(Pair.of(evt, lsnr));

        indexManager.listen(evt, lsnr);
    }

    private CompletableFuture<AsyncSqlCursor<List<Object>>> querySingle0(
            SessionId sessionId,
            QueryContext context,
            String sql,
            Object... params
    ) {
        var session = sessionManager.session(sessionId);

        if (session == null) {
            return CompletableFuture.failedFuture(
                    new SqlException(SESSION_NOT_FOUND_ERR, format("Session not found [{}]", sessionId)));
        }

        var schemaName = session.queryProperties().get(QueryProperty.DEFAULT_SCHEMA);

        SchemaPlus schema = sqlSchemaManager.schema(schemaName);

        if (schema == null) {
            return CompletableFuture.failedFuture(
                    new IgniteInternalException(SCHEMA_NOT_FOUND_ERR, format("Schema not found [schemaName={}]", schemaName)));
        }

        InternalTransaction outerTx = context.unwrap(InternalTransaction.class);

        var queryCancel = new QueryCancel();

        AsyncCloseable closeableResource = () -> CompletableFuture.runAsync(
                queryCancel::cancel,
                taskExecutor
        );

        queryCancel.add(() -> session.unregisterResource(closeableResource));

        try {
            session.registerResource(closeableResource);
        } catch (IllegalStateException ex) {
            return CompletableFuture.failedFuture(new IgniteInternalException(SESSION_EXPIRED_ERR,
                    format("Session has been expired [{}]", session.sessionId()), ex));
        }

        CompletableFuture<Void> start = new CompletableFuture<>();

        CompletableFuture<AsyncSqlCursor<List<Object>>> stage = start
                .thenApply(v -> {
                    var nodes = Commons.parse(sql, Commons.PARSER_CONFIG);

                    if (nodes.size() > 1) {
                        throw new SqlException(QUERY_INVALID_ERR, "Multiple statements aren't allowed.");
                    }

                    return nodes.get(0);
                })
                .thenCompose(sqlNode -> {
                    final boolean rwOp = dataModificationOp(sqlNode);
                    final HybridTimestamp txTime = outerTx != null ? outerTx.readTimestamp() : rwOp ? null : clock.now();

                    BaseQueryContext ctx = BaseQueryContext.builder()
                            .frameworkConfig(
                                    Frameworks.newConfigBuilder(FRAMEWORK_CONFIG)
                                            .defaultSchema(schema)
                                            .traitDefs(rwOp || (outerTx != null && !outerTx.isReadOnly()) ? Commons.LOCAL_TRAITS_SET :
                                                    Commons.DISTRIBUTED_TRAITS_SET)
                                            .build()
                            )
                            .logger(LOG)
                            .cancel(queryCancel)
                            .parameters(params)
                            .transaction(outerTx)
                            .transactionTime(txTime)
                            .plannerTimeout(PLANNER_TIMEOUT)
                            .build();

                    return prepareSvc.prepareAsync(sqlNode, ctx)
                            .thenApply(plan -> {
                                context.maybeUnwrap(QueryValidator.class)
                                        .ifPresent(queryValidator -> queryValidator.validatePlan(plan));

                                boolean implicitTxRequired = outerTx == null && rwOp;

                                InternalTransaction implicitTx = implicitTxRequired ? txManager.begin() : null;

                                BaseQueryContext enrichedContext =
                                        implicitTxRequired ? ctx.toBuilder().transaction(implicitTx).build() : ctx;

                                var dataCursor = executionSrvc.executePlan(plan, enrichedContext);

                                return new AsyncSqlCursorImpl<>(
                                        SqlQueryType.mapPlanTypeToSqlType(plan.type()),
                                        plan.metadata(),
                                        implicitTx,
                                        new AsyncCursor<List<Object>>() {
                                            @Override
                                            public CompletableFuture<BatchedResult<List<Object>>> requestNextAsync(int rows) {
                                                session.touch();

                                                return dataCursor.requestNextAsync(rows);
                                            }

                                            @Override
                                            public CompletableFuture<Void> closeAsync() {
                                                session.touch();

                                                return dataCursor.closeAsync();
                                            }
                                        }
                                );
                            });
                });

        stage.whenComplete((cur, ex) -> {
            if (ex instanceof CancellationException) {
                queryCancel.cancel();
            }
        });

        start.completeAsync(() -> null, taskExecutor);

        return stage;
    }

    private List<CompletableFuture<AsyncSqlCursor<List<Object>>>> query0(
            QueryContext context,
            String schemaName,
            String sql,
            Object... params
    ) {
        SchemaPlus schema = sqlSchemaManager.schema(schemaName);

        if (schema == null) {
            throw new IgniteInternalException(SCHEMA_NOT_FOUND_ERR, format("Schema not found [schemaName={}]", schemaName));
        }

        SqlNodeList nodes = Commons.parse(sql, FRAMEWORK_CONFIG.getParserConfig());

        var res = new ArrayList<CompletableFuture<AsyncSqlCursor<List<Object>>>>(nodes.size());

        CompletableFuture<Void> start = new CompletableFuture<>();

        for (SqlNode sqlNode : nodes) {
            boolean needStartTx = SqlKind.DML.contains(sqlNode.getKind()) || SqlKind.QUERY.contains(sqlNode.getKind());
            // Only rw transactions for now.
            InternalTransaction implicitTx = needStartTx ? txManager.begin() : null;

            final BaseQueryContext ctx = BaseQueryContext.builder()
                    .cancel(new QueryCancel())
                    .frameworkConfig(
                            Frameworks.newConfigBuilder(FRAMEWORK_CONFIG)
                                    .traitDefs(needStartTx ? Commons.LOCAL_TRAITS_SET : Commons.DISTRIBUTED_TRAITS_SET)
                                    .defaultSchema(schema)
                                    .build()
                    )
                    .logger(LOG)
                    .parameters(params)
                    .plannerTimeout(PLANNER_TIMEOUT)
                    .transaction(implicitTx)
                    .build();

            // TODO https://issues.apache.org/jira/browse/IGNITE-17746 Fix query execution flow.
            CompletableFuture<AsyncSqlCursor<List<Object>>> stage = start.thenCompose(none -> prepareSvc.prepareAsync(sqlNode, ctx))
                    .thenApply(plan -> {
                        context.maybeUnwrap(QueryValidator.class)
                                .ifPresent(queryValidator -> queryValidator.validatePlan(plan));

                        return new AsyncSqlCursorImpl<>(
                                SqlQueryType.mapPlanTypeToSqlType(plan.type()),
                                plan.metadata(),
                                implicitTx,
                                executionSrvc.executePlan(plan, ctx)
                        );
                    });

            stage.whenComplete((cur, ex) -> {
                if (ex instanceof CancellationException) {
                    ctx.cancel().cancel();
                }
            });

            res.add(stage);
        }

        start.completeAsync(() -> null, taskExecutor);

        return res;
    }

    private abstract static class AbstractTableEventListener implements EventListener<TableEventParameters> {
        protected final SqlSchemaManagerImpl schemaHolder;

        private AbstractTableEventListener(
                SqlSchemaManagerImpl schemaHolder
        ) {
            this.schemaHolder = schemaHolder;
        }
    }

    private abstract static class AbstractIndexEventListener implements EventListener<IndexEventParameters> {
        protected final SqlSchemaManagerImpl schemaHolder;

        private AbstractIndexEventListener(SqlSchemaManagerImpl schemaHolder) {
            this.schemaHolder = schemaHolder;
        }
    }

    private static class TableCreatedListener extends AbstractTableEventListener {
        private TableCreatedListener(
                SqlSchemaManagerImpl schemaHolder
        ) {
            super(schemaHolder);
        }

        /** {@inheritDoc} */
        @Override
        public CompletableFuture<Boolean> notify(@NotNull TableEventParameters parameters, @Nullable Throwable exception) {
            return schemaHolder.onTableCreated(
                    // TODO: https://issues.apache.org/jira/browse/IGNITE-17694 Hardcoded schemas
                    DEFAULT_SCHEMA_NAME,
                    parameters.table(),
                    parameters.causalityToken()
                )
                .thenApply(v -> false);
        }
    }

    private static class TableUpdatedListener extends AbstractTableEventListener {
        private TableUpdatedListener(
                SqlSchemaManagerImpl schemaHolder
        ) {
            super(schemaHolder);
        }

        /** {@inheritDoc} */
        @Override
        public CompletableFuture<Boolean> notify(@NotNull TableEventParameters parameters, @Nullable Throwable exception) {
            return schemaHolder.onTableUpdated(
                    // TODO: https://issues.apache.org/jira/browse/IGNITE-17694 Hardcoded schemas
                    DEFAULT_SCHEMA_NAME,
                    parameters.table(),
                    parameters.causalityToken()
                )
                .thenApply(v -> false);
        }
    }

    private static class TableDroppedListener extends AbstractTableEventListener {
        private TableDroppedListener(
                SqlSchemaManagerImpl schemaHolder
        ) {
            super(schemaHolder);
        }

        /** {@inheritDoc} */
        @Override
        public CompletableFuture<Boolean> notify(@NotNull TableEventParameters parameters, @Nullable Throwable exception) {
            return schemaHolder.onTableDropped(
                    // TODO: https://issues.apache.org/jira/browse/IGNITE-17694 Hardcoded schemas
                    DEFAULT_SCHEMA_NAME,
                    parameters.tableName(),
                    parameters.causalityToken()
                )
                .thenApply(v -> false);
        }
    }

    private static class IndexDroppedListener extends AbstractIndexEventListener {
        private IndexDroppedListener(SqlSchemaManagerImpl schemaHolder) {
            super(schemaHolder);
        }

        /** {@inheritDoc} */
        @Override
        public CompletableFuture<Boolean> notify(@NotNull IndexEventParameters parameters, @Nullable Throwable exception) {
            return schemaHolder.onIndexDropped(
                    // TODO: https://issues.apache.org/jira/browse/IGNITE-17694 Hardcoded schemas
                    DEFAULT_SCHEMA_NAME,
                    parameters.indexId(),
                    parameters.causalityToken()
            )
                    .thenApply(v -> false);
        }
    }

    private static class IndexCreatedListener extends AbstractIndexEventListener {
        private IndexCreatedListener(SqlSchemaManagerImpl schemaHolder) {
            super(schemaHolder);
        }

        /** {@inheritDoc} */
        @Override
        public CompletableFuture<Boolean> notify(@NotNull IndexEventParameters parameters, @Nullable Throwable exception) {
            return schemaHolder.onIndexCreated(
                            parameters.index(),
                            parameters.causalityToken()
                    )
                    .thenApply(v -> false);
        }
    }

    /** Returns {@code true} if this is data modification operation. */
    private static boolean dataModificationOp(SqlNode sqlNode) {
        return SqlKind.DML.contains(sqlNode.getKind());
    }
}<|MERGE_RESOLUTION|>--- conflicted
+++ resolved
@@ -141,12 +141,7 @@
     /** Transaction manager. */
     private final TxManager txManager;
 
-<<<<<<< HEAD
-    /** A hybrid logical clock. */
-    private final HybridClock clock;
-=======
     private HybridClock clock;
->>>>>>> 8277b1ad
 
     /** Constructor. */
     public SqlQueryProcessor(
