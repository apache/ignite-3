--- conflicted
+++ resolved
@@ -101,7 +101,7 @@
 import org.jetbrains.annotations.TestOnly;
 
 /**
- * SqlQueryProcessor.
+ *  SqlQueryProcessor.
  *  TODO Documentation https://issues.apache.org/jira/browse/IGNITE-15859
  */
 public class SqlQueryProcessor implements QueryProcessor {
@@ -415,16 +415,10 @@
 
                     tx.set(currentTx);
 
-<<<<<<< HEAD
-                    int catalogVersion = catalogManager.activeCatalogVersion(tx.get().startTimestamp().longValue());
-
-                    SchemaPlus schema = sqlSchemaManager.schema(schemaName, catalogVersion);
-=======
                     // TODO IGNITE-18733: wait for actual metadata for TX.
                     HybridTimestamp txTimestamp = currentTx.startTimestamp();
 
                     SchemaPlus schema = sqlSchemaManager.schema(schemaName, txTimestamp.longValue());
->>>>>>> 7311385a
 
                     if (schema == null) {
                         return CompletableFuture.failedFuture(new SchemaNotFoundException(schemaName));
@@ -492,121 +486,11 @@
         return stage;
     }
 
-<<<<<<< HEAD
-=======
     @TestOnly
     public MetricManager metricManager() {
         return metricManager;
     }
 
-    private abstract static class AbstractTableEventListener implements EventListener<TableEventParameters> {
-        protected final SqlSchemaManagerImpl schemaHolder;
-
-        private AbstractTableEventListener(SqlSchemaManagerImpl schemaHolder) {
-            this.schemaHolder = schemaHolder;
-        }
-    }
-
-    private abstract static class AbstractIndexEventListener implements EventListener<IndexEventParameters> {
-        protected final SqlSchemaManagerImpl schemaHolder;
-
-        private AbstractIndexEventListener(SqlSchemaManagerImpl schemaHolder) {
-            this.schemaHolder = schemaHolder;
-        }
-    }
-
-    private static class TableCreatedListener extends AbstractTableEventListener {
-        private TableCreatedListener(SqlSchemaManagerImpl schemaHolder) {
-            super(schemaHolder);
-        }
-
-        /** {@inheritDoc} */
-        @Override
-        public CompletableFuture<Boolean> notify(@NotNull TableEventParameters parameters, @Nullable Throwable exception) {
-            return schemaHolder.onTableCreated(
-                    // TODO: https://issues.apache.org/jira/browse/IGNITE-17694 Hardcoded schemas
-                    DEFAULT_SCHEMA_NAME,
-                    parameters.tableId(),
-                    parameters.causalityToken()
-            )
-                    .thenApply(v -> false);
-        }
-    }
-
-    private static class TableUpdatedListener extends AbstractTableEventListener {
-        private TableUpdatedListener(SqlSchemaManagerImpl schemaHolder) {
-            super(schemaHolder);
-        }
-
-        /** {@inheritDoc} */
-        @Override
-        public CompletableFuture<Boolean> notify(@NotNull TableEventParameters parameters, @Nullable Throwable exception) {
-            return schemaHolder.onTableUpdated(
-                    // TODO: https://issues.apache.org/jira/browse/IGNITE-17694 Hardcoded schemas
-                    DEFAULT_SCHEMA_NAME,
-                    parameters.tableId(),
-                    parameters.causalityToken()
-            )
-                    .thenApply(v -> false);
-        }
-    }
-
-    private static class TableDroppedListener extends AbstractTableEventListener {
-        private TableDroppedListener(SqlSchemaManagerImpl schemaHolder) {
-            super(schemaHolder);
-        }
-
-        /** {@inheritDoc} */
-        @Override
-        public CompletableFuture<Boolean> notify(@NotNull TableEventParameters parameters, @Nullable Throwable exception) {
-            return schemaHolder.onTableDropped(
-                    // TODO: https://issues.apache.org/jira/browse/IGNITE-17694 Hardcoded schemas
-                    DEFAULT_SCHEMA_NAME,
-                    parameters.tableId(),
-                    parameters.causalityToken()
-            )
-                    .thenApply(v -> false);
-        }
-    }
-
-    private static class IndexDroppedListener extends AbstractIndexEventListener {
-        private IndexDroppedListener(SqlSchemaManagerImpl schemaHolder) {
-            super(schemaHolder);
-        }
-
-        /** {@inheritDoc} */
-        @Override
-        public CompletableFuture<Boolean> notify(@NotNull IndexEventParameters parameters, @Nullable Throwable exception) {
-            return schemaHolder.onIndexDropped(
-                    // TODO: https://issues.apache.org/jira/browse/IGNITE-17694 Hardcoded schemas
-                    DEFAULT_SCHEMA_NAME,
-                    parameters.tableId(),
-                    parameters.indexId(),
-                    parameters.causalityToken()
-            )
-                    .thenApply(v -> false);
-        }
-    }
-
-    private static class IndexCreatedListener extends AbstractIndexEventListener {
-        private IndexCreatedListener(SqlSchemaManagerImpl schemaHolder) {
-            super(schemaHolder);
-        }
-
-        /** {@inheritDoc} */
-        @Override
-        public CompletableFuture<Boolean> notify(@NotNull IndexEventParameters parameters, @Nullable Throwable exception) {
-            return schemaHolder.onIndexCreated(
-                    parameters.tableId(),
-                    parameters.indexId(),
-                    parameters.indexDescriptor(),
-                    parameters.causalityToken()
-            )
-                    .thenApply(v -> false);
-        }
-    }
-
->>>>>>> 7311385a
     /** Returns {@code true} if this is data modification operation. */
     private static boolean dataModificationOp(ParsedResult parsedResult) {
         return parsedResult.queryType() == SqlQueryType.DML;
