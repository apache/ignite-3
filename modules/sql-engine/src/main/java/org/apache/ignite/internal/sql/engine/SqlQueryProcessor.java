/*
 * Licensed to the Apache Software Foundation (ASF) under one or more
 * contributor license agreements. See the NOTICE file distributed with
 * this work for additional information regarding copyright ownership.
 * The ASF licenses this file to You under the Apache License, Version 2.0
 * (the "License"); you may not use this file except in compliance with
 * the License. You may obtain a copy of the License at
 *
 *      http://www.apache.org/licenses/LICENSE-2.0
 *
 * Unless required by applicable law or agreed to in writing, software
 * distributed under the License is distributed on an "AS IS" BASIS,
 * WITHOUT WARRANTIES OR CONDITIONS OF ANY KIND, either express or implied.
 * See the License for the specific language governing permissions and
 * limitations under the License.
 */

package org.apache.ignite.internal.sql.engine;

import static java.util.concurrent.TimeUnit.SECONDS;
import static org.apache.ignite.internal.lang.IgniteStringFormatter.format;
import static org.apache.ignite.internal.lang.SqlExceptionMapperUtil.mapToPublicSqlException;
import static org.apache.ignite.internal.sql.engine.util.Commons.FRAMEWORK_CONFIG;
import static org.apache.ignite.internal.table.distributed.storage.InternalTableImpl.AWAIT_PRIMARY_REPLICA_TIMEOUT;
import static org.apache.ignite.internal.util.CollectionUtils.nullOrEmpty;
import static org.apache.ignite.internal.util.ExceptionUtils.withCause;
import static org.apache.ignite.lang.ErrorGroups.Common.NODE_STOPPING_ERR;
import static org.apache.ignite.lang.ErrorGroups.Replicator.REPLICA_UNAVAILABLE_ERR;
import static org.apache.ignite.lang.ErrorGroups.Sql.EXECUTION_CANCELLED_ERR;
import static org.apache.ignite.lang.ErrorGroups.Sql.STMT_VALIDATION_ERR;

import java.util.ArrayList;
import java.util.Arrays;
import java.util.Collections;
import java.util.List;
import java.util.Map;
import java.util.Objects;
import java.util.Queue;
import java.util.Set;
import java.util.UUID;
import java.util.concurrent.ArrayBlockingQueue;
import java.util.concurrent.CancellationException;
import java.util.concurrent.CompletableFuture;
import java.util.concurrent.ConcurrentHashMap;
import java.util.concurrent.ConcurrentMap;
import java.util.function.Consumer;
import java.util.function.LongFunction;
import java.util.function.Supplier;
import java.util.stream.Collectors;
import org.apache.calcite.schema.SchemaPlus;
import org.apache.calcite.tools.Frameworks;
import org.apache.ignite.internal.catalog.Catalog;
import org.apache.ignite.internal.catalog.CatalogManager;
import org.apache.ignite.internal.catalog.descriptors.CatalogTableDescriptor;
import org.apache.ignite.internal.catalog.descriptors.CatalogZoneDescriptor;
import org.apache.ignite.internal.cluster.management.topology.api.LogicalTopologyService;
import org.apache.ignite.internal.hlc.HybridClock;
import org.apache.ignite.internal.hlc.HybridTimestamp;
import org.apache.ignite.internal.lang.IgniteInternalException;
import org.apache.ignite.internal.lang.NodeStoppingException;
import org.apache.ignite.internal.logger.IgniteLogger;
import org.apache.ignite.internal.logger.Loggers;
import org.apache.ignite.internal.metrics.MetricManager;
import org.apache.ignite.internal.placementdriver.PlacementDriver;
import org.apache.ignite.internal.placementdriver.ReplicaMeta;
import org.apache.ignite.internal.replicator.ReplicaService;
import org.apache.ignite.internal.replicator.ReplicationGroupId;
import org.apache.ignite.internal.replicator.TablePartitionId;
import org.apache.ignite.internal.schema.SchemaManager;
import org.apache.ignite.internal.sql.api.ResultSetMetadataImpl;
import org.apache.ignite.internal.sql.engine.exec.ExchangeServiceImpl;
import org.apache.ignite.internal.sql.engine.exec.ExecutableTableRegistryImpl;
import org.apache.ignite.internal.sql.engine.exec.ExecutionDependencyResolverImpl;
import org.apache.ignite.internal.sql.engine.exec.ExecutionService;
import org.apache.ignite.internal.sql.engine.exec.ExecutionServiceImpl;
import org.apache.ignite.internal.sql.engine.exec.LifecycleAware;
import org.apache.ignite.internal.sql.engine.exec.MailboxRegistryImpl;
import org.apache.ignite.internal.sql.engine.exec.NodeWithTerm;
import org.apache.ignite.internal.sql.engine.exec.QueryTaskExecutor;
import org.apache.ignite.internal.sql.engine.exec.QueryTaskExecutorImpl;
import org.apache.ignite.internal.sql.engine.exec.SqlRowHandler;
import org.apache.ignite.internal.sql.engine.exec.ddl.DdlCommandHandler;
import org.apache.ignite.internal.sql.engine.exec.mapping.ExecutionTarget;
import org.apache.ignite.internal.sql.engine.exec.mapping.ExecutionTargetFactory;
import org.apache.ignite.internal.sql.engine.exec.mapping.ExecutionTargetProvider;
import org.apache.ignite.internal.sql.engine.exec.mapping.MappingServiceImpl;
import org.apache.ignite.internal.sql.engine.message.MessageServiceImpl;
import org.apache.ignite.internal.sql.engine.prepare.PrepareService;
import org.apache.ignite.internal.sql.engine.prepare.PrepareServiceImpl;
import org.apache.ignite.internal.sql.engine.prepare.QueryPlan;
import org.apache.ignite.internal.sql.engine.property.SqlProperties;
import org.apache.ignite.internal.sql.engine.property.SqlPropertiesHelper;
import org.apache.ignite.internal.sql.engine.schema.IgniteSystemView;
import org.apache.ignite.internal.sql.engine.schema.IgniteTable;
import org.apache.ignite.internal.sql.engine.schema.SqlSchemaManager;
import org.apache.ignite.internal.sql.engine.schema.SqlSchemaManagerImpl;
import org.apache.ignite.internal.sql.engine.sql.ParsedResult;
import org.apache.ignite.internal.sql.engine.sql.ParserService;
import org.apache.ignite.internal.sql.engine.sql.ParserServiceImpl;
import org.apache.ignite.internal.sql.engine.trait.IgniteDistributions;
import org.apache.ignite.internal.sql.engine.tx.QueryTransactionContext;
import org.apache.ignite.internal.sql.engine.tx.QueryTransactionWrapper;
import org.apache.ignite.internal.sql.engine.tx.ScriptTransactionContext;
import org.apache.ignite.internal.sql.engine.util.BaseQueryContext;
import org.apache.ignite.internal.sql.engine.util.TypeUtils;
import org.apache.ignite.internal.sql.engine.util.cache.CacheFactory;
import org.apache.ignite.internal.sql.engine.util.cache.CaffeineCacheFactory;
import org.apache.ignite.internal.sql.metrics.SqlClientMetricSource;
import org.apache.ignite.internal.storage.DataStorageManager;
import org.apache.ignite.internal.systemview.api.SystemViewManager;
import org.apache.ignite.internal.table.distributed.TableManager;
import org.apache.ignite.internal.table.distributed.schema.SchemaSyncService;
import org.apache.ignite.internal.tx.InternalTransaction;
<<<<<<< HEAD
import org.apache.ignite.internal.util.AsyncWrapper;
=======
import org.apache.ignite.internal.util.AsyncCursor;
>>>>>>> c91713cd
import org.apache.ignite.internal.util.IgniteSpinBusyLock;
import org.apache.ignite.internal.util.IgniteUtils;
import org.apache.ignite.lang.ErrorGroups.Sql;
import org.apache.ignite.lang.SchemaNotFoundException;
import org.apache.ignite.network.ClusterService;
import org.apache.ignite.sql.ResultSetMetadata;
import org.apache.ignite.sql.SqlException;
import org.apache.ignite.tx.IgniteTransactions;
import org.jetbrains.annotations.Nullable;
import org.jetbrains.annotations.TestOnly;

/**
 *  Main implementation of {@link QueryProcessor}.
 */
public class SqlQueryProcessor implements QueryProcessor {
    /** The logger. */
    private static final IgniteLogger LOG = Loggers.forClass(SqlQueryProcessor.class);

    /** Size of the cache for query plans. */
    private static final int PLAN_CACHE_SIZE = 1024;

    private static final int PARSED_RESULT_CACHE_SIZE = 10_000;

    /** Size of the table access cache. */
    private static final int TABLE_CACHE_SIZE = 1024;

    /** Number of the schemas in cache. */
    private static final int SCHEMA_CACHE_SIZE = 128;

    /** Name of the default schema. */
    private static final String DEFAULT_SCHEMA_NAME = "PUBLIC";

    private static final SqlProperties DEFAULT_PROPERTIES = SqlPropertiesHelper.newBuilder()
            .set(QueryProperty.DEFAULT_SCHEMA, DEFAULT_SCHEMA_NAME)
            .set(QueryProperty.ALLOWED_QUERY_TYPES, SqlQueryType.ALL)
            .build();

    private static final CacheFactory CACHE_FACTORY = CaffeineCacheFactory.INSTANCE;

    private final ParserService parserService = new ParserServiceImpl(
            PARSED_RESULT_CACHE_SIZE, CACHE_FACTORY
    );

    private static final ResultSetMetadata EMPTY_RESULT_SET_METADATA =
            new ResultSetMetadataImpl(Collections.emptyList());

    private final List<LifecycleAware> services = new ArrayList<>();

    private final ClusterService clusterSrvc;

    private final LogicalTopologyService logicalTopologyService;

    private final TableManager tableManager;

    private final SchemaManager schemaManager;

    private final DataStorageManager dataStorageManager;

    private final Supplier<Map<String, Map<String, Class<?>>>> dataStorageFieldsSupplier;

    /** Busy lock for stop synchronisation. */
    private final IgniteSpinBusyLock busyLock = new IgniteSpinBusyLock();

    private final ReplicaService replicaService;

    private final SqlSchemaManager sqlSchemaManager;

    private final SystemViewManager systemViewManager;

    private volatile QueryTaskExecutor taskExecutor;

    private volatile ExecutionService executionSrvc;

    private volatile PrepareService prepareSvc;

    /** Clock. */
    private final HybridClock clock;

    private final SchemaSyncService schemaSyncService;

    /** Distributed catalog manager. */
    private final CatalogManager catalogManager;

    /** Metric manager. */
    private final MetricManager metricManager;

    /** Placement driver. */
    private final PlacementDriver placementDriver;

    private final ConcurrentMap<UUID, AsyncSqlCursor<?>> openedCursors = new ConcurrentHashMap<>();

    /** Constructor. */
    public SqlQueryProcessor(
            Consumer<LongFunction<CompletableFuture<?>>> registry,
            ClusterService clusterSrvc,
            LogicalTopologyService logicalTopologyService,
            TableManager tableManager,
            SchemaManager schemaManager,
            DataStorageManager dataStorageManager,
            Supplier<Map<String, Map<String, Class<?>>>> dataStorageFieldsSupplier,
            ReplicaService replicaService,
            HybridClock clock,
            SchemaSyncService schemaSyncService,
            CatalogManager catalogManager,
            MetricManager metricManager,
            SystemViewManager systemViewManager,
            PlacementDriver placementDriver
    ) {
        this.clusterSrvc = clusterSrvc;
        this.logicalTopologyService = logicalTopologyService;
        this.tableManager = tableManager;
        this.schemaManager = schemaManager;
        this.dataStorageManager = dataStorageManager;
        this.dataStorageFieldsSupplier = dataStorageFieldsSupplier;
        this.replicaService = replicaService;
        this.clock = clock;
        this.schemaSyncService = schemaSyncService;
        this.catalogManager = catalogManager;
        this.metricManager = metricManager;
        this.systemViewManager = systemViewManager;
        this.placementDriver = placementDriver;

        sqlSchemaManager = new SqlSchemaManagerImpl(
                catalogManager,
                CACHE_FACTORY,
                SCHEMA_CACHE_SIZE
        );
    }

    /** {@inheritDoc} */
    @Override
    public synchronized void start() {
        var nodeName = clusterSrvc.topologyService().localMember().name();

        taskExecutor = registerService(new QueryTaskExecutorImpl(nodeName));
        var mailboxRegistry = registerService(new MailboxRegistryImpl());

        SqlClientMetricSource sqlClientMetricSource = new SqlClientMetricSource(openedCursors::size);
        metricManager.registerSource(sqlClientMetricSource);

        var prepareSvc = registerService(PrepareServiceImpl.create(
                nodeName,
                PLAN_CACHE_SIZE,
                CACHE_FACTORY,
                dataStorageManager,
                dataStorageFieldsSupplier.get(),
                metricManager
        ));

        var msgSrvc = registerService(new MessageServiceImpl(
                nodeName,
                clusterSrvc.messagingService(),
                taskExecutor,
                busyLock
        ));

        var exchangeService = registerService(new ExchangeServiceImpl(
                mailboxRegistry,
                msgSrvc
        ));

        this.prepareSvc = prepareSvc;

        var ddlCommandHandler = new DdlCommandHandler(catalogManager);

        var executableTableRegistry = new ExecutableTableRegistryImpl(
                tableManager, schemaManager, sqlSchemaManager, replicaService, clock, TABLE_CACHE_SIZE
        );

        var dependencyResolver = new ExecutionDependencyResolverImpl(
                executableTableRegistry,
                view -> () -> systemViewManager.scanView(view.name())
        );

        var executionTargetProvider = new ExecutionTargetProvider() {
            @Override
            public CompletableFuture<ExecutionTarget> forTable(ExecutionTargetFactory factory, IgniteTable table) {
                return primaryReplicas(table.id())
                        .thenApply(replicas -> factory.partitioned(replicas));
            }

            @Override
            public CompletableFuture<ExecutionTarget> forSystemView(ExecutionTargetFactory factory, IgniteSystemView view) {
                List<String> nodes = systemViewManager.owningNodes(view.name());

                if (nullOrEmpty(nodes)) {
                    return CompletableFuture.failedFuture(
                            new SqlException(Sql.MAPPING_ERR, format("The view with name '{}' could not be found on"
                                    + " any active nodes in the cluster", view.name()))
                    );
                }

                return CompletableFuture.completedFuture(
                        view.distribution() == IgniteDistributions.single()
                                ? factory.oneOf(nodes)
                                : factory.allOf(nodes)
                );
            }
        };

        var mappingService = new MappingServiceImpl(
                nodeName, executionTargetProvider, CACHE_FACTORY, PLAN_CACHE_SIZE, taskExecutor
        );

        logicalTopologyService.addEventListener(mappingService);

        var executionSrvc = registerService(ExecutionServiceImpl.create(
                clusterSrvc.topologyService(),
                msgSrvc,
                sqlSchemaManager,
                ddlCommandHandler,
                taskExecutor,
                SqlRowHandler.INSTANCE,
                mailboxRegistry,
                exchangeService,
                mappingService,
                dependencyResolver
        ));

        clusterSrvc.topologyService().addEventHandler(executionSrvc);
        clusterSrvc.topologyService().addEventHandler(mailboxRegistry);

        this.executionSrvc = executionSrvc;

        services.forEach(LifecycleAware::start);
    }

    // need to be refactored after TODO: https://issues.apache.org/jira/browse/IGNITE-20925
    /** Get primary replicas. */
    private CompletableFuture<List<NodeWithTerm>> primaryReplicas(int tableId) {
        int catalogVersion = catalogManager.latestCatalogVersion();

        Catalog catalog = catalogManager.catalog(catalogVersion);

        CatalogTableDescriptor tblDesc = Objects.requireNonNull(catalog.table(tableId), "table");

        CatalogZoneDescriptor zoneDesc = Objects.requireNonNull(catalog.zone(tblDesc.zoneId()), "zone");

        int partitions = zoneDesc.partitions();

        List<CompletableFuture<NodeWithTerm>> result = new ArrayList<>(partitions);

        HybridTimestamp clockNow = clock.now();

        // no need to wait all partitions after pruning was implemented.
        for (int partId = 0; partId < partitions; ++partId) {
            int partitionId = partId;
            ReplicationGroupId partGroupId = new TablePartitionId(tableId, partitionId);

            CompletableFuture<ReplicaMeta> f = placementDriver.awaitPrimaryReplica(
                    partGroupId,
                    clockNow,
                    AWAIT_PRIMARY_REPLICA_TIMEOUT,
                    SECONDS
            );

            result.add(f.handle((primaryReplica, e) -> {
                if (e != null) {
                    LOG.debug("Failed to retrieve primary replica for partition {}", e, partitionId);

                    throw withCause(IgniteInternalException::new, REPLICA_UNAVAILABLE_ERR, "Failed to get the primary replica"
                            + " [tablePartitionId=" + partGroupId + ']', e);
                } else {
                    String holder = primaryReplica.getLeaseholder();

                    assert holder != null : "Unable to map query, nothing holds the lease";

                    return new NodeWithTerm(holder, primaryReplica.getStartTime().longValue());
                }
            }));
        }

        CompletableFuture<Void> all = CompletableFuture.allOf(result.toArray(new CompletableFuture[0]));

        return all.thenApply(v -> result.stream()
                .map(CompletableFuture::join)
                .collect(Collectors.toList())
        );
    }

    /** {@inheritDoc} */
    @Override
    public synchronized void stop() throws Exception {
        busyLock.block();

        openedCursors.values().forEach(AsyncSqlCursor::closeAsync);
        openedCursors.clear();

        metricManager.unregisterSource(SqlClientMetricSource.NAME);

        List<LifecycleAware> services = new ArrayList<>(this.services);

        this.services.clear();

        Collections.reverse(services);

        IgniteUtils.closeAll(services.stream().map(s -> s::stop));
    }

    /** {@inheritDoc} */
    @Override
    public CompletableFuture<AsyncSqlCursor<InternalSqlRow>> querySingleAsync(
            SqlProperties properties,
            IgniteTransactions transactions,
            @Nullable InternalTransaction transaction,
            String qry,
            Object... params
    ) {
        if (!busyLock.enterBusy()) {
            throw new IgniteInternalException(NODE_STOPPING_ERR, new NodeStoppingException());
        }

        try {
            return querySingle0(properties, new QueryTransactionContext(transactions, transaction), qry, params);
        } finally {
            busyLock.leaveBusy();
        }
    }

    /** {@inheritDoc} */
    @Override
    public CompletableFuture<AsyncSqlCursor<InternalSqlRow>> queryScriptAsync(
            SqlProperties properties,
            IgniteTransactions transactions,
            @Nullable InternalTransaction transaction,
            String qry,
            Object... params
    ) {
        if (!busyLock.enterBusy()) {
            throw new IgniteInternalException(NODE_STOPPING_ERR, new NodeStoppingException());
        }

        try {
            return queryScript0(properties, new QueryTransactionContext(transactions, transaction), qry, params);
        } finally {
            busyLock.leaveBusy();
        }
    }

    private <T extends LifecycleAware> T registerService(T service) {
        services.add(service);

        return service;
    }

    private CompletableFuture<AsyncSqlCursor<InternalSqlRow>> querySingle0(
            SqlProperties properties,
            QueryTransactionContext txCtx,
            String sql,
            Object... params
    ) {
        SqlProperties properties0 = SqlPropertiesHelper.chain(properties, DEFAULT_PROPERTIES);
        String schemaName = properties0.get(QueryProperty.DEFAULT_SCHEMA);

        QueryCancel queryCancel = new QueryCancel();

        CompletableFuture<AsyncSqlCursor<InternalSqlRow>> start = new CompletableFuture<>();

        CompletableFuture<AsyncSqlCursor<InternalSqlRow>> stage = start.thenCompose(ignored -> {
            ParsedResult result = parserService.parse(sql);

            validateParsedStatement(properties0, result, params);

            QueryTransactionWrapper txWrapper = txCtx.startTxIfNeeded(result.queryType());

            return executeParsedStatement(schemaName, result, txWrapper, queryCancel, params, false, null);
        });

        // TODO IGNITE-20078 Improve (or remove) CancellationException handling.
        stage.whenComplete((cur, ex) -> {
            if (ex instanceof CancellationException) {
                queryCancel.cancel();
            }
        });

        start.completeAsync(() -> null, taskExecutor);

        return stage;
    }

    private CompletableFuture<AsyncSqlCursor<InternalSqlRow>> queryScript0(
            SqlProperties properties,
            QueryTransactionContext transactionContext,
            String sql,
            Object... params
    ) {
        SqlProperties properties0 = SqlPropertiesHelper.chain(properties, DEFAULT_PROPERTIES);
        String schemaName = properties0.get(QueryProperty.DEFAULT_SCHEMA);

        CompletableFuture<?> start = new CompletableFuture<>();

        CompletableFuture<AsyncSqlCursor<InternalSqlRow>> parseFut = start
                .thenApply(ignored -> parserService.parseScript(sql))
                .thenCompose(parsedResults -> {
                    MultiStatementHandler handler = new MultiStatementHandler(
                            schemaName, transactionContext, parsedResults, params);

                    return handler.processNext();
                });

        start.completeAsync(() -> null, taskExecutor);

        return parseFut;
    }

    private CompletableFuture<AsyncSqlCursor<InternalSqlRow>> executeParsedStatement(
            String schemaName,
            ParsedResult parsedResult,
            QueryTransactionWrapper txWrapper,
            QueryCancel queryCancel,
            Object[] params,
            boolean waitForPrefetch,
            @Nullable CompletableFuture<AsyncSqlCursor<InternalSqlRow>> nextStatement
    ) {
        return waitForActualSchema(schemaName, txWrapper.unwrap().startTimestamp())
                .thenCompose(schema -> {
                    PrefetchCallback callback = waitForPrefetch ? new PrefetchCallback() : null;

                    BaseQueryContext ctx = BaseQueryContext.builder()
                            .frameworkConfig(Frameworks.newConfigBuilder(FRAMEWORK_CONFIG).defaultSchema(schema).build())
                            .queryId(UUID.randomUUID())
                            .cancel(queryCancel)
                            .prefetchCallback(callback)
                            .parameters(params)
                            .build();

                    CompletableFuture<AsyncSqlCursor<InternalSqlRow>> fut = prepareSvc.prepareAsync(parsedResult, ctx)
                            .thenApply(plan -> executePlan(txWrapper, ctx, plan, nextStatement));

                    if (waitForPrefetch) {
                        fut = fut.thenCompose(
                                cursor -> callback.prefetchFuture().whenComplete((res, ex) -> {
                                    if (ex != null) {
                                        cursor.closeAsync();
                                    }
                                }).thenApply(ignore -> cursor)
                        );
                    }

                    return fut;
                })
                .whenComplete((res, ex) -> {
                    if (ex != null) {
                        txWrapper.rollback(ex);
                    }
                });
    }

    private CompletableFuture<SchemaPlus> waitForActualSchema(String schemaName, HybridTimestamp timestamp) {
        try {
            return schemaSyncService.waitForMetadataCompleteness(timestamp).thenApply(unused -> {
                SchemaPlus schema = sqlSchemaManager.schema(timestamp.longValue()).getSubSchema(schemaName);

                if (schema == null) {
                    throw new SchemaNotFoundException(schemaName);
                }

                return schema;
            });
        } catch (Throwable t) {
            return CompletableFuture.failedFuture(t);
        }
    }

    private AsyncSqlCursor<InternalSqlRow> executePlan(
            QueryTransactionWrapper txWrapper,
            BaseQueryContext ctx,
            QueryPlan plan,
            @Nullable CompletableFuture<AsyncSqlCursor<InternalSqlRow>> nextStatement
    ) {
        if (!busyLock.enterBusy()) {
            throw new IgniteInternalException(NODE_STOPPING_ERR, new NodeStoppingException());
        }

        try {
            AsyncCursor<InternalSqlRow> dataCursor = executionSrvc.executePlan(txWrapper.unwrap(), plan, ctx);

            SqlQueryType queryType = plan.type();
            UUID queryId = ctx.queryId();

            AsyncSqlCursor<InternalSqlRow> cursor = new AsyncSqlCursorImpl<>(
                    queryType,
                    plan.metadata(),
                    txWrapper,
                    dataCursor,
                    () -> openedCursors.remove(queryId),
                    nextStatement
            );

            Object old = openedCursors.put(queryId, cursor);

            assert old == null;

            return cursor;
        } finally {
            busyLock.leaveBusy();
        }
    }

    @TestOnly
    public MetricManager metricManager() {
        return metricManager;
    }

    /** Performs additional validation of a parsed statement. **/
    private static void validateParsedStatement(
            SqlProperties properties,
            ParsedResult parsedResult,
            Object[] params
    ) {
        Set<SqlQueryType> allowedTypes = properties.get(QueryProperty.ALLOWED_QUERY_TYPES);
        SqlQueryType queryType = parsedResult.queryType();

        if (parsedResult.queryType() == SqlQueryType.TX_CONTROL) {
            String message = "Transaction control statement can not be executed as an independent statement";

            throw new SqlException(STMT_VALIDATION_ERR, message);
        }

        if (!allowedTypes.contains(queryType)) {
            String message = format("Invalid SQL statement type. Expected {} but got {}", allowedTypes, queryType);

            throw new SqlException(STMT_VALIDATION_ERR, message);
        }

        validateDynamicParameters(parsedResult.dynamicParamsCount(), params);
    }

    private static void validateDynamicParameters(int expectedParamsCount, Object[] params) throws SqlException {
        if (expectedParamsCount != params.length) {
            String message = format(
                    "Unexpected number of query parameters. Provided {} but there is only {} dynamic parameter(s).",
                    params.length, expectedParamsCount
            );

            throw new SqlException(STMT_VALIDATION_ERR, message);
        }

        for (Object param : params) {
            if (!TypeUtils.supportParamInstance(param)) {
                String message = format(
                        "Unsupported dynamic parameter defined. Provided '{}' is not supported.", param.getClass().getName());

                throw new SqlException(STMT_VALIDATION_ERR, message);
            }
        }
    }

    /** Returns count of opened cursors. */
    @TestOnly
    public int openedCursors() {
        return openedCursors.size();
    }

    private class MultiStatementHandler {
        private final String schemaName;
        private final Queue<ScriptStatement> statements;
        private final ScriptTransactionContext txCtx;

        MultiStatementHandler(
                String schemaName,
                QueryTransactionContext transactionContext,
                List<ParsedResult> parsedResults,
                Object[] params
        ) {
            this.schemaName = schemaName;
            this.statements = prepareStatementsQueue(parsedResults, params);
            this.txCtx = new ScriptTransactionContext(transactionContext);
        }

<<<<<<< HEAD
        /**
         * Returns a queue. each element of which represents parameters required to execute a single statement of the script.
         */
        private Queue<ScriptStatement> prepareStatementsQueue(List<ParsedResult> parsedResults, Object[] params) {
            assert !parsedResults.isEmpty();

            int paramsCount = parsedResults.stream().mapToInt(ParsedResult::dynamicParamsCount).sum();

            validateDynamicParameters(paramsCount, params);

            ScriptStatement[] results = new ScriptStatement[parsedResults.size()];

            // We fill parameters in reverse order, because each script statement
            // requires a reference to the future of the next statement.
            CompletableFuture<AsyncSqlCursor<List<Object>>> prevCursorFuture = null;
            for (int i = parsedResults.size() - 1; i >= 0; i--) {
                ParsedResult result = parsedResults.get(i);

                Object[] params0 = Arrays.copyOfRange(params, paramsCount - result.dynamicParamsCount(), paramsCount);
                paramsCount -= result.dynamicParamsCount();

                results[i] = new ScriptStatement(result, params0, prevCursorFuture);
                prevCursorFuture = results[i].cursorFuture;
=======
        CompletableFuture<AsyncSqlCursor<InternalSqlRow>> processNext() {
            if (statements == null) {
                // TODO https://issues.apache.org/jira/browse/IGNITE-20463 Each tx control statement must return an empty cursor.
                return nullCompletedFuture();
>>>>>>> c91713cd
            }

            return new ArrayBlockingQueue<>(results.length, false, List.of(results));
        }

        CompletableFuture<AsyncSqlCursor<List<Object>>> processNext() {
            ScriptStatement scriptStatement = statements.poll();

            assert scriptStatement != null;

<<<<<<< HEAD
            CompletableFuture<AsyncSqlCursor<List<Object>>> cursorFuture = scriptStatement.cursorFuture;
=======
            ParsedResult parsedResult = parameters.parsedResult;
            Object[] dynamicParams = parameters.dynamicParams;
            CompletableFuture<AsyncSqlCursor<InternalSqlRow>> cursorFuture = parameters.cursorFuture;
            CompletableFuture<AsyncSqlCursor<InternalSqlRow>> nextCursorFuture = parameters.nextStatementFuture;
>>>>>>> c91713cd

            try {
                if (cursorFuture.isDone()) {
                    return cursorFuture;
                }

                ParsedResult parsedResult = scriptStatement.parsedResult;

                QueryTransactionWrapper txWrapper = txCtx.startTxIfNeeded(parsedResult.queryType());

                txCtx.registerCursor(parsedResult.queryType(), cursorFuture);

                executeStatement(parsedResult, txWrapper, scriptStatement.dynamicParams, scriptStatement.nextStatementFuture)
                        .whenComplete((cursor, ex) -> {
                            if (ex != null) {
                                cursorFuture.completeExceptionally(ex);
                                cancelAll(ex);
                            }
                        })
                        .thenCompose(cursor -> txWrapper.commitImplicit()
                                .thenApply(ignore -> {
                                    if (scriptStatement.isLastStatement()) {
                                        // Try to rollback script managed transaction, if any.
                                        txCtx.onScriptEnd();
                                    } else {
                                        taskExecutor.execute(this::processNext);
                                    }

                                    cursorFuture.complete(cursor);

                                    return cursor;
                                })
                        );
            } catch (Throwable e) {
                txCtx.onError(e);

                cursorFuture.completeExceptionally(e);

                cancelAll(e);
            }

            return cursorFuture;
        }

        private CompletableFuture<AsyncSqlCursor<List<Object>>> executeStatement(
                ParsedResult parsedResult,
                QueryTransactionWrapper txWrapper,
                Object[] params,
                CompletableFuture<AsyncSqlCursor<List<Object>>> nextCursorFut
        ) {
            if (parsedResult.queryType() == SqlQueryType.TX_CONTROL) {
                CompletableFuture<Void> txStmtFut = txCtx.handleTxControl(parsedResult.parsedTree());

                // Return an empty cursor.
                return txStmtFut.thenApply(ignored ->
                        new AsyncSqlCursorImpl<>(
                                parsedResult.queryType(),
                                EMPTY_RESULT_SET_METADATA,
                                txWrapper,
                                new AsyncWrapper<>(Collections.emptyIterator()),
                                () -> {},
                                nextCursorFut
                        ));
            }

            return executeParsedStatement(schemaName, parsedResult, txWrapper, new QueryCancel(), params, true, nextCursorFut);
        }

        private void cancelAll(Throwable cause) {
<<<<<<< HEAD
            for (ScriptStatement scriptStatement : statements) {
                CompletableFuture<AsyncSqlCursor<List<Object>>> fut = scriptStatement.cursorFuture;
=======
            for (ScriptStatementParameters parameters : statements) {
                CompletableFuture<AsyncSqlCursor<InternalSqlRow>> fut = parameters.cursorFuture;
>>>>>>> c91713cd

                if (fut.isDone()) {
                    continue;
                }

                fut.completeExceptionally(new SqlException(
                        EXECUTION_CANCELLED_ERR,
                        "The script execution was canceled due to an error in the previous statement.",
                        cause
                ));
            }
        }

<<<<<<< HEAD
        private class ScriptStatement {
            private final CompletableFuture<AsyncSqlCursor<List<Object>>> cursorFuture = new CompletableFuture<>();
            private final CompletableFuture<AsyncSqlCursor<List<Object>>> nextStatementFuture;
=======
        private class ScriptStatementParameters {
            private final CompletableFuture<AsyncSqlCursor<InternalSqlRow>> cursorFuture = new CompletableFuture<>();
            private final CompletableFuture<AsyncSqlCursor<InternalSqlRow>> nextStatementFuture;
>>>>>>> c91713cd
            private final ParsedResult parsedResult;
            private final Object[] dynamicParams;

            private ScriptStatement(
                    ParsedResult parsedResult,
                    Object[] dynamicParams,
                    @Nullable CompletableFuture<AsyncSqlCursor<InternalSqlRow>> nextStatementFuture
            ) {
                this.parsedResult = parsedResult;
                this.dynamicParams = dynamicParams;
                this.nextStatementFuture = nextStatementFuture;
            }

            boolean isLastStatement() {
                return nextStatementFuture == null;
            }
        }
    }

    /** Completes the provided future when the callback is called. */
    private static class PrefetchCallback implements QueryPrefetchCallback {
        private final CompletableFuture<Void> prefetchFuture = new CompletableFuture<>();

        @Override
        public void onPrefetchComplete(@Nullable Throwable ex) {
            if (ex == null) {
                prefetchFuture.complete(null);
            } else {
                prefetchFuture.completeExceptionally(mapToPublicSqlException(ex));
            }
        }

        CompletableFuture<Void> prefetchFuture() {
            return prefetchFuture;
        }
    }
}<|MERGE_RESOLUTION|>--- conflicted
+++ resolved
@@ -111,11 +111,8 @@
 import org.apache.ignite.internal.table.distributed.TableManager;
 import org.apache.ignite.internal.table.distributed.schema.SchemaSyncService;
 import org.apache.ignite.internal.tx.InternalTransaction;
-<<<<<<< HEAD
+import org.apache.ignite.internal.util.AsyncCursor;
 import org.apache.ignite.internal.util.AsyncWrapper;
-=======
-import org.apache.ignite.internal.util.AsyncCursor;
->>>>>>> c91713cd
 import org.apache.ignite.internal.util.IgniteSpinBusyLock;
 import org.apache.ignite.internal.util.IgniteUtils;
 import org.apache.ignite.lang.ErrorGroups.Sql;
@@ -686,7 +683,6 @@
             this.txCtx = new ScriptTransactionContext(transactionContext);
         }
 
-<<<<<<< HEAD
         /**
          * Returns a queue. each element of which represents parameters required to execute a single statement of the script.
          */
@@ -701,7 +697,7 @@
 
             // We fill parameters in reverse order, because each script statement
             // requires a reference to the future of the next statement.
-            CompletableFuture<AsyncSqlCursor<List<Object>>> prevCursorFuture = null;
+            CompletableFuture<AsyncSqlCursor<InternalSqlRow>> prevCursorFuture = null;
             for (int i = parsedResults.size() - 1; i >= 0; i--) {
                 ParsedResult result = parsedResults.get(i);
 
@@ -710,30 +706,17 @@
 
                 results[i] = new ScriptStatement(result, params0, prevCursorFuture);
                 prevCursorFuture = results[i].cursorFuture;
-=======
+            }
+
+            return new ArrayBlockingQueue<>(results.length, false, List.of(results));
+        }
+
         CompletableFuture<AsyncSqlCursor<InternalSqlRow>> processNext() {
-            if (statements == null) {
-                // TODO https://issues.apache.org/jira/browse/IGNITE-20463 Each tx control statement must return an empty cursor.
-                return nullCompletedFuture();
->>>>>>> c91713cd
-            }
-
-            return new ArrayBlockingQueue<>(results.length, false, List.of(results));
-        }
-
-        CompletableFuture<AsyncSqlCursor<List<Object>>> processNext() {
             ScriptStatement scriptStatement = statements.poll();
 
             assert scriptStatement != null;
 
-<<<<<<< HEAD
-            CompletableFuture<AsyncSqlCursor<List<Object>>> cursorFuture = scriptStatement.cursorFuture;
-=======
-            ParsedResult parsedResult = parameters.parsedResult;
-            Object[] dynamicParams = parameters.dynamicParams;
-            CompletableFuture<AsyncSqlCursor<InternalSqlRow>> cursorFuture = parameters.cursorFuture;
-            CompletableFuture<AsyncSqlCursor<InternalSqlRow>> nextCursorFuture = parameters.nextStatementFuture;
->>>>>>> c91713cd
+            CompletableFuture<AsyncSqlCursor<InternalSqlRow>> cursorFuture = scriptStatement.cursorFuture;
 
             try {
                 if (cursorFuture.isDone()) {
@@ -778,11 +761,11 @@
             return cursorFuture;
         }
 
-        private CompletableFuture<AsyncSqlCursor<List<Object>>> executeStatement(
+        private CompletableFuture<AsyncSqlCursor<InternalSqlRow>> executeStatement(
                 ParsedResult parsedResult,
                 QueryTransactionWrapper txWrapper,
                 Object[] params,
-                CompletableFuture<AsyncSqlCursor<List<Object>>> nextCursorFut
+                CompletableFuture<AsyncSqlCursor<InternalSqlRow>> nextCursorFut
         ) {
             if (parsedResult.queryType() == SqlQueryType.TX_CONTROL) {
                 CompletableFuture<Void> txStmtFut = txCtx.handleTxControl(parsedResult.parsedTree());
@@ -803,13 +786,8 @@
         }
 
         private void cancelAll(Throwable cause) {
-<<<<<<< HEAD
             for (ScriptStatement scriptStatement : statements) {
-                CompletableFuture<AsyncSqlCursor<List<Object>>> fut = scriptStatement.cursorFuture;
-=======
-            for (ScriptStatementParameters parameters : statements) {
-                CompletableFuture<AsyncSqlCursor<InternalSqlRow>> fut = parameters.cursorFuture;
->>>>>>> c91713cd
+                CompletableFuture<AsyncSqlCursor<InternalSqlRow>> fut = scriptStatement.cursorFuture;
 
                 if (fut.isDone()) {
                     continue;
@@ -823,15 +801,9 @@
             }
         }
 
-<<<<<<< HEAD
         private class ScriptStatement {
-            private final CompletableFuture<AsyncSqlCursor<List<Object>>> cursorFuture = new CompletableFuture<>();
-            private final CompletableFuture<AsyncSqlCursor<List<Object>>> nextStatementFuture;
-=======
-        private class ScriptStatementParameters {
             private final CompletableFuture<AsyncSqlCursor<InternalSqlRow>> cursorFuture = new CompletableFuture<>();
             private final CompletableFuture<AsyncSqlCursor<InternalSqlRow>> nextStatementFuture;
->>>>>>> c91713cd
             private final ParsedResult parsedResult;
             private final Object[] dynamicParams;
 
