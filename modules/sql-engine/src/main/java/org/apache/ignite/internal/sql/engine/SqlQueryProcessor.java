/*
 * Licensed to the Apache Software Foundation (ASF) under one or more
 * contributor license agreements. See the NOTICE file distributed with
 * this work for additional information regarding copyright ownership.
 * The ASF licenses this file to You under the Apache License, Version 2.0
 * (the "License"); you may not use this file except in compliance with
 * the License. You may obtain a copy of the License at
 *
 *      http://www.apache.org/licenses/LICENSE-2.0
 *
 * Unless required by applicable law or agreed to in writing, software
 * distributed under the License is distributed on an "AS IS" BASIS,
 * WITHOUT WARRANTIES OR CONDITIONS OF ANY KIND, either express or implied.
 * See the License for the specific language governing permissions and
 * limitations under the License.
 */

package org.apache.ignite.internal.sql.engine;

import static org.apache.ignite.internal.sql.engine.util.Commons.FRAMEWORK_CONFIG;
import static org.apache.ignite.lang.ErrorGroups.Common.NODE_STOPPING_ERR;
import static org.apache.ignite.lang.ErrorGroups.Sql.SESSION_EXPIRED_ERR;
import static org.apache.ignite.lang.ErrorGroups.Sql.SESSION_NOT_FOUND_ERR;
<<<<<<< HEAD
import static org.apache.ignite.lang.ErrorGroups.Sql.VALIDATION_ERR;
=======
import static org.apache.ignite.lang.ErrorGroups.Sql.UNSUPPORTED_DDL_OPERATION_ERR;
>>>>>>> 62d02d7e
import static org.apache.ignite.lang.IgniteStringFormatter.format;

import java.util.ArrayList;
import java.util.Collections;
import java.util.List;
import java.util.Map;
import java.util.Set;
import java.util.concurrent.CancellationException;
import java.util.concurrent.CompletableFuture;
import java.util.concurrent.TimeUnit;
import java.util.concurrent.atomic.AtomicReference;
import java.util.function.Consumer;
import java.util.function.LongFunction;
import java.util.function.Supplier;
import java.util.stream.Collectors;
import java.util.stream.Stream;
import org.apache.calcite.schema.SchemaPlus;
import org.apache.calcite.tools.Frameworks;
import org.apache.calcite.util.Pair;
import org.apache.ignite.internal.catalog.CatalogManager;
import org.apache.ignite.internal.distributionzones.DistributionZoneManager;
import org.apache.ignite.internal.hlc.HybridClock;
import org.apache.ignite.internal.index.IndexManager;
import org.apache.ignite.internal.index.event.IndexEvent;
import org.apache.ignite.internal.index.event.IndexEventParameters;
import org.apache.ignite.internal.logger.IgniteLogger;
import org.apache.ignite.internal.logger.Loggers;
import org.apache.ignite.internal.manager.Event;
import org.apache.ignite.internal.manager.EventListener;
import org.apache.ignite.internal.replicator.ReplicaService;
import org.apache.ignite.internal.schema.SchemaManager;
import org.apache.ignite.internal.sql.engine.exec.ArrayRowHandler;
import org.apache.ignite.internal.sql.engine.exec.ExchangeServiceImpl;
import org.apache.ignite.internal.sql.engine.exec.ExecutableTableRegistryImpl;
import org.apache.ignite.internal.sql.engine.exec.ExecutionDependencyResolverImpl;
import org.apache.ignite.internal.sql.engine.exec.ExecutionService;
import org.apache.ignite.internal.sql.engine.exec.ExecutionServiceImpl;
import org.apache.ignite.internal.sql.engine.exec.LifecycleAware;
import org.apache.ignite.internal.sql.engine.exec.MailboxRegistryImpl;
import org.apache.ignite.internal.sql.engine.exec.QueryTaskExecutor;
import org.apache.ignite.internal.sql.engine.exec.QueryTaskExecutorImpl;
import org.apache.ignite.internal.sql.engine.exec.QueryValidationException;
import org.apache.ignite.internal.sql.engine.exec.ddl.DdlCommandHandlerWrapper;
import org.apache.ignite.internal.sql.engine.message.MessageServiceImpl;
import org.apache.ignite.internal.sql.engine.prepare.PrepareService;
import org.apache.ignite.internal.sql.engine.prepare.PrepareServiceImpl;
import org.apache.ignite.internal.sql.engine.property.PropertiesHelper;
import org.apache.ignite.internal.sql.engine.property.PropertiesHolder;
import org.apache.ignite.internal.sql.engine.schema.SqlSchemaManager;
import org.apache.ignite.internal.sql.engine.schema.SqlSchemaManagerImpl;
import org.apache.ignite.internal.sql.engine.session.Session;
import org.apache.ignite.internal.sql.engine.session.SessionId;
import org.apache.ignite.internal.sql.engine.session.SessionInfo;
import org.apache.ignite.internal.sql.engine.session.SessionManager;
import org.apache.ignite.internal.sql.engine.session.SessionProperty;
import org.apache.ignite.internal.sql.engine.sql.ParsedResult;
import org.apache.ignite.internal.sql.engine.sql.ParserService;
import org.apache.ignite.internal.sql.engine.sql.ParserServiceImpl;
import org.apache.ignite.internal.sql.engine.util.BaseQueryContext;
import org.apache.ignite.internal.sql.engine.util.CaffeineCacheFactory;
import org.apache.ignite.internal.sql.engine.util.TypeUtils;
import org.apache.ignite.internal.storage.DataStorageManager;
import org.apache.ignite.internal.table.distributed.TableManager;
import org.apache.ignite.internal.table.event.TableEvent;
import org.apache.ignite.internal.table.event.TableEventParameters;
import org.apache.ignite.internal.tx.InternalTransaction;
import org.apache.ignite.internal.tx.TxManager;
import org.apache.ignite.internal.util.IgniteSpinBusyLock;
import org.apache.ignite.internal.util.IgniteUtils;
import org.apache.ignite.lang.IgniteInternalException;
import org.apache.ignite.lang.NodeStoppingException;
import org.apache.ignite.lang.SchemaNotFoundException;
import org.apache.ignite.network.ClusterService;
import org.apache.ignite.sql.SqlException;
import org.jetbrains.annotations.NotNull;
import org.jetbrains.annotations.Nullable;

/**
 *  SqlQueryProcessor.
 *  TODO Documentation https://issues.apache.org/jira/browse/IGNITE-15859
 */
public class SqlQueryProcessor implements QueryProcessor {
    private static final IgniteLogger LOG = Loggers.forClass(SqlQueryProcessor.class);

    /** Default planner timeout, in ms. */
    private static final long PLANNER_TIMEOUT = 15000L;

    /** Size of the cache for query plans. */
    private static final int PLAN_CACHE_SIZE = 1024;

    private static final int PARSED_RESULT_CACHE_SIZE = 10_000;

    /** Size of the table access cache. */
    private static final int TABLE_CACHE_SIZE = 1024;

    /** Session expiration check period in milliseconds. */
    private static final long SESSION_EXPIRE_CHECK_PERIOD = TimeUnit.SECONDS.toMillis(1);

    /**
     * Duration in milliseconds after which the session will be considered expired if no action have been performed
     * on behalf of this session during this period.
     */
    private static final long DEFAULT_SESSION_IDLE_TIMEOUT = TimeUnit.MINUTES.toMillis(15);

    /** Name of the default schema. */
    public static final String DEFAULT_SCHEMA_NAME = "PUBLIC";

    private static final PropertiesHolder DEFAULT_PROPERTIES = PropertiesHelper.newBuilder()
            .set(QueryProperty.DEFAULT_SCHEMA, DEFAULT_SCHEMA_NAME)
            .set(SessionProperty.IDLE_TIMEOUT, DEFAULT_SESSION_IDLE_TIMEOUT)
            .build();

    private final ParserService parserService = new ParserServiceImpl(
            PARSED_RESULT_CACHE_SIZE, CaffeineCacheFactory.INSTANCE
    );

    private final List<LifecycleAware> services = new ArrayList<>();

    private final ClusterService clusterSrvc;

    private final TableManager tableManager;

    private final IndexManager indexManager;

    private final SchemaManager schemaManager;

    private final Consumer<LongFunction<CompletableFuture<?>>> registry;

    private final DataStorageManager dataStorageManager;

    private final Supplier<Map<String, Map<String, Class<?>>>> dataStorageFieldsSupplier;

    /** Busy lock for stop synchronisation. */
    private final IgniteSpinBusyLock busyLock = new IgniteSpinBusyLock();

    /** Event listeners to close. */
    private final List<Pair<Event, EventListener>> evtLsnrs = new ArrayList<>();

    private final ReplicaService replicaService;

    private volatile SessionManager sessionManager;

    private volatile QueryTaskExecutor taskExecutor;

    private volatile ExecutionService executionSrvc;

    private volatile PrepareService prepareSvc;

    private volatile SqlSchemaManager sqlSchemaManager;

    /** Transaction manager. */
    private final TxManager txManager;

    /** Distribution zones manager. */
    private final DistributionZoneManager distributionZoneManager;

    /** Clock. */
    private final HybridClock clock;

    /** Distributed catalog manager. */
    private final CatalogManager catalogManager;

    /** Constructor. */
    public SqlQueryProcessor(
            Consumer<LongFunction<CompletableFuture<?>>> registry,
            ClusterService clusterSrvc,
            TableManager tableManager,
            IndexManager indexManager,
            SchemaManager schemaManager,
            DataStorageManager dataStorageManager,
            TxManager txManager,
            DistributionZoneManager distributionZoneManager,
            Supplier<Map<String, Map<String, Class<?>>>> dataStorageFieldsSupplier,
            ReplicaService replicaService,
            HybridClock clock,
            CatalogManager catalogManager
    ) {
        this.registry = registry;
        this.clusterSrvc = clusterSrvc;
        this.tableManager = tableManager;
        this.indexManager = indexManager;
        this.schemaManager = schemaManager;
        this.dataStorageManager = dataStorageManager;
        this.txManager = txManager;
        this.distributionZoneManager = distributionZoneManager;
        this.dataStorageFieldsSupplier = dataStorageFieldsSupplier;
        this.replicaService = replicaService;
        this.clock = clock;
        this.catalogManager = catalogManager;
    }

    /** {@inheritDoc} */
    @Override
    public synchronized void start() {
        var nodeName = clusterSrvc.topologyService().localMember().name();

        sessionManager = registerService(new SessionManager(nodeName, SESSION_EXPIRE_CHECK_PERIOD, System::currentTimeMillis));

        taskExecutor = registerService(new QueryTaskExecutorImpl(nodeName));
        var mailboxRegistry = registerService(new MailboxRegistryImpl());

        var prepareSvc = registerService(PrepareServiceImpl.create(
                nodeName,
                PLAN_CACHE_SIZE,
                dataStorageManager,
                dataStorageFieldsSupplier.get()
        ));

        var msgSrvc = registerService(new MessageServiceImpl(
                clusterSrvc.topologyService(),
                clusterSrvc.messagingService(),
                taskExecutor,
                busyLock
        ));

        var exchangeService = registerService(new ExchangeServiceImpl(
                mailboxRegistry,
                msgSrvc
        ));

        SqlSchemaManagerImpl sqlSchemaManager = new SqlSchemaManagerImpl(
                tableManager,
                schemaManager,
                registry,
                busyLock
        );

        sqlSchemaManager.registerListener(prepareSvc);

        this.prepareSvc = prepareSvc;

        var ddlCommandHandler = new DdlCommandHandlerWrapper(
                distributionZoneManager,
                tableManager,
                indexManager,
                dataStorageManager,
                catalogManager
        );

        var executableTableRegistry = new ExecutableTableRegistryImpl(tableManager, schemaManager, replicaService, clock, TABLE_CACHE_SIZE);

        var dependencyResolver = new ExecutionDependencyResolverImpl(executableTableRegistry);

        sqlSchemaManager.registerListener(executableTableRegistry);

        var executionSrvc = registerService(ExecutionServiceImpl.create(
                clusterSrvc.topologyService(),
                msgSrvc,
                sqlSchemaManager,
                ddlCommandHandler,
                taskExecutor,
                ArrayRowHandler.INSTANCE,
                mailboxRegistry,
                exchangeService,
                dependencyResolver
        ));

        clusterSrvc.topologyService().addEventHandler(executionSrvc);
        clusterSrvc.topologyService().addEventHandler(mailboxRegistry);

        this.executionSrvc = executionSrvc;

        registerTableListener(TableEvent.CREATE, new TableCreatedListener(sqlSchemaManager));
        registerTableListener(TableEvent.ALTER, new TableUpdatedListener(sqlSchemaManager));
        registerTableListener(TableEvent.DROP, new TableDroppedListener(sqlSchemaManager));

        registerIndexListener(IndexEvent.CREATE, new IndexCreatedListener(sqlSchemaManager));
        registerIndexListener(IndexEvent.DROP, new IndexDroppedListener(sqlSchemaManager));

        this.sqlSchemaManager = sqlSchemaManager;

        services.forEach(LifecycleAware::start);
    }

    /** {@inheritDoc} */
    @Override
    public SessionId createSession(PropertiesHolder properties) {
        properties = PropertiesHelper.merge(properties, DEFAULT_PROPERTIES);

        return sessionManager.createSession(
                properties.get(SessionProperty.IDLE_TIMEOUT),
                properties
        );
    }

    /** {@inheritDoc} */
    @Override
    public CompletableFuture<Void> closeSession(SessionId sessionId) {
        var session = sessionManager.session(sessionId);

        if (session == null) {
            return CompletableFuture.completedFuture(null);
        }

        return session.closeAsync();
    }

    /** {@inheritDoc} */
    @Override
    public List<SessionInfo> liveSessions() {
        return sessionManager.liveSessions();
    }

    /** {@inheritDoc} */
    @Override
    public synchronized void stop() throws Exception {
        busyLock.block();

        List<LifecycleAware> services = new ArrayList<>(this.services);

        this.services.clear();

        Collections.reverse(services);

        Stream<AutoCloseable> closableComponents = services.stream().map(s -> s::stop);

        Stream<AutoCloseable> closableListeners = evtLsnrs.stream()
                .map((p) -> () -> {
                    if (p.left instanceof TableEvent) {
                        tableManager.removeListener((TableEvent) p.left, p.right);
                    } else {
                        indexManager.removeListener((IndexEvent) p.left, p.right);
                    }
                });

        IgniteUtils.closeAll(Stream.concat(closableComponents, closableListeners).collect(Collectors.toList()));
    }

    /** {@inheritDoc} */
    @Override
    public CompletableFuture<AsyncSqlCursor<List<Object>>> querySingleAsync(
            SessionId sessionId, QueryContext context, String qry, Object... params
    ) {
        if (!busyLock.enterBusy()) {
            throw new IgniteInternalException(NODE_STOPPING_ERR, new NodeStoppingException());
        }

        try {
            return querySingle0(sessionId, context, qry, params);
        } finally {
            busyLock.leaveBusy();
        }
    }

    private <T extends LifecycleAware> T registerService(T service) {
        services.add(service);

        return service;
    }

    private void registerTableListener(TableEvent evt, AbstractTableEventListener lsnr) {
        evtLsnrs.add(Pair.of(evt, lsnr));

        tableManager.listen(evt, lsnr);
    }

    private void registerIndexListener(IndexEvent evt, AbstractIndexEventListener lsnr) {
        evtLsnrs.add(Pair.of(evt, lsnr));

        indexManager.listen(evt, lsnr);
    }

    private CompletableFuture<AsyncSqlCursor<List<Object>>> querySingle0(
            SessionId sessionId,
            QueryContext context,
            String sql,
            Object... params
    ) {
        Session session = sessionManager.session(sessionId);

        if (session == null) {
            return CompletableFuture.failedFuture(
                    new SqlException(SESSION_NOT_FOUND_ERR, format("Session not found [{}]", sessionId)));
        }

        String schemaName = session.properties().get(QueryProperty.DEFAULT_SCHEMA);

        InternalTransaction outerTx = context.unwrap(InternalTransaction.class);

        QueryCancel queryCancel = new QueryCancel();

        AsyncCloseable closeableResource = () -> CompletableFuture.runAsync(
                queryCancel::cancel,
                taskExecutor
        );

        queryCancel.add(() -> session.unregisterResource(closeableResource));

        try {
            session.registerResource(closeableResource);
        } catch (IllegalStateException ex) {
            return CompletableFuture.failedFuture(new IgniteInternalException(SESSION_EXPIRED_ERR,
                    format("Session has been expired [{}]", session.sessionId()), ex));
        }

        CompletableFuture<Void> start = new CompletableFuture<>();

        AtomicReference<InternalTransaction> tx = new AtomicReference<>();

        CompletableFuture<AsyncSqlCursor<List<Object>>> stage = start
                .thenCompose(ignored -> {
                    ParsedResult result = parserService.parse(sql);

                    validateParsedStatement(context, outerTx, result, params);

                    boolean rwOp = dataModificationOp(result);

                    boolean implicitTxRequired = outerTx == null;

                    tx.set(implicitTxRequired ? txManager.begin(!rwOp) : outerTx);

                    SchemaPlus schema = sqlSchemaManager.schema(schemaName);

                    if (schema == null) {
                        return CompletableFuture.failedFuture(new SchemaNotFoundException(schemaName));
                    }

                    BaseQueryContext ctx = BaseQueryContext.builder()
                            .frameworkConfig(
                                    Frameworks.newConfigBuilder(FRAMEWORK_CONFIG)
                                            .defaultSchema(schema)
                                            .build()
                            )
                            .logger(LOG)
                            .cancel(queryCancel)
                            .parameters(params)
                            .plannerTimeout(PLANNER_TIMEOUT)
                            .build();

                    return prepareSvc.prepareAsync(result, ctx)
                            .thenApply(plan -> {
                                var dataCursor = executionSrvc.executePlan(tx.get(), plan, ctx);

                                SqlQueryType queryType = plan.type();
                                assert queryType != null : "Expected a full plan but got a fragment: " + plan;

                                return new AsyncSqlCursorImpl<>(
                                        queryType,
                                        plan.metadata(),
                                        implicitTxRequired ? tx.get() : null,
                                        new AsyncCursor<List<Object>>() {
                                            @Override
                                            public CompletableFuture<BatchedResult<List<Object>>> requestNextAsync(int rows) {
                                                session.touch();

                                                return dataCursor.requestNextAsync(rows);
                                            }

                                            @Override
                                            public CompletableFuture<Void> closeAsync() {
                                                session.touch();

                                                return dataCursor.closeAsync();
                                            }
                                        }
                                );
                            });
                });

        stage.whenComplete((cur, ex) -> {
            if (ex instanceof CancellationException) {
                queryCancel.cancel();
            }

            if (ex != null && outerTx == null) {
                InternalTransaction tx0 = tx.get();
                if (tx0 != null) {
                    tx0.rollback();
                }
            }
        });

        start.completeAsync(() -> null, taskExecutor);

        return stage;
    }

    private abstract static class AbstractTableEventListener implements EventListener<TableEventParameters> {
        protected final SqlSchemaManagerImpl schemaHolder;

        private AbstractTableEventListener(SqlSchemaManagerImpl schemaHolder) {
            this.schemaHolder = schemaHolder;
        }
    }

    private abstract static class AbstractIndexEventListener implements EventListener<IndexEventParameters> {
        protected final SqlSchemaManagerImpl schemaHolder;

        private AbstractIndexEventListener(SqlSchemaManagerImpl schemaHolder) {
            this.schemaHolder = schemaHolder;
        }
    }

    private static class TableCreatedListener extends AbstractTableEventListener {
        private TableCreatedListener(SqlSchemaManagerImpl schemaHolder) {
            super(schemaHolder);
        }

        /** {@inheritDoc} */
        @Override
        public CompletableFuture<Boolean> notify(@NotNull TableEventParameters parameters, @Nullable Throwable exception) {
            return schemaHolder.onTableCreated(
                    // TODO: https://issues.apache.org/jira/browse/IGNITE-17694 Hardcoded schemas
                    DEFAULT_SCHEMA_NAME,
                    parameters.tableId(),
                    parameters.causalityToken()
            )
                    .thenApply(v -> false);
        }
    }

    private static class TableUpdatedListener extends AbstractTableEventListener {
        private TableUpdatedListener(SqlSchemaManagerImpl schemaHolder) {
            super(schemaHolder);
        }

        /** {@inheritDoc} */
        @Override
        public CompletableFuture<Boolean> notify(@NotNull TableEventParameters parameters, @Nullable Throwable exception) {
            return schemaHolder.onTableUpdated(
                    // TODO: https://issues.apache.org/jira/browse/IGNITE-17694 Hardcoded schemas
                    DEFAULT_SCHEMA_NAME,
                    parameters.tableId(),
                    parameters.causalityToken()
            )
                    .thenApply(v -> false);
        }
    }

    private static class TableDroppedListener extends AbstractTableEventListener {
        private TableDroppedListener(SqlSchemaManagerImpl schemaHolder) {
            super(schemaHolder);
        }

        /** {@inheritDoc} */
        @Override
        public CompletableFuture<Boolean> notify(@NotNull TableEventParameters parameters, @Nullable Throwable exception) {
            return schemaHolder.onTableDropped(
                    // TODO: https://issues.apache.org/jira/browse/IGNITE-17694 Hardcoded schemas
                    DEFAULT_SCHEMA_NAME,
                    parameters.tableId(),
                    parameters.causalityToken()
            )
                    .thenApply(v -> false);
        }
    }

    private static class IndexDroppedListener extends AbstractIndexEventListener {
        private IndexDroppedListener(SqlSchemaManagerImpl schemaHolder) {
            super(schemaHolder);
        }

        /** {@inheritDoc} */
        @Override
        public CompletableFuture<Boolean> notify(@NotNull IndexEventParameters parameters, @Nullable Throwable exception) {
            return schemaHolder.onIndexDropped(
                    // TODO: https://issues.apache.org/jira/browse/IGNITE-17694 Hardcoded schemas
                    DEFAULT_SCHEMA_NAME,
                    parameters.tableId(),
                    parameters.indexId(),
                    parameters.causalityToken()
            )
                    .thenApply(v -> false);
        }
    }

    private static class IndexCreatedListener extends AbstractIndexEventListener {
        private IndexCreatedListener(SqlSchemaManagerImpl schemaHolder) {
            super(schemaHolder);
        }

        /** {@inheritDoc} */
        @Override
        public CompletableFuture<Boolean> notify(@NotNull IndexEventParameters parameters, @Nullable Throwable exception) {
            return schemaHolder.onIndexCreated(
                    parameters.tableId(),
                    parameters.indexId(),
                    parameters.indexDescriptor(),
                    parameters.causalityToken()
            )
                    .thenApply(v -> false);
        }
    }

    /** Returns {@code true} if this is data modification operation. */
    private static boolean dataModificationOp(ParsedResult parsedResult) {
        return parsedResult.queryType() == SqlQueryType.DML;
    }

    /** Performs additional validation of a parsed statement. **/
    private static void validateParsedStatement(
            QueryContext context,
            @Nullable InternalTransaction outerTx,
            ParsedResult parsedResult,
            Object[] params
    ) {
        Set<SqlQueryType> allowedTypes = context.allowedQueryTypes();
<<<<<<< HEAD
        SqlQueryType queryType = Commons.getQueryType(node);

        if (queryType == null) {
            throw new IgniteInternalException(VALIDATION_ERR, "Unsupported operation ["
                    + "sqlNodeKind=" + node.getKind() + "; "
                    + "querySql=\"" + node + "\"]");
        }
=======
        SqlQueryType queryType = parsedResult.queryType();
>>>>>>> 62d02d7e

        if (!allowedTypes.contains(queryType)) {
            String message = format("Invalid SQL statement type in the batch. Expected {} but got {}.", allowedTypes, queryType);

            throw new QueryValidationException(message);
        }

        if (SqlQueryType.DDL == queryType && outerTx != null) {
            throw new SqlException(VALIDATION_ERR, "DDL doesn't support transactions.");
        }

        if (parsedResult.dynamicParamsCount() != params.length) {
            String message = format(
                    "Unexpected number of query parameters. Provided {} but there is only {} dynamic parameter(s).",
                    params.length, parsedResult.dynamicParamsCount()
            );

            throw new SqlException(VALIDATION_ERR, message);
        }

        for (Object param : params) {
            if (!TypeUtils.supportParamInstance(param)) {
                String message = format(
                        "Unsupported dynamic parameter defined. Provided '{}' is not supported.", param.getClass().getName());

                throw new SqlException(VALIDATION_ERR, message);
            }
        }
    }
}<|MERGE_RESOLUTION|>--- conflicted
+++ resolved
@@ -21,11 +21,7 @@
 import static org.apache.ignite.lang.ErrorGroups.Common.NODE_STOPPING_ERR;
 import static org.apache.ignite.lang.ErrorGroups.Sql.SESSION_EXPIRED_ERR;
 import static org.apache.ignite.lang.ErrorGroups.Sql.SESSION_NOT_FOUND_ERR;
-<<<<<<< HEAD
 import static org.apache.ignite.lang.ErrorGroups.Sql.VALIDATION_ERR;
-=======
-import static org.apache.ignite.lang.ErrorGroups.Sql.UNSUPPORTED_DDL_OPERATION_ERR;
->>>>>>> 62d02d7e
 import static org.apache.ignite.lang.IgniteStringFormatter.format;
 
 import java.util.ArrayList;
@@ -623,17 +619,7 @@
             Object[] params
     ) {
         Set<SqlQueryType> allowedTypes = context.allowedQueryTypes();
-<<<<<<< HEAD
-        SqlQueryType queryType = Commons.getQueryType(node);
-
-        if (queryType == null) {
-            throw new IgniteInternalException(VALIDATION_ERR, "Unsupported operation ["
-                    + "sqlNodeKind=" + node.getKind() + "; "
-                    + "querySql=\"" + node + "\"]");
-        }
-=======
         SqlQueryType queryType = parsedResult.queryType();
->>>>>>> 62d02d7e
 
         if (!allowedTypes.contains(queryType)) {
             String message = format("Invalid SQL statement type in the batch. Expected {} but got {}.", allowedTypes, queryType);
