--- conflicted
+++ resolved
@@ -52,26 +52,11 @@
     /**
      * Transaction id.
      */
-<<<<<<< HEAD
-    long txTimeLong();
-
-    /**
-     * Read only transaction time or null if this is read write transaction.
-     */
-    default @Nullable HybridTimestamp txTime() {
-        return HybridTimestamp.of(txTimeLong());
-    }
-=======
     @Marshallable
     TxAttributes txAttributes();
->>>>>>> 5346cd04
 
     /**
      * Return last schema version, just a stub, need to be removed after IGNITE-18733.
      */
-<<<<<<< HEAD
-    UUID txId();
-=======
     long schemaVersion();
->>>>>>> 5346cd04
 }