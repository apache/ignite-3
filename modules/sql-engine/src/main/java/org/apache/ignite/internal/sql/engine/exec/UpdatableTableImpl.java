--- conflicted
+++ resolved
@@ -119,13 +119,7 @@
         for (Int2ObjectMap.Entry<List<BinaryRow>> partToRows : rowsByPartition.int2ObjectEntrySet()) {
             TablePartitionId partGroupId = new TablePartitionId(tableId, partToRows.getIntKey());
 
-<<<<<<< HEAD
-            assert group != null;
-
-            NodeWithConsistencyToken nodeWithConsistencyToken = group.assignments().get(partToRows.getIntKey());
-=======
-            NodeWithTerm nodeWithTerm = colocationGroup.assignments().get(partToRows.getIntKey());
->>>>>>> 643ab310
+            NodeWithConsistencyToken nodeWithConsistencyToken = colocationGroup.assignments().get(partToRows.getIntKey());
 
             ReplicaRequest request = MESSAGES_FACTORY.readWriteMultiRowReplicaRequest()
                     .groupId(partGroupId)
@@ -197,11 +191,7 @@
 
             TablePartitionId partGroupId = new TablePartitionId(tableId, partitionId);
 
-<<<<<<< HEAD
-            NodeWithConsistencyToken nodeWithConsistencyToken = group.assignments().get(partitionId);
-=======
-            NodeWithTerm nodeWithTerm = colocationGroup.assignments().get(partitionId);
->>>>>>> 643ab310
+            NodeWithConsistencyToken nodeWithConsistencyToken = colocationGroup.assignments().get(partitionId);
 
             ReadWriteMultiRowReplicaRequest request = MESSAGES_FACTORY.readWriteMultiRowReplicaRequest()
                     .groupId(partGroupId)
@@ -268,11 +258,7 @@
         for (Int2ObjectMap.Entry<List<BinaryRow>> partToRows : keyRowsByPartition.int2ObjectEntrySet()) {
             TablePartitionId partGroupId = new TablePartitionId(tableId, partToRows.getIntKey());
 
-<<<<<<< HEAD
-            NodeWithConsistencyToken nodeWithConsistencyToken = group.assignments().get(partToRows.getIntKey());
-=======
-            NodeWithTerm nodeWithTerm = colocationGroup.assignments().get(partToRows.getIntKey());
->>>>>>> 643ab310
+            NodeWithConsistencyToken nodeWithConsistencyToken = colocationGroup.assignments().get(partToRows.getIntKey());
 
             ReplicaRequest request = MESSAGES_FACTORY.readWriteMultiRowPkReplicaRequest()
                     .groupId(partGroupId)
