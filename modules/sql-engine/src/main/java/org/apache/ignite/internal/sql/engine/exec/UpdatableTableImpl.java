/*
 * Licensed to the Apache Software Foundation (ASF) under one or more
 * contributor license agreements. See the NOTICE file distributed with
 * this work for additional information regarding copyright ownership.
 * The ASF licenses this file to You under the Apache License, Version 2.0
 * (the "License"); you may not use this file except in compliance with
 * the License. You may obtain a copy of the License at
 *
 *      http://www.apache.org/licenses/LICENSE-2.0
 *
 * Unless required by applicable law or agreed to in writing, software
 * distributed under the License is distributed on an "AS IS" BASIS,
 * WITHOUT WARRANTIES OR CONDITIONS OF ANY KIND, either express or implied.
 * See the License for the specific language governing permissions and
 * limitations under the License.
 */

package org.apache.ignite.internal.sql.engine.exec;

import static org.apache.ignite.internal.partition.replicator.network.replication.RequestType.RW_DELETE_ALL;
import static org.apache.ignite.internal.partition.replicator.network.replication.RequestType.RW_INSERT_ALL;
import static org.apache.ignite.internal.partition.replicator.network.replication.RequestType.RW_UPSERT_ALL;
import static org.apache.ignite.internal.replicator.message.ReplicaMessageUtils.toTablePartitionIdMessage;
import static org.apache.ignite.internal.sql.engine.util.TypeUtils.rowSchemaFromRelTypes;
import static org.apache.ignite.internal.table.distributed.storage.InternalTableImpl.collectRejectedRowsResponsesWithRestoreOrder;
import static org.apache.ignite.internal.util.CollectionUtils.nullOrEmpty;
import static org.apache.ignite.lang.ErrorGroups.Sql.CONSTRAINT_VIOLATION_ERR;

import it.unimi.dsi.fastutil.ints.Int2ObjectMap;
import it.unimi.dsi.fastutil.ints.Int2ObjectOpenHashMap;
import java.nio.ByteBuffer;
import java.util.ArrayList;
import java.util.Collection;
import java.util.List;
import java.util.concurrent.CompletableFuture;
import java.util.function.Supplier;
import org.apache.calcite.plan.RelOptUtil;
import org.apache.calcite.rel.type.RelDataType;
import org.apache.calcite.util.Static;
import org.apache.ignite.internal.hlc.ClockService;
import org.apache.ignite.internal.logger.IgniteLogger;
import org.apache.ignite.internal.logger.Loggers;
import org.apache.ignite.internal.partition.replicator.network.PartitionReplicationMessagesFactory;
import org.apache.ignite.internal.partition.replicator.network.replication.ReadWriteMultiRowReplicaRequest;
import org.apache.ignite.internal.replicator.ReplicaService;
import org.apache.ignite.internal.replicator.TablePartitionId;
import org.apache.ignite.internal.replicator.message.ReplicaMessagesFactory;
import org.apache.ignite.internal.replicator.message.ReplicaRequest;
import org.apache.ignite.internal.replicator.message.TablePartitionIdMessage;
import org.apache.ignite.internal.schema.BinaryRow;
import org.apache.ignite.internal.schema.BinaryRowEx;
import org.apache.ignite.internal.sql.engine.exec.mapping.ColocationGroup;
import org.apache.ignite.internal.sql.engine.exec.row.RowSchema;
import org.apache.ignite.internal.sql.engine.schema.ColumnDescriptor;
import org.apache.ignite.internal.sql.engine.schema.TableDescriptor;
import org.apache.ignite.internal.sql.engine.type.IgniteTypeFactory;
import org.apache.ignite.internal.sql.engine.util.TypeUtils;
import org.apache.ignite.internal.table.InternalTable;
import org.apache.ignite.internal.table.distributed.storage.RowBatch;
import org.apache.ignite.internal.tx.InternalTransaction;
import org.apache.ignite.internal.util.IgniteUtils;
import org.apache.ignite.sql.SqlException;
import org.jetbrains.annotations.Nullable;

/**
 * Ignite table implementation.
 */
public final class UpdatableTableImpl implements UpdatableTable {

    private static final IgniteLogger LOG = Loggers.forClass(UpdatableTableImpl.class);

    private static final PartitionReplicationMessagesFactory PARTITION_REPLICATION_MESSAGES_FACTORY =
            new PartitionReplicationMessagesFactory();

    private static final ReplicaMessagesFactory REPLICA_MESSAGES_FACTORY = new ReplicaMessagesFactory();

    private final int tableId;

    private final TableDescriptor desc;

    private final ClockService clockService;

    private final InternalTable table;

    private final ReplicaService replicaService;

    private final PartitionExtractor partitionExtractor;

    private final TableRowConverter rowConverter;

    private RowSchema rowSchema;

    /** Constructor. */
    UpdatableTableImpl(
            int tableId,
            TableDescriptor desc,
            int partitions,
            InternalTable table,
            ReplicaService replicaService,
            ClockService clockService,
            TableRowConverter rowConverter
    ) {
        this.tableId = tableId;
        this.table = table;
        this.desc = desc;
        this.replicaService = replicaService;
        this.clockService = clockService;
        this.partitionExtractor = (row) -> IgniteUtils.safeAbs(row.colocationHash()) % partitions;
        this.rowConverter = rowConverter;
    }

    /** {@inheritDoc} */
    @Override
    public <RowT> CompletableFuture<?> upsertAll(
            ExecutionContext<RowT> ectx,
            List<RowT> rows,
            ColocationGroup colocationGroup
    ) {
        TxAttributes txAttributes = ectx.txAttributes();
        TablePartitionId commitPartitionId = txAttributes.commitPartition();

        assert commitPartitionId != null;

        validateNotNullConstraint(ectx.rowHandler(), rows);

        RelDataType rowType = descriptor().rowType(ectx.getTypeFactory(), null);
        Supplier<RowSchema> schemaSupplier = makeSchemaSupplier(ectx);

        rows = validateCharactersOverflowAndTrimIfPossible(rowType, ectx.rowHandler(), rows, schemaSupplier);

        Int2ObjectOpenHashMap<List<BinaryRow>> rowsByPartition = new Int2ObjectOpenHashMap<>();

        for (RowT row : rows) {
            BinaryRowEx binaryRow = rowConverter.toFullRow(ectx, row);

            rowsByPartition.computeIfAbsent(partitionExtractor.fromRow(binaryRow), k -> new ArrayList<>()).add(binaryRow);
        }

        @SuppressWarnings("unchecked")
        CompletableFuture<List<RowT>>[] futures = new CompletableFuture[rowsByPartition.size()];

        int batchNum = 0;

        for (Int2ObjectMap.Entry<List<BinaryRow>> partToRows : rowsByPartition.int2ObjectEntrySet()) {
            TablePartitionId partGroupId = new TablePartitionId(tableId, partToRows.getIntKey());

            NodeWithConsistencyToken nodeWithConsistencyToken = colocationGroup.assignments().get(partToRows.getIntKey());

<<<<<<< HEAD
            ReplicaRequest request = MESSAGES_FACTORY.readWriteMultiRowReplicaRequest()
                    .groupId(partGroupId)
                    .tableId(tableId)
=======
            ReplicaRequest request = PARTITION_REPLICATION_MESSAGES_FACTORY.readWriteMultiRowReplicaRequest()
                    .groupId(serializeTablePartitionId(partGroupId))
>>>>>>> f8de23cd
                    .commitPartitionId(serializeTablePartitionId(commitPartitionId))
                    .schemaVersion(partToRows.getValue().get(0).schemaVersion())
                    .binaryTuples(binaryRowsToBuffers(partToRows.getValue()))
                    .transactionId(txAttributes.id())
                    .enlistmentConsistencyToken(nodeWithConsistencyToken.enlistmentConsistencyToken())
                    .requestTypeInt(RW_UPSERT_ALL.ordinal())
                    .timestampLong(clockService.nowLong())
                    .skipDelayedAck(true)
                    .coordinatorId(txAttributes.coordinatorId())
                    .build();

            futures[batchNum++] = replicaService.invoke(nodeWithConsistencyToken.name(), request);
        }

        return CompletableFuture.allOf(futures);
    }

    private static List<ByteBuffer> binaryRowsToBuffers(Collection<BinaryRow> rows) {
        var result = new ArrayList<ByteBuffer>(rows.size());

        for (BinaryRow row : rows) {
            result.add(row.tupleSlice());
        }

        return result;
    }

    private static List<ByteBuffer> serializePrimaryKeys(Collection<BinaryRow> rows) {
        var result = new ArrayList<ByteBuffer>(rows.size());

        for (BinaryRow row : rows) {
            result.add(row.tupleSlice());
        }

        return result;
    }

    private static TablePartitionIdMessage serializeTablePartitionId(TablePartitionId id) {
        return toTablePartitionIdMessage(REPLICA_MESSAGES_FACTORY, id);
    }

    @Override
    public TableDescriptor descriptor() {
        return desc;
    }

    /** {@inheritDoc} */
    @Override
    public <RowT> CompletableFuture<Void> insert(
            @Nullable InternalTransaction explicitTx,
            ExecutionContext<RowT> ectx,
            RowT row
    ) {
        validateNotNullConstraint(ectx.rowHandler(), row);

        RelDataType rowType = descriptor().rowType(ectx.getTypeFactory(), null);
        Supplier<RowSchema> schemaSupplier = makeSchemaSupplier(ectx);

        RowT validatedRow = TypeUtils.validateCharactersOverflowAndTrimIfPossible(rowType, ectx.rowHandler(), row, schemaSupplier);

        BinaryRowEx tableRow = rowConverter.toFullRow(ectx, validatedRow);

        return table.insert(tableRow, explicitTx)
                .thenApply(success -> {
                    if (success) {
                        return null;
                    }

                    RowHandler<RowT> rowHandler = ectx.rowHandler();

                    throw conflictKeysException(List.of(rowHandler.toString(validatedRow)));
                });
    }

    /** {@inheritDoc} */
    @Override
    public <RowT> CompletableFuture<?> insertAll(
            ExecutionContext<RowT> ectx,
            List<RowT> rows,
            ColocationGroup colocationGroup
    ) {
        TxAttributes txAttributes = ectx.txAttributes();
        TablePartitionId commitPartitionId = txAttributes.commitPartition();

        validateNotNullConstraint(ectx.rowHandler(), rows);

        RelDataType rowType = descriptor().rowType(ectx.getTypeFactory(), null);
        Supplier<RowSchema> schemaSupplier = makeSchemaSupplier(ectx);

        rows = validateCharactersOverflowAndTrimIfPossible(rowType, ectx.rowHandler(), rows, schemaSupplier);

        assert commitPartitionId != null;

        Int2ObjectMap<RowBatch> rowBatchByPartitionId = toRowBatchByPartitionId(ectx, rows);

        for (Int2ObjectMap.Entry<RowBatch> partitionRowBatch : rowBatchByPartitionId.int2ObjectEntrySet()) {
            int partitionId = partitionRowBatch.getIntKey();
            RowBatch rowBatch = partitionRowBatch.getValue();

            TablePartitionId partGroupId = new TablePartitionId(tableId, partitionId);

            NodeWithConsistencyToken nodeWithConsistencyToken = colocationGroup.assignments().get(partitionId);

<<<<<<< HEAD
            ReadWriteMultiRowReplicaRequest request = MESSAGES_FACTORY.readWriteMultiRowReplicaRequest()
                    .groupId(partGroupId)
                    .tableId(tableId)
=======
            ReadWriteMultiRowReplicaRequest request = PARTITION_REPLICATION_MESSAGES_FACTORY.readWriteMultiRowReplicaRequest()
                    .groupId(serializeTablePartitionId(partGroupId))
>>>>>>> f8de23cd
                    .commitPartitionId(serializeTablePartitionId(commitPartitionId))
                    .schemaVersion(rowBatch.requestedRows.get(0).schemaVersion())
                    .binaryTuples(binaryRowsToBuffers(rowBatch.requestedRows))
                    .transactionId(txAttributes.id())
                    .enlistmentConsistencyToken(nodeWithConsistencyToken.enlistmentConsistencyToken())
                    .requestTypeInt(RW_INSERT_ALL.ordinal())
                    .timestampLong(clockService.nowLong())
                    .skipDelayedAck(true)
                    .coordinatorId(txAttributes.coordinatorId())
                    .build();

            rowBatch.resultFuture = replicaService.invoke(nodeWithConsistencyToken.name(), request);
        }

        return handleInsertResults(ectx, rowBatchByPartitionId.values());
    }

    /**
     * Creates batches of rows for processing, grouped by partition ID.
     *
     * @param ectx Execution context.
     * @param rows Rows.
     */
    private <RowT> Int2ObjectMap<RowBatch> toRowBatchByPartitionId(ExecutionContext<RowT> ectx, List<RowT> rows) {
        Int2ObjectMap<RowBatch> rowBatchByPartitionId = new Int2ObjectOpenHashMap<>();

        int i = 0;

        for (RowT row : rows) {
            BinaryRowEx binaryRow = rowConverter.toFullRow(ectx, row);

            rowBatchByPartitionId.computeIfAbsent(partitionExtractor.fromRow(binaryRow), partitionId -> new RowBatch()).add(binaryRow, i++);
        }

        return rowBatchByPartitionId;
    }

    /** {@inheritDoc} */
    @Override
    public <RowT> CompletableFuture<?> deleteAll(
            ExecutionContext<RowT> ectx,
            List<RowT> rows,
            ColocationGroup colocationGroup
    ) {
        TxAttributes txAttributes = ectx.txAttributes();
        TablePartitionId commitPartitionId = txAttributes.commitPartition();

        assert commitPartitionId != null;

        Int2ObjectOpenHashMap<List<BinaryRow>> keyRowsByPartition = new Int2ObjectOpenHashMap<>();

        for (RowT row : rows) {
            BinaryRowEx binaryRow = rowConverter.toKeyRow(ectx, row);

            keyRowsByPartition.computeIfAbsent(partitionExtractor.fromRow(binaryRow), k -> new ArrayList<>()).add(binaryRow);
        }

        @SuppressWarnings("unchecked")
        CompletableFuture<List<RowT>>[] futures = new CompletableFuture[keyRowsByPartition.size()];

        int batchNum = 0;

        for (Int2ObjectMap.Entry<List<BinaryRow>> partToRows : keyRowsByPartition.int2ObjectEntrySet()) {
            TablePartitionId partGroupId = new TablePartitionId(tableId, partToRows.getIntKey());

            NodeWithConsistencyToken nodeWithConsistencyToken = colocationGroup.assignments().get(partToRows.getIntKey());

<<<<<<< HEAD
            ReplicaRequest request = MESSAGES_FACTORY.readWriteMultiRowPkReplicaRequest()
                    .groupId(partGroupId)
                    .tableId(tableId)
=======
            ReplicaRequest request = PARTITION_REPLICATION_MESSAGES_FACTORY.readWriteMultiRowPkReplicaRequest()
                    .groupId(serializeTablePartitionId(partGroupId))
>>>>>>> f8de23cd
                    .commitPartitionId(serializeTablePartitionId(commitPartitionId))
                    .schemaVersion(partToRows.getValue().get(0).schemaVersion())
                    .primaryKeys(serializePrimaryKeys(partToRows.getValue()))
                    .transactionId(txAttributes.id())
                    .enlistmentConsistencyToken(nodeWithConsistencyToken.enlistmentConsistencyToken())
                    .requestTypeInt(RW_DELETE_ALL.ordinal())
                    .timestampLong(clockService.nowLong())
                    .skipDelayedAck(true)
                    .coordinatorId(txAttributes.coordinatorId())
                    .build();

            futures[batchNum++] = replicaService.invoke(nodeWithConsistencyToken.name(), request);
        }

        return CompletableFuture.allOf(futures);
    }

    private <RowT> CompletableFuture<List<RowT>> handleInsertResults(
            ExecutionContext<RowT> ectx,
            Collection<RowBatch> batches
    ) {
        return collectRejectedRowsResponsesWithRestoreOrder(batches)
                .thenApply(response -> {
                    if (nullOrEmpty(response)) {
                        return null;
                    }

                    RowHandler<RowT> handler = ectx.rowHandler();
                    IgniteTypeFactory typeFactory = ectx.getTypeFactory();
                    RowSchema rowSchema = rowSchemaFromRelTypes(RelOptUtil.getFieldTypeList(desc.rowType(typeFactory, null)));
                    RowHandler.RowFactory<RowT> rowFactory = handler.factory(rowSchema);

                    ArrayList<String> conflictRows = new ArrayList<>(response.size());

                    for (BinaryRow row : response) {
                        conflictRows.add(handler.toString(rowConverter.toRow(ectx, row, rowFactory)));
                    }

                    throw conflictKeysException(conflictRows);
                });
    }

    /** Transforms keys list to appropriate exception. */
    private static RuntimeException conflictKeysException(List<String> conflictKeys) {
        LOG.debug("Unable to insert rows because of conflict [rows={}]", conflictKeys);

        return new SqlException(CONSTRAINT_VIOLATION_ERR, "PK unique constraint is violated");
    }

    /**
     * Extracts an identifier of partition from a given row.
     */
    @FunctionalInterface
    private interface PartitionExtractor {
        int fromRow(BinaryRowEx row);
    }

    private static <RowT> List<RowT> validateCharactersOverflowAndTrimIfPossible(
            RelDataType rowType,
            RowHandler<RowT> rowHandler,
            List<RowT> rows,
            Supplier<RowSchema> schemaSupplier
    ) {
        List<RowT> out = new ArrayList<>(rows.size());

        for (RowT row : rows) {
            out.add(TypeUtils.validateCharactersOverflowAndTrimIfPossible(rowType, rowHandler, row, schemaSupplier));
        }

        return out;
    }

    private <RowT> void validateNotNullConstraint(RowHandler<RowT> rowHandler, List<RowT> rows) {
        for (RowT row : rows) {
            validateNotNullConstraint(rowHandler, row);
        }
    }

    private <RowT> void validateNotNullConstraint(RowHandler<RowT> rowHandler, RowT row) {
        for (int i = 0; i < desc.columnsCount(); i++) {
            ColumnDescriptor column = desc.columnDescriptor(i);

            if (!column.nullable() && rowHandler.isNull(i, row)) {
                String message = Static.RESOURCE.columnNotNullable(column.name()).ex().getMessage();
                throw new SqlException(CONSTRAINT_VIOLATION_ERR, message);
            }
        }
    }

    private <RowT> Supplier<RowSchema> makeSchemaSupplier(ExecutionContext<RowT> ectx) {
        return () -> {
            if (rowSchema != null) {
                return rowSchema;
            }

            RelDataType rowType = descriptor().rowType(ectx.getTypeFactory(), null);
            rowSchema = rowSchemaFromRelTypes(RelOptUtil.getFieldTypeList(rowType));
            return rowSchema;
        };
    }
}<|MERGE_RESOLUTION|>--- conflicted
+++ resolved
@@ -146,14 +146,9 @@
 
             NodeWithConsistencyToken nodeWithConsistencyToken = colocationGroup.assignments().get(partToRows.getIntKey());
 
-<<<<<<< HEAD
-            ReplicaRequest request = MESSAGES_FACTORY.readWriteMultiRowReplicaRequest()
-                    .groupId(partGroupId)
-                    .tableId(tableId)
-=======
             ReplicaRequest request = PARTITION_REPLICATION_MESSAGES_FACTORY.readWriteMultiRowReplicaRequest()
                     .groupId(serializeTablePartitionId(partGroupId))
->>>>>>> f8de23cd
+                    .tableId(tableId)
                     .commitPartitionId(serializeTablePartitionId(commitPartitionId))
                     .schemaVersion(partToRows.getValue().get(0).schemaVersion())
                     .binaryTuples(binaryRowsToBuffers(partToRows.getValue()))
@@ -257,14 +252,9 @@
 
             NodeWithConsistencyToken nodeWithConsistencyToken = colocationGroup.assignments().get(partitionId);
 
-<<<<<<< HEAD
-            ReadWriteMultiRowReplicaRequest request = MESSAGES_FACTORY.readWriteMultiRowReplicaRequest()
-                    .groupId(partGroupId)
-                    .tableId(tableId)
-=======
             ReadWriteMultiRowReplicaRequest request = PARTITION_REPLICATION_MESSAGES_FACTORY.readWriteMultiRowReplicaRequest()
                     .groupId(serializeTablePartitionId(partGroupId))
->>>>>>> f8de23cd
+                    .tableId(tableId)
                     .commitPartitionId(serializeTablePartitionId(commitPartitionId))
                     .schemaVersion(rowBatch.requestedRows.get(0).schemaVersion())
                     .binaryTuples(binaryRowsToBuffers(rowBatch.requestedRows))
@@ -332,14 +322,9 @@
 
             NodeWithConsistencyToken nodeWithConsistencyToken = colocationGroup.assignments().get(partToRows.getIntKey());
 
-<<<<<<< HEAD
-            ReplicaRequest request = MESSAGES_FACTORY.readWriteMultiRowPkReplicaRequest()
-                    .groupId(partGroupId)
-                    .tableId(tableId)
-=======
             ReplicaRequest request = PARTITION_REPLICATION_MESSAGES_FACTORY.readWriteMultiRowPkReplicaRequest()
                     .groupId(serializeTablePartitionId(partGroupId))
->>>>>>> f8de23cd
+                    .tableId(tableId)
                     .commitPartitionId(serializeTablePartitionId(commitPartitionId))
                     .schemaVersion(partToRows.getValue().get(0).schemaVersion())
                     .primaryKeys(serializePrimaryKeys(partToRows.getValue()))
