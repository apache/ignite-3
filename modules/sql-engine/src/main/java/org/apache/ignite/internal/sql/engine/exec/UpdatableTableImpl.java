--- conflicted
+++ resolved
@@ -231,16 +231,12 @@
 
         validateNotNullConstraint(ectx.rowHandler(), rows);
 
-<<<<<<< HEAD
-        assert zoneCommitPartitionId != null;
-=======
         RelDataType rowType = descriptor().rowType(ectx.getTypeFactory(), null);
         Supplier<RowSchema> schemaSupplier = makeSchemaSupplier(ectx);
 
         rows = validateCharactersOverflowAndTrimIfPossible(rowType, ectx.rowHandler(), rows, schemaSupplier);
 
-        assert commitPartitionId != null;
->>>>>>> 20f1e002
+        assert zoneCommitPartitionId != null;
 
         Int2ObjectMap<RowBatch> rowBatchByPartitionId = toRowBatchByPartitionId(ectx, rows);
 
