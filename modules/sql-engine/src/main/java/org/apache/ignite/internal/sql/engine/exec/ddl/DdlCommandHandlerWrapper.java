/*
 * Licensed to the Apache Software Foundation (ASF) under one or more
 * contributor license agreements. See the NOTICE file distributed with
 * this work for additional information regarding copyright ownership.
 * The ASF licenses this file to You under the Apache License, Version 2.0
 * (the "License"); you may not use this file except in compliance with
 * the License. You may obtain a copy of the License at
 *
 *      http://www.apache.org/licenses/LICENSE-2.0
 *
 * Unless required by applicable law or agreed to in writing, software
 * distributed under the License is distributed on an "AS IS" BASIS,
 * WITHOUT WARRANTIES OR CONDITIONS OF ANY KIND, either express or implied.
 * See the License for the specific language governing permissions and
 * limitations under the License.
 */

package org.apache.ignite.internal.sql.engine.exec.ddl;

import java.util.Objects;
import java.util.concurrent.CompletableFuture;
import org.apache.ignite.internal.catalog.CatalogManager;
import org.apache.ignite.internal.distributionzones.DistributionZoneManager;
import org.apache.ignite.internal.index.IndexManager;
import org.apache.ignite.internal.sql.engine.prepare.ddl.AlterTableAddCommand;
import org.apache.ignite.internal.sql.engine.prepare.ddl.AlterTableDropCommand;
import org.apache.ignite.internal.sql.engine.prepare.ddl.CreateTableCommand;
import org.apache.ignite.internal.sql.engine.prepare.ddl.CreateZoneCommand;
import org.apache.ignite.internal.sql.engine.prepare.ddl.DdlCommand;
import org.apache.ignite.internal.sql.engine.prepare.ddl.DropTableCommand;
import org.apache.ignite.internal.sql.engine.prepare.ddl.DropZoneCommand;
import org.apache.ignite.internal.storage.DataStorageManager;
import org.apache.ignite.internal.table.distributed.TableManager;
import org.apache.ignite.lang.DistributionZoneAlreadyExistsException;
import org.apache.ignite.lang.DistributionZoneNotFoundException;
import org.apache.ignite.lang.TableAlreadyExistsException;
import org.apache.ignite.lang.TableNotFoundException;

/**
 * Wrapper for DDL command handler passes DDL commands to CatalogService.
 * TODO: IGNITE-19082 Drop this wrapper when all the versioned schema stuff will be moved from Configuration to Catalog.
 */
public class DdlCommandHandlerWrapper extends DdlCommandHandler {

    private final CatalogManager catalogManager;

    /**
     * Constructor.
     */
    public DdlCommandHandlerWrapper(
            DistributionZoneManager distributionZoneManager,
            TableManager tableManager,
            IndexManager indexManager,
            DataStorageManager dataStorageManager,
            CatalogManager catalogManager
    ) {
        super(distributionZoneManager, tableManager, indexManager, dataStorageManager);

        this.catalogManager = Objects.requireNonNull(catalogManager, "Catalog service");
    }

    /** Handles ddl commands. */
    @Override
    public CompletableFuture<Boolean> handle(DdlCommand cmd) {
        // Handle command in usual way.
        CompletableFuture<Boolean> ddlCommandFuture = super.handle(cmd);

        // Pass supported commands to the Catalog.
        if (cmd instanceof CreateTableCommand) {
            return ddlCommandFuture
                    .thenCompose(res -> catalogManager.createTable(DdlToCatalogCommandConverter.convert((CreateTableCommand) cmd))
                            .handle(handleModificationResult(((CreateTableCommand) cmd).ifTableExists(), TableAlreadyExistsException.class))
                    );
        } else if (cmd instanceof DropTableCommand) {
            return ddlCommandFuture
                    .thenCompose(res -> catalogManager.dropTable(DdlToCatalogCommandConverter.convert((DropTableCommand) cmd))
                            .handle(handleModificationResult(((DropTableCommand) cmd).ifTableExists(), TableNotFoundException.class))
                    );
<<<<<<< HEAD
        } else if (cmd instanceof CreateZoneCommand) {
            CreateZoneCommand zoneCommand = (CreateZoneCommand) cmd;

            return ddlCommandFuture
                    .thenCompose(res -> catalogManager.createDistributionZone(DdlToCatalogCommandConverter.convert(zoneCommand))
                            .handle(handleModificationResult(zoneCommand.ifNotExists(), DistributionZoneAlreadyExistsException.class))
                    );
        } else if (cmd instanceof DropZoneCommand) {
            DropZoneCommand zoneCommand = (DropZoneCommand) cmd;

            return ddlCommandFuture
                    .thenCompose(res -> catalogManager.dropDistributionZone(DdlToCatalogCommandConverter.convert(zoneCommand))
                            .handle(handleModificationResult(zoneCommand.ifExists(), DistributionZoneNotFoundException.class))
=======
        } else if (cmd instanceof AlterTableAddCommand) {
            AlterTableAddCommand addCommand = (AlterTableAddCommand) cmd;

            return ddlCommandFuture
                    .thenCompose(res -> catalogManager.addColumn(DdlToCatalogCommandConverter.convert(addCommand))
                            .handle(handleModificationResult(addCommand.ifTableExists(), TableNotFoundException.class))
                    );
        } else if (cmd instanceof AlterTableDropCommand) {
            AlterTableDropCommand dropCommand = (AlterTableDropCommand) cmd;

            return ddlCommandFuture
                    .thenCompose(res -> catalogManager.dropColumn(DdlToCatalogCommandConverter.convert(dropCommand))
                            .handle(handleModificationResult(dropCommand.ifTableExists(), TableNotFoundException.class))
>>>>>>> faac3854
                    );
        }

        return ddlCommandFuture;
    }
}<|MERGE_RESOLUTION|>--- conflicted
+++ resolved
@@ -76,7 +76,20 @@
                     .thenCompose(res -> catalogManager.dropTable(DdlToCatalogCommandConverter.convert((DropTableCommand) cmd))
                             .handle(handleModificationResult(((DropTableCommand) cmd).ifTableExists(), TableNotFoundException.class))
                     );
-<<<<<<< HEAD
+        } else if (cmd instanceof AlterTableAddCommand) {
+            AlterTableAddCommand addCommand = (AlterTableAddCommand) cmd;
+
+            return ddlCommandFuture
+                    .thenCompose(res -> catalogManager.addColumn(DdlToCatalogCommandConverter.convert(addCommand))
+                            .handle(handleModificationResult(addCommand.ifTableExists(), TableNotFoundException.class))
+                    );
+        } else if (cmd instanceof AlterTableDropCommand) {
+            AlterTableDropCommand dropCommand = (AlterTableDropCommand) cmd;
+
+            return ddlCommandFuture
+                    .thenCompose(res -> catalogManager.dropColumn(DdlToCatalogCommandConverter.convert(dropCommand))
+                            .handle(handleModificationResult(dropCommand.ifTableExists(), TableNotFoundException.class))
+                    );
         } else if (cmd instanceof CreateZoneCommand) {
             CreateZoneCommand zoneCommand = (CreateZoneCommand) cmd;
 
@@ -90,21 +103,6 @@
             return ddlCommandFuture
                     .thenCompose(res -> catalogManager.dropDistributionZone(DdlToCatalogCommandConverter.convert(zoneCommand))
                             .handle(handleModificationResult(zoneCommand.ifExists(), DistributionZoneNotFoundException.class))
-=======
-        } else if (cmd instanceof AlterTableAddCommand) {
-            AlterTableAddCommand addCommand = (AlterTableAddCommand) cmd;
-
-            return ddlCommandFuture
-                    .thenCompose(res -> catalogManager.addColumn(DdlToCatalogCommandConverter.convert(addCommand))
-                            .handle(handleModificationResult(addCommand.ifTableExists(), TableNotFoundException.class))
-                    );
-        } else if (cmd instanceof AlterTableDropCommand) {
-            AlterTableDropCommand dropCommand = (AlterTableDropCommand) cmd;
-
-            return ddlCommandFuture
-                    .thenCompose(res -> catalogManager.dropColumn(DdlToCatalogCommandConverter.convert(dropCommand))
-                            .handle(handleModificationResult(dropCommand.ifTableExists(), TableNotFoundException.class))
->>>>>>> faac3854
                     );
         }
 
