--- conflicted
+++ resolved
@@ -94,12 +94,11 @@
                     .thenCompose(res -> catalogManager.dropColumn(DdlToCatalogCommandConverter.convert(dropCommand))
                             .handle(handleModificationResult(dropCommand.ifTableExists(), TableNotFoundException.class))
                     );
-<<<<<<< HEAD
         } else if (cmd instanceof AlterColumnCommand) {
             return ddlCommandFuture
                     .thenCompose(res -> catalogManager.alterColumn(DdlToCatalogCommandConverter.convert((AlterColumnCommand) cmd))
                             .handle(handleModificationResult(((AlterColumnCommand) cmd).ifTableExists(), TableNotFoundException.class))
-=======
+                    );
         } else if (cmd instanceof CreateIndexCommand) {
             return ddlCommandFuture
                     .thenCompose(res -> {
@@ -114,7 +113,6 @@
             return ddlCommandFuture
                     .thenCompose(res -> catalogManager.dropIndex(DdlToCatalogCommandConverter.convert((DropIndexCommand) cmd))
                             .handle(handleModificationResult(((DropIndexCommand) cmd).ifNotExists(), IndexNotFoundException.class))
->>>>>>> 5f760138
                     );
         }
 
