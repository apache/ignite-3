/*
 * Licensed to the Apache Software Foundation (ASF) under one or more
 * contributor license agreements. See the NOTICE file distributed with
 * this work for additional information regarding copyright ownership.
 * The ASF licenses this file to You under the Apache License, Version 2.0
 * (the "License"); you may not use this file except in compliance with
 * the License. You may obtain a copy of the License at
 *
 *      http://www.apache.org/licenses/LICENSE-2.0
 *
 * Unless required by applicable law or agreed to in writing, software
 * distributed under the License is distributed on an "AS IS" BASIS,
 * WITHOUT WARRANTIES OR CONDITIONS OF ANY KIND, either express or implied.
 * See the License for the specific language governing permissions and
 * limitations under the License.
 */

package org.apache.ignite.internal.sql.engine.exec.ddl;

import java.util.List;
import java.util.stream.Collectors;
import org.apache.calcite.rel.type.RelDataType;
import org.apache.calcite.sql.type.SqlTypeName;
import org.apache.ignite.internal.catalog.commands.AbstractIndexCommandParams;
import org.apache.ignite.internal.catalog.commands.AlterColumnParams;
import org.apache.ignite.internal.catalog.commands.AlterTableAddColumnParams;
import org.apache.ignite.internal.catalog.commands.AlterTableDropColumnParams;
import org.apache.ignite.internal.catalog.commands.AlterZoneParams;
import org.apache.ignite.internal.catalog.commands.ColumnParams;
import org.apache.ignite.internal.catalog.commands.CreateHashIndexParams;
import org.apache.ignite.internal.catalog.commands.CreateSortedIndexParams;
import org.apache.ignite.internal.catalog.commands.CreateTableParams;
import org.apache.ignite.internal.catalog.commands.CreateZoneParams;
import org.apache.ignite.internal.catalog.commands.DefaultValue;
import org.apache.ignite.internal.catalog.commands.DropIndexParams;
import org.apache.ignite.internal.catalog.commands.DropTableParams;
import org.apache.ignite.internal.catalog.commands.DropZoneParams;
import org.apache.ignite.internal.catalog.commands.RenameZoneParams;
import org.apache.ignite.internal.catalog.descriptors.ColumnCollation;
import org.apache.ignite.internal.sql.engine.prepare.ddl.AlterColumnCommand;
import org.apache.ignite.internal.sql.engine.prepare.ddl.AlterTableAddCommand;
import org.apache.ignite.internal.sql.engine.prepare.ddl.AlterTableDropCommand;
import org.apache.ignite.internal.sql.engine.prepare.ddl.AlterZoneRenameCommand;
import org.apache.ignite.internal.sql.engine.prepare.ddl.AlterZoneSetCommand;
import org.apache.ignite.internal.sql.engine.prepare.ddl.ColumnDefinition;
import org.apache.ignite.internal.sql.engine.prepare.ddl.CreateIndexCommand;
import org.apache.ignite.internal.sql.engine.prepare.ddl.CreateTableCommand;
import org.apache.ignite.internal.sql.engine.prepare.ddl.CreateZoneCommand;
import org.apache.ignite.internal.sql.engine.prepare.ddl.DefaultValueDefinition;
import org.apache.ignite.internal.sql.engine.prepare.ddl.DropIndexCommand;
import org.apache.ignite.internal.sql.engine.prepare.ddl.DropTableCommand;
import org.apache.ignite.internal.sql.engine.prepare.ddl.DropZoneCommand;
import org.apache.ignite.internal.sql.engine.schema.IgniteIndex;
import org.apache.ignite.internal.sql.engine.util.TypeUtils;

/**
 * Converter for DDL command classes to Catalog command params classes.
 */
class DdlToCatalogCommandConverter {
    static CreateTableParams convert(CreateTableCommand cmd) {
        List<ColumnParams> columns = cmd.columns().stream().map(DdlToCatalogCommandConverter::convert).collect(Collectors.toList());

        return CreateTableParams.builder()
                .schemaName(cmd.schemaName())
                .tableName(cmd.tableName())

                .columns(columns)
                .colocationColumns(cmd.colocationColumns())
                .primaryKeyColumns(cmd.primaryKeyColumns())

                .zone(cmd.zone())

                .build();
    }

    static DropTableParams convert(DropTableCommand cmd) {
        return DropTableParams.builder()
                .schemaName(cmd.schemaName())
                .tableName(cmd.tableName())
                .build();
    }

<<<<<<< HEAD
    static CreateZoneParams convert(CreateZoneCommand cmd) {
        return CreateZoneParams.builder()
                .zoneName(cmd.zoneName())
                .partitions(cmd.partitions())
                .replicas(cmd.replicas())
                .dataNodesAutoAdjust(cmd.dataNodesAutoAdjust())
                .dataNodesAutoAdjustScaleUp(cmd.dataNodesAutoAdjustScaleUp())
                .dataNodesAutoAdjustScaleDown(cmd.dataNodesAutoAdjustScaleDown())
                .build();
    }

    static DropZoneParams convert(DropZoneCommand cmd) {
        return DropZoneParams.builder()
                .zoneName(cmd.zoneName())
                .build();
    }

    static RenameZoneParams convert(AlterZoneRenameCommand cmd) {
        return RenameZoneParams.builder()
                .zoneName(cmd.zoneName())

                .newZoneName(cmd.newZoneName())

                .build();
    }

    static AlterZoneParams convert(AlterZoneSetCommand cmd) {
        return AlterZoneParams.builder()
                .zoneName(cmd.zoneName())

                .partitions(cmd.partitions())
                .replicas(cmd.replicas())
                .filter(cmd.nodeFilter())

                .dataNodesAutoAdjust(cmd.dataNodesAutoAdjust())
                .dataNodesAutoAdjustScaleUp(cmd.dataNodesAutoAdjustScaleUp())
                .dataNodesAutoAdjustScaleDown(cmd.dataNodesAutoAdjustScaleDown())

                .build();
=======
    static AlterColumnParams convert(AlterColumnCommand cmd) {
        AlterColumnParams.Builder builder = AlterColumnParams.builder()
                .schemaName(cmd.schemaName())
                .tableName(cmd.tableName())
                .columnName(cmd.columnName())
                .notNull(cmd.notNull())
                .defaultValueResolver(cmd.defaultValueResolver());

        RelDataType type = cmd.type();

        if (type != null) {
            builder.type(TypeUtils.columnType(type));

            if (type.getPrecision() != RelDataType.PRECISION_NOT_SPECIFIED) {
                if (type.getSqlTypeName() == SqlTypeName.VARCHAR || type.getSqlTypeName() == SqlTypeName.VARBINARY) {
                    builder.length(type.getPrecision());
                } else {
                    builder.precision(type.getPrecision());
                }
            }

            if (type.getScale() != RelDataType.SCALE_NOT_SPECIFIED) {
                builder.scale(type.getScale());
            }
        }

        return builder.build();
>>>>>>> 703d6c4c
    }

    static AlterTableAddColumnParams convert(AlterTableAddCommand cmd) {
        List<ColumnParams> columns = cmd.columns().stream().map(DdlToCatalogCommandConverter::convert).collect(Collectors.toList());

        return AlterTableAddColumnParams.builder()
                .schemaName(cmd.schemaName())
                .tableName(cmd.tableName())

                .columns(columns)

                .build();
    }

    static AlterTableDropColumnParams convert(AlterTableDropCommand cmd) {
        return AlterTableDropColumnParams.builder()
                .schemaName(cmd.schemaName())
                .tableName(cmd.tableName())

                .columns(cmd.columns())

                .build();
    }


    static AbstractIndexCommandParams convert(CreateIndexCommand cmd) {
        switch (cmd.type()) {
            case HASH:
                return CreateHashIndexParams.builder()
                        .schemaName(cmd.schemaName())
                        .indexName(cmd.indexName())

                        .tableName(cmd.tableName())
                        .columns(cmd.columns())

                        .build();
            case SORTED:
                List<ColumnCollation> collations = cmd.collations().stream()
                        .map(DdlToCatalogCommandConverter::convert)
                        .collect(Collectors.toList());

                return CreateSortedIndexParams.builder()
                        .schemaName(cmd.schemaName())
                        .indexName(cmd.indexName())

                        .tableName(cmd.tableName())
                        .columns(cmd.columns())
                        .collations(collations)

                        .build();
            default:
                throw new IllegalArgumentException("Unsupported index type: " + cmd.type());
        }
    }

    static DropIndexParams convert(DropIndexCommand cmd) {
        return DropIndexParams.builder()
                .schemaName(cmd.schemaName())
                .indexName(cmd.indexName())
                .build();
    }

    private static ColumnParams convert(ColumnDefinition def) {
        return ColumnParams.builder()
                .name(def.name())
                .type(TypeUtils.columnType(def.type()))
                .nullable(def.nullable())
                .defaultValue(convert(def.defaultValueDefinition()))
                .build();
    }

    private static DefaultValue convert(DefaultValueDefinition def) {
        switch (def.type()) {
            case CONSTANT:
                return DefaultValue.constant(((DefaultValueDefinition.ConstantValue) def).value());

            case FUNCTION_CALL:
                return DefaultValue.functionCall(((DefaultValueDefinition.FunctionCall) def).functionName());

            default:
                throw new IllegalArgumentException("Default value definition: " + def.type());
        }
    }

    private static ColumnCollation convert(IgniteIndex.Collation collation) {
        return ColumnCollation.get(collation.asc, collation.nullsFirst);
    }
}<|MERGE_RESOLUTION|>--- conflicted
+++ resolved
@@ -80,7 +80,6 @@
                 .build();
     }
 
-<<<<<<< HEAD
     static CreateZoneParams convert(CreateZoneCommand cmd) {
         return CreateZoneParams.builder()
                 .zoneName(cmd.zoneName())
@@ -120,7 +119,8 @@
                 .dataNodesAutoAdjustScaleDown(cmd.dataNodesAutoAdjustScaleDown())
 
                 .build();
-=======
+    }
+
     static AlterColumnParams convert(AlterColumnCommand cmd) {
         AlterColumnParams.Builder builder = AlterColumnParams.builder()
                 .schemaName(cmd.schemaName())
@@ -148,7 +148,6 @@
         }
 
         return builder.build();
->>>>>>> 703d6c4c
     }
 
     static AlterTableAddColumnParams convert(AlterTableAddCommand cmd) {
