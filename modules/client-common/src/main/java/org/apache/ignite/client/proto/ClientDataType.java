--- conflicted
+++ resolved
@@ -54,20 +54,18 @@
     /** BitMask. */
     public static final int BITMASK = 11;
 
-<<<<<<< HEAD
     /** Number. */
     public static final int NUMBER = 12;
-=======
+
     /** Date. */
-    public static final int DATE = 12;
+    public static final int DATE = 13;
 
     /** Time. */
-    public static final int TIME = 13;
+    public static final int TIME = 14;
 
     /** DateTime. */
-    public static final int DATETIME = 14;
+    public static final int DATETIME = 15;
 
     /** Timestamp. */
     public static final int TIMESTAMP = 15;
->>>>>>> 436462fc
 }