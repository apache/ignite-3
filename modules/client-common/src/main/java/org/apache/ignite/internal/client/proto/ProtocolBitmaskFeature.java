--- conflicted
+++ resolved
@@ -50,15 +50,14 @@
     PLATFORM_COMPUTE_EXECUTOR(4),
 
     /**
-<<<<<<< HEAD
+     * Streamer receiver execution options.
+     */
+    STREAMER_RECEIVER_EXECUTION_OPTIONS(5),
+
+    /**
      * Delayed ack optimization for directly mapped transactions.
      */
-    TX_DELAYED_ACKS(5);
-=======
-     * Streamer receiver execution options.
-     */
-    STREAMER_RECEIVER_EXECUTION_OPTIONS(5);
->>>>>>> e4279a19
+    TX_DELAYED_ACKS(6);
 
     private static final EnumSet<ProtocolBitmaskFeature> ALL_FEATURES_AS_ENUM_SET =
             EnumSet.allOf(ProtocolBitmaskFeature.class);
