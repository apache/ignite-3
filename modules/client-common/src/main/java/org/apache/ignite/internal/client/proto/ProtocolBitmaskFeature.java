--- conflicted
+++ resolved
@@ -65,15 +65,14 @@
     TX_PIGGYBACK(7),
 
     /**
-<<<<<<< HEAD
+     * Allow txn no-op operations to be enlisted in direct transaction.
+     */
+    TX_ALLOW_NOOP_ENLIST(8),
+
+    /**
      * Client supports Partition Awareness for SQL queries.
      */
-    SQL_PARTITION_AWARENESS(8);
-=======
-     * Allow txn no-op operations to be enlisted in direct transaction.
-     */
-    TX_ALLOW_NOOP_ENLIST(8);
->>>>>>> c2d5eb39
+    SQL_PARTITION_AWARENESS(9);
 
     private static final EnumSet<ProtocolBitmaskFeature> ALL_FEATURES_AS_ENUM_SET =
             EnumSet.allOf(ProtocolBitmaskFeature.class);
