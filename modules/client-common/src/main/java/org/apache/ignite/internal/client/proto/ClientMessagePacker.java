--- conflicted
+++ resolved
@@ -51,19 +51,11 @@
     private boolean closed;
 
     /**
-<<<<<<< HEAD
-     * Metadata.
-     */
-    private @Nullable Object meta;
-
-    /**
      * Resource id.
      */
     private long resourceId;
 
     /**
-=======
->>>>>>> ab333b49
      * Constructor.
      *
      * @param buf Buffer.
