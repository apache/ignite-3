--- conflicted
+++ resolved
@@ -85,15 +85,8 @@
     /**
      * Constructor.
      *
-<<<<<<< HEAD
-     * @param schemaName Schema.
-     * @param tblName    Table.
-     * @param colName    Column.
-     * @param cls        Type.
-=======
      * @param label Column label.
      * @param cls   Type.
->>>>>>> a323c22d
      */
     public JdbcColumnMeta(String label, Class<?> cls) {
         this(label, null, null, null, cls, -1, -1, true);
@@ -111,24 +104,15 @@
      * @param precision  Column precision.
      * @param scale      Column scale.
      */
-<<<<<<< HEAD
-    public JdbcColumnMeta(String schemaName, String tblName, String colName, Class<?> cls, int precision, int scale,
-            boolean nullable) {
-        this(schemaName, tblName, colName, cls.getName(), precision, scale, nullable);
-=======
     public JdbcColumnMeta(String label, String schemaName, String tblName, String colName, Class<?> cls, int precision, int scale,
             boolean nullable) {
         this(label, schemaName, tblName, colName, cls.getName(), precision, scale, nullable);
->>>>>>> a323c22d
     }
     
     /**
      * Constructor with nullable flag.
      *
-<<<<<<< HEAD
-=======
      * @param label        Column label.
->>>>>>> a323c22d
      * @param schemaName   Schema.
      * @param tblName      Table.
      * @param colName      Column.
@@ -137,14 +121,9 @@
      * @param precision    Column precision.
      * @param scale        Column scale.
      */
-<<<<<<< HEAD
-    public JdbcColumnMeta(String schemaName, String tblName, String colName, String javaTypeName, int precision, int scale,
-            boolean nullable) {
-=======
     public JdbcColumnMeta(String label, String schemaName, String tblName, String colName, String javaTypeName, int precision, int scale,
             boolean nullable) {
         this.label = label;
->>>>>>> a323c22d
         this.schemaName = schemaName;
         this.tblName = tblName;
         this.colName = colName;
@@ -262,20 +241,12 @@
     @Override
     public void writeBinary(ClientMessagePacker packer) {
         super.writeBinary(packer);
-<<<<<<< HEAD
-
+    
         if (!hasResults) {
             return;
         }
-
-=======
-    
-        if (!hasResults) {
-            return;
-        }
         
         packer.packString(label);
->>>>>>> a323c22d
         ClientMessageUtils.writeStringNullable(packer, schemaName);
         ClientMessageUtils.writeStringNullable(packer, tblName);
         ClientMessageUtils.writeStringNullable(packer, colName);
@@ -292,20 +263,12 @@
     @Override
     public void readBinary(ClientMessageUnpacker unpacker) {
         super.readBinary(unpacker);
-<<<<<<< HEAD
-
+    
         if (!hasResults) {
             return;
         }
-
-=======
-    
-        if (!hasResults) {
-            return;
-        }
         
         label = unpacker.unpackString();
->>>>>>> a323c22d
         schemaName = ClientMessageUtils.readStringNullable(unpacker);
         tblName = ClientMessageUtils.readStringNullable(unpacker);
         colName = ClientMessageUtils.readStringNullable(unpacker);
@@ -324,19 +287,11 @@
         if (this == o) {
             return true;
         }
-<<<<<<< HEAD
-
+    
         if (o == null || getClass() != o.getClass()) {
             return false;
         }
-
-=======
-    
-        if (o == null || getClass() != o.getClass()) {
-            return false;
-        }
-        
->>>>>>> a323c22d
+        
         JdbcColumnMeta meta = (JdbcColumnMeta) o;
         return nullable == meta.nullable
                 && dataType == meta.dataType
