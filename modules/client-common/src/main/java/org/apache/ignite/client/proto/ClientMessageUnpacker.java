--- conflicted
+++ resolved
@@ -371,7 +371,6 @@
     }
 
     /**
-<<<<<<< HEAD
      * Reads an integer array.
      *
      * @return Integer array.
@@ -390,7 +389,9 @@
             res[i] = unpackInt();
 
         return res;
-=======
+    }
+
+    /**
      * Reads a date.
      *
      * @return Date value.
@@ -436,7 +437,6 @@
         assert refCnt > 0 : "Unpacker is closed";
 
         throw new UnsupportedOperationException("TODO: IGNITE-15163");
->>>>>>> 436462fc
     }
 
     /**
