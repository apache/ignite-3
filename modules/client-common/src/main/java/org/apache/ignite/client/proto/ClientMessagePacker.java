--- conflicted
+++ resolved
@@ -352,7 +352,6 @@
     }
 
     /**
-<<<<<<< HEAD
      * Writes an integer array.
      *
      * @param arr Integer array value.
@@ -371,7 +370,11 @@
 
         for (int i : arr)
             packInt(i);
-=======
+
+        return this;
+    }
+
+    /**
      * Writes a date.
      *
      * @param val Date value.
@@ -407,14 +410,11 @@
     public ClientMessagePacker packDateTime(LocalDateTime val) {
         packDate(val.toLocalDate());
         packTime(val.toLocalTime());
->>>>>>> 436462fc
 
         return this;
     }
 
     /**
-<<<<<<< HEAD
-=======
      * Writes a timestamp.
      *
      * @param val Timestamp value.
@@ -428,7 +428,6 @@
     }
 
     /**
->>>>>>> 436462fc
      * Packs an object.
      *
      * @param val Object value.
