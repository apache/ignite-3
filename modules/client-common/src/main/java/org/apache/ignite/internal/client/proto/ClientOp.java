--- conflicted
+++ resolved
@@ -171,13 +171,11 @@
     /** Execute SQL query with the parameters batch. */
     public static final int SQL_EXEC_BATCH = 63;
 
-<<<<<<< HEAD
-    /** Get all primary replicas mapping to cluster nodes. */
-    public static final int PRIMARY_REPLICAS_GET = 64;
-=======
     /**
      * Execute MapReduce task.
      */
     public static final int COMPUTE_EXECUTE_MAPREDUCE = 64;
->>>>>>> 6c5fadca
+
+    /** Get all primary replicas mapping to cluster nodes. */
+    public static final int PRIMARY_REPLICAS_GET = 65;
 }