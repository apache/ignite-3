/*
 * Licensed to the Apache Software Foundation (ASF) under one or more
 * contributor license agreements. See the NOTICE file distributed with
 * this work for additional information regarding copyright ownership.
 * The ASF licenses this file to You under the Apache License, Version 2.0
 * (the "License"); you may not use this file except in compliance with
 * the License. You may obtain a copy of the License at
 *
 *      http://www.apache.org/licenses/LICENSE-2.0
 *
 * Unless required by applicable law or agreed to in writing, software
 * distributed under the License is distributed on an "AS IS" BASIS,
 * WITHOUT WARRANTIES OR CONDITIONS OF ANY KIND, either express or implied.
 * See the License for the specific language governing permissions and
 * limitations under the License.
 */

package org.apache.ignite.internal.distributionzones.util;

import static java.util.concurrent.CompletableFuture.completedFuture;
import static org.apache.ignite.internal.distributionzones.DistributionZonesUtil.zoneDataNodesKey;
import static org.apache.ignite.internal.distributionzones.DistributionZonesUtil.zoneScaleDownChangeTriggerKey;
import static org.apache.ignite.internal.distributionzones.DistributionZonesUtil.zoneScaleUpChangeTriggerKey;
import static org.apache.ignite.internal.distributionzones.DistributionZonesUtil.zonesChangeTriggerKey;
import static org.apache.ignite.internal.distributionzones.DistributionZonesUtil.zonesLogicalTopologyKey;
import static org.apache.ignite.internal.distributionzones.DistributionZonesUtil.zonesLogicalTopologyVersionKey;
import static org.apache.ignite.internal.testframework.IgniteTestUtils.waitForCondition;
<<<<<<< HEAD
import static org.apache.ignite.internal.util.ByteUtils.longToBytes;
import static org.apache.ignite.internal.util.ByteUtils.toBytes;
import static org.junit.jupiter.api.Assertions.assertTrue;
import static org.mockito.ArgumentMatchers.any;
import static org.mockito.Mockito.lenient;
import static org.mockito.Mockito.mock;
import static org.mockito.Mockito.when;

import java.io.Serializable;
import java.util.Arrays;
import java.util.Collections;
import java.util.HashMap;
import java.util.List;
import java.util.Map;
=======
import static org.apache.ignite.internal.util.ByteUtils.fromBytes;
import static org.hamcrest.MatcherAssert.assertThat;
import static org.hamcrest.Matchers.is;

import java.util.Objects;
>>>>>>> 6f4458ab
import java.util.Set;
import java.util.function.Function;
import java.util.stream.Collectors;
import org.apache.ignite.internal.cluster.management.topology.api.LogicalNode;
import org.apache.ignite.internal.distributionzones.DistributionZoneManager.NodeWithAttributes;
import org.apache.ignite.internal.distributionzones.DistributionZonesUtil;
<<<<<<< HEAD
import org.apache.ignite.internal.hlc.HybridTimestamp;
import org.apache.ignite.internal.metastorage.Entry;
import org.apache.ignite.internal.metastorage.EntryEvent;
import org.apache.ignite.internal.metastorage.MetaStorageManager;
import org.apache.ignite.internal.metastorage.WatchEvent;
import org.apache.ignite.internal.metastorage.WatchListener;
import org.apache.ignite.internal.metastorage.command.GetAllCommand;
import org.apache.ignite.internal.metastorage.command.GetCommand;
import org.apache.ignite.internal.metastorage.command.HybridTimestampMessage;
import org.apache.ignite.internal.metastorage.command.MetaStorageCommandsFactory;
import org.apache.ignite.internal.metastorage.command.MetaStorageWriteCommand;
import org.apache.ignite.internal.metastorage.command.MultiInvokeCommand;
import org.apache.ignite.internal.metastorage.dsl.Iif;
import org.apache.ignite.internal.metastorage.impl.EntryImpl;
=======
>>>>>>> 6f4458ab
import org.apache.ignite.internal.metastorage.server.KeyValueStorage;
import org.apache.ignite.internal.util.ByteUtils;
<<<<<<< HEAD
import org.apache.ignite.internal.vault.VaultEntry;
import org.apache.ignite.internal.vault.VaultManager;
import org.apache.ignite.lang.ByteArray;
import org.apache.ignite.lang.IgniteInternalException;
=======
>>>>>>> 6f4458ab
import org.jetbrains.annotations.Nullable;

/**
 * Util class for methods for Distribution zones tests.
 */
public class DistributionZonesTestUtil {
    /**
     * Asserts data nodes from {@link DistributionZonesUtil#zoneDataNodesKey(int)}.
     *
     * @param zoneId Zone id.
     * @param clusterNodes Data nodes.
     * @param keyValueStorage Key-value storage.
     * @throws InterruptedException If thread was interrupted.
     */
    public static void assertDataNodesForZone(
            int zoneId,
            @Nullable Set<String> clusterNodes,
            KeyValueStorage keyValueStorage
    ) throws InterruptedException {
<<<<<<< HEAD
        assertTrue(waitForCondition(
                () -> {
                    byte[] dataNodes = keyValueStorage.get(zoneDataNodesKey(zoneId).bytes()).value();

                    if (dataNodes == null) {
                        return clusterNodes == null;
                    }

                    Set<String> res = DistributionZonesUtil.dataNodes(ByteUtils.fromBytes(dataNodes)).stream()
                            .map(NodeWithAttributes::nodeName)
                            .collect(Collectors.toSet());

                    return res.equals(clusterNodes);
                },
                2000
        ));
    }

    public static void assertDataNodesForZoneWithAttributes(
            int zoneId,
            @Nullable Set<NodeWithAttributes> clusterNodes,
            KeyValueStorage keyValueStorage
    ) throws InterruptedException {
        assertTrue(waitForCondition(
                () -> {
                    byte[] dataNodes = keyValueStorage.get(zoneDataNodesKey(zoneId).bytes()).value();

                    if (dataNodes == null) {
                        return clusterNodes == null;
                    }

                    Set<NodeWithAttributes> res = DistributionZonesUtil.dataNodes(ByteUtils.fromBytes(dataNodes));

                    return res.equals(clusterNodes);
                },
=======
        assertValueInStorage(
                keyValueStorage,
                zoneDataNodesKey(zoneId).bytes(),
                value -> DistributionZonesUtil.dataNodes(fromBytes(value)),
                clusterNodes,
>>>>>>> 6f4458ab
                2000
        );
    }

    /**
     * Asserts {@link DistributionZonesUtil#zoneScaleUpChangeTriggerKey(int)} revision.
     *
     * @param revision Revision.
     * @param zoneId Zone id.
     * @param keyValueStorage Key-value storage.
     * @throws InterruptedException If thread was interrupted.
     */
    public static void assertZoneScaleUpChangeTriggerKey(
            long revision,
            int zoneId,
            KeyValueStorage keyValueStorage
    ) throws InterruptedException {
        assertValueInStorage(
                keyValueStorage,
                zoneScaleUpChangeTriggerKey(zoneId).bytes(),
                ByteUtils::bytesToLong,
                revision,
                2000
        );
    }

    /**
     * Asserts {@link DistributionZonesUtil#zoneScaleDownChangeTriggerKey(int)} revision.
     *
     * @param revision Revision.
     * @param zoneId Zone id.
     * @param keyValueStorage Key-value storage.
     * @throws InterruptedException If thread was interrupted.
     */
    public static void assertZoneScaleDownChangeTriggerKey(
            long revision,
            int zoneId,
            KeyValueStorage keyValueStorage
    ) throws InterruptedException {
        assertValueInStorage(
                keyValueStorage,
                zoneScaleDownChangeTriggerKey(zoneId).bytes(),
                ByteUtils::bytesToLong,
                revision,
                2000
        );
    }

    /**
     * Asserts {@link DistributionZonesUtil#zonesChangeTriggerKey(int)} revision.
     *
     * @param revision Revision.
     * @param zoneId Zone id.
     * @param keyValueStorage Key-value storage.
     * @throws InterruptedException If thread was interrupted.
     */
    public static void assertZonesChangeTriggerKey(
            long revision,
            int zoneId,
            KeyValueStorage keyValueStorage
    ) throws InterruptedException {
        assertValueInStorage(
                keyValueStorage,
                zonesChangeTriggerKey(zoneId).bytes(),
                ByteUtils::bytesToLong,
                revision,
                1000
        );
    }

    /**
     * Asserts {@link DistributionZonesUtil#zonesLogicalTopologyKey()} value.
     *
     * @param clusterNodes Expected cluster nodes.
     * @param keyValueStorage Key-value storage.
     * @throws InterruptedException If thread was interrupted.
     */
    public static void assertLogicalTopology(
            @Nullable Set<LogicalNode> clusterNodes,
            KeyValueStorage keyValueStorage
    ) throws InterruptedException {
        Set<String> nodes = clusterNodes == null
                ? null
<<<<<<< HEAD
                : toBytes(clusterNodes.stream().map(n -> new NodeWithAttributes(n.name(), n.nodeAttributes())).collect(Collectors.toSet()));
=======
                : clusterNodes.stream().map(LogicalNode::name).collect(Collectors.toSet());

        assertValueInStorage(
                keyValueStorage,
                zonesLogicalTopologyKey().bytes(),
                ByteUtils::fromBytes,
                nodes,
                1000
        );
    }
>>>>>>> 6f4458ab

    /**
     * Asserts {@link DistributionZonesUtil#zonesLogicalTopologyVersionKey()} value.
     *
     * @param topVer Topology version.
     * @param keyValueStorage Key-value storage.
     * @throws InterruptedException If thread was interrupted.
     */
    public static void assertLogicalTopologyVersion(long topVer, KeyValueStorage keyValueStorage) throws InterruptedException {
        assertValueInStorage(
                keyValueStorage,
                zonesLogicalTopologyVersionKey().bytes(),
                ByteUtils::bytesToLong,
                topVer,
                1000
        );
    }

    /**
     * Asserts {@link DistributionZonesUtil#zonesLogicalTopologyKey()} value.
     *
     * @param clusterNodes Expected cluster nodes' names.
     * @param keyValueStorage Key-value storage.
     * @throws InterruptedException If thread was interrupted.
     */
    public static void assertLogicalTopologyWithNodeNames(@Nullable Set<String> clusterNodes, KeyValueStorage keyValueStorage)
            throws InterruptedException {
        assertValueInStorage(
                keyValueStorage,
                zonesLogicalTopologyKey().bytes(),
                ByteUtils::fromBytes,
                clusterNodes,
                1000
        );
    }

    private static <T> void assertValueInStorage(
            KeyValueStorage keyValueStorage,
            byte[] key,
            Function<byte[], T> valueTransformer,
            @Nullable T expectedValue,
            long timeoutMillis
    ) throws InterruptedException {
        boolean success = waitForCondition(() -> {
            byte[] storageValue = keyValueStorage.get(key).value();

            T actualValue = storageValue == null ? null : valueTransformer.apply(storageValue);

            return Objects.equals(actualValue, expectedValue);
        }, timeoutMillis);

        // We do a second check simply to print a nice error message in case the condition above is not achieved.
        if (!success) {
            byte[] storageValue = keyValueStorage.get(key).value();

            assertThat(storageValue == null ? null : valueTransformer.apply(storageValue), is(expectedValue));
        }
    }

    public static void mockVaultZonesLogicalTopologyKey(Set<LogicalNode> nodes, VaultManager vaultMgr) {
        Set<NodeWithAttributes> nodesWithAttributes = nodes.stream()
                .map(n -> new NodeWithAttributes(n.name(), n.nodeAttributes()))
                .collect(Collectors.toSet());

        byte[] newLogicalTopology = toBytes(nodesWithAttributes);

        when(vaultMgr.get(zonesLogicalTopologyKey()))
                .thenReturn(completedFuture(new VaultEntry(zonesLogicalTopologyKey(), newLogicalTopology)));
    }

    public static void watchListenerOnUpdate(Set<String> nodes, long rev, WatchListener topologyWatchListener) {
        byte[] newTopology = toBytes(nodes.stream()
                .map(n -> new NodeWithAttributes(n, Collections.emptyMap()))
                .collect(Collectors.toSet()));
        byte[] newTopVer = longToBytes(1L);

        Entry topology = new EntryImpl(zonesLogicalTopologyKey().bytes(), newTopology, rev, 1);
        Entry topVer = new EntryImpl(zonesLogicalTopologyVersionKey().bytes(), newTopVer, rev, 1);

        EntryEvent topologyEvent = new EntryEvent(null, topology);
        EntryEvent topVerEvent = new EntryEvent(null, topVer);

        WatchEvent evt = new WatchEvent(List.of(topologyEvent, topVerEvent), rev);

        topologyWatchListener.onUpdate(evt);
    }
}<|MERGE_RESOLUTION|>--- conflicted
+++ resolved
@@ -25,35 +25,19 @@
 import static org.apache.ignite.internal.distributionzones.DistributionZonesUtil.zonesLogicalTopologyKey;
 import static org.apache.ignite.internal.distributionzones.DistributionZonesUtil.zonesLogicalTopologyVersionKey;
 import static org.apache.ignite.internal.testframework.IgniteTestUtils.waitForCondition;
-<<<<<<< HEAD
 import static org.apache.ignite.internal.util.ByteUtils.longToBytes;
-import static org.apache.ignite.internal.util.ByteUtils.toBytes;
-import static org.junit.jupiter.api.Assertions.assertTrue;
-import static org.mockito.ArgumentMatchers.any;
-import static org.mockito.Mockito.lenient;
-import static org.mockito.Mockito.mock;
-import static org.mockito.Mockito.when;
-
-import java.io.Serializable;
-import java.util.Arrays;
-import java.util.Collections;
-import java.util.HashMap;
-import java.util.List;
-import java.util.Map;
-=======
 import static org.apache.ignite.internal.util.ByteUtils.fromBytes;
 import static org.hamcrest.MatcherAssert.assertThat;
 import static org.hamcrest.Matchers.is;
 
+import java.util.Collections;
 import java.util.Objects;
->>>>>>> 6f4458ab
 import java.util.Set;
 import java.util.function.Function;
 import java.util.stream.Collectors;
 import org.apache.ignite.internal.cluster.management.topology.api.LogicalNode;
 import org.apache.ignite.internal.distributionzones.DistributionZoneManager.NodeWithAttributes;
 import org.apache.ignite.internal.distributionzones.DistributionZonesUtil;
-<<<<<<< HEAD
 import org.apache.ignite.internal.hlc.HybridTimestamp;
 import org.apache.ignite.internal.metastorage.Entry;
 import org.apache.ignite.internal.metastorage.EntryEvent;
@@ -68,17 +52,12 @@
 import org.apache.ignite.internal.metastorage.command.MultiInvokeCommand;
 import org.apache.ignite.internal.metastorage.dsl.Iif;
 import org.apache.ignite.internal.metastorage.impl.EntryImpl;
-=======
->>>>>>> 6f4458ab
 import org.apache.ignite.internal.metastorage.server.KeyValueStorage;
 import org.apache.ignite.internal.util.ByteUtils;
-<<<<<<< HEAD
 import org.apache.ignite.internal.vault.VaultEntry;
 import org.apache.ignite.internal.vault.VaultManager;
 import org.apache.ignite.lang.ByteArray;
 import org.apache.ignite.lang.IgniteInternalException;
-=======
->>>>>>> 6f4458ab
 import org.jetbrains.annotations.Nullable;
 
 /**
@@ -98,49 +77,11 @@
             @Nullable Set<String> clusterNodes,
             KeyValueStorage keyValueStorage
     ) throws InterruptedException {
-<<<<<<< HEAD
-        assertTrue(waitForCondition(
-                () -> {
-                    byte[] dataNodes = keyValueStorage.get(zoneDataNodesKey(zoneId).bytes()).value();
-
-                    if (dataNodes == null) {
-                        return clusterNodes == null;
-                    }
-
-                    Set<String> res = DistributionZonesUtil.dataNodes(ByteUtils.fromBytes(dataNodes)).stream()
-                            .map(NodeWithAttributes::nodeName)
-                            .collect(Collectors.toSet());
-
-                    return res.equals(clusterNodes);
-                },
-                2000
-        ));
-    }
-
-    public static void assertDataNodesForZoneWithAttributes(
-            int zoneId,
-            @Nullable Set<NodeWithAttributes> clusterNodes,
-            KeyValueStorage keyValueStorage
-    ) throws InterruptedException {
-        assertTrue(waitForCondition(
-                () -> {
-                    byte[] dataNodes = keyValueStorage.get(zoneDataNodesKey(zoneId).bytes()).value();
-
-                    if (dataNodes == null) {
-                        return clusterNodes == null;
-                    }
-
-                    Set<NodeWithAttributes> res = DistributionZonesUtil.dataNodes(ByteUtils.fromBytes(dataNodes));
-
-                    return res.equals(clusterNodes);
-                },
-=======
         assertValueInStorage(
                 keyValueStorage,
                 zoneDataNodesKey(zoneId).bytes(),
                 value -> DistributionZonesUtil.dataNodes(fromBytes(value)),
                 clusterNodes,
->>>>>>> 6f4458ab
                 2000
         );
     }
@@ -224,10 +165,7 @@
     ) throws InterruptedException {
         Set<String> nodes = clusterNodes == null
                 ? null
-<<<<<<< HEAD
                 : toBytes(clusterNodes.stream().map(n -> new NodeWithAttributes(n.name(), n.nodeAttributes())).collect(Collectors.toSet()));
-=======
-                : clusterNodes.stream().map(LogicalNode::name).collect(Collectors.toSet());
 
         assertValueInStorage(
                 keyValueStorage,
@@ -237,7 +175,6 @@
                 1000
         );
     }
->>>>>>> 6f4458ab
 
     /**
      * Asserts {@link DistributionZonesUtil#zonesLogicalTopologyVersionKey()} value.
@@ -307,21 +244,4 @@
         when(vaultMgr.get(zonesLogicalTopologyKey()))
                 .thenReturn(completedFuture(new VaultEntry(zonesLogicalTopologyKey(), newLogicalTopology)));
     }
-
-    public static void watchListenerOnUpdate(Set<String> nodes, long rev, WatchListener topologyWatchListener) {
-        byte[] newTopology = toBytes(nodes.stream()
-                .map(n -> new NodeWithAttributes(n, Collections.emptyMap()))
-                .collect(Collectors.toSet()));
-        byte[] newTopVer = longToBytes(1L);
-
-        Entry topology = new EntryImpl(zonesLogicalTopologyKey().bytes(), newTopology, rev, 1);
-        Entry topVer = new EntryImpl(zonesLogicalTopologyVersionKey().bytes(), newTopVer, rev, 1);
-
-        EntryEvent topologyEvent = new EntryEvent(null, topology);
-        EntryEvent topVerEvent = new EntryEvent(null, topVer);
-
-        WatchEvent evt = new WatchEvent(List.of(topologyEvent, topVerEvent), rev);
-
-        topologyWatchListener.onUpdate(evt);
-    }
 }