/*
 * Licensed to the Apache Software Foundation (ASF) under one or more
 * contributor license agreements. See the NOTICE file distributed with
 * this work for additional information regarding copyright ownership.
 * The ASF licenses this file to You under the Apache License, Version 2.0
 * (the "License"); you may not use this file except in compliance with
 * the License. You may obtain a copy of the License at
 *
 *      http://www.apache.org/licenses/LICENSE-2.0
 *
 * Unless required by applicable law or agreed to in writing, software
 * distributed under the License is distributed on an "AS IS" BASIS,
 * WITHOUT WARRANTIES OR CONDITIONS OF ANY KIND, either express or implied.
 * See the License for the specific language governing permissions and
 * limitations under the License.
 */

package org.apache.ignite.internal.distributionzones;

import static java.util.concurrent.CompletableFuture.completedFuture;
import static org.apache.ignite.internal.distributionzones.DistributionZonesTestUtil.deployWatchesAndUpdateMetaStorageRevision;
import static org.apache.ignite.internal.testframework.matchers.CompletableFutureMatcher.willBe;
import static org.hamcrest.MatcherAssert.assertThat;
import static org.hamcrest.Matchers.nullValue;
import static org.mockito.Mockito.mock;
import static org.mockito.Mockito.spy;
import static org.mockito.Mockito.when;

import java.util.ArrayList;
import java.util.Collections;
import java.util.List;
<<<<<<< HEAD
import org.apache.ignite.internal.catalog.CatalogManager;
import org.apache.ignite.internal.catalog.CatalogManagerImpl;
import org.apache.ignite.internal.catalog.ClockWaiter;
import org.apache.ignite.internal.catalog.commands.AlterZoneParams;
import org.apache.ignite.internal.catalog.storage.UpdateLogImpl;
=======
import java.util.concurrent.CompletableFuture;
import java.util.function.Consumer;
import java.util.function.LongFunction;
>>>>>>> 420a07bb
import org.apache.ignite.internal.cluster.management.ClusterManagementGroupManager;
import org.apache.ignite.internal.cluster.management.raft.ClusterStateStorage;
import org.apache.ignite.internal.cluster.management.raft.TestClusterStateStorage;
import org.apache.ignite.internal.cluster.management.topology.LogicalTopology;
import org.apache.ignite.internal.cluster.management.topology.LogicalTopologyImpl;
import org.apache.ignite.internal.cluster.management.topology.LogicalTopologyServiceImpl;
import org.apache.ignite.internal.configuration.ConfigurationManager;
import org.apache.ignite.internal.configuration.ConfigurationRegistry;
import org.apache.ignite.internal.configuration.ConfigurationTreeGenerator;
import org.apache.ignite.internal.configuration.storage.ConfigurationStorage;
import org.apache.ignite.internal.configuration.storage.DistributedConfigurationStorage;
import org.apache.ignite.internal.configuration.testframework.ConfigurationExtension;
import org.apache.ignite.internal.configuration.testframework.InjectConfiguration;
import org.apache.ignite.internal.configuration.validation.TestConfigurationValidator;
import org.apache.ignite.internal.distributionzones.configuration.DistributionZonesConfiguration;
import org.apache.ignite.internal.hlc.HybridClock;
import org.apache.ignite.internal.hlc.HybridClockImpl;
import org.apache.ignite.internal.manager.IgniteComponent;
import org.apache.ignite.internal.metastorage.MetaStorageManager;
import org.apache.ignite.internal.metastorage.impl.StandaloneMetaStorageManager;
import org.apache.ignite.internal.metastorage.server.SimpleInMemoryKeyValueStorage;
import org.apache.ignite.internal.schema.configuration.TablesConfiguration;
import org.apache.ignite.internal.storage.impl.TestPersistStorageConfigurationSchema;
import org.apache.ignite.internal.testframework.BaseIgniteAbstractTest;
import org.apache.ignite.internal.util.IgniteUtils;
import org.apache.ignite.internal.vault.VaultManager;
import org.apache.ignite.internal.vault.inmemory.InMemoryVaultService;
import org.jetbrains.annotations.Nullable;
import org.junit.jupiter.api.AfterEach;
import org.junit.jupiter.api.BeforeEach;
import org.junit.jupiter.api.extension.ExtendWith;

/**
 * Base class for {@link DistributionZoneManager} unit tests.
 */
@ExtendWith(ConfigurationExtension.class)
public abstract class BaseDistributionZoneManagerTest extends BaseIgniteAbstractTest {
    private static final String NODE_NAME = "test";

    static final String ZONE_NAME = "zone1";

    static final String ZONE_NAME_2 = "zone2";

    static final int ZONE_ID = 1;

    static final int ZONE_ID_2 = 2;

    static final long TIMEOUT_MILLIS = 10_000L;

    @InjectConfiguration
    private TablesConfiguration tablesConfiguration;

    private ConfigurationTreeGenerator generator;

    protected DistributionZonesConfiguration zonesConfiguration;

    protected DistributionZoneManager distributionZoneManager;

    protected SimpleInMemoryKeyValueStorage keyValueStorage;

    protected LogicalTopology topology;

    protected ClusterStateStorage clusterStateStorage;

    protected MetaStorageManager metaStorageManager;

    protected VaultManager vaultMgr;

    protected CatalogManager catalogManager;

    private final List<IgniteComponent> components = new ArrayList<>();

    @BeforeEach
    void setUp() {
        vaultMgr = new VaultManager(new InMemoryVaultService());

        components.add(vaultMgr);

        keyValueStorage = spy(new SimpleInMemoryKeyValueStorage(NODE_NAME));

        metaStorageManager = StandaloneMetaStorageManager.create(vaultMgr, keyValueStorage);

        components.add(metaStorageManager);

        ConfigurationStorage cfgStorage = new DistributedConfigurationStorage(metaStorageManager);

        generator = new ConfigurationTreeGenerator(
                List.of(DistributionZonesConfiguration.KEY),
                List.of(),
                List.of(TestPersistStorageConfigurationSchema.class)
        );
        ConfigurationManager cfgMgr = new ConfigurationManager(
                List.of(DistributionZonesConfiguration.KEY),
                cfgStorage,
                generator,
                new TestConfigurationValidator()
        );

        components.add(cfgMgr);

        ConfigurationRegistry registry = cfgMgr.configurationRegistry();

        clusterStateStorage = new TestClusterStateStorage();

        components.add(clusterStateStorage);

        topology = new LogicalTopologyImpl(clusterStateStorage);

        ClusterManagementGroupManager cmgManager = mock(ClusterManagementGroupManager.class);

        when(cmgManager.logicalTopology()).thenAnswer(invocation -> completedFuture(topology.getLogicalTopology()));

        zonesConfiguration = registry.getConfiguration(DistributionZonesConfiguration.KEY);

<<<<<<< HEAD
        HybridClock clock = new HybridClockImpl();

        ClockWaiter clockWaiter = new ClockWaiter(NODE_NAME, clock);

        catalogManager = new CatalogManagerImpl(new UpdateLogImpl(metaStorageManager), clockWaiter);

        components.add(clockWaiter);
        components.add(catalogManager);

        distributionZoneManager = new DistributionZoneManager(
                NODE_NAME,
=======
        Consumer<LongFunction<CompletableFuture<?>>> revisionUpdater = (LongFunction<CompletableFuture<?>> function) ->
                metaStorageManager.registerRevisionUpdateListener(function::apply);

        distributionZoneManager = new DistributionZoneManager(
                revisionUpdater,
>>>>>>> 420a07bb
                zonesConfiguration,
                tablesConfiguration,
                metaStorageManager,
                new LogicalTopologyServiceImpl(topology, cmgManager),
                vaultMgr,
                catalogManager
        );

        // Not adding 'distributionZoneManager' on purpose, it's started manually.
        components.forEach(IgniteComponent::start);
    }

    @AfterEach
    public void tearDown() throws Exception {
        if (distributionZoneManager != null) {
            components.add(distributionZoneManager);
        }

        Collections.reverse(components);

        IgniteUtils.closeAll(components.stream().map(c -> c::beforeNodeStop));
        IgniteUtils.closeAll(components.stream().map(c -> c::stop));

        generator.close();
    }

    void startDistributionZoneManager() throws Exception {
        deployWatchesAndUpdateMetaStorageRevision(metaStorageManager);

        distributionZoneManager.start();
    }

    void createZone(
            String zoneName,
            @Nullable Integer dataNodesAutoAdjustScaleUp,
            @Nullable Integer dataNodesAutoAdjustScaleDown,
            @Nullable String filter
    ) {
        DistributionZonesTestUtil.createZone(catalogManager, zoneName, dataNodesAutoAdjustScaleUp, dataNodesAutoAdjustScaleDown, filter);
    }

    void createZone(String zoneName, @Nullable Integer dataNodesAutoAdjustScaleUp, @Nullable Integer dataNodesAutoAdjustScaleDown) {
        createZone(zoneName, dataNodesAutoAdjustScaleUp, dataNodesAutoAdjustScaleDown, null);
    }

    void alterZone(
            String zoneName,
            @Nullable Integer dataNodesAutoAdjustScaleUp,
            @Nullable Integer dataNodesAutoAdjustScaleDown,
            @Nullable String filter
    ) {
        AlterZoneParams.Builder builder = AlterZoneParams.builder().zoneName(zoneName);

        if (dataNodesAutoAdjustScaleUp != null) {
            builder.dataNodesAutoAdjustScaleUp(dataNodesAutoAdjustScaleUp);
        }

        if (dataNodesAutoAdjustScaleDown != null) {
            builder.dataNodesAutoAdjustScaleDown(dataNodesAutoAdjustScaleDown);
        }

        if (filter != null) {
            builder.filter(filter);
        }

        assertThat(catalogManager.alterDistributionZone(builder.build()), willBe(nullValue()));
    }

    void alterZone(String zoneName, @Nullable Integer dataNodesAutoAdjustScaleUp, @Nullable Integer dataNodesAutoAdjustScaleDown) {
        alterZone(zoneName, dataNodesAutoAdjustScaleUp, dataNodesAutoAdjustScaleDown, null);
    }

    void dropZone(String zoneName) {
        DistributionZonesTestUtil.dropZone(catalogManager, zoneName);
    }
}<|MERGE_RESOLUTION|>--- conflicted
+++ resolved
@@ -19,9 +19,6 @@
 
 import static java.util.concurrent.CompletableFuture.completedFuture;
 import static org.apache.ignite.internal.distributionzones.DistributionZonesTestUtil.deployWatchesAndUpdateMetaStorageRevision;
-import static org.apache.ignite.internal.testframework.matchers.CompletableFutureMatcher.willBe;
-import static org.hamcrest.MatcherAssert.assertThat;
-import static org.hamcrest.Matchers.nullValue;
 import static org.mockito.Mockito.mock;
 import static org.mockito.Mockito.spy;
 import static org.mockito.Mockito.when;
@@ -29,17 +26,9 @@
 import java.util.ArrayList;
 import java.util.Collections;
 import java.util.List;
-<<<<<<< HEAD
-import org.apache.ignite.internal.catalog.CatalogManager;
-import org.apache.ignite.internal.catalog.CatalogManagerImpl;
-import org.apache.ignite.internal.catalog.ClockWaiter;
-import org.apache.ignite.internal.catalog.commands.AlterZoneParams;
-import org.apache.ignite.internal.catalog.storage.UpdateLogImpl;
-=======
 import java.util.concurrent.CompletableFuture;
 import java.util.function.Consumer;
 import java.util.function.LongFunction;
->>>>>>> 420a07bb
 import org.apache.ignite.internal.cluster.management.ClusterManagementGroupManager;
 import org.apache.ignite.internal.cluster.management.raft.ClusterStateStorage;
 import org.apache.ignite.internal.cluster.management.raft.TestClusterStateStorage;
@@ -55,8 +44,6 @@
 import org.apache.ignite.internal.configuration.testframework.InjectConfiguration;
 import org.apache.ignite.internal.configuration.validation.TestConfigurationValidator;
 import org.apache.ignite.internal.distributionzones.configuration.DistributionZonesConfiguration;
-import org.apache.ignite.internal.hlc.HybridClock;
-import org.apache.ignite.internal.hlc.HybridClockImpl;
 import org.apache.ignite.internal.manager.IgniteComponent;
 import org.apache.ignite.internal.metastorage.MetaStorageManager;
 import org.apache.ignite.internal.metastorage.impl.StandaloneMetaStorageManager;
@@ -67,7 +54,6 @@
 import org.apache.ignite.internal.util.IgniteUtils;
 import org.apache.ignite.internal.vault.VaultManager;
 import org.apache.ignite.internal.vault.inmemory.InMemoryVaultService;
-import org.jetbrains.annotations.Nullable;
 import org.junit.jupiter.api.AfterEach;
 import org.junit.jupiter.api.BeforeEach;
 import org.junit.jupiter.api.extension.ExtendWith;
@@ -76,19 +62,7 @@
  * Base class for {@link DistributionZoneManager} unit tests.
  */
 @ExtendWith(ConfigurationExtension.class)
-public abstract class BaseDistributionZoneManagerTest extends BaseIgniteAbstractTest {
-    private static final String NODE_NAME = "test";
-
-    static final String ZONE_NAME = "zone1";
-
-    static final String ZONE_NAME_2 = "zone2";
-
-    static final int ZONE_ID = 1;
-
-    static final int ZONE_ID_2 = 2;
-
-    static final long TIMEOUT_MILLIS = 10_000L;
-
+public class BaseDistributionZoneManagerTest extends BaseIgniteAbstractTest {
     @InjectConfiguration
     private TablesConfiguration tablesConfiguration;
 
@@ -108,8 +82,6 @@
 
     protected VaultManager vaultMgr;
 
-    protected CatalogManager catalogManager;
-
     private final List<IgniteComponent> components = new ArrayList<>();
 
     @BeforeEach
@@ -118,7 +90,7 @@
 
         components.add(vaultMgr);
 
-        keyValueStorage = spy(new SimpleInMemoryKeyValueStorage(NODE_NAME));
+        keyValueStorage = spy(new SimpleInMemoryKeyValueStorage("test"));
 
         metaStorageManager = StandaloneMetaStorageManager.create(vaultMgr, keyValueStorage);
 
@@ -154,31 +126,17 @@
 
         zonesConfiguration = registry.getConfiguration(DistributionZonesConfiguration.KEY);
 
-<<<<<<< HEAD
-        HybridClock clock = new HybridClockImpl();
-
-        ClockWaiter clockWaiter = new ClockWaiter(NODE_NAME, clock);
-
-        catalogManager = new CatalogManagerImpl(new UpdateLogImpl(metaStorageManager), clockWaiter);
-
-        components.add(clockWaiter);
-        components.add(catalogManager);
-
-        distributionZoneManager = new DistributionZoneManager(
-                NODE_NAME,
-=======
         Consumer<LongFunction<CompletableFuture<?>>> revisionUpdater = (LongFunction<CompletableFuture<?>> function) ->
                 metaStorageManager.registerRevisionUpdateListener(function::apply);
 
         distributionZoneManager = new DistributionZoneManager(
                 revisionUpdater,
->>>>>>> 420a07bb
                 zonesConfiguration,
                 tablesConfiguration,
                 metaStorageManager,
                 new LogicalTopologyServiceImpl(topology, cmgManager),
                 vaultMgr,
-                catalogManager
+                "test"
         );
 
         // Not adding 'distributionZoneManager' on purpose, it's started manually.
@@ -204,48 +162,4 @@
 
         distributionZoneManager.start();
     }
-
-    void createZone(
-            String zoneName,
-            @Nullable Integer dataNodesAutoAdjustScaleUp,
-            @Nullable Integer dataNodesAutoAdjustScaleDown,
-            @Nullable String filter
-    ) {
-        DistributionZonesTestUtil.createZone(catalogManager, zoneName, dataNodesAutoAdjustScaleUp, dataNodesAutoAdjustScaleDown, filter);
-    }
-
-    void createZone(String zoneName, @Nullable Integer dataNodesAutoAdjustScaleUp, @Nullable Integer dataNodesAutoAdjustScaleDown) {
-        createZone(zoneName, dataNodesAutoAdjustScaleUp, dataNodesAutoAdjustScaleDown, null);
-    }
-
-    void alterZone(
-            String zoneName,
-            @Nullable Integer dataNodesAutoAdjustScaleUp,
-            @Nullable Integer dataNodesAutoAdjustScaleDown,
-            @Nullable String filter
-    ) {
-        AlterZoneParams.Builder builder = AlterZoneParams.builder().zoneName(zoneName);
-
-        if (dataNodesAutoAdjustScaleUp != null) {
-            builder.dataNodesAutoAdjustScaleUp(dataNodesAutoAdjustScaleUp);
-        }
-
-        if (dataNodesAutoAdjustScaleDown != null) {
-            builder.dataNodesAutoAdjustScaleDown(dataNodesAutoAdjustScaleDown);
-        }
-
-        if (filter != null) {
-            builder.filter(filter);
-        }
-
-        assertThat(catalogManager.alterDistributionZone(builder.build()), willBe(nullValue()));
-    }
-
-    void alterZone(String zoneName, @Nullable Integer dataNodesAutoAdjustScaleUp, @Nullable Integer dataNodesAutoAdjustScaleDown) {
-        alterZone(zoneName, dataNodesAutoAdjustScaleUp, dataNodesAutoAdjustScaleDown, null);
-    }
-
-    void dropZone(String zoneName) {
-        DistributionZonesTestUtil.dropZone(catalogManager, zoneName);
-    }
 }