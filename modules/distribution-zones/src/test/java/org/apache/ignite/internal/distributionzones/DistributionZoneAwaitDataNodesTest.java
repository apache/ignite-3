--- conflicted
+++ resolved
@@ -42,20 +42,11 @@
 import java.util.Set;
 import java.util.concurrent.CompletableFuture;
 import org.apache.ignite.internal.cluster.management.topology.api.LogicalNode;
-<<<<<<< HEAD
-import org.apache.ignite.internal.cluster.management.topology.api.LogicalTopologySnapshot;
-=======
->>>>>>> 071cf1d5
 import org.apache.ignite.internal.configuration.testframework.ConfigurationExtension;
 import org.apache.ignite.internal.distributionzones.configuration.DistributionZoneConfigurationSchema;
 import org.apache.ignite.internal.distributionzones.exception.DistributionZoneWasRemovedException;
 import org.apache.ignite.internal.logger.IgniteLogger;
 import org.apache.ignite.internal.logger.Loggers;
-<<<<<<< HEAD
-import org.apache.ignite.internal.manager.IgniteComponent;
-import org.apache.ignite.internal.metastorage.MetaStorageManager;
-=======
->>>>>>> 071cf1d5
 import org.apache.ignite.internal.metastorage.dsl.Conditions;
 import org.apache.ignite.internal.metastorage.dsl.Operations;
 import org.apache.ignite.lang.ByteArray;
@@ -74,81 +65,6 @@
 public class DistributionZoneAwaitDataNodesTest extends BaseDistributionZoneManagerTest {
     private static final IgniteLogger LOG = Loggers.forClass(DistributionZoneAwaitDataNodesTest.class);
 
-<<<<<<< HEAD
-    private MetaStorageManager metaStorageManager;
-
-    private DistributionZoneManager distributionZoneManager;
-
-    private LogicalTopology logicalTopology;
-
-    private ClusterStateStorage clusterStateStorage;
-
-    private ClusterManagementGroupManager cmgManager;
-
-    private VaultManager vaultManager;
-
-    @InjectConfiguration
-    private TablesConfiguration tablesConfiguration;
-
-    @InjectConfiguration
-    private DistributionZonesConfiguration zonesConfiguration;
-
-    private SimpleInMemoryKeyValueStorage keyValueStorage;
-
-    private final List<IgniteComponent> components = new ArrayList<>();
-
-    @BeforeEach
-    void setUp() throws Exception {
-        vaultManager = new VaultManager(new InMemoryVaultService());
-
-        assertThat(vaultManager.put(zonesLogicalTopologyKey(), null), willCompleteSuccessfully());
-        assertThat(vaultManager.put(zonesLogicalTopologyVersionKey(), longToBytes(0)), willCompleteSuccessfully());
-
-        components.add(vaultManager);
-
-        keyValueStorage = spy(new SimpleInMemoryKeyValueStorage("test"));
-
-        metaStorageManager = StandaloneMetaStorageManager.create(vaultManager, keyValueStorage);
-
-        components.add(metaStorageManager);
-
-        cmgManager = mock(ClusterManagementGroupManager.class);
-
-        clusterStateStorage = new TestClusterStateStorage();
-
-        components.add(clusterStateStorage);
-
-        logicalTopology = new LogicalTopologyImpl(clusterStateStorage);
-
-        distributionZoneManager = new DistributionZoneManager(
-                zonesConfiguration,
-                tablesConfiguration,
-                metaStorageManager,
-                new LogicalTopologyServiceImpl(logicalTopology, cmgManager),
-                vaultManager,
-                "test"
-        );
-
-        mockCmgLocalNodes();
-
-        vaultManager.put(new ByteArray("applied_revision"), longToBytes(1)).get();
-
-        // Not adding 'distributionZoneManager' on purpose, it's started manually.
-        components.forEach(IgniteComponent::start);
-    }
-
-    @AfterEach
-    public void tearDown() throws Exception {
-        components.add(distributionZoneManager);
-
-        Collections.reverse(components);
-
-        IgniteUtils.closeAll(components.stream().map(c -> c::beforeNodeStop));
-        IgniteUtils.closeAll(components.stream().map(c -> c::stop));
-    }
-
-=======
->>>>>>> 071cf1d5
     /**
      * This test invokes {@link DistributionZoneManager#topologyVersionedDataNodes(int, long)} with default and non-default zone id and
      * different logical topology versions. Simulates new logical topology with new nodes and with removed nodes. Check that data nodes
@@ -282,6 +198,10 @@
     void testAwaitingScaleUpOnly() throws Exception {
         startZoneManager();
 
+        distributionZoneManager.alterZone(DEFAULT_ZONE_NAME, new DistributionZoneConfigurationParameters.Builder(DEFAULT_ZONE_NAME)
+                        .dataNodesAutoAdjustScaleUp(INFINITE_TIMER_VALUE).dataNodesAutoAdjustScaleDown(INFINITE_TIMER_VALUE).build())
+                .get(3, SECONDS);
+
         distributionZoneManager.createZone(
                         new DistributionZoneConfigurationParameters.Builder("zone1")
                                 .dataNodesAutoAdjustScaleUp(IMMEDIATE_TIMER_VALUE)
@@ -520,9 +440,6 @@
                 .get(3, SECONDS));
     }
 
-<<<<<<< HEAD
-    private void startZoneManager(long revision) throws Exception {
-=======
     private void startZoneManager() throws Exception {
         // Watches are deployed before distributionZoneManager start in order to update Meta Storage revision before
         // distributionZoneManager's recovery.
@@ -542,10 +459,7 @@
 
         assertTrue(waitForCondition(() -> metaStorageManager.appliedRevision() > 0, 10_000));
 
->>>>>>> 071cf1d5
         distributionZoneManager.start();
-
-        metaStorageManager.deployWatches();
 
         distributionZoneManager.alterZone(
                         DEFAULT_ZONE_NAME, new DistributionZoneConfigurationParameters.Builder(DEFAULT_ZONE_NAME)
