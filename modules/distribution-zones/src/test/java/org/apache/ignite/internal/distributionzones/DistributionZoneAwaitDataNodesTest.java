/*
 * Licensed to the Apache Software Foundation (ASF) under one or more
 * contributor license agreements. See the NOTICE file distributed with
 * this work for additional information regarding copyright ownership.
 * The ASF licenses this file to You under the Apache License, Version 2.0
 * (the "License"); you may not use this file except in compliance with
 * the License. You may obtain a copy of the License at
 *
 *      http://www.apache.org/licenses/LICENSE-2.0
 *
 * Unless required by applicable law or agreed to in writing, software
 * distributed under the License is distributed on an "AS IS" BASIS,
 * WITHOUT WARRANTIES OR CONDITIONS OF ANY KIND, either express or implied.
 * See the License for the specific language governing permissions and
 * limitations under the License.
 */

package org.apache.ignite.internal.distributionzones;

import static java.util.Collections.emptyMap;
import static java.util.Collections.emptySet;
import static java.util.concurrent.TimeUnit.SECONDS;
import static org.apache.ignite.internal.distributionzones.DistributionZoneManager.DEFAULT_ZONE_ID;
import static org.apache.ignite.internal.distributionzones.DistributionZoneManager.DEFAULT_ZONE_NAME;
import static org.apache.ignite.internal.distributionzones.DistributionZoneManager.IMMEDIATE_TIMER_VALUE;
import static org.apache.ignite.internal.distributionzones.DistributionZoneManager.INFINITE_TIMER_VALUE;
<<<<<<< HEAD
import static org.apache.ignite.internal.distributionzones.DistributionZonesTestUtil.deployWatchesAndUpdateMetaStorageRevision;
import static org.apache.ignite.internal.distributionzones.DistributionZonesTestUtil.setLogicalTopologyInMetaStorage;
=======
import static org.apache.ignite.internal.distributionzones.DistributionZonesUtil.zoneScaleDownChangeTriggerKey;
import static org.apache.ignite.internal.distributionzones.DistributionZonesUtil.zoneScaleUpChangeTriggerKey;
>>>>>>> dfb86951
import static org.apache.ignite.internal.distributionzones.DistributionZonesUtil.zonesLogicalTopologyKey;
import static org.apache.ignite.internal.distributionzones.DistributionZonesUtil.zonesLogicalTopologyVersionKey;
import static org.apache.ignite.internal.testframework.IgniteTestUtils.assertThrowsWithCause;
import static org.apache.ignite.internal.testframework.matchers.CompletableFutureMatcher.willCompleteSuccessfully;
import static org.apache.ignite.internal.testframework.matchers.CompletableFutureMatcher.willSucceedIn;
import static org.apache.ignite.internal.util.ByteUtils.longToBytes;
import static org.apache.ignite.internal.util.ByteUtils.toBytes;
import static org.hamcrest.MatcherAssert.assertThat;
import static org.junit.jupiter.api.Assertions.assertEquals;
import static org.junit.jupiter.api.Assertions.assertFalse;
import static org.mockito.ArgumentMatchers.any;
import static org.mockito.Mockito.doAnswer;

import java.util.Arrays;
import java.util.HashMap;
import java.util.Map;
import java.util.Set;
import java.util.concurrent.CompletableFuture;
<<<<<<< HEAD
import java.util.stream.Collectors;
import org.apache.ignite.internal.cluster.management.topology.api.LogicalNode;
import org.apache.ignite.internal.configuration.testframework.ConfigurationExtension;
import org.apache.ignite.internal.distributionzones.DistributionZoneManager.NodeWithAttributes;
=======
import java.util.concurrent.CountDownLatch;
import java.util.concurrent.atomic.AtomicInteger;
import org.apache.ignite.internal.cluster.management.topology.api.LogicalNode;
import org.apache.ignite.internal.configuration.testframework.ConfigurationExtension;
import org.apache.ignite.internal.distributionzones.DistributionZoneConfigurationParameters.Builder;
>>>>>>> dfb86951
import org.apache.ignite.internal.distributionzones.configuration.DistributionZoneConfigurationSchema;
import org.apache.ignite.internal.distributionzones.exception.DistributionZoneNotFoundException;
import org.apache.ignite.internal.distributionzones.exception.DistributionZoneWasRemovedException;
import org.apache.ignite.internal.logger.IgniteLogger;
import org.apache.ignite.internal.logger.Loggers;
<<<<<<< HEAD
=======
import org.apache.ignite.internal.metastorage.dsl.Conditions;
import org.apache.ignite.internal.metastorage.dsl.Operations;
import org.apache.ignite.internal.metastorage.server.If;
>>>>>>> dfb86951
import org.apache.ignite.lang.ByteArray;
import org.apache.ignite.network.ClusterNode;
import org.apache.ignite.network.NetworkAddress;
import org.junit.jupiter.api.Disabled;
import org.junit.jupiter.api.Test;
import org.junit.jupiter.api.extension.ExtendWith;

/**
 * Tests awaiting data nodes algorithm in distribution zone manager in case when
 * {@link DistributionZoneConfigurationSchema#dataNodesAutoAdjustScaleUp} or
 * {@link DistributionZoneConfigurationSchema#dataNodesAutoAdjustScaleDown} are immediate.
 */
@ExtendWith(ConfigurationExtension.class)
public class DistributionZoneAwaitDataNodesTest extends BaseDistributionZoneManagerTest {
    private static final IgniteLogger LOG = Loggers.forClass(DistributionZoneAwaitDataNodesTest.class);

<<<<<<< HEAD
    private static final LogicalNode NODE_0 = new LogicalNode("node0", "node0", new NetworkAddress("localhost", 123));

    private static final LogicalNode NODE_1 = new LogicalNode("node1", "node1", new NetworkAddress("localhost", 123));

    private static final LogicalNode NODE_2 = new LogicalNode("node2", "node2", new NetworkAddress("localhost", 123));
=======
    private static final String ZONE_NAME_0 = "zone0";

    private static final String ZONE_NAME_1 = "zone1";

    private static final String ZONE_NAME_2 = "zone2";
>>>>>>> dfb86951

    /**
     * This test invokes {@link DistributionZoneManager#topologyVersionedDataNodes(int, long)} with default and non-default zone id and
     * different logical topology versions. Simulates new logical topology with new nodes and with removed nodes. Check that data nodes
     * futures are completed in right order.
     */
    @Disabled("https://issues.apache.org/jira/browse/IGNITE-19288")
    @Test
    void testSeveralScaleUpAndSeveralScaleDownThenScaleUpAndScaleDown() throws Exception {
        startZoneManager();

        int zoneId0 = distributionZoneManager.createZone(
                        new DistributionZoneConfigurationParameters.Builder(ZONE_NAME_0)
                                .dataNodesAutoAdjustScaleUp(IMMEDIATE_TIMER_VALUE)
                                .dataNodesAutoAdjustScaleDown(IMMEDIATE_TIMER_VALUE)
                                .build()
                )
                .get(3, SECONDS);
        int zoneId1 = distributionZoneManager.createZone(
                        new DistributionZoneConfigurationParameters.Builder(ZONE_NAME_1)
                                .dataNodesAutoAdjustScaleUp(IMMEDIATE_TIMER_VALUE)
                                .dataNodesAutoAdjustScaleDown(IMMEDIATE_TIMER_VALUE)
                                .build()
                )
                .get(3, SECONDS);

        LOG.info("Topology with added nodes.");

        CompletableFuture<Set<String>> dataNodesUpFut0 = distributionZoneManager.topologyVersionedDataNodes(DEFAULT_ZONE_ID, 1);
        CompletableFuture<Set<String>> dataNodesUpFut1 = distributionZoneManager.topologyVersionedDataNodes(DEFAULT_ZONE_ID, 1);
        CompletableFuture<Set<String>> dataNodesUpFut2 = distributionZoneManager.topologyVersionedDataNodes(DEFAULT_ZONE_ID, 2);
        CompletableFuture<Set<String>> dataNodesUpFut3 = distributionZoneManager.topologyVersionedDataNodes(DEFAULT_ZONE_ID, 11);
        CompletableFuture<Set<String>> dataNodesUpFut4 = distributionZoneManager.topologyVersionedDataNodes(zoneId0, 1);
        CompletableFuture<Set<String>> dataNodesUpFut5 = distributionZoneManager.topologyVersionedDataNodes(zoneId0, 2);
        CompletableFuture<Set<String>> dataNodesUpFut6 = distributionZoneManager.topologyVersionedDataNodes(zoneId1, 1);
        CompletableFuture<Set<String>> dataNodesUpFut7 = distributionZoneManager.topologyVersionedDataNodes(zoneId1, 2);

        int topVer0 = 2;

        Set<LogicalNode> threeNodes = Set.of(NODE_0, NODE_1, NODE_2);
        Set<String> threeNodesNames = Set.of(NODE_0.name(), NODE_1.name(), NODE_2.name());

        setLogicalTopologyInMetaStorage(threeNodes, topVer0, metaStorageManager);

<<<<<<< HEAD
        assertEquals(threeNodesNames, dataNodesUpFut0.get(3, SECONDS));
        assertEquals(threeNodesNames, dataNodesUpFut1.get(3, SECONDS));
        assertEquals(threeNodesNames, dataNodesUpFut2.get(3, SECONDS));
=======
        assertEquals(threeNodes, dataNodesUpFut0.get(5, SECONDS));
        assertEquals(threeNodes, dataNodesUpFut1.get(3, SECONDS));
        assertEquals(threeNodes, dataNodesUpFut2.get(3, SECONDS));
>>>>>>> dfb86951

        assertEquals(threeNodesNames, dataNodesUpFut4.get(3, SECONDS));
        assertEquals(threeNodesNames, dataNodesUpFut5.get(3, SECONDS));
        assertEquals(threeNodesNames, dataNodesUpFut6.get(3, SECONDS));
        assertEquals(threeNodesNames, dataNodesUpFut7.get(3, SECONDS));
        assertFalse(dataNodesUpFut3.isDone());

        LOG.info("Topology with removed nodes.");

        CompletableFuture<Set<String>> dataNodesDownFut0 = distributionZoneManager.topologyVersionedDataNodes(DEFAULT_ZONE_ID, 4);
        CompletableFuture<Set<String>> dataNodesDownFut1 = distributionZoneManager.topologyVersionedDataNodes(DEFAULT_ZONE_ID, 4);
        CompletableFuture<Set<String>> dataNodesDownFut2 = distributionZoneManager.topologyVersionedDataNodes(DEFAULT_ZONE_ID, 5);
        CompletableFuture<Set<String>> dataNodesDownFut3 = distributionZoneManager.topologyVersionedDataNodes(DEFAULT_ZONE_ID, 6);
        CompletableFuture<Set<String>> dataNodesDownFut4 = distributionZoneManager.topologyVersionedDataNodes(zoneId0, 4);
        CompletableFuture<Set<String>> dataNodesDownFut5 = distributionZoneManager.topologyVersionedDataNodes(zoneId0, 5);
        CompletableFuture<Set<String>> dataNodesDownFut6 = distributionZoneManager.topologyVersionedDataNodes(zoneId1, 4);
        CompletableFuture<Set<String>> dataNodesDownFut7 = distributionZoneManager.topologyVersionedDataNodes(zoneId1, 5);

        int topVer1 = 5;

        Set<LogicalNode> twoNodes = Set.of(NODE_0, NODE_1);
        Set<String> twoNodesNames = Set.of(NODE_0.name(), NODE_1.name());

        setLogicalTopologyInMetaStorage(twoNodes, topVer1, metaStorageManager);

        assertEquals(twoNodesNames, dataNodesDownFut0.get(3, SECONDS));
        assertEquals(twoNodesNames, dataNodesDownFut1.get(3, SECONDS));
        assertEquals(twoNodesNames, dataNodesDownFut2.get(3, SECONDS));
        assertEquals(twoNodesNames, dataNodesDownFut4.get(3, SECONDS));
        assertEquals(twoNodesNames, dataNodesDownFut5.get(3, SECONDS));
        assertEquals(twoNodesNames, dataNodesDownFut6.get(3, SECONDS));
        assertEquals(twoNodesNames, dataNodesDownFut7.get(3, SECONDS));
        assertFalse(dataNodesDownFut3.isDone());

        int topVer2 = 20;

        LOG.info("Topology with added and removed nodes.");

        Set<LogicalNode> dataNodes = Set.of(NODE_0, NODE_1);
        Set<String> dataNodesNames = Set.of(NODE_0.name(), NODE_1.name());

        setLogicalTopologyInMetaStorage(dataNodes, topVer2, metaStorageManager);

        assertEquals(dataNodesNames, dataNodesUpFut3.get(3, SECONDS));
        assertEquals(dataNodesNames, dataNodesDownFut3.get(3, SECONDS));
    }

    /**
     * Test checks that data nodes futures are completed on topology with added nodes.
     */
    @Test
    void testScaleUpAndThenScaleDown() throws Exception {
        startZoneManager();

        CompletableFuture<Set<String>> dataNodesFut = distributionZoneManager.topologyVersionedDataNodes(DEFAULT_ZONE_ID, 5);

        assertFalse(dataNodesFut.isDone());

        long topVer = 100;

        Set<LogicalNode> dataNodes = Set.of(NODE_0, NODE_1);
        Set<String> dataNodesNames = Set.of(NODE_0.name(), NODE_1.name());

        setLogicalTopologyInMetaStorage(dataNodes, topVer, metaStorageManager);

        assertFalse(dataNodesFut.isDone());

        assertEquals(dataNodesNames, dataNodesFut.get(3, SECONDS));

        dataNodesFut = distributionZoneManager.topologyVersionedDataNodes(DEFAULT_ZONE_ID, 106);

        Set<LogicalNode> dataNodes1 = Set.of(NODE_0);
        Set<String> dataNodesNames1 = Set.of(NODE_0.name());

        setLogicalTopologyInMetaStorage(dataNodes1, topVer + 100, metaStorageManager);

        assertFalse(dataNodesFut.isDone());

        assertEquals(dataNodesNames1, dataNodesFut.get(3, SECONDS));
    }

    /**
     * Test checks that data nodes futures are completed on topology with added and removed nodes for the zone with
     * dataNodesAutoAdjustScaleUp is immediate and dataNodesAutoAdjustScaleDown is non-zero.
     */
    @Test
    void testAwaitingScaleUpOnly() throws Exception {
        startZoneManager();

        distributionZoneManager.alterZone(DEFAULT_ZONE_NAME, new DistributionZoneConfigurationParameters.Builder(DEFAULT_ZONE_NAME)
                        .dataNodesAutoAdjustScaleUp(INFINITE_TIMER_VALUE).dataNodesAutoAdjustScaleDown(INFINITE_TIMER_VALUE).build())
                .get(3, SECONDS);

        int zoneId = distributionZoneManager.createZone(
                        new DistributionZoneConfigurationParameters.Builder(ZONE_NAME_1)
                                .dataNodesAutoAdjustScaleUp(IMMEDIATE_TIMER_VALUE)
                                .dataNodesAutoAdjustScaleDown(INFINITE_TIMER_VALUE)
                                .build()
                )
                .get(3, SECONDS);

        CompletableFuture<Set<String>> dataNodesFut = distributionZoneManager.topologyVersionedDataNodes(zoneId, 1);

        Set<LogicalNode> nodes = Set.of(NODE_0, NODE_1);
        Set<String> nodesNames = Set.of(NODE_0.name(), NODE_1.name());

        setLogicalTopologyInMetaStorage(nodes, 1, metaStorageManager);

        assertEquals(nodesNames, dataNodesFut.get(3, SECONDS));

        dataNodesFut = distributionZoneManager.topologyVersionedDataNodes(zoneId, 2);

        assertFalse(dataNodesFut.isDone());

        setLogicalTopologyInMetaStorage(Set.of(NODE_0), 2, metaStorageManager);

        assertEquals(nodesNames, dataNodesFut.get(3, SECONDS));
    }

    /**
     * Test checks that data nodes futures are completed on topology with added and removed nodes for the zone with
     * dataNodesAutoAdjustScaleUp is non-zero and dataNodesAutoAdjustScaleDown is immediate. And checks that other zones non-zero timers
     * doesn't affect.
     */
    @Test
    void testAwaitingScaleDownOnly() throws Exception {
        startZoneManager();

        distributionZoneManager.alterZone(DEFAULT_ZONE_NAME, new DistributionZoneConfigurationParameters.Builder(DEFAULT_ZONE_NAME)
                        .dataNodesAutoAdjustScaleUp(INFINITE_TIMER_VALUE).dataNodesAutoAdjustScaleDown(INFINITE_TIMER_VALUE).build())
                .get(3, SECONDS);

        int zoneId0 = distributionZoneManager.createZone(
                        new DistributionZoneConfigurationParameters.Builder(ZONE_NAME_0)
                                .dataNodesAutoAdjustScaleUp(INFINITE_TIMER_VALUE)
                                .dataNodesAutoAdjustScaleDown(INFINITE_TIMER_VALUE)
                                .build()
                )
                .get(3, SECONDS);

        int zoneId1 = distributionZoneManager.createZone(
                        new DistributionZoneConfigurationParameters.Builder(ZONE_NAME_1)
                                .dataNodesAutoAdjustScaleUp(IMMEDIATE_TIMER_VALUE)
                                .dataNodesAutoAdjustScaleDown(IMMEDIATE_TIMER_VALUE)
                                .build()
                )
                .get(3, SECONDS);

        int zoneId2 = distributionZoneManager.createZone(
                        new DistributionZoneConfigurationParameters.Builder(ZONE_NAME_2)
                                .dataNodesAutoAdjustScaleUp(INFINITE_TIMER_VALUE)
                                .dataNodesAutoAdjustScaleDown(INFINITE_TIMER_VALUE)
                                .build()
                )
                .get(3, SECONDS);

        CompletableFuture<Set<String>> dataNodesFut = distributionZoneManager.topologyVersionedDataNodes(zoneId1, 1);

        Set<LogicalNode> nodes0 = Set.of(NODE_0, NODE_1);

        setLogicalTopologyInMetaStorage(nodes0, 1, metaStorageManager);

        dataNodesFut.get(3, SECONDS);

        CompletableFuture<Set<String>> dataNodesFut1Zone0 = distributionZoneManager.topologyVersionedDataNodes(zoneId0, 2);
        CompletableFuture<Set<String>> dataNodesFut1 = distributionZoneManager.topologyVersionedDataNodes(zoneId1, 2);
        CompletableFuture<Set<String>> dataNodesFut1Zone2 = distributionZoneManager.topologyVersionedDataNodes(zoneId2, 2);

        assertFalse(dataNodesFut1Zone0.isDone());
        assertFalse(dataNodesFut1.isDone());
        assertFalse(dataNodesFut1Zone2.isDone());

        Set<LogicalNode> nodes1 = Set.of(NODE_0);
        Set<String> nodesNames1 = Set.of(NODE_0.name());

        distributionZoneManager.alterZone(ZONE_NAME_1, new DistributionZoneConfigurationParameters.Builder(ZONE_NAME_1)
                        .dataNodesAutoAdjustScaleUp(INFINITE_TIMER_VALUE).dataNodesAutoAdjustScaleDown(IMMEDIATE_TIMER_VALUE).build())
                .get(3, SECONDS);

        setLogicalTopologyInMetaStorage(nodes1, 2, metaStorageManager);

        assertEquals(nodesNames1, dataNodesFut1.get(3, SECONDS));

        CompletableFuture<Set<String>> dataNodesFut2 = distributionZoneManager.topologyVersionedDataNodes(zoneId1, 3);

        Set<LogicalNode> nodes2 = Set.of(NODE_0, NODE_1);

        assertFalse(dataNodesFut2.isDone());

        setLogicalTopologyInMetaStorage(nodes2, 3, metaStorageManager);

        assertEquals(nodesNames1, dataNodesFut2.get(3, SECONDS));
    }

    /**
     * Test checks that data nodes futures are completed immediately for the zone with dataNodesAutoAdjustScaleUp is non-zero and
     * dataNodesAutoAdjustScaleDown is non-zero.
     */
    @Test
    void testWithOutAwaiting() throws Exception {
        startZoneManager();

        distributionZoneManager.alterZone(DEFAULT_ZONE_NAME, new DistributionZoneConfigurationParameters.Builder(DEFAULT_ZONE_NAME)
                        .dataNodesAutoAdjustScaleUp(INFINITE_TIMER_VALUE).dataNodesAutoAdjustScaleDown(INFINITE_TIMER_VALUE).build())
                .get(3, SECONDS);

        int zoneId = distributionZoneManager.createZone(
                        new DistributionZoneConfigurationParameters.Builder(ZONE_NAME_1)
                                .dataNodesAutoAdjustScaleUp(INFINITE_TIMER_VALUE)
                                .dataNodesAutoAdjustScaleDown(INFINITE_TIMER_VALUE)
                                .build()
                )
                .get(3, SECONDS);

        CompletableFuture<Set<String>> dataNodesFut = distributionZoneManager.topologyVersionedDataNodes(zoneId, 1);

        assertFalse(dataNodesFut.isDone());

        Set<LogicalNode> nodes0 = Set.of(NODE_0, NODE_1);

        setLogicalTopologyInMetaStorage(nodes0, 1, metaStorageManager);

        assertEquals(emptySet(), dataNodesFut.get(3, SECONDS));
    }

    /**
     * Test checks that data nodes futures are completed exceptionally if the zone was removed while data nodes awaiting.
     */
    @Test
    void testRemoveZoneWhileAwaitingDataNodes() throws Exception {
        startZoneManager();

        int zoneId = distributionZoneManager.createZone(
                        new DistributionZoneConfigurationParameters.Builder(ZONE_NAME_0)
                                .dataNodesAutoAdjustScaleUp(IMMEDIATE_TIMER_VALUE)
                                .dataNodesAutoAdjustScaleDown(IMMEDIATE_TIMER_VALUE)
                                .build()
                )
                .get(3, SECONDS);

        CompletableFuture<Set<String>> dataNodesFut0 = distributionZoneManager.topologyVersionedDataNodes(zoneId, 5);

<<<<<<< HEAD
        setLogicalTopologyInMetaStorage(Set.of(NODE_0, NODE_1), 100, metaStorageManager);

        assertFalse(dataNodesFut0.isDone());

        assertEquals(Set.of(NODE_0, NODE_1).stream().map(ClusterNode::name).collect(Collectors.toSet()), dataNodesFut0.get(3, SECONDS));
=======
        doAnswer(invocation -> {
            If iif = invocation.getArgument(0);

            byte[] key = zoneScaleUpChangeTriggerKey(zoneId).bytes();

            if (Arrays.stream(iif.cond().keys()).anyMatch(k -> Arrays.equals(key, k))) {
                //Drop the zone while dataNodesFut1 is awaiting a data nodes update.
                assertThat(distributionZoneManager.dropZone(ZONE_NAME_0), willSucceedIn(3, SECONDS));
            }

            return invocation.callRealMethod();
        }).when(keyValueStorage).invoke(any(), any());

        setLogicalTopologyInMetaStorage(Set.of("node0"), 200);

        assertFalse(dataNodesFut0.isDone());

        assertThrowsWithCause(() -> dataNodesFut0.get(3, SECONDS), DistributionZoneWasRemovedException.class);
    }
>>>>>>> dfb86951

    /**
     * Test checks that data nodes futures are completed exceptionally if the zone was removed while data nodes awaiting.
     */
    @Test
    void testRemoveZoneWhileAwaitingTopologyVersion() throws Exception {
        startZoneManager();

<<<<<<< HEAD
        setLogicalTopologyInMetaStorage(Set.of(NODE_0, NODE_2), 200, metaStorageManager);
=======
        int zoneId = distributionZoneManager.createZone(
                        new DistributionZoneConfigurationParameters.Builder(ZONE_NAME_0)
                                .dataNodesAutoAdjustScaleUp(IMMEDIATE_TIMER_VALUE)
                                .dataNodesAutoAdjustScaleDown(IMMEDIATE_TIMER_VALUE)
                                .build()
                )
                .get(3, SECONDS);
>>>>>>> dfb86951

        CompletableFuture<Set<String>> dataNodesFut0 = distributionZoneManager.topologyVersionedDataNodes(zoneId, 5);

        assertThat(distributionZoneManager.dropZone(ZONE_NAME_0), willSucceedIn(3, SECONDS));

        setLogicalTopologyInMetaStorage(Set.of("node0"), 200);

        assertFalse(dataNodesFut0.isDone());

        assertThrowsWithCause(() -> dataNodesFut0.get(3, SECONDS), DistributionZoneNotFoundException.class);
    }

    /**
     * Test checks that data nodes futures are completed with old data nodes if dataNodesAutoAdjustScaleUp and dataNodesAutoAdjustScaleDown
     * timer increased to non-zero value.
     */
    @Test
    void testScaleUpScaleDownAreChangedWhileAwaitingDataNodes() throws Exception {
        startZoneManager();

        Set<LogicalNode> nodes0 = Set.of(NODE_0, NODE_1);
        Set<String> nodesNames0 = Set.of(NODE_0.name(), NODE_1.name());

        setLogicalTopologyInMetaStorage(nodes0, 1, metaStorageManager);

        CompletableFuture<Set<String>> dataNodesFut0 = distributionZoneManager.topologyVersionedDataNodes(DEFAULT_ZONE_ID, 1);

<<<<<<< HEAD
        assertEquals(nodesNames0, dataNodesFut.get(3, SECONDS));
=======
        assertEquals(nodes0, dataNodesFut0.get(3, SECONDS));
>>>>>>> dfb86951

        Set<LogicalNode> nodes1 = Set.of(NODE_0, NODE_2);

        CompletableFuture<Set<String>> dataNodesFut1 = distributionZoneManager.topologyVersionedDataNodes(DEFAULT_ZONE_ID, 2);

<<<<<<< HEAD
        setLogicalTopologyInMetaStorage(nodes1, 2, metaStorageManager);
=======
        AtomicInteger scaleUpCount = new AtomicInteger();
        AtomicInteger scaleDownCount = new AtomicInteger();
>>>>>>> dfb86951

        CountDownLatch scaleUpLatch = new CountDownLatch(1);
        CountDownLatch scaleDownLatch = new CountDownLatch(1);

        doAnswer(invocation -> {
            If iif = invocation.getArgument(0);

            byte[] scaleUpKey = zoneScaleUpChangeTriggerKey(DEFAULT_ZONE_ID).bytes();
            byte[] scaleDownKey = zoneScaleDownChangeTriggerKey(DEFAULT_ZONE_ID).bytes();

            if (iif.andThen().update().operations().stream().anyMatch(op -> Arrays.equals(scaleUpKey, op.key()))
                    && scaleUpCount.getAndIncrement() == 0) {
                distributionZoneManager.alterZone(DEFAULT_ZONE_NAME, new Builder(DEFAULT_ZONE_NAME)
                                .dataNodesAutoAdjustScaleUp(1000).build())
                        .get(3, SECONDS);

<<<<<<< HEAD
        assertEquals(nodesNames0, dataNodesFut.get(3, SECONDS));
=======
                scaleUpLatch.await(5, SECONDS);
            }

            if (iif.andThen().update().operations().stream().anyMatch(op -> Arrays.equals(scaleDownKey, op.key()))
                    && scaleDownCount.getAndIncrement() == 0) {
                distributionZoneManager.alterZone(DEFAULT_ZONE_NAME, new Builder(DEFAULT_ZONE_NAME)
                                .dataNodesAutoAdjustScaleDown(1000).build())
                        .get(3, SECONDS);

                scaleDownLatch.await(5, SECONDS);
            }

            return invocation.callRealMethod();
        }).when(keyValueStorage).invoke(any(), any());

        setLogicalTopologyInMetaStorage(nodes1, 2);

        assertEquals(nodes0, dataNodesFut1.get(5, SECONDS));

        scaleUpLatch.countDown();
        scaleDownLatch.countDown();
>>>>>>> dfb86951
    }

    /**
     * Test checks that data nodes are initialized on zone manager start.
     */
    @Test
    void testInitializedDataNodesOnZoneManagerStart() throws Exception {
        Set<String> dataNodes0 = Set.of("node0", "node1");

        Set<NodeWithAttributes> dataNodes = Set.of(new NodeWithAttributes("node0", "node0", emptyMap()),
                new NodeWithAttributes("node1", "node1", emptyMap()));

        Map<ByteArray, byte[]> valEntries = new HashMap<>();

        valEntries.put(zonesLogicalTopologyKey(), toBytes(dataNodes));
        valEntries.put(zonesLogicalTopologyVersionKey(), longToBytes(3));

        assertThat(vaultMgr.putAll(valEntries), willCompleteSuccessfully());

        topology.putNode(new LogicalNode(new ClusterNode("node0", "node0", new NetworkAddress("local", 1))));
        topology.putNode(new LogicalNode(new ClusterNode("node1", "node1", new NetworkAddress("local", 1))));

        startZoneManager();

        assertEquals(dataNodes0, distributionZoneManager.topologyVersionedDataNodes(DEFAULT_ZONE_ID, 2)
                .get(3, SECONDS));
    }

    private void startZoneManager() throws Exception {
        deployWatchesAndUpdateMetaStorageRevision(metaStorageManager);

        distributionZoneManager.start();

        distributionZoneManager.alterZone(
                        DEFAULT_ZONE_NAME, new DistributionZoneConfigurationParameters.Builder(DEFAULT_ZONE_NAME)
                                .dataNodesAutoAdjustScaleUp(IMMEDIATE_TIMER_VALUE)
                                .dataNodesAutoAdjustScaleDown(IMMEDIATE_TIMER_VALUE).build())
                .get(3, SECONDS);
    }
}<|MERGE_RESOLUTION|>--- conflicted
+++ resolved
@@ -24,13 +24,10 @@
 import static org.apache.ignite.internal.distributionzones.DistributionZoneManager.DEFAULT_ZONE_NAME;
 import static org.apache.ignite.internal.distributionzones.DistributionZoneManager.IMMEDIATE_TIMER_VALUE;
 import static org.apache.ignite.internal.distributionzones.DistributionZoneManager.INFINITE_TIMER_VALUE;
-<<<<<<< HEAD
 import static org.apache.ignite.internal.distributionzones.DistributionZonesTestUtil.deployWatchesAndUpdateMetaStorageRevision;
 import static org.apache.ignite.internal.distributionzones.DistributionZonesTestUtil.setLogicalTopologyInMetaStorage;
-=======
 import static org.apache.ignite.internal.distributionzones.DistributionZonesUtil.zoneScaleDownChangeTriggerKey;
 import static org.apache.ignite.internal.distributionzones.DistributionZonesUtil.zoneScaleUpChangeTriggerKey;
->>>>>>> dfb86951
 import static org.apache.ignite.internal.distributionzones.DistributionZonesUtil.zonesLogicalTopologyKey;
 import static org.apache.ignite.internal.distributionzones.DistributionZonesUtil.zonesLogicalTopologyVersionKey;
 import static org.apache.ignite.internal.testframework.IgniteTestUtils.assertThrowsWithCause;
@@ -49,29 +46,21 @@
 import java.util.Map;
 import java.util.Set;
 import java.util.concurrent.CompletableFuture;
-<<<<<<< HEAD
 import java.util.stream.Collectors;
-import org.apache.ignite.internal.cluster.management.topology.api.LogicalNode;
-import org.apache.ignite.internal.configuration.testframework.ConfigurationExtension;
-import org.apache.ignite.internal.distributionzones.DistributionZoneManager.NodeWithAttributes;
-=======
 import java.util.concurrent.CountDownLatch;
 import java.util.concurrent.atomic.AtomicInteger;
 import org.apache.ignite.internal.cluster.management.topology.api.LogicalNode;
 import org.apache.ignite.internal.configuration.testframework.ConfigurationExtension;
+import org.apache.ignite.internal.distributionzones.DistributionZoneManager.NodeWithAttributes;
 import org.apache.ignite.internal.distributionzones.DistributionZoneConfigurationParameters.Builder;
->>>>>>> dfb86951
 import org.apache.ignite.internal.distributionzones.configuration.DistributionZoneConfigurationSchema;
 import org.apache.ignite.internal.distributionzones.exception.DistributionZoneNotFoundException;
 import org.apache.ignite.internal.distributionzones.exception.DistributionZoneWasRemovedException;
 import org.apache.ignite.internal.logger.IgniteLogger;
 import org.apache.ignite.internal.logger.Loggers;
-<<<<<<< HEAD
-=======
 import org.apache.ignite.internal.metastorage.dsl.Conditions;
 import org.apache.ignite.internal.metastorage.dsl.Operations;
 import org.apache.ignite.internal.metastorage.server.If;
->>>>>>> dfb86951
 import org.apache.ignite.lang.ByteArray;
 import org.apache.ignite.network.ClusterNode;
 import org.apache.ignite.network.NetworkAddress;
@@ -88,19 +77,17 @@
 public class DistributionZoneAwaitDataNodesTest extends BaseDistributionZoneManagerTest {
     private static final IgniteLogger LOG = Loggers.forClass(DistributionZoneAwaitDataNodesTest.class);
 
-<<<<<<< HEAD
+    private static final String ZONE_NAME_0 = "zone0";
+
+    private static final String ZONE_NAME_1 = "zone1";
+
+    private static final String ZONE_NAME_2 = "zone2";
+
     private static final LogicalNode NODE_0 = new LogicalNode("node0", "node0", new NetworkAddress("localhost", 123));
 
     private static final LogicalNode NODE_1 = new LogicalNode("node1", "node1", new NetworkAddress("localhost", 123));
 
     private static final LogicalNode NODE_2 = new LogicalNode("node2", "node2", new NetworkAddress("localhost", 123));
-=======
-    private static final String ZONE_NAME_0 = "zone0";
-
-    private static final String ZONE_NAME_1 = "zone1";
-
-    private static final String ZONE_NAME_2 = "zone2";
->>>>>>> dfb86951
 
     /**
      * This test invokes {@link DistributionZoneManager#topologyVersionedDataNodes(int, long)} with default and non-default zone id and
@@ -145,15 +132,9 @@
 
         setLogicalTopologyInMetaStorage(threeNodes, topVer0, metaStorageManager);
 
-<<<<<<< HEAD
-        assertEquals(threeNodesNames, dataNodesUpFut0.get(3, SECONDS));
+        assertEquals(threeNodesNames, dataNodesUpFut0.get(5, SECONDS));
         assertEquals(threeNodesNames, dataNodesUpFut1.get(3, SECONDS));
         assertEquals(threeNodesNames, dataNodesUpFut2.get(3, SECONDS));
-=======
-        assertEquals(threeNodes, dataNodesUpFut0.get(5, SECONDS));
-        assertEquals(threeNodes, dataNodesUpFut1.get(3, SECONDS));
-        assertEquals(threeNodes, dataNodesUpFut2.get(3, SECONDS));
->>>>>>> dfb86951
 
         assertEquals(threeNodesNames, dataNodesUpFut4.get(3, SECONDS));
         assertEquals(threeNodesNames, dataNodesUpFut5.get(3, SECONDS));
@@ -396,13 +377,6 @@
 
         CompletableFuture<Set<String>> dataNodesFut0 = distributionZoneManager.topologyVersionedDataNodes(zoneId, 5);
 
-<<<<<<< HEAD
-        setLogicalTopologyInMetaStorage(Set.of(NODE_0, NODE_1), 100, metaStorageManager);
-
-        assertFalse(dataNodesFut0.isDone());
-
-        assertEquals(Set.of(NODE_0, NODE_1).stream().map(ClusterNode::name).collect(Collectors.toSet()), dataNodesFut0.get(3, SECONDS));
-=======
         doAnswer(invocation -> {
             If iif = invocation.getArgument(0);
 
@@ -416,13 +390,12 @@
             return invocation.callRealMethod();
         }).when(keyValueStorage).invoke(any(), any());
 
-        setLogicalTopologyInMetaStorage(Set.of("node0"), 200);
+        setLogicalTopologyInMetaStorage(Set.of(NODE_0), 200);
 
         assertFalse(dataNodesFut0.isDone());
 
         assertThrowsWithCause(() -> dataNodesFut0.get(3, SECONDS), DistributionZoneWasRemovedException.class);
     }
->>>>>>> dfb86951
 
     /**
      * Test checks that data nodes futures are completed exceptionally if the zone was removed while data nodes awaiting.
@@ -431,9 +404,6 @@
     void testRemoveZoneWhileAwaitingTopologyVersion() throws Exception {
         startZoneManager();
 
-<<<<<<< HEAD
-        setLogicalTopologyInMetaStorage(Set.of(NODE_0, NODE_2), 200, metaStorageManager);
-=======
         int zoneId = distributionZoneManager.createZone(
                         new DistributionZoneConfigurationParameters.Builder(ZONE_NAME_0)
                                 .dataNodesAutoAdjustScaleUp(IMMEDIATE_TIMER_VALUE)
@@ -441,13 +411,12 @@
                                 .build()
                 )
                 .get(3, SECONDS);
->>>>>>> dfb86951
 
         CompletableFuture<Set<String>> dataNodesFut0 = distributionZoneManager.topologyVersionedDataNodes(zoneId, 5);
 
         assertThat(distributionZoneManager.dropZone(ZONE_NAME_0), willSucceedIn(3, SECONDS));
 
-        setLogicalTopologyInMetaStorage(Set.of("node0"), 200);
+        setLogicalTopologyInMetaStorage(Set.of(NODE_0), 200);
 
         assertFalse(dataNodesFut0.isDone());
 
@@ -469,22 +438,14 @@
 
         CompletableFuture<Set<String>> dataNodesFut0 = distributionZoneManager.topologyVersionedDataNodes(DEFAULT_ZONE_ID, 1);
 
-<<<<<<< HEAD
-        assertEquals(nodesNames0, dataNodesFut.get(3, SECONDS));
-=======
-        assertEquals(nodes0, dataNodesFut0.get(3, SECONDS));
->>>>>>> dfb86951
+        assertEquals(nodesNames0, dataNodesFut0.get(3, SECONDS));
 
         Set<LogicalNode> nodes1 = Set.of(NODE_0, NODE_2);
 
         CompletableFuture<Set<String>> dataNodesFut1 = distributionZoneManager.topologyVersionedDataNodes(DEFAULT_ZONE_ID, 2);
 
-<<<<<<< HEAD
-        setLogicalTopologyInMetaStorage(nodes1, 2, metaStorageManager);
-=======
         AtomicInteger scaleUpCount = new AtomicInteger();
         AtomicInteger scaleDownCount = new AtomicInteger();
->>>>>>> dfb86951
 
         CountDownLatch scaleUpLatch = new CountDownLatch(1);
         CountDownLatch scaleDownLatch = new CountDownLatch(1);
@@ -501,9 +462,6 @@
                                 .dataNodesAutoAdjustScaleUp(1000).build())
                         .get(3, SECONDS);
 
-<<<<<<< HEAD
-        assertEquals(nodesNames0, dataNodesFut.get(3, SECONDS));
-=======
                 scaleUpLatch.await(5, SECONDS);
             }
 
@@ -525,7 +483,6 @@
 
         scaleUpLatch.countDown();
         scaleDownLatch.countDown();
->>>>>>> dfb86951
     }
 
     /**
