/*
 * Licensed to the Apache Software Foundation (ASF) under one or more
 * contributor license agreements. See the NOTICE file distributed with
 * this work for additional information regarding copyright ownership.
 * The ASF licenses this file to You under the Apache License, Version 2.0
 * (the "License"); you may not use this file except in compliance with
 * the License. You may obtain a copy of the License at
 *
 *      http://www.apache.org/licenses/LICENSE-2.0
 *
 * Unless required by applicable law or agreed to in writing, software
 * distributed under the License is distributed on an "AS IS" BASIS,
 * WITHOUT WARRANTIES OR CONDITIONS OF ANY KIND, either express or implied.
 * See the License for the specific language governing permissions and
 * limitations under the License.
 */

package org.apache.ignite.internal.distributionzones;

import static java.util.concurrent.CompletableFuture.completedFuture;
import static org.apache.ignite.configuration.annotation.ConfigurationType.DISTRIBUTED;
import static org.apache.ignite.internal.cluster.management.topology.LogicalTopologyImpl.LOGICAL_TOPOLOGY_KEY;
import static org.apache.ignite.internal.distributionzones.DistributionZonesUtil.zonesLogicalTopologyVersionKey;
import static org.apache.ignite.internal.distributionzones.util.DistributionZonesTestUtil.assertLogicalTopology;
import static org.apache.ignite.internal.testframework.IgniteTestUtils.waitForCondition;
import static org.junit.jupiter.api.Assertions.assertEquals;
import static org.junit.jupiter.api.Assertions.assertTrue;
import static org.mockito.ArgumentMatchers.any;
import static org.mockito.Mockito.after;
import static org.mockito.Mockito.lenient;
import static org.mockito.Mockito.mock;
import static org.mockito.Mockito.spy;
import static org.mockito.Mockito.timeout;
import static org.mockito.Mockito.verify;
import static org.mockito.Mockito.when;

import java.io.Serializable;
import java.util.ArrayList;
import java.util.List;
import java.util.Set;
import java.util.concurrent.CompletableFuture;
import java.util.concurrent.atomic.AtomicLong;
import org.apache.ignite.configuration.NamedConfigurationTree;
import org.apache.ignite.configuration.NamedListView;
import org.apache.ignite.internal.cluster.management.ClusterManagementGroupManager;
import org.apache.ignite.internal.cluster.management.raft.ClusterStateStorage;
import org.apache.ignite.internal.cluster.management.raft.TestClusterStateStorage;
import org.apache.ignite.internal.cluster.management.topology.LogicalTopology;
import org.apache.ignite.internal.cluster.management.topology.LogicalTopologyImpl;
import org.apache.ignite.internal.cluster.management.topology.LogicalTopologyServiceImpl;
import org.apache.ignite.internal.cluster.management.topology.api.LogicalNode;
import org.apache.ignite.internal.cluster.management.topology.api.LogicalTopologySnapshot;
import org.apache.ignite.internal.configuration.ConfigurationManager;
import org.apache.ignite.internal.configuration.storage.TestConfigurationStorage;
import org.apache.ignite.internal.distributionzones.configuration.DistributionZonesConfiguration;
import org.apache.ignite.internal.metastorage.MetaStorageManager;
import org.apache.ignite.internal.metastorage.command.GetCommand;
import org.apache.ignite.internal.metastorage.command.MetaStorageCommandsFactory;
import org.apache.ignite.internal.metastorage.command.MultiInvokeCommand;
import org.apache.ignite.internal.metastorage.dsl.Iif;
import org.apache.ignite.internal.metastorage.server.SimpleInMemoryKeyValueStorage;
import org.apache.ignite.internal.metastorage.server.raft.MetaStorageListener;
import org.apache.ignite.internal.raft.Command;
import org.apache.ignite.internal.raft.ReadCommand;
import org.apache.ignite.internal.raft.WriteCommand;
import org.apache.ignite.internal.raft.service.CommandClosure;
import org.apache.ignite.internal.raft.service.RaftGroupService;
import org.apache.ignite.internal.schema.configuration.TableChange;
import org.apache.ignite.internal.schema.configuration.TableConfiguration;
import org.apache.ignite.internal.schema.configuration.TableView;
import org.apache.ignite.internal.schema.configuration.TablesConfiguration;
import org.apache.ignite.internal.util.ByteUtils;
import org.apache.ignite.internal.vault.VaultManager;
import org.apache.ignite.lang.ByteArray;
import org.apache.ignite.lang.IgniteInternalException;
import org.apache.ignite.network.NetworkAddress;
import org.jetbrains.annotations.Nullable;
import org.junit.jupiter.api.AfterEach;
import org.junit.jupiter.api.Test;

/**
 * Tests reactions to topology changes in accordance with distribution zones logic.
 */
public class DistributionZoneManagerLogicalTopologyEventsTest {
<<<<<<< HEAD
    private static final LogicalNode NODE_1 = new LogicalNode("1", "name1", new NetworkAddress("localhost", 123), "");

    private static final LogicalNode NODE_2 = new LogicalNode("2", "name2", new NetworkAddress("localhost", 123), "");

    @Mock
=======
>>>>>>> aef992b2
    private ClusterManagementGroupManager cmgManager;

    private DistributionZoneManager distributionZoneManager;

    private SimpleInMemoryKeyValueStorage keyValueStorage;

    private ConfigurationManager clusterCfgMgr;

    private LogicalTopology topology;

    private ClusterStateStorage clusterStateStorage;

    private DistributionZoneManager prepareDistributionZoneManager() {
        clusterCfgMgr = new ConfigurationManager(
                List.of(DistributionZonesConfiguration.KEY),
                Set.of(),
                new TestConfigurationStorage(DISTRIBUTED),
                List.of(),
                List.of()
        );

        DistributionZonesConfiguration zonesConfiguration = clusterCfgMgr.configurationRegistry()
                .getConfiguration(DistributionZonesConfiguration.KEY);

        MetaStorageManager metaStorageManager = mock(MetaStorageManager.class);

        when(metaStorageManager.appliedRevision(any())).thenReturn(completedFuture(0L));

        cmgManager = mock(ClusterManagementGroupManager.class);

        clusterStateStorage = new TestClusterStateStorage();

        topology = new LogicalTopologyImpl(clusterStateStorage);

        LogicalTopologyServiceImpl logicalTopologyService = new LogicalTopologyServiceImpl(topology, cmgManager);

        VaultManager vaultMgr = mock(VaultManager.class);

        when(vaultMgr.get(any())).thenReturn(completedFuture(null));

        TablesConfiguration tablesConfiguration = mock(TablesConfiguration.class);

        NamedConfigurationTree<TableConfiguration, TableView, TableChange> tables = mock(NamedConfigurationTree.class);

        when(tablesConfiguration.tables()).thenReturn(tables);

        NamedListView<TableView> value = mock(NamedListView.class);

        when(tables.value()).thenReturn(value);

        when(value.namedListKeys()).thenReturn(new ArrayList<>());

        distributionZoneManager = new DistributionZoneManager(
                zonesConfiguration,
                tablesConfiguration,
                metaStorageManager,
                logicalTopologyService,
                vaultMgr,
                "node"
        );

        clusterCfgMgr.start();

        AtomicLong raftIndex = new AtomicLong();

        keyValueStorage = spy(new SimpleInMemoryKeyValueStorage("test"));

        MetaStorageListener metaStorageListener = new MetaStorageListener(keyValueStorage);

        RaftGroupService metaStorageService = mock(RaftGroupService.class);

        // Delegate directly to listener.
        lenient().doAnswer(
                invocationClose -> {
                    Command cmd = invocationClose.getArgument(0);

                    long commandIndex = raftIndex.incrementAndGet();

                    CompletableFuture<Serializable> res = new CompletableFuture<>();

                    CommandClosure<WriteCommand> clo = new CommandClosure<>() {
                        /** {@inheritDoc} */
                        @Override
                        public long index() {
                            return commandIndex;
                        }

                        /** {@inheritDoc} */
                        @Override
                        public WriteCommand command() {
                            return (WriteCommand) cmd;
                        }

                        /** {@inheritDoc} */
                        @Override
                        public void result(@Nullable Serializable r) {
                            if (r instanceof Throwable) {
                                res.completeExceptionally((Throwable) r);
                            } else {
                                res.complete(r);
                            }
                        }
                    };

                    try {
                        metaStorageListener.onWrite(List.of(clo).iterator());
                    } catch (Throwable e) {
                        res.completeExceptionally(new IgniteInternalException(e));
                    }

                    return res;
                }
        ).when(metaStorageService).run(any(WriteCommand.class));

        lenient().doAnswer(
                invocationClose -> {
                    Command cmd = invocationClose.getArgument(0);

                    long commandIndex = raftIndex.incrementAndGet();

                    CompletableFuture<Serializable> res = new CompletableFuture<>();

                    CommandClosure<ReadCommand> clo = new CommandClosure<>() {
                        /** {@inheritDoc} */
                        @Override
                        public long index() {
                            return commandIndex;
                        }

                        /** {@inheritDoc} */
                        @Override
                        public ReadCommand command() {
                            return (ReadCommand) cmd;
                        }

                        /** {@inheritDoc} */
                        @Override
                        public void result(@Nullable Serializable r) {
                            if (r instanceof Throwable) {
                                res.completeExceptionally((Throwable) r);
                            } else {
                                res.complete(r);
                            }
                        }
                    };

                    try {
                        metaStorageListener.onRead(List.of(clo).iterator());
                    } catch (Throwable e) {
                        res.completeExceptionally(new IgniteInternalException(e));
                    }

                    return res;
                }
        ).when(metaStorageService).run(any(ReadCommand.class));

        MetaStorageCommandsFactory commandsFactory = new MetaStorageCommandsFactory();

        lenient().doAnswer(invocationClose -> {
            Iif iif = invocationClose.getArgument(0);

            MultiInvokeCommand multiInvokeCommand = commandsFactory.multiInvokeCommand().iif(iif).build();

            return metaStorageService.run(multiInvokeCommand);
        }).when(metaStorageManager).invoke(any());

        lenient().doAnswer(invocationClose -> {
            ByteArray key = invocationClose.getArgument(0);

            GetCommand getCommand = commandsFactory.getCommand().key(key.bytes()).build();

            return metaStorageService.run(getCommand);
        }).when(metaStorageManager).get(any());

        return distributionZoneManager;
    }

    @AfterEach
    public void tearDown() throws Exception {
        distributionZoneManager.stop();

        clusterCfgMgr.stop();

        keyValueStorage.close();

        clusterStateStorage.destroy();
    }

    @Test
    void testMetaStorageKeysInitializedOnStartWhenTopVerEmpty() throws Exception {
        DistributionZoneManager distributionZoneManager1 = prepareDistributionZoneManager();

        Set<LogicalNode> clusterNodes = Set.of(NODE_1);

        mockCmgLocalNodes(1L, clusterNodes);

        distributionZoneManager1.start();

        verify(keyValueStorage, timeout(1000).times(1)).invoke(any());

        assertLogicalTopVer(1L);

        assertLogicalTopology(clusterNodes, keyValueStorage);
    }

    @Test
    void testMetaStorageKeysInitializedOnStartWhenTopVerIsLessThanCmgTopVer() throws Exception {
        DistributionZoneManager distributionZoneManager1 = prepareDistributionZoneManager();

        Set<LogicalNode> clusterNodes = Set.of(NODE_1);

        mockCmgLocalNodes(2L, clusterNodes);

        keyValueStorage.put(zonesLogicalTopologyVersionKey().bytes(), ByteUtils.longToBytes(1L));

        distributionZoneManager1.start();

        verify(keyValueStorage, timeout(1000).times(1)).invoke(any());

        assertLogicalTopVer(2L);

        assertLogicalTopology(clusterNodes, keyValueStorage);
    }

    @Test
    void testMetaStorageKeysInitializedOnStartWhenTopVerEqualsToCmgTopVer() throws Exception {
        DistributionZoneManager distributionZoneManager1 = prepareDistributionZoneManager();

        Set<LogicalNode> clusterNodes = Set.of(NODE_1);

        mockCmgLocalNodes(2L, clusterNodes);

        keyValueStorage.put(zonesLogicalTopologyVersionKey().bytes(), ByteUtils.longToBytes(2L));

        distributionZoneManager1.start();

        verify(keyValueStorage, after(500).never()).invoke(any());

        assertLogicalTopVer(2L);

        assertLogicalTopology(null, keyValueStorage);
    }

    @Test
    void testMetaStorageKeysInitializedOnStartWhenTopVerGreaterThanCmgTopVer() throws Exception {
        DistributionZoneManager distributionZoneManager1 = prepareDistributionZoneManager();

        Set<LogicalNode> clusterNodes = Set.of(NODE_1);

        mockCmgLocalNodes(2L, clusterNodes);

        keyValueStorage.put(zonesLogicalTopologyVersionKey().bytes(), ByteUtils.longToBytes(3L));

        distributionZoneManager1.start();

        verify(keyValueStorage, after(500).never()).invoke(any());

        assertLogicalTopVer(3L);

        assertLogicalTopology(null, keyValueStorage);
    }

    @Test
    void testNodeAddingUpdatesLogicalTopologyInMetaStorage() throws Exception {
        DistributionZoneManager distributionZoneManager1 = prepareDistributionZoneManager();

        topology.putNode(NODE_1);

        Set<LogicalNode> clusterNodes = Set.of(NODE_1);

        mockCmgLocalNodes(1L, clusterNodes);

        distributionZoneManager1.start();

        topology.putNode(NODE_2);

        var clusterNodes2 = Set.of(NODE_1, NODE_2);

        assertLogicalTopology(clusterNodes2, keyValueStorage);

        assertLogicalTopVer(2L);
    }

    @Test
    void testNodeStaleAddingDoNotUpdatesLogicalTopologyInMetaStorage() throws Exception {
        DistributionZoneManager distributionZoneManager1 = prepareDistributionZoneManager();

        topology.putNode(NODE_1);

        Set<LogicalNode> clusterNodes = Set.of(NODE_1);

        mockCmgLocalNodes(1L, clusterNodes);

        distributionZoneManager1.start();

        keyValueStorage.put(zonesLogicalTopologyVersionKey().bytes(), ByteUtils.longToBytes(4L));

        topology.putNode(NODE_2);

        assertEquals(2L, topology.getLogicalTopology().version());

        assertLogicalTopology(clusterNodes, keyValueStorage);

        assertLogicalTopVer(4L);
    }

    @Test
    void testNodeRemovingUpdatesLogicalTopologyInMetaStorage() throws Exception {
        DistributionZoneManager distributionZoneManager1 = prepareDistributionZoneManager();

        topology.putNode(NODE_1);

        topology.putNode(NODE_2);

        Set<LogicalNode> clusterNodes = Set.of(NODE_1, NODE_2);

        mockCmgLocalNodes(2L, clusterNodes);

        distributionZoneManager1.start();

        assertLogicalTopology(clusterNodes, keyValueStorage);

        topology.removeNodes(Set.of(NODE_2));

        var clusterNodes2 = Set.of(NODE_1);

        assertLogicalTopology(clusterNodes2, keyValueStorage);

        assertLogicalTopVer(3L);
    }

    @Test
    void testNodeStaleRemovingDoNotUpdatesLogicalTopologyInMetaStorage() throws Exception {
        DistributionZoneManager distributionZoneManager1 = prepareDistributionZoneManager();

        topology.putNode(NODE_1);

        topology.putNode(NODE_2);

        assertEquals(2L, topology.getLogicalTopology().version());

        Set<LogicalNode> clusterNodes = Set.of(NODE_1, NODE_2);

        mockCmgLocalNodes(2L, clusterNodes);

        distributionZoneManager1.start();

        keyValueStorage.put(zonesLogicalTopologyVersionKey().bytes(), ByteUtils.longToBytes(4L));

        topology.removeNodes(Set.of(NODE_2));

        assertLogicalTopology(clusterNodes, keyValueStorage);

        assertLogicalTopVer(4L);
    }

    @Test
    void testTopologyLeapUpdatesLogicalTopologyInMetaStorage() throws Exception {
        DistributionZoneManager distributionZoneManager1 = prepareDistributionZoneManager();

        topology.putNode(NODE_1);

        Set<LogicalNode> clusterNodes = Set.of(NODE_1);

        mockCmgLocalNodes(2L, clusterNodes);

        distributionZoneManager1.start();

        assertLogicalTopology(clusterNodes, keyValueStorage);

        var clusterNodes2 = Set.of(NODE_1, NODE_2);

        clusterStateStorage.put(LOGICAL_TOPOLOGY_KEY, ByteUtils.toBytes(new LogicalTopologySnapshot(10L, clusterNodes2)));

        topology.fireTopologyLeap();

        assertLogicalTopology(clusterNodes2, keyValueStorage);

        assertLogicalTopVer(10L);
    }

    @Test
    void testStaleTopologyLeapDoNotUpdatesLogicalTopologyInMetaStorage() throws Exception {
        DistributionZoneManager distributionZoneManager1 = prepareDistributionZoneManager();

        topology.putNode(NODE_1);

        Set<LogicalNode> clusterNodes = Set.of(NODE_1);

        mockCmgLocalNodes(2L, clusterNodes);

        distributionZoneManager1.start();

        assertLogicalTopology(clusterNodes, keyValueStorage);

        var clusterNodes2 = Set.of(NODE_1, NODE_2);

        clusterStateStorage.put(LOGICAL_TOPOLOGY_KEY, ByteUtils.toBytes(new LogicalTopologySnapshot(10L, clusterNodes2)));

        keyValueStorage.put(zonesLogicalTopologyVersionKey().bytes(), ByteUtils.longToBytes(11L));

        topology.fireTopologyLeap();

        assertLogicalTopology(clusterNodes, keyValueStorage);

        assertLogicalTopVer(11L);
    }

    private LogicalTopologySnapshot mockCmgLocalNodes(long version, Set<LogicalNode> clusterNodes) {
        LogicalTopologySnapshot logicalTopologySnapshot = new LogicalTopologySnapshot(version, clusterNodes);

        when(cmgManager.logicalTopology()).thenReturn(completedFuture(logicalTopologySnapshot));

        return logicalTopologySnapshot;
    }

    private void assertLogicalTopVer(long topVer) throws InterruptedException {
        assertTrue(
                waitForCondition(
                        () -> ByteUtils.bytesToLong(keyValueStorage.get(zonesLogicalTopologyVersionKey().bytes()).value()) == topVer, 1000
                )
        );
    }
}<|MERGE_RESOLUTION|>--- conflicted
+++ resolved
@@ -82,14 +82,10 @@
  * Tests reactions to topology changes in accordance with distribution zones logic.
  */
 public class DistributionZoneManagerLogicalTopologyEventsTest {
-<<<<<<< HEAD
     private static final LogicalNode NODE_1 = new LogicalNode("1", "name1", new NetworkAddress("localhost", 123), "");
 
     private static final LogicalNode NODE_2 = new LogicalNode("2", "name2", new NetworkAddress("localhost", 123), "");
 
-    @Mock
-=======
->>>>>>> aef992b2
     private ClusterManagementGroupManager cmgManager;
 
     private DistributionZoneManager distributionZoneManager;
