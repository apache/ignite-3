/*
 * Licensed to the Apache Software Foundation (ASF) under one or more
 * contributor license agreements. See the NOTICE file distributed with
 * this work for additional information regarding copyright ownership.
 * The ASF licenses this file to You under the Apache License, Version 2.0
 * (the "License"); you may not use this file except in compliance with
 * the License. You may obtain a copy of the License at
 *
 *      http://www.apache.org/licenses/LICENSE-2.0
 *
 * Unless required by applicable law or agreed to in writing, software
 * distributed under the License is distributed on an "AS IS" BASIS,
 * WITHOUT WARRANTIES OR CONDITIONS OF ANY KIND, either express or implied.
 * See the License for the specific language governing permissions and
 * limitations under the License.
 */

package org.apache.ignite.internal.distributionzones;

import static java.util.concurrent.CompletableFuture.completedFuture;
import static org.apache.ignite.internal.cluster.management.topology.LogicalTopologyImpl.LOGICAL_TOPOLOGY_KEY;
import static org.apache.ignite.internal.distributionzones.DistributionZonesUtil.zonesLogicalTopologyKey;
import static org.apache.ignite.internal.distributionzones.DistributionZonesUtil.zonesLogicalTopologyVersionKey;
import static org.apache.ignite.internal.distributionzones.util.DistributionZonesTestUtil.assertLogicalTopology;
import static org.apache.ignite.internal.testframework.IgniteTestUtils.waitForCondition;
<<<<<<< HEAD
import static org.apache.ignite.internal.util.ByteUtils.bytesToLong;
import static org.hamcrest.MatcherAssert.assertThat;
import static org.hamcrest.Matchers.is;
=======
import static org.apache.ignite.internal.util.ByteUtils.longToBytes;
import static org.apache.ignite.internal.util.ByteUtils.toBytes;
>>>>>>> cafb8d3a
import static org.junit.jupiter.api.Assertions.assertEquals;
import static org.mockito.ArgumentMatchers.any;
<<<<<<< HEAD
import static org.mockito.Mockito.after;
import static org.mockito.Mockito.timeout;
import static org.mockito.Mockito.verify;
=======
import static org.mockito.Mockito.lenient;
import static org.mockito.Mockito.mock;
import static org.mockito.Mockito.spy;
>>>>>>> cafb8d3a
import static org.mockito.Mockito.when;

import java.util.Set;
import org.apache.ignite.internal.cluster.management.topology.api.LogicalNode;
import org.apache.ignite.internal.cluster.management.topology.api.LogicalTopologySnapshot;
<<<<<<< HEAD
import org.apache.ignite.internal.util.ByteUtils;
=======
import org.apache.ignite.internal.configuration.ConfigurationManager;
import org.apache.ignite.internal.configuration.storage.TestConfigurationStorage;
import org.apache.ignite.internal.distributionzones.configuration.DistributionZonesConfiguration;
import org.apache.ignite.internal.hlc.HybridTimestamp;
import org.apache.ignite.internal.metastorage.MetaStorageManager;
import org.apache.ignite.internal.metastorage.command.GetCommand;
import org.apache.ignite.internal.metastorage.command.HybridTimestampMessage;
import org.apache.ignite.internal.metastorage.command.MetaStorageCommandsFactory;
import org.apache.ignite.internal.metastorage.command.MetaStorageWriteCommand;
import org.apache.ignite.internal.metastorage.command.MultiInvokeCommand;
import org.apache.ignite.internal.metastorage.dsl.Iif;
import org.apache.ignite.internal.metastorage.server.SimpleInMemoryKeyValueStorage;
import org.apache.ignite.internal.metastorage.server.raft.MetaStorageListener;
import org.apache.ignite.internal.metastorage.server.time.ClusterTimeImpl;
import org.apache.ignite.internal.raft.Command;
import org.apache.ignite.internal.raft.ReadCommand;
import org.apache.ignite.internal.raft.WriteCommand;
import org.apache.ignite.internal.raft.service.CommandClosure;
import org.apache.ignite.internal.raft.service.RaftGroupService;
import org.apache.ignite.internal.schema.configuration.TableChange;
import org.apache.ignite.internal.schema.configuration.TableConfiguration;
import org.apache.ignite.internal.schema.configuration.TableView;
import org.apache.ignite.internal.schema.configuration.TablesConfiguration;
import org.apache.ignite.internal.util.ByteUtils;
import org.apache.ignite.internal.vault.VaultEntry;
import org.apache.ignite.internal.vault.VaultManager;
import org.apache.ignite.lang.ByteArray;
import org.apache.ignite.lang.IgniteInternalException;
>>>>>>> cafb8d3a
import org.apache.ignite.network.NetworkAddress;
import org.junit.jupiter.api.Test;

/**
 * Tests reactions to topology changes in accordance with distribution zones logic.
 */
public class DistributionZoneManagerLogicalTopologyEventsTest extends BaseDistributionZoneManagerTest {
    private static final LogicalNode NODE_1 = new LogicalNode("1", "name1", new NetworkAddress("localhost", 123));

    private static final LogicalNode NODE_2 = new LogicalNode("2", "name2", new NetworkAddress("localhost", 123));

<<<<<<< HEAD
=======
    private ClusterManagementGroupManager cmgManager;

    private DistributionZoneManager distributionZoneManager;

    private SimpleInMemoryKeyValueStorage keyValueStorage;

    private ConfigurationManager clusterCfgMgr;

    private LogicalTopology topology;

    private ClusterStateStorage clusterStateStorage;

    private DistributionZoneManager prepareDistributionZoneManager() {
        clusterCfgMgr = new ConfigurationManager(
                List.of(DistributionZonesConfiguration.KEY),
                Set.of(),
                new TestConfigurationStorage(DISTRIBUTED),
                List.of(),
                List.of()
        );

        DistributionZonesConfiguration zonesConfiguration = clusterCfgMgr.configurationRegistry()
                .getConfiguration(DistributionZonesConfiguration.KEY);

        MetaStorageManager metaStorageManager = mock(MetaStorageManager.class);

        cmgManager = mock(ClusterManagementGroupManager.class);

        clusterStateStorage = new TestClusterStateStorage();

        topology = new LogicalTopologyImpl(clusterStateStorage);

        LogicalTopologyServiceImpl logicalTopologyService = new LogicalTopologyServiceImpl(topology, cmgManager);

        VaultManager vaultMgr = mock(VaultManager.class);

        when(vaultMgr.get(any())).thenReturn(completedFuture(null));

        TablesConfiguration tablesConfiguration = mock(TablesConfiguration.class);

        NamedConfigurationTree<TableConfiguration, TableView, TableChange> tables = mock(NamedConfigurationTree.class);

        when(tablesConfiguration.tables()).thenReturn(tables);

        NamedListView<TableView> value = mock(NamedListView.class);

        when(tables.value()).thenReturn(value);

        when(value.namedListKeys()).thenReturn(new ArrayList<>());

        when(vaultMgr.get(zonesLogicalTopologyVersionKey()))
                .thenReturn(completedFuture(new VaultEntry(zonesLogicalTopologyVersionKey(), longToBytes(0))));

        when(vaultMgr.get(zonesLogicalTopologyKey()))
                .thenReturn(completedFuture(new VaultEntry(zonesLogicalTopologyKey(), toBytes(Set.of()))));

        distributionZoneManager = new DistributionZoneManager(
                zonesConfiguration,
                tablesConfiguration,
                metaStorageManager,
                logicalTopologyService,
                vaultMgr,
                "node"
        );

        clusterCfgMgr.start();

        AtomicLong raftIndex = new AtomicLong();

        keyValueStorage = spy(new SimpleInMemoryKeyValueStorage("test"));

        MetaStorageListener metaStorageListener = new MetaStorageListener(keyValueStorage, mock(ClusterTimeImpl.class));

        RaftGroupService metaStorageService = mock(RaftGroupService.class);

        HybridTimestampMessage mockTsMessage = mock(HybridTimestampMessage.class);
        when(mockTsMessage.asHybridTimestamp()).thenReturn(new HybridTimestamp(10, 10));

        // Delegate directly to listener.
        lenient().doAnswer(
                invocationClose -> {
                    Command cmd = invocationClose.getArgument(0);

                    if (cmd instanceof MetaStorageWriteCommand) {
                        ((MetaStorageWriteCommand) cmd).safeTime(mockTsMessage);
                    }

                    long commandIndex = raftIndex.incrementAndGet();

                    CompletableFuture<Serializable> res = new CompletableFuture<>();

                    CommandClosure<WriteCommand> clo = new CommandClosure<>() {
                        /** {@inheritDoc} */
                        @Override
                        public long index() {
                            return commandIndex;
                        }

                        /** {@inheritDoc} */
                        @Override
                        public WriteCommand command() {
                            return (WriteCommand) cmd;
                        }

                        /** {@inheritDoc} */
                        @Override
                        public void result(@Nullable Serializable r) {
                            if (r instanceof Throwable) {
                                res.completeExceptionally((Throwable) r);
                            } else {
                                res.complete(r);
                            }
                        }
                    };

                    try {
                        metaStorageListener.onWrite(List.of(clo).iterator());
                    } catch (Throwable e) {
                        res.completeExceptionally(new IgniteInternalException(e));
                    }

                    return res;
                }
        ).when(metaStorageService).run(any(WriteCommand.class));

        lenient().doAnswer(
                invocationClose -> {
                    Command cmd = invocationClose.getArgument(0);

                    long commandIndex = raftIndex.incrementAndGet();

                    CompletableFuture<Serializable> res = new CompletableFuture<>();

                    CommandClosure<ReadCommand> clo = new CommandClosure<>() {
                        /** {@inheritDoc} */
                        @Override
                        public long index() {
                            return commandIndex;
                        }

                        /** {@inheritDoc} */
                        @Override
                        public ReadCommand command() {
                            return (ReadCommand) cmd;
                        }

                        /** {@inheritDoc} */
                        @Override
                        public void result(@Nullable Serializable r) {
                            if (r instanceof Throwable) {
                                res.completeExceptionally((Throwable) r);
                            } else {
                                res.complete(r);
                            }
                        }
                    };

                    try {
                        metaStorageListener.onRead(List.of(clo).iterator());
                    } catch (Throwable e) {
                        res.completeExceptionally(new IgniteInternalException(e));
                    }

                    return res;
                }
        ).when(metaStorageService).run(any(ReadCommand.class));

        MetaStorageCommandsFactory commandsFactory = new MetaStorageCommandsFactory();

        lenient().doAnswer(invocationClose -> {
            Iif iif = invocationClose.getArgument(0);

            MultiInvokeCommand multiInvokeCommand = commandsFactory.multiInvokeCommand().iif(iif).build();

            return metaStorageService.run(multiInvokeCommand);
        }).when(metaStorageManager).invoke(any());

        lenient().doAnswer(invocationClose -> {
            ByteArray key = invocationClose.getArgument(0);

            GetCommand getCommand = commandsFactory.getCommand().key(key.bytes()).build();

            return metaStorageService.run(getCommand);
        }).when(metaStorageManager).get(any());

        return distributionZoneManager;
    }

    @AfterEach
    public void tearDown() throws Exception {
        distributionZoneManager.stop();

        clusterCfgMgr.stop();

        keyValueStorage.close();

        clusterStateStorage.destroy();
    }

>>>>>>> cafb8d3a
    @Test
    void testMetaStorageKeysInitializedOnStartWhenTopVerEmpty() throws Exception {
        Set<LogicalNode> clusterNodes = Set.of(NODE_1);

        mockCmgLocalNodes(1L, clusterNodes);

        distributionZoneManager.start();

        assertLogicalTopVer(1L);

        assertLogicalTopology(clusterNodes, keyValueStorage);
    }

    @Test
    void testMetaStorageKeysInitializedOnStartWhenTopVerIsLessThanCmgTopVer() throws Exception {
        Set<LogicalNode> clusterNodes = Set.of(NODE_1);

        mockCmgLocalNodes(2L, clusterNodes);

        keyValueStorage.put(zonesLogicalTopologyVersionKey().bytes(), ByteUtils.longToBytes(1L));

        distributionZoneManager.start();

        assertLogicalTopVer(2L);

        assertLogicalTopology(clusterNodes, keyValueStorage);
    }

    @Test
    void testMetaStorageKeysInitializedOnStartWhenTopVerEqualsToCmgTopVer() throws Exception {
        Set<LogicalNode> clusterNodes = Set.of(NODE_1);

        mockCmgLocalNodes(2L, clusterNodes);

        keyValueStorage.put(zonesLogicalTopologyVersionKey().bytes(), ByteUtils.longToBytes(2L));

        distributionZoneManager.start();

        assertLogicalTopVer(2L);

        assertLogicalTopology(null, keyValueStorage);
    }

    @Test
    void testMetaStorageKeysInitializedOnStartWhenTopVerGreaterThanCmgTopVer() throws Exception {
        Set<LogicalNode> clusterNodes = Set.of(NODE_1);

        mockCmgLocalNodes(2L, clusterNodes);

        keyValueStorage.put(zonesLogicalTopologyVersionKey().bytes(), ByteUtils.longToBytes(3L));

        distributionZoneManager.start();

        assertLogicalTopVer(3L);

        assertLogicalTopology(null, keyValueStorage);
    }

    @Test
    void testNodeAddingUpdatesLogicalTopologyInMetaStorage() throws Exception {
        topology.putNode(NODE_1);

        Set<LogicalNode> clusterNodes = Set.of(NODE_1);

        mockCmgLocalNodes(1L, clusterNodes);

        distributionZoneManager.start();

        topology.putNode(NODE_2);

        var clusterNodes2 = Set.of(NODE_1, NODE_2);

        assertLogicalTopology(clusterNodes2, keyValueStorage);

        assertLogicalTopVer(2L);
    }

    @Test
    void testNodeStaleAddingDoNotUpdatesLogicalTopologyInMetaStorage() throws Exception {
        topology.putNode(NODE_1);

        Set<LogicalNode> clusterNodes = Set.of(NODE_1);

        mockCmgLocalNodes(1L, clusterNodes);

        distributionZoneManager.start();

        // Wait for Zone Manager to initialize Meta Storage on start.
        assertLogicalTopVer(1L);

        keyValueStorage.put(zonesLogicalTopologyVersionKey().bytes(), ByteUtils.longToBytes(4L));

        topology.putNode(NODE_2);

        assertEquals(2L, topology.getLogicalTopology().version());

        assertLogicalTopology(clusterNodes, keyValueStorage);

        assertLogicalTopVer(4L);
    }

    @Test
    void testNodeRemovingUpdatesLogicalTopologyInMetaStorage() throws Exception {
        topology.putNode(NODE_1);

        topology.putNode(NODE_2);

        Set<LogicalNode> clusterNodes = Set.of(NODE_1, NODE_2);

        mockCmgLocalNodes(2L, clusterNodes);

        distributionZoneManager.start();

        assertLogicalTopology(clusterNodes, keyValueStorage);

        topology.removeNodes(Set.of(NODE_2));

        var clusterNodes2 = Set.of(NODE_1);

        assertLogicalTopology(clusterNodes2, keyValueStorage);

        assertLogicalTopVer(3L);
    }

    @Test
    void testNodeStaleRemovingDoNotUpdatesLogicalTopologyInMetaStorage() throws Exception {
        topology.putNode(NODE_1);

        topology.putNode(NODE_2);

        assertEquals(2L, topology.getLogicalTopology().version());

        Set<LogicalNode> clusterNodes = Set.of(NODE_1, NODE_2);

        mockCmgLocalNodes(2L, clusterNodes);

        distributionZoneManager.start();

        // Wait for Zone Manager to initialize Meta Storage on start.
        assertLogicalTopVer(2L);

        keyValueStorage.put(zonesLogicalTopologyVersionKey().bytes(), ByteUtils.longToBytes(4L));

        topology.removeNodes(Set.of(NODE_2));

        assertLogicalTopology(clusterNodes, keyValueStorage);

        assertLogicalTopVer(4L);
    }

    @Test
    void testTopologyLeapUpdatesLogicalTopologyInMetaStorage() throws Exception {
        topology.putNode(NODE_1);

        Set<LogicalNode> clusterNodes = Set.of(NODE_1);

        mockCmgLocalNodes(2L, clusterNodes);

        distributionZoneManager.start();

        assertLogicalTopology(clusterNodes, keyValueStorage);

        var clusterNodes2 = Set.of(NODE_1, NODE_2);

        clusterStateStorage.put(LOGICAL_TOPOLOGY_KEY, ByteUtils.toBytes(new LogicalTopologySnapshot(10L, clusterNodes2)));

        topology.fireTopologyLeap();

        assertLogicalTopology(clusterNodes2, keyValueStorage);

        assertLogicalTopVer(10L);
    }

    @Test
    void testStaleTopologyLeapDoNotUpdatesLogicalTopologyInMetaStorage() throws Exception {
        topology.putNode(NODE_1);

        Set<LogicalNode> clusterNodes = Set.of(NODE_1);

        mockCmgLocalNodes(2L, clusterNodes);

        distributionZoneManager.start();

        assertLogicalTopology(clusterNodes, keyValueStorage);

        var clusterNodes2 = Set.of(NODE_1, NODE_2);

        clusterStateStorage.put(LOGICAL_TOPOLOGY_KEY, ByteUtils.toBytes(new LogicalTopologySnapshot(10L, clusterNodes2)));

        keyValueStorage.put(zonesLogicalTopologyVersionKey().bytes(), ByteUtils.longToBytes(11L));

        topology.fireTopologyLeap();

        assertLogicalTopology(clusterNodes, keyValueStorage);

        assertLogicalTopVer(11L);
    }

    private void mockCmgLocalNodes(long version, Set<LogicalNode> clusterNodes) {
        LogicalTopologySnapshot logicalTopologySnapshot = new LogicalTopologySnapshot(version, clusterNodes);

        when(cmgManager.logicalTopology()).thenReturn(completedFuture(logicalTopologySnapshot));
    }

    private void assertLogicalTopVer(long topVer) throws InterruptedException {
        byte[] key = zonesLogicalTopologyVersionKey().bytes();

        boolean success = waitForCondition(() -> {
            byte[] versionBytes = keyValueStorage.get(key).value();

            return versionBytes != null && bytesToLong(versionBytes) == topVer;
        }, 1000);

        if (!success) {
            byte[] versionBytes = keyValueStorage.get(key).value();

            assertThat(versionBytes == null ? null : bytesToLong(versionBytes), is(topVer));
        }
    }
}<|MERGE_RESOLUTION|>--- conflicted
+++ resolved
@@ -19,66 +19,19 @@
 
 import static java.util.concurrent.CompletableFuture.completedFuture;
 import static org.apache.ignite.internal.cluster.management.topology.LogicalTopologyImpl.LOGICAL_TOPOLOGY_KEY;
-import static org.apache.ignite.internal.distributionzones.DistributionZonesUtil.zonesLogicalTopologyKey;
 import static org.apache.ignite.internal.distributionzones.DistributionZonesUtil.zonesLogicalTopologyVersionKey;
 import static org.apache.ignite.internal.distributionzones.util.DistributionZonesTestUtil.assertLogicalTopology;
 import static org.apache.ignite.internal.testframework.IgniteTestUtils.waitForCondition;
-<<<<<<< HEAD
 import static org.apache.ignite.internal.util.ByteUtils.bytesToLong;
 import static org.hamcrest.MatcherAssert.assertThat;
 import static org.hamcrest.Matchers.is;
-=======
-import static org.apache.ignite.internal.util.ByteUtils.longToBytes;
-import static org.apache.ignite.internal.util.ByteUtils.toBytes;
->>>>>>> cafb8d3a
 import static org.junit.jupiter.api.Assertions.assertEquals;
-import static org.mockito.ArgumentMatchers.any;
-<<<<<<< HEAD
-import static org.mockito.Mockito.after;
-import static org.mockito.Mockito.timeout;
-import static org.mockito.Mockito.verify;
-=======
-import static org.mockito.Mockito.lenient;
-import static org.mockito.Mockito.mock;
-import static org.mockito.Mockito.spy;
->>>>>>> cafb8d3a
 import static org.mockito.Mockito.when;
 
 import java.util.Set;
 import org.apache.ignite.internal.cluster.management.topology.api.LogicalNode;
 import org.apache.ignite.internal.cluster.management.topology.api.LogicalTopologySnapshot;
-<<<<<<< HEAD
 import org.apache.ignite.internal.util.ByteUtils;
-=======
-import org.apache.ignite.internal.configuration.ConfigurationManager;
-import org.apache.ignite.internal.configuration.storage.TestConfigurationStorage;
-import org.apache.ignite.internal.distributionzones.configuration.DistributionZonesConfiguration;
-import org.apache.ignite.internal.hlc.HybridTimestamp;
-import org.apache.ignite.internal.metastorage.MetaStorageManager;
-import org.apache.ignite.internal.metastorage.command.GetCommand;
-import org.apache.ignite.internal.metastorage.command.HybridTimestampMessage;
-import org.apache.ignite.internal.metastorage.command.MetaStorageCommandsFactory;
-import org.apache.ignite.internal.metastorage.command.MetaStorageWriteCommand;
-import org.apache.ignite.internal.metastorage.command.MultiInvokeCommand;
-import org.apache.ignite.internal.metastorage.dsl.Iif;
-import org.apache.ignite.internal.metastorage.server.SimpleInMemoryKeyValueStorage;
-import org.apache.ignite.internal.metastorage.server.raft.MetaStorageListener;
-import org.apache.ignite.internal.metastorage.server.time.ClusterTimeImpl;
-import org.apache.ignite.internal.raft.Command;
-import org.apache.ignite.internal.raft.ReadCommand;
-import org.apache.ignite.internal.raft.WriteCommand;
-import org.apache.ignite.internal.raft.service.CommandClosure;
-import org.apache.ignite.internal.raft.service.RaftGroupService;
-import org.apache.ignite.internal.schema.configuration.TableChange;
-import org.apache.ignite.internal.schema.configuration.TableConfiguration;
-import org.apache.ignite.internal.schema.configuration.TableView;
-import org.apache.ignite.internal.schema.configuration.TablesConfiguration;
-import org.apache.ignite.internal.util.ByteUtils;
-import org.apache.ignite.internal.vault.VaultEntry;
-import org.apache.ignite.internal.vault.VaultManager;
-import org.apache.ignite.lang.ByteArray;
-import org.apache.ignite.lang.IgniteInternalException;
->>>>>>> cafb8d3a
 import org.apache.ignite.network.NetworkAddress;
 import org.junit.jupiter.api.Test;
 
@@ -90,208 +43,6 @@
 
     private static final LogicalNode NODE_2 = new LogicalNode("2", "name2", new NetworkAddress("localhost", 123));
 
-<<<<<<< HEAD
-=======
-    private ClusterManagementGroupManager cmgManager;
-
-    private DistributionZoneManager distributionZoneManager;
-
-    private SimpleInMemoryKeyValueStorage keyValueStorage;
-
-    private ConfigurationManager clusterCfgMgr;
-
-    private LogicalTopology topology;
-
-    private ClusterStateStorage clusterStateStorage;
-
-    private DistributionZoneManager prepareDistributionZoneManager() {
-        clusterCfgMgr = new ConfigurationManager(
-                List.of(DistributionZonesConfiguration.KEY),
-                Set.of(),
-                new TestConfigurationStorage(DISTRIBUTED),
-                List.of(),
-                List.of()
-        );
-
-        DistributionZonesConfiguration zonesConfiguration = clusterCfgMgr.configurationRegistry()
-                .getConfiguration(DistributionZonesConfiguration.KEY);
-
-        MetaStorageManager metaStorageManager = mock(MetaStorageManager.class);
-
-        cmgManager = mock(ClusterManagementGroupManager.class);
-
-        clusterStateStorage = new TestClusterStateStorage();
-
-        topology = new LogicalTopologyImpl(clusterStateStorage);
-
-        LogicalTopologyServiceImpl logicalTopologyService = new LogicalTopologyServiceImpl(topology, cmgManager);
-
-        VaultManager vaultMgr = mock(VaultManager.class);
-
-        when(vaultMgr.get(any())).thenReturn(completedFuture(null));
-
-        TablesConfiguration tablesConfiguration = mock(TablesConfiguration.class);
-
-        NamedConfigurationTree<TableConfiguration, TableView, TableChange> tables = mock(NamedConfigurationTree.class);
-
-        when(tablesConfiguration.tables()).thenReturn(tables);
-
-        NamedListView<TableView> value = mock(NamedListView.class);
-
-        when(tables.value()).thenReturn(value);
-
-        when(value.namedListKeys()).thenReturn(new ArrayList<>());
-
-        when(vaultMgr.get(zonesLogicalTopologyVersionKey()))
-                .thenReturn(completedFuture(new VaultEntry(zonesLogicalTopologyVersionKey(), longToBytes(0))));
-
-        when(vaultMgr.get(zonesLogicalTopologyKey()))
-                .thenReturn(completedFuture(new VaultEntry(zonesLogicalTopologyKey(), toBytes(Set.of()))));
-
-        distributionZoneManager = new DistributionZoneManager(
-                zonesConfiguration,
-                tablesConfiguration,
-                metaStorageManager,
-                logicalTopologyService,
-                vaultMgr,
-                "node"
-        );
-
-        clusterCfgMgr.start();
-
-        AtomicLong raftIndex = new AtomicLong();
-
-        keyValueStorage = spy(new SimpleInMemoryKeyValueStorage("test"));
-
-        MetaStorageListener metaStorageListener = new MetaStorageListener(keyValueStorage, mock(ClusterTimeImpl.class));
-
-        RaftGroupService metaStorageService = mock(RaftGroupService.class);
-
-        HybridTimestampMessage mockTsMessage = mock(HybridTimestampMessage.class);
-        when(mockTsMessage.asHybridTimestamp()).thenReturn(new HybridTimestamp(10, 10));
-
-        // Delegate directly to listener.
-        lenient().doAnswer(
-                invocationClose -> {
-                    Command cmd = invocationClose.getArgument(0);
-
-                    if (cmd instanceof MetaStorageWriteCommand) {
-                        ((MetaStorageWriteCommand) cmd).safeTime(mockTsMessage);
-                    }
-
-                    long commandIndex = raftIndex.incrementAndGet();
-
-                    CompletableFuture<Serializable> res = new CompletableFuture<>();
-
-                    CommandClosure<WriteCommand> clo = new CommandClosure<>() {
-                        /** {@inheritDoc} */
-                        @Override
-                        public long index() {
-                            return commandIndex;
-                        }
-
-                        /** {@inheritDoc} */
-                        @Override
-                        public WriteCommand command() {
-                            return (WriteCommand) cmd;
-                        }
-
-                        /** {@inheritDoc} */
-                        @Override
-                        public void result(@Nullable Serializable r) {
-                            if (r instanceof Throwable) {
-                                res.completeExceptionally((Throwable) r);
-                            } else {
-                                res.complete(r);
-                            }
-                        }
-                    };
-
-                    try {
-                        metaStorageListener.onWrite(List.of(clo).iterator());
-                    } catch (Throwable e) {
-                        res.completeExceptionally(new IgniteInternalException(e));
-                    }
-
-                    return res;
-                }
-        ).when(metaStorageService).run(any(WriteCommand.class));
-
-        lenient().doAnswer(
-                invocationClose -> {
-                    Command cmd = invocationClose.getArgument(0);
-
-                    long commandIndex = raftIndex.incrementAndGet();
-
-                    CompletableFuture<Serializable> res = new CompletableFuture<>();
-
-                    CommandClosure<ReadCommand> clo = new CommandClosure<>() {
-                        /** {@inheritDoc} */
-                        @Override
-                        public long index() {
-                            return commandIndex;
-                        }
-
-                        /** {@inheritDoc} */
-                        @Override
-                        public ReadCommand command() {
-                            return (ReadCommand) cmd;
-                        }
-
-                        /** {@inheritDoc} */
-                        @Override
-                        public void result(@Nullable Serializable r) {
-                            if (r instanceof Throwable) {
-                                res.completeExceptionally((Throwable) r);
-                            } else {
-                                res.complete(r);
-                            }
-                        }
-                    };
-
-                    try {
-                        metaStorageListener.onRead(List.of(clo).iterator());
-                    } catch (Throwable e) {
-                        res.completeExceptionally(new IgniteInternalException(e));
-                    }
-
-                    return res;
-                }
-        ).when(metaStorageService).run(any(ReadCommand.class));
-
-        MetaStorageCommandsFactory commandsFactory = new MetaStorageCommandsFactory();
-
-        lenient().doAnswer(invocationClose -> {
-            Iif iif = invocationClose.getArgument(0);
-
-            MultiInvokeCommand multiInvokeCommand = commandsFactory.multiInvokeCommand().iif(iif).build();
-
-            return metaStorageService.run(multiInvokeCommand);
-        }).when(metaStorageManager).invoke(any());
-
-        lenient().doAnswer(invocationClose -> {
-            ByteArray key = invocationClose.getArgument(0);
-
-            GetCommand getCommand = commandsFactory.getCommand().key(key.bytes()).build();
-
-            return metaStorageService.run(getCommand);
-        }).when(metaStorageManager).get(any());
-
-        return distributionZoneManager;
-    }
-
-    @AfterEach
-    public void tearDown() throws Exception {
-        distributionZoneManager.stop();
-
-        clusterCfgMgr.stop();
-
-        keyValueStorage.close();
-
-        clusterStateStorage.destroy();
-    }
-
->>>>>>> cafb8d3a
     @Test
     void testMetaStorageKeysInitializedOnStartWhenTopVerEmpty() throws Exception {
         Set<LogicalNode> clusterNodes = Set.of(NODE_1);
