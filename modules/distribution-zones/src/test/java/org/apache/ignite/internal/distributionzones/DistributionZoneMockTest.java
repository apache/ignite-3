/*
 * Licensed to the Apache Software Foundation (ASF) under one or more
 * contributor license agreements. See the NOTICE file distributed with
 * this work for additional information regarding copyright ownership.
 * The ASF licenses this file to You under the Apache License, Version 2.0
 * (the "License"); you may not use this file except in compliance with
 * the License. You may obtain a copy of the License at
 *
 *      http://www.apache.org/licenses/LICENSE-2.0
 *
 * Unless required by applicable law or agreed to in writing, software
 * distributed under the License is distributed on an "AS IS" BASIS,
 * WITHOUT WARRANTIES OR CONDITIONS OF ANY KIND, either express or implied.
 * See the License for the specific language governing permissions and
 * limitations under the License.
 */

package org.apache.ignite.internal.distributionzones;

import static org.junit.jupiter.api.Assertions.assertNull;
import static org.mockito.Mockito.mock;

import java.util.concurrent.TimeUnit;
import org.apache.ignite.internal.catalog.CatalogManager;
import org.apache.ignite.internal.cluster.management.topology.api.LogicalTopologyService;
import org.apache.ignite.internal.configuration.testframework.ConfigurationExtension;
import org.apache.ignite.internal.configuration.testframework.InjectConfiguration;
import org.apache.ignite.internal.distributionzones.configuration.DistributionZonesConfiguration;
import org.apache.ignite.internal.metastorage.MetaStorageManager;
import org.apache.ignite.internal.schema.configuration.TablesConfiguration;
import org.apache.ignite.internal.vault.VaultManager;
import org.junit.jupiter.api.Test;
import org.junit.jupiter.api.extension.ExtendWith;

/**
 * Tests for distribution zone manager.
 */
@ExtendWith(ConfigurationExtension.class)
public class DistributionZoneMockTest {
    @InjectConfiguration
    private DistributionZonesConfiguration zonesConfiguration;

    @Test
    void getNonExistingZoneFromDirectProxy() throws Exception {
        DistributionZoneManager zoneMgr = new DistributionZoneManager(
<<<<<<< HEAD
                "",
=======
                null,
>>>>>>> 420a07bb
                zonesConfiguration,
                mock(TablesConfiguration.class),
                mock(MetaStorageManager.class),
                mock(LogicalTopologyService.class),
                mock(VaultManager.class),
                mock(CatalogManager.class)
        );

        assertNull(zoneMgr.zoneIdAsyncInternal("non-exist-zone").get(3, TimeUnit.SECONDS));
    }
}<|MERGE_RESOLUTION|>--- conflicted
+++ resolved
@@ -21,7 +21,6 @@
 import static org.mockito.Mockito.mock;
 
 import java.util.concurrent.TimeUnit;
-import org.apache.ignite.internal.catalog.CatalogManager;
 import org.apache.ignite.internal.cluster.management.topology.api.LogicalTopologyService;
 import org.apache.ignite.internal.configuration.testframework.ConfigurationExtension;
 import org.apache.ignite.internal.configuration.testframework.InjectConfiguration;
@@ -43,17 +42,13 @@
     @Test
     void getNonExistingZoneFromDirectProxy() throws Exception {
         DistributionZoneManager zoneMgr = new DistributionZoneManager(
-<<<<<<< HEAD
-                "",
-=======
                 null,
->>>>>>> 420a07bb
                 zonesConfiguration,
                 mock(TablesConfiguration.class),
                 mock(MetaStorageManager.class),
                 mock(LogicalTopologyService.class),
                 mock(VaultManager.class),
-                mock(CatalogManager.class)
+                ""
         );
 
         assertNull(zoneMgr.zoneIdAsyncInternal("non-exist-zone").get(3, TimeUnit.SECONDS));
