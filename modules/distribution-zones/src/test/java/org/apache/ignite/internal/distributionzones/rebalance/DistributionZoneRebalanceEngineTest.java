/*
 * Licensed to the Apache Software Foundation (ASF) under one or more
 * contributor license agreements. See the NOTICE file distributed with
 * this work for additional information regarding copyright ownership.
 * The ASF licenses this file to You under the Apache License, Version 2.0
 * (the "License"); you may not use this file except in compliance with
 * the License. You may obtain a copy of the License at
 *
 *      http://www.apache.org/licenses/LICENSE-2.0
 *
 * Unless required by applicable law or agreed to in writing, software
 * distributed under the License is distributed on an "AS IS" BASIS,
 * WITHOUT WARRANTIES OR CONDITIONS OF ANY KIND, either express or implied.
 * See the License for the specific language governing permissions and
 * limitations under the License.
 */

package org.apache.ignite.internal.distributionzones.rebalance;

import static java.nio.charset.StandardCharsets.UTF_8;
import static java.util.Collections.emptySet;
import static java.util.concurrent.CompletableFuture.completedFuture;
import static org.apache.ignite.internal.affinity.AffinityUtils.calculateAssignmentForPartition;
import static org.apache.ignite.internal.distributionzones.DistributionZonesUtil.getZoneById;
import static org.apache.ignite.internal.distributionzones.DistributionZonesUtil.toDataNodesMap;
import static org.apache.ignite.internal.distributionzones.DistributionZonesUtil.zoneDataNodesKey;
import static org.apache.ignite.internal.distributionzones.rebalance.RebalanceUtil.stablePartAssignmentsKey;
import static org.apache.ignite.internal.testframework.IgniteTestUtils.waitForCondition;
import static org.apache.ignite.internal.testframework.matchers.CompletableFutureMatcher.willCompleteSuccessfully;
import static org.apache.ignite.internal.util.ByteUtils.fromBytes;
import static org.apache.ignite.internal.util.ByteUtils.toBytes;
import static org.hamcrest.MatcherAssert.assertThat;
import static org.junit.jupiter.api.Assertions.assertEquals;
import static org.junit.jupiter.api.Assertions.assertNotNull;
import static org.junit.jupiter.api.Assertions.assertNull;
import static org.junit.jupiter.api.Assertions.assertTrue;
import static org.mockito.ArgumentMatchers.any;
import static org.mockito.ArgumentMatchers.anyInt;
import static org.mockito.ArgumentMatchers.anyLong;
import static org.mockito.Mockito.doAnswer;
import static org.mockito.Mockito.lenient;
import static org.mockito.Mockito.mock;
import static org.mockito.Mockito.spy;
import static org.mockito.Mockito.timeout;
import static org.mockito.Mockito.verify;
import static org.mockito.Mockito.when;

import java.io.Serializable;
import java.util.Arrays;
import java.util.HashMap;
import java.util.List;
import java.util.Map;
import java.util.Set;
import java.util.concurrent.CompletableFuture;
import java.util.concurrent.atomic.AtomicBoolean;
import java.util.concurrent.atomic.AtomicLong;
import java.util.function.Function;
import java.util.stream.Collectors;
import org.apache.ignite.internal.affinity.Assignment;
import org.apache.ignite.internal.configuration.testframework.ConfigurationExtension;
import org.apache.ignite.internal.configuration.testframework.InjectConfiguration;
import org.apache.ignite.internal.distributionzones.DistributionZoneManager;
import org.apache.ignite.internal.distributionzones.Node;
import org.apache.ignite.internal.distributionzones.configuration.DistributionZoneConfiguration;
import org.apache.ignite.internal.distributionzones.configuration.DistributionZonesConfiguration;
import org.apache.ignite.internal.hlc.HybridTimestamp;
import org.apache.ignite.internal.metastorage.Entry;
import org.apache.ignite.internal.metastorage.EntryEvent;
import org.apache.ignite.internal.metastorage.MetaStorageManager;
import org.apache.ignite.internal.metastorage.WatchEvent;
import org.apache.ignite.internal.metastorage.WatchListener;
import org.apache.ignite.internal.metastorage.command.MetaStorageCommandsFactory;
import org.apache.ignite.internal.metastorage.command.MetaStorageWriteCommand;
import org.apache.ignite.internal.metastorage.command.MultiInvokeCommand;
import org.apache.ignite.internal.metastorage.dsl.Iif;
import org.apache.ignite.internal.metastorage.impl.EntryImpl;
import org.apache.ignite.internal.metastorage.impl.StandaloneMetaStorageManager;
import org.apache.ignite.internal.metastorage.server.SimpleInMemoryKeyValueStorage;
import org.apache.ignite.internal.metastorage.server.raft.MetaStorageListener;
import org.apache.ignite.internal.metastorage.server.time.ClusterTimeImpl;
import org.apache.ignite.internal.raft.Command;
import org.apache.ignite.internal.raft.WriteCommand;
import org.apache.ignite.internal.raft.service.CommandClosure;
import org.apache.ignite.internal.raft.service.RaftGroupService;
import org.apache.ignite.internal.schema.configuration.TableView;
import org.apache.ignite.internal.schema.configuration.TablesConfiguration;
import org.apache.ignite.internal.testframework.IgniteAbstractTest;
import org.apache.ignite.internal.util.IgniteSpinBusyLock;
import org.apache.ignite.internal.vault.VaultManager;
import org.apache.ignite.lang.ByteArray;
import org.apache.ignite.lang.IgniteInternalException;
import org.apache.ignite.network.ClusterService;
import org.apache.ignite.network.MessagingService;
import org.jetbrains.annotations.Nullable;
import org.junit.jupiter.api.AfterEach;
import org.junit.jupiter.api.BeforeEach;
import org.junit.jupiter.api.Test;
import org.junit.jupiter.api.extension.ExtendWith;
import org.mockito.Mock;
import org.mockito.junit.jupiter.MockitoExtension;
import org.mockito.junit.jupiter.MockitoSettings;
import org.mockito.quality.Strictness;

/**
 * Tests the distribution zone dataNodes watch listener in {@link DistributionZoneRebalanceEngine}.
 */
@ExtendWith({MockitoExtension.class, ConfigurationExtension.class})
@MockitoSettings(strictness = Strictness.LENIENT)
public class DistributionZoneRebalanceEngineTest extends IgniteAbstractTest {
    private SimpleInMemoryKeyValueStorage keyValueStorage;

    @Mock
    private ClusterService clusterService;

    private final MetaStorageManager metaStorageManager = mock(MetaStorageManager.class);

    private final DistributionZoneManager distributionZoneManager = mock(DistributionZoneManager.class);

    private final VaultManager vaultManager = mock(VaultManager.class);

    private DistributionZoneRebalanceEngine rebalanceEngine;

    @InjectConfiguration
            ("mock.distributionZones {"
                    + "zone0 = { partitions = 1, replicas = 128, zoneId = 1},"
                    + "zone1 = { partitions = 2, replicas = 128, zoneId = 2}}")
    private DistributionZonesConfiguration distributionZonesConfiguration;

    private WatchListener watchListener;

    @BeforeEach
    public void setUp() {
        doAnswer(invocation -> {
            ByteArray key = invocation.getArgument(0);

            WatchListener watchListener = invocation.getArgument(1);

            if (Arrays.equals(key.bytes(), zoneDataNodesKey().bytes())) {
                this.watchListener = watchListener;
            }

            return null;
        }).when(metaStorageManager).registerPrefixWatch(any(), any());

        AtomicLong raftIndex = new AtomicLong();

        keyValueStorage = spy(new SimpleInMemoryKeyValueStorage("test"));

        MetaStorageListener metaStorageListener = new MetaStorageListener(keyValueStorage, mock(ClusterTimeImpl.class));

        RaftGroupService metaStorageService = mock(RaftGroupService.class);

        // Delegate directly to listener.
        lenient().doAnswer(
                invocationClose -> {
                    Command cmd = invocationClose.getArgument(0);

                    if (cmd instanceof MetaStorageWriteCommand) {
                        ((MetaStorageWriteCommand) cmd).safeTimeLong(10);
                    }

                    long commandIndex = raftIndex.incrementAndGet();

                    CompletableFuture<Serializable> res = new CompletableFuture<>();

                    CommandClosure<WriteCommand> clo = new CommandClosure<>() {
                        /** {@inheritDoc} */
                        @Override
                        public long index() {
                            return commandIndex;
                        }

                        /** {@inheritDoc} */
                        @Override
                        public WriteCommand command() {
                            return (WriteCommand) cmd;
                        }

                        /** {@inheritDoc} */
                        @Override
                        public void result(@Nullable Serializable r) {
                            if (r instanceof Throwable) {
                                res.completeExceptionally((Throwable) r);
                            } else {
                                res.complete(r);
                            }
                        }
                    };

                    try {
                        metaStorageListener.onWrite(List.of(clo).iterator());
                    } catch (Throwable e) {
                        res.completeExceptionally(new IgniteInternalException(e));
                    }

                    return res;
                }
        ).when(metaStorageService).run(any());

        MetaStorageCommandsFactory commandsFactory = new MetaStorageCommandsFactory();

        lenient().doAnswer(invocationClose -> {
            Iif iif = invocationClose.getArgument(0);

            MultiInvokeCommand multiInvokeCommand = commandsFactory.multiInvokeCommand().iif(iif).build();

            return metaStorageService.run(multiInvokeCommand);
        }).when(metaStorageManager).invoke(any());

        when(clusterService.messagingService()).thenAnswer(invocation -> {
            MessagingService ret = mock(MessagingService.class);

            return ret;
        });

        // stable partitions for tables are empty
        when(metaStorageManager.getAll(any())).thenReturn(completedFuture(Map.of()));

        when(vaultManager.get(any(ByteArray.class))).thenReturn(completedFuture(null));
        when(vaultManager.put(any(ByteArray.class), any(byte[].class))).thenReturn(completedFuture(null));
    }

    @AfterEach
    public void tearDown() {
        keyValueStorage.close();
        rebalanceEngine.stop();
    }

    @Test
    void dataNodesTriggersAssignmentsChanging(
            @InjectConfiguration
                    ("mock.tables {"
                            + "table0 = { zoneId = 1 },"
                            + "table1 = { zoneId = 1 },"
                            + "table2 = { zoneId = 2 },"
                            + "table3 = { zoneId = 2 },"
                            + "table4 = { zoneId = 2 },"
                            + "table5 = { zoneId = 2 }}")
            TablesConfiguration tablesConfiguration
    ) {
        assignTableIds(tablesConfiguration);
        completeTablesConfigs(tablesConfiguration);

        createRebalanceEngine(tablesConfiguration);

        rebalanceEngine.start();

        Set<String> nodes = Set.of("node0", "node1", "node2");

        watchListenerOnUpdate(2, nodes, 1);

        Map<Integer, Set<String>> zoneNodes = new HashMap<>();

        zoneNodes.put(2, nodes);

        checkAssignments(tablesConfiguration, zoneNodes, RebalanceUtil::pendingPartAssignmentsKey);

        verify(keyValueStorage, timeout(1000).times(8)).invoke(any(), any());
    }

    private static void assignTableIds(TablesConfiguration tablesConfiguration) {
        tablesConfiguration.change(tablesChange -> {
            tablesChange.changeTables(tablesListChange -> {
                for (int i = 0; i < tablesListChange.size(); i++) {
                    TableView tableView = tablesListChange.get(i);
                    int finalI = i;
                    tablesListChange.update(tableView.name(), tableChange -> tableChange.changeId(finalI + 1));
                }
            });
        }).join();
    }

    @Test
    void sequentialAssignmentsChanging(
            @InjectConfiguration ("mock.tables {table0 = { zoneId = 1 }}") TablesConfiguration tablesConfiguration
    ) {
        assignTableIds(tablesConfiguration);
        completeTablesConfigs(tablesConfiguration);

        createRebalanceEngine(tablesConfiguration);

        rebalanceEngine.start();

        Set<String> nodes = Set.of("node0", "node1", "node2");

        watchListenerOnUpdate(1, nodes, 1);

        Map<Integer, Set<String>> zoneNodes = new HashMap<>();

        zoneNodes.put(1, nodes);

        checkAssignments(tablesConfiguration, zoneNodes, RebalanceUtil::pendingPartAssignmentsKey);

        verify(keyValueStorage, timeout(1000).times(1)).invoke(any(), any());

        nodes = Set.of("node3", "node4", "node5");

        watchListenerOnUpdate(1, nodes, 2);

        zoneNodes.clear();
        zoneNodes.put(1, nodes);

        checkAssignments(tablesConfiguration, zoneNodes, RebalanceUtil::plannedPartAssignmentsKey);

        verify(keyValueStorage, timeout(1000).times(2)).invoke(any(), any());
    }

    @Test
    void sequentialEmptyAssignmentsChanging(
            @InjectConfiguration("mock.tables {table0 = { zoneId = 1 }}") TablesConfiguration tablesConfiguration
    ) {
        assignTableIds(tablesConfiguration);
        completeTablesConfigs(tablesConfiguration);

        createRebalanceEngine(tablesConfiguration);

        rebalanceEngine.start();

        watchListenerOnUpdate(1, null, 1);

        Set<String> nodes = Set.of("node0", "node1", "node2");

        watchListenerOnUpdate(1, nodes, 2);

        Map<Integer, Set<String>> zoneNodes = new HashMap<>();

        zoneNodes.put(1, nodes);

        checkAssignments(tablesConfiguration, zoneNodes, RebalanceUtil::pendingPartAssignmentsKey);

        verify(keyValueStorage, timeout(1000).times(1)).invoke(any(), any());

        Set<String> emptyNodes = emptySet();

        watchListenerOnUpdate(1, emptyNodes, 3);

        zoneNodes.clear();
        zoneNodes.put(1, null);

        checkAssignments(tablesConfiguration, zoneNodes, RebalanceUtil::plannedPartAssignmentsKey);

        verify(keyValueStorage, timeout(1000).times(1)).invoke(any(), any());
    }

    @Test
    void staleDataNodesEvent(
            @InjectConfiguration("mock.tables {table0 = { zoneId = 1 }}") TablesConfiguration tablesConfiguration
    ) {
        assignTableIds(tablesConfiguration);
        completeTablesConfigs(tablesConfiguration);

        createRebalanceEngine(tablesConfiguration);

        rebalanceEngine.start();

        Set<String> nodes = Set.of("node0", "node1", "node2");

        watchListenerOnUpdate(1, nodes, 1);

        Map<Integer, Set<String>> zoneNodes = new HashMap<>();

        zoneNodes.put(1, nodes);

        checkAssignments(tablesConfiguration, zoneNodes, RebalanceUtil::pendingPartAssignmentsKey);

        verify(keyValueStorage, timeout(1000).times(1)).invoke(any(), any());

        Set<String> nodes2 = Set.of("node3", "node4", "node5");

        watchListenerOnUpdate(1, nodes2, 1);

        checkAssignments(tablesConfiguration, zoneNodes, RebalanceUtil::pendingPartAssignmentsKey);

        TablePartitionId partId = new TablePartitionId(1, 0);

        assertNull(keyValueStorage.get(RebalanceUtil.plannedPartAssignmentsKey(partId).bytes()).value());

        verify(keyValueStorage, timeout(1000).times(2)).invoke(any(), any());
    }

    @Test
    void replicasTriggersAssignmentsChangingOnNonDefaultZones(
            @InjectConfiguration
                    ("mock.tables {"
                            + "table0 = { zoneId = 1, id = 1 }}")
            TablesConfiguration tablesConfiguration
    ) throws Exception {
<<<<<<< HEAD
        when(distributionZoneManager.dataNodes(anyLong(), anyInt())).thenReturn(completedFuture(Set.of("node0")));
=======
        completeTablesConfigs(tablesConfiguration);

        when(distributionZoneManager.dataNodes(anyInt())).thenReturn(Set.of("node0"));
>>>>>>> a1e85f9a

        keyValueStorage.put(stablePartAssignmentsKey(new TablePartitionId(1, 0)).bytes(), toBytes(Set.of("node0")), someTimestamp());

        MetaStorageManager realMetaStorageManager = StandaloneMetaStorageManager.create(vaultManager, keyValueStorage);

        realMetaStorageManager.start();

        try {
            createRebalanceEngine(tablesConfiguration, realMetaStorageManager);

            rebalanceEngine.start();

            CompletableFuture<Void> changeFuture = distributionZonesConfiguration.change(zonesChange -> zonesChange.changeDistributionZones(
                    zoneListChange -> zoneListChange.update("zone0", zoneChange -> zoneChange.changeReplicas(2))
            ));
            assertThat(changeFuture, willCompleteSuccessfully());

            assertTrue(waitForCondition(() -> keyValueStorage.get("assignments.pending.1_part_0".getBytes(UTF_8)) != null, 10_000));
        } finally {
            realMetaStorageManager.stop();
        }
    }

    private static HybridTimestamp someTimestamp() {
        return new HybridTimestamp(System.currentTimeMillis(), 0);
    }

    @Test
    void replicasTriggersAssignmentsChangingOnDefaultZone(
            @InjectConfiguration
                    ("mock.tables {"
                            + "table0 = { zoneId = 0, id = 1 }}")
            TablesConfiguration tablesConfiguration
    ) throws Exception {
<<<<<<< HEAD
        when(distributionZoneManager.dataNodes(anyLong(), anyInt())).thenReturn(completedFuture(Set.of("node0")));
=======
        completeTablesConfigs(tablesConfiguration);

        when(distributionZoneManager.dataNodes(anyInt())).thenReturn(Set.of("node0"));
>>>>>>> a1e85f9a

        for (int i = 0; i < 25; i++) {
            keyValueStorage.put(stablePartAssignmentsKey(new TablePartitionId(1, i)).bytes(), toBytes(Set.of("node0")), someTimestamp());
        }

        MetaStorageManager realMetaStorageManager = StandaloneMetaStorageManager.create(vaultManager, keyValueStorage);

        realMetaStorageManager.start();

        try {
            createRebalanceEngine(tablesConfiguration, realMetaStorageManager);

            rebalanceEngine.start();

            CompletableFuture<Void> changeFuture = distributionZonesConfiguration.change(zonesChange ->
                    zonesChange.changeDefaultDistributionZone(zoneChange -> {
                        zoneChange.changeReplicas(2);
                    })
            );
            assertThat(changeFuture, willCompleteSuccessfully());

            assertTrue(waitForCondition(() -> keyValueStorage.get("assignments.pending.1_part_0".getBytes(UTF_8)) != null, 10_000));
        } finally {
            realMetaStorageManager.stop();
        }
    }

    private static void completeTablesConfigs(TablesConfiguration tablesConfiguration) {
        CompletableFuture<Void> future = tablesConfiguration.change(tablesChange -> {
            tablesChange.changeTables(tablesListChange -> {
                tablesListChange.forEach(
                        tableView -> tablesListChange.update(tableView.name(), tableChange -> {
                            tableChange.changeColumns(columnsListChange -> columnsListChange.create("k1", columnChange -> {
                                columnChange.changeType(typeChange -> typeChange.changeType("string"));
                            }));

                            tableChange.changePrimaryKey(primaryKeyChange -> primaryKeyChange.changeColumns("k1"));
                        }));
            });
        });

        assertThat(future, willCompleteSuccessfully());
    }

    private void createRebalanceEngine(TablesConfiguration tablesConfiguration) {
        createRebalanceEngine(tablesConfiguration, metaStorageManager);
    }

    private void createRebalanceEngine(TablesConfiguration tablesConfiguration, MetaStorageManager metaStorageManager) {
        rebalanceEngine = new DistributionZoneRebalanceEngine(
                new AtomicBoolean(),
                new IgniteSpinBusyLock(),
                distributionZonesConfiguration,
                tablesConfiguration,
                metaStorageManager,
                distributionZoneManager
        );
    }

    private void checkAssignments(
            TablesConfiguration tablesConfiguration,
            Map<Integer, Set<String>> zoneNodes,
            Function<TablePartitionId, ByteArray> assignmentFunction
    ) {
        tablesConfiguration.tables().value().forEach(tableView -> {
            int tableId = tableView.id();

            DistributionZoneConfiguration distributionZoneConfiguration =
                    getZoneById(distributionZonesConfiguration, tableView.zoneId());

            for (int j = 0; j < distributionZoneConfiguration.partitions().value(); j++) {
                TablePartitionId partId = new TablePartitionId(tableId, j);

                byte[] actualAssignmentsBytes = keyValueStorage.get(assignmentFunction.apply(partId).bytes()).value();

                Set<String> expectedNodes = zoneNodes.get(tableView.zoneId());

                if (expectedNodes != null) {
                    Set<String> expectedAssignments =
                            calculateAssignmentForPartition(expectedNodes, j, distributionZoneConfiguration.replicas().value())
                                    .stream().map(assignment -> assignment.consistentId()).collect(Collectors.toSet());

                    assertNotNull(actualAssignmentsBytes);

                    Set<String> actualAssignments = ((Set<Assignment>) fromBytes(actualAssignmentsBytes))
                            .stream().map(assignment -> assignment.consistentId()).collect(Collectors.toSet());

                    assertTrue(expectedAssignments.containsAll(actualAssignments));

                    assertEquals(expectedAssignments.size(), actualAssignments.size());
                } else {
                    assertNull(actualAssignmentsBytes);
                }
            }
        });
    }

    private void watchListenerOnUpdate(int zoneId, Set<String> nodes, long rev) {
        byte[] newLogicalTopology;

        if (nodes != null) {
            newLogicalTopology = toBytes(toDataNodesMap(nodes.stream()
                    .map(n -> new Node(n, n))
                    .collect(Collectors.toSet())));
        } else {
            newLogicalTopology = null;
        }

        Entry newEntry = new EntryImpl(zoneDataNodesKey(zoneId).bytes(), newLogicalTopology, rev, 1);

        EntryEvent entryEvent = new EntryEvent(null, newEntry);

        WatchEvent evt = new WatchEvent(entryEvent);

        watchListener.onUpdate(evt);
    }
}<|MERGE_RESOLUTION|>--- conflicted
+++ resolved
@@ -36,6 +36,7 @@
 import static org.junit.jupiter.api.Assertions.assertTrue;
 import static org.mockito.ArgumentMatchers.any;
 import static org.mockito.ArgumentMatchers.anyInt;
+import static org.mockito.ArgumentMatchers.anyLong;
 import static org.mockito.ArgumentMatchers.anyLong;
 import static org.mockito.Mockito.doAnswer;
 import static org.mockito.Mockito.lenient;
@@ -385,13 +386,9 @@
                             + "table0 = { zoneId = 1, id = 1 }}")
             TablesConfiguration tablesConfiguration
     ) throws Exception {
-<<<<<<< HEAD
+        completeTablesConfigs(tablesConfiguration);
+
         when(distributionZoneManager.dataNodes(anyLong(), anyInt())).thenReturn(completedFuture(Set.of("node0")));
-=======
-        completeTablesConfigs(tablesConfiguration);
-
-        when(distributionZoneManager.dataNodes(anyInt())).thenReturn(Set.of("node0"));
->>>>>>> a1e85f9a
 
         keyValueStorage.put(stablePartAssignmentsKey(new TablePartitionId(1, 0)).bytes(), toBytes(Set.of("node0")), someTimestamp());
 
@@ -426,13 +423,9 @@
                             + "table0 = { zoneId = 0, id = 1 }}")
             TablesConfiguration tablesConfiguration
     ) throws Exception {
-<<<<<<< HEAD
+        completeTablesConfigs(tablesConfiguration);
+
         when(distributionZoneManager.dataNodes(anyLong(), anyInt())).thenReturn(completedFuture(Set.of("node0")));
-=======
-        completeTablesConfigs(tablesConfiguration);
-
-        when(distributionZoneManager.dataNodes(anyInt())).thenReturn(Set.of("node0"));
->>>>>>> a1e85f9a
 
         for (int i = 0; i < 25; i++) {
             keyValueStorage.put(stablePartAssignmentsKey(new TablePartitionId(1, i)).bytes(), toBytes(Set.of("node0")), someTimestamp());
