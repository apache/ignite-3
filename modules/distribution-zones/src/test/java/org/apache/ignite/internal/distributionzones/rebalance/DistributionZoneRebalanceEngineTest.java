/*
 * Licensed to the Apache Software Foundation (ASF) under one or more
 * contributor license agreements. See the NOTICE file distributed with
 * this work for additional information regarding copyright ownership.
 * The ASF licenses this file to You under the Apache License, Version 2.0
 * (the "License"); you may not use this file except in compliance with
 * the License. You may obtain a copy of the License at
 *
 *      http://www.apache.org/licenses/LICENSE-2.0
 *
 * Unless required by applicable law or agreed to in writing, software
 * distributed under the License is distributed on an "AS IS" BASIS,
 * WITHOUT WARRANTIES OR CONDITIONS OF ANY KIND, either express or implied.
 * See the License for the specific language governing permissions and
 * limitations under the License.
 */

package org.apache.ignite.internal.distributionzones.rebalance;

import static java.nio.charset.StandardCharsets.UTF_8;
import static java.util.Collections.emptySet;
import static java.util.concurrent.CompletableFuture.completedFuture;
import static java.util.stream.Collectors.toSet;
import static org.apache.ignite.internal.affinity.AffinityUtils.calculateAssignmentForPartition;
import static org.apache.ignite.internal.catalog.CatalogService.DEFAULT_STORAGE_PROFILE;
import static org.apache.ignite.internal.catalog.CatalogTestUtils.createTestCatalogManager;
import static org.apache.ignite.internal.distributionzones.DistributionZonesTestUtil.getDefaultZone;
import static org.apache.ignite.internal.distributionzones.DistributionZonesTestUtil.getZoneIdStrict;
import static org.apache.ignite.internal.distributionzones.DistributionZonesUtil.toDataNodesMap;
import static org.apache.ignite.internal.distributionzones.DistributionZonesUtil.zoneDataNodesKey;
import static org.apache.ignite.internal.distributionzones.rebalance.RebalanceUtil.stablePartAssignmentsKey;
import static org.apache.ignite.internal.hlc.HybridTimestamp.hybridTimestamp;
import static org.apache.ignite.internal.table.TableTestUtils.getTableIdStrict;
import static org.apache.ignite.internal.testframework.IgniteTestUtils.waitForCondition;
import static org.apache.ignite.internal.testframework.matchers.CompletableFutureMatcher.willCompleteSuccessfully;
import static org.apache.ignite.internal.util.ByteUtils.toBytes;
import static org.apache.ignite.internal.util.IgniteUtils.closeAll;
import static org.apache.ignite.sql.ColumnType.STRING;
import static org.hamcrest.MatcherAssert.assertThat;
import static org.junit.jupiter.api.Assertions.assertEquals;
import static org.junit.jupiter.api.Assertions.assertNotNull;
import static org.junit.jupiter.api.Assertions.assertNull;
import static org.junit.jupiter.api.Assertions.assertTrue;
import static org.mockito.ArgumentMatchers.any;
import static org.mockito.ArgumentMatchers.anyInt;
import static org.mockito.ArgumentMatchers.anyLong;
import static org.mockito.Mockito.doAnswer;
import static org.mockito.Mockito.lenient;
import static org.mockito.Mockito.mock;
import static org.mockito.Mockito.spy;
import static org.mockito.Mockito.timeout;
import static org.mockito.Mockito.verify;
import static org.mockito.Mockito.when;

import java.io.Serializable;
import java.util.Arrays;
import java.util.HashMap;
import java.util.List;
import java.util.Map;
import java.util.Set;
import java.util.UUID;
import java.util.concurrent.CompletableFuture;
import java.util.concurrent.atomic.AtomicLong;
import java.util.function.Function;
import org.apache.ignite.internal.affinity.AffinityUtils;
import org.apache.ignite.internal.affinity.Assignment;
import org.apache.ignite.internal.affinity.Assignments;
import org.apache.ignite.internal.catalog.CatalogManager;
import org.apache.ignite.internal.catalog.commands.ColumnParams;
import org.apache.ignite.internal.catalog.descriptors.CatalogZoneDescriptor;
import org.apache.ignite.internal.configuration.testframework.ConfigurationExtension;
import org.apache.ignite.internal.distributionzones.DistributionZoneManager;
import org.apache.ignite.internal.distributionzones.DistributionZonesTestUtil;
import org.apache.ignite.internal.distributionzones.Node;
import org.apache.ignite.internal.distributionzones.NodeWithAttributes;
import org.apache.ignite.internal.hlc.HybridClock;
import org.apache.ignite.internal.hlc.HybridClockImpl;
import org.apache.ignite.internal.lang.ByteArray;
import org.apache.ignite.internal.lang.IgniteInternalException;
import org.apache.ignite.internal.manager.ComponentContext;
import org.apache.ignite.internal.metastorage.Entry;
import org.apache.ignite.internal.metastorage.EntryEvent;
import org.apache.ignite.internal.metastorage.MetaStorageManager;
import org.apache.ignite.internal.metastorage.WatchEvent;
import org.apache.ignite.internal.metastorage.WatchListener;
import org.apache.ignite.internal.metastorage.command.MetaStorageCommandsFactory;
import org.apache.ignite.internal.metastorage.command.MetaStorageWriteCommand;
import org.apache.ignite.internal.metastorage.command.MultiInvokeCommand;
import org.apache.ignite.internal.metastorage.dsl.Iif;
import org.apache.ignite.internal.metastorage.impl.CommandIdGenerator;
import org.apache.ignite.internal.metastorage.impl.EntryImpl;
import org.apache.ignite.internal.metastorage.impl.StandaloneMetaStorageManager;
import org.apache.ignite.internal.metastorage.server.SimpleInMemoryKeyValueStorage;
import org.apache.ignite.internal.metastorage.server.raft.MetaStorageListener;
import org.apache.ignite.internal.metastorage.server.time.ClusterTimeImpl;
import org.apache.ignite.internal.network.ClusterService;
import org.apache.ignite.internal.network.MessagingService;
import org.apache.ignite.internal.raft.Command;
import org.apache.ignite.internal.raft.WriteCommand;
import org.apache.ignite.internal.raft.service.CommandClosure;
import org.apache.ignite.internal.raft.service.RaftGroupService;
import org.apache.ignite.internal.replicator.TablePartitionId;
import org.apache.ignite.internal.sql.SqlCommon;
import org.apache.ignite.internal.table.TableTestUtils;
import org.apache.ignite.internal.testframework.IgniteAbstractTest;
import org.apache.ignite.internal.util.IgniteSpinBusyLock;
import org.jetbrains.annotations.Nullable;
import org.junit.jupiter.api.AfterEach;
import org.junit.jupiter.api.BeforeEach;
import org.junit.jupiter.api.Test;
import org.junit.jupiter.api.extension.ExtendWith;

/**
 * Tests the distribution zone dataNodes watch listener in {@link DistributionZoneRebalanceEngine}.
 */
@ExtendWith(ConfigurationExtension.class)
public class DistributionZoneRebalanceEngineTest extends IgniteAbstractTest {
    private static final String ZONE_NAME_0 = "zone0";

    private static final String ZONE_NAME_1 = "zone1";

    private static final String TABLE_NAME = "table";

    private SimpleInMemoryKeyValueStorage keyValueStorage;

    private final ClusterService clusterService = mock(ClusterService.class);

    private final MetaStorageManager metaStorageManager = mock(MetaStorageManager.class);

    private final DistributionZoneManager distributionZoneManager = mock(DistributionZoneManager.class);

    private DistributionZoneRebalanceEngine rebalanceEngine;

    private WatchListener watchListener;

    private final HybridClock clock = new HybridClockImpl();

    private CatalogManager catalogManager;

<<<<<<< HEAD
    private ScheduledExecutorService rebalanceScheduler;
=======
    @InjectConfiguration
    private RaftConfiguration raftConfiguration;
>>>>>>> 4eef51ad

    @BeforeEach
    public void setUp() {
        String nodeName = "test";

        catalogManager = createTestCatalogManager(nodeName, clock);
        assertThat(catalogManager.startAsync(new ComponentContext()), willCompleteSuccessfully());

        createZone(ZONE_NAME_0, 1, 128);
        createZone(ZONE_NAME_1, 2, 128);

        Map<String, NodeWithAttributes> nodeWithAttributesMap = Map.of(
                "node0",  new NodeWithAttributes("node0", "node0", Map.of(), List.of(DEFAULT_STORAGE_PROFILE)),
                "node1",  new NodeWithAttributes("node1", "node1", Map.of(), List.of(DEFAULT_STORAGE_PROFILE)),
                "node2",  new NodeWithAttributes("node2", "node2", Map.of(), List.of(DEFAULT_STORAGE_PROFILE)),
                "node3",  new NodeWithAttributes("node3", "node3", Map.of(), List.of(DEFAULT_STORAGE_PROFILE)),
                "node4",  new NodeWithAttributes("node4", "node4", Map.of(), List.of(DEFAULT_STORAGE_PROFILE)),
                "node5",  new NodeWithAttributes("node5", "node5", Map.of(), List.of(DEFAULT_STORAGE_PROFILE))
        );

        when(distributionZoneManager.nodesAttributes()).thenReturn(nodeWithAttributesMap);

        doAnswer(invocation -> {
            ByteArray key = invocation.getArgument(0);

            WatchListener watchListener = invocation.getArgument(1);

            if (Arrays.equals(key.bytes(), zoneDataNodesKey().bytes())) {
                this.watchListener = watchListener;
            }

            return null;
        }).when(metaStorageManager).registerPrefixWatch(any(), any());

        when(metaStorageManager.recoveryFinishedFuture()).thenReturn(completedFuture(1L));

        AtomicLong raftIndex = new AtomicLong();

        keyValueStorage = spy(new SimpleInMemoryKeyValueStorage(nodeName));

        ClusterTimeImpl clusterTime = new ClusterTimeImpl("node", new IgniteSpinBusyLock(), clock);

        MetaStorageListener metaStorageListener = new MetaStorageListener(keyValueStorage, clusterTime);

        RaftGroupService metaStorageService = mock(RaftGroupService.class);

        // Delegate directly to listener.
        lenient().doAnswer(
                invocationClose -> {
                    Command cmd = invocationClose.getArgument(0);

                    if (cmd instanceof MetaStorageWriteCommand) {
                        ((MetaStorageWriteCommand) cmd).safeTime(hybridTimestamp(10));
                    }

                    long commandIndex = raftIndex.incrementAndGet();

                    CompletableFuture<Serializable> res = new CompletableFuture<>();

                    CommandClosure<WriteCommand> clo = new CommandClosure<>() {
                        @Override
                        public long index() {
                            return commandIndex;
                        }

                        @Override
                        public WriteCommand command() {
                            return (WriteCommand) cmd;
                        }

                        @Override
                        public void result(@Nullable Serializable r) {
                            if (r instanceof Throwable) {
                                res.completeExceptionally((Throwable) r);
                            } else {
                                res.complete(r);
                            }
                        }
                    };

                    try {
                        metaStorageListener.onWrite(List.of(clo).iterator());
                    } catch (Throwable e) {
                        res.completeExceptionally(new IgniteInternalException(e));
                    }

                    return res;
                }
        ).when(metaStorageService).run(any());

        MetaStorageCommandsFactory commandsFactory = new MetaStorageCommandsFactory();

        CommandIdGenerator commandIdGenerator = new CommandIdGenerator(() -> UUID.randomUUID().toString());

        lenient().doAnswer(invocationClose -> {
            Iif iif = invocationClose.getArgument(0);

            MultiInvokeCommand multiInvokeCommand = commandsFactory.multiInvokeCommand()
                    .iif(iif)
                    .id(commandIdGenerator.newId())
                    .initiatorTime(clusterTime.now())
                    .build();

            return metaStorageService.run(multiInvokeCommand);
        }).when(metaStorageManager).invoke(any());

        when(clusterService.messagingService()).thenAnswer(invocation -> {
            MessagingService ret = mock(MessagingService.class);

            return ret;
        });

        // stable partitions for tables
        lenient().doAnswer(invocation -> {
            Set<ByteArray> keys = invocation.getArgument(0);

            Map<ByteArray, Entry> result = new HashMap<>();

            for (var k : keys) {
                var v = keyValueStorage.get(k.bytes());

                result.put(k, v);
            }

            return completedFuture(result);
        }).when(metaStorageManager).getAll(any());
    }

    @AfterEach
    public void tearDown() throws Exception {
        closeAll(
                catalogManager == null ? null :
                        () -> assertThat(catalogManager.stopAsync(new ComponentContext()), willCompleteSuccessfully()),
                keyValueStorage == null ? null : keyValueStorage::close,
                rebalanceEngine == null ? null : rebalanceEngine::stop
        );
    }

    @Test
    void dataNodesTriggersAssignmentsChanging() {
        createTable(ZONE_NAME_0, TABLE_NAME + 0);
        createTable(ZONE_NAME_0, TABLE_NAME + 1);
        createTable(ZONE_NAME_1, TABLE_NAME + 2);
        createTable(ZONE_NAME_1, TABLE_NAME + 3);
        createTable(ZONE_NAME_1, TABLE_NAME + 4);
        createTable(ZONE_NAME_1, TABLE_NAME + 5);

        createRebalanceEngine();

        rebalanceEngine.startAsync(catalogManager.latestCatalogVersion());

        Set<String> nodes = Set.of("node0", "node1", "node2");

        int zoneId = getZoneId(ZONE_NAME_1);

        watchListenerOnUpdate(zoneId, nodes, 1);

        Map<Integer, Set<String>> zoneNodes = new HashMap<>();

        zoneNodes.put(zoneId, nodes);

        checkAssignments(zoneNodes, RebalanceUtil::pendingPartAssignmentsKey);

        verify(keyValueStorage, timeout(1000).times(8)).invoke(any(), any(), any());
    }

    @Test
    void sequentialAssignmentsChanging() {
        createTable(ZONE_NAME_0, TABLE_NAME);

        createRebalanceEngine();

        rebalanceEngine.startAsync(catalogManager.latestCatalogVersion());

        Set<String> nodes = Set.of("node0", "node1", "node2");

        int zoneId = getZoneId(ZONE_NAME_0);

        watchListenerOnUpdate(zoneId, nodes, 1);

        Map<Integer, Set<String>> zoneNodes = new HashMap<>();

        zoneNodes.put(zoneId, nodes);

        checkAssignments(zoneNodes, RebalanceUtil::pendingPartAssignmentsKey);

        verify(keyValueStorage, timeout(1000).times(1)).invoke(any(), any(), any());

        nodes = Set.of("node3", "node4", "node5");

        watchListenerOnUpdate(zoneId, nodes, 2);

        zoneNodes.clear();
        zoneNodes.put(zoneId, nodes);

        checkAssignments(zoneNodes, RebalanceUtil::plannedPartAssignmentsKey);

        verify(keyValueStorage, timeout(1000).times(2)).invoke(any(), any(), any());
    }

    @Test
    void sequentialEmptyAssignmentsChanging() {
        createTable(ZONE_NAME_0, TABLE_NAME);

        createRebalanceEngine();

        rebalanceEngine.startAsync(catalogManager.latestCatalogVersion());

        int zoneId = getZoneId(ZONE_NAME_0);

        watchListenerOnUpdate(zoneId, null, 1);

        Set<String> nodes = Set.of("node0", "node1", "node2");

        watchListenerOnUpdate(zoneId, nodes, 2);

        Map<Integer, Set<String>> zoneNodes = new HashMap<>();

        zoneNodes.put(zoneId, nodes);

        checkAssignments(zoneNodes, RebalanceUtil::pendingPartAssignmentsKey);

        verify(keyValueStorage, timeout(1000).times(1)).invoke(any(), any(), any());

        Set<String> emptyNodes = emptySet();

        watchListenerOnUpdate(zoneId, emptyNodes, 3);

        zoneNodes.clear();
        zoneNodes.put(zoneId, null);

        checkAssignments(zoneNodes, RebalanceUtil::plannedPartAssignmentsKey);

        verify(keyValueStorage, timeout(1000).times(1)).invoke(any(), any(), any());
    }

    @Test
    void staleDataNodesEvent() {
        createTable(ZONE_NAME_0, TABLE_NAME);

        createRebalanceEngine();

        rebalanceEngine.startAsync(catalogManager.latestCatalogVersion());

        Set<String> nodes = Set.of("node0", "node1", "node2");

        int zoneId = getZoneId(ZONE_NAME_0);

        watchListenerOnUpdate(zoneId, nodes, 1);

        Map<Integer, Set<String>> zoneNodes = new HashMap<>();

        zoneNodes.put(zoneId, nodes);

        checkAssignments(zoneNodes, RebalanceUtil::pendingPartAssignmentsKey);

        verify(keyValueStorage, timeout(1000).times(1)).invoke(any(), any(), any());

        Set<String> nodes2 = Set.of("node3", "node4", "node5");

        watchListenerOnUpdate(zoneId, nodes2, 1);

        checkAssignments(zoneNodes, RebalanceUtil::pendingPartAssignmentsKey);

        TablePartitionId partId = new TablePartitionId(getTableId(TABLE_NAME), 0);

        assertNull(keyValueStorage.get(RebalanceUtil.plannedPartAssignmentsKey(partId).bytes()).value());

        verify(keyValueStorage, timeout(1000).times(2)).invoke(any(), any(), any());
    }

    @Test
    void replicasTriggersAssignmentsChangingOnNonDefaultZones() throws Exception {
        createTable(ZONE_NAME_0, TABLE_NAME);

        when(distributionZoneManager.dataNodes(anyLong(), anyInt(), anyInt())).thenReturn(completedFuture(Set.of("node0")));

        byte[] assignmentsBytes = Assignments.of(Assignment.forPeer("node0")).toBytes();

        keyValueStorage.put(
                stablePartAssignmentsKey(new TablePartitionId(getTableId(TABLE_NAME), 0)).bytes(), assignmentsBytes,
                clock.now()
        );

        MetaStorageManager realMetaStorageManager = StandaloneMetaStorageManager.create(keyValueStorage);

        assertThat(realMetaStorageManager.startAsync(new ComponentContext()), willCompleteSuccessfully());

        try {
            createRebalanceEngine(realMetaStorageManager);

            rebalanceEngine.startAsync(catalogManager.latestCatalogVersion());

            alterZone(ZONE_NAME_0, 2);

            assertTrue(waitForCondition(() -> keyValueStorage.get("assignments.pending.1_part_0".getBytes(UTF_8)) != null, 10_000));
        } finally {
            assertThat(realMetaStorageManager.stopAsync(new ComponentContext()), willCompleteSuccessfully());
        }
    }

    @Test
    void replicasTriggersAssignmentsChangingOnDefaultZone() throws Exception {
        createTable(ZONE_NAME_0, TABLE_NAME);

        when(distributionZoneManager.dataNodes(anyLong(), anyInt(), anyInt())).thenReturn(completedFuture(Set.of("node0")));

        for (int i = 0; i < 25; i++) {
            byte[] assignmentsBytes = Assignments.of(Assignment.forPeer("node0")).toBytes();

            keyValueStorage.put(
                    stablePartAssignmentsKey(new TablePartitionId(getTableId(TABLE_NAME), i)).bytes(), assignmentsBytes,
                    clock.now()
            );
        }

        MetaStorageManager realMetaStorageManager = StandaloneMetaStorageManager.create(keyValueStorage);

        assertThat(realMetaStorageManager.startAsync(new ComponentContext()), willCompleteSuccessfully());

        try {
            createRebalanceEngine(realMetaStorageManager);

            rebalanceEngine.startAsync(catalogManager.latestCatalogVersion());

            alterZone(getDefaultZone(catalogManager, clock.nowLong()).name(), 2);

            assertTrue(waitForCondition(() -> keyValueStorage.get("assignments.pending.1_part_0".getBytes(UTF_8)) != null, 10_000));
        } finally {
            assertThat(realMetaStorageManager.stopAsync(new ComponentContext()), willCompleteSuccessfully());
        }
    }

    private void createRebalanceEngine() {
        createRebalanceEngine(metaStorageManager);
    }

    private void createRebalanceEngine(MetaStorageManager metaStorageManager) {
        rebalanceEngine = new DistributionZoneRebalanceEngine(
                new IgniteSpinBusyLock(),
                metaStorageManager,
                distributionZoneManager,
                catalogManager
        );
    }

    private void checkAssignments(Map<Integer, Set<String>> zoneNodes, Function<TablePartitionId, ByteArray> assignmentFunction) {
        int catalogVersion = catalogManager.latestCatalogVersion();

        catalogManager.tables(catalogVersion).forEach(tableDescriptor -> {
            int tableId = tableDescriptor.id();

            CatalogZoneDescriptor zoneDescriptor = catalogManager.zone(tableDescriptor.zoneId(), catalogVersion);

            assertNotNull(zoneDescriptor, "tableName=" + tableDescriptor.name() + ", zoneId=" + tableDescriptor.zoneId());

            for (int j = 0; j < zoneDescriptor.partitions(); j++) {
                TablePartitionId partId = new TablePartitionId(tableId, j);

                byte[] actualAssignmentsBytes = keyValueStorage.get(assignmentFunction.apply(partId).bytes()).value();

                Set<String> expectedNodes = zoneNodes.get(tableDescriptor.zoneId());

                if (expectedNodes != null) {
                    Set<String> expectedAssignments =
                            calculateAssignmentForPartition(expectedNodes, j, zoneDescriptor.replicas())
                                    .stream().map(Assignment::consistentId).collect(toSet());

                    assertNotNull(actualAssignmentsBytes);

                    Set<String> actualAssignments = Assignments.fromBytes(actualAssignmentsBytes).nodes()
                            .stream().map(Assignment::consistentId).collect(toSet());

                    assertTrue(expectedAssignments.containsAll(actualAssignments));

                    assertEquals(expectedAssignments.size(), actualAssignments.size());
                } else {
                    assertNull(actualAssignmentsBytes);
                }
            }
        });
    }

    private void watchListenerOnUpdate(int zoneId, @Nullable Set<String> nodes, long rev) {
        byte[] newLogicalTopology;

        if (nodes != null) {
            newLogicalTopology = toBytes(toDataNodesMap(nodes.stream()
                    .map(n -> new Node(n, n))
                    .collect(toSet())));
        } else {
            newLogicalTopology = null;
        }

        Entry newEntry = new EntryImpl(zoneDataNodesKey(zoneId).bytes(), newLogicalTopology, rev, 1);

        EntryEvent entryEvent = new EntryEvent(null, newEntry);

        WatchEvent evt = new WatchEvent(entryEvent);

        watchListener.onUpdate(evt);
    }

    private void createZone(String zoneName, int partitions, int replicas) {
        DistributionZonesTestUtil.createZone(catalogManager, zoneName, partitions, replicas);
    }

    private void alterZone(String zoneName, int replicas) {
        DistributionZonesTestUtil.alterZone(catalogManager, zoneName, replicas);
    }

    private void createTable(String zoneName, String tableName) {
        TableTestUtils.createTable(
                catalogManager,
                SqlCommon.DEFAULT_SCHEMA_NAME,
                zoneName,
                tableName,
                List.of(ColumnParams.builder().name("k1").type(STRING).length(100).build()),
                List.of("k1")
        );

        var tableId = getTableId(tableName);
        var zoneId = getZoneId(zoneName);

        CatalogZoneDescriptor zoneDescriptor = catalogManager.zone(zoneId, catalogManager.latestCatalogVersion());

        Set<String> initialDataNodes = Set.of("node0");
        List<Set<Assignment>> initialAssignments =
                AffinityUtils.calculateAssignments(initialDataNodes, zoneDescriptor.partitions(), zoneDescriptor.replicas());

        for (int i = 0; i < initialAssignments.size(); i++) {
            var stableAssignmentPartitionKey = stablePartAssignmentsKey(new TablePartitionId(tableId, i)).bytes();

            keyValueStorage.put(stableAssignmentPartitionKey, Assignments.toBytes(initialAssignments.get(i)), clock.now());
        }
    }

    private int getZoneId(String zoneName) {
        return getZoneIdStrict(catalogManager, zoneName, clock.nowLong());
    }

    private int getTableId(String tableName) {
        return getTableIdStrict(catalogManager, tableName, clock.nowLong());
    }
}<|MERGE_RESOLUTION|>--- conflicted
+++ resolved
@@ -137,13 +137,6 @@
 
     private CatalogManager catalogManager;
 
-<<<<<<< HEAD
-    private ScheduledExecutorService rebalanceScheduler;
-=======
-    @InjectConfiguration
-    private RaftConfiguration raftConfiguration;
->>>>>>> 4eef51ad
-
     @BeforeEach
     public void setUp() {
         String nodeName = "test";
