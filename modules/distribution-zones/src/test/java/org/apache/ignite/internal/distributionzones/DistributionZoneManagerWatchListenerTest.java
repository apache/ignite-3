--- conflicted
+++ resolved
@@ -94,11 +94,7 @@
 /**
  * Tests distribution zones logical topology changes and reaction to that changes.
  */
-<<<<<<< HEAD
-//TODO: IGNITE-18121 Add tests with not default distribution zones, when distributionZones.change.trigger per zone will be created.
-=======
 //TODO: IGNITE-18564 Add tests with not default distribution zones, when distributionZones.change.trigger per zone will be created.
->>>>>>> d5bdbf1c
 public class DistributionZoneManagerWatchListenerTest extends IgniteAbstractTest {
     private static final String ZONE_NAME_1 = "zone1";
 
@@ -174,12 +170,8 @@
             return null;
         }).when(metaStorageManager).registerExactWatch(any(), any());
 
-<<<<<<< HEAD
-        mockDefaultZone();
-=======
         mockDefaultZoneConfiguration();
         mockDefaultZoneView();
->>>>>>> d5bdbf1c
         mockEmptyZonesList();
 
         AtomicLong raftIndex = new AtomicLong();
@@ -485,15 +477,6 @@
         return defaultZone;
     }
 
-    private DistributionZoneConfiguration mockDefaultZone() {
-        DistributionZoneConfiguration defaultZone = mockZone(DEFAULT_ZONE_ID, DEFAULT_ZONE_NAME, 100, Integer.MAX_VALUE,
-                Integer.MAX_VALUE);
-
-        when(zonesConfiguration.defaultDistributionZone()).thenReturn(defaultZone);
-
-        return defaultZone;
-    }
-
     private void mockVaultZonesLogicalTopologyKey(Set<String> nodes) {
         byte[] newLogicalTopology = toBytes(nodes);
 
