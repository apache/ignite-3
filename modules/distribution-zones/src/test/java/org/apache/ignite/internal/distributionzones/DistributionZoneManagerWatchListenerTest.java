--- conflicted
+++ resolved
@@ -19,12 +19,9 @@
 
 import static java.util.concurrent.CompletableFuture.completedFuture;
 import static org.apache.ignite.configuration.annotation.ConfigurationType.DISTRIBUTED;
-<<<<<<< HEAD
-import static org.apache.ignite.internal.distributionzones.DistributionZonesUtil.zoneScaleUpChangeTriggerKey;
-=======
 import static org.apache.ignite.internal.distributionzones.DistributionZoneManager.DEFAULT_ZONE_ID;
 import static org.apache.ignite.internal.distributionzones.DistributionZoneManager.DEFAULT_ZONE_NAME;
->>>>>>> ba3e1cfe
+import static org.apache.ignite.internal.distributionzones.DistributionZonesUtil.zoneScaleUpChangeTriggerKey;
 import static org.apache.ignite.internal.distributionzones.DistributionZonesUtil.zoneDataNodesKey;
 import static org.apache.ignite.internal.distributionzones.DistributionZonesUtil.zonesChangeTriggerKey;
 import static org.apache.ignite.internal.distributionzones.DistributionZonesUtil.zonesLogicalTopologyKey;
@@ -325,18 +322,9 @@
     }
 
     @Test
-<<<<<<< HEAD
-    void testDataNodesUpdatedOnWatchListenerEvent() throws InterruptedException {
-        mockVaultZonesLogicalTopologyKey(Set.of());
-
-        //TODO: Add second distribution zone, when distributionZones.change.trigger per zone will be created.
-        mockZones(mockZoneWithAutoAdjustScaleUp(100));
-
-=======
     void testDataNodesOfDefaultZoneUpdatedOnWatchListenerEvent() {
         mockVaultZonesLogicalTopologyKey(Set.of());
 
->>>>>>> ba3e1cfe
         distributionZoneManager.start();
 
         //first event
@@ -345,13 +333,7 @@
 
         watchListenerOnUpdate(nodes, 2);
 
-<<<<<<< HEAD
-        verify(keyValueStorage, timeout(5000).times(2)).invoke(any());
-
-        //assertDataNodesForZone(1, nodes);
-=======
         verify(keyValueStorage, timeout(1000).times(2)).invoke(any());
->>>>>>> ba3e1cfe
 
         checkDataNodesOfZone(DEFAULT_ZONE_ID, nodes);
 
@@ -361,11 +343,7 @@
 
         watchListenerOnUpdate(nodes, 3);
 
-<<<<<<< HEAD
-        verify(keyValueStorage, timeout(2000).times(3)).invoke(any());
-=======
         verify(keyValueStorage, timeout(1000).times(3)).invoke(any());
->>>>>>> ba3e1cfe
 
         checkDataNodesOfZone(DEFAULT_ZONE_ID, nodes);
 
@@ -374,17 +352,6 @@
         nodes = Collections.emptySet();
 
         watchListenerOnUpdate(nodes, 4);
-<<<<<<< HEAD
-
-        verify(keyValueStorage, timeout(1000).times(4)).invoke(any());
-
-        checkDataNodesOfZone(1, nodes);
-    }
-
-    private void checkDataNodesOfZone(int zoneId, Set<String> nodes) {
-        Entry entry = keyValueStorage.get(zoneDataNodesKey(zoneId).bytes());
-=======
->>>>>>> ba3e1cfe
 
         verify(keyValueStorage, timeout(1000).times(4)).invoke(any());
 
@@ -403,11 +370,8 @@
 
         mockZones(mockZoneWithAutoAdjustScaleUp(100));
 
-<<<<<<< HEAD
         distributionZoneManager.start();
 
-=======
->>>>>>> ba3e1cfe
         mockVaultAppliedRevision(1);
 
         long revision = 100;
