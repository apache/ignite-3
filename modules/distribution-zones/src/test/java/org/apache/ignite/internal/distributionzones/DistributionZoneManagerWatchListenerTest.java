/*
 * Licensed to the Apache Software Foundation (ASF) under one or more
 * contributor license agreements. See the NOTICE file distributed with
 * this work for additional information regarding copyright ownership.
 * The ASF licenses this file to You under the Apache License, Version 2.0
 * (the "License"); you may not use this file except in compliance with
 * the License. You may obtain a copy of the License at
 *
 *      http://www.apache.org/licenses/LICENSE-2.0
 *
 * Unless required by applicable law or agreed to in writing, software
 * distributed under the License is distributed on an "AS IS" BASIS,
 * WITHOUT WARRANTIES OR CONDITIONS OF ANY KIND, either express or implied.
 * See the License for the specific language governing permissions and
 * limitations under the License.
 */

package org.apache.ignite.internal.distributionzones;

import static org.apache.ignite.internal.distributionzones.DistributionZoneManager.DEFAULT_ZONE_ID;
import static org.apache.ignite.internal.distributionzones.DistributionZoneManager.DEFAULT_ZONE_NAME;
import static org.apache.ignite.internal.distributionzones.DistributionZoneManager.INFINITE_TIMER_VALUE;
import static org.apache.ignite.internal.distributionzones.DistributionZonesTestUtil.assertDataNodesForZone;
import static org.apache.ignite.internal.distributionzones.DistributionZonesTestUtil.deployWatchesAndUpdateMetaStorageRevision;
import static org.apache.ignite.internal.distributionzones.DistributionZonesTestUtil.mockVaultZonesLogicalTopologyKey;
import static org.apache.ignite.internal.distributionzones.DistributionZonesTestUtil.setLogicalTopologyInMetaStorage;
import static org.apache.ignite.internal.distributionzones.DistributionZonesUtil.zoneDataNodesKey;
import static org.apache.ignite.internal.distributionzones.DistributionZonesUtil.zoneScaleUpChangeTriggerKey;
import static org.apache.ignite.internal.distributionzones.DistributionZonesUtil.zonesChangeTriggerKey;
import static org.apache.ignite.internal.util.ByteUtils.longToBytes;
import static org.junit.jupiter.api.Assertions.assertNull;
import static org.mockito.ArgumentMatchers.any;
import static org.mockito.Mockito.timeout;
import static org.mockito.Mockito.verify;

import java.util.Collections;
import java.util.Set;
<<<<<<< HEAD
import org.apache.ignite.internal.cluster.management.topology.api.LogicalNode;
import org.apache.ignite.network.ClusterNode;
import org.apache.ignite.network.NetworkAddress;
=======
import java.util.concurrent.CompletableFuture;
import org.apache.ignite.internal.hlc.HybridTimestamp;
import org.apache.ignite.internal.metastorage.dsl.Conditions;
import org.apache.ignite.internal.metastorage.dsl.Operations;
import org.junit.jupiter.api.Disabled;
>>>>>>> 7abeb9be
import org.junit.jupiter.api.Test;

/**
 * Tests distribution zones logical topology changes and reaction to that changes.
 */
//TODO: IGNITE-18564 Add tests with not default distribution zones, when distributionZones.change.trigger per zone will be created.
public class DistributionZoneManagerWatchListenerTest extends BaseDistributionZoneManagerTest {
    private static final LogicalNode NODE_1 = new LogicalNode("node1", "node1", new NetworkAddress("localhost", 123));
    private static final LogicalNode NODE_2 = new LogicalNode("node2", "node2", new NetworkAddress("localhost", 123));
    private static final LogicalNode NODE_3 = new LogicalNode("node3", "node3", new NetworkAddress("localhost", 123));

    //@Disabled("https://issues.apache.org/jira/browse/IGNITE-19255")
    @Test
    void testDataNodesOfDefaultZoneUpdatedOnWatchListenerEvent() throws Exception {
        startDistributionZoneManager();

        // First invoke happens on distributionZoneManager start.
        verify(keyValueStorage, timeout(1000).times(1)).invoke(any(), any());

        distributionZoneManager.alterZone(
                DEFAULT_ZONE_NAME,
                new DistributionZoneConfigurationParameters.Builder(DEFAULT_ZONE_NAME)
                        .dataNodesAutoAdjustScaleUp(0)
                        .dataNodesAutoAdjustScaleDown(INFINITE_TIMER_VALUE)
                        .build()
        ).get();

        //first event

        Set<LogicalNode> nodes = Set.of(NODE_1, NODE_2);

<<<<<<< HEAD
        setLogicalTopologyInMetaStorage(nodes, 2, metaStorageManager);
=======
        // saveDataNodesToMetaStorageOnScaleUp
        verify(keyValueStorage, timeout(1000).times(3)).invoke(any(), any());
>>>>>>> 7abeb9be

        assertDataNodesForZone(DEFAULT_ZONE_ID, nodes, keyValueStorage);

        //second event

        nodes = Set.of(NODE_1, NODE_3);

<<<<<<< HEAD
        setLogicalTopologyInMetaStorage(nodes, 3, metaStorageManager);
=======
        verify(keyValueStorage, timeout(1000).times(4)).invoke(any(), any());
>>>>>>> 7abeb9be

        nodes = Set.of(NODE_1, NODE_2, NODE_3);

        // Scale up just adds node to data nodes
        assertDataNodesForZone(DEFAULT_ZONE_ID, nodes, keyValueStorage);

        //third event

        nodes = Collections.emptySet();

        setLogicalTopologyInMetaStorage(nodes, 4, metaStorageManager);

<<<<<<< HEAD
        nodes = Set.of(NODE_1, NODE_2, NODE_3);
=======
        verify(keyValueStorage, timeout(1000).times(4)).invoke(any(), any());

        nodes = Set.of("node1", "node2", "node3");
>>>>>>> 7abeb9be

        // Scale up wasn't triggered
        assertDataNodesForZone(DEFAULT_ZONE_ID, nodes, keyValueStorage);
    }

    @Test
    void testStaleWatchEvent() throws Exception {
        mockVaultZonesLogicalTopologyKey(Set.of(), vaultMgr);

        startDistributionZoneManager();

        distributionZoneManager.alterZone(
                DEFAULT_ZONE_NAME,
                new DistributionZoneConfigurationParameters.Builder(DEFAULT_ZONE_NAME)
                        .dataNodesAutoAdjustScaleUp(0)
                        .dataNodesAutoAdjustScaleDown(INFINITE_TIMER_VALUE)
                        .build()
        ).get();

        long revision = 100;

        keyValueStorage.put(zoneScaleUpChangeTriggerKey(DEFAULT_ZONE_ID).bytes(), longToBytes(revision), HybridTimestamp.MIN_VALUE);

        Set<LogicalNode> nodes = Set.of(NODE_1, NODE_2);

<<<<<<< HEAD
        setLogicalTopologyInMetaStorage(nodes, 100, metaStorageManager);
=======
        setLogicalTopologyInMetaStorage(nodes);

        // two invokes on start, and invoke for update scale up won't be triggered, because revision == zoneScaleUpChangeTriggerKey
        verify(keyValueStorage, timeout(1000).times(2)).invoke(any(), any());
>>>>>>> 7abeb9be

        assertDataNodesForZone(DEFAULT_ZONE_ID, Set.of(), keyValueStorage);
    }

    @Test
    void testStaleVaultRevisionOnZoneManagerStart() throws Exception {
        long revision = 100;

        keyValueStorage.put(zonesChangeTriggerKey(DEFAULT_ZONE_ID).bytes(), longToBytes(revision), HybridTimestamp.MIN_VALUE);

        Set<LogicalNode> nodes = Set.of(
                new LogicalNode(new ClusterNode("node1", "node1", NetworkAddress.from("127.0.0.1:127")), Collections.emptyMap()),
                new LogicalNode(new ClusterNode("node2", "node2", NetworkAddress.from("127.0.0.1:127")), Collections.emptyMap())
        );

        mockVaultZonesLogicalTopologyKey(nodes, vaultMgr);

        startDistributionZoneManager();

        verify(keyValueStorage, timeout(1000).times(2)).invoke(any(), any());

        assertDataNodesForZone(DEFAULT_ZONE_ID, null, keyValueStorage);
    }

    @Test
    void testDataNodesUpdatedOnZoneManagerStart() throws Exception {
        Set<LogicalNode> nodes = Set.of(
                new LogicalNode(new ClusterNode("node1", "node1", NetworkAddress.from("127.0.0.1:127")), Collections.emptyMap()),
                new LogicalNode(new ClusterNode("node2", "node2", NetworkAddress.from("127.0.0.1:127")), Collections.emptyMap())
        );

        mockVaultZonesLogicalTopologyKey(nodes, vaultMgr);

        startDistributionZoneManager();

<<<<<<< HEAD
=======
        verify(keyValueStorage, timeout(1000).times(2)).invoke(any(), any());

>>>>>>> 7abeb9be
        assertDataNodesForZone(DEFAULT_ZONE_ID, nodes, keyValueStorage);
    }

    @Test
    void testLogicalTopologyIsNullOnZoneManagerStart1() {
        distributionZoneManager.start();

        // 1 invoke because only invoke to zones logical topology happens
        verify(keyValueStorage, timeout(1000).times(1)).invoke(any(), any());

        assertNull(keyValueStorage.get(zoneDataNodesKey(DEFAULT_ZONE_ID).bytes()).value());
        assertNull(keyValueStorage.get(zoneDataNodesKey(1).bytes()).value());
    }

    private void startDistributionZoneManager() throws Exception {
        deployWatchesAndUpdateMetaStorageRevision(metaStorageManager);
        distributionZoneManager.start();
    }
}<|MERGE_RESOLUTION|>--- conflicted
+++ resolved
@@ -35,17 +35,10 @@
 
 import java.util.Collections;
 import java.util.Set;
-<<<<<<< HEAD
+import org.apache.ignite.internal.hlc.HybridTimestamp;
 import org.apache.ignite.internal.cluster.management.topology.api.LogicalNode;
 import org.apache.ignite.network.ClusterNode;
 import org.apache.ignite.network.NetworkAddress;
-=======
-import java.util.concurrent.CompletableFuture;
-import org.apache.ignite.internal.hlc.HybridTimestamp;
-import org.apache.ignite.internal.metastorage.dsl.Conditions;
-import org.apache.ignite.internal.metastorage.dsl.Operations;
-import org.junit.jupiter.api.Disabled;
->>>>>>> 7abeb9be
 import org.junit.jupiter.api.Test;
 
 /**
@@ -77,12 +70,7 @@
 
         Set<LogicalNode> nodes = Set.of(NODE_1, NODE_2);
 
-<<<<<<< HEAD
         setLogicalTopologyInMetaStorage(nodes, 2, metaStorageManager);
-=======
-        // saveDataNodesToMetaStorageOnScaleUp
-        verify(keyValueStorage, timeout(1000).times(3)).invoke(any(), any());
->>>>>>> 7abeb9be
 
         assertDataNodesForZone(DEFAULT_ZONE_ID, nodes, keyValueStorage);
 
@@ -90,11 +78,7 @@
 
         nodes = Set.of(NODE_1, NODE_3);
 
-<<<<<<< HEAD
         setLogicalTopologyInMetaStorage(nodes, 3, metaStorageManager);
-=======
-        verify(keyValueStorage, timeout(1000).times(4)).invoke(any(), any());
->>>>>>> 7abeb9be
 
         nodes = Set.of(NODE_1, NODE_2, NODE_3);
 
@@ -107,13 +91,7 @@
 
         setLogicalTopologyInMetaStorage(nodes, 4, metaStorageManager);
 
-<<<<<<< HEAD
         nodes = Set.of(NODE_1, NODE_2, NODE_3);
-=======
-        verify(keyValueStorage, timeout(1000).times(4)).invoke(any(), any());
-
-        nodes = Set.of("node1", "node2", "node3");
->>>>>>> 7abeb9be
 
         // Scale up wasn't triggered
         assertDataNodesForZone(DEFAULT_ZONE_ID, nodes, keyValueStorage);
@@ -139,14 +117,7 @@
 
         Set<LogicalNode> nodes = Set.of(NODE_1, NODE_2);
 
-<<<<<<< HEAD
         setLogicalTopologyInMetaStorage(nodes, 100, metaStorageManager);
-=======
-        setLogicalTopologyInMetaStorage(nodes);
-
-        // two invokes on start, and invoke for update scale up won't be triggered, because revision == zoneScaleUpChangeTriggerKey
-        verify(keyValueStorage, timeout(1000).times(2)).invoke(any(), any());
->>>>>>> 7abeb9be
 
         assertDataNodesForZone(DEFAULT_ZONE_ID, Set.of(), keyValueStorage);
     }
@@ -182,11 +153,6 @@
 
         startDistributionZoneManager();
 
-<<<<<<< HEAD
-=======
-        verify(keyValueStorage, timeout(1000).times(2)).invoke(any(), any());
-
->>>>>>> 7abeb9be
         assertDataNodesForZone(DEFAULT_ZONE_ID, nodes, keyValueStorage);
     }
 
