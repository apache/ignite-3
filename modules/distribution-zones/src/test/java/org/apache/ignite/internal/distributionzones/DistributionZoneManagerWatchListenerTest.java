--- conflicted
+++ resolved
@@ -24,14 +24,8 @@
 import static org.apache.ignite.internal.distributionzones.DistributionZonesUtil.zonesChangeTriggerKey;
 import static org.apache.ignite.internal.distributionzones.DistributionZonesUtil.zonesLogicalTopologyKey;
 import static org.apache.ignite.internal.distributionzones.util.DistributionZonesTestUtil.assertDataNodesForZone;
-<<<<<<< HEAD
-import static org.apache.ignite.internal.distributionzones.util.DistributionZonesTestUtil.mockMetaStorageListener;
-import static org.apache.ignite.internal.distributionzones.util.DistributionZonesTestUtil.mockVaultZonesLogicalTopologyKey;
-import static org.apache.ignite.internal.distributionzones.util.DistributionZonesTestUtil.watchListenerOnUpdate;
-=======
 import static org.apache.ignite.internal.testframework.matchers.CompletableFutureMatcher.willBe;
 import static org.apache.ignite.internal.testframework.matchers.CompletableFutureMatcher.willCompleteSuccessfully;
->>>>>>> 6f4458ab
 import static org.apache.ignite.internal.util.ByteUtils.longToBytes;
 import static org.apache.ignite.internal.util.ByteUtils.toBytes;
 import static org.hamcrest.MatcherAssert.assertThat;
@@ -42,51 +36,11 @@
 
 import java.util.Collections;
 import java.util.Set;
-<<<<<<< HEAD
-import java.util.concurrent.atomic.AtomicLong;
-import java.util.stream.Collectors;
-import org.apache.ignite.configuration.NamedConfigurationTree;
-import org.apache.ignite.configuration.NamedListView;
-import org.apache.ignite.internal.cluster.management.ClusterManagementGroupManager;
-import org.apache.ignite.internal.cluster.management.raft.ClusterStateStorage;
-import org.apache.ignite.internal.cluster.management.raft.TestClusterStateStorage;
-import org.apache.ignite.internal.cluster.management.topology.LogicalTopology;
-import org.apache.ignite.internal.cluster.management.topology.LogicalTopologyImpl;
-import org.apache.ignite.internal.cluster.management.topology.LogicalTopologyServiceImpl;
-import org.apache.ignite.internal.cluster.management.topology.api.LogicalNode;
-import org.apache.ignite.internal.configuration.ConfigurationManager;
-import org.apache.ignite.internal.configuration.storage.TestConfigurationStorage;
-import org.apache.ignite.internal.distributionzones.DistributionZoneManager.NodeWithAttributes;
-import org.apache.ignite.internal.distributionzones.configuration.DistributionZonesConfiguration;
-import org.apache.ignite.internal.metastorage.Entry;
-import org.apache.ignite.internal.metastorage.EntryEvent;
-import org.apache.ignite.internal.metastorage.MetaStorageManager;
-import org.apache.ignite.internal.metastorage.WatchEvent;
-import org.apache.ignite.internal.metastorage.WatchListener;
-import org.apache.ignite.internal.metastorage.impl.EntryImpl;
-import org.apache.ignite.internal.metastorage.server.SimpleInMemoryKeyValueStorage;
-import org.apache.ignite.internal.metastorage.server.raft.MetaStorageListener;
-import org.apache.ignite.internal.metastorage.server.time.ClusterTimeImpl;
-import org.apache.ignite.internal.raft.service.RaftGroupService;
-import org.apache.ignite.internal.schema.configuration.TableChange;
-import org.apache.ignite.internal.schema.configuration.TableConfiguration;
-import org.apache.ignite.internal.schema.configuration.TableView;
-import org.apache.ignite.internal.schema.configuration.TablesConfiguration;
-import org.apache.ignite.internal.testframework.IgniteAbstractTest;
-import org.apache.ignite.internal.vault.VaultEntry;
-import org.apache.ignite.internal.vault.VaultManager;
-import org.apache.ignite.lang.ByteArray;
-import org.apache.ignite.network.ClusterNode;
-import org.apache.ignite.network.NetworkAddress;
-import org.junit.jupiter.api.AfterEach;
-import org.junit.jupiter.api.BeforeEach;
-=======
 import java.util.concurrent.CompletableFuture;
 import org.apache.ignite.internal.metastorage.dsl.Conditions;
 import org.apache.ignite.internal.metastorage.dsl.Operations;
 import org.apache.ignite.lang.NodeStoppingException;
 import org.junit.jupiter.api.Disabled;
->>>>>>> 6f4458ab
 import org.junit.jupiter.api.Test;
 
 /**
@@ -97,11 +51,7 @@
     @Disabled("https://issues.apache.org/jira/browse/IGNITE-19255")
     @Test
     void testDataNodesOfDefaultZoneUpdatedOnWatchListenerEvent() throws Exception {
-<<<<<<< HEAD
-        mockVaultZonesLogicalTopologyKey(Set.of(), vaultMgr);
-=======
         startDistributionZoneManager();
->>>>>>> 6f4458ab
 
         // First invoke happens on distributionZoneManager start.
         verify(keyValueStorage, timeout(1000).times(1)).invoke(any());
@@ -117,11 +67,7 @@
 
         Set<String> nodes = Set.of("node1", "node2");
 
-<<<<<<< HEAD
-        watchListenerOnUpdate(nodes, 2, topologyWatchListener);
-=======
         setLogicalTopologyInMetaStorage(nodes);
->>>>>>> 6f4458ab
 
         // saveDataNodesToMetaStorageOnScaleUp
         verify(keyValueStorage, timeout(1000).times(3)).invoke(any());
@@ -132,11 +78,7 @@
 
         nodes = Set.of("node1", "node3");
 
-<<<<<<< HEAD
-        watchListenerOnUpdate(nodes, 3, topologyWatchListener);
-=======
         setLogicalTopologyInMetaStorage(nodes);
->>>>>>> 6f4458ab
 
         verify(keyValueStorage, timeout(1000).times(4)).invoke(any());
 
@@ -149,11 +91,7 @@
 
         nodes = Collections.emptySet();
 
-<<<<<<< HEAD
-        watchListenerOnUpdate(nodes, 4, topologyWatchListener);
-=======
         setLogicalTopologyInMetaStorage(nodes);
->>>>>>> 6f4458ab
 
         verify(keyValueStorage, timeout(1000).times(4)).invoke(any());
 
@@ -165,7 +103,7 @@
 
     @Test
     void testStaleWatchEvent() throws Exception {
-        mockVaultZonesLogicalTopologyKey(Set.of(), vaultMgr);
+        mockVaultZonesLogicalTopologyKey(Set.of());
 
         startDistributionZoneManager();
 
@@ -180,11 +118,7 @@
 
         Set<String> nodes = Set.of("node1", "node2");
 
-<<<<<<< HEAD
-        watchListenerOnUpdate(nodes, revision, topologyWatchListener);
-=======
         setLogicalTopologyInMetaStorage(nodes);
->>>>>>> 6f4458ab
 
         // two invokes on start, and invoke for update scale up won't be triggered, because revision == zoneScaleUpChangeTriggerKey
         verify(keyValueStorage, timeout(1000).times(2)).invoke(any());
@@ -203,7 +137,7 @@
                 new LogicalNode(new ClusterNode("node2", "node2", NetworkAddress.from("127.0.0.1:127")), Collections.emptyMap())
         );
 
-        mockVaultZonesLogicalTopologyKey(nodes, vaultMgr);
+        mockVaultZonesLogicalTopologyKey(nodes);
 
         distributionZoneManager.start();
 
@@ -214,18 +148,12 @@
 
     @Test
     void testDataNodesUpdatedOnZoneManagerStart() throws InterruptedException {
-<<<<<<< HEAD
-        mockVaultAppliedRevision(2);
-
         Set<LogicalNode> nodes = Set.of(
                 new LogicalNode(new ClusterNode("node1", "node1", NetworkAddress.from("127.0.0.1:127")), Collections.emptyMap()),
                 new LogicalNode(new ClusterNode("node2", "node2", NetworkAddress.from("127.0.0.1:127")), Collections.emptyMap())
         );
-=======
-        Set<String> nodes = Set.of("node1", "node2");
->>>>>>> 6f4458ab
 
-        mockVaultZonesLogicalTopologyKey(nodes, vaultMgr);
+        mockVaultZonesLogicalTopologyKey(nodes);
 
         distributionZoneManager.start();
 
@@ -245,12 +173,7 @@
         assertNull(keyValueStorage.get(zoneDataNodesKey(1).bytes()).value());
     }
 
-<<<<<<< HEAD
-    private void mockVaultAppliedRevision(long revision) {
-        when(metaStorageManager.appliedRevision()).thenReturn(revision);
-    }
-=======
-    private void mockVaultZonesLogicalTopologyKey(Set<String> nodes) {
+    private void mockVaultZonesLogicalTopologyKey(Set<LogicalNode> nodes) {
         byte[] newLogicalTopology = toBytes(nodes);
 
         assertThat(vaultMgr.put(zonesLogicalTopologyKey(), newLogicalTopology), willCompleteSuccessfully());
@@ -268,7 +191,6 @@
 
     private void startDistributionZoneManager() throws NodeStoppingException {
         distributionZoneManager.start();
->>>>>>> 6f4458ab
 
         metaStorageManager.deployWatches();
     }
