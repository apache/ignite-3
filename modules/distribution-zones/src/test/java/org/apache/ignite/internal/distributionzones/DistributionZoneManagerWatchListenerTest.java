/*
 * Licensed to the Apache Software Foundation (ASF) under one or more
 * contributor license agreements. See the NOTICE file distributed with
 * this work for additional information regarding copyright ownership.
 * The ASF licenses this file to You under the Apache License, Version 2.0
 * (the "License"); you may not use this file except in compliance with
 * the License. You may obtain a copy of the License at
 *
 *      http://www.apache.org/licenses/LICENSE-2.0
 *
 * Unless required by applicable law or agreed to in writing, software
 * distributed under the License is distributed on an "AS IS" BASIS,
 * WITHOUT WARRANTIES OR CONDITIONS OF ANY KIND, either express or implied.
 * See the License for the specific language governing permissions and
 * limitations under the License.
 */

package org.apache.ignite.internal.distributionzones;

import static java.util.concurrent.CompletableFuture.completedFuture;
import static org.apache.ignite.internal.distributionzones.DistributionZoneManager.DEFAULT_ZONE_ID;
import static org.apache.ignite.internal.distributionzones.DistributionZoneManager.DEFAULT_ZONE_NAME;
import static org.apache.ignite.internal.distributionzones.DistributionZonesUtil.zoneDataNodesKey;
import static org.apache.ignite.internal.distributionzones.DistributionZonesUtil.zoneLogicalTopologyPrefix;
import static org.apache.ignite.internal.distributionzones.DistributionZonesUtil.zoneScaleUpChangeTriggerKey;
import static org.apache.ignite.internal.distributionzones.DistributionZonesUtil.zonesChangeTriggerKey;
import static org.apache.ignite.internal.distributionzones.DistributionZonesUtil.zonesLogicalTopologyKey;
import static org.apache.ignite.internal.distributionzones.DistributionZonesUtil.zonesLogicalTopologyVersionKey;
import static org.apache.ignite.internal.distributionzones.util.DistributionZonesTestUtil.assertDataNodesForZone;
import static org.apache.ignite.internal.testframework.matchers.CompletableFutureMatcher.willBe;
import static org.apache.ignite.internal.testframework.matchers.CompletableFutureMatcher.willCompleteSuccessfully;
import static org.apache.ignite.internal.util.ByteUtils.longToBytes;
import static org.apache.ignite.internal.util.ByteUtils.toBytes;
import static org.hamcrest.MatcherAssert.assertThat;
import static org.junit.jupiter.api.Assertions.assertNull;
import static org.mockito.ArgumentMatchers.any;
import static org.mockito.Mockito.timeout;
import static org.mockito.Mockito.verify;
import static org.mockito.Mockito.when;

<<<<<<< HEAD
=======
import java.util.ArrayList;
import java.util.Arrays;
>>>>>>> cafb8d3a
import java.util.Collections;
import java.util.Set;
<<<<<<< HEAD
import java.util.concurrent.CompletableFuture;
import org.apache.ignite.internal.metastorage.dsl.Conditions;
import org.apache.ignite.internal.metastorage.dsl.Operations;
import org.apache.ignite.lang.NodeStoppingException;
import org.junit.jupiter.api.Disabled;
=======
import java.util.concurrent.atomic.AtomicLong;
import org.apache.ignite.configuration.NamedConfigurationTree;
import org.apache.ignite.configuration.NamedListView;
import org.apache.ignite.internal.cluster.management.ClusterManagementGroupManager;
import org.apache.ignite.internal.cluster.management.raft.ClusterStateStorage;
import org.apache.ignite.internal.cluster.management.raft.TestClusterStateStorage;
import org.apache.ignite.internal.cluster.management.topology.LogicalTopology;
import org.apache.ignite.internal.cluster.management.topology.LogicalTopologyImpl;
import org.apache.ignite.internal.cluster.management.topology.LogicalTopologyServiceImpl;
import org.apache.ignite.internal.configuration.ConfigurationManager;
import org.apache.ignite.internal.configuration.storage.TestConfigurationStorage;
import org.apache.ignite.internal.distributionzones.configuration.DistributionZonesConfiguration;
import org.apache.ignite.internal.metastorage.Entry;
import org.apache.ignite.internal.metastorage.EntryEvent;
import org.apache.ignite.internal.metastorage.MetaStorageManager;
import org.apache.ignite.internal.metastorage.WatchEvent;
import org.apache.ignite.internal.metastorage.WatchListener;
import org.apache.ignite.internal.metastorage.impl.EntryImpl;
import org.apache.ignite.internal.metastorage.server.SimpleInMemoryKeyValueStorage;
import org.apache.ignite.internal.metastorage.server.raft.MetaStorageListener;
import org.apache.ignite.internal.metastorage.server.time.ClusterTimeImpl;
import org.apache.ignite.internal.raft.service.RaftGroupService;
import org.apache.ignite.internal.schema.configuration.TableChange;
import org.apache.ignite.internal.schema.configuration.TableConfiguration;
import org.apache.ignite.internal.schema.configuration.TableView;
import org.apache.ignite.internal.schema.configuration.TablesConfiguration;
import org.apache.ignite.internal.testframework.IgniteAbstractTest;
import org.apache.ignite.internal.vault.VaultEntry;
import org.apache.ignite.internal.vault.VaultManager;
import org.apache.ignite.lang.ByteArray;
import org.junit.jupiter.api.AfterEach;
import org.junit.jupiter.api.BeforeEach;
>>>>>>> cafb8d3a
import org.junit.jupiter.api.Test;

/**
 * Tests distribution zones logical topology changes and reaction to that changes.
 */
//TODO: IGNITE-18564 Add tests with not default distribution zones, when distributionZones.change.trigger per zone will be created.
<<<<<<< HEAD
public class DistributionZoneManagerWatchListenerTest extends BaseDistributionZoneManagerTest {
    @Disabled("https://issues.apache.org/jira/browse/IGNITE-19255")
=======
public class DistributionZoneManagerWatchListenerTest extends IgniteAbstractTest {
    private DistributionZoneManager distributionZoneManager;

    private SimpleInMemoryKeyValueStorage keyValueStorage;

    private ConfigurationManager clusterCfgMgr;

    private LogicalTopology topology;

    private ClusterStateStorage clusterStateStorage;

    private VaultManager vaultMgr;

    private MetaStorageManager metaStorageManager;

    private WatchListener topologyWatchListener;

    private DistributionZonesConfiguration zonesConfiguration;

    private ClusterManagementGroupManager cmgManager;

    private RaftGroupService metaStorageService;

    @BeforeEach
    public void setUp() {
        clusterCfgMgr = new ConfigurationManager(
                List.of(DistributionZonesConfiguration.KEY),
                Set.of(),
                new TestConfigurationStorage(DISTRIBUTED),
                List.of(),
                List.of()
        );

        zonesConfiguration = clusterCfgMgr.configurationRegistry()
                .getConfiguration(DistributionZonesConfiguration.KEY);

        metaStorageManager = mock(MetaStorageManager.class);

        cmgManager = mock(ClusterManagementGroupManager.class);

        clusterStateStorage = new TestClusterStateStorage();

        topology = new LogicalTopologyImpl(clusterStateStorage);

        LogicalTopologyServiceImpl logicalTopologyService = new LogicalTopologyServiceImpl(topology, cmgManager);

        vaultMgr = mock(VaultManager.class);

        TablesConfiguration tablesConfiguration = mock(TablesConfiguration.class);

        NamedConfigurationTree<TableConfiguration, TableView, TableChange> tables = mock(NamedConfigurationTree.class);

        when(tablesConfiguration.tables()).thenReturn(tables);

        NamedListView<TableView> value = mock(NamedListView.class);

        when(tables.value()).thenReturn(value);

        when(value.namedListKeys()).thenReturn(new ArrayList<>());

        distributionZoneManager = new DistributionZoneManager(
                zonesConfiguration,
                tablesConfiguration,
                metaStorageManager,
                logicalTopologyService,
                vaultMgr,
                "node"
        );

        clusterCfgMgr.start();

        mockVaultAppliedRevision(1);

        when(vaultMgr.get(zonesLogicalTopologyKey())).thenReturn(completedFuture(new VaultEntry(zonesLogicalTopologyKey(), null)));

        when(vaultMgr.get(zonesLogicalTopologyVersionKey()))
                .thenReturn(completedFuture(new VaultEntry(zonesLogicalTopologyVersionKey(), longToBytes(0))));

        when(vaultMgr.put(any(), any())).thenReturn(completedFuture(null));

        doAnswer(invocation -> {
            ByteArray key = invocation.getArgument(0);

            WatchListener watchListener = invocation.getArgument(1);

            if (Arrays.equals(key.bytes(), zoneLogicalTopologyPrefix().bytes())) {
                topologyWatchListener = watchListener;
            }

            return null;
        }).when(metaStorageManager).registerPrefixWatch(any(), any());

        AtomicLong raftIndex = new AtomicLong();

        keyValueStorage = spy(new SimpleInMemoryKeyValueStorage("test"));

        MetaStorageListener metaStorageListener = new MetaStorageListener(keyValueStorage, mock(ClusterTimeImpl.class));

        metaStorageService = mock(RaftGroupService.class);

        mockMetaStorageListener(raftIndex, metaStorageListener, metaStorageService, metaStorageManager);
    }

    @AfterEach
    public void tearDown() throws Exception {
        vaultMgr.stop();

        distributionZoneManager.stop();

        clusterCfgMgr.stop();

        keyValueStorage.close();
    }

>>>>>>> cafb8d3a
    @Test
    void testDataNodesOfDefaultZoneUpdatedOnWatchListenerEvent() throws Exception {
        mockCmgLocalNodes();

        startDistributionZoneManager();

        // First invoke happens on distributionZoneManager start.
        verify(keyValueStorage, timeout(1000).times(1)).invoke(any());

        distributionZoneManager.alterZone(
                DEFAULT_ZONE_NAME,
                new DistributionZoneConfigurationParameters.Builder(DEFAULT_ZONE_NAME)
                        .dataNodesAutoAdjustScaleUp(0)
                        .build()
        ).get();

        //first event

        Set<String> nodes = Set.of("node1", "node2");

        setLogicalTopologyInMetaStorage(nodes);

        // saveDataNodesToMetaStorageOnScaleUp
        verify(keyValueStorage, timeout(1000).times(3)).invoke(any());

        assertDataNodesForZone(DEFAULT_ZONE_ID, nodes, keyValueStorage);

        //second event

        nodes = Set.of("node1", "node3");

        setLogicalTopologyInMetaStorage(nodes);

        verify(keyValueStorage, timeout(1000).times(4)).invoke(any());

        nodes = Set.of("node1", "node2", "node3");

        // Scale up just adds node to data nodes
        assertDataNodesForZone(DEFAULT_ZONE_ID, nodes, keyValueStorage);

        //third event

        nodes = Collections.emptySet();

        setLogicalTopologyInMetaStorage(nodes);

        verify(keyValueStorage, timeout(1000).times(4)).invoke(any());

        nodes = Set.of("node1", "node2", "node3");

        // Scale up wasn't triggered
        assertDataNodesForZone(DEFAULT_ZONE_ID, nodes, keyValueStorage);
    }

    @Test
    void testStaleWatchEvent() throws Exception {
        mockVaultZonesLogicalTopologyKey(Set.of());

        mockCmgLocalNodes();

        startDistributionZoneManager();

        distributionZoneManager.alterZone(
                DEFAULT_ZONE_NAME,
                new DistributionZoneConfigurationParameters.Builder(DEFAULT_ZONE_NAME).dataNodesAutoAdjustScaleUp(0).build()
        ).get();

        long revision = 100;

        keyValueStorage.put(zoneScaleUpChangeTriggerKey(DEFAULT_ZONE_ID).bytes(), longToBytes(revision));

        Set<String> nodes = Set.of("node1", "node2");

        setLogicalTopologyInMetaStorage(nodes);

        // two invokes on start, and invoke for update scale up won't be triggered, because revision == zoneScaleUpChangeTriggerKey
        verify(keyValueStorage, timeout(1000).times(2)).invoke(any());

        assertDataNodesForZone(DEFAULT_ZONE_ID, Set.of(), keyValueStorage);
    }

    @Test
    void testStaleVaultRevisionOnZoneManagerStart() throws InterruptedException {
        long revision = 100;

        keyValueStorage.put(zonesChangeTriggerKey(DEFAULT_ZONE_ID).bytes(), longToBytes(revision));

        Set<String> nodes = Set.of("node1", "node2");

        mockVaultZonesLogicalTopologyKey(nodes);

        mockCmgLocalNodes();

        distributionZoneManager.start();

        verify(keyValueStorage, timeout(1000).times(2)).invoke(any());

        assertDataNodesForZone(DEFAULT_ZONE_ID, null, keyValueStorage);
    }

    @Test
    void testDataNodesUpdatedOnZoneManagerStart() throws InterruptedException {
        Set<String> nodes = Set.of("node1", "node2");

        mockVaultZonesLogicalTopologyKey(nodes);

        mockCmgLocalNodes();

        distributionZoneManager.start();

        verify(keyValueStorage, timeout(1000).times(2)).invoke(any());

        assertDataNodesForZone(DEFAULT_ZONE_ID, nodes, keyValueStorage);
    }

    @Test
    void testLogicalTopologyIsNullOnZoneManagerStart1() {
        mockCmgLocalNodes();

        distributionZoneManager.start();

        // 1 invoke because only invoke to zones logical topology happens
        verify(keyValueStorage, timeout(1000).times(1)).invoke(any());

        assertNull(keyValueStorage.get(zoneDataNodesKey(DEFAULT_ZONE_ID).bytes()).value());
        assertNull(keyValueStorage.get(zoneDataNodesKey(1).bytes()).value());
    }

    private void mockVaultZonesLogicalTopologyKey(Set<String> nodes) {
        byte[] newLogicalTopology = toBytes(nodes);

        assertThat(vaultMgr.put(zonesLogicalTopologyKey(), newLogicalTopology), willCompleteSuccessfully());
    }

<<<<<<< HEAD
    private void setLogicalTopologyInMetaStorage(Set<String> nodes) {
        CompletableFuture<Boolean> invokeFuture = metaStorageManager.invoke(
                Conditions.exists(zonesLogicalTopologyKey()),
                Operations.put(zonesLogicalTopologyKey(), toBytes(nodes)),
                Operations.noop()
        );

        assertThat(invokeFuture, willBe(true));
    }

    // TODO: this is a workaround for a race described in https://issues.apache.org/jira/browse/IGNITE-19104.
    private void startDistributionZoneManager() throws NodeStoppingException {
        distributionZoneManager.start();

        metaStorageManager.deployWatches();
=======
    private void watchListenerOnUpdate(Set<String> nodes, long rev) {
        byte[] newTopology = toBytes(nodes);
        byte[] newTopVer = longToBytes(1L);

        Entry topology = new EntryImpl(zonesLogicalTopologyKey().bytes(), newTopology, rev, 1);
        Entry topVer = new EntryImpl(zonesLogicalTopologyVersionKey().bytes(), newTopVer, rev, 1);

        EntryEvent topologyEvent = new EntryEvent(null, topology);
        EntryEvent topVerEvent = new EntryEvent(null, topVer);

        WatchEvent evt = new WatchEvent(List.of(topologyEvent, topVerEvent), rev);

        topologyWatchListener.onUpdate(evt);
    }
>>>>>>> cafb8d3a

        assertThat(distributionZoneManager.startFuture(), willCompleteSuccessfully());
    }

    private void mockCmgLocalNodes() {
        when(cmgManager.logicalTopology()).thenReturn(completedFuture(topology.getLogicalTopology()));
    }
}<|MERGE_RESOLUTION|>--- conflicted
+++ resolved
@@ -21,11 +21,9 @@
 import static org.apache.ignite.internal.distributionzones.DistributionZoneManager.DEFAULT_ZONE_ID;
 import static org.apache.ignite.internal.distributionzones.DistributionZoneManager.DEFAULT_ZONE_NAME;
 import static org.apache.ignite.internal.distributionzones.DistributionZonesUtil.zoneDataNodesKey;
-import static org.apache.ignite.internal.distributionzones.DistributionZonesUtil.zoneLogicalTopologyPrefix;
 import static org.apache.ignite.internal.distributionzones.DistributionZonesUtil.zoneScaleUpChangeTriggerKey;
 import static org.apache.ignite.internal.distributionzones.DistributionZonesUtil.zonesChangeTriggerKey;
 import static org.apache.ignite.internal.distributionzones.DistributionZonesUtil.zonesLogicalTopologyKey;
-import static org.apache.ignite.internal.distributionzones.DistributionZonesUtil.zonesLogicalTopologyVersionKey;
 import static org.apache.ignite.internal.distributionzones.util.DistributionZonesTestUtil.assertDataNodesForZone;
 import static org.apache.ignite.internal.testframework.matchers.CompletableFutureMatcher.willBe;
 import static org.apache.ignite.internal.testframework.matchers.CompletableFutureMatcher.willCompleteSuccessfully;
@@ -38,178 +36,21 @@
 import static org.mockito.Mockito.verify;
 import static org.mockito.Mockito.when;
 
-<<<<<<< HEAD
-=======
-import java.util.ArrayList;
-import java.util.Arrays;
->>>>>>> cafb8d3a
 import java.util.Collections;
 import java.util.Set;
-<<<<<<< HEAD
 import java.util.concurrent.CompletableFuture;
 import org.apache.ignite.internal.metastorage.dsl.Conditions;
 import org.apache.ignite.internal.metastorage.dsl.Operations;
 import org.apache.ignite.lang.NodeStoppingException;
 import org.junit.jupiter.api.Disabled;
-=======
-import java.util.concurrent.atomic.AtomicLong;
-import org.apache.ignite.configuration.NamedConfigurationTree;
-import org.apache.ignite.configuration.NamedListView;
-import org.apache.ignite.internal.cluster.management.ClusterManagementGroupManager;
-import org.apache.ignite.internal.cluster.management.raft.ClusterStateStorage;
-import org.apache.ignite.internal.cluster.management.raft.TestClusterStateStorage;
-import org.apache.ignite.internal.cluster.management.topology.LogicalTopology;
-import org.apache.ignite.internal.cluster.management.topology.LogicalTopologyImpl;
-import org.apache.ignite.internal.cluster.management.topology.LogicalTopologyServiceImpl;
-import org.apache.ignite.internal.configuration.ConfigurationManager;
-import org.apache.ignite.internal.configuration.storage.TestConfigurationStorage;
-import org.apache.ignite.internal.distributionzones.configuration.DistributionZonesConfiguration;
-import org.apache.ignite.internal.metastorage.Entry;
-import org.apache.ignite.internal.metastorage.EntryEvent;
-import org.apache.ignite.internal.metastorage.MetaStorageManager;
-import org.apache.ignite.internal.metastorage.WatchEvent;
-import org.apache.ignite.internal.metastorage.WatchListener;
-import org.apache.ignite.internal.metastorage.impl.EntryImpl;
-import org.apache.ignite.internal.metastorage.server.SimpleInMemoryKeyValueStorage;
-import org.apache.ignite.internal.metastorage.server.raft.MetaStorageListener;
-import org.apache.ignite.internal.metastorage.server.time.ClusterTimeImpl;
-import org.apache.ignite.internal.raft.service.RaftGroupService;
-import org.apache.ignite.internal.schema.configuration.TableChange;
-import org.apache.ignite.internal.schema.configuration.TableConfiguration;
-import org.apache.ignite.internal.schema.configuration.TableView;
-import org.apache.ignite.internal.schema.configuration.TablesConfiguration;
-import org.apache.ignite.internal.testframework.IgniteAbstractTest;
-import org.apache.ignite.internal.vault.VaultEntry;
-import org.apache.ignite.internal.vault.VaultManager;
-import org.apache.ignite.lang.ByteArray;
-import org.junit.jupiter.api.AfterEach;
-import org.junit.jupiter.api.BeforeEach;
->>>>>>> cafb8d3a
 import org.junit.jupiter.api.Test;
 
 /**
  * Tests distribution zones logical topology changes and reaction to that changes.
  */
 //TODO: IGNITE-18564 Add tests with not default distribution zones, when distributionZones.change.trigger per zone will be created.
-<<<<<<< HEAD
 public class DistributionZoneManagerWatchListenerTest extends BaseDistributionZoneManagerTest {
     @Disabled("https://issues.apache.org/jira/browse/IGNITE-19255")
-=======
-public class DistributionZoneManagerWatchListenerTest extends IgniteAbstractTest {
-    private DistributionZoneManager distributionZoneManager;
-
-    private SimpleInMemoryKeyValueStorage keyValueStorage;
-
-    private ConfigurationManager clusterCfgMgr;
-
-    private LogicalTopology topology;
-
-    private ClusterStateStorage clusterStateStorage;
-
-    private VaultManager vaultMgr;
-
-    private MetaStorageManager metaStorageManager;
-
-    private WatchListener topologyWatchListener;
-
-    private DistributionZonesConfiguration zonesConfiguration;
-
-    private ClusterManagementGroupManager cmgManager;
-
-    private RaftGroupService metaStorageService;
-
-    @BeforeEach
-    public void setUp() {
-        clusterCfgMgr = new ConfigurationManager(
-                List.of(DistributionZonesConfiguration.KEY),
-                Set.of(),
-                new TestConfigurationStorage(DISTRIBUTED),
-                List.of(),
-                List.of()
-        );
-
-        zonesConfiguration = clusterCfgMgr.configurationRegistry()
-                .getConfiguration(DistributionZonesConfiguration.KEY);
-
-        metaStorageManager = mock(MetaStorageManager.class);
-
-        cmgManager = mock(ClusterManagementGroupManager.class);
-
-        clusterStateStorage = new TestClusterStateStorage();
-
-        topology = new LogicalTopologyImpl(clusterStateStorage);
-
-        LogicalTopologyServiceImpl logicalTopologyService = new LogicalTopologyServiceImpl(topology, cmgManager);
-
-        vaultMgr = mock(VaultManager.class);
-
-        TablesConfiguration tablesConfiguration = mock(TablesConfiguration.class);
-
-        NamedConfigurationTree<TableConfiguration, TableView, TableChange> tables = mock(NamedConfigurationTree.class);
-
-        when(tablesConfiguration.tables()).thenReturn(tables);
-
-        NamedListView<TableView> value = mock(NamedListView.class);
-
-        when(tables.value()).thenReturn(value);
-
-        when(value.namedListKeys()).thenReturn(new ArrayList<>());
-
-        distributionZoneManager = new DistributionZoneManager(
-                zonesConfiguration,
-                tablesConfiguration,
-                metaStorageManager,
-                logicalTopologyService,
-                vaultMgr,
-                "node"
-        );
-
-        clusterCfgMgr.start();
-
-        mockVaultAppliedRevision(1);
-
-        when(vaultMgr.get(zonesLogicalTopologyKey())).thenReturn(completedFuture(new VaultEntry(zonesLogicalTopologyKey(), null)));
-
-        when(vaultMgr.get(zonesLogicalTopologyVersionKey()))
-                .thenReturn(completedFuture(new VaultEntry(zonesLogicalTopologyVersionKey(), longToBytes(0))));
-
-        when(vaultMgr.put(any(), any())).thenReturn(completedFuture(null));
-
-        doAnswer(invocation -> {
-            ByteArray key = invocation.getArgument(0);
-
-            WatchListener watchListener = invocation.getArgument(1);
-
-            if (Arrays.equals(key.bytes(), zoneLogicalTopologyPrefix().bytes())) {
-                topologyWatchListener = watchListener;
-            }
-
-            return null;
-        }).when(metaStorageManager).registerPrefixWatch(any(), any());
-
-        AtomicLong raftIndex = new AtomicLong();
-
-        keyValueStorage = spy(new SimpleInMemoryKeyValueStorage("test"));
-
-        MetaStorageListener metaStorageListener = new MetaStorageListener(keyValueStorage, mock(ClusterTimeImpl.class));
-
-        metaStorageService = mock(RaftGroupService.class);
-
-        mockMetaStorageListener(raftIndex, metaStorageListener, metaStorageService, metaStorageManager);
-    }
-
-    @AfterEach
-    public void tearDown() throws Exception {
-        vaultMgr.stop();
-
-        distributionZoneManager.stop();
-
-        clusterCfgMgr.stop();
-
-        keyValueStorage.close();
-    }
-
->>>>>>> cafb8d3a
     @Test
     void testDataNodesOfDefaultZoneUpdatedOnWatchListenerEvent() throws Exception {
         mockCmgLocalNodes();
@@ -344,7 +185,6 @@
         assertThat(vaultMgr.put(zonesLogicalTopologyKey(), newLogicalTopology), willCompleteSuccessfully());
     }
 
-<<<<<<< HEAD
     private void setLogicalTopologyInMetaStorage(Set<String> nodes) {
         CompletableFuture<Boolean> invokeFuture = metaStorageManager.invoke(
                 Conditions.exists(zonesLogicalTopologyKey()),
@@ -360,22 +200,6 @@
         distributionZoneManager.start();
 
         metaStorageManager.deployWatches();
-=======
-    private void watchListenerOnUpdate(Set<String> nodes, long rev) {
-        byte[] newTopology = toBytes(nodes);
-        byte[] newTopVer = longToBytes(1L);
-
-        Entry topology = new EntryImpl(zonesLogicalTopologyKey().bytes(), newTopology, rev, 1);
-        Entry topVer = new EntryImpl(zonesLogicalTopologyVersionKey().bytes(), newTopVer, rev, 1);
-
-        EntryEvent topologyEvent = new EntryEvent(null, topology);
-        EntryEvent topVerEvent = new EntryEvent(null, topVer);
-
-        WatchEvent evt = new WatchEvent(List.of(topologyEvent, topVerEvent), rev);
-
-        topologyWatchListener.onUpdate(evt);
-    }
->>>>>>> cafb8d3a
 
         assertThat(distributionZoneManager.startFuture(), willCompleteSuccessfully());
     }
