--- conflicted
+++ resolved
@@ -30,13 +30,8 @@
 import static org.apache.ignite.internal.distributionzones.util.DistributionZonesTestUtil.assertLogicalTopology;
 import static org.apache.ignite.internal.distributionzones.util.DistributionZonesTestUtil.assertZoneScaleDownChangeTriggerKey;
 import static org.apache.ignite.internal.distributionzones.util.DistributionZonesTestUtil.assertZoneScaleUpChangeTriggerKey;
-<<<<<<< HEAD
+import static org.apache.ignite.internal.distributionzones.util.DistributionZonesTestUtil.deployWatchesAndUpdateMetaStorageRevision;
 import static org.apache.ignite.internal.distributionzones.util.DistributionZonesTestUtil.mockVaultZonesLogicalTopologyKey;
-=======
-import static org.apache.ignite.internal.distributionzones.util.DistributionZonesTestUtil.deployWatchesAndUpdateMetaStorageRevision;
-import static org.apache.ignite.internal.metastorage.dsl.Operations.noop;
-import static org.apache.ignite.internal.metastorage.dsl.Operations.put;
->>>>>>> 1f1000d0
 import static org.apache.ignite.internal.testframework.IgniteTestUtils.waitForCondition;
 import static org.apache.ignite.internal.util.ByteUtils.longToBytes;
 import static org.junit.jupiter.api.Assertions.assertEquals;
@@ -65,11 +60,7 @@
 import org.apache.ignite.internal.distributionzones.configuration.DistributionZoneView;
 import org.apache.ignite.internal.metastorage.server.If;
 import org.apache.ignite.internal.util.ByteUtils;
-<<<<<<< HEAD
 import org.apache.ignite.lang.NodeStoppingException;
-=======
-import org.apache.ignite.network.ClusterNode;
->>>>>>> 1f1000d0
 import org.apache.ignite.network.NetworkAddress;
 import org.jetbrains.annotations.Nullable;
 import org.junit.jupiter.api.Disabled;
@@ -1416,18 +1407,9 @@
 
         LogicalNode c = new LogicalNode("3", "C", new NetworkAddress("localhost", 123));
 
-<<<<<<< HEAD
         topology.putNode(a);
         topology.putNode(b);
         topology.putNode(c);
-=======
-        distributionZoneManager.createZone(
-                new DistributionZoneConfigurationParameters.Builder(ZONE_NAME)
-                        .dataNodesAutoAdjustScaleUp(IMMEDIATE_TIMER_VALUE)
-                        .dataNodesAutoAdjustScaleDown(IMMEDIATE_TIMER_VALUE)
-                        .build()
-        ).get();
->>>>>>> 1f1000d0
 
         Set<LogicalNode> clusterNodes = Set.of(a, b, c);
 
@@ -1438,14 +1420,14 @@
         if (filter == null) {
             distributionZoneManager.createZone(
                     new DistributionZoneConfigurationParameters.Builder(ZONE_NAME)
-                            .dataNodesAutoAdjustScaleUp(0)
-                            .dataNodesAutoAdjustScaleDown(0)
+                            .dataNodesAutoAdjustScaleUp(IMMEDIATE_TIMER_VALUE)
+                            .dataNodesAutoAdjustScaleDown(IMMEDIATE_TIMER_VALUE)
                             .build()).get();
         } else {
             distributionZoneManager.createZone(
                     new DistributionZoneConfigurationParameters.Builder(ZONE_NAME)
-                            .dataNodesAutoAdjustScaleUp(0)
-                            .dataNodesAutoAdjustScaleDown(0)
+                            .dataNodesAutoAdjustScaleUp(IMMEDIATE_TIMER_VALUE)
+                            .dataNodesAutoAdjustScaleDown(IMMEDIATE_TIMER_VALUE)
                             .filter(filter)
                             .build()).get();
         }
