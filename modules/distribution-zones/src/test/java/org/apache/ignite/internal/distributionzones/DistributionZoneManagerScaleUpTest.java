--- conflicted
+++ resolved
@@ -29,13 +29,9 @@
 import static org.apache.ignite.internal.distributionzones.util.DistributionZonesTestUtil.assertLogicalTopology;
 import static org.apache.ignite.internal.distributionzones.util.DistributionZonesTestUtil.assertZoneScaleDownChangeTriggerKey;
 import static org.apache.ignite.internal.distributionzones.util.DistributionZonesTestUtil.assertZoneScaleUpChangeTriggerKey;
-<<<<<<< HEAD
-import static org.apache.ignite.internal.distributionzones.util.DistributionZonesTestUtil.mockMetaStorageListener;
-import static org.apache.ignite.internal.distributionzones.util.DistributionZonesTestUtil.watchListenerOnUpdate;
-=======
 import static org.apache.ignite.internal.metastorage.dsl.Operations.noop;
 import static org.apache.ignite.internal.metastorage.dsl.Operations.put;
->>>>>>> 6f4458ab
+import static org.apache.ignite.internal.distributionzones.util.DistributionZonesTestUtil.watchListenerOnUpdate;
 import static org.apache.ignite.internal.testframework.IgniteTestUtils.waitForCondition;
 import static org.apache.ignite.internal.testframework.matchers.CompletableFutureMatcher.willBe;
 import static org.apache.ignite.internal.testframework.matchers.CompletableFutureMatcher.willCompleteSuccessfully;
@@ -61,35 +57,15 @@
 import java.util.stream.Collectors;
 import org.apache.ignite.configuration.NamedConfigurationTree;
 import org.apache.ignite.internal.cluster.management.topology.api.LogicalNode;
-<<<<<<< HEAD
 import org.apache.ignite.internal.configuration.ConfigurationManager;
 import org.apache.ignite.internal.configuration.storage.TestConfigurationStorage;
 import org.apache.ignite.internal.distributionzones.DistributionZoneManager.NodeWithAttributes;
-=======
->>>>>>> 6f4458ab
 import org.apache.ignite.internal.distributionzones.DistributionZoneManager.ZoneState;
 import org.apache.ignite.internal.distributionzones.configuration.DistributionZoneChange;
 import org.apache.ignite.internal.distributionzones.configuration.DistributionZoneConfiguration;
 import org.apache.ignite.internal.distributionzones.configuration.DistributionZoneView;
-<<<<<<< HEAD
-import org.apache.ignite.internal.distributionzones.configuration.DistributionZonesConfiguration;
-import org.apache.ignite.internal.metastorage.MetaStorageManager;
-import org.apache.ignite.internal.metastorage.WatchListener;
-import org.apache.ignite.internal.metastorage.command.MetaStorageCommandsFactory;
-import org.apache.ignite.internal.metastorage.command.MultiInvokeCommand;
-import org.apache.ignite.internal.metastorage.dsl.Iif;
-import org.apache.ignite.internal.metastorage.server.SimpleInMemoryKeyValueStorage;
-import org.apache.ignite.internal.metastorage.server.raft.MetaStorageListener;
-import org.apache.ignite.internal.metastorage.server.time.ClusterTimeImpl;
-import org.apache.ignite.internal.raft.service.RaftGroupService;
-import org.apache.ignite.internal.schema.configuration.TableChange;
-import org.apache.ignite.internal.schema.configuration.TableConfiguration;
-import org.apache.ignite.internal.schema.configuration.TableView;
-import org.apache.ignite.internal.schema.configuration.TablesConfiguration;
-=======
 import org.apache.ignite.internal.metastorage.dsl.Conditions;
 import org.apache.ignite.internal.metastorage.server.If;
->>>>>>> 6f4458ab
 import org.apache.ignite.internal.util.ByteUtils;
 import org.apache.ignite.lang.NodeStoppingException;
 import org.apache.ignite.network.ClusterNode;
@@ -142,17 +118,6 @@
         assertDataNodesForZone(1, clusterNodes2.stream().map(ClusterNode::name).collect(Collectors.toSet()), keyValueStorage);
 
         assertZoneScaleUpChangeTriggerKey(1, 1, keyValueStorage);
-<<<<<<< HEAD
-
-        watchListenerOnUpdate(
-                topology.getLogicalTopology().nodes().stream().map(ClusterNode::name).collect(Collectors.toSet()),
-                2,
-                topologyWatchListener
-        );
-
-        assertDataNodesForZone(1, clusterNodes2.stream().map(ClusterNode::name).collect(Collectors.toSet()), keyValueStorage);
-=======
->>>>>>> 6f4458ab
     }
 
     @Disabled("https://issues.apache.org/jira/browse/IGNITE-19255")
@@ -172,21 +137,8 @@
 
         int zoneId = distributionZoneManager.getZoneId(ZONE_NAME);
 
-<<<<<<< HEAD
-        mockVaultZonesLogicalTopologyKey(clusterNodes);
-
-        watchListenerOnUpdate(
-                topology.getLogicalTopology().nodes().stream().map(ClusterNode::name).collect(Collectors.toSet()),
-                3,
-                topologyWatchListener
-        );
-
-        assertDataNodesForZone(DEFAULT_ZONE_ID, clusterNodes.stream().map(ClusterNode::name).collect(Collectors.toSet()), keyValueStorage);
-        assertDataNodesForZone(zoneId, clusterNodes.stream().map(ClusterNode::name).collect(Collectors.toSet()), keyValueStorage);
-=======
         assertDataNodesForZone(DEFAULT_ZONE_ID, Set.of(NODE_1.name()), keyValueStorage);
         assertDataNodesForZone(zoneId, Set.of(NODE_1.name()), keyValueStorage);
->>>>>>> 6f4458ab
     }
 
     @Test
@@ -216,15 +168,6 @@
 
         assertZoneScaleDownChangeTriggerKey(1, 1, keyValueStorage);
 
-<<<<<<< HEAD
-        watchListenerOnUpdate(
-                topology.getLogicalTopology().nodes().stream().map(ClusterNode::name).collect(Collectors.toSet()),
-                2,
-                topologyWatchListener
-        );
-
-=======
->>>>>>> 6f4458ab
         assertDataNodesForZone(1, clusterNodes2.stream().map(ClusterNode::name).collect(Collectors.toSet()), keyValueStorage);
     }
 
@@ -253,15 +196,6 @@
                 new DistributionZoneConfigurationParameters.Builder(DEFAULT_ZONE_NAME).dataNodesAutoAdjustScaleUp(0).build()
         ).get();
 
-<<<<<<< HEAD
-        watchListenerOnUpdate(
-                topology.getLogicalTopology().nodes().stream().map(ClusterNode::name).collect(Collectors.toSet()),
-                2,
-                topologyWatchListener
-        );
-
-=======
->>>>>>> 6f4458ab
         assertDataNodesForZone(DEFAULT_ZONE_ID, clusterNodesNames2, keyValueStorage);
     }
 
@@ -293,15 +227,6 @@
                 new DistributionZoneConfigurationParameters.Builder(DEFAULT_ZONE_NAME).dataNodesAutoAdjustScaleDown(0).build()
         ).get();
 
-<<<<<<< HEAD
-        watchListenerOnUpdate(
-                topology.getLogicalTopology().nodes().stream().map(ClusterNode::name).collect(Collectors.toSet()),
-                2,
-                topologyWatchListener
-        );
-
-=======
->>>>>>> 6f4458ab
         assertDataNodesForZone(DEFAULT_ZONE_ID, clusterNodesNames2, keyValueStorage);
     }
 
@@ -333,15 +258,8 @@
 
         distributionZoneManager.dropZone(ZONE_NAME).get();
 
-<<<<<<< HEAD
-        watchListenerOnUpdate(
-                topology.getLogicalTopology().nodes().stream().map(ClusterNode::name).collect(Collectors.toSet()),
-                2,
-                topologyWatchListener
-        );
-
-=======
->>>>>>> 6f4458ab
+        watchListenerOnUpdate(topology.getLogicalTopology().nodes().stream().map(ClusterNode::name).collect(Collectors.toSet()), 2);
+
         assertNotEqualsDataNodesForZone(1, clusterNodesNames2);
     }
 
@@ -375,15 +293,6 @@
 
         distributionZoneManager.dropZone(ZONE_NAME).get();
 
-<<<<<<< HEAD
-        watchListenerOnUpdate(
-                topology.getLogicalTopology().nodes().stream().map(ClusterNode::name).collect(Collectors.toSet()),
-                2,
-                topologyWatchListener
-        );
-
-=======
->>>>>>> 6f4458ab
         assertNotEqualsDataNodesForZone(1, clusterNodesNames2);
     }
 
@@ -743,15 +652,6 @@
 
         assertLogicalTopology(Set.of(NODE_1), keyValueStorage);
 
-<<<<<<< HEAD
-        watchListenerOnUpdate(
-                topology.getLogicalTopology().nodes().stream().map(ClusterNode::name).collect(Collectors.toSet()),
-                2,
-                topologyWatchListener
-        );
-
-=======
->>>>>>> 6f4458ab
         assertDataNodesForZone(1, Set.of(NODE_1.name()), keyValueStorage);
     }
 
@@ -774,15 +674,6 @@
 
         assertLogicalTopology(Set.of(NODE_1), keyValueStorage);
 
-<<<<<<< HEAD
-        watchListenerOnUpdate(
-                topology.getLogicalTopology().nodes().stream().map(ClusterNode::name).collect(Collectors.toSet()),
-                2,
-                topologyWatchListener
-        );
-
-=======
->>>>>>> 6f4458ab
         assertDataNodesForZone(1, Set.of(), keyValueStorage);
 
         distributionZoneManager.alterZone(
@@ -814,15 +705,6 @@
 
         topology.removeNodes(Set.of(NODE_1));
 
-<<<<<<< HEAD
-        watchListenerOnUpdate(
-                topology.getLogicalTopology().nodes().stream().map(ClusterNode::name).collect(Collectors.toSet()),
-                2,
-                topologyWatchListener
-        );
-
-=======
->>>>>>> 6f4458ab
         assertDataNodesForZone(1, Set.of(NODE_1.name()), keyValueStorage);
 
         distributionZoneManager.alterZone(
@@ -889,15 +771,6 @@
 
         assertNull(zoneState.scaleUpTask());
 
-<<<<<<< HEAD
-        watchListenerOnUpdate(
-                topology.getLogicalTopology().nodes().stream().map(ClusterNode::name).collect(Collectors.toSet()),
-                2,
-                topologyWatchListener
-        );
-
-=======
->>>>>>> 6f4458ab
         assertTrue(waitForCondition(() -> zoneState.scaleUpTask() != null, 1000L));
 
         distributionZoneManager.alterZone(
@@ -932,15 +805,6 @@
 
         topology.removeNodes(Set.of(NODE_1));
 
-<<<<<<< HEAD
-        watchListenerOnUpdate(
-                topology.getLogicalTopology().nodes().stream().map(ClusterNode::name).collect(Collectors.toSet()),
-                2,
-                topologyWatchListener
-        );
-
-=======
->>>>>>> 6f4458ab
         assertTrue(waitForCondition(() -> zoneState.scaleDownTask() != null, 1000L));
 
         distributionZoneManager.alterZone(
@@ -981,15 +845,7 @@
 
         topology.putNode(NODE_1);
 
-<<<<<<< HEAD
-        watchListenerOnUpdate(
-                topology.getLogicalTopology().nodes().stream().map(ClusterNode::name).collect(Collectors.toSet()),
-                2,
-                topologyWatchListener
-        );
-=======
         assertLogicalTopology(Set.of(NODE_1), keyValueStorage);
->>>>>>> 6f4458ab
 
         assertZoneScaleUpChangeTriggerKey(100, 1, keyValueStorage);
 
@@ -1028,15 +884,7 @@
             return invocation.callRealMethod();
         }).when(keyValueStorage).invoke(any());
 
-<<<<<<< HEAD
-        watchListenerOnUpdate(
-                topology.getLogicalTopology().nodes().stream().map(ClusterNode::name).collect(Collectors.toSet()),
-                2,
-                topologyWatchListener
-        );
-=======
         topology.removeNodes(Set.of(NODE_1));
->>>>>>> 6f4458ab
 
         assertDataNodesForZone(1, Set.of(NODE_1.name()), keyValueStorage);
 
@@ -1561,14 +1409,6 @@
         ));
     }
 
-<<<<<<< HEAD
-    private void mockVaultAppliedRevision(long revision) {
-        when(metaStorageManager.appliedRevision()).thenReturn(revision);
-    }
-
-    private void mockCmgLocalNodes() {
-        when(cmgManager.logicalTopology()).thenReturn(completedFuture(topology.getLogicalTopology()));
-=======
     private void startDistributionZoneManager() throws NodeStoppingException {
         distributionZoneManager.start();
 
@@ -1583,7 +1423,6 @@
         );
 
         assertThat(invokeFuture, willBe(true));
->>>>>>> 6f4458ab
     }
 
     private void mockVaultZonesLogicalTopologyKey(Set<LogicalNode> nodes) {
