--- conflicted
+++ resolved
@@ -30,10 +30,7 @@
 import static org.apache.ignite.internal.distributionzones.DistributionZonesUtil.zoneScaleDownChangeTriggerKey;
 import static org.apache.ignite.internal.distributionzones.DistributionZonesUtil.zoneScaleUpChangeTriggerKey;
 import static org.apache.ignite.internal.testframework.IgniteTestUtils.waitForCondition;
-<<<<<<< HEAD
-=======
 import static org.apache.ignite.internal.testframework.matchers.CompletableFutureMatcher.willBe;
->>>>>>> 03ce67d5
 import static org.apache.ignite.internal.util.ByteUtils.bytesToLong;
 import static org.apache.ignite.internal.util.ByteUtils.longToBytes;
 import static org.junit.jupiter.api.Assertions.assertEquals;
@@ -97,11 +94,6 @@
 
         Set<LogicalNode> clusterNodes = Set.of(NODE_1);
 
-<<<<<<< HEAD
-        mockVaultZonesLogicalTopologyKey(clusterNodes, vaultMgr);
-
-=======
->>>>>>> 03ce67d5
         startDistributionZoneManager();
 
         assertDataNodesForZone(DEFAULT_ZONE_ID, clusterNodes, keyValueStorage);
@@ -148,13 +140,8 @@
 
         topology.putNode(NODE_1);
 
-<<<<<<< HEAD
         assertDataNodesForZone(DEFAULT_ZONE_ID, Set.of(NODE_1), keyValueStorage);
-        assertDataNodesForZone(zoneId, Set.of(NODE_1), keyValueStorage);
-=======
-        assertDataNodesForZone(DEFAULT_ZONE_ID, Set.of(NODE_1.name()), keyValueStorage);
-        assertDataNodesForZone(ZONE_1_ID, Set.of(NODE_1.name()), keyValueStorage);
->>>>>>> 03ce67d5
+        assertDataNodesForZone(ZONE_1_ID, Set.of(NODE_1), keyValueStorage);
     }
 
     @Test
@@ -165,11 +152,6 @@
 
         Set<LogicalNode> clusterNodes = Set.of(NODE_1, NODE_2);
 
-<<<<<<< HEAD
-        mockVaultZonesLogicalTopologyKey(clusterNodes, vaultMgr);
-
-=======
->>>>>>> 03ce67d5
         startDistributionZoneManager();
 
         assertDataNodesForZone(DEFAULT_ZONE_ID, clusterNodes, keyValueStorage);
@@ -198,11 +180,6 @@
 
         Set<LogicalNode> clusterNodes = Set.of(NODE_1);
 
-<<<<<<< HEAD
-        mockVaultZonesLogicalTopologyKey(clusterNodes, vaultMgr);
-
-=======
->>>>>>> 03ce67d5
         startDistributionZoneManager();
 
         assertDataNodesForZone(DEFAULT_ZONE_ID, clusterNodes, keyValueStorage);
@@ -238,15 +215,8 @@
 
         topology.putNode(NODE_2);
 
-<<<<<<< HEAD
         Set<LogicalNode> clusterNodes = Set.of(NODE_1, NODE_2);
 
-        mockVaultZonesLogicalTopologyKey(clusterNodes, vaultMgr);
-
-=======
-        Set<String> clusterNodesNames = Set.of(NODE_1.name(), NODE_2.name());
-
->>>>>>> 03ce67d5
         startDistributionZoneManager();
 
         assertDataNodesForZone(DEFAULT_ZONE_ID, clusterNodes, keyValueStorage);
@@ -280,13 +250,6 @@
     void testDropZoneDoNotPropagateDataNodesAfterScaleUp() throws Exception {
         topology.putNode(NODE_1);
 
-<<<<<<< HEAD
-        Set<LogicalNode> clusterNodes = Set.of(NODE_1);
-
-        mockVaultZonesLogicalTopologyKey(clusterNodes, vaultMgr);
-
-=======
->>>>>>> 03ce67d5
         startDistributionZoneManager();
 
         topology.putNode(NODE_2);
@@ -319,13 +282,6 @@
 
         topology.putNode(NODE_2);
 
-<<<<<<< HEAD
-        Set<LogicalNode> clusterNodes = Set.of(NODE_1, NODE_2);
-
-        mockVaultZonesLogicalTopologyKey(clusterNodes, vaultMgr);
-
-=======
->>>>>>> 03ce67d5
         startDistributionZoneManager();
 
         topology.removeNodes(Set.of(NODE_2));
@@ -708,11 +664,6 @@
     void testUpdateZoneScaleDownTriggersDataNodePropagation() throws Exception {
         topology.putNode(NODE_1);
 
-<<<<<<< HEAD
-        mockVaultZonesLogicalTopologyKey(Set.of(NODE_1), vaultMgr);
-
-=======
->>>>>>> 03ce67d5
         startDistributionZoneManager();
 
         assertLogicalTopology(Set.of(NODE_1), keyValueStorage);
@@ -803,11 +754,6 @@
     void testScaleDownSetToMaxInt() throws Exception {
         topology.putNode(NODE_1);
 
-<<<<<<< HEAD
-        mockVaultZonesLogicalTopologyKey(Set.of(NODE_1), vaultMgr);
-
-=======
->>>>>>> 03ce67d5
         startDistributionZoneManager();
 
         assertLogicalTopology(Set.of(NODE_1), keyValueStorage);
@@ -875,11 +821,6 @@
     void testScaleDownDidNotChangeDataNodesWhenTriggerKeyWasConcurrentlyChanged() throws Exception {
         topology.putNode(NODE_1);
 
-<<<<<<< HEAD
-        mockVaultZonesLogicalTopologyKey(Set.of(NODE_1), vaultMgr);
-
-=======
->>>>>>> 03ce67d5
         startDistributionZoneManager();
 
         assertLogicalTopology(Set.of(NODE_1), keyValueStorage);
@@ -1359,26 +1300,18 @@
         preparePrerequisites(null);
     }
 
-<<<<<<< HEAD
     private void preparePrerequisites(@Nullable String filter) throws Exception {
         LogicalNode a = new LogicalNode("1", "A", new NetworkAddress("localhost", 123));
 
         LogicalNode b = new LogicalNode("2", "B", new NetworkAddress("localhost", 123));
 
         LogicalNode c = new LogicalNode("3", "C", new NetworkAddress("localhost", 123));
-=======
-        Set<String> clusterNodesNames = Set.of(NODE_1.name(), NODE_2.name(), NODE_3.name());
-
-        startDistributionZoneManager();
->>>>>>> 03ce67d5
 
         topology.putNode(a);
         topology.putNode(b);
         topology.putNode(c);
 
         Set<LogicalNode> clusterNodes = Set.of(a, b, c);
-
-        mockVaultZonesLogicalTopologyKey(clusterNodes, vaultMgr);
 
         startDistributionZoneManager();
 
@@ -1421,42 +1354,6 @@
         return distributionZoneManager.saveDataNodesToMetaStorageOnScaleDown(zoneId, revision);
     }
 
-<<<<<<< HEAD
-=======
-    private void assertNotEqualsDataNodesForZone(int zoneId, @Nullable Set<String> clusterNodes) throws InterruptedException {
-        assertFalse(waitForCondition(
-                () -> {
-                    byte[] dataNodes = keyValueStorage.get(zoneDataNodesKey(zoneId).bytes()).value();
-
-                    if (dataNodes == null) {
-                        return clusterNodes == null;
-                    }
-
-                    Set<String> res = DistributionZonesUtil.dataNodes(ByteUtils.fromBytes(dataNodes));
-
-                    return res.equals(clusterNodes);
-                },
-                1000
-        ));
-    }
-
-    private void startDistributionZoneManager() throws Exception {
-        deployWatchesAndUpdateMetaStorageRevision(metaStorageManager);
-
-        distributionZoneManager.start();
-    }
-
-    private void setLogicalTopologyInMetaStorage(Set<String> nodes) {
-        CompletableFuture<Boolean> invokeFuture = metaStorageManager.invoke(
-                Conditions.exists(zonesLogicalTopologyKey()),
-                put(zonesLogicalTopologyKey(), toBytes(nodes)),
-                noop()
-        );
-
-        assertThat(invokeFuture, willBe(true));
-    }
-
->>>>>>> 03ce67d5
     private void assertThatZonesAugmentationMapContainsRevision(int zoneId, long revisionToAssert) throws InterruptedException {
         assertTrue(
                 waitForCondition(
