--- conflicted
+++ resolved
@@ -19,11 +19,8 @@
 
 import static java.util.concurrent.CompletableFuture.completedFuture;
 import static org.apache.ignite.configuration.annotation.ConfigurationType.DISTRIBUTED;
-<<<<<<< HEAD
+import static org.apache.ignite.internal.distributionzones.DistributionZoneManager.DEFAULT_ZONE_NAME;
 import static org.apache.ignite.internal.distributionzones.DistributionZonesUtil.zoneScaleUpChangeTriggerKey;
-=======
-import static org.apache.ignite.internal.distributionzones.DistributionZoneManager.DEFAULT_ZONE_NAME;
->>>>>>> ba3e1cfe
 import static org.apache.ignite.internal.distributionzones.DistributionZonesUtil.zoneDataNodesKey;
 import static org.apache.ignite.internal.distributionzones.DistributionZonesUtil.zonesLogicalTopologyKey;
 import static org.apache.ignite.internal.metastorage.impl.MetaStorageServiceImpl.toIfInfo;
@@ -322,10 +319,6 @@
     }
 
     @Test
-<<<<<<< HEAD
-    void testTriggerKeyPropagationAfterZoneUpdate() throws Exception {
-        assertNull(keyValueStorage.get(zoneScaleUpChangeTriggerKey(1).bytes()).value());
-=======
     void testTriggerKeyPropagationAfterDefaultZoneUpdate() throws Exception {
         testTriggerKeyPropagationAfterZoneUpdate(DEFAULT_ZONE_NAME);
     }
@@ -337,22 +330,9 @@
 
     void testTriggerKeyPropagationAfterZoneUpdate(String zoneName) throws Exception {
         assertNull(keyValueStorage.get(zonesChangeTriggerKey().bytes()).value());
->>>>>>> ba3e1cfe
 
         int triggerKey = 0;
 
-<<<<<<< HEAD
-        assertZoneScaleUpChangeTriggerKey(1, 1);
-
-        distributionZoneManager.alterZone(
-                ZONE_NAME,
-                new DistributionZoneConfigurationParameters.Builder(ZONE_NAME).dataNodesAutoAdjustScaleUp(100).build()
-        ).get();
-
-        assertZoneScaleUpChangeTriggerKey(2, 1);
-
-        assertDataNodesForZone(1, nodes);
-=======
         if (!DEFAULT_ZONE_NAME.equals(zoneName)) {
             distributionZoneManager.createZone(new DistributionZoneConfigurationParameters.Builder(zoneName).build()).get();
 
@@ -365,7 +345,6 @@
         ).get();
 
         assertZonesChangeTriggerKey(++triggerKey);
->>>>>>> ba3e1cfe
     }
 
     @Test
