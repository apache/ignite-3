/*
 * Licensed to the Apache Software Foundation (ASF) under one or more
 * contributor license agreements. See the NOTICE file distributed with
 * this work for additional information regarding copyright ownership.
 * The ASF licenses this file to You under the Apache License, Version 2.0
 * (the "License"); you may not use this file except in compliance with
 * the License. You may obtain a copy of the License at
 *
 *      http://www.apache.org/licenses/LICENSE-2.0
 *
 * Unless required by applicable law or agreed to in writing, software
 * distributed under the License is distributed on an "AS IS" BASIS,
 * WITHOUT WARRANTIES OR CONDITIONS OF ANY KIND, either express or implied.
 * See the License for the specific language governing permissions and
 * limitations under the License.
 */

package org.apache.ignite.internal.distributionzones;

import static java.util.concurrent.CompletableFuture.completedFuture;
import static java.util.stream.Collectors.toSet;
import static org.apache.ignite.configuration.annotation.ConfigurationType.DISTRIBUTED;
import static org.apache.ignite.internal.distributionzones.DistributionZonesUtil.zoneDataNodesKey;
import static org.apache.ignite.internal.distributionzones.DistributionZonesUtil.zoneScaleUpChangeTriggerKey;
import static org.apache.ignite.internal.distributionzones.DistributionZonesUtil.zonesChangeTriggerKey;
import static org.apache.ignite.internal.distributionzones.DistributionZonesUtil.zonesLogicalTopologyKey;
import static org.apache.ignite.internal.distributionzones.DistributionZonesUtil.zonesLogicalTopologyVersionKey;
import static org.apache.ignite.internal.distributionzones.util.DistributionZonesTestUtil.assertDataNodesForZone;
import static org.apache.ignite.internal.distributionzones.util.DistributionZonesTestUtil.assertZoneScaleUpChangeTriggerKey;
import static org.apache.ignite.internal.distributionzones.util.DistributionZonesTestUtil.assertZonesChangeTriggerKey;
import static org.apache.ignite.internal.testframework.IgniteTestUtils.waitForCondition;
import static org.apache.ignite.internal.testframework.matchers.CompletableFutureMatcher.willCompleteSuccessfully;
import static org.apache.ignite.internal.util.ByteUtils.longToBytes;
import static org.apache.ignite.internal.util.ByteUtils.toBytes;
import static org.hamcrest.MatcherAssert.assertThat;
import static org.junit.jupiter.api.Assertions.assertNull;
import static org.junit.jupiter.api.Assertions.assertTrue;
import static org.mockito.ArgumentMatchers.any;
import static org.mockito.Mockito.clearInvocations;
import static org.mockito.Mockito.mock;
import static org.mockito.Mockito.spy;
import static org.mockito.Mockito.when;

import java.util.List;
import java.util.Set;
import org.apache.ignite.internal.cluster.management.topology.api.LogicalNode;
import org.apache.ignite.internal.cluster.management.topology.api.LogicalTopologyService;
import org.apache.ignite.internal.cluster.management.topology.api.LogicalTopologySnapshot;
import org.apache.ignite.internal.configuration.ConfigurationManager;
import org.apache.ignite.internal.configuration.storage.TestConfigurationStorage;
import org.apache.ignite.internal.configuration.testframework.ConfigurationExtension;
import org.apache.ignite.internal.configuration.testframework.InjectConfiguration;
import org.apache.ignite.internal.distributionzones.configuration.DistributionZonesConfiguration;
import org.apache.ignite.internal.metastorage.impl.StandaloneMetaStorageManager;
import org.apache.ignite.internal.metastorage.server.SimpleInMemoryKeyValueStorage;
import org.apache.ignite.internal.schema.configuration.TablesConfiguration;
import org.apache.ignite.internal.testframework.IgniteAbstractTest;
import org.apache.ignite.internal.vault.VaultManager;
import org.apache.ignite.internal.vault.inmemory.InMemoryVaultService;
import org.apache.ignite.network.NetworkAddress;
import org.junit.jupiter.api.AfterEach;
import org.junit.jupiter.api.BeforeEach;
import org.junit.jupiter.api.Test;
import org.junit.jupiter.api.extension.ExtendWith;

/**
 * Tests distribution zones configuration changes and reaction to that changes.
 */
@ExtendWith(ConfigurationExtension.class)
public class DistributionZoneManagerConfigurationChangesTest extends IgniteAbstractTest {
    private static final String ZONE_NAME = "zone1";

    private static final String NEW_ZONE_NAME = "zone2";

    private static final Set<String> nodes = Set.of("name1");

    private DistributionZoneManager distributionZoneManager;

    private SimpleInMemoryKeyValueStorage keyValueStorage;

    private ConfigurationManager clusterCfgMgr;

    private VaultManager vaultMgr;

    private StandaloneMetaStorageManager metaStorageManager;

    @InjectConfiguration
    private TablesConfiguration tablesConfiguration;

    @BeforeEach
    public void setUp() throws Exception {
        clusterCfgMgr = new ConfigurationManager(
                List.of(DistributionZonesConfiguration.KEY),
                Set.of(),
                new TestConfigurationStorage(DISTRIBUTED),
                List.of(),
                List.of()
        );

        DistributionZonesConfiguration zonesConfiguration = clusterCfgMgr.configurationRegistry()
                .getConfiguration(DistributionZonesConfiguration.KEY);

        // Mock logical topology for distribution zone.
        vaultMgr = new VaultManager(new InMemoryVaultService());
        assertThat(vaultMgr.put(zonesLogicalTopologyKey(), toBytes(nodes)), willCompleteSuccessfully());

        when(vaultMgr.get(zonesLogicalTopologyVersionKey()))
                .thenReturn(completedFuture(new VaultEntry(zonesLogicalTopologyVersionKey(), longToBytes(0))));

        LogicalTopologyService logicalTopologyService = mock(LogicalTopologyService.class);

<<<<<<< HEAD
        Set<LogicalNode> logicalTopology = nodes.stream()
                .map(n -> new LogicalNode(n, n, new NetworkAddress(n, 10_000)))
                .collect(toSet());

        when(logicalTopologyService.logicalTopologyOnLeader())
                .thenReturn(completedFuture(new LogicalTopologySnapshot(1, logicalTopology)));
=======
        when(logicalTopologyService.logicalTopologyOnLeader()).thenReturn(completedFuture(new LogicalTopologySnapshot(0, Set.of())));
>>>>>>> cafb8d3a

        keyValueStorage = spy(new SimpleInMemoryKeyValueStorage("test"));

        metaStorageManager = StandaloneMetaStorageManager.create(vaultMgr, keyValueStorage);

        metaStorageManager.put(zonesLogicalTopologyVersionKey(), longToBytes(0));

        distributionZoneManager = new DistributionZoneManager(
                zonesConfiguration,
                tablesConfiguration,
                metaStorageManager,
                logicalTopologyService,
                vaultMgr,
                "test"
        );

        vaultMgr.start();
        clusterCfgMgr.start();
        metaStorageManager.start();
        distributionZoneManager.start();

        metaStorageManager.deployWatches();

        assertThat(distributionZoneManager.startFuture(), willCompleteSuccessfully());

        clearInvocations(keyValueStorage);
    }

    @AfterEach
    public void tearDown() throws Exception {
        distributionZoneManager.stop();
        metaStorageManager.stop();
        clusterCfgMgr.stop();
        vaultMgr.stop();
    }

    @Test
    void testDataNodesPropagationAfterZoneCreation() throws Exception {
        assertDataNodesForZone(1, null, keyValueStorage);

        distributionZoneManager.createZone(new DistributionZoneConfigurationParameters.Builder(ZONE_NAME).build()).get();

        assertDataNodesForZone(1, nodes, keyValueStorage);

        assertZoneScaleUpChangeTriggerKey(1, 1, keyValueStorage);

        assertZonesChangeTriggerKey(1, 1, keyValueStorage);
    }

    @Test
    void testZoneDeleteRemovesMetaStorageKey() throws Exception {
        distributionZoneManager.createZone(new DistributionZoneConfigurationParameters.Builder(ZONE_NAME).build()).get();

        assertDataNodesForZone(1, nodes, keyValueStorage);

        distributionZoneManager.dropZone(ZONE_NAME).get();

        assertTrue(waitForCondition(() -> keyValueStorage.get(zoneDataNodesKey(1).bytes()).value() == null, 5000));
    }

    @Test
    void testSeveralZoneCreationsUpdatesTriggerKey() throws Exception {
        assertNull(keyValueStorage.get(zoneScaleUpChangeTriggerKey(1).bytes()).value());
        assertNull(keyValueStorage.get(zoneScaleUpChangeTriggerKey(2).bytes()).value());

        distributionZoneManager.createZone(new DistributionZoneConfigurationParameters.Builder(ZONE_NAME).build()).get();

        distributionZoneManager.createZone(new DistributionZoneConfigurationParameters.Builder(NEW_ZONE_NAME).build()).get();

        assertZoneScaleUpChangeTriggerKey(1, 1, keyValueStorage);
        assertZoneScaleUpChangeTriggerKey(2, 2, keyValueStorage);
        assertZonesChangeTriggerKey(1, 1, keyValueStorage);
        assertZonesChangeTriggerKey(2, 2, keyValueStorage);
    }

    @Test
    void testDataNodesNotPropagatedAfterZoneCreation() throws Exception {
        keyValueStorage.put(zonesChangeTriggerKey(1).bytes(), longToBytes(100));

        distributionZoneManager.createZone(new DistributionZoneConfigurationParameters.Builder(ZONE_NAME).build()).get();

        assertZonesChangeTriggerKey(100, 1, keyValueStorage);

        assertDataNodesForZone(1, null, keyValueStorage);
    }

    @Test
    void testZoneDeleteDoNotRemoveMetaStorageKey() throws Exception {
        distributionZoneManager.createZone(new DistributionZoneConfigurationParameters.Builder(ZONE_NAME).build()).get();

        assertDataNodesForZone(1, nodes, keyValueStorage);

        keyValueStorage.put(zonesChangeTriggerKey(1).bytes(), longToBytes(100));

        distributionZoneManager.dropZone(ZONE_NAME).get();

        assertDataNodesForZone(1, nodes, keyValueStorage);
    }
}<|MERGE_RESOLUTION|>--- conflicted
+++ resolved
@@ -35,7 +35,6 @@
 import static org.hamcrest.MatcherAssert.assertThat;
 import static org.junit.jupiter.api.Assertions.assertNull;
 import static org.junit.jupiter.api.Assertions.assertTrue;
-import static org.mockito.ArgumentMatchers.any;
 import static org.mockito.Mockito.clearInvocations;
 import static org.mockito.Mockito.mock;
 import static org.mockito.Mockito.spy;
@@ -55,6 +54,7 @@
 import org.apache.ignite.internal.metastorage.server.SimpleInMemoryKeyValueStorage;
 import org.apache.ignite.internal.schema.configuration.TablesConfiguration;
 import org.apache.ignite.internal.testframework.IgniteAbstractTest;
+import org.apache.ignite.internal.vault.VaultEntry;
 import org.apache.ignite.internal.vault.VaultManager;
 import org.apache.ignite.internal.vault.inmemory.InMemoryVaultService;
 import org.apache.ignite.network.NetworkAddress;
@@ -109,16 +109,12 @@
 
         LogicalTopologyService logicalTopologyService = mock(LogicalTopologyService.class);
 
-<<<<<<< HEAD
         Set<LogicalNode> logicalTopology = nodes.stream()
                 .map(n -> new LogicalNode(n, n, new NetworkAddress(n, 10_000)))
                 .collect(toSet());
 
         when(logicalTopologyService.logicalTopologyOnLeader())
-                .thenReturn(completedFuture(new LogicalTopologySnapshot(1, logicalTopology)));
-=======
-        when(logicalTopologyService.logicalTopologyOnLeader()).thenReturn(completedFuture(new LogicalTopologySnapshot(0, Set.of())));
->>>>>>> cafb8d3a
+                .thenReturn(completedFuture(new LogicalTopologySnapshot(0, logicalTopology)));
 
         keyValueStorage = spy(new SimpleInMemoryKeyValueStorage("test"));
 
