/*
 * Licensed to the Apache Software Foundation (ASF) under one or more
 * contributor license agreements. See the NOTICE file distributed with
 * this work for additional information regarding copyright ownership.
 * The ASF licenses this file to You under the Apache License, Version 2.0
 * (the "License"); you may not use this file except in compliance with
 * the License. You may obtain a copy of the License at
 *
 *      http://www.apache.org/licenses/LICENSE-2.0
 *
 * Unless required by applicable law or agreed to in writing, software
 * distributed under the License is distributed on an "AS IS" BASIS,
 * WITHOUT WARRANTIES OR CONDITIONS OF ANY KIND, either express or implied.
 * See the License for the specific language governing permissions and
 * limitations under the License.
 */

package org.apache.ignite.internal.distributionzones;

import static org.apache.ignite.configuration.annotation.ConfigurationType.DISTRIBUTED;
import static org.apache.ignite.internal.distributionzones.DistributionZoneManager.DEFAULT_ZONE_ID;
import static org.apache.ignite.internal.distributionzones.DistributionZoneManager.DEFAULT_ZONE_NAME;
import static org.hamcrest.MatcherAssert.assertThat;
import static org.junit.jupiter.api.Assertions.assertEquals;
import static org.junit.jupiter.api.Assertions.assertNotNull;
import static org.junit.jupiter.api.Assertions.assertNull;
import static org.junit.jupiter.api.Assertions.assertThrows;
import static org.junit.jupiter.api.Assertions.assertTrue;
<<<<<<< HEAD
=======
import static org.mockito.ArgumentMatchers.anyInt;
import static org.mockito.Mockito.RETURNS_DEEP_STUBS;
>>>>>>> 9743a967
import static org.mockito.Mockito.mock;
import static org.mockito.Mockito.when;

import java.util.ArrayList;
import java.util.List;
import java.util.Map;
import java.util.concurrent.CompletableFuture;
import java.util.concurrent.TimeUnit;
<<<<<<< HEAD
import org.apache.ignite.configuration.ConfigurationValue;
=======
>>>>>>> 9743a967
import org.apache.ignite.configuration.NamedConfigurationTree;
import org.apache.ignite.configuration.NamedListView;
import org.apache.ignite.configuration.validation.ConfigurationValidationException;
import org.apache.ignite.internal.configuration.ConfigurationRegistry;
import org.apache.ignite.internal.configuration.storage.TestConfigurationStorage;
import org.apache.ignite.internal.distributionzones.DistributionZoneConfigurationParameters.Builder;
import org.apache.ignite.internal.distributionzones.configuration.DistributionZoneConfiguration;
import org.apache.ignite.internal.distributionzones.configuration.DistributionZonesConfiguration;
import org.apache.ignite.internal.distributionzones.exception.DistributionZoneAlreadyExistsException;
import org.apache.ignite.internal.distributionzones.exception.DistributionZoneBindTableException;
import org.apache.ignite.internal.distributionzones.exception.DistributionZoneNotFoundException;
import org.apache.ignite.internal.distributionzones.exception.DistributionZoneRenameException;
import org.apache.ignite.internal.schema.configuration.TableChange;
import org.apache.ignite.internal.schema.configuration.TableConfiguration;
import org.apache.ignite.internal.schema.configuration.TableView;
import org.apache.ignite.internal.schema.configuration.TablesConfiguration;
import org.apache.ignite.internal.testframework.IgniteAbstractTest;
import org.hamcrest.Matchers;
import org.junit.jupiter.api.AfterEach;
import org.junit.jupiter.api.BeforeEach;
import org.junit.jupiter.api.Test;

/**
 * Tests for distribution zone manager.
 */
class DistributionZoneManagerTest extends IgniteAbstractTest {
    private static final String ZONE_NAME = "zone1";

    private static final String NEW_ZONE_NAME = "zone2";

    private final ConfigurationRegistry registry = new ConfigurationRegistry(
            List.of(DistributionZonesConfiguration.KEY),
            Map.of(),
            new TestConfigurationStorage(DISTRIBUTED),
            List.of(),
            List.of()
    );

    private DistributionZoneManager distributionZoneManager;

    private TablesConfiguration tablesConfiguration;

    @BeforeEach
    public void setUp() {
        registry.start();

        registry.initializeDefaults();

        tablesConfiguration = mock(TablesConfiguration.class);

        NamedConfigurationTree<TableConfiguration, TableView, TableChange> tables = mock(NamedConfigurationTree.class);

        when(tablesConfiguration.tables()).thenReturn(tables);

        NamedListView<TableView> value = mock(NamedListView.class);

        when(tables.value()).thenReturn(value);

        when(value.namedListKeys()).thenReturn(new ArrayList<>());

        DistributionZonesConfiguration zonesConfiguration = registry.getConfiguration(DistributionZonesConfiguration.KEY);

        distributionZoneManager = new DistributionZoneManager(
                zonesConfiguration,
                tablesConfiguration,
                null,
                null,
                null
        );
    }

    @AfterEach
    public void tearDown() throws Exception {
        registry.stop();
    }

    @Test
    public void testCreateZoneWithAutoAdjust() throws Exception {
        distributionZoneManager.createZone(
                        new DistributionZoneConfigurationParameters.Builder(ZONE_NAME).dataNodesAutoAdjust(100).build()
                )
                .get(5, TimeUnit.SECONDS);

        DistributionZoneConfiguration zone1 = registry.getConfiguration(DistributionZonesConfiguration.KEY).distributionZones()
                .get(ZONE_NAME);

        assertNotNull(zone1, "Zone was not created.");
        assertEquals(ZONE_NAME, zone1.name().value(), "Zone name is wrong.");
        assertEquals(Integer.MAX_VALUE, zone1.dataNodesAutoAdjustScaleUp().value(), "dataNodesAutoAdjustScaleUp is wrong.");
        assertEquals(Integer.MAX_VALUE, zone1.dataNodesAutoAdjustScaleDown().value(), "dataNodesAutoAdjustScaleDown is wrong.");
        assertEquals(100, zone1.dataNodesAutoAdjust().value(), "dataNodesAutoAdjust is wrong.");
    }

    @Test
    public void testCreateZoneWithAutoAdjustScaleUp() throws Exception {
        distributionZoneManager.createZone(
                new DistributionZoneConfigurationParameters.Builder(ZONE_NAME)
                        .dataNodesAutoAdjustScaleUp(100).build()
                )
                .get(5, TimeUnit.SECONDS);

        DistributionZoneConfiguration zone1 = registry.getConfiguration(DistributionZonesConfiguration.KEY).distributionZones()
                .get(ZONE_NAME);

        assertNotNull(zone1, "Zone was not created.");
        assertEquals(ZONE_NAME, zone1.name().value(), "Zone name is wrong.");
        assertEquals(100, zone1.dataNodesAutoAdjustScaleUp().value(), "dataNodesAutoAdjustScaleUp is wrong.");
        assertEquals(Integer.MAX_VALUE, zone1.dataNodesAutoAdjustScaleDown().value(), "dataNodesAutoAdjustScaleDown is wrong.");
        assertEquals(Integer.MAX_VALUE, zone1.dataNodesAutoAdjust().value(), "dataNodesAutoAdjust is wrong.");

        distributionZoneManager.dropZone(ZONE_NAME).get(5, TimeUnit.SECONDS);

        zone1 = registry.getConfiguration(DistributionZonesConfiguration.KEY).distributionZones()
                .get(ZONE_NAME);

        assertNull(zone1, "Zone was not dropped.");
    }

    @Test
    public void testCreateZoneWithAutoAdjustScaleDown() throws Exception {
        distributionZoneManager.createZone(
                new DistributionZoneConfigurationParameters.Builder(ZONE_NAME)
                        .dataNodesAutoAdjustScaleDown(200).build()
                )
                .get(5, TimeUnit.SECONDS);

        DistributionZoneConfiguration zone1 = registry.getConfiguration(DistributionZonesConfiguration.KEY).distributionZones()
                .get(ZONE_NAME);

        assertNotNull(zone1, "Zone was not created.");
        assertEquals(ZONE_NAME, zone1.name().value(), "Zone name is wrong.");
        assertEquals(Integer.MAX_VALUE, zone1.dataNodesAutoAdjustScaleUp().value(), "dataNodesAutoAdjustScaleUp is wrong.");
        assertEquals(200, zone1.dataNodesAutoAdjustScaleDown().value(), "dataNodesAutoAdjustScaleDown is wrong.");
        assertEquals(Integer.MAX_VALUE, zone1.dataNodesAutoAdjust().value(), "dataNodesAutoAdjust is wrong.");

        distributionZoneManager.dropZone(ZONE_NAME).get(5, TimeUnit.SECONDS);

        zone1 = registry.getConfiguration(DistributionZonesConfiguration.KEY).distributionZones()
                .get(ZONE_NAME);

        assertNull(zone1, "Zone was not dropped.");
    }

    @Test
    public void testCreateZoneIfExists() throws Exception {
        Exception e = null;

        distributionZoneManager.createZone(
                new DistributionZoneConfigurationParameters.Builder(ZONE_NAME).dataNodesAutoAdjust(100).build()
        ).get(5, TimeUnit.SECONDS);

        CompletableFuture<Void> fut;

        fut = distributionZoneManager.createZone(
                new Builder(ZONE_NAME).dataNodesAutoAdjust(100).build()
        );

        try {
            fut.get(5, TimeUnit.SECONDS);
        } catch (Exception e0) {
            e = e0;
        }

        assertTrue(e != null, "Expected exception was not thrown.");
        assertTrue(
                e.getCause() instanceof DistributionZoneAlreadyExistsException,
                "Unexpected type of exception (requires DistributionZoneAlreadyExistsException): " + e
        );
    }

    @Test
    public void testDropZoneIfNotExists() {
        Exception e = null;

        CompletableFuture<Void> fut = distributionZoneManager.dropZone(ZONE_NAME);

        try {
            fut.get(5, TimeUnit.SECONDS);
        } catch (Exception e0) {
            e = e0;
        }

        assertTrue(e != null, "Expected exception was not thrown.");
        assertTrue(
                e.getCause() instanceof DistributionZoneNotFoundException,
                "Unexpected type of exception (requires DistributionZoneNotFoundException): " + e
        );
    }

    @Test
    public void testUpdateZone() throws Exception {
        distributionZoneManager.createZone(
                        new DistributionZoneConfigurationParameters.Builder(ZONE_NAME).dataNodesAutoAdjust(100).build()
                )
                .get(5, TimeUnit.SECONDS);

        DistributionZoneConfiguration zone1 = registry.getConfiguration(DistributionZonesConfiguration.KEY).distributionZones()
                .get(ZONE_NAME);

        assertNotNull(zone1, "Zone was not created.");
        assertEquals(ZONE_NAME, zone1.name().value(), "Zone name is wrong.");
        assertEquals(Integer.MAX_VALUE, zone1.dataNodesAutoAdjustScaleUp().value(), "dataNodesAutoAdjustScaleUp is wrong.");
        assertEquals(Integer.MAX_VALUE, zone1.dataNodesAutoAdjustScaleDown().value(), "dataNodesAutoAdjustScaleDown is wrong.");
        assertEquals(100, zone1.dataNodesAutoAdjust().value(), "dataNodesAutoAdjust is wrong.");


        distributionZoneManager.alterZone(ZONE_NAME, new DistributionZoneConfigurationParameters.Builder(ZONE_NAME)
                        .dataNodesAutoAdjustScaleUp(200).dataNodesAutoAdjustScaleDown(300).build())
                .get(5, TimeUnit.SECONDS);

        zone1 = registry.getConfiguration(DistributionZonesConfiguration.KEY).distributionZones()
                .get(ZONE_NAME);

        assertNotNull(zone1, "Zone was not created.");
        assertEquals(200, zone1.dataNodesAutoAdjustScaleUp().value(), "dataNodesAutoAdjustScaleUp is wrong.");
        assertEquals(300, zone1.dataNodesAutoAdjustScaleDown().value(), "dataNodesAutoAdjustScaleDown is wrong.");
        assertEquals(Integer.MAX_VALUE, zone1.dataNodesAutoAdjust().value(), "dataNodesAutoAdjust is wrong.");


        distributionZoneManager.alterZone(ZONE_NAME, new DistributionZoneConfigurationParameters.Builder(ZONE_NAME)
                        .dataNodesAutoAdjustScaleUp(400).build())
                .get(5, TimeUnit.SECONDS);

        zone1 = registry.getConfiguration(DistributionZonesConfiguration.KEY).distributionZones()
                .get(ZONE_NAME);

        assertNotNull(zone1, "Zone was not created.");
        assertEquals(400, zone1.dataNodesAutoAdjustScaleUp().value(), "dataNodesAutoAdjustScaleUp is wrong.");
        assertEquals(300, zone1.dataNodesAutoAdjustScaleDown().value(), "dataNodesAutoAdjustScaleDown is wrong.");
        assertEquals(Integer.MAX_VALUE, zone1.dataNodesAutoAdjust().value(), "dataNodesAutoAdjust is wrong.");


        distributionZoneManager.alterZone(ZONE_NAME, new DistributionZoneConfigurationParameters.Builder(ZONE_NAME)
                        .dataNodesAutoAdjust(500).build())
                .get(5, TimeUnit.SECONDS);

        zone1 = registry.getConfiguration(DistributionZonesConfiguration.KEY).distributionZones()
                .get(ZONE_NAME);

        assertNotNull(zone1, "Zone was not created.");
        assertEquals(Integer.MAX_VALUE, zone1.dataNodesAutoAdjustScaleUp().value(), "dataNodesAutoAdjustScaleUp is wrong.");
        assertEquals(Integer.MAX_VALUE, zone1.dataNodesAutoAdjustScaleDown().value(), "dataNodesAutoAdjustScaleDown is wrong.");
        assertEquals(500, zone1.dataNodesAutoAdjust().value(), "dataNodesAutoAdjust is wrong.");
    }

    @Test
    public void testRenameZone() throws Exception {
        distributionZoneManager.createZone(
                        new DistributionZoneConfigurationParameters.Builder(ZONE_NAME).dataNodesAutoAdjust(100).build()
                )
                .get(5, TimeUnit.SECONDS);

        distributionZoneManager.alterZone(ZONE_NAME,
                        new DistributionZoneConfigurationParameters.Builder(NEW_ZONE_NAME).build())
                .get(5, TimeUnit.SECONDS);

        DistributionZoneConfiguration zone1 = registry.getConfiguration(DistributionZonesConfiguration.KEY).distributionZones()
                .get(ZONE_NAME);

        DistributionZoneConfiguration zone2 = registry.getConfiguration(DistributionZonesConfiguration.KEY)
                .distributionZones()
                .get(NEW_ZONE_NAME);

        assertNull(zone1, "Zone was not renamed.");
        assertNotNull(zone2, "Zone was not renamed.");
        assertEquals(NEW_ZONE_NAME, zone2.name().value(), "Zone was not renamed.");
        assertEquals(Integer.MAX_VALUE, zone2.dataNodesAutoAdjustScaleUp().value(), "dataNodesAutoAdjustScaleUp is wrong.");
        assertEquals(Integer.MAX_VALUE, zone2.dataNodesAutoAdjustScaleDown().value(), "dataNodesAutoAdjustScaleDown is wrong.");
        assertEquals(100, zone2.dataNodesAutoAdjust().value(), "dataNodesAutoAdjust is wrong.");
    }

    @Test
    public void testUpdateAndRenameZone() throws Exception {
        distributionZoneManager.createZone(
                        new DistributionZoneConfigurationParameters.Builder(ZONE_NAME).dataNodesAutoAdjust(100).build()
                )
                .get(5, TimeUnit.SECONDS);

        distributionZoneManager.alterZone(ZONE_NAME,
                        new DistributionZoneConfigurationParameters.Builder(NEW_ZONE_NAME).dataNodesAutoAdjust(400).build())
                .get(5, TimeUnit.SECONDS);

        DistributionZoneConfiguration zone1 = registry.getConfiguration(DistributionZonesConfiguration.KEY).distributionZones()
                .get(ZONE_NAME);

        DistributionZoneConfiguration zone2 = registry.getConfiguration(DistributionZonesConfiguration.KEY)
                .distributionZones()
                .get(NEW_ZONE_NAME);

        assertNull(zone1, "Zone was not renamed.");
        assertNotNull(zone2, "Zone was not renamed.");
        assertEquals(NEW_ZONE_NAME, zone2.name().value(), "Zone was not renamed.");
        assertEquals(Integer.MAX_VALUE, zone2.dataNodesAutoAdjustScaleUp().value(), "dataNodesAutoAdjustScaleUp is wrong.");
        assertEquals(Integer.MAX_VALUE, zone2.dataNodesAutoAdjustScaleDown().value(), "dataNodesAutoAdjustScaleDown is wrong.");
        assertEquals(400, zone2.dataNodesAutoAdjust().value(), "dataNodesAutoAdjust is wrong.");
    }

    @Test
    public void testAlterZoneRename1() {
        Exception e = null;

        CompletableFuture<Void> fut = distributionZoneManager
                .alterZone(ZONE_NAME, new DistributionZoneConfigurationParameters.Builder(NEW_ZONE_NAME)
                .dataNodesAutoAdjust(100).build());

        try {
            fut.get(5, TimeUnit.SECONDS);
        } catch (Exception e0) {
            e = e0;
        }

        assertTrue(e != null, "Expected exception was not thrown.");
        assertTrue(
                e.getCause() instanceof DistributionZoneRenameException,
                "Unexpected type of exception (requires DistributionZoneRenameException): " + e
        );
    }

    @Test
    public void testAlterZoneRename2() throws Exception {
        Exception e = null;

        distributionZoneManager.createZone(new DistributionZoneConfigurationParameters.Builder(ZONE_NAME)
                .dataNodesAutoAdjust(100).build()).get(5, TimeUnit.SECONDS);

        distributionZoneManager.createZone(new DistributionZoneConfigurationParameters.Builder(NEW_ZONE_NAME)
                .dataNodesAutoAdjust(100).build()).get(5, TimeUnit.SECONDS);

        CompletableFuture<Void> fut = distributionZoneManager.alterZone(ZONE_NAME, new Builder(NEW_ZONE_NAME)
                .dataNodesAutoAdjust(100).build());

        try {
            fut.get(5, TimeUnit.SECONDS);
        } catch (Exception e0) {
            e = e0;
        }

        assertTrue(e != null, "Expected exception was not thrown.");
        assertTrue(
                e.getCause() instanceof DistributionZoneRenameException,
                "Unexpected type of exception (requires DistributionZoneRenameException): " + e
        );
    }

    @Test
    public void testAlterZoneIfExists() {
        Exception e = null;

        CompletableFuture<Void> fut = distributionZoneManager.alterZone(ZONE_NAME, new Builder(ZONE_NAME)
                .dataNodesAutoAdjust(100).build());

        try {
            fut.get(5, TimeUnit.SECONDS);
        } catch (Exception e0) {
            e = e0;
        }

        assertTrue(e != null, "Expected exception was not thrown.");
        assertTrue(
                e.getCause() instanceof DistributionZoneNotFoundException,
                "Unexpected type of exception (requires DistributionZoneNotFoundException): " + e
        );
    }

    @Test
    public void testCreateZoneWithWrongAutoAdjust() {
        Exception e = null;

        CompletableFuture<Void> fut = distributionZoneManager.createZone(new Builder(ZONE_NAME)
                .dataNodesAutoAdjust(-10).build());

        try {
            fut.get(5, TimeUnit.SECONDS);
        } catch (Exception e0) {
            e = e0;
        }

        assertTrue(e != null, "Expected exception was not thrown.");
        assertTrue(
                e.getCause() instanceof ConfigurationValidationException,
                "Unexpected type of exception (requires ConfigurationValidationException): " + e
        );
    }

    @Test
    public void testCreateZoneWithWrongSeparatedAutoAdjust1() {
        Exception e = null;

        CompletableFuture<Void> fut = distributionZoneManager.createZone(new Builder(ZONE_NAME)
                .dataNodesAutoAdjustScaleUp(-100).dataNodesAutoAdjustScaleDown(1).build());

        try {
            fut.get(5, TimeUnit.SECONDS);
        } catch (Exception e0) {
            e = e0;
        }

        assertTrue(e != null, "Expected exception was not thrown.");
        assertTrue(
                e.getCause() instanceof ConfigurationValidationException,
                "Unexpected type of exception (requires ConfigurationValidationException): " + e
        );
    }

    @Test
    public void testCreateZoneWithWrongSeparatedAutoAdjust2() {
        Exception e = null;

        CompletableFuture<Void> fut = distributionZoneManager.createZone(new Builder(ZONE_NAME)
                .dataNodesAutoAdjustScaleUp(1).dataNodesAutoAdjustScaleDown(-100).build());

        try {
            fut.get(5, TimeUnit.SECONDS);
        } catch (Exception e0) {
            e = e0;
        }

        assertTrue(e != null, "Expected exception was not thrown.");
        assertTrue(
                e.getCause() instanceof ConfigurationValidationException,
                "Unexpected type of exception (requires ConfigurationValidationException): " + e
        );
    }

    @Test
    public void testCreateZoneWithNullConfiguration() {
        Exception e = null;

        CompletableFuture<Void> fut = distributionZoneManager.createZone(null);

        try {
            fut.get(5, TimeUnit.SECONDS);
        } catch (Exception e0) {
            e = e0;
        }

        assertTrue(e != null, "Expected exception was not thrown.");
        assertTrue(
                e.getCause() instanceof IllegalArgumentException,
                "Unexpected type of exception (requires IllegalArgumentException): " + e
        );
        assertEquals(
                "Distribution zone configuration is null",
                e.getCause().getMessage(),
                "Unexpected exception message: " + e.getCause().getMessage()
        );
    }

    @Test
    public void testAlterZoneWithNullName() {
        Exception e = null;

        CompletableFuture<Void> fut = distributionZoneManager.alterZone(null, new Builder(ZONE_NAME).build());

        try {
            fut.get(5, TimeUnit.SECONDS);
        } catch (Exception e0) {
            e = e0;
        }

        assertTrue(e != null, "Expected exception was not thrown.");
        assertTrue(
                e.getCause() instanceof IllegalArgumentException,
                "Unexpected type of exception (requires IllegalArgumentException): " + e
        );
        assertThat(
                "Unexpected exception message: " + e.getCause().getMessage(),
                e.getCause().getMessage(),
                Matchers.containsString("Distribution zone name is null")
        );
    }

    @Test
    public void testAlterZoneWithNullConfiguration() {
        Exception e = null;

        CompletableFuture<Void> fut = distributionZoneManager.alterZone(ZONE_NAME, null);

        try {
            fut.get(5, TimeUnit.SECONDS);
        } catch (Exception e0) {
            e = e0;
        }

        assertTrue(e != null, "Expected exception was not thrown.");
        assertTrue(
                e.getCause() instanceof IllegalArgumentException,
                "Unexpected type of exception (requires IllegalArgumentException): " + e
        );
        assertEquals(
                "Distribution zone configuration is null",
                e.getCause().getMessage(),
                "Unexpected exception message: " + e.getCause().getMessage()
        );
    }

    @Test
    public void testDropZoneWithNullName() {
        Exception e = null;

        CompletableFuture<Void> fut = distributionZoneManager.dropZone(null);

        try {
            fut.get(5, TimeUnit.SECONDS);
        } catch (Exception e0) {
            e = e0;
        }

        assertTrue(e != null, "Expected exception was not thrown.");
        assertTrue(
                e.getCause() instanceof IllegalArgumentException,
                "Unexpected type of exception (requires IllegalArgumentException): " + e
        );
        assertThat(
                "Unexpected exception message: " + e.getCause().getMessage(),
                e.getCause().getMessage(),
                Matchers.containsString("Distribution zone name is null")
        );
    }

    @Test
    public void testGetExistingZoneIdByName() throws Exception {
        distributionZoneManager.createZone(
                        new DistributionZoneConfigurationParameters.Builder(ZONE_NAME).build()
                )
                .get(5, TimeUnit.SECONDS);

<<<<<<< HEAD
        assertEquals(DEFAULT_ZONE_ID + 1, distributionZoneManager.getZoneId(ZONE_NAME));
        assertEquals(DEFAULT_ZONE_ID + 1,
                registry.getConfiguration(DistributionZonesConfiguration.KEY).distributionZones().get(ZONE_NAME).zoneId().value(),
                "Default distribution zone has wrong id.");

        distributionZoneManager.dropZone(ZONE_NAME).get(5, TimeUnit.SECONDS);

        distributionZoneManager.createZone(
                        new DistributionZoneConfigurationParameters.Builder(NEW_ZONE_NAME).build()
                )
                .get(5, TimeUnit.SECONDS);

        assertEquals(DEFAULT_ZONE_ID, distributionZoneManager.getZoneId(DEFAULT_ZONE_NAME),
                "Default distribution zone has wrong id.");
        assertEquals(DEFAULT_ZONE_ID,
                registry.getConfiguration(DistributionZonesConfiguration.KEY).defaultDistributionZone().zoneId().value(),
                "Default distribution zone has wrong id.");

        assertEquals(DEFAULT_ZONE_ID + 2, distributionZoneManager.getZoneId(NEW_ZONE_NAME));
        assertEquals(DEFAULT_ZONE_ID + 2,
                registry.getConfiguration(DistributionZonesConfiguration.KEY).distributionZones().get(NEW_ZONE_NAME).zoneId().value(),
                "Default distribution zone has wrong id.");
=======
        int zoneId = distributionZoneManager.getZoneId(ZONE_NAME);

        assertTrue(zoneId > 0, "Expected zone id must be higher then zero.");
>>>>>>> 9743a967
    }

    @Test
    public void testGetNotExistingZoneIdByName() throws Exception {
        distributionZoneManager.createZone(
                        new DistributionZoneConfigurationParameters.Builder(ZONE_NAME).build()
                )
                .get(5, TimeUnit.SECONDS);

        assertThrows(DistributionZoneNotFoundException.class, () -> distributionZoneManager.getZoneId(NEW_ZONE_NAME),
                "Expected exception was not thrown.");
    }

    @Test
    public void testTryDropZoneBoundToTable() throws Exception {
        distributionZoneManager.createZone(
                        new DistributionZoneConfigurationParameters.Builder(ZONE_NAME).build()
                )
                .get(5, TimeUnit.SECONDS);

        bindZoneToTable(ZONE_NAME);

        CompletableFuture<Void> fut = distributionZoneManager.dropZone(ZONE_NAME);

        Exception e = null;

        try {
            fut.get(5, TimeUnit.SECONDS);
        } catch (Exception e0) {
            e = e0;
        }

        assertTrue(e != null, "Expected exception was not thrown.");
        assertTrue(
                e.getCause() instanceof DistributionZoneBindTableException,
                "Unexpected type of exception (requires DistributionZoneBindTableException): " + e
        );
    }

<<<<<<< HEAD
    @Test
    public void testTryCreateDefaultZone() {
        Exception e = null;

        CompletableFuture<Void> fut = distributionZoneManager.createZone(
                new DistributionZoneConfigurationParameters.Builder(DEFAULT_ZONE_NAME).build()
        );

        try {
            fut.get(5, TimeUnit.SECONDS);
        } catch (Exception e0) {
            e = e0;
        }

        assertTrue(e != null, "Expected exception was not thrown.");
        assertTrue(
                e.getCause() instanceof IllegalArgumentException,
                "Unexpected type of exception (requires IllegalArgumentException): " + e
        );
        assertEquals(
                "Default distribution zone cannot be recreated.",
                e.getCause().getMessage(),
                "Unexpected exception message: " + e.getCause().getMessage()
        );
    }

    @Test
    public void testTryRenameDefaultZone() {
        Exception e = null;

        CompletableFuture<Void> fut = distributionZoneManager.alterZone(DEFAULT_ZONE_NAME,
                new DistributionZoneConfigurationParameters.Builder(NEW_ZONE_NAME).build()
        );

        try {
            fut.get(5, TimeUnit.SECONDS);
        } catch (Exception e0) {
            e = e0;
        }

        assertTrue(e != null, "Expected exception was not thrown.");
        assertTrue(
                e.getCause() instanceof IllegalArgumentException,
                "Unexpected type of exception (requires IllegalArgumentException): " + e
        );
        assertEquals(
                "Default distribution zone cannot be renamed.",
                e.getCause().getMessage(),
                "Unexpected exception message: " + e.getCause().getMessage()
        );
    }

    @Test
    public void testTryDropDefaultZone() {
        Exception e = null;

        CompletableFuture<Void> fut = distributionZoneManager.dropZone(DEFAULT_ZONE_NAME);

        try {
            fut.get(5, TimeUnit.SECONDS);
        } catch (Exception e0) {
            e = e0;
        }

        assertTrue(e != null, "Expected exception was not thrown.");
        assertTrue(
                e.getCause() instanceof IllegalArgumentException,
                "Unexpected type of exception (requires IllegalArgumentException): " + e
        );
        assertEquals(
                "Default distribution zone cannot be dropped.",
                e.getCause().getMessage(),
                "Unexpected exception message: " + e.getCause().getMessage()
        );
    }

    private void bindZoneToTable(String zoneName) {
        int zoneId = distributionZoneManager.getZoneId(zoneName);

        NamedConfigurationTree<TableConfiguration, TableView, TableChange> tables = mock(NamedConfigurationTree.class);

        when(tablesConfiguration.tables()).thenReturn(tables);

        NamedListView<TableView> value = mock(NamedListView.class);

        when(tables.value()).thenReturn(value);

        when(value.namedListKeys()).thenReturn(List.of("table1"));

        TableConfiguration table1 = mock(TableConfiguration.class);

        when(tables.get("table1")).thenReturn(table1);

        ConfigurationValue<Integer> tableZoneId1 = mock(ConfigurationValue.class);

        when(table1.zoneId()).thenReturn(tableZoneId1);

        when(tableZoneId1.value()).thenReturn(zoneId);
=======
    private void bindZoneToTable(String zoneName) {
        int zoneId = distributionZoneManager.getZoneId(zoneName);

        NamedConfigurationTree<TableConfiguration, TableView, TableChange> tables = mock(NamedConfigurationTree.class, RETURNS_DEEP_STUBS);

        when(tablesConfiguration.tables()).thenReturn(tables);

        TableView tableView = mock(TableView.class);

        when(tables.value().size()).thenReturn(1);
        when(tables.value().get(anyInt())).thenReturn(tableView);
        when(tableView.zoneId()).thenReturn(zoneId);
>>>>>>> 9743a967
    }
}<|MERGE_RESOLUTION|>--- conflicted
+++ resolved
@@ -26,11 +26,8 @@
 import static org.junit.jupiter.api.Assertions.assertNull;
 import static org.junit.jupiter.api.Assertions.assertThrows;
 import static org.junit.jupiter.api.Assertions.assertTrue;
-<<<<<<< HEAD
-=======
 import static org.mockito.ArgumentMatchers.anyInt;
 import static org.mockito.Mockito.RETURNS_DEEP_STUBS;
->>>>>>> 9743a967
 import static org.mockito.Mockito.mock;
 import static org.mockito.Mockito.when;
 
@@ -39,10 +36,7 @@
 import java.util.Map;
 import java.util.concurrent.CompletableFuture;
 import java.util.concurrent.TimeUnit;
-<<<<<<< HEAD
 import org.apache.ignite.configuration.ConfigurationValue;
-=======
->>>>>>> 9743a967
 import org.apache.ignite.configuration.NamedConfigurationTree;
 import org.apache.ignite.configuration.NamedListView;
 import org.apache.ignite.configuration.validation.ConfigurationValidationException;
@@ -570,7 +564,6 @@
                 )
                 .get(5, TimeUnit.SECONDS);
 
-<<<<<<< HEAD
         assertEquals(DEFAULT_ZONE_ID + 1, distributionZoneManager.getZoneId(ZONE_NAME));
         assertEquals(DEFAULT_ZONE_ID + 1,
                 registry.getConfiguration(DistributionZonesConfiguration.KEY).distributionZones().get(ZONE_NAME).zoneId().value(),
@@ -593,11 +586,6 @@
         assertEquals(DEFAULT_ZONE_ID + 2,
                 registry.getConfiguration(DistributionZonesConfiguration.KEY).distributionZones().get(NEW_ZONE_NAME).zoneId().value(),
                 "Default distribution zone has wrong id.");
-=======
-        int zoneId = distributionZoneManager.getZoneId(ZONE_NAME);
-
-        assertTrue(zoneId > 0, "Expected zone id must be higher then zero.");
->>>>>>> 9743a967
     }
 
     @Test
@@ -637,7 +625,6 @@
         );
     }
 
-<<<<<<< HEAD
     @Test
     public void testTryCreateDefaultZone() {
         Exception e = null;
@@ -717,29 +704,6 @@
     private void bindZoneToTable(String zoneName) {
         int zoneId = distributionZoneManager.getZoneId(zoneName);
 
-        NamedConfigurationTree<TableConfiguration, TableView, TableChange> tables = mock(NamedConfigurationTree.class);
-
-        when(tablesConfiguration.tables()).thenReturn(tables);
-
-        NamedListView<TableView> value = mock(NamedListView.class);
-
-        when(tables.value()).thenReturn(value);
-
-        when(value.namedListKeys()).thenReturn(List.of("table1"));
-
-        TableConfiguration table1 = mock(TableConfiguration.class);
-
-        when(tables.get("table1")).thenReturn(table1);
-
-        ConfigurationValue<Integer> tableZoneId1 = mock(ConfigurationValue.class);
-
-        when(table1.zoneId()).thenReturn(tableZoneId1);
-
-        when(tableZoneId1.value()).thenReturn(zoneId);
-=======
-    private void bindZoneToTable(String zoneName) {
-        int zoneId = distributionZoneManager.getZoneId(zoneName);
-
         NamedConfigurationTree<TableConfiguration, TableView, TableChange> tables = mock(NamedConfigurationTree.class, RETURNS_DEEP_STUBS);
 
         when(tablesConfiguration.tables()).thenReturn(tables);
@@ -749,6 +713,5 @@
         when(tables.value().size()).thenReturn(1);
         when(tables.value().get(anyInt())).thenReturn(tableView);
         when(tableView.zoneId()).thenReturn(zoneId);
->>>>>>> 9743a967
     }
 }