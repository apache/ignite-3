/*
 * Licensed to the Apache Software Foundation (ASF) under one or more
 * contributor license agreements. See the NOTICE file distributed with
 * this work for additional information regarding copyright ownership.
 * The ASF licenses this file to You under the Apache License, Version 2.0
 * (the "License"); you may not use this file except in compliance with
 * the License. You may obtain a copy of the License at
 *
 *      http://www.apache.org/licenses/LICENSE-2.0
 *
 * Unless required by applicable law or agreed to in writing, software
 * distributed under the License is distributed on an "AS IS" BASIS,
 * WITHOUT WARRANTIES OR CONDITIONS OF ANY KIND, either express or implied.
 * See the License for the specific language governing permissions and
 * limitations under the License.
 */

package org.apache.ignite.internal.distributionzones;

import static org.apache.ignite.configuration.annotation.ConfigurationType.DISTRIBUTED;
import static org.apache.ignite.internal.distributionzones.DistributionZoneManager.DEFAULT_ZONE_ID;
import static org.apache.ignite.internal.distributionzones.DistributionZoneManager.DEFAULT_ZONE_NAME;
import static org.hamcrest.MatcherAssert.assertThat;
import static org.junit.jupiter.api.Assertions.assertEquals;
import static org.junit.jupiter.api.Assertions.assertNotNull;
import static org.junit.jupiter.api.Assertions.assertNull;
import static org.junit.jupiter.api.Assertions.assertThrows;
import static org.junit.jupiter.api.Assertions.assertTrue;
import static org.mockito.ArgumentMatchers.anyInt;
import static org.mockito.Mockito.RETURNS_DEEP_STUBS;
import static org.mockito.Mockito.mock;
import static org.mockito.Mockito.when;

import java.util.ArrayList;
import java.util.List;
import java.util.Set;
import java.util.concurrent.CompletableFuture;
import java.util.concurrent.TimeUnit;
import org.apache.ignite.configuration.NamedConfigurationTree;
import org.apache.ignite.configuration.NamedListView;
import org.apache.ignite.configuration.validation.ConfigurationValidationException;
import org.apache.ignite.internal.configuration.ConfigurationRegistry;
import org.apache.ignite.internal.configuration.storage.TestConfigurationStorage;
import org.apache.ignite.internal.distributionzones.DistributionZoneConfigurationParameters.Builder;
import org.apache.ignite.internal.distributionzones.configuration.DistributionZoneConfiguration;
import org.apache.ignite.internal.distributionzones.configuration.DistributionZonesConfiguration;
import org.apache.ignite.internal.distributionzones.exception.DistributionZoneAlreadyExistsException;
import org.apache.ignite.internal.distributionzones.exception.DistributionZoneBindTableException;
import org.apache.ignite.internal.distributionzones.exception.DistributionZoneNotFoundException;
import org.apache.ignite.internal.distributionzones.exception.DistributionZoneRenameException;
import org.apache.ignite.internal.schema.configuration.TableChange;
import org.apache.ignite.internal.schema.configuration.TableConfiguration;
import org.apache.ignite.internal.schema.configuration.TableView;
import org.apache.ignite.internal.schema.configuration.TablesConfiguration;
import org.apache.ignite.internal.testframework.IgniteAbstractTest;
import org.hamcrest.Matchers;
import org.junit.jupiter.api.AfterEach;
import org.junit.jupiter.api.BeforeEach;
import org.junit.jupiter.api.Test;

/**
 * Tests for distribution zone manager.
 */
class DistributionZoneManagerTest extends IgniteAbstractTest {
    private static final String ZONE_NAME = "zone1";

    private static final String NEW_ZONE_NAME = "zone2";

    private final ConfigurationRegistry registry = new ConfigurationRegistry(
            List.of(DistributionZonesConfiguration.KEY),
            Set.of(),
            new TestConfigurationStorage(DISTRIBUTED),
            List.of(),
            List.of()
    );

    private DistributionZoneManager distributionZoneManager;

    private TablesConfiguration tablesConfiguration;

    @BeforeEach
    public void setUp() {
        registry.start();

        registry.initializeDefaults();

        tablesConfiguration = mock(TablesConfiguration.class);

        NamedConfigurationTree<TableConfiguration, TableView, TableChange> tables = mock(NamedConfigurationTree.class);

        when(tablesConfiguration.tables()).thenReturn(tables);

        NamedListView<TableView> value = mock(NamedListView.class);

        when(tables.value()).thenReturn(value);

        when(value.namedListKeys()).thenReturn(new ArrayList<>());

        DistributionZonesConfiguration zonesConfiguration = registry.getConfiguration(DistributionZonesConfiguration.KEY);

        distributionZoneManager = new DistributionZoneManager(
                zonesConfiguration,
                tablesConfiguration,
                null,
                null,
                null
        );
    }

    @AfterEach
    public void tearDown() throws Exception {
        registry.stop();
    }

    @Test
    public void testCreateZoneWithAutoAdjust() throws Exception {
        distributionZoneManager.createZone(
                        new DistributionZoneConfigurationParameters.Builder(ZONE_NAME).dataNodesAutoAdjust(100).build()
                )
                .get(5, TimeUnit.SECONDS);

        DistributionZoneConfiguration zone1 = registry.getConfiguration(DistributionZonesConfiguration.KEY).distributionZones()
                .get(ZONE_NAME);

        assertNotNull(zone1, "Zone was not created.");
        assertEquals(ZONE_NAME, zone1.name().value(), "Zone name is wrong.");
        assertEquals(Integer.MAX_VALUE, zone1.dataNodesAutoAdjustScaleUp().value(), "dataNodesAutoAdjustScaleUp is wrong.");
        assertEquals(Integer.MAX_VALUE, zone1.dataNodesAutoAdjustScaleDown().value(), "dataNodesAutoAdjustScaleDown is wrong.");
        assertEquals(100, zone1.dataNodesAutoAdjust().value(), "dataNodesAutoAdjust is wrong.");
    }

    @Test
    public void testCreateZoneWithAutoAdjustScaleUp() throws Exception {
        distributionZoneManager.createZone(
                new DistributionZoneConfigurationParameters.Builder(ZONE_NAME)
                        .dataNodesAutoAdjustScaleUp(100).build()
                )
                .get(5, TimeUnit.SECONDS);

        DistributionZoneConfiguration zone1 = registry.getConfiguration(DistributionZonesConfiguration.KEY).distributionZones()
                .get(ZONE_NAME);

        assertNotNull(zone1, "Zone was not created.");
        assertEquals(ZONE_NAME, zone1.name().value(), "Zone name is wrong.");
        assertEquals(100, zone1.dataNodesAutoAdjustScaleUp().value(), "dataNodesAutoAdjustScaleUp is wrong.");
        assertEquals(Integer.MAX_VALUE, zone1.dataNodesAutoAdjustScaleDown().value(), "dataNodesAutoAdjustScaleDown is wrong.");
        assertEquals(Integer.MAX_VALUE, zone1.dataNodesAutoAdjust().value(), "dataNodesAutoAdjust is wrong.");

        distributionZoneManager.dropZone(ZONE_NAME).get(5, TimeUnit.SECONDS);

        zone1 = registry.getConfiguration(DistributionZonesConfiguration.KEY).distributionZones()
                .get(ZONE_NAME);

        assertNull(zone1, "Zone was not dropped.");
    }

    @Test
    public void testCreateZoneWithAutoAdjustScaleDown() throws Exception {
        distributionZoneManager.createZone(
                new DistributionZoneConfigurationParameters.Builder(ZONE_NAME)
                        .dataNodesAutoAdjustScaleDown(200).build()
                )
                .get(5, TimeUnit.SECONDS);

        DistributionZoneConfiguration zone1 = registry.getConfiguration(DistributionZonesConfiguration.KEY).distributionZones()
                .get(ZONE_NAME);

        assertNotNull(zone1, "Zone was not created.");
        assertEquals(ZONE_NAME, zone1.name().value(), "Zone name is wrong.");
        assertEquals(Integer.MAX_VALUE, zone1.dataNodesAutoAdjustScaleUp().value(), "dataNodesAutoAdjustScaleUp is wrong.");
        assertEquals(200, zone1.dataNodesAutoAdjustScaleDown().value(), "dataNodesAutoAdjustScaleDown is wrong.");
        assertEquals(Integer.MAX_VALUE, zone1.dataNodesAutoAdjust().value(), "dataNodesAutoAdjust is wrong.");

        distributionZoneManager.dropZone(ZONE_NAME).get(5, TimeUnit.SECONDS);

        zone1 = registry.getConfiguration(DistributionZonesConfiguration.KEY).distributionZones()
                .get(ZONE_NAME);

        assertNull(zone1, "Zone was not dropped.");
    }

    @Test
    public void testCreateZoneIfExists() throws Exception {
        Exception e = null;

        distributionZoneManager.createZone(
                new DistributionZoneConfigurationParameters.Builder(ZONE_NAME).dataNodesAutoAdjust(100).build()
        ).get(5, TimeUnit.SECONDS);

        CompletableFuture<Void> fut;

        fut = distributionZoneManager.createZone(
                new Builder(ZONE_NAME).dataNodesAutoAdjust(100).build()
        );

        try {
            fut.get(5, TimeUnit.SECONDS);
        } catch (Exception e0) {
            e = e0;
        }

        assertTrue(e != null, "Expected exception was not thrown.");
        assertTrue(
                e.getCause() instanceof DistributionZoneAlreadyExistsException,
                "Unexpected type of exception (requires DistributionZoneAlreadyExistsException): " + e
        );
    }

    @Test
    public void testDropZoneIfNotExists() {
        Exception e = null;

        CompletableFuture<Void> fut = distributionZoneManager.dropZone(ZONE_NAME);

        try {
            fut.get(5, TimeUnit.SECONDS);
        } catch (Exception e0) {
            e = e0;
        }

        assertTrue(e != null, "Expected exception was not thrown.");
        assertTrue(
                e.getCause() instanceof DistributionZoneNotFoundException,
                "Unexpected type of exception (requires DistributionZoneNotFoundException): " + e
        );
    }

    @Test
    public void testUpdateDefaultZone() throws Exception {
        testUpdateZone(DEFAULT_ZONE_NAME);
    }

    @Test
    public void testUpdateNotDefaultZone() throws Exception {
        testUpdateZone(ZONE_NAME);
    }

<<<<<<< HEAD
    public void testUpdateZone(String zoneName) throws Exception {
=======
    private void testUpdateZone(String zoneName) throws Exception {
>>>>>>> d5bdbf1c
        if (DEFAULT_ZONE_NAME.equals(zoneName)) {
            distributionZoneManager.alterZone(
                            zoneName,
                            new DistributionZoneConfigurationParameters.Builder(zoneName).dataNodesAutoAdjust(100).build()
                    )
                    .get(5, TimeUnit.SECONDS);
        } else {
            distributionZoneManager.createZone(
                            new DistributionZoneConfigurationParameters.Builder(zoneName).dataNodesAutoAdjust(100).build()
                    )
                    .get(5, TimeUnit.SECONDS);
        }

        DistributionZoneConfiguration zone = getZoneFromRegistry(zoneName);

        assertNotNull(zone, "Zone was not created.");
        assertEquals(zoneName, zone.name().value(), "Zone name is wrong.");
        assertEquals(Integer.MAX_VALUE, zone.dataNodesAutoAdjustScaleUp().value(), "dataNodesAutoAdjustScaleUp is wrong.");
        assertEquals(Integer.MAX_VALUE, zone.dataNodesAutoAdjustScaleDown().value(), "dataNodesAutoAdjustScaleDown is wrong.");
        assertEquals(100, zone.dataNodesAutoAdjust().value(), "dataNodesAutoAdjust is wrong.");

        assertNotNull(zone, "Zone was not created.");
        assertEquals(zoneName, zone.name().value(), "Zone name is wrong.");
        assertEquals(Integer.MAX_VALUE, zone.dataNodesAutoAdjustScaleUp().value(), "dataNodesAutoAdjustScaleUp is wrong.");
        assertEquals(Integer.MAX_VALUE, zone.dataNodesAutoAdjustScaleDown().value(), "dataNodesAutoAdjustScaleDown is wrong.");
        assertEquals(100, zone.dataNodesAutoAdjust().value(), "dataNodesAutoAdjust is wrong.");


        distributionZoneManager.alterZone(zoneName, new DistributionZoneConfigurationParameters.Builder(zoneName)
                        .dataNodesAutoAdjustScaleUp(200).dataNodesAutoAdjustScaleDown(300).build())
                .get(5, TimeUnit.SECONDS);

        zone = getZoneFromRegistry(zoneName);

        assertNotNull(zone, "Zone was not created.");
        assertEquals(200, zone.dataNodesAutoAdjustScaleUp().value(), "dataNodesAutoAdjustScaleUp is wrong.");
        assertEquals(300, zone.dataNodesAutoAdjustScaleDown().value(), "dataNodesAutoAdjustScaleDown is wrong.");
        assertEquals(Integer.MAX_VALUE, zone.dataNodesAutoAdjust().value(), "dataNodesAutoAdjust is wrong.");


        distributionZoneManager.alterZone(zoneName, new DistributionZoneConfigurationParameters.Builder(zoneName)
                        .dataNodesAutoAdjustScaleUp(400).build())
                .get(5, TimeUnit.SECONDS);

        zone = getZoneFromRegistry(zoneName);

        assertNotNull(zone, "Zone was not created.");
        assertEquals(400, zone.dataNodesAutoAdjustScaleUp().value(), "dataNodesAutoAdjustScaleUp is wrong.");
        assertEquals(300, zone.dataNodesAutoAdjustScaleDown().value(), "dataNodesAutoAdjustScaleDown is wrong.");
        assertEquals(Integer.MAX_VALUE, zone.dataNodesAutoAdjust().value(), "dataNodesAutoAdjust is wrong.");


        distributionZoneManager.alterZone(zoneName, new DistributionZoneConfigurationParameters.Builder(zoneName)
                        .dataNodesAutoAdjust(500).build())
                .get(5, TimeUnit.SECONDS);

        zone = getZoneFromRegistry(zoneName);

        assertNotNull(zone, "Zone was not created.");
        assertEquals(Integer.MAX_VALUE, zone.dataNodesAutoAdjustScaleUp().value(), "dataNodesAutoAdjustScaleUp is wrong.");
        assertEquals(Integer.MAX_VALUE, zone.dataNodesAutoAdjustScaleDown().value(), "dataNodesAutoAdjustScaleDown is wrong.");
        assertEquals(500, zone.dataNodesAutoAdjust().value(), "dataNodesAutoAdjust is wrong.");
    }

    private DistributionZoneConfiguration getZoneFromRegistry(String zoneName) {
        if (DEFAULT_ZONE_NAME.equals(zoneName)) {
            return registry.getConfiguration(DistributionZonesConfiguration.KEY).defaultDistributionZone();
        } else {
            return registry.getConfiguration(DistributionZonesConfiguration.KEY).distributionZones()
                    .get(zoneName);
        }
    }

    @Test
    public void testRenameZone() throws Exception {
        distributionZoneManager.createZone(
                        new DistributionZoneConfigurationParameters.Builder(ZONE_NAME).dataNodesAutoAdjust(100).build()
                )
                .get(5, TimeUnit.SECONDS);

        distributionZoneManager.alterZone(ZONE_NAME,
                        new DistributionZoneConfigurationParameters.Builder(NEW_ZONE_NAME).build())
                .get(5, TimeUnit.SECONDS);

        DistributionZoneConfiguration zone1 = registry.getConfiguration(DistributionZonesConfiguration.KEY).distributionZones()
                .get(ZONE_NAME);

        DistributionZoneConfiguration zone2 = registry.getConfiguration(DistributionZonesConfiguration.KEY)
                .distributionZones()
                .get(NEW_ZONE_NAME);

        assertNull(zone1, "Zone was not renamed.");
        assertNotNull(zone2, "Zone was not renamed.");
        assertEquals(NEW_ZONE_NAME, zone2.name().value(), "Zone was not renamed.");
        assertEquals(Integer.MAX_VALUE, zone2.dataNodesAutoAdjustScaleUp().value(), "dataNodesAutoAdjustScaleUp is wrong.");
        assertEquals(Integer.MAX_VALUE, zone2.dataNodesAutoAdjustScaleDown().value(), "dataNodesAutoAdjustScaleDown is wrong.");
        assertEquals(100, zone2.dataNodesAutoAdjust().value(), "dataNodesAutoAdjust is wrong.");
    }

    @Test
    public void testUpdateAndRenameZone() throws Exception {
        distributionZoneManager.createZone(
                        new DistributionZoneConfigurationParameters.Builder(ZONE_NAME).dataNodesAutoAdjust(100).build()
                )
                .get(5, TimeUnit.SECONDS);

        distributionZoneManager.alterZone(ZONE_NAME,
                        new DistributionZoneConfigurationParameters.Builder(NEW_ZONE_NAME).dataNodesAutoAdjust(400).build())
                .get(5, TimeUnit.SECONDS);

        DistributionZoneConfiguration zone1 = registry.getConfiguration(DistributionZonesConfiguration.KEY).distributionZones()
                .get(ZONE_NAME);

        DistributionZoneConfiguration zone2 = registry.getConfiguration(DistributionZonesConfiguration.KEY)
                .distributionZones()
                .get(NEW_ZONE_NAME);

        assertNull(zone1, "Zone was not renamed.");
        assertNotNull(zone2, "Zone was not renamed.");
        assertEquals(NEW_ZONE_NAME, zone2.name().value(), "Zone was not renamed.");
        assertEquals(Integer.MAX_VALUE, zone2.dataNodesAutoAdjustScaleUp().value(), "dataNodesAutoAdjustScaleUp is wrong.");
        assertEquals(Integer.MAX_VALUE, zone2.dataNodesAutoAdjustScaleDown().value(), "dataNodesAutoAdjustScaleDown is wrong.");
        assertEquals(400, zone2.dataNodesAutoAdjust().value(), "dataNodesAutoAdjust is wrong.");
    }

    @Test
    public void testAlterZoneRename1() {
        Exception e = null;

        CompletableFuture<Void> fut = distributionZoneManager
                .alterZone(ZONE_NAME, new DistributionZoneConfigurationParameters.Builder(NEW_ZONE_NAME)
                .dataNodesAutoAdjust(100).build());

        try {
            fut.get(5, TimeUnit.SECONDS);
        } catch (Exception e0) {
            e = e0;
        }

        assertTrue(e != null, "Expected exception was not thrown.");
        assertTrue(
                e.getCause() instanceof DistributionZoneRenameException,
                "Unexpected type of exception (requires DistributionZoneRenameException): " + e
        );
    }

    @Test
    public void testAlterZoneRename2() throws Exception {
        Exception e = null;

        distributionZoneManager.createZone(new DistributionZoneConfigurationParameters.Builder(ZONE_NAME)
                .dataNodesAutoAdjust(100).build()).get(5, TimeUnit.SECONDS);

        distributionZoneManager.createZone(new DistributionZoneConfigurationParameters.Builder(NEW_ZONE_NAME)
                .dataNodesAutoAdjust(100).build()).get(5, TimeUnit.SECONDS);

        CompletableFuture<Void> fut = distributionZoneManager.alterZone(ZONE_NAME, new Builder(NEW_ZONE_NAME)
                .dataNodesAutoAdjust(100).build());

        try {
            fut.get(5, TimeUnit.SECONDS);
        } catch (Exception e0) {
            e = e0;
        }

        assertTrue(e != null, "Expected exception was not thrown.");
        assertTrue(
                e.getCause() instanceof DistributionZoneRenameException,
                "Unexpected type of exception (requires DistributionZoneRenameException): " + e
        );
    }

    @Test
    public void testAlterZoneIfExists() {
        Exception e = null;

        CompletableFuture<Void> fut = distributionZoneManager.alterZone(ZONE_NAME, new Builder(ZONE_NAME)
                .dataNodesAutoAdjust(100).build());

        try {
            fut.get(5, TimeUnit.SECONDS);
        } catch (Exception e0) {
            e = e0;
        }

        assertTrue(e != null, "Expected exception was not thrown.");
        assertTrue(
                e.getCause() instanceof DistributionZoneNotFoundException,
                "Unexpected type of exception (requires DistributionZoneNotFoundException): " + e
        );
    }

    @Test
    public void testCreateZoneWithWrongAutoAdjust() {
        Exception e = null;

        CompletableFuture<Void> fut = distributionZoneManager.createZone(new Builder(ZONE_NAME)
                .dataNodesAutoAdjust(-10).build());

        try {
            fut.get(5, TimeUnit.SECONDS);
        } catch (Exception e0) {
            e = e0;
        }

        assertTrue(e != null, "Expected exception was not thrown.");
        assertTrue(
                e.getCause() instanceof ConfigurationValidationException,
                "Unexpected type of exception (requires ConfigurationValidationException): " + e
        );
    }

    @Test
    public void testCreateZoneWithWrongSeparatedAutoAdjust1() {
        Exception e = null;

        CompletableFuture<Void> fut = distributionZoneManager.createZone(new Builder(ZONE_NAME)
                .dataNodesAutoAdjustScaleUp(-100).dataNodesAutoAdjustScaleDown(1).build());

        try {
            fut.get(5, TimeUnit.SECONDS);
        } catch (Exception e0) {
            e = e0;
        }

        assertTrue(e != null, "Expected exception was not thrown.");
        assertTrue(
                e.getCause() instanceof ConfigurationValidationException,
                "Unexpected type of exception (requires ConfigurationValidationException): " + e
        );
    }

    @Test
    public void testCreateZoneWithWrongSeparatedAutoAdjust2() {
        Exception e = null;

        CompletableFuture<Void> fut = distributionZoneManager.createZone(new Builder(ZONE_NAME)
                .dataNodesAutoAdjustScaleUp(1).dataNodesAutoAdjustScaleDown(-100).build());

        try {
            fut.get(5, TimeUnit.SECONDS);
        } catch (Exception e0) {
            e = e0;
        }

        assertTrue(e != null, "Expected exception was not thrown.");
        assertTrue(
                e.getCause() instanceof ConfigurationValidationException,
                "Unexpected type of exception (requires ConfigurationValidationException): " + e
        );
    }

    @Test
    public void testCreateZoneWithNullConfiguration() {
        Exception e = null;

        CompletableFuture<Void> fut = distributionZoneManager.createZone(null);

        try {
            fut.get(5, TimeUnit.SECONDS);
        } catch (Exception e0) {
            e = e0;
        }

        assertTrue(e != null, "Expected exception was not thrown.");
        assertTrue(
                e.getCause() instanceof IllegalArgumentException,
                "Unexpected type of exception (requires IllegalArgumentException): " + e
        );
        assertEquals(
                "Distribution zone configuration is null",
                e.getCause().getMessage(),
                "Unexpected exception message: " + e.getCause().getMessage()
        );
    }

    @Test
    public void testAlterZoneWithNullName() {
        Exception e = null;

        CompletableFuture<Void> fut = distributionZoneManager.alterZone(null, new Builder(ZONE_NAME).build());

        try {
            fut.get(5, TimeUnit.SECONDS);
        } catch (Exception e0) {
            e = e0;
        }

        assertTrue(e != null, "Expected exception was not thrown.");
        assertTrue(
                e.getCause() instanceof IllegalArgumentException,
                "Unexpected type of exception (requires IllegalArgumentException): " + e
        );
        assertThat(
                "Unexpected exception message: " + e.getCause().getMessage(),
                e.getCause().getMessage(),
                Matchers.containsString("Distribution zone name is null")
        );
    }

    @Test
    public void testAlterZoneWithNullConfiguration() {
        Exception e = null;

        CompletableFuture<Void> fut = distributionZoneManager.alterZone(ZONE_NAME, null);

        try {
            fut.get(5, TimeUnit.SECONDS);
        } catch (Exception e0) {
            e = e0;
        }

        assertTrue(e != null, "Expected exception was not thrown.");
        assertTrue(
                e.getCause() instanceof IllegalArgumentException,
                "Unexpected type of exception (requires IllegalArgumentException): " + e
        );
        assertEquals(
                "Distribution zone configuration is null",
                e.getCause().getMessage(),
                "Unexpected exception message: " + e.getCause().getMessage()
        );
    }

    @Test
    public void testDropZoneWithNullName() {
        Exception e = null;

        CompletableFuture<Void> fut = distributionZoneManager.dropZone(null);

        try {
            fut.get(5, TimeUnit.SECONDS);
        } catch (Exception e0) {
            e = e0;
        }

        assertTrue(e != null, "Expected exception was not thrown.");
        assertTrue(
                e.getCause() instanceof IllegalArgumentException,
                "Unexpected type of exception (requires IllegalArgumentException): " + e
        );
        assertThat(
                "Unexpected exception message: " + e.getCause().getMessage(),
                e.getCause().getMessage(),
                Matchers.containsString("Distribution zone name is null")
        );
    }

    @Test
    public void testGetExistingZoneIdByName() throws Exception {
        distributionZoneManager.createZone(
                        new DistributionZoneConfigurationParameters.Builder(ZONE_NAME).build()
                )
                .get(5, TimeUnit.SECONDS);

        assertEquals(DEFAULT_ZONE_ID + 1, distributionZoneManager.getZoneId(ZONE_NAME));
        assertEquals(DEFAULT_ZONE_ID + 1,
                registry.getConfiguration(DistributionZonesConfiguration.KEY).distributionZones().get(ZONE_NAME).zoneId().value(),
                "Default distribution zone has wrong id.");

        distributionZoneManager.dropZone(ZONE_NAME).get(5, TimeUnit.SECONDS);

        distributionZoneManager.createZone(
                        new DistributionZoneConfigurationParameters.Builder(NEW_ZONE_NAME).build()
                )
                .get(5, TimeUnit.SECONDS);

        assertEquals(DEFAULT_ZONE_ID, distributionZoneManager.getZoneId(DEFAULT_ZONE_NAME),
                "Default distribution zone has wrong id.");
        assertEquals(DEFAULT_ZONE_ID,
                registry.getConfiguration(DistributionZonesConfiguration.KEY).defaultDistributionZone().zoneId().value(),
                "Default distribution zone has wrong id.");

        assertEquals(DEFAULT_ZONE_ID + 2, distributionZoneManager.getZoneId(NEW_ZONE_NAME));
        assertEquals(DEFAULT_ZONE_ID + 2,
                registry.getConfiguration(DistributionZonesConfiguration.KEY).distributionZones().get(NEW_ZONE_NAME).zoneId().value(),
                "Default distribution zone has wrong id.");
    }

    @Test
    public void testGetNotExistingZoneIdByName() throws Exception {
        distributionZoneManager.createZone(
                        new DistributionZoneConfigurationParameters.Builder(ZONE_NAME).build()
                )
                .get(5, TimeUnit.SECONDS);

        assertThrows(DistributionZoneNotFoundException.class, () -> distributionZoneManager.getZoneId(NEW_ZONE_NAME),
                "Expected exception was not thrown.");
    }

    @Test
    public void testTryDropZoneBoundToTable() throws Exception {
        distributionZoneManager.createZone(
                        new DistributionZoneConfigurationParameters.Builder(ZONE_NAME).build()
                )
                .get(5, TimeUnit.SECONDS);

        bindZoneToTable(ZONE_NAME);

        CompletableFuture<Void> fut = distributionZoneManager.dropZone(ZONE_NAME);

        Exception e = null;

        try {
            fut.get(5, TimeUnit.SECONDS);
        } catch (Exception e0) {
            e = e0;
        }

        assertTrue(e != null, "Expected exception was not thrown.");
        assertTrue(
                e.getCause() instanceof DistributionZoneBindTableException,
                "Unexpected type of exception (requires DistributionZoneBindTableException): " + e
        );
    }

    @Test
    public void testTryCreateDefaultZone() {
        Exception e = null;

        CompletableFuture<Void> fut = distributionZoneManager.createZone(
                new DistributionZoneConfigurationParameters.Builder(DEFAULT_ZONE_NAME).build()
        );

        try {
            fut.get(5, TimeUnit.SECONDS);
        } catch (Exception e0) {
            e = e0;
        }

        assertTrue(e != null, "Expected exception was not thrown.");
        assertTrue(
                e.getCause() instanceof IllegalArgumentException,
                "Unexpected type of exception (requires IllegalArgumentException): " + e
        );
        assertEquals(
                "It's not possible to create distribution zone with [name= " + DEFAULT_ZONE_NAME + ']',
                e.getCause().getMessage(),
                "Unexpected exception message: " + e.getCause().getMessage()
        );
    }

    @Test
    public void testTryRenameDefaultZone() {
        Exception e = null;

        CompletableFuture<Void> fut = distributionZoneManager.alterZone(DEFAULT_ZONE_NAME,
                new DistributionZoneConfigurationParameters.Builder(NEW_ZONE_NAME).build()
        );

        try {
            fut.get(5, TimeUnit.SECONDS);
        } catch (Exception e0) {
            e = e0;
        }

        assertTrue(e != null, "Expected exception was not thrown.");
        assertTrue(
                e.getCause() instanceof IllegalArgumentException,
                "Unexpected type of exception (requires IllegalArgumentException): " + e
        );
        assertEquals(
                "It's not possible to rename default distribution zone",
                e.getCause().getMessage(),
                "Unexpected exception message: " + e.getCause().getMessage()
        );
    }

    @Test
    public void testTryRenameToDefaultZoneName() {
        Exception e = null;

        CompletableFuture<Void> fut = distributionZoneManager.alterZone(NEW_ZONE_NAME,
                new DistributionZoneConfigurationParameters.Builder(DEFAULT_ZONE_NAME).build()
        );

        try {
            fut.get(5, TimeUnit.SECONDS);
        } catch (Exception e0) {
            e = e0;
        }

        assertTrue(e != null, "Expected exception was not thrown.");
        assertTrue(
                e.getCause() instanceof IllegalArgumentException,
                "Unexpected type of exception (requires IllegalArgumentException): " + e
        );
        assertEquals(
                "It's not possible to rename distribution zone to [name= " + DEFAULT_ZONE_NAME + ']',
                e.getCause().getMessage(),
                "Unexpected exception message: " + e.getCause().getMessage()
        );
    }

    @Test
    public void testTryDropDefaultZone() {
        Exception e = null;

        CompletableFuture<Void> fut = distributionZoneManager.dropZone(DEFAULT_ZONE_NAME);

        try {
            fut.get(5, TimeUnit.SECONDS);
        } catch (Exception e0) {
            e = e0;
        }

        assertTrue(e != null, "Expected exception was not thrown.");
        assertTrue(
                e.getCause() instanceof IllegalArgumentException,
                "Unexpected type of exception (requires IllegalArgumentException): " + e
        );
        assertEquals(
                "Default distribution zone cannot be dropped.",
                e.getCause().getMessage(),
                "Unexpected exception message: " + e.getCause().getMessage()
        );
    }

    private void bindZoneToTable(String zoneName) {
        int zoneId = distributionZoneManager.getZoneId(zoneName);

        NamedConfigurationTree<TableConfiguration, TableView, TableChange> tables = mock(NamedConfigurationTree.class, RETURNS_DEEP_STUBS);

        when(tablesConfiguration.tables()).thenReturn(tables);

        TableView tableView = mock(TableView.class);

        when(tables.value().size()).thenReturn(1);
        when(tables.value().get(anyInt())).thenReturn(tableView);
        when(tableView.zoneId()).thenReturn(zoneId);
    }
}<|MERGE_RESOLUTION|>--- conflicted
+++ resolved
@@ -235,11 +235,7 @@
         testUpdateZone(ZONE_NAME);
     }
 
-<<<<<<< HEAD
-    public void testUpdateZone(String zoneName) throws Exception {
-=======
     private void testUpdateZone(String zoneName) throws Exception {
->>>>>>> d5bdbf1c
         if (DEFAULT_ZONE_NAME.equals(zoneName)) {
             distributionZoneManager.alterZone(
                             zoneName,
