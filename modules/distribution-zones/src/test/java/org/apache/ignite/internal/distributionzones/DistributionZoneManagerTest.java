--- conflicted
+++ resolved
@@ -64,17 +64,7 @@
 
     private static final String NEW_ZONE_NAME = "zone2";
 
-<<<<<<< HEAD
     private ConfigurationRegistry registry;
-=======
-    private final ConfigurationRegistry registry = new ConfigurationRegistry(
-            List.of(DistributionZonesConfiguration.KEY),
-            Set.of(FilterValidator.INSTANCE),
-            new TestConfigurationStorage(DISTRIBUTED),
-            List.of(),
-            List.of(TestPersistStorageConfigurationSchema.class)
-    );
->>>>>>> c0e6d5e2
 
     private DistributionZoneManager distributionZoneManager;
 
@@ -88,7 +78,7 @@
                 Set.of(FilterValidator.INSTANCE),
                 new TestConfigurationStorage(DISTRIBUTED),
                 List.of(),
-                List.of()
+                List.of(TestPersistStorageConfigurationSchema)
         );
 
         registry.start();
