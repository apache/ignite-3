--- conflicted
+++ resolved
@@ -20,28 +20,39 @@
 import static org.apache.ignite.configuration.annotation.ConfigurationType.DISTRIBUTED;
 import static org.apache.ignite.internal.distributionzones.DistributionZoneManager.DEFAULT_ZONE_ID;
 import static org.apache.ignite.internal.distributionzones.DistributionZoneManager.DEFAULT_ZONE_NAME;
+import static org.apache.ignite.internal.distributionzones.DistributionZoneManager.IMMEDIATE_TIMER_VALUE;
+import static org.apache.ignite.internal.distributionzones.DistributionZoneManager.INFINITE_TIMER_VALUE;
+import static org.apache.ignite.internal.testframework.IgniteTestUtils.assertThrowsWithCause;
 import static org.apache.ignite.internal.testframework.matchers.CompletableFutureMatcher.willCompleteSuccessfully;
 import static org.hamcrest.MatcherAssert.assertThat;
 import static org.junit.jupiter.api.Assertions.assertEquals;
+import static org.junit.jupiter.api.Assertions.assertNotNull;
+import static org.junit.jupiter.api.Assertions.assertNull;
 import static org.junit.jupiter.api.Assertions.assertThrows;
+import static org.junit.jupiter.api.Assertions.assertTrue;
 
 import java.util.List;
 import java.util.Set;
+import java.util.concurrent.CompletableFuture;
 import java.util.concurrent.TimeUnit;
-import org.apache.ignite.internal.catalog.CatalogManager;
+import org.apache.ignite.configuration.validation.ConfigurationValidationException;
 import org.apache.ignite.internal.configuration.ConfigurationRegistry;
 import org.apache.ignite.internal.configuration.ConfigurationTreeGenerator;
 import org.apache.ignite.internal.configuration.storage.TestConfigurationStorage;
 import org.apache.ignite.internal.configuration.testframework.ConfigurationExtension;
 import org.apache.ignite.internal.configuration.testframework.InjectConfiguration;
 import org.apache.ignite.internal.configuration.validation.ConfigurationValidatorImpl;
+import org.apache.ignite.internal.distributionzones.DistributionZoneConfigurationParameters.Builder;
+import org.apache.ignite.internal.distributionzones.configuration.DistributionZoneConfiguration;
 import org.apache.ignite.internal.distributionzones.configuration.DistributionZonesConfiguration;
 import org.apache.ignite.internal.distributionzones.configuration.FilterValidator;
 import org.apache.ignite.internal.schema.configuration.TablesConfiguration;
 import org.apache.ignite.internal.storage.impl.TestPersistStorageConfigurationSchema;
 import org.apache.ignite.internal.testframework.IgniteAbstractTest;
-import org.apache.ignite.internal.util.IgniteUtils;
+import org.apache.ignite.lang.DistributionZoneAlreadyExistsException;
+import org.apache.ignite.lang.DistributionZoneBindTableException;
 import org.apache.ignite.lang.DistributionZoneNotFoundException;
+import org.hamcrest.Matchers;
 import org.junit.jupiter.api.AfterEach;
 import org.junit.jupiter.api.BeforeEach;
 import org.junit.jupiter.api.Test;
@@ -53,8 +64,6 @@
 @ExtendWith(ConfigurationExtension.class)
 @SuppressWarnings("ThrowableNotThrown")
 class DistributionZoneManagerTest extends IgniteAbstractTest {
-    private static final String NODE_NAME = "test";
-
     private static final String ZONE_NAME = "zone1";
 
     private static final String NEW_ZONE_NAME = "zone2";
@@ -67,8 +76,6 @@
 
     @InjectConfiguration("mock.tables.fooTable {}")
     private TablesConfiguration tablesConfiguration;
-
-    private CatalogManager catalogManager;
 
     @BeforeEach
     public void setUp() {
@@ -90,25 +97,494 @@
         DistributionZonesConfiguration zonesConfiguration = registry.getConfiguration(DistributionZonesConfiguration.KEY);
 
         distributionZoneManager = new DistributionZoneManager(
-<<<<<<< HEAD
-                NODE_NAME,
-=======
                 null,
->>>>>>> 420a07bb
                 zonesConfiguration,
                 tablesConfiguration,
                 null,
                 null,
                 null,
-                catalogManager
+                "node"
         );
     }
 
     @AfterEach
     public void tearDown() throws Exception {
-        IgniteUtils.closeAll(
-                registry == null ? null : registry::stop,
-                generator == null ? null : generator::close
+        registry.stop();
+        generator.close();
+    }
+
+    @Test
+    public void testCreateZoneWithAutoAdjust() throws Exception {
+        distributionZoneManager.createZone(
+                        new DistributionZoneConfigurationParameters.Builder(ZONE_NAME).dataNodesAutoAdjust(100).build()
+                )
+                .get(5, TimeUnit.SECONDS);
+
+        DistributionZoneConfiguration zone1 = registry.getConfiguration(DistributionZonesConfiguration.KEY).distributionZones()
+                .get(ZONE_NAME);
+
+        assertNotNull(zone1, "Zone was not created.");
+        assertEquals(ZONE_NAME, zone1.name().value(), "Zone name is wrong.");
+        assertEquals(INFINITE_TIMER_VALUE, zone1.dataNodesAutoAdjustScaleUp().value(), "dataNodesAutoAdjustScaleUp is wrong.");
+        assertEquals(INFINITE_TIMER_VALUE, zone1.dataNodesAutoAdjustScaleDown().value(), "dataNodesAutoAdjustScaleDown is wrong.");
+        assertEquals(100, zone1.dataNodesAutoAdjust().value(), "dataNodesAutoAdjust is wrong.");
+    }
+
+    @Test
+    public void testCreateZoneWithAutoAdjustScaleUp() throws Exception {
+        distributionZoneManager.createZone(
+                new DistributionZoneConfigurationParameters.Builder(ZONE_NAME)
+                        .dataNodesAutoAdjustScaleUp(100).build()
+                )
+                .get(5, TimeUnit.SECONDS);
+
+        DistributionZoneConfiguration zone1 = registry.getConfiguration(DistributionZonesConfiguration.KEY).distributionZones()
+                .get(ZONE_NAME);
+
+        assertNotNull(zone1, "Zone was not created.");
+        assertEquals(ZONE_NAME, zone1.name().value(), "Zone name is wrong.");
+        assertEquals(100, zone1.dataNodesAutoAdjustScaleUp().value(), "dataNodesAutoAdjustScaleUp is wrong.");
+        assertEquals(INFINITE_TIMER_VALUE, zone1.dataNodesAutoAdjustScaleDown().value(), "dataNodesAutoAdjustScaleDown is wrong.");
+        assertEquals(INFINITE_TIMER_VALUE, zone1.dataNodesAutoAdjust().value(), "dataNodesAutoAdjust is wrong.");
+
+        distributionZoneManager.dropZone(ZONE_NAME).get(5, TimeUnit.SECONDS);
+
+        zone1 = registry.getConfiguration(DistributionZonesConfiguration.KEY).distributionZones()
+                .get(ZONE_NAME);
+
+        assertNull(zone1, "Zone was not dropped.");
+    }
+
+    @Test
+    public void testCreateZoneWithAutoAdjustScaleDown() throws Exception {
+        distributionZoneManager.createZone(
+                new DistributionZoneConfigurationParameters.Builder(ZONE_NAME)
+                        .dataNodesAutoAdjustScaleDown(200).build()
+                )
+                .get(5, TimeUnit.SECONDS);
+
+        DistributionZoneConfiguration zone1 = registry.getConfiguration(DistributionZonesConfiguration.KEY).distributionZones()
+                .get(ZONE_NAME);
+
+        assertNotNull(zone1, "Zone was not created.");
+        assertEquals(ZONE_NAME, zone1.name().value(), "Zone name is wrong.");
+        assertEquals(IMMEDIATE_TIMER_VALUE, zone1.dataNodesAutoAdjustScaleUp().value(), "dataNodesAutoAdjustScaleUp is wrong.");
+        assertEquals(200, zone1.dataNodesAutoAdjustScaleDown().value(), "dataNodesAutoAdjustScaleDown is wrong.");
+        assertEquals(INFINITE_TIMER_VALUE, zone1.dataNodesAutoAdjust().value(), "dataNodesAutoAdjust is wrong.");
+
+        distributionZoneManager.dropZone(ZONE_NAME).get(5, TimeUnit.SECONDS);
+
+        zone1 = registry.getConfiguration(DistributionZonesConfiguration.KEY).distributionZones()
+                .get(ZONE_NAME);
+
+        assertNull(zone1, "Zone was not dropped.");
+    }
+
+    @Test
+    public void testCreateZoneIfExists() throws Exception {
+        Exception e = null;
+
+        distributionZoneManager.createZone(
+                new DistributionZoneConfigurationParameters.Builder(ZONE_NAME).dataNodesAutoAdjust(100).build()
+        ).get(5, TimeUnit.SECONDS);
+
+        CompletableFuture<Integer> fut;
+
+        fut = distributionZoneManager.createZone(
+                new Builder(ZONE_NAME).dataNodesAutoAdjust(100).build()
+        );
+
+        try {
+            fut.get(5, TimeUnit.SECONDS);
+        } catch (Exception e0) {
+            e = e0;
+        }
+
+        assertNotNull(e, "Expected exception was not thrown.");
+        assertTrue(
+                e.getCause() instanceof DistributionZoneAlreadyExistsException,
+                "Unexpected type of exception (requires DistributionZoneAlreadyExistsException): " + e
+        );
+    }
+
+    @Test
+    public void testDropZoneIfNotExists() {
+        Exception e = null;
+
+        CompletableFuture<Void> fut = distributionZoneManager.dropZone(ZONE_NAME);
+
+        try {
+            fut.get(5, TimeUnit.SECONDS);
+        } catch (Exception e0) {
+            e = e0;
+        }
+
+        assertTrue(e != null, "Expected exception was not thrown.");
+        assertTrue(
+                e.getCause() instanceof DistributionZoneNotFoundException,
+                "Unexpected type of exception (requires DistributionZoneNotFoundException): " + e
+        );
+    }
+
+    @Test
+    public void testUpdateDefaultZone() throws Exception {
+        testUpdateZone(DEFAULT_ZONE_NAME);
+    }
+
+    @Test
+    public void testUpdateNotDefaultZone() throws Exception {
+        testUpdateZone(ZONE_NAME);
+    }
+
+    private void testUpdateZone(String zoneName) throws Exception {
+        if (DEFAULT_ZONE_NAME.equals(zoneName)) {
+            distributionZoneManager.alterZone(
+                            zoneName,
+                            new DistributionZoneConfigurationParameters.Builder(zoneName).dataNodesAutoAdjust(100).build()
+                    )
+                    .get(5, TimeUnit.SECONDS);
+        } else {
+            distributionZoneManager.createZone(
+                            new DistributionZoneConfigurationParameters.Builder(zoneName).dataNodesAutoAdjust(100).build()
+                    )
+                    .get(5, TimeUnit.SECONDS);
+        }
+
+        DistributionZoneConfiguration zone = getZoneFromRegistry(zoneName);
+
+        assertNotNull(zone, "Zone was not created.");
+        assertEquals(zoneName, zone.name().value(), "Zone name is wrong.");
+        assertEquals(INFINITE_TIMER_VALUE, zone.dataNodesAutoAdjustScaleUp().value(), "dataNodesAutoAdjustScaleUp is wrong.");
+        assertEquals(INFINITE_TIMER_VALUE, zone.dataNodesAutoAdjustScaleDown().value(), "dataNodesAutoAdjustScaleDown is wrong.");
+        assertEquals(100, zone.dataNodesAutoAdjust().value(), "dataNodesAutoAdjust is wrong.");
+
+
+        distributionZoneManager.alterZone(zoneName, new DistributionZoneConfigurationParameters.Builder(zoneName)
+                        .dataNodesAutoAdjustScaleUp(200).dataNodesAutoAdjustScaleDown(300).build())
+                .get(5, TimeUnit.SECONDS);
+
+        zone = getZoneFromRegistry(zoneName);
+
+        assertNotNull(zone, "Zone was not created.");
+        assertEquals(200, zone.dataNodesAutoAdjustScaleUp().value(), "dataNodesAutoAdjustScaleUp is wrong.");
+        assertEquals(300, zone.dataNodesAutoAdjustScaleDown().value(), "dataNodesAutoAdjustScaleDown is wrong.");
+        assertEquals(INFINITE_TIMER_VALUE, zone.dataNodesAutoAdjust().value(), "dataNodesAutoAdjust is wrong.");
+
+
+        distributionZoneManager.alterZone(zoneName, new DistributionZoneConfigurationParameters.Builder(zoneName)
+                        .dataNodesAutoAdjustScaleUp(400).build())
+                .get(5, TimeUnit.SECONDS);
+
+        zone = getZoneFromRegistry(zoneName);
+
+        assertNotNull(zone, "Zone was not created.");
+        assertEquals(400, zone.dataNodesAutoAdjustScaleUp().value(), "dataNodesAutoAdjustScaleUp is wrong.");
+        assertEquals(300, zone.dataNodesAutoAdjustScaleDown().value(), "dataNodesAutoAdjustScaleDown is wrong.");
+        assertEquals(INFINITE_TIMER_VALUE, zone.dataNodesAutoAdjust().value(), "dataNodesAutoAdjust is wrong.");
+
+
+        distributionZoneManager.alterZone(zoneName, new DistributionZoneConfigurationParameters.Builder(zoneName)
+                        .dataNodesAutoAdjust(500).build())
+                .get(5, TimeUnit.SECONDS);
+
+        zone = getZoneFromRegistry(zoneName);
+
+        assertNotNull(zone, "Zone was not created.");
+        assertEquals(INFINITE_TIMER_VALUE, zone.dataNodesAutoAdjustScaleUp().value(), "dataNodesAutoAdjustScaleUp is wrong.");
+        assertEquals(INFINITE_TIMER_VALUE, zone.dataNodesAutoAdjustScaleDown().value(), "dataNodesAutoAdjustScaleDown is wrong.");
+        assertEquals(500, zone.dataNodesAutoAdjust().value(), "dataNodesAutoAdjust is wrong.");
+    }
+
+    private DistributionZoneConfiguration getZoneFromRegistry(String zoneName) {
+        if (DEFAULT_ZONE_NAME.equals(zoneName)) {
+            return registry.getConfiguration(DistributionZonesConfiguration.KEY).defaultDistributionZone();
+        } else {
+            return registry.getConfiguration(DistributionZonesConfiguration.KEY).distributionZones()
+                    .get(zoneName);
+        }
+    }
+
+    @Test
+    public void testRenameZone() throws Exception {
+        distributionZoneManager.createZone(
+                        new DistributionZoneConfigurationParameters.Builder(ZONE_NAME).dataNodesAutoAdjust(100).build()
+                )
+                .get(5, TimeUnit.SECONDS);
+
+        distributionZoneManager.alterZone(ZONE_NAME,
+                        new DistributionZoneConfigurationParameters.Builder(NEW_ZONE_NAME).build())
+                .get(5, TimeUnit.SECONDS);
+
+        DistributionZoneConfiguration zone1 = registry.getConfiguration(DistributionZonesConfiguration.KEY).distributionZones()
+                .get(ZONE_NAME);
+
+        DistributionZoneConfiguration zone2 = registry.getConfiguration(DistributionZonesConfiguration.KEY)
+                .distributionZones()
+                .get(NEW_ZONE_NAME);
+
+        assertNull(zone1, "Zone was not renamed.");
+        assertNotNull(zone2, "Zone was not renamed.");
+        assertEquals(NEW_ZONE_NAME, zone2.name().value(), "Zone was not renamed.");
+        assertEquals(INFINITE_TIMER_VALUE, zone2.dataNodesAutoAdjustScaleUp().value(), "dataNodesAutoAdjustScaleUp is wrong.");
+        assertEquals(INFINITE_TIMER_VALUE, zone2.dataNodesAutoAdjustScaleDown().value(), "dataNodesAutoAdjustScaleDown is wrong.");
+        assertEquals(100, zone2.dataNodesAutoAdjust().value(), "dataNodesAutoAdjust is wrong.");
+    }
+
+    @Test
+    public void testUpdateAndRenameZone() throws Exception {
+        distributionZoneManager.createZone(
+                        new DistributionZoneConfigurationParameters.Builder(ZONE_NAME).dataNodesAutoAdjust(100).build()
+                )
+                .get(5, TimeUnit.SECONDS);
+
+        DistributionZoneConfiguration zone1 = registry.getConfiguration(DistributionZonesConfiguration.KEY).distributionZones()
+                .get(ZONE_NAME);
+
+        assertNotNull(zone1, "Zone was not renamed.");
+        assertEquals(ZONE_NAME, zone1.name().value(), "Zone was not renamed.");
+        assertEquals(INFINITE_TIMER_VALUE, zone1.dataNodesAutoAdjustScaleUp().value(), "dataNodesAutoAdjustScaleUp is wrong.");
+        assertEquals(INFINITE_TIMER_VALUE, zone1.dataNodesAutoAdjustScaleDown().value(), "dataNodesAutoAdjustScaleDown is wrong.");
+        assertEquals(100, zone1.dataNodesAutoAdjust().value(), "dataNodesAutoAdjust is wrong.");
+
+        distributionZoneManager.alterZone(ZONE_NAME,
+                        new DistributionZoneConfigurationParameters.Builder(NEW_ZONE_NAME).dataNodesAutoAdjust(400).build())
+                .get(5, TimeUnit.SECONDS);
+
+        zone1 = registry.getConfiguration(DistributionZonesConfiguration.KEY).distributionZones()
+                .get(ZONE_NAME);
+
+        DistributionZoneConfiguration zone2 = registry.getConfiguration(DistributionZonesConfiguration.KEY)
+                .distributionZones()
+                .get(NEW_ZONE_NAME);
+
+        assertNull(zone1, "Zone was not renamed.");
+        assertNotNull(zone2, "Zone was not renamed.");
+        assertEquals(NEW_ZONE_NAME, zone2.name().value(), "Zone was not renamed.");
+        assertEquals(INFINITE_TIMER_VALUE, zone2.dataNodesAutoAdjustScaleUp().value(), "dataNodesAutoAdjustScaleUp is wrong.");
+        assertEquals(INFINITE_TIMER_VALUE, zone2.dataNodesAutoAdjustScaleDown().value(), "dataNodesAutoAdjustScaleDown is wrong.");
+        assertEquals(400, zone2.dataNodesAutoAdjust().value(), "dataNodesAutoAdjust is wrong.");
+    }
+
+    @Test
+    public void testAlterZoneRename1() {
+        Exception e = null;
+
+        CompletableFuture<Void> fut = distributionZoneManager
+                .alterZone(ZONE_NAME, new DistributionZoneConfigurationParameters.Builder(NEW_ZONE_NAME)
+                .dataNodesAutoAdjust(100).build());
+
+        try {
+            fut.get(5, TimeUnit.SECONDS);
+        } catch (Exception e0) {
+            e = e0;
+        }
+
+        assertNotNull(e, "Expected exception was not thrown.");
+        assertTrue(
+                e.getCause() instanceof DistributionZoneNotFoundException,
+                "Unexpected type of exception (requires DistributionZoneRenameException): " + e
+        );
+    }
+
+    @Test
+    public void testAlterZoneRename2() throws Exception {
+        Exception e = null;
+
+        distributionZoneManager.createZone(new DistributionZoneConfigurationParameters.Builder(ZONE_NAME)
+                .dataNodesAutoAdjust(100).build()).get(5, TimeUnit.SECONDS);
+
+        distributionZoneManager.createZone(new DistributionZoneConfigurationParameters.Builder(NEW_ZONE_NAME)
+                .dataNodesAutoAdjust(100).build()).get(5, TimeUnit.SECONDS);
+
+        CompletableFuture<Void> fut = distributionZoneManager.alterZone(ZONE_NAME, new Builder(NEW_ZONE_NAME)
+                .dataNodesAutoAdjust(100).build());
+
+        try {
+            fut.get(5, TimeUnit.SECONDS);
+        } catch (Exception e0) {
+            e = e0;
+        }
+
+        assertNotNull(e, "Expected exception was not thrown.");
+        assertTrue(
+                e.getCause() instanceof DistributionZoneAlreadyExistsException,
+                "Unexpected type of exception (requires DistributionZoneRenameException): " + e
+        );
+    }
+
+    @Test
+    public void testAlterZoneIfExists() {
+        Exception e = null;
+
+        CompletableFuture<Void> fut = distributionZoneManager.alterZone(ZONE_NAME, new Builder(ZONE_NAME)
+                .dataNodesAutoAdjust(100).build());
+
+        try {
+            fut.get(5, TimeUnit.SECONDS);
+        } catch (Exception e0) {
+            e = e0;
+        }
+
+        assertNotNull(e, "Expected exception was not thrown.");
+        assertTrue(
+                e.getCause() instanceof DistributionZoneNotFoundException,
+                "Unexpected type of exception (requires DistributionZoneNotFoundException): " + e
+        );
+    }
+
+    @Test
+    public void testCreateZoneWithWrongAutoAdjust() {
+        Exception e = null;
+
+        CompletableFuture<Integer> fut = distributionZoneManager.createZone(new Builder(ZONE_NAME)
+                .dataNodesAutoAdjust(-10).build());
+
+        try {
+            fut.get(5, TimeUnit.SECONDS);
+        } catch (Exception e0) {
+            e = e0;
+        }
+
+        assertNotNull(e, "Expected exception was not thrown.");
+        assertTrue(
+                e.getCause() instanceof ConfigurationValidationException,
+                "Unexpected type of exception (requires ConfigurationValidationException): " + e
+        );
+    }
+
+    @Test
+    public void testCreateZoneWithWrongSeparatedAutoAdjust1() {
+        Exception e = null;
+
+        CompletableFuture<Integer> fut = distributionZoneManager.createZone(new Builder(ZONE_NAME)
+                .dataNodesAutoAdjustScaleUp(-100).dataNodesAutoAdjustScaleDown(1).build());
+
+        try {
+            fut.get(5, TimeUnit.SECONDS);
+        } catch (Exception e0) {
+            e = e0;
+        }
+
+        assertNotNull(e, "Expected exception was not thrown.");
+        assertTrue(
+                e.getCause() instanceof ConfigurationValidationException,
+                "Unexpected type of exception (requires ConfigurationValidationException): " + e
+        );
+    }
+
+    @Test
+    public void testCreateZoneWithWrongSeparatedAutoAdjust2() {
+        Exception e = null;
+
+        CompletableFuture<Integer> fut = distributionZoneManager.createZone(new Builder(ZONE_NAME)
+                .dataNodesAutoAdjustScaleUp(1).dataNodesAutoAdjustScaleDown(-100).build());
+
+        try {
+            fut.get(5, TimeUnit.SECONDS);
+        } catch (Exception e0) {
+            e = e0;
+        }
+
+        assertNotNull(e, "Expected exception was not thrown.");
+        assertTrue(
+                e.getCause() instanceof ConfigurationValidationException,
+                "Unexpected type of exception (requires ConfigurationValidationException): " + e
+        );
+    }
+
+    @Test
+    public void testCreateZoneWithNullConfiguration() {
+        Exception e = null;
+
+        CompletableFuture<Integer> fut = distributionZoneManager.createZone(null);
+
+        try {
+            fut.get(5, TimeUnit.SECONDS);
+        } catch (Exception e0) {
+            e = e0;
+        }
+
+        assertNotNull(e, "Expected exception was not thrown.");
+        assertTrue(
+                e.getCause() instanceof IllegalArgumentException,
+                "Unexpected type of exception (requires IllegalArgumentException): " + e
+        );
+        assertEquals(
+                "Distribution zone configuration is null",
+                e.getCause().getMessage(),
+                "Unexpected exception message: " + e.getCause().getMessage()
+        );
+    }
+
+    @Test
+    public void testAlterZoneWithNullName() {
+        Exception e = null;
+
+        CompletableFuture<Void> fut = distributionZoneManager.alterZone(null, new Builder(ZONE_NAME).build());
+
+        try {
+            fut.get(5, TimeUnit.SECONDS);
+        } catch (Exception e0) {
+            e = e0;
+        }
+
+        assertNotNull(e, "Expected exception was not thrown.");
+        assertTrue(
+                e.getCause() instanceof IllegalArgumentException,
+                "Unexpected type of exception (requires IllegalArgumentException): " + e
+        );
+        assertThat(
+                "Unexpected exception message: " + e.getCause().getMessage(),
+                e.getCause().getMessage(),
+                Matchers.containsString("Distribution zone name is null")
+        );
+    }
+
+    @Test
+    public void testAlterZoneWithNullConfiguration() {
+        Exception e = null;
+
+        CompletableFuture<Void> fut = distributionZoneManager.alterZone(ZONE_NAME, null);
+
+        try {
+            fut.get(5, TimeUnit.SECONDS);
+        } catch (Exception e0) {
+            e = e0;
+        }
+
+        assertNotNull(e, "Expected exception was not thrown.");
+        assertTrue(
+                e.getCause() instanceof IllegalArgumentException,
+                "Unexpected type of exception (requires IllegalArgumentException): " + e
+        );
+        assertEquals(
+                "Distribution zone configuration is null",
+                e.getCause().getMessage(),
+                "Unexpected exception message: " + e.getCause().getMessage()
+        );
+    }
+
+    @Test
+    public void testDropZoneWithNullName() {
+        Exception e = null;
+
+        CompletableFuture<Void> fut = distributionZoneManager.dropZone(null);
+
+        try {
+            fut.get(5, TimeUnit.SECONDS);
+        } catch (Exception e0) {
+            e = e0;
+        }
+
+        assertNotNull(e, "Expected exception was not thrown.");
+        assertTrue(
+                e.getCause() instanceof IllegalArgumentException,
+                "Unexpected type of exception (requires IllegalArgumentException): " + e
+        );
+        assertThat(
+                "Unexpected exception message: " + e.getCause().getMessage(),
+                e.getCause().getMessage(),
+                Matchers.containsString("Distribution zone name is null")
         );
     }
 
@@ -153,4 +629,244 @@
         assertThrows(DistributionZoneNotFoundException.class, () -> distributionZoneManager.getZoneId(NEW_ZONE_NAME),
                 "Expected exception was not thrown.");
     }
+
+    @Test
+    public void testTryDropZoneBoundToTable() throws Exception {
+        distributionZoneManager.createZone(
+                        new DistributionZoneConfigurationParameters.Builder(ZONE_NAME).build()
+                )
+                .get(5, TimeUnit.SECONDS);
+
+        bindZoneToTable(ZONE_NAME);
+
+        CompletableFuture<Void> fut = distributionZoneManager.dropZone(ZONE_NAME);
+
+        Exception e = null;
+
+        try {
+            fut.get(5, TimeUnit.SECONDS);
+        } catch (Exception e0) {
+            e = e0;
+        }
+
+        assertNotNull(e, "Expected exception was not thrown.");
+        assertTrue(
+                e.getCause() instanceof DistributionZoneBindTableException,
+                "Unexpected type of exception (requires DistributionZoneBindTableException): " + e
+        );
+    }
+
+    @Test
+    public void testTryCreateDefaultZone() {
+        Exception e = null;
+
+        CompletableFuture<Integer> fut = distributionZoneManager.createZone(
+                new DistributionZoneConfigurationParameters.Builder(DEFAULT_ZONE_NAME).build()
+        );
+
+        try {
+            fut.get(5, TimeUnit.SECONDS);
+        } catch (Exception e0) {
+            e = e0;
+        }
+
+        assertNotNull(e, "Expected exception was not thrown.");
+        assertTrue(
+                e.getCause() instanceof IllegalArgumentException,
+                "Unexpected type of exception (requires IllegalArgumentException): " + e
+        );
+        assertEquals(
+                "It's not possible to create distribution zone with [name= " + DEFAULT_ZONE_NAME + ']',
+                e.getCause().getMessage(),
+                "Unexpected exception message: " + e.getCause().getMessage()
+        );
+    }
+
+    @Test
+    public void testTryRenameDefaultZone() {
+        Exception e = null;
+
+        CompletableFuture<Void> fut = distributionZoneManager.alterZone(DEFAULT_ZONE_NAME,
+                new DistributionZoneConfigurationParameters.Builder(NEW_ZONE_NAME).build()
+        );
+
+        try {
+            fut.get(5, TimeUnit.SECONDS);
+        } catch (Exception e0) {
+            e = e0;
+        }
+
+        assertNotNull(e, "Expected exception was not thrown.");
+        assertTrue(
+                e.getCause() instanceof IllegalArgumentException,
+                "Unexpected type of exception (requires IllegalArgumentException): " + e
+        );
+        assertEquals(
+                "It's not possible to rename default distribution zone",
+                e.getCause().getMessage(),
+                "Unexpected exception message: " + e.getCause().getMessage()
+        );
+    }
+
+    @Test
+    public void testTryRenameToDefaultZoneName() {
+        Exception e = null;
+
+        CompletableFuture<Void> fut = distributionZoneManager.alterZone(NEW_ZONE_NAME,
+                new DistributionZoneConfigurationParameters.Builder(DEFAULT_ZONE_NAME).build()
+        );
+
+        try {
+            fut.get(5, TimeUnit.SECONDS);
+        } catch (Exception e0) {
+            e = e0;
+        }
+
+        assertNotNull(e, "Expected exception was not thrown.");
+        assertTrue(
+                e.getCause() instanceof IllegalArgumentException,
+                "Unexpected type of exception (requires IllegalArgumentException): " + e
+        );
+        assertEquals(
+                "It's not possible to rename distribution zone to [name= " + DEFAULT_ZONE_NAME + ']',
+                e.getCause().getMessage(),
+                "Unexpected exception message: " + e.getCause().getMessage()
+        );
+    }
+
+    @Test
+    public void testTryDropDefaultZone() {
+        Exception e = null;
+
+        CompletableFuture<Void> fut = distributionZoneManager.dropZone(DEFAULT_ZONE_NAME);
+
+        try {
+            fut.get(5, TimeUnit.SECONDS);
+        } catch (Exception e0) {
+            e = e0;
+        }
+
+        assertNotNull(e, "Expected exception was not thrown.");
+        assertTrue(
+                e.getCause() instanceof IllegalArgumentException,
+                "Unexpected type of exception (requires IllegalArgumentException): " + e
+        );
+        assertEquals(
+                "Default distribution zone cannot be dropped.",
+                e.getCause().getMessage(),
+                "Unexpected exception message: " + e.getCause().getMessage()
+        );
+    }
+
+    @Test
+    public void testCreateZoneWithFilter() throws Exception {
+        String expectedFilter = "['nodeAttributes'][?(@.['region'] == 'EU')]";
+
+        distributionZoneManager.createZone(
+                        new DistributionZoneConfigurationParameters.Builder(ZONE_NAME).filter(expectedFilter).build()
+        ).get(5, TimeUnit.SECONDS);
+
+        DistributionZoneConfiguration zone1 = registry.getConfiguration(DistributionZonesConfiguration.KEY).distributionZones()
+                .get(ZONE_NAME);
+
+        assertEquals(expectedFilter, zone1.filter().value());
+
+        distributionZoneManager.dropZone(ZONE_NAME).get(5, TimeUnit.SECONDS);
+
+        zone1 = registry.getConfiguration(DistributionZonesConfiguration.KEY).distributionZones()
+                .get(ZONE_NAME);
+
+        assertNull(zone1, "Zone was not dropped.");
+    }
+
+    @Test
+    public void testAlterZoneWithFilter() throws Exception {
+        String expectedFilter = "['nodeAttributes'][?(@.['region'] == 'EU')]";
+
+        distributionZoneManager.createZone(
+                        new DistributionZoneConfigurationParameters.Builder(ZONE_NAME)
+                                .filter(expectedFilter).build()
+                )
+                .get(5, TimeUnit.SECONDS);
+
+        DistributionZoneConfiguration zone1 = registry.getConfiguration(DistributionZonesConfiguration.KEY).distributionZones()
+                .get(ZONE_NAME);
+
+        assertEquals(expectedFilter, zone1.filter().value());
+
+        String newExpectedFilter = "['nodeAttributes'][?(@.['storage'] == 'SSD')]";
+
+        distributionZoneManager.alterZone(
+                        ZONE_NAME,
+                        new DistributionZoneConfigurationParameters.Builder(ZONE_NAME)
+                                .filter(newExpectedFilter).build()
+                ).get(5, TimeUnit.SECONDS);
+
+        zone1 = registry.getConfiguration(DistributionZonesConfiguration.KEY).distributionZones()
+                .get(ZONE_NAME);
+
+        assertEquals(newExpectedFilter, zone1.filter().value());
+
+        distributionZoneManager.dropZone(ZONE_NAME).get(5, TimeUnit.SECONDS);
+
+        zone1 = registry.getConfiguration(DistributionZonesConfiguration.KEY).distributionZones()
+                .get(ZONE_NAME);
+
+        assertNull(zone1, "Zone was not dropped.");
+    }
+
+    @Test
+    public void testCreateZoneWithNotValidFilter() {
+        assertThrowsWithCause(
+                () -> distributionZoneManager.createZone(
+                        new DistributionZoneConfigurationParameters.Builder(ZONE_NAME)
+                                .filter("['nodeAttributes'[?(@.['region'] == 'EU')]").build()
+                ).get(5, TimeUnit.SECONDS),
+                ConfigurationValidationException.class,
+                "Failed to parse filter ['nodeAttributes'[?(@.['region'] == 'EU')], the cause: Property must be separated by comma"
+        );
+    }
+
+    @Test
+    @SuppressWarnings("ThrowableNotThrown")
+    public void testAlterZoneWithNotValidFilter() throws Exception {
+        String expectedFilter = "['nodeAttributes'][?(@.['region'] == 'EU')]";
+
+        distributionZoneManager.createZone(
+                new DistributionZoneConfigurationParameters.Builder(ZONE_NAME)
+                        .filter(expectedFilter).build()
+                )
+                .get(5, TimeUnit.SECONDS);
+
+        DistributionZoneConfiguration zone1 = registry.getConfiguration(DistributionZonesConfiguration.KEY).distributionZones()
+                .get(ZONE_NAME);
+
+        assertEquals(expectedFilter, zone1.filter().value());
+
+        String notValidFilter = "['nodeAttributes[?(@.['region'] == 'EU')]";
+
+        assertThrowsWithCause(
+                () -> distributionZoneManager.alterZone(
+                        ZONE_NAME,
+                        new DistributionZoneConfigurationParameters.Builder(ZONE_NAME)
+                                .filter(notValidFilter).build()
+                        ).get(5, TimeUnit.SECONDS),
+                ConfigurationValidationException.class,
+                "Failed to parse filter ['nodeAttributes[?(@.['region'] == 'EU')], the cause: Property must be separated by comma"
+        );
+
+        distributionZoneManager.dropZone(ZONE_NAME).get(5, TimeUnit.SECONDS);
+
+        zone1 = registry.getConfiguration(DistributionZonesConfiguration.KEY).distributionZones()
+                .get(ZONE_NAME);
+
+        assertNull(zone1, "Zone was not dropped.");
+    }
+
+    private void bindZoneToTable(String zoneName) throws Exception {
+        int zoneId = distributionZoneManager.getZoneId(zoneName);
+
+        tablesConfiguration.change(ch -> ch.changeTables(tables -> tables.update("fooTable", chg -> chg.changeZoneId(zoneId))))
+                .get(5, TimeUnit.SECONDS);
+    }
 }