--- conflicted
+++ resolved
@@ -24,26 +24,19 @@
 import static org.junit.jupiter.api.Assertions.assertNull;
 import static org.junit.jupiter.api.Assertions.assertThrows;
 import static org.junit.jupiter.api.Assertions.assertTrue;
-<<<<<<< HEAD
-import static org.mockito.Mockito.mock;
 import static org.mockito.Mockito.when;
-=======
->>>>>>> d6204e86
 
 import java.util.ArrayList;
 import java.util.List;
 import java.util.Map;
 import java.util.concurrent.CompletableFuture;
 import java.util.concurrent.TimeUnit;
-<<<<<<< HEAD
 import org.apache.ignite.configuration.ConfigurationChangeException;
 import org.apache.ignite.configuration.ConfigurationValue;
 import org.apache.ignite.configuration.NamedConfigurationTree;
 import org.apache.ignite.configuration.NamedListView;
+import org.apache.ignite.configuration.validation.ConfigurationValidationException;
 import org.apache.ignite.internal.cluster.management.topology.LogicalTopologyServiceImpl;
-=======
-import org.apache.ignite.configuration.validation.ConfigurationValidationException;
->>>>>>> d6204e86
 import org.apache.ignite.internal.configuration.ConfigurationRegistry;
 import org.apache.ignite.internal.configuration.storage.TestConfigurationStorage;
 import org.apache.ignite.internal.distributionzones.DistributionZoneConfigurationParameters.Builder;
@@ -53,14 +46,10 @@
 import org.apache.ignite.internal.distributionzones.exception.DistributionZoneBindTableException;
 import org.apache.ignite.internal.distributionzones.exception.DistributionZoneNotFoundException;
 import org.apache.ignite.internal.distributionzones.exception.DistributionZoneRenameException;
-<<<<<<< HEAD
-import org.apache.ignite.internal.metastorage.MetaStorageManager;
 import org.apache.ignite.internal.schema.configuration.TableChange;
 import org.apache.ignite.internal.schema.configuration.TableConfiguration;
 import org.apache.ignite.internal.schema.configuration.TableView;
 import org.apache.ignite.internal.schema.configuration.TablesConfiguration;
-=======
->>>>>>> d6204e86
 import org.apache.ignite.internal.testframework.IgniteAbstractTest;
 import org.hamcrest.Matchers;
 import org.junit.jupiter.api.AfterEach;
@@ -109,16 +98,10 @@
 
         distributionZoneManager = new DistributionZoneManager(
                 zonesConfiguration,
-<<<<<<< HEAD
                 tablesConfiguration,
-                mock(MetaStorageManager.class),
-                mock(LogicalTopologyServiceImpl.class),
-                mock(VaultManager.class)
-=======
                 null,
                 null,
                 null
->>>>>>> d6204e86
         );
     }
 
