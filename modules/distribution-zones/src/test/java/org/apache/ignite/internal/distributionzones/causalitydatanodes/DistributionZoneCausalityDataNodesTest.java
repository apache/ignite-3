--- conflicted
+++ resolved
@@ -1081,29 +1081,16 @@
         Set<LogicalNode> newTopology = new HashSet<>();
 
         newTopology.add(NODE_0);
-<<<<<<< HEAD
         RevWithTimestamp topologyRevisionOneAdded = putNodeInLogicalTopologyAndGetTimestamp(NODE_0, newTopology);
-        waitForCondition(() -> metaStorageManager.appliedRevision() >= topologyRevisionOneAdded.revision, TIMEOUT);
+        assertTrue(waitForCondition(() -> metaStorageManager.appliedRevision() >= topologyRevisionOneAdded.revision, TIMEOUT));
 
         newTopology.add(NODE_1);
         RevWithTimestamp topologyRevisionTwoAdded = putNodeInLogicalTopologyAndGetTimestamp(NODE_1, newTopology);
-        waitForCondition(() -> metaStorageManager.appliedRevision() >= topologyRevisionTwoAdded.revision, TIMEOUT);
+        assertTrue(waitForCondition(() -> metaStorageManager.appliedRevision() >= topologyRevisionTwoAdded.revision, TIMEOUT));
 
         newTopology.remove(NODE_1);
         RevWithTimestamp topologyRevisionOneRemoved = removeNodeInLogicalTopologyAndGetTimestamp(Set.of(NODE_1), newTopology);
-        waitForCondition(() -> metaStorageManager.appliedRevision() >= topologyRevisionOneRemoved.revision, TIMEOUT);
-=======
-        long topologyRevisionOneAdded = putNodeInLogicalTopologyAndGetRevision(NODE_0, newTopology);
-        assertTrue(waitForCondition(() -> metaStorageManager.appliedRevision() >= topologyRevisionOneAdded, TIMEOUT));
-
-        newTopology.add(NODE_1);
-        long topologyRevisionTwoAdded = putNodeInLogicalTopologyAndGetRevision(NODE_1, newTopology);
-        assertTrue(waitForCondition(() -> metaStorageManager.appliedRevision() >= topologyRevisionTwoAdded, TIMEOUT));
-
-        newTopology.remove(NODE_1);
-        long topologyRevisionOneRemoved = removeNodeInLogicalTopologyAndGetRevision(Set.of(NODE_1), newTopology);
-        assertTrue(waitForCondition(() -> metaStorageManager.appliedRevision() >= topologyRevisionOneRemoved, TIMEOUT));
->>>>>>> e4ba67a9
+        assertTrue(waitForCondition(() -> metaStorageManager.appliedRevision() >= topologyRevisionOneRemoved.revision, TIMEOUT));
 
         int zoneId = getZoneId(ZONE_NAME);
 
@@ -1131,13 +1118,8 @@
         Set<LogicalNode> newTopology = new HashSet<>();
 
         newTopology.add(NODE_0);
-<<<<<<< HEAD
         RevWithTimestamp topologyRevision = putNodeInLogicalTopologyAndGetTimestamp(NODE_0, newTopology);
-        waitForCondition(() -> metaStorageManager.appliedRevision() >= topologyRevision.revision, TIMEOUT);
-=======
-        long topologyRevision = putNodeInLogicalTopologyAndGetRevision(NODE_0, newTopology);
-        assertTrue(waitForCondition(() -> metaStorageManager.appliedRevision() >= topologyRevision, TIMEOUT));
->>>>>>> e4ba67a9
+        assertTrue(waitForCondition(() -> metaStorageManager.appliedRevision() >= topologyRevision.revision, TIMEOUT));
 
         // topologyRevision is at least 2 as there have been other revision updates.
         assertTrue(topologyRevision.revision > 2);
