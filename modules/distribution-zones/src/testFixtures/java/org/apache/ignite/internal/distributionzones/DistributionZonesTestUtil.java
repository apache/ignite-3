/*
 * Licensed to the Apache Software Foundation (ASF) under one or more
 * contributor license agreements. See the NOTICE file distributed with
 * this work for additional information regarding copyright ownership.
 * The ASF licenses this file to You under the Apache License, Version 2.0
 * (the "License"); you may not use this file except in compliance with
 * the License. You may obtain a copy of the License at
 *
 *      http://www.apache.org/licenses/LICENSE-2.0
 *
 * Unless required by applicable law or agreed to in writing, software
 * distributed under the License is distributed on an "AS IS" BASIS,
 * WITHOUT WARRANTIES OR CONDITIONS OF ANY KIND, either express or implied.
 * See the License for the specific language governing permissions and
 * limitations under the License.
 */

package org.apache.ignite.internal.distributionzones;

import static java.util.Collections.emptyMap;
import static java.util.Collections.emptySet;
import static java.util.Objects.requireNonNull;
import static java.util.concurrent.TimeUnit.SECONDS;
import static java.util.stream.Collectors.toSet;
import static org.apache.ignite.internal.catalog.CatalogService.DEFAULT_STORAGE_PROFILE;
import static org.apache.ignite.internal.catalog.commands.CatalogUtils.DEFAULT_FILTER;
import static org.apache.ignite.internal.catalog.commands.CatalogUtils.DEFAULT_PARTITION_COUNT;
import static org.apache.ignite.internal.catalog.commands.CatalogUtils.DEFAULT_REPLICA_COUNT;
import static org.apache.ignite.internal.catalog.commands.CatalogUtils.DEFAULT_ZONE_NAME;
import static org.apache.ignite.internal.catalog.commands.CatalogUtils.DEFAULT_ZONE_QUORUM_SIZE;
import static org.apache.ignite.internal.catalog.commands.CatalogUtils.IMMEDIATE_TIMER_VALUE;
import static org.apache.ignite.internal.catalog.commands.CatalogUtils.INFINITE_TIMER_VALUE;
import static org.apache.ignite.internal.catalog.descriptors.ConsistencyMode.STRONG_CONSISTENCY;
import static org.apache.ignite.internal.distributionzones.DistributionZonesUtil.dataNodeHistoryContextFromValues;
import static org.apache.ignite.internal.distributionzones.DistributionZonesUtil.parseDataNodes;
import static org.apache.ignite.internal.distributionzones.DistributionZonesUtil.parseStorageProfiles;
import static org.apache.ignite.internal.distributionzones.DistributionZonesUtil.zoneDataNodesHistoryKey;
import static org.apache.ignite.internal.distributionzones.DistributionZonesUtil.zoneScaleDownTimerKey;
import static org.apache.ignite.internal.distributionzones.DistributionZonesUtil.zoneScaleUpTimerKey;
import static org.apache.ignite.internal.distributionzones.DistributionZonesUtil.zonesLogicalTopologyKey;
import static org.apache.ignite.internal.distributionzones.DistributionZonesUtil.zonesLogicalTopologyVersionKey;
import static org.apache.ignite.internal.testframework.IgniteTestUtils.waitForCondition;
import static org.apache.ignite.internal.testframework.matchers.CompletableFutureMatcher.willCompleteSuccessfully;
import static org.hamcrest.MatcherAssert.assertThat;
import static org.hamcrest.Matchers.is;
import static org.junit.jupiter.api.Assertions.assertEquals;
import static org.junit.jupiter.api.Assertions.assertNotNull;
import static org.junit.jupiter.api.Assertions.fail;

import java.util.List;
import java.util.Map;
import java.util.Objects;
import java.util.Set;
import java.util.concurrent.CompletableFuture;
import java.util.concurrent.ExecutionException;
import java.util.concurrent.TimeoutException;
import java.util.function.Function;
import java.util.function.Supplier;
import org.apache.ignite.internal.catalog.Catalog;
import org.apache.ignite.internal.catalog.CatalogCommand;
import org.apache.ignite.internal.catalog.CatalogManager;
import org.apache.ignite.internal.catalog.CatalogService;
import org.apache.ignite.internal.catalog.commands.AlterZoneCommand;
import org.apache.ignite.internal.catalog.commands.AlterZoneCommandBuilder;
import org.apache.ignite.internal.catalog.commands.AlterZoneSetDefaultCommand;
import org.apache.ignite.internal.catalog.commands.CreateZoneCommand;
import org.apache.ignite.internal.catalog.commands.CreateZoneCommandBuilder;
import org.apache.ignite.internal.catalog.commands.DropZoneCommand;
import org.apache.ignite.internal.catalog.descriptors.CatalogZoneDescriptor;
import org.apache.ignite.internal.catalog.descriptors.ConsistencyMode;
import org.apache.ignite.internal.cluster.management.topology.api.LogicalNode;
import org.apache.ignite.internal.distributionzones.DataNodesHistory.DataNodesHistorySerializer;
import org.apache.ignite.internal.distributionzones.DistributionZonesUtil.DataNodesHistoryContext;
import org.apache.ignite.internal.hlc.HybridTimestamp;
import org.apache.ignite.internal.lang.ByteArray;
import org.apache.ignite.internal.metastorage.Entry;
import org.apache.ignite.internal.metastorage.MetaStorageManager;
import org.apache.ignite.internal.metastorage.server.KeyValueStorage;
import org.apache.ignite.internal.network.ClusterNodeImpl;
import org.apache.ignite.internal.network.InternalClusterNode;
import org.apache.ignite.internal.util.ByteUtils;
import org.apache.ignite.network.NetworkAddress;
import org.jetbrains.annotations.Nullable;

/**
 * Utils to manage distribution zones inside tests.
 */
public class DistributionZonesTestUtil {
    /**
     * Creates distribution zone in the catalog.
     *
     * @param catalogManager Catalog manager.
     * @param zoneName Zone name.
     * @param partitions Zone number of partitions.
     * @param replicas Zone number of replicas.
     * @param storageProfile Storage profile.
     */
    public static void createZoneWithStorageProfile(
            CatalogManager catalogManager,
            String zoneName,
            int partitions,
            int replicas,
            String storageProfile
    ) {
        createZone(catalogManager, zoneName, partitions, replicas, null, null, null, null, null, storageProfile);
    }

    /**
     * Creates distribution zone in the catalog.
     *
     * @param catalogManager Catalog manager.
     * @param zoneName Zone name.
     * @param partitions Zone number of partitions.
     * @param replicas Zone number of replicas.
     */
    public static void createZone(CatalogManager catalogManager, String zoneName, int partitions, int replicas) {
        createZone(catalogManager, zoneName, partitions, replicas, null, null, null, null, null,  DEFAULT_STORAGE_PROFILE);
    }

    /**
     * Creates a distribution zone in the catalog.
     *
     * @param catalogManager Catalog manager.
     * @param zoneName Zone name.
     * @param consistencyMode Zone consistency mode.
     */
    public static void createZone(
            CatalogManager catalogManager,
            String zoneName,
            ConsistencyMode consistencyMode
    ) {
        createZone(
                catalogManager,
                zoneName,
                null,
                null,
                null,
                null,
                null,
                null,
                consistencyMode,
                DEFAULT_STORAGE_PROFILE
        );
    }

    /**
     * Creates a distribution zone in the catalog.
     *
     * @param catalogManager Catalog manager.
     * @param zoneName Zone name.
     * @param dataNodesAutoAdjustScaleUp Timeout in seconds between node added topology event itself and data nodes switch,
     *         {@code null} if not set.
     * @param dataNodesAutoAdjustScaleDown Timeout in seconds between node left topology event itself and data nodes switch,
     *         {@code null} if not set.
     * @param filter Nodes filter, {@code null} if not set.
     */
    public static void createZone(
            CatalogManager catalogManager,
            String zoneName,
            @Nullable Integer dataNodesAutoAdjustScaleUp,
            @Nullable Integer dataNodesAutoAdjustScaleDown,
            @Nullable String filter
    ) {
        createZone(
                catalogManager,
                zoneName,
                null,
                null,
                null,
                dataNodesAutoAdjustScaleUp,
                dataNodesAutoAdjustScaleDown,
                filter,
                null,
                DEFAULT_STORAGE_PROFILE
        );
    }

    /**
     * Creates a distribution zone in the catalog.
     *
     * @param catalogManager Catalog manager.
     * @param zoneName Zone name.
     * @param dataNodesAutoAdjustScaleUp Timeout in seconds between node added topology event itself and data nodes switch,
     *         {@code null} if not set.
     * @param dataNodesAutoAdjustScaleDown Timeout in seconds between node left topology event itself and data nodes switch,
     *         {@code null} if not set.
     * @param filter Nodes filter, {@code null} if not set.
     * @param storageProfiles Storage profiles.
     */
    public static void createZone(
            CatalogManager catalogManager,
            String zoneName,
            @Nullable Integer dataNodesAutoAdjustScaleUp,
            @Nullable Integer dataNodesAutoAdjustScaleDown,
            @Nullable String filter,
            String storageProfiles
    ) {
        createZone(
                catalogManager,
                zoneName,
                null,
                null,
                null,
                dataNodesAutoAdjustScaleUp,
                dataNodesAutoAdjustScaleDown,
                filter,
                null,
                storageProfiles
        );
    }

    /**
     * Creates a distribution zone in the catalog.
     *
     * @param catalogManager Catalog manager.
     * @param zoneName Zone name.
     * @param dataNodesAutoAdjustScaleUp Timeout in seconds between node added topology event itself and data nodes switch,
     *         {@code null} if not set.
     * @param dataNodesAutoAdjustScaleDown Timeout in seconds between node left topology event itself and data nodes switch,
     *         {@code null} if not set.
     * @param filter Nodes filter, {@code null} if not set.
     * @param consistencyMode Consistency mode, {@code null} if not set..
     * @param storageProfiles Storage profiles.
     */
    public static void createZone(
            CatalogManager catalogManager,
            String zoneName,
            @Nullable Integer dataNodesAutoAdjustScaleUp,
            @Nullable Integer dataNodesAutoAdjustScaleDown,
            @Nullable String filter,
            @Nullable ConsistencyMode consistencyMode,
            String storageProfiles
    ) {
        createZone(
                catalogManager,
                zoneName,
                null,
                null,
                null,
                dataNodesAutoAdjustScaleUp,
                dataNodesAutoAdjustScaleDown,
                filter,
                consistencyMode,
                storageProfiles
        );
    }

    /**
     * Creates a distribution zone in the catalog.
     *
     * @param catalogManager Catalog manager.
     * @param zoneName Zone name.
     * @param partitions Zone number of partitions.
     * @param replicas Zone number of replicas.
     * @param dataNodesAutoAdjustScaleUp Timeout in seconds between node added topology event itself and data nodes switch.
     * @param dataNodesAutoAdjustScaleDown Timeout in seconds between node left topology event itself and data nodes switch.
     * @param consistencyMode Zone consistency mode.
     */
    public static void createZone(
            CatalogManager catalogManager,
            String zoneName,
            Integer partitions,
            Integer replicas,
            Integer dataNodesAutoAdjustScaleUp,
            Integer dataNodesAutoAdjustScaleDown,
            ConsistencyMode consistencyMode
    ) {
        createZone(
                catalogManager,
                zoneName,
                partitions,
                replicas,
                null,
                dataNodesAutoAdjustScaleUp,
                dataNodesAutoAdjustScaleDown,
                null,
                consistencyMode,
                DEFAULT_STORAGE_PROFILE
        );
    }

    private static void createZone(
            CatalogManager catalogManager,
            String zoneName,
            @Nullable Integer partitions,
            @Nullable Integer replicas,
            @Nullable Integer quorumSize,
            @Nullable Integer dataNodesAutoAdjustScaleUp,
            @Nullable Integer dataNodesAutoAdjustScaleDown,
            @Nullable String filter,
            @Nullable ConsistencyMode consistencyMode,
            String storageProfiles
    ) {
        CreateZoneCommandBuilder builder = CreateZoneCommand.builder().zoneName(zoneName);

        if (partitions != null) {
            builder.partitions(partitions);
        }

        if (replicas != null) {
            builder.replicas(replicas);
        }

        if (quorumSize != null) {
            builder.quorumSize(quorumSize);
        }

        if (dataNodesAutoAdjustScaleUp != null) {
            builder.dataNodesAutoAdjustScaleUp(dataNodesAutoAdjustScaleUp);
        }

        if (dataNodesAutoAdjustScaleDown != null) {
            builder.dataNodesAutoAdjustScaleDown(dataNodesAutoAdjustScaleDown);
        }

        if (filter != null) {
            builder.filter(filter);
        }

        if (consistencyMode != null) {
            builder.consistencyModeParams(consistencyMode);
        }

        assertNotNull(storageProfiles);

        builder.storageProfilesParams(parseStorageProfiles(storageProfiles));

        assertThat(catalogManager.execute(builder.build()), willCompleteSuccessfully());
    }

    /**
     * Asserts data nodes from {@link DistributionZonesUtil#zoneDataNodesHistoryKey(int)} in storage with set of LogicalNodes as input.
     *
     * @param zoneId Zone id.
     * @param clusterNodes Data nodes.
     * @param keyValueStorage Key-value storage.
     * @throws InterruptedException If thread was interrupted.
     */
    public static void assertDataNodesFromLogicalNodesInStorage(
            int zoneId,
            @Nullable Set<LogicalNode> clusterNodes,
            KeyValueStorage keyValueStorage
    ) throws InterruptedException {
        Set<Node> nodes = clusterNodes == null
                ? null
                : clusterNodes.stream().map(n -> new Node(n.name(), n.id())).collect(toSet());

        assertDataNodesInStorage(
                zoneId,
                nodes,
                keyValueStorage
        );
    }

    /**
     * Asserts data nodes from {@link DistributionZonesUtil#zoneDataNodesHistoryKey(int)} in storage.
     *
     * @param zoneId Zone id.
     * @param nodes Data nodes.
     * @param keyValueStorage Key-value storage.
     * @throws InterruptedException If thread was interrupted.
     */
    public static void assertDataNodesInStorage(
            int zoneId,
            @Nullable Set<Node> nodes,
            KeyValueStorage keyValueStorage
    ) throws InterruptedException {
        assertDataNodesInStorage(zoneId, nodes, HybridTimestamp.MAX_VALUE, keyValueStorage);
    }

    /**
     * Asserts data nodes from {@link DistributionZonesUtil#zoneDataNodesHistoryKey(int)} in storage.
     *
     * @param zoneId Zone id.
     * @param nodes Data nodes.
     * @param timestamp Timestamp.
     * @param keyValueStorage Key-value storage.
     * @throws InterruptedException If thread was interrupted.
     */
    public static void assertDataNodesInStorage(
            int zoneId,
            @Nullable Set<Node> nodes,
            HybridTimestamp timestamp,
            KeyValueStorage keyValueStorage
    ) throws InterruptedException {
        byte[] key = zoneDataNodesHistoryKey(zoneId).bytes();

        HybridTimestamp timestampToCheck = timestamp == HybridTimestamp.MAX_VALUE ? timestamp : timestamp.tick();

        Supplier<Set<Node>> nodesGetter = () -> {
            byte[] storageValue = keyValueStorage.get(key).value();

            if (storageValue == null) {
                return null;
            }

            DataNodesHistory history = DataNodesHistorySerializer.deserialize(storageValue);

            DataNodesHistoryEntry dataNodes = history.dataNodesForTimestamp(timestampToCheck);

            return dataNodes.dataNodes()
                    .stream()
                    .map(n -> new Node(n.nodeName(), n.nodeId()))
                    .collect(toSet());
        };

        boolean success = waitForCondition(() -> {
            Set<Node> actualNodes = nodesGetter.get();

            return Objects.equals(actualNodes, nodes);
        }, SECONDS.toMillis(2000));

        // We do a second check simply to print a nice error message in case the condition above is not achieved.
        if (!success) {
            Set<Node> actualNodes = nodesGetter.get();
            Set<String> actualNodeNames = actualNodes == null ? emptySet() : actualNodes.stream().map(Node::nodeName).collect(toSet());

            assertEquals(nodes, actualNodes, "Nodes: " + actualNodeNames
                    + ", timestamp=" + (timestampToCheck == HybridTimestamp.MAX_VALUE ? "[max]" : timestamp));
        }
    }

    /**
     * Creates a mock {@link LogicalNode} from a {@link Node}.
     *
     * @param node Node.
     * @return Logical node.
     */
    public static LogicalNode logicalNodeFromNode(Node node) {
        return new LogicalNode(
                new ClusterNodeImpl(node.nodeId(), node.nodeName(), new NetworkAddress("localhost", 123)),
                emptyMap(),
                emptyMap(),
                List.of("default")
        );
    }

    /**
     * Asserts {@link DistributionZonesUtil#zonesLogicalTopologyKey()} value.
     *
     * @param clusterNodes Expected cluster nodes.
     * @param keyValueStorage Key-value storage.
     * @throws InterruptedException If thread was interrupted.
     */
    public static void assertLogicalTopology(
            @Nullable Set<LogicalNode> clusterNodes,
            KeyValueStorage keyValueStorage
    ) throws InterruptedException {
        Set<NodeWithAttributes> nodes = clusterNodes == null
                ? null
                : clusterNodes.stream().map(n -> new NodeWithAttributes(n.name(), n.id(), n.userAttributes(), n.storageProfiles()))
                        .collect(toSet());

        assertValueInStorage(
                keyValueStorage,
                zonesLogicalTopologyKey().bytes(),
                DistributionZonesUtil::deserializeLogicalTopologySet,
                nodes,
                1000
        );
    }

    /**
     * Asserts {@link DistributionZonesUtil#zonesLogicalTopologyKey()} value in Meta Storage.
     *
     * @param clusterNodes Expected cluster nodes.
     * @param metaStorageManager Meta Storage manager.
     * @throws InterruptedException If thread was interrupted.
     */
    public static void assertLogicalTopologyInMetastorage(
            @Nullable Set<LogicalNode> clusterNodes,
            MetaStorageManager metaStorageManager
    ) throws InterruptedException {
        Set<NodeWithAttributes> nodes = clusterNodes == null
                ? null
                : clusterNodes.stream()
                        .map(n -> new NodeWithAttributes(n.name(), n.id(), n.userAttributes(), n.storageProfiles()))
                        .collect(toSet());

        assertValueInStorage(
                metaStorageManager,
                zonesLogicalTopologyKey(),
                DistributionZonesUtil::deserializeLogicalTopologySet,
                nodes,
                1000
        );
    }

    /**
     * Asserts {@link DistributionZonesUtil#zonesLogicalTopologyVersionKey()} value.
     *
     * @param topVer Topology version.
     * @param keyValueStorage Key-value storage.
     * @throws InterruptedException If thread was interrupted.
     */
    public static void assertLogicalTopologyVersion(@Nullable Long topVer, KeyValueStorage keyValueStorage) throws InterruptedException {
        assertValueInStorage(
                keyValueStorage,
                zonesLogicalTopologyVersionKey().bytes(),
                ByteUtils::bytesToLongKeepingOrder,
                topVer,
                1000
        );
    }

    /**
     * Asserts value from the storage.
     *
     * @param keyValueStorage Key-value storage.
     * @param key Key of value to check.
     * @param valueTransformer Function that is applied to value from the storage.
     * @param expectedValue Expected value.
     * @param timeoutMillis Timeout in milliseconds.
     * @param <T> A type of value from storage.
     * @throws InterruptedException If interrupted.
     */
    public static <T> void assertValueInStorage(
            KeyValueStorage keyValueStorage,
            byte[] key,
            Function<byte[], T> valueTransformer,
            @Nullable T expectedValue,
            long timeoutMillis
    ) throws InterruptedException {
        boolean success = waitForCondition(() -> {
            byte[] storageValue = keyValueStorage.get(key).value();

            T actualValue = storageValue == null ? null : valueTransformer.apply(storageValue);

            return Objects.equals(actualValue, expectedValue);
        }, timeoutMillis);

        // We do a second check simply to print a nice error message in case the condition above is not achieved.
        if (!success) {
            byte[] storageValue = keyValueStorage.get(key).value();

            assertThat(storageValue == null ? null : valueTransformer.apply(storageValue), is(expectedValue));
        }
    }

    /**
     * Asserts value from the meta storage.
     *
     * @param metaStorageManager Meta Storage manager.
     * @param key Key of value to check.
     * @param valueTransformer Function that is applied to value from the meta storage.
     * @param expectedValue Expected value.
     * @param timeoutMillis Timeout in milliseconds.
     * @param <T> A type of value from the meta storage.
     * @throws InterruptedException If interrupted.
     */
    public static <T> void assertValueInStorage(
            MetaStorageManager metaStorageManager,
            ByteArray key,
            Function<byte[], T> valueTransformer,
            @Nullable T expectedValue,
            long timeoutMillis
    ) throws InterruptedException {
        boolean success = waitForCondition(() -> {
            byte[] storageValue = new byte[0];
            try {
                storageValue = metaStorageManager.get(key).get().value();
            } catch (InterruptedException | ExecutionException e) {
                fail();
            }

            T actualValue = storageValue == null ? null : valueTransformer.apply(storageValue);

            return Objects.equals(actualValue, expectedValue);
        }, timeoutMillis);

        // We do a second check simply to print a nice error message in case the condition above is not achieved.
        if (!success) {
            byte[] storageValue = new byte[0];

            try {
                storageValue = metaStorageManager.get(key).get().value();
            } catch (ExecutionException e) {
                fail();
            }

            assertThat(storageValue == null ? null : valueTransformer.apply(storageValue), is(expectedValue));
        }
    }

    /**
     * Asserts data nodes from the distribution zone manager.
     *
     * @param distributionZoneManager Distribution zone manager.
     * @param zoneId Zone id.
     * @param expectedValue Expected value.
     * @param timeoutMillis Timeout in milliseconds.
     * @throws InterruptedException If interrupted.
     */
    public static void assertDataNodesFromManager(
            DistributionZoneManager distributionZoneManager,
            Supplier<Long> causalityToken,
            Supplier<Integer> catalogVersion,
            int zoneId,
            @Nullable Set<LogicalNode> expectedValue,
            long timeoutMillis
    ) throws InterruptedException, ExecutionException, TimeoutException {
        Set<String> expectedValueNames =
                expectedValue == null ? null : expectedValue.stream().map(InternalClusterNode::name).collect(toSet());

        boolean success = waitForCondition(() -> {
            Set<String> dataNodes = null;
            try {
                dataNodes = distributionZoneManager.dataNodesManager()
                        .dataNodes(zoneId, HybridTimestamp.MAX_VALUE).get(5, SECONDS);
            } catch (Exception e) {
                // Ignore
            }

            return Objects.equals(dataNodes, expectedValueNames);
        }, timeoutMillis);

        // We do a second check simply to print a nice error message in case the condition above is not achieved.
        if (!success) {
            Set<String> dataNodes = distributionZoneManager.dataNodesManager()
                    .dataNodes(zoneId, HybridTimestamp.MAX_VALUE).get(5, SECONDS);

            assertThat(dataNodes, is(expectedValueNames));
        }
    }

    /**
     * Deserialize the latest data nodes history entry from the given history in serialized format.
     *
     * @param bytes Serialized {@link DataNodesHistory}.
     * @return Latest entry.
     */
    public static Set<NodeWithAttributes> deserializeLatestDataNodesHistoryEntry(byte[] bytes) {
        return requireNonNull(parseDataNodes(bytes, HybridTimestamp.MAX_VALUE));
    }

    /**
     * Get {@link DataNodesHistoryContext} from meta storage.
     *
     * @param metaStorageManager Meta storage manager.
     * @param zoneId Zone id.
     * @return Data node history context.
     */
    public static DataNodesHistoryContext dataNodeHistoryContext(MetaStorageManager metaStorageManager, int zoneId) {
        CompletableFuture<Map<ByteArray, Entry>> fut = metaStorageManager.getAll(Set.of(
                zoneDataNodesHistoryKey(zoneId),
                zoneScaleUpTimerKey(zoneId),
                zoneScaleDownTimerKey(zoneId)
        ));

        assertThat(fut, willCompleteSuccessfully());

        return dataNodeHistoryContextFromValues(fut.join().values());
    }

    /**
     * Alters a distribution zone in the catalog.
     *
     * @param catalogManager Catalog manager.
     * @param zoneName Zone name.
     * @param dataNodesAutoAdjustScaleUp Timeout in seconds between node added topology event itself and data nodes switch,
     *         {@code null} if not set.
     * @param dataNodesAutoAdjustScaleDown Timeout in seconds between node left topology event itself and data nodes switch,
     *         {@code null} if not set.
     * @param filter Nodes filter, {@code null} if not set.
     */
    public static void alterZone(
            CatalogManager catalogManager,
            String zoneName,
            @Nullable Integer dataNodesAutoAdjustScaleUp,
            @Nullable Integer dataNodesAutoAdjustScaleDown,
            @Nullable String filter
    ) {
        alterZone(catalogManager, zoneName, null, dataNodesAutoAdjustScaleUp, dataNodesAutoAdjustScaleDown, filter);
    }

    /**
     * Alters a distribution zone in the catalog.
     *
     * @param catalogManager Catalog manager.
     * @param zoneName Zone name.
     * @param replicas New number of zone replicas.
     */
    public static void alterZone(CatalogManager catalogManager, String zoneName, int replicas) {
        alterZone(catalogManager, zoneName, replicas, null, null, null);
    }

    private static void alterZone(
            CatalogManager catalogManager,
            String zoneName,
            @Nullable Integer replicas,
            @Nullable Integer dataNodesAutoAdjustScaleUp,
            @Nullable Integer dataNodesAutoAdjustScaleDown,
            @Nullable String filter
    ) {
        AlterZoneCommandBuilder builder = AlterZoneCommand.builder().zoneName(zoneName);

        if (replicas != null) {
            builder.replicas(replicas);
        }

        if (dataNodesAutoAdjustScaleUp != null) {
            builder.dataNodesAutoAdjustScaleUp(dataNodesAutoAdjustScaleUp);
        }

        if (dataNodesAutoAdjustScaleDown != null) {
            builder.dataNodesAutoAdjustScaleDown(dataNodesAutoAdjustScaleDown);
        }

        if (filter != null) {
            builder.filter(filter);
        }

        assertThat(catalogManager.execute(builder.build()), willCompleteSuccessfully());
    }

    /**
     * Drops a distribution zone from the catalog.
     *
     * @param catalogManager Catalog manager.
     * @param zoneName Zone name.
     */
    public static void dropZone(CatalogManager catalogManager, String zoneName) {
        CatalogCommand dropCommand = DropZoneCommand.builder()
                .zoneName(zoneName)
                .build();
        assertThat(catalogManager.execute(dropCommand), willCompleteSuccessfully());
    }

    /**
     * Returns distributed zone ID from catalog, {@code null} if zone is absent.
     *
     * @param catalogService Catalog service.
     * @param zoneName Distributed zone name.
     * @param timestamp Timestamp.
     */
    public static @Nullable Integer getZoneId(CatalogService catalogService, String zoneName, long timestamp) {
        CatalogZoneDescriptor zone = catalogService.activeCatalog(timestamp).zone(zoneName);

        return zone == null ? null : zone.id();
    }

    /**
     * Creates a zone with default parameters and makes it default zone.
     *
     * @param catalogManager Catalog manager.
     */
    public static void createDefaultZone(CatalogManager catalogManager) {
        createZone(
                catalogManager,
                DEFAULT_ZONE_NAME,
                DEFAULT_PARTITION_COUNT,
                DEFAULT_REPLICA_COUNT,
                DEFAULT_ZONE_QUORUM_SIZE,
                IMMEDIATE_TIMER_VALUE,
                INFINITE_TIMER_VALUE,
                DEFAULT_FILTER,
                STRONG_CONSISTENCY,
                DEFAULT_STORAGE_PROFILE
        );

        setDefaultZone(catalogManager, DEFAULT_ZONE_NAME);

        Catalog latestCatalog = catalogManager.catalog(catalogManager.latestCatalogVersion());

        assertNotNull(latestCatalog.defaultZone());
    }

    /**
     * Alters a zone with the given name default.
     *
     * @param catalogManager Catalog manager.
     * @param zoneName Zone name.
     */
    public static void setDefaultZone(CatalogManager catalogManager, String zoneName) {
        CatalogCommand command = AlterZoneSetDefaultCommand.builder()
                .zoneName(zoneName)
                .ifExists(true)
                .build();

        assertThat(catalogManager.execute(command), willCompleteSuccessfully());
    }

    /** Returns default distribution zone. */
    public static CatalogZoneDescriptor getDefaultZone(CatalogService catalogService, long timestamp) {
        Catalog catalog = catalogService.activeCatalog(timestamp);

        requireNonNull(catalog);

        return requireNonNull(catalog.defaultZone());
    }

    /**
     * Returns distributed zone ID from catalog.
     *
     * @param catalogService Catalog service.
     * @param zoneName Distributed zone name.
     * @param timestamp Timestamp.
     * @throws AssertionError If zone is absent.
     */
    public static int getZoneIdStrict(CatalogService catalogService, String zoneName, long timestamp) {
        Integer zoneId = getZoneId(catalogService, zoneName, timestamp);

        assertNotNull(zoneId, "zoneName=" + zoneName + ", timestamp=" + timestamp);

        return zoneId;
    }
<<<<<<< HEAD

    /**
     * Returns stable partition assignments key.
     *
     * @param partitionGroupId Partition group identifier.
     * @return Stable partition assignments key.
     */
    public static ByteArray stablePartitionAssignmentsKey(PartitionGroupId partitionGroupId) {
        if (colocationEnabled()) {
            return ZoneRebalanceUtil.stablePartAssignmentsKey((ZonePartitionId) partitionGroupId);
        } else {
            return RebalanceUtil.stablePartAssignmentsKey((TablePartitionId) partitionGroupId);
        }
    }

    /**
     * Returns pending partition assignments key.
     *
     * @param partitionGroupId Partition group identifier.
     * @return Pending partition assignments key.
     */
    public static ByteArray pendingPartitionAssignmentsKey(PartitionGroupId partitionGroupId) {
        if (colocationEnabled()) {
            return ZoneRebalanceUtil.pendingPartAssignmentsQueueKey((ZonePartitionId) partitionGroupId);
        } else {
            return RebalanceUtil.pendingPartAssignmentsQueueKey((TablePartitionId) partitionGroupId);
        }
    }

    /**
     * Returns planned partition assignments key.
     *
     * @param partitionGroupId Partition group identifier.
     * @return Planned partition assignments key.
     */
    public static ByteArray plannedPartitionAssignmentsKey(PartitionGroupId partitionGroupId) {
        if (colocationEnabled()) {
            return ZoneRebalanceUtil.plannedPartAssignmentsKey((ZonePartitionId) partitionGroupId);
        } else {
            return RebalanceUtil.plannedPartAssignmentsKey((TablePartitionId) partitionGroupId);
        }
    }

    /**
     * Returns catalog descriptor for given zone name.
     *
     * @param catalogManager Catalog manager.
     * @param zoneName Zone name.
     * @return Catalog descriptor for given zone name.
     */
    public static CatalogZoneDescriptor descriptor(CatalogManager catalogManager, String zoneName) {
        CatalogZoneDescriptor zoneDescriptor =  catalogManager.latestCatalog().zone(zoneName);

        assertNotNull(zoneDescriptor);

        return zoneDescriptor;
    }

    /**
     * Returns identifier of a zone by the given zone name.
     *
     * @param catalogManager Catalog manager.
     * @param zoneName Zone name.
     * @return Identifier of a zone by the given zone name.
     */
    public static int zoneId(CatalogManager catalogManager, String zoneName) {
        return descriptor(catalogManager, zoneName).id();
    }
=======
>>>>>>> afa3536d
}<|MERGE_RESOLUTION|>--- conflicted
+++ resolved
@@ -804,49 +804,6 @@
 
         return zoneId;
     }
-<<<<<<< HEAD
-
-    /**
-     * Returns stable partition assignments key.
-     *
-     * @param partitionGroupId Partition group identifier.
-     * @return Stable partition assignments key.
-     */
-    public static ByteArray stablePartitionAssignmentsKey(PartitionGroupId partitionGroupId) {
-        if (colocationEnabled()) {
-            return ZoneRebalanceUtil.stablePartAssignmentsKey((ZonePartitionId) partitionGroupId);
-        } else {
-            return RebalanceUtil.stablePartAssignmentsKey((TablePartitionId) partitionGroupId);
-        }
-    }
-
-    /**
-     * Returns pending partition assignments key.
-     *
-     * @param partitionGroupId Partition group identifier.
-     * @return Pending partition assignments key.
-     */
-    public static ByteArray pendingPartitionAssignmentsKey(PartitionGroupId partitionGroupId) {
-        if (colocationEnabled()) {
-            return ZoneRebalanceUtil.pendingPartAssignmentsQueueKey((ZonePartitionId) partitionGroupId);
-        } else {
-            return RebalanceUtil.pendingPartAssignmentsQueueKey((TablePartitionId) partitionGroupId);
-        }
-    }
-
-    /**
-     * Returns planned partition assignments key.
-     *
-     * @param partitionGroupId Partition group identifier.
-     * @return Planned partition assignments key.
-     */
-    public static ByteArray plannedPartitionAssignmentsKey(PartitionGroupId partitionGroupId) {
-        if (colocationEnabled()) {
-            return ZoneRebalanceUtil.plannedPartAssignmentsKey((ZonePartitionId) partitionGroupId);
-        } else {
-            return RebalanceUtil.plannedPartAssignmentsKey((TablePartitionId) partitionGroupId);
-        }
-    }
 
     /**
      * Returns catalog descriptor for given zone name.
@@ -873,6 +830,4 @@
     public static int zoneId(CatalogManager catalogManager, String zoneName) {
         return descriptor(catalogManager, zoneName).id();
     }
-=======
->>>>>>> afa3536d
 }