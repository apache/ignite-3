--- conflicted
+++ resolved
@@ -16,6 +16,8 @@
  */
 
 package org.apache.ignite.internal.distributionzones;
+
+import static org.apache.ignite.internal.distributionzones.DistributionZoneManager.IMMEDIATE_TIMER_VALUE;
 
 import static org.apache.ignite.internal.distributionzones.DistributionZoneManager.IMMEDIATE_TIMER_VALUE;
 
@@ -47,14 +49,9 @@
             Consumer<DataStorageChange> dataStorageChangeConsumer) {
         var distributionZoneCfgBuilder = new Builder(zoneName)
                 .replicas(replicas)
-<<<<<<< HEAD
                 .partitions(partitions)
                 .dataNodesAutoAdjustScaleUp(IMMEDIATE_TIMER_VALUE)
                 .dataNodesAutoAdjustScaleDown(IMMEDIATE_TIMER_VALUE);
-        var distributionZoneCfg = distributionZoneCfgBuilder.build();
-=======
-                .partitions(partitions);
->>>>>>> 071cf1d5
 
         if (dataStorageChangeConsumer != null) {
             distributionZoneCfgBuilder
