--- conflicted
+++ resolved
@@ -652,7 +652,6 @@
         assertThat(distributionZoneManager.dropZone(zoneName), willCompleteSuccessfully());
     }
 
-
     private static DistributionZoneConfigurationParameters createParameters(
             String zoneName,
             @Nullable Integer dataNodesAutoAdjustScaleUp,
@@ -677,7 +676,41 @@
     }
 
     /**
-<<<<<<< HEAD
+     * Returns the zone ID from the configuration, {@code null} if the zone was not found.
+     *
+     * @param config Zones configuration.
+     * @param zoneName Zone name.
+     */
+    public static @Nullable Integer getZoneId(DistributionZonesConfiguration config, String zoneName) {
+        DistributionZonesView zonesView = config.value();
+
+        DistributionZoneView defaultZone = zonesView.defaultDistributionZone();
+
+        if (defaultZone.name().equals(zoneName)) {
+            return defaultZone.zoneId();
+        } else {
+            DistributionZoneView zone = zonesView.distributionZones().get(zoneName);
+
+            return zone == null ? null : zone.zoneId();
+        }
+    }
+
+    /**
+     * Returns the zone ID from the configuration, {@code null} if the zone was not found.
+     *
+     * @param config Zones configuration.
+     * @param zoneName Zone name.
+     * @throws AssertionError If the zone was not found.
+     */
+    public static int getZoneIdStrict(DistributionZonesConfiguration config, String zoneName) {
+        Integer zoneId = getZoneId(config, zoneName);
+
+        assertNotNull(zoneId, zoneName);
+
+        return zoneId;
+    }
+
+    /**
      * Returns distributed zone ID form catalog, {@code null} if zone is absent.
      *
      * @param catalogService Catalog service.
@@ -702,38 +735,6 @@
         Integer zoneId = getZoneId(catalogService, zoneName, timestamp);
 
         assertNotNull(zoneId, "zoneName=" + zoneName + ", timestamp=" + timestamp);
-=======
-     * Returns the zone ID from the configuration, {@code null} if the zone was not found.
-     *
-     * @param config Zones configuration.
-     * @param zoneName Zone name.
-     */
-    public static @Nullable Integer getZoneId(DistributionZonesConfiguration config, String zoneName) {
-        DistributionZonesView zonesView = config.value();
-
-        DistributionZoneView defaultZone = zonesView.defaultDistributionZone();
-
-        if (defaultZone.name().equals(zoneName)) {
-            return defaultZone.zoneId();
-        } else {
-            DistributionZoneView zone = zonesView.distributionZones().get(zoneName);
-
-            return zone == null ? null : zone.zoneId();
-        }
-    }
-
-    /**
-     * Returns the zone ID from the configuration, {@code null} if the zone was not found.
-     *
-     * @param config Zones configuration.
-     * @param zoneName Zone name.
-     * @throws AssertionError If the zone was not found.
-     */
-    public static int getZoneIdStrict(DistributionZonesConfiguration config, String zoneName) {
-        Integer zoneId = getZoneId(config, zoneName);
-
-        assertNotNull(zoneId, zoneName);
->>>>>>> ff97888b
 
         return zoneId;
     }
