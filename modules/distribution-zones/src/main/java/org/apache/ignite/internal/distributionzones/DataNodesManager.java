/*
 * Licensed to the Apache Software Foundation (ASF) under one or more
 * contributor license agreements. See the NOTICE file distributed with
 * this work for additional information regarding copyright ownership.
 * The ASF licenses this file to You under the Apache License, Version 2.0
 * (the "License"); you may not use this file except in compliance with
 * the License. You may obtain a copy of the License at
 *
 *      http://www.apache.org/licenses/LICENSE-2.0
 *
 * Unless required by applicable law or agreed to in writing, software
 * distributed under the License is distributed on an "AS IS" BASIS,
 * WITHOUT WARRANTIES OR CONDITIONS OF ANY KIND, either express or implied.
 * See the License for the specific language governing permissions and
 * limitations under the License.
 */

package org.apache.ignite.internal.distributionzones;

import static java.lang.Math.max;
import static java.lang.Math.min;
import static java.nio.charset.StandardCharsets.UTF_8;
import static java.util.Collections.emptySet;
import static java.util.concurrent.CompletableFuture.completedFuture;
import static java.util.concurrent.CompletableFuture.failedFuture;
import static java.util.concurrent.TimeUnit.SECONDS;
import static java.util.stream.Collectors.toSet;
import static org.apache.ignite.internal.catalog.commands.CatalogUtils.INFINITE_TIMER_VALUE;
import static org.apache.ignite.internal.catalog.descriptors.ConsistencyMode.HIGH_AVAILABILITY;
import static org.apache.ignite.internal.distributionzones.DistributionZoneTimer.DEFAULT_TIMER;
import static org.apache.ignite.internal.distributionzones.DistributionZonesUtil.DISTRIBUTION_ZONE_DATA_NODES_HISTORY_PREFIX_BYTES;
import static org.apache.ignite.internal.distributionzones.DistributionZonesUtil.DISTRIBUTION_ZONE_SCALE_DOWN_TIMER_PREFIX_BYTES;
import static org.apache.ignite.internal.distributionzones.DistributionZonesUtil.DISTRIBUTION_ZONE_SCALE_UP_TIMER_PREFIX_BYTES;
import static org.apache.ignite.internal.distributionzones.DistributionZonesUtil.createZoneManagerExecutor;
import static org.apache.ignite.internal.distributionzones.DistributionZonesUtil.dataNodeHistoryContextFromValues;
import static org.apache.ignite.internal.distributionzones.DistributionZonesUtil.deserializeLogicalTopologySet;
import static org.apache.ignite.internal.distributionzones.DistributionZonesUtil.deserializeNodesAttributes;
import static org.apache.ignite.internal.distributionzones.DistributionZonesUtil.filterDataNodes;
import static org.apache.ignite.internal.distributionzones.DistributionZonesUtil.nodeNames;
import static org.apache.ignite.internal.distributionzones.DistributionZonesUtil.zoneDataNodesHistoryKey;
import static org.apache.ignite.internal.distributionzones.DistributionZonesUtil.zoneDataNodesHistoryPrefix;
import static org.apache.ignite.internal.distributionzones.DistributionZonesUtil.zoneDataNodesKey;
import static org.apache.ignite.internal.distributionzones.DistributionZonesUtil.zoneScaleDownTimerKey;
import static org.apache.ignite.internal.distributionzones.DistributionZonesUtil.zoneScaleDownTimerPrefix;
import static org.apache.ignite.internal.distributionzones.DistributionZonesUtil.zoneScaleUpTimerKey;
import static org.apache.ignite.internal.distributionzones.DistributionZonesUtil.zoneScaleUpTimerPrefix;
import static org.apache.ignite.internal.distributionzones.DistributionZonesUtil.zonesLogicalTopologyKey;
import static org.apache.ignite.internal.distributionzones.DistributionZonesUtil.zonesNodesAttributes;
import static org.apache.ignite.internal.distributionzones.rebalance.RebalanceUtil.extractZoneId;
import static org.apache.ignite.internal.hlc.HybridTimestamp.hybridTimestamp;
import static org.apache.ignite.internal.lang.IgniteStringFormatter.format;
import static org.apache.ignite.internal.metastorage.dsl.Conditions.and;
import static org.apache.ignite.internal.metastorage.dsl.Conditions.exists;
import static org.apache.ignite.internal.metastorage.dsl.Conditions.notExists;
import static org.apache.ignite.internal.metastorage.dsl.Conditions.notTombstone;
import static org.apache.ignite.internal.metastorage.dsl.Conditions.or;
import static org.apache.ignite.internal.metastorage.dsl.Conditions.value;
import static org.apache.ignite.internal.metastorage.dsl.Operations.noop;
import static org.apache.ignite.internal.metastorage.dsl.Operations.ops;
import static org.apache.ignite.internal.metastorage.dsl.Operations.put;
import static org.apache.ignite.internal.metastorage.dsl.Operations.remove;
import static org.apache.ignite.internal.metastorage.dsl.Statements.iif;
import static org.apache.ignite.internal.util.CollectionUtils.union;
import static org.apache.ignite.internal.util.CompletableFutures.allOf;
import static org.apache.ignite.internal.util.CompletableFutures.nullCompletedFuture;
import static org.apache.ignite.internal.util.ExceptionUtils.hasCause;
import static org.apache.ignite.internal.util.IgniteUtils.inBusyLock;
import static org.apache.ignite.internal.util.IgniteUtils.inBusyLockAsync;
import static org.apache.ignite.internal.util.IgniteUtils.shutdownAndAwaitTermination;
import static org.apache.ignite.internal.util.IgniteUtils.startsWith;
import static org.apache.ignite.lang.ErrorGroups.Common.NODE_STOPPING_ERR;

import java.util.ArrayList;
import java.util.Collection;
import java.util.HashMap;
import java.util.HashSet;
import java.util.List;
import java.util.Map;
import java.util.Objects;
import java.util.Set;
import java.util.UUID;
import java.util.concurrent.CompletableFuture;
import java.util.concurrent.ConcurrentHashMap;
import java.util.concurrent.ScheduledFuture;
import java.util.function.BiFunction;
import java.util.function.Function;
import java.util.function.IntSupplier;
import java.util.function.Supplier;
import org.apache.ignite.internal.catalog.CatalogManager;
import org.apache.ignite.internal.catalog.descriptors.CatalogZoneDescriptor;
import org.apache.ignite.internal.distributionzones.DataNodesHistory.DataNodesHistorySerializer;
import org.apache.ignite.internal.distributionzones.DistributionZoneManager.PartitionResetClosure;
import org.apache.ignite.internal.distributionzones.DistributionZoneTimer.DistributionZoneTimerSerializer;
import org.apache.ignite.internal.distributionzones.DistributionZonesUtil.DataNodesHistoryContext;
import org.apache.ignite.internal.distributionzones.exception.DistributionZoneNotFoundException;
import org.apache.ignite.internal.failure.FailureContext;
import org.apache.ignite.internal.failure.FailureProcessor;
import org.apache.ignite.internal.hlc.ClockService;
import org.apache.ignite.internal.hlc.HybridTimestamp;
import org.apache.ignite.internal.lang.ByteArray;
import org.apache.ignite.internal.lang.IgniteInternalException;
import org.apache.ignite.internal.lang.NodeStoppingException;
import org.apache.ignite.internal.logger.IgniteLogger;
import org.apache.ignite.internal.logger.Loggers;
import org.apache.ignite.internal.metastorage.Entry;
import org.apache.ignite.internal.metastorage.EntryEvent;
import org.apache.ignite.internal.metastorage.MetaStorageManager;
import org.apache.ignite.internal.metastorage.WatchEvent;
import org.apache.ignite.internal.metastorage.WatchListener;
import org.apache.ignite.internal.metastorage.dsl.Condition;
import org.apache.ignite.internal.metastorage.dsl.Iif;
import org.apache.ignite.internal.metastorage.dsl.Operation;
import org.apache.ignite.internal.metastorage.dsl.OperationType;
import org.apache.ignite.internal.metastorage.dsl.Operations;
import org.apache.ignite.internal.metastorage.dsl.StatementResult;
import org.apache.ignite.internal.metastorage.dsl.Update;
import org.apache.ignite.internal.schema.configuration.GcConfiguration;
import org.apache.ignite.internal.thread.IgniteThreadFactory;
import org.apache.ignite.internal.thread.StripedScheduledThreadPoolExecutor;
import org.apache.ignite.internal.util.IgniteSpinBusyLock;
import org.apache.ignite.internal.util.Lazy;
import org.jetbrains.annotations.Nullable;
import org.jetbrains.annotations.TestOnly;
import org.jetbrains.annotations.VisibleForTesting;

/**
 * Manager for data nodes of distribution zones.
 * <br>
 * It is used by {@link DistributionZoneManager} to calculate data nodes, see {@link #dataNodes(int, HybridTimestamp)}.
 * Data nodes are stored in meta storage as {@link DataNodesHistory} for each zone, also for each zone there are scale up and
 * scale down timers, stored as {@link DistributionZoneTimer}. Partition reset timer is calculated on the node recovery according
 * to the scale down timer state, see {@link #restorePartitionResetTimer(CatalogZoneDescriptor, DistributionZoneTimer, long)}.
 * <br>
 * Data nodes history is appended on topology changes, on zone filter changes and on zone auto adjust alterations (i.e. alterations of
 * scale up and scale down timer configuration), see {@link #onTopologyChange}, {@link #onZoneFilterChange} and
 * {@link #onAutoAdjustAlteration} methods respectively.
 */
public class DataNodesManager {
    /** The logger. */
    private static final IgniteLogger LOG = Loggers.forClass(DataNodesManager.class);

    private static final int MAX_ATTEMPTS_ON_RETRY = 100;

    private final MetaStorageManager metaStorageManager;

    private final CatalogManager catalogManager;

    private final ClockService clockService;

    private final FailureProcessor failureProcessor;

    /** External busy lock. */
    private final IgniteSpinBusyLock busyLock;

    /**
     * Map with zone id as a key and set of zone timers as a value.
     */
    private final Map<Integer, ZoneTimers> zoneTimers  = new ConcurrentHashMap<>();

    /** Executor for scheduling tasks for scale up and scale down processes. */
    private final StripedScheduledThreadPoolExecutor executor;

    private final Lazy<UUID> localNodeId;

    private final WatchListener scaleUpTimerPrefixListener;

    private final WatchListener scaleDownTimerPrefixListener;

    private final WatchListener dataNodesListener;

    private final Map<Integer, DataNodesHistory> dataNodesHistoryVolatile = new ConcurrentHashMap<>();

    private final PartitionResetClosure partitionResetClosure;

    private final IntSupplier partitionDistributionResetTimeoutSupplier;

    private final Supplier<Set<NodeWithAttributes>> latestLogicalTopologyProvider;

    private final GcConfiguration gcConfiguration;

    /**
     * Constructor.
     *
     * @param nodeName Local node name.
     * @param nodeIdSupplier Node id supplier.
     * @param busyLock External busy lock.
     * @param metaStorageManager Meta storage manager.
     * @param catalogManager Catalog manager.
     * @param clockService Clock service.
     * @param failureProcessor Failure processor.
     * @param partitionResetClosure Closure to reset partitions.
     * @param partitionDistributionResetTimeoutSupplier Supplier for partition distribution reset timeout.
     * @param latestLogicalTopologyProvider Provider of the latest logical topology.
     */
    public DataNodesManager(
            String nodeName,
            Supplier<UUID> nodeIdSupplier,
            IgniteSpinBusyLock busyLock,
            MetaStorageManager metaStorageManager,
            CatalogManager catalogManager,
            ClockService clockService,
            FailureProcessor failureProcessor,
            PartitionResetClosure partitionResetClosure,
            IntSupplier partitionDistributionResetTimeoutSupplier,
            Supplier<Set<NodeWithAttributes>> latestLogicalTopologyProvider,
            GcConfiguration gcConfiguration
    ) {
        this.metaStorageManager = metaStorageManager;
        this.catalogManager = catalogManager;
        this.clockService = clockService;
        this.failureProcessor = failureProcessor;
        this.localNodeId = new Lazy<>(nodeIdSupplier);
        this.partitionResetClosure = partitionResetClosure;
        this.partitionDistributionResetTimeoutSupplier = partitionDistributionResetTimeoutSupplier;
        this.latestLogicalTopologyProvider = latestLogicalTopologyProvider;
        this.busyLock = busyLock;
        this.gcConfiguration = gcConfiguration;

        executor = createZoneManagerExecutor(
                min(Runtime.getRuntime().availableProcessors() * 3, 20),
                IgniteThreadFactory.create(nodeName, "dst-zones-scheduler", LOG)
        );

        scaleUpTimerPrefixListener = createScaleUpTimerPrefixListener();
        scaleDownTimerPrefixListener = createScaleDownTimerPrefixListener();
        dataNodesListener = createDataNodesListener();
    }

    CompletableFuture<Void> startAsync(
            Collection<CatalogZoneDescriptor> knownZones,
            long recoveryRevision
    ) {
        metaStorageManager.registerPrefixWatch(zoneScaleUpTimerPrefix(), scaleUpTimerPrefixListener);
        metaStorageManager.registerPrefixWatch(zoneScaleDownTimerPrefix(), scaleDownTimerPrefixListener);
        metaStorageManager.registerPrefixWatch(zoneDataNodesHistoryPrefix(), dataNodesListener);

        if (knownZones.isEmpty()) {
            return nullCompletedFuture();
        }

        Set<ByteArray> allKeys = new HashSet<>();
        Map<Integer, CatalogZoneDescriptor> descriptors = new HashMap<>();

        for (CatalogZoneDescriptor zone : knownZones) {
            allKeys.add(zoneDataNodesHistoryKey(zone.id()));
            allKeys.add(zoneScaleUpTimerKey(zone.id()));
            allKeys.add(zoneScaleDownTimerKey(zone.id()));
            allKeys.add(zoneDataNodesKey(zone.id()));

            descriptors.put(zone.id(), zone);
        }

        List<CompletableFuture<?>> legacyInitFutures = new ArrayList<>();

        return metaStorageManager.getAll(allKeys)
                .thenAccept(entriesMap -> {
                    for (CatalogZoneDescriptor zone : descriptors.values()) {
                        Entry historyEntry = entriesMap.get(zoneDataNodesHistoryKey(zone.id()));
                        Entry scaleUpEntry = entriesMap.get(zoneScaleUpTimerKey(zone.id()));
                        Entry scaleDownEntry = entriesMap.get(zoneScaleDownTimerKey(zone.id()));
                        Entry legacyDataNodesEntry = entriesMap.get(zoneDataNodesKey(zone.id()));

                        if (missingEntry(historyEntry)) {
                            if (missingEntry(legacyDataNodesEntry)) {
                                // Not critical because if we have no history in this map, we look into meta storage.
                                LOG.warn("Couldn't recover data nodes history for zone [id={}, historyEntry={}].", zone.id(), historyEntry);
                            } else {
                                legacyInitFutures.add(initZoneWithLegacyDataNodes(
                                        zone,
                                        legacyDataNodesEntry.value(),
                                        recoveryRevision
                                ));
                            }

                            continue;
                        }

                        if (missingEntry(scaleUpEntry) || missingEntry(scaleDownEntry)) {
                            throw new AssertionError(format("Couldn't recover timers for zone [id={}, name={}, scaleUpEntry={}, "
                                    + "scaleDownEntry={}", zone.id(), zone.name(), scaleUpEntry, scaleDownEntry));
                        }

                        DataNodesHistory history = DataNodesHistorySerializer.deserialize(historyEntry.value());
                        dataNodesHistoryVolatile.put(zone.id(), history);

                        DistributionZoneTimer scaleUpTimer = DistributionZoneTimerSerializer.deserialize(scaleUpEntry.value());
                        DistributionZoneTimer scaleDownTimer = DistributionZoneTimerSerializer.deserialize(scaleDownEntry.value());

                        onScaleUpTimerChange(zone, scaleUpTimer);
                        onScaleDownTimerChange(zone, scaleDownTimer);
                        // We can restore partition reset timer based on scale down timer, so we don't need to persist it.
                        restorePartitionResetTimer(zone, scaleDownTimer, recoveryRevision);
                    }
                })
                .thenCompose(unused -> allOf(legacyInitFutures)
                        .handle((v, e) -> {
                            if (e != null) {
                                LOG.warn("Could not recover legacy data nodes for zone.", e);
                            }

                            return nullCompletedFuture();
                        })
                )
                .thenAccept(unused -> { /* No-op. */ });
    }

    private static boolean missingEntry(Entry e) {
        return e.empty() || e.tombstone();
    }

    void stop() {
        zoneTimers.forEach((k, zt) -> zt.stopAllTimers());

        shutdownAndAwaitTermination(executor, 10, SECONDS);
    }

    /**
     * Recalculates data nodes on topology changes, modifies scale up and scale down timers and appends data nodes history in meta storage.
     * It takes the current data nodes according to timestamp, compares them with the new topology and calculates added nodes and
     * removed nodes, also compares with the old topology and calculates added nodes comparing to the old topology (if they are not empty
     * then the history entry will be always added).
     * <br>
     * Added nodes and removed nodes are added to scale up and scale down timers respectively. Their time to trigger is refreshed
     * according to current zone descriptor. If their time to trigger is less than or equal to  the current timestamp (including the cases
     * when auto adjust timeout is immediate), then they are applied automatically to the new history entry, in this cases their value
     * in meta storage is set to {@link DistributionZoneTimer#DEFAULT_TIMER}.
     * <br>
     * For example:
     * <ul>
     *     <li>there are nodes A, B in the latest data nodes history entry, its timestamp is 1;</li>
     *     <li>scale up auto adjust is 5, scale down auto adjust is 100 (let's say that time units for auto adjust are the same as used
     *     for timestamps);</li>
     *     <li>node A leaves, node C joins at timestamp 10;</li>
     *     <li>onTopologyChange is triggered and sets scale up timer to 15 and scale down to 110;</li>
     *     <li>for some reason scheduled executor hangs and doesn't trigger timers (let's consider case when everything is recalculated in
     *     onTopologyChange);</li>
     *     <li>node B leaves at time 20;</li>
     *     <li>onTopologyChange is triggered again and sees that scale up timer should have been already triggered (its time to trigger
     *     was 15), it adds node C automatically to new history entry. Scale down timer is scheduled and has to wait more, but
     *     another node (B) left, so scale down timer's nodes are now A and B, and its time to trigger is rescheduled and is now
     *     20 + 100 = 120. Data nodes in the new data nodes history entry are A, B, C.</li>
     * </ul>
     *
     * @param zoneDescriptor Zone descriptor.
     * @param revision Meta storage revision.
     * @param timestamp Timestamp, that is consistent with meta storage revision.
     * @param newLogicalTopology New logical topology.
     * @param oldLogicalTopology Old logical topology.
     * @return CompletableFuture that is completed when the operation is done.
     */
    CompletableFuture<Void> onTopologyChange(
            CatalogZoneDescriptor zoneDescriptor,
            long revision,
            HybridTimestamp timestamp,
            Set<NodeWithAttributes> newLogicalTopology,
            Set<NodeWithAttributes> oldLogicalTopology
    ) {
        int zoneId = zoneDescriptor.id();

        return doOperation(
                zoneDescriptor,
                List.of(zoneDataNodesHistoryKey(zoneId), zoneScaleUpTimerKey(zoneId), zoneScaleDownTimerKey(zoneId)),
                dataNodesHistoryContext -> completedFuture(onTopologyChangeInternal(
                        zoneDescriptor,
                        revision,
                        timestamp,
                        newLogicalTopology,
                        oldLogicalTopology,
                        dataNodesHistoryContext
                )),
                false
        );
    }

    @Nullable
    private DataNodesHistoryMetaStorageOperation onTopologyChangeInternal(
            CatalogZoneDescriptor zoneDescriptor,
            long revision,
            HybridTimestamp timestamp,
            Set<NodeWithAttributes> newLogicalTopology,
            Set<NodeWithAttributes> oldLogicalTopology,
            @Nullable DistributionZonesUtil.DataNodesHistoryContext dataNodesHistoryContext
    ) {
        if (dataNodesHistoryContext == null) {
            // This means that the zone was not initialized yet. The initial history entry with current topology will
            // be written on the zone init.
            return null;
        }

        DataNodesHistory dataNodesHistory = dataNodesHistoryContext.dataNodesHistory();

        if (dataNodesHistory.entryIsPresentAtExactTimestamp(timestamp)) {
            // This event was already processed by another node.
            return null;
        }

        int zoneId = zoneDescriptor.id();

        LOG.debug("Topology change detected [zoneId={}, timestamp={}, newTopology={}, oldTopology={}].", zoneId, timestamp,
                nodeNames(newLogicalTopology), nodeNames(oldLogicalTopology));

        DistributionZoneTimer scaleUpTimer = dataNodesHistoryContext.scaleUpTimer();
        DistributionZoneTimer scaleDownTimer = dataNodesHistoryContext.scaleDownTimer();

        DataNodesHistoryEntry latestDataNodes = dataNodesHistory.dataNodesForTimestamp(timestamp);

        Set<NodeWithAttributes> addedNodes = newLogicalTopology.stream()
                .filter(node -> !latestDataNodes.dataNodes().contains(node))
                .collect(toSet());

        Set<NodeWithAttributes> addedNodesComparingToOldTopology = newLogicalTopology.stream()
                .filter(node -> !oldLogicalTopology.contains(node))
                .collect(toSet());

        Set<NodeWithAttributes> removedNodes = latestDataNodes.dataNodes().stream()
                .filter(node -> !newLogicalTopology.contains(node) && !Objects.equals(node.nodeId(), localNodeId.get()))
                .filter(node -> !scaleDownTimer.nodes().contains(node))
                .collect(toSet());

        int partitionResetDelay = partitionDistributionResetTimeoutSupplier.getAsInt();

        if (!removedNodes.isEmpty()
                && zoneDescriptor.consistencyMode() == HIGH_AVAILABILITY
                && partitionResetDelay != INFINITE_TIMER_VALUE) {
            reschedulePartitionReset(partitionResetDelay, () -> partitionResetClosure.run(revision, zoneDescriptor), zoneId);
        }

        DistributionZoneTimer mergedScaleUpTimer = mergeTimerOnTopologyChange(zoneDescriptor, timestamp,
                scaleUpTimer, addedNodes, newLogicalTopology, true);

        DistributionZoneTimer mergedScaleDownTimer = mergeTimerOnTopologyChange(zoneDescriptor, timestamp,
                scaleDownTimer, removedNodes, newLogicalTopology, false);

        DataNodesHistoryEntry currentDataNodes = currentDataNodes(
                timestamp,
                dataNodesHistory,
                mergedScaleUpTimer,
                mergedScaleDownTimer,
                zoneDescriptor
        );

        DistributionZoneTimer scaleUpTimerToSave = timerToSave(timestamp, mergedScaleUpTimer);
        DistributionZoneTimer scaleDownTimerToSave = timerToSave(timestamp, mergedScaleDownTimer);

        boolean addMandatoryEntry = !addedNodesComparingToOldTopology.isEmpty();

        Condition condition = and(
                dataNodesHistoryEqualToOrNotExists(zoneId, dataNodesHistory),
                and(
                        timerEqualToOrNotExists(zoneScaleUpTimerKey(zoneId), scaleUpTimer),
                        timerEqualToOrNotExists(zoneScaleDownTimerKey(zoneId), scaleDownTimer)
                )
        );

        DataNodesHistory newHistory = addNewEntryToDataNodesHistory(zoneId, dataNodesHistory, currentDataNodes.timestamp(),
                currentDataNodes.dataNodes(), addMandatoryEntry);

        List<Operation> operations = operations(
                addNewEntryOperation(zoneId, newHistory),
                renewTimer(zoneScaleUpTimerKey(zoneId), scaleUpTimerToSave),
                renewTimer(zoneScaleDownTimerKey(zoneId), scaleDownTimerToSave)
        );

        return DataNodesHistoryMetaStorageOperation.builder()
                .zoneId(zoneId)
                .condition(condition)
                .operations(operations)
                .operationName("topology change")
                .currentDataNodesHistory(newHistory == null ? dataNodesHistory : newHistory)
                .currentTimestamp(timestamp)
                .historyEntryTimestamp(currentDataNodes.timestamp())
                .historyEntryNodes(currentDataNodes.dataNodes())
                .scaleUpTimer(scaleUpTimerToSave)
                .scaleDownTimer(scaleDownTimerToSave)
                .addMandatoryEntry(addMandatoryEntry)
                .build();
    }

    /**
     * This is called on topology change, when some nodes may be added or removed, and therefore scale up or scale down timers can be
     * created. By this moment there can be already some timers in meta storage, so we need to merge them with new topology changes, that
     * is done by this method. The create time of the new timer is set to current timestamp, and sets of nodes in two timers are unified,
     * with consideration of the logical topology: if the node is absent in topology, it is excluded from scale up timer, and if it is
     * present, it is excluded from scale down timer.
     *
     * @param zoneDescriptor Zone descriptor.
     * @param timestamp Current timestamp.
     * @param currentTimer Current timer, that is taken from meta storage.
     * @param nodes Set of nodes that are added or removed, depending on the timer, this is defined by {@code scaleUp} parameter.
     * @param logicalTopology Current logical topology.
     * @param scaleUp If true, the timer is scale up, otherwise it is scale down.
     * @return Merged timer.
     */
    private static DistributionZoneTimer mergeTimerOnTopologyChange(
            CatalogZoneDescriptor zoneDescriptor,
            HybridTimestamp timestamp,
            DistributionZoneTimer currentTimer,
            Set<NodeWithAttributes> nodes,
            Set<NodeWithAttributes> logicalTopology,
            boolean scaleUp
    ) {
        // Filter the current timer's nodes according to the current topology, if it is newer than the timer's timestamp.
        Set<NodeWithAttributes> currentTimerFilteredNodes = currentTimer.nodes().stream()
                .filter(n -> {
                    if (currentTimer.createTimestamp().longValue() >= timestamp.longValue()) {
                        return true;
                    } else {
                        return scaleUp == nodeNames(logicalTopology).contains(n.nodeName());
                    }
                })
                .collect(toSet());

        if (nodes.isEmpty()) {
            return new DistributionZoneTimer(
                    currentTimer.createTimestamp(),
                    currentTimer.timeToWaitInSeconds(),
                    currentTimerFilteredNodes
            );
        } else {
            int autoAdjustWaitInSeconds = scaleUp
                    ? zoneDescriptor.dataNodesAutoAdjustScaleUp()
                    : zoneDescriptor.dataNodesAutoAdjustScaleDown();

            return new DistributionZoneTimer(
                    timestamp,
                    autoAdjustWaitInSeconds,
                    union(nodes, currentTimerFilteredNodes)
            );
        }
    }

    /**
     * Returns timer value to save in the meta storage. If the timer is already applied according to current timestamp,
     * returns default timer.
     *
     * @param currentTimestamp Current timestamp.
     * @param timer Timer.
     * @return Timer to save.
     */
    private static DistributionZoneTimer timerToSave(HybridTimestamp currentTimestamp, DistributionZoneTimer timer) {
        return timer.timeToTrigger().longValue() <= currentTimestamp.longValue() ? DEFAULT_TIMER : timer;
    }

    /**
     * Recalculates data nodes on zone filter changes according only to current topology and new filters. Stops and discards all timers.
     *
     * @param zoneDescriptor Zone descriptor.
     * @param timestamp Current timestamp.
     * @param logicalTopology New logical topology.
     * @return CompletableFuture that is completed when the operation is done.
     */
    CompletableFuture<Void> onZoneFilterChange(
            CatalogZoneDescriptor zoneDescriptor,
            HybridTimestamp timestamp,
            Set<NodeWithAttributes> logicalTopology
    ) {
        int zoneId = zoneDescriptor.id();

        return doOperation(
                zoneDescriptor,
                List.of(zoneDataNodesHistoryKey(zoneId)),
                dataNodesHistoryContext -> completedFuture(onZoneFilterChangeInternal(
                        zoneDescriptor,
                        timestamp,
                        logicalTopology,
                        dataNodesHistoryContext
                )),
                true
        );
    }

    @Nullable
    private DataNodesHistoryMetaStorageOperation onZoneFilterChangeInternal(
            CatalogZoneDescriptor zoneDescriptor,
            HybridTimestamp timestamp,
            Set<NodeWithAttributes> logicalTopology,
            DataNodesHistoryContext dataNodesHistoryContext
    ) {
        LOG.debug("Distribution zone filter changed [zoneId={}, timestamp={}, logicalTopology={}, descriptor={}].", zoneDescriptor.id(),
                timestamp, nodeNames(logicalTopology), zoneDescriptor);

        Set<NodeWithAttributes> filteredDataNodes = filterDataNodes(logicalTopology, zoneDescriptor);

        return recalculateAndApplyDataNodesToMetastoreImmediately(
                zoneDescriptor,
                filteredDataNodes,
                timestamp,
                dataNodesHistoryContext,
                "distribution zone filter change"
        );
    }

    /**
     * Recalculates data nodes on zone auto adjust alterations. Modifies scale up and scale down timers and appends data nodes history.
     * The new data nodes are calculated according to the new timer values. See also description of {@link #onTopologyChange} method
     * for more details and examples of how data nodes are recalculated.
     *
     * @param zoneDescriptor Zone descriptor.
     * @param timestamp Current timestamp.
     * @return CompletableFuture that is completed when the operation is done.
     */
    CompletableFuture<Void> onAutoAdjustAlteration(
            CatalogZoneDescriptor zoneDescriptor,
            HybridTimestamp timestamp
    ) {
        int zoneId = zoneDescriptor.id();

        return doOperation(
                zoneDescriptor,
                List.of(zoneDataNodesHistoryKey(zoneId), zoneScaleUpTimerKey(zoneId), zoneScaleDownTimerKey(zoneId)),
                dataNodesHistoryContext -> completedFuture(onAutoAdjustAlterationInternal(
                        zoneDescriptor,
                        timestamp,
                        dataNodesHistoryContext
                )),
                true
        );
    }

    @Nullable
    private DataNodesHistoryMetaStorageOperation onAutoAdjustAlterationInternal(
            CatalogZoneDescriptor zoneDescriptor,
            HybridTimestamp timestamp,
            DataNodesHistoryContext dataNodesHistoryContext
    ) {
        assert dataNodesHistoryContext != null : "Data nodes history and timers are missing, zone=" + zoneDescriptor;

        DataNodesHistory dataNodesHistory = dataNodesHistoryContext.dataNodesHistory();

        if (dataNodesHistory.entryIsPresentAtExactTimestamp(timestamp)) {
            return null;
        }

        int zoneId = zoneDescriptor.id();

        LOG.debug("Distribution zone auto adjust changed [zoneId={}, timestamp={}, descriptor={}].",
                zoneId, timestamp, zoneDescriptor);

        DistributionZoneTimer scaleUpTimer = dataNodesHistoryContext.scaleUpTimer();
        DistributionZoneTimer scaleDownTimer = dataNodesHistoryContext.scaleDownTimer();

        DistributionZoneTimer modifiedScaleUpTimer = scaleUpTimer
                .modifyTimeToWait(zoneDescriptor.dataNodesAutoAdjustScaleUp());

        DistributionZoneTimer modifiedScaleDownTimer = scaleDownTimer
                .modifyTimeToWait(zoneDescriptor.dataNodesAutoAdjustScaleDown());

        DataNodesHistoryEntry currentDataNodes = currentDataNodes(
                timestamp,
                dataNodesHistory,
                modifiedScaleUpTimer,
                modifiedScaleDownTimer,
                zoneDescriptor
        );

        DistributionZoneTimer scaleUpTimerToSave = timerToSave(timestamp, modifiedScaleUpTimer);
        DistributionZoneTimer scaleDownTimerToSave = timerToSave(timestamp, modifiedScaleDownTimer);

        Condition condition = and(
                dataNodesHistoryEqualToOrNotExists(zoneId, dataNodesHistory),
                and(
                        timerEqualToOrNotExists(zoneScaleUpTimerKey(zoneId), scaleUpTimer),
                        timerEqualToOrNotExists(zoneScaleDownTimerKey(zoneId), scaleDownTimer)
                )
        );

        DataNodesHistory newHistory = addNewEntryToDataNodesHistory(zoneId, dataNodesHistory, currentDataNodes.timestamp(),
                currentDataNodes.dataNodes());

        List<Operation> operations = operations(
                addNewEntryOperation(zoneId, newHistory),
                renewTimer(zoneScaleUpTimerKey(zoneId), scaleUpTimerToSave),
                renewTimer(zoneScaleDownTimerKey(zoneId), scaleDownTimerToSave)
        );

        return DataNodesHistoryMetaStorageOperation.builder()
                .zoneId(zoneId)
                .condition(condition)
                .operations(operations)
                .operationName("distribution zone auto adjust change")
                .currentDataNodesHistory(newHistory == null ? dataNodesHistory : newHistory)
                .currentTimestamp(timestamp)
                .historyEntryTimestamp(currentDataNodes.timestamp())
                .historyEntryNodes(currentDataNodes.dataNodes())
                .scaleUpTimer(scaleUpTimerToSave)
                .scaleDownTimer(scaleDownTimerToSave)
                .build();
    }

    void onUpdatePartitionDistributionReset(
            int zoneId,
            int partitionDistributionResetTimeoutSeconds,
            Runnable taskOnReset
    ) {
        if (partitionDistributionResetTimeoutSeconds == INFINITE_TIMER_VALUE) {
            zoneTimers.computeIfAbsent(zoneId, this::createZoneTimers).partitionReset.stopScheduledTask();
        } else {
            zoneTimers.computeIfAbsent(zoneId, this::createZoneTimers).partitionReset
                    .reschedule(partitionDistributionResetTimeoutSeconds, taskOnReset);
        }
    }

    /**
     * The closure that is executed on scale up or scale down schedule. Appends data nodes history in meta storage and sets the timer
     * to default value.
     *
     * @param zoneDescriptor Zone descriptor.
     * @param scheduledTimer Scheduled timer.
     * @return Runnable that is executed on schedule.
     */
    private Runnable applyTimerClosure(CatalogZoneDescriptor zoneDescriptor, ScheduledTimer scheduledTimer) {
        int zoneId = zoneDescriptor.id();

        return () -> doOperation(
                zoneDescriptor,
                List.of(zoneDataNodesHistoryKey(zoneId), scheduledTimer.metaStorageKey()),
                dataNodesHistoryContext -> applyTimerClosure0(zoneDescriptor, scheduledTimer, dataNodesHistoryContext),
                true
        );
    }

    @Nullable
    private CompletableFuture<DataNodesHistoryMetaStorageOperation> applyTimerClosure0(
            CatalogZoneDescriptor zoneDescriptor,
            ScheduledTimer scheduledTimer,
            DataNodesHistoryContext dataNodesHistoryContext
    ) {
        assert dataNodesHistoryContext != null : "Data nodes history and timers are missing, zone=" + zoneDescriptor;

        DataNodesHistory dataNodesHistory = dataNodesHistoryContext.dataNodesHistory();

        DistributionZoneTimer timer = scheduledTimer.timerFromContext(dataNodesHistoryContext);

        if (timer.equals(DEFAULT_TIMER)) {
            return nullCompletedFuture();
        }

        int zoneId = zoneDescriptor.id();

        LOG.debug("Triggered " + scheduledTimer.name() + " [zoneId={}, timer={}].", zoneId, timer);

        HybridTimestamp timeToTrigger = timer.timeToTrigger();

        if (dataNodesHistory.entryIsPresentAtExactTimestamp(timeToTrigger)) {
            return nullCompletedFuture();
        }

        long currentDelay = delayInSeconds(timeToTrigger);

        if (currentDelay < 0) {
            return nullCompletedFuture();
        }

        if (currentDelay > 1) {
            scheduledTimer.reschedule(currentDelay, applyTimerClosure(zoneDescriptor, scheduledTimer));

            return nullCompletedFuture();
        }

        DataNodesHistoryEntry currentDataNodes = scheduledTimer
                .recalculateDataNodes(dataNodesHistory, timer);

        DataNodesHistory newHistory = addNewEntryToDataNodesHistory(
                zoneId,
                dataNodesHistory,
                timeToTrigger,
                currentDataNodes.dataNodes()
        );

        // We need to wait for actual time according to hybrid clock plus clock skew, because scheduled executor
        // is not synchronized with hybrid clock. If we don't do this and scheduled executor will trigger this closure
        // earlier than max hybrid clock time in cluster, we may append new history entry having timestamp that
        // is (actually) in future.
        return clockService.waitFor(timeToTrigger.addPhysicalTime(clockService.maxClockSkewMillis()))
                .thenApply(ignored -> DataNodesHistoryMetaStorageOperation.builder()
                        .zoneId(zoneId)
                        .condition(
                                and(
                                        dataNodesHistoryEqualToOrNotExists(zoneId, dataNodesHistory),
                                        timerEqualToOrNotExists(scheduledTimer.metaStorageKey(), timer)
                                )
                        )
                        .operations(
                                operations(
                                        addNewEntryOperation(zoneId, newHistory),
                                        clearTimer(scheduledTimer.metaStorageKey())
                                )
                        )
                        .operationName(scheduledTimer.name() + " trigger")
                        .currentDataNodesHistory(newHistory == null ? dataNodesHistory : newHistory)
                        .currentTimestamp(timeToTrigger)
                        .historyEntryTimestamp(timeToTrigger)
                        .historyEntryNodes(currentDataNodes.dataNodes())
                        .scaleUpTimer(scheduledTimer.scaleUpTimerAfterApply())
                        .scaleDownTimer(scheduledTimer.scaleDownTimerAfterApply())
                        .build()
                );
    }

    private void onScaleUpTimerChange(CatalogZoneDescriptor zoneDescriptor, DistributionZoneTimer scaleUpTimer) {
        ScheduledTimer timer = new ScaleUpScheduledTimer(zoneDescriptor);
        timer.init(scaleUpTimer);
    }

    private void onScaleDownTimerChange(CatalogZoneDescriptor zoneDescriptor, DistributionZoneTimer scaleDownTimer) {
        ScheduledTimer timer = new ScaleDownScheduledTimer(zoneDescriptor);
        timer.init(scaleDownTimer);
    }

    private void restorePartitionResetTimer(CatalogZoneDescriptor zone, DistributionZoneTimer scaleDownTimer, long revision) {
        if (!scaleDownTimer.equals(DEFAULT_TIMER) && zone.consistencyMode() == HIGH_AVAILABILITY) {
            reschedulePartitionReset(
                    partitionDistributionResetTimeoutSupplier.getAsInt(),
                    () -> partitionResetClosure.run(revision, zone),
                    zone.id()
            );
        }
    }

    private static long delayInSeconds(HybridTimestamp timerTimestamp) {
        if (timerTimestamp.equals(HybridTimestamp.MIN_VALUE) || timerTimestamp.equals(HybridTimestamp.MAX_VALUE)) {
            return -1;
        }

        long currentTime = System.currentTimeMillis();

        long delayMs = timerTimestamp.getPhysical() - currentTime;

        return max(0, delayMs / 1000);
    }

    private void reschedulePartitionReset(long delayInSeconds, Runnable runnable, int zoneId) {
        zoneTimers.computeIfAbsent(zoneId, this::createZoneTimers).partitionReset.reschedule(delayInSeconds, runnable);
    }

    private ZoneTimers createZoneTimers(int zoneId) {
        return new ZoneTimers(zoneId, executor);
    }

    /**
     * Calculates current data nodes on topology changes and distribution zone changes, according to the timers' state.
     * This method is NOT used for data nodes calculation for external components, for that see {@link #dataNodes(int, HybridTimestamp)}.
     *
     * @param timestamp Current timestamp.
     * @param dataNodesHistory Data nodes history.
     * @param scaleUpTimer Scale up timer.
     * @param scaleDownTimer Scale down timer.
     * @param zoneDescriptor Zone descriptor.
     * @return History entry of current timestamp and data nodes.
     */
    private static DataNodesHistoryEntry currentDataNodes(
            HybridTimestamp timestamp,
            DataNodesHistory dataNodesHistory,
            DistributionZoneTimer scaleUpTimer,
            DistributionZoneTimer scaleDownTimer,
            CatalogZoneDescriptor zoneDescriptor
    ) {
        DataNodesHistoryEntry currentDataNodesEntry = dataNodesHistory.dataNodesForTimestamp(timestamp);

        assert currentDataNodesEntry.timestamp().longValue() != HybridTimestamp.MIN_VALUE.longValue()
                : "Data nodes history is missing for timestamp [zoneId=" + zoneDescriptor.id() + ", timestamp=" + timestamp + "].";

        Set<NodeWithAttributes> dataNodes = new HashSet<>(currentDataNodesEntry.dataNodes());

        long scaleUpTriggerTime = scaleUpTimer.timeToTrigger().longValue();
        long scaleDownTriggerTime = scaleDownTimer.timeToTrigger().longValue();
        long timestampLong = timestamp.longValue();
        HybridTimestamp newTimestamp = timestamp;

        if (scaleUpTriggerTime <= timestampLong) {
            dataNodes.addAll(filterDataNodes(scaleUpTimer.nodes(), zoneDescriptor));
        }

        if (scaleDownTriggerTime <= timestampLong) {
            dataNodes.removeAll(scaleDownTimer.nodes());
        }

        return new DataNodesHistoryEntry(newTimestamp, dataNodes);
    }

    /**
     * Returns data nodes for the given zone and timestamp. See {@link #dataNodes(int, HybridTimestamp, Integer)}.
     * Catalog version is calculated by the given timestamp.
     *
     * @param zoneId Zone ID.
     * @param timestamp Timestamp.
     * @return Data nodes.
     */
    public CompletableFuture<Set<String>> dataNodes(int zoneId, HybridTimestamp timestamp) {
        return dataNodes(zoneId, timestamp, null);
    }

    /**
     * Returns data nodes for the given zone and timestamp. It doesn't recalculate the data nodes, it just retrieves them from data nodes
     * history. For information how data nodes are calculated, see {@link #onTopologyChange}, {@link #onZoneFilterChange} and {@link
     * #onAutoAdjustAlteration} methods.
     *
     * @param zoneId Zone ID.
     * @param timestamp Timestamp.
     * @param catalogVersion Catalog version.
     * @return Data nodes.
     */
    public CompletableFuture<Set<String>> dataNodes(int zoneId, HybridTimestamp timestamp, @Nullable Integer catalogVersion) {
        DataNodesHistory volatileHistory = dataNodesHistoryVolatile.get(zoneId);
        if (volatileHistory != null && volatileHistory.entryIsPresentAtExactTimestamp(timestamp)) {
            return completedFuture(nodeNames(volatileHistory.dataNodesForTimestamp(timestamp).dataNodes()));
        }

        if (catalogVersion == null) {
            catalogVersion = catalogManager.activeCatalogVersion(timestamp.longValue());
        }

        CatalogZoneDescriptor zone = catalogManager.catalog(catalogVersion).zone(zoneId);

        if (zone == null) {
            return failedFuture(new DistributionZoneNotFoundException(zoneId));
        }

        return getValueFromMetaStorage(zoneDataNodesHistoryKey(zoneId), DataNodesHistorySerializer::deserialize)
                .thenApply(history -> inBusyLock(busyLock, () -> {
                    if (history == null) {
                        // It means that the zone was created but the data nodes value had not been updated yet.
                        // So the data nodes value will be equal to the logical topology.
                        return filterDataNodes(topologyNodes(), zone);
                    }

                    DataNodesHistoryEntry entry = history.dataNodesForTimestamp(timestamp);

                    return entry.dataNodes();
                }))
                .thenApply(DistributionZonesUtil::nodeNames);
    }

    /**
     * Unlike {@link #dataNodes} this method recalculates the data nodes for given zone and writes them to metastorage.
     *
     * @param zoneName Zone name.
     * @return The future with recalculated data nodes for the given zone.
     */
    public CompletableFuture<Void> recalculateDataNodes(String zoneName) {
        Objects.requireNonNull(zoneName, "Zone name is required.");

        int catalogVersion = catalogManager.latestCatalogVersion();

        CatalogZoneDescriptor zoneDescriptor = catalogManager.catalog(catalogVersion).zone(zoneName);

        if (zoneDescriptor == null) {
            return failedFuture(new DistributionZoneNotFoundException(zoneName));
        }

        return recalculateDataNodes(zoneDescriptor);
    }

<<<<<<< HEAD
    private CompletableFuture<Set<String>> recalculateDataNodes(CatalogZoneDescriptor zoneDescriptor) {
=======
    private CompletableFuture<Void> recalculateDataNodes(CatalogZoneDescriptor zoneDescriptor) {
>>>>>>> 4fc0a3a3
        int zoneId = zoneDescriptor.id();

        Set<NodeWithAttributes> currentLogicalTopology = topologyNodes();

        Set<NodeWithAttributes> filteredDataNodes = filterDataNodes(currentLogicalTopology, zoneDescriptor);

        return doOperation(
                zoneDescriptor,
                List.of(zoneDataNodesHistoryKey(zoneId)),
                dataNodesHistoryContext -> completedFuture(recalculateAndApplyDataNodesToMetastoreImmediately(
                        zoneDescriptor,
                        filteredDataNodes,
                        clockService.now(),
                        dataNodesHistoryContext,
                        "manual data nodes recalculation"
                )),
                true
        );
    }

    private @Nullable DataNodesHistoryMetaStorageOperation recalculateAndApplyDataNodesToMetastoreImmediately(
            CatalogZoneDescriptor zoneDescriptor,
            Set<NodeWithAttributes> filteredDataNodes,
            HybridTimestamp timestamp,
            DataNodesHistoryContext dataNodesHistoryContext,
            String operationName
    ) {
        assert dataNodesHistoryContext != null : "Data nodes history and timers are missing, zone=" + zoneDescriptor;

        DataNodesHistory dataNodesHistory = dataNodesHistoryContext.dataNodesHistory();

        if (dataNodesHistory.entryIsPresentAtExactTimestamp(timestamp)) {
            return null;
        }

        int zoneId = zoneDescriptor.id();

        stopAllTimers(zoneId);

        DataNodesHistory newHistory = addNewEntryToDataNodesHistory(zoneId, dataNodesHistory, timestamp, filteredDataNodes);

        return DataNodesHistoryMetaStorageOperation.builder()
                .zoneId(zoneId)
                .condition(dataNodesHistoryEqualToOrNotExists(zoneId, dataNodesHistory))
                .operations(operations(
                        addNewEntryOperation(zoneId, newHistory),
                        clearTimer(zoneScaleUpTimerKey(zoneId)),
                        clearTimer(zoneScaleDownTimerKey(zoneId))
                ))
<<<<<<< HEAD
                .operationName("distribution zone filter change")
                .currentDataNodesHistory(newHistory == null ? dataNodesHistory : newHistory)
=======
                .operationName(operationName)
                .currentDataNodesHistory(dataNodesHistory)
>>>>>>> 4fc0a3a3
                .currentTimestamp(timestamp)
                .historyEntryTimestamp(timestamp)
                .historyEntryNodes(filteredDataNodes)
                .scaleUpTimer(DEFAULT_TIMER)
                .scaleDownTimer(DEFAULT_TIMER)
                .build();
    }

    private Set<NodeWithAttributes> topologyNodes() {
        // It means that the zone was created but the data nodes value had not been updated yet.
        // So the data nodes value will be equals to the logical topology on the descLastUpdateRevision.
        Entry topologyEntry = metaStorageManager.getLocally(zonesLogicalTopologyKey());

        if (topologyEntry.empty()) {
            // A special case for a very first start of a node, when a creation of a zone was before the first topology event,
            // meaning that zonesLogicalTopologyKey() has not been updated yet, safe to return empty set here.
            return emptySet();
        }

        return deserializeLogicalTopologySet(topologyEntry.value());
    }

    private static Condition dataNodesHistoryEqualToOrNotExists(int zoneId, DataNodesHistory history) {
        return or(
                notExists(zoneDataNodesHistoryKey(zoneId)),
                value(zoneDataNodesHistoryKey(zoneId)).eq(DataNodesHistorySerializer.serialize(history))
        );
    }

    private static Condition timerEqualToOrNotExists(ByteArray timerKey, DistributionZoneTimer timer) {
        return or(
                notExists(timerKey),
                or(
                    value(timerKey).eq(DistributionZoneTimerSerializer.serialize(timer)),
                    value(timerKey).eq(DistributionZoneTimerSerializer.serialize(DEFAULT_TIMER))
                )
        );
    }

    @Nullable
    private DataNodesHistory addNewEntryToDataNodesHistory(
            int zoneId,
            DataNodesHistory history,
            HybridTimestamp timestamp,
            Set<NodeWithAttributes> nodes
    ) {
        return addNewEntryToDataNodesHistory(zoneId, history, timestamp, nodes, false);
    }

    /**
     * Adds new entry to data nodes history.
     * If the new entry is the same as the latest one {@code addMandatoryEntry} is {@code false}, then no new entry is added.
     *
     * @param zoneId Zone id.
     * @param history Current data nodes history.
     * @param timestamp Timestamp of the new entry.
     * @param nodes Data nodes for the new entry.
     * @param addMandatoryEntry If {@code true}, then the new entry is added even if it is the same as the latest one.
     * @return Copy of the history with the new entry added if needed, or {@code null} if the history is not changed.
     */
    @Nullable
    private DataNodesHistory addNewEntryToDataNodesHistory(
            int zoneId,
            DataNodesHistory history,
            HybridTimestamp timestamp,
            Set<NodeWithAttributes> nodes,
            boolean addMandatoryEntry
    ) {
        if (!addMandatoryEntry
                && !history.isEmpty()
                && nodes.equals(history.dataNodesForTimestamp(HybridTimestamp.MAX_VALUE).dataNodes())) {
            return null;
        } else {
            HybridTimestamp now = clockService.current();
            HybridTimestamp earliestTimestampNeededForHistory = earliestTimestampNeededForHistory(now);
            DataNodesHistory newHistory = history
                    .addHistoryEntry(timestamp, nodes)
                    .compactIfNeeded(earliestTimestampNeededForHistory);
            dataNodesHistoryVolatile.put(zoneId, newHistory);

            int compactedEntriesCount = history.size() - (newHistory.size() - 1);
            if (compactedEntriesCount > 0) {
                LOG.info("Data nodes history compacted [zoneId={}, compactedEntriesCount={}, atTimestamp={}, earliestTimestampNeeded={}].",
                        zoneId, compactedEntriesCount, now, earliestTimestampNeededForHistory);
            }

            return newHistory;
        }
    }

    private Operation addNewEntryOperation(int zoneId, @Nullable DataNodesHistory history) {
        if (history == null) {
            return noop();
        } else {
            return put(zoneDataNodesHistoryKey(zoneId), DataNodesHistorySerializer.serialize(history));
        }
    }

    private HybridTimestamp earliestTimestampNeededForHistory(HybridTimestamp timestamp) {
        long minTimeAvailable = timestamp.getPhysical()
                - gcConfiguration.lowWatermark().dataAvailabilityTimeMillis().value()
                - clockService.maxClockSkewMillis();
        long minCatalogTimeAvailable = hybridTimestamp(catalogManager.earliestCatalog().time()).getPhysical();

        long minPhysical = max(min(minTimeAvailable, minCatalogTimeAvailable), 1);
        return new HybridTimestamp(minPhysical, 0);
    }

    private static Operation renewTimer(ByteArray timerKey, DistributionZoneTimer timer) {
        return put(timerKey, DistributionZoneTimerSerializer.serialize(timer));
    }

    private static Operation clearTimer(ByteArray timerKey) {
        return put(timerKey, DistributionZoneTimerSerializer.serialize(DEFAULT_TIMER));
    }

    private <T> CompletableFuture<T> getValueFromMetaStorage(ByteArray key, Function<byte[], T> deserializer) {
        return metaStorageManager.get(key).thenApply(e -> deserializeEntry(e, deserializer));
    }

    private CompletableFuture<DataNodesHistoryContext> getDataNodeHistoryContextMs(List<ByteArray> keys) {
        return metaStorageManager.getAll(new HashSet<>(keys))
                .thenApply(entries -> dataNodeHistoryContextFromValues(entries.values()));
    }

    private CompletableFuture<DataNodesHistoryContext> getDataNodeHistoryContextMsLocally(List<ByteArray> keys) {
        List<Entry> entries = metaStorageManager.getAllLocally(keys);

        return completedFuture(dataNodeHistoryContextFromValues(entries));
    }

    private CompletableFuture<DataNodesHistoryContext> ensureContextIsPresentAndInitZoneIfNeeded(
            @Nullable DataNodesHistoryContext context,
            List<ByteArray> keys,
            int zoneId
    ) {
        if (context == null) {
            // Probably this is a transition from older version of cluster, need to initialize zone according to the
            // current set of meta storage entries.
            return initZone(zoneId)
                    .thenCompose(ignored -> getDataNodeHistoryContextMs(keys));
        } else {
            return completedFuture(context);
        }
    }

    @Nullable
    private static <T> T deserializeEntry(@Nullable Entry e, Function<byte[], T> deserializer) {
        if (e == null || e.value() == null || e.empty() || e.tombstone()) {
            return null;
        } else {
            return deserializer.apply(e.value());
        }
    }

    /**
     * Perform a meta storage operation for changing data nodes history and timers. Uses {@link #msInvokeWithRetry} for retries.
     *
     * @param zone Zone descriptor.
     * @param keysToRead Keys to read from meta storage, to get {@link DataNodesHistoryContext}.
     * @param operation Operation.
     * @param ensureContextIsPresent If true, then ensures that {@link DataNodesHistoryContext} is not {@code null}.
     * @return Future reflecting the completion of meta storage operation.
     */
    private CompletableFuture<Void> doOperation(
            CatalogZoneDescriptor zone,
            List<ByteArray> keysToRead,
            Function<DataNodesHistoryContext, CompletableFuture<DataNodesHistoryMetaStorageOperation>> operation,
            boolean ensureContextIsPresent
    ) {
        return msInvokeWithRetry(msGetter -> msGetter.get(keysToRead).thenCompose(operation), zone, ensureContextIsPresent);
    }

    private CompletableFuture<Void> msInvokeWithRetry(
            Function<
                    DataNodeHistoryContextMetaStorageGetter,
                    CompletableFuture<DataNodesHistoryMetaStorageOperation>
            > metaStorageOperationSupplier,
            CatalogZoneDescriptor zone,
            boolean ensureContextIsPresent
    ) {
        return msInvokeWithRetry(metaStorageOperationSupplier, MAX_ATTEMPTS_ON_RETRY, zone, ensureContextIsPresent);
    }

    /**
     * Utility method for meta storage invocation.
     *
     * @param metaStorageOperationSupplier Function that returns IIF operation to use in meta storage invocation.
     *     It contains the actual logic of operation.
     * @param attemptsLeft Number of attempts left, used if meta storage invoke did not succeed due to CAS fail.
     * @param zone Zone descriptor.
     * @return Future reflecting the completion of meta storage invocation.
     */
    private CompletableFuture<Void> msInvokeWithRetry(
            Function<
                    DataNodeHistoryContextMetaStorageGetter,
                    CompletableFuture<DataNodesHistoryMetaStorageOperation>
            > metaStorageOperationSupplier,
            int attemptsLeft,
            CatalogZoneDescriptor zone,
            boolean ensureContextIsPresent
    ) {
        if (attemptsLeft <= 0) {
            throw new AssertionError("Failed to perform meta storage invoke, maximum number of attempts reached [zone=" + zone + "].");
        }

        // Get locally on the first attempt, otherwise it means that invoke has failed because of different value in meta storage,
        // so we need to retrieve the value from meta storage.
        DataNodeHistoryContextMetaStorageGetter msGetter0 = attemptsLeft == MAX_ATTEMPTS_ON_RETRY
                ? this::getDataNodeHistoryContextMsLocally
                : this::getDataNodeHistoryContextMs;

        DataNodeHistoryContextMetaStorageGetter msGetter = ensureContextIsPresent
                ? keys -> msGetter0.get(keys).thenCompose(context -> ensureContextIsPresentAndInitZoneIfNeeded(context, keys, zone.id()))
                : msGetter0;

        CompletableFuture<DataNodesHistoryMetaStorageOperation> metaStorageOperationFuture =
                metaStorageOperationSupplier.apply(msGetter);

        return metaStorageOperationFuture
                .thenCompose(metaStorageOperation -> {
                    if (metaStorageOperation == null) {
                        return nullCompletedFuture();
                    } else {
                        // TODO https://issues.apache.org/jira/browse/IGNITE-24611
                        return metaStorageManager.invoke(metaStorageOperation.operation())
                                .thenCompose(result -> {
                                    if (result.getAsBoolean()) {
                                        LOG.info(metaStorageOperation.successLogMessage());

                                        return nullCompletedFuture();
                                    } else {
                                        return msInvokeWithRetry(
                                                metaStorageOperationSupplier,
                                                attemptsLeft - 1,
                                                zone,
                                                ensureContextIsPresent
                                        );
                                    }
                                })
                                .whenComplete((v, e) -> {
                                    if (e != null && !relatesToNodeStopping(e)) {
                                        failureProcessor.process(new FailureContext(e, metaStorageOperation.failureLogMessage()));
                                    }
                                });
                    }
                });
    }

    private static boolean relatesToNodeStopping(Throwable e) {
        return hasCause(e, NodeStoppingException.class);
    }

    /**
     * Method initialise data nodes history value for the specified zone, also sets the
     * {@link DistributionZonesUtil#zoneScaleUpTimerKey(int)} and {@link DistributionZonesUtil#zoneScaleDownTimerKey}
     * if it passes the condition. It is called on the first creation of a zone.
     *
     * @param zoneId Unique id of a zone
     * @param timestamp Timestamp of an event that has triggered this method.
     * @param dataNodes Data nodes.
     * @return Future reflecting the completion of initialisation of zone's keys in meta storage.
     */
    CompletableFuture<?> onZoneCreate(
            int zoneId,
            HybridTimestamp timestamp,
            Set<NodeWithAttributes> dataNodes
    ) {
        return initZone(zoneId, timestamp, dataNodes, false);
    }

    private CompletableFuture<?> initZoneWithLegacyDataNodes(
            CatalogZoneDescriptor zone,
            byte[] legacyDataNodesBytes,
            long recoveryRevision
    ) {
        Entry nodeAttributesEntry = metaStorageManager.getLocally(zonesNodesAttributes(), recoveryRevision);
        Map<UUID, NodeWithAttributes> nodesAttributes = deserializeNodesAttributes(nodeAttributesEntry.value());

        Set<NodeWithAttributes> unfilteredDataNodes = DataNodesMapSerializer.deserialize(legacyDataNodesBytes).keySet().stream()
                .map(node -> {
                    NodeWithAttributes nwa = nodesAttributes.get(node.nodeId());

                    if (nwa == null) {
                        return new NodeWithAttributes(node.nodeName(), node.nodeId(), null);
                    } else {
                        Map<String, String> userAttributes = nwa.userAttributes();
                        List<String> storageProfiles = nwa.storageProfiles();
                        return new NodeWithAttributes(node.nodeName(), node.nodeId(), userAttributes, storageProfiles);
                    }
                })
                .collect(toSet());

        Set<NodeWithAttributes> dataNodes = filterDataNodes(unfilteredDataNodes, zone);

        LOG.info("Recovering data nodes of distribution zone from legacy data nodes [zoneId={}, unfilteredDataNodes={}, "
                + "filter='{}', dataNodes={}]", zone.id(), nodeNames(unfilteredDataNodes), zone.filter(), nodeNames(dataNodes));

        return initZone(zone.id(), clockService.current(), dataNodes, true);
    }

    private CompletableFuture<?> initZone(int zoneId) {
        CatalogZoneDescriptor zone = zoneDescriptor(zoneId);
        Set<NodeWithAttributes> topologyNodes = latestLogicalTopologyProvider.get();
        Set<NodeWithAttributes> filteredNodes = filterDataNodes(topologyNodes, zone);

        return initZone(zoneId, clockService.now(), filteredNodes, true);
    }

    private CompletableFuture<?> initZone(
            int zoneId,
            HybridTimestamp timestamp,
            Set<NodeWithAttributes> dataNodes,
            boolean removeLegacyDataNodes
    ) {
        if (!busyLock.enterBusy()) {
            throw new IgniteInternalException(NODE_STOPPING_ERR, new NodeStoppingException());
        }

        try {
            // Update data nodes for a zone only if the corresponding data nodes keys weren't initialised in ms yet.
            Condition condition = and(
                    notExists(zoneDataNodesHistoryKey(zoneId)),
                    notTombstone(zoneDataNodesHistoryKey(zoneId))
            );

            DataNodesHistory history = addNewEntryToDataNodesHistory(zoneId, new DataNodesHistory(), timestamp, dataNodes);

            Update update = new Operations(operations(
                    addNewEntryOperation(zoneId, history),
                    clearTimer(zoneScaleUpTimerKey(zoneId)),
                    clearTimer(zoneScaleDownTimerKey(zoneId)),
                    removeLegacyDataNodes ? remove(zoneDataNodesKey(zoneId)) : noop(),
                    removeLegacyDataNodes ? remove(zonesNodesAttributes()) : noop()
            )).yield(true);

            Iif iif = iif(condition, update, ops().yield(false));

            return metaStorageManager.invoke(iif)
                    .thenApply(StatementResult::getAsBoolean)
                    .whenComplete((invokeResult, e) -> {
                        if (e != null) {
                            if (!relatesToNodeStopping(e)) {
                                String errorMessage = String.format(
                                        "Failed to initialize zone's dataNodes history [zoneId = %s, timestamp = %s, dataNodes = %s]",
                                        zoneId,
                                        timestamp,
                                        nodeNames(dataNodes)
                                );
                                failureProcessor.process(new FailureContext(e, errorMessage));
                            }
                        } else if (invokeResult) {
                            LOG.info("Initialized zone's dataNodes history [zoneId = {}, timestamp = {}, dataNodes = {}]",
                                    zoneId,
                                    timestamp,
                                    nodeNames(dataNodes)
                            );
                        } else {
                            LOG.debug(
                                    "Failed to initialize zone's dataNodes history [zoneId = {}, timestamp = {}, dataNodes = {}]",
                                    zoneId,
                                    timestamp,
                                    nodeNames(dataNodes)
                            );
                        }
                    });
        } finally {
            busyLock.leaveBusy();
        }
    }

    CompletableFuture<?> onZoneDrop(int zoneId, HybridTimestamp timestamp) {
        return removeDataNodesKeys(zoneId, timestamp)
                .thenRun(() -> {
                    ZoneTimers zt = zoneTimers.remove(zoneId);
                    if (zt != null) {
                        zt.stopAllTimers();
                    }
                });
    }

    /**
     * Method deletes data nodes related values for the specified zone.
     *
     * @param zoneId Unique id of a zone.
     * @param timestamp Timestamp of an event that has triggered this method.
     */
    private CompletableFuture<?> removeDataNodesKeys(int zoneId, HybridTimestamp timestamp) {
        if (!busyLock.enterBusy()) {
            throw new IgniteInternalException(NODE_STOPPING_ERR, new NodeStoppingException());
        }

        try {
            Condition condition = exists(zoneDataNodesHistoryKey(zoneId));

            Update removeKeysUpd = ops(
                    // TODO remove(zoneDataNodesHistoryKey(zoneId)), https://issues.apache.org/jira/browse/IGNITE-24345
                    remove(zoneScaleUpTimerKey(zoneId)),
                    remove(zoneScaleDownTimerKey(zoneId))
            ).yield(true);

            Iif iif = iif(condition, removeKeysUpd, ops().yield(false));

            return metaStorageManager.invoke(iif)
                    .thenApply(StatementResult::getAsBoolean)
                    .whenComplete((invokeResult, e) -> {
                        if (e != null) {
                            if (!relatesToNodeStopping(e)) {
                                String errorMessage = String.format(
                                        "Failed to delete zone's dataNodes keys [zoneId = %s, timestamp = %s]",
                                        zoneId,
                                        timestamp
                                );
                                failureProcessor.process(new FailureContext(e, errorMessage));
                            }
                        } else if (invokeResult) {
                            LOG.info("Delete zone's dataNodes keys [zoneId = {}, timestamp = {}]", zoneId, timestamp);
                        } else {
                            LOG.debug("Failed to delete zone's dataNodes keys [zoneId = {}, timestamp = {}]", zoneId, timestamp);
                        }
                    });
        } finally {
            busyLock.leaveBusy();
        }
    }

    private void stopAllTimers(int zoneId) {
        ZoneTimers zt = zoneTimers.get(zoneId);
        if (zt != null) {
            zt.stopAllTimers();
        }
    }

    private WatchListener createScaleUpTimerPrefixListener() {
        return event -> inBusyLockAsync(
                busyLock,
                () -> processWatchEvent(
                        event,
                        DISTRIBUTION_ZONE_SCALE_UP_TIMER_PREFIX_BYTES,
                        (zoneId, e) -> processTimerWatchEvent(zoneId, e, true)
                )
        );
    }

    private WatchListener createScaleDownTimerPrefixListener() {
        return event -> inBusyLockAsync(
                busyLock,
                () -> processWatchEvent(
                        event,
                        DISTRIBUTION_ZONE_SCALE_DOWN_TIMER_PREFIX_BYTES,
                        (zoneId, e) -> processTimerWatchEvent(zoneId, e, false)
                )
        );
    }

    private WatchListener createDataNodesListener() {
        return event -> inBusyLockAsync(
                busyLock,
                () -> processWatchEvent(event, DISTRIBUTION_ZONE_DATA_NODES_HISTORY_PREFIX_BYTES, this::processDataNodesHistoryWatchEvent)
        );
    }

    private CompletableFuture<Void> processTimerWatchEvent(int zoneId, Entry e, boolean scaleUp) {
        if (e.tombstone()) {
            return nullCompletedFuture();
        }

        DistributionZoneTimer timer = DistributionZoneTimerSerializer.deserialize(e.value());

        CatalogZoneDescriptor zoneDescriptor = catalogManager.activeCatalog(e.timestamp().longValue()).zone(zoneId);

        if (zoneDescriptor == null) {
            return nullCompletedFuture();
        }

        if (scaleUp) {
            onScaleUpTimerChange(zoneDescriptor, timer);
        } else {
            onScaleDownTimerChange(zoneDescriptor, timer);
        }

        return nullCompletedFuture();
    }

    private CompletableFuture<Void> processDataNodesHistoryWatchEvent(int zoneId, Entry e) {
        if (!e.tombstone() && e.value() != null) {
            DataNodesHistory history = DataNodesHistorySerializer.deserialize(e.value());

            CatalogZoneDescriptor zoneDescriptor = catalogManager.activeCatalog(e.timestamp().longValue()).zone(zoneId);

            if (zoneDescriptor == null) {
                return nullCompletedFuture();
            }

            dataNodesHistoryVolatile.put(zoneId, history);
        } else if (e.tombstone()) {
            dataNodesHistoryVolatile.remove(zoneId);
        }

        return nullCompletedFuture();
    }

    private static CompletableFuture<Void> processWatchEvent(
            WatchEvent event,
            byte[] keyPrefix,
            BiFunction<Integer, Entry, CompletableFuture<Void>> processor
    ) {
        EntryEvent entryEvent = event.entryEvent();

        Entry e = entryEvent.newEntry();

        if (e != null && !e.empty()) {
            assert startsWith(e.key(), keyPrefix) : "Unexpected key: " + new String(e.key(), UTF_8);

            int zoneId = extractZoneId(e.key(), keyPrefix);

            return processor.apply(zoneId, e);
        }

        return nullCompletedFuture();
    }

    private CatalogZoneDescriptor zoneDescriptor(int zoneId) {
        CatalogZoneDescriptor zone = catalogManager.catalog(catalogManager.latestCatalogVersion()).zone(zoneId);

        if (zone == null) {
            throw new DistributionZoneNotFoundException(zoneId);
        }

        return zone;
    }

    /**
     * Utility method that creates list of operations filtering out NO_OP operations.
     *
     * @param operations Operations.
     * @return Operations list.
     */
    private static List<Operation> operations(Operation... operations) {
        List<Operation> res = new ArrayList<>();

        for (Operation op : operations) {
            if (op.type() != OperationType.NO_OP) {
                res.add(op);
            }
        }

        return res;
    }

    @TestOnly
    public ZoneTimers zoneTimers(int zoneId) {
        return zoneTimers.computeIfAbsent(zoneId, k -> new ZoneTimers(zoneId, executor));
    }

    /**
     * Representation of zone timer schedule, visible for testing purposes.
     */
    @VisibleForTesting
    public static class ZoneTimerSchedule {
        final StripedScheduledThreadPoolExecutor executor;
        final int zoneId;
        private @Nullable ScheduledFuture<?> taskFuture;
        private long delay;

        ZoneTimerSchedule(int zoneId, StripedScheduledThreadPoolExecutor executor) {
            this.zoneId = zoneId;
            this.executor = executor;
        }

        synchronized void reschedule(long delayInSeconds, Runnable task) {
            stopScheduledTask();

            delay = delayInSeconds;

            if (delayInSeconds >= 0) {
                taskFuture = executor.schedule(task, delayInSeconds, SECONDS, zoneId);
            }
        }

        synchronized void stopScheduledTask() {
            if (taskFuture != null && delay > 0) {
                taskFuture.cancel(false);
                taskFuture = null;

                delay = 0;
            }
        }

        synchronized void stopTimer() {
            if (taskFuture != null) {
                taskFuture.cancel(false);
                taskFuture = null;
            }
        }

        @TestOnly
        public synchronized boolean taskIsScheduled() {
            return taskFuture != null;
        }

        @TestOnly
        public synchronized boolean taskIsCancelled() {
            return taskFuture == null;
        }

        @TestOnly
        public synchronized boolean taskIsDone() {
            return taskFuture != null && taskFuture.isDone();
        }
    }

    /**
     * Zone timers class, visible for testing purposes.
     */
    @VisibleForTesting
    public static class ZoneTimers {
        public final ZoneTimerSchedule scaleUp;
        public final ZoneTimerSchedule scaleDown;
        public final ZoneTimerSchedule partitionReset;

        ZoneTimers(int zoneId, StripedScheduledThreadPoolExecutor executor) {
            this.scaleUp = new ZoneTimerSchedule(zoneId, executor);
            this.scaleDown = new ZoneTimerSchedule(zoneId, executor);
            this.partitionReset = new ZoneTimerSchedule(zoneId, executor);
        }

        void stopAllTimers() {
            scaleUp.stopTimer();
            scaleDown.stopTimer();
            partitionReset.stopTimer();
        }
    }

    @FunctionalInterface
    private interface DataNodeHistoryContextMetaStorageGetter {
        /** The future may contain {@code null} result. */
        CompletableFuture<DataNodesHistoryContext> get(List<ByteArray> keys);
    }

    /**
     * This class is used to generalize the logic of distribution zone timers related to their scheduled closure, see
     * {@link #applyTimerClosure}. The only difference in implementations is the name of timer that is used for logging,
     * the meta storage key, fields of {@link ZoneTimers} used for scheduling, etc.
     */
    private interface ScheduledTimer {
        /**
         * Name of the timer, is used for logging.
         */
        String name();

        void init(DistributionZoneTimer timer);

        ByteArray metaStorageKey();

        DistributionZoneTimer timerFromContext(DataNodesHistoryContext context);

        void reschedule(long delayInSeconds, Runnable runnable);

        DataNodesHistoryEntry recalculateDataNodes(DataNodesHistory dataNodesHistory, DistributionZoneTimer timer);

        @Nullable
        DistributionZoneTimer scaleUpTimerAfterApply();

        @Nullable
        DistributionZoneTimer scaleDownTimerAfterApply();
    }

    private class ScaleUpScheduledTimer implements ScheduledTimer {
        final CatalogZoneDescriptor zone;

        private ScaleUpScheduledTimer(CatalogZoneDescriptor zone) {
            this.zone = zone;
        }

        @Override
        public void init(DistributionZoneTimer timer) {
            int zoneId = zone.id();

            if (timer.equals(DEFAULT_TIMER)) {
                // Stop the scheduled task if the timer is default.
                zoneTimers.computeIfAbsent(zoneId, k -> createZoneTimers(zone.id())).scaleUp.stopScheduledTask();

                return;
            }

            reschedule(delayInSeconds(timer.timeToTrigger()), applyTimerClosure(zone, this));
        }

        /**
         * Name of the timer, is used for logging.
         */
        @Override
        public String name() {
            return "scale up timer";
        }

        @Override
        public ByteArray metaStorageKey() {
            return zoneScaleUpTimerKey(zone.id());
        }

        @Override
        public DistributionZoneTimer timerFromContext(DataNodesHistoryContext context) {
            return context.scaleUpTimer();
        }

        @Override
        public void reschedule(long delayInSeconds, Runnable runnable) {
            zoneTimers.computeIfAbsent(zone.id(), k -> createZoneTimers(zone.id())).scaleUp.reschedule(delayInSeconds, runnable);
        }

        @Override
        public DataNodesHistoryEntry recalculateDataNodes(
                DataNodesHistory dataNodesHistory,
                DistributionZoneTimer timer
        ) {
            return currentDataNodes(timer.timeToTrigger(), dataNodesHistory, timer, DEFAULT_TIMER, zone);
        }

        @Override
        public @Nullable DistributionZoneTimer scaleUpTimerAfterApply() {
            return DEFAULT_TIMER;
        }

        @Override
        public @Nullable DistributionZoneTimer scaleDownTimerAfterApply() {
            return null;
        }
    }

    private class ScaleDownScheduledTimer implements ScheduledTimer {
        final CatalogZoneDescriptor zone;

        private ScaleDownScheduledTimer(CatalogZoneDescriptor zone) {
            this.zone = zone;
        }

        @Override
        public void init(DistributionZoneTimer timer) {
            int zoneId = zone.id();

            if (timer.equals(DEFAULT_TIMER)) {
                // Stop the scheduled task if the timer is default.
                zoneTimers.computeIfAbsent(zoneId, k -> createZoneTimers(zone.id())).scaleDown.stopScheduledTask();

                return;
            }

            reschedule(delayInSeconds(timer.timeToTrigger()), applyTimerClosure(zone, this));
        }

        /**
         * Name of the timer, is used for logging.
         */
        @Override
        public String name() {
            return "scale down timer";
        }

        @Override
        public ByteArray metaStorageKey() {
            return zoneScaleDownTimerKey(zone.id());
        }

        @Override
        public DistributionZoneTimer timerFromContext(DataNodesHistoryContext context) {
            return context.scaleDownTimer();
        }

        @Override
        public void reschedule(long delayInSeconds, Runnable runnable) {
            zoneTimers.computeIfAbsent(zone.id(), k -> createZoneTimers(zone.id())).scaleDown.reschedule(delayInSeconds, runnable);
        }

        @Override
        public DataNodesHistoryEntry recalculateDataNodes(
                DataNodesHistory dataNodesHistory,
                DistributionZoneTimer timer
        ) {
            return currentDataNodes(timer.timeToTrigger(), dataNodesHistory, DEFAULT_TIMER, timer, zone);
        }

        @Override
        public @Nullable DistributionZoneTimer scaleUpTimerAfterApply() {
            return null;
        }

        @Override
        public @Nullable DistributionZoneTimer scaleDownTimerAfterApply() {
            return DEFAULT_TIMER;
        }
    }
}<|MERGE_RESOLUTION|>--- conflicted
+++ resolved
@@ -951,11 +951,7 @@
         return recalculateDataNodes(zoneDescriptor);
     }
 
-<<<<<<< HEAD
-    private CompletableFuture<Set<String>> recalculateDataNodes(CatalogZoneDescriptor zoneDescriptor) {
-=======
     private CompletableFuture<Void> recalculateDataNodes(CatalogZoneDescriptor zoneDescriptor) {
->>>>>>> 4fc0a3a3
         int zoneId = zoneDescriptor.id();
 
         Set<NodeWithAttributes> currentLogicalTopology = topologyNodes();
@@ -1005,13 +1001,8 @@
                         clearTimer(zoneScaleUpTimerKey(zoneId)),
                         clearTimer(zoneScaleDownTimerKey(zoneId))
                 ))
-<<<<<<< HEAD
-                .operationName("distribution zone filter change")
+                .operationName(operationName)
                 .currentDataNodesHistory(newHistory == null ? dataNodesHistory : newHistory)
-=======
-                .operationName(operationName)
-                .currentDataNodesHistory(dataNodesHistory)
->>>>>>> 4fc0a3a3
                 .currentTimestamp(timestamp)
                 .historyEntryTimestamp(timestamp)
                 .historyEntryNodes(filteredDataNodes)
