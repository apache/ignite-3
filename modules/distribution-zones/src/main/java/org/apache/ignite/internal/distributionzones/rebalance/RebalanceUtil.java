--- conflicted
+++ resolved
@@ -414,11 +414,7 @@
      * @see <a href="https://github.com/apache/ignite-3/blob/main/modules/table/tech-notes/rebalance.md">Rebalance documentation</a>
      */
     public static ByteArray pendingChangeTriggerKey(TablePartitionId partId) {
-<<<<<<< HEAD
         return new ByteArray(PENDING_CHANGE_TRIGGER_PREFIX + partId);
-=======
-        return new ByteArray("pending.change.trigger." + partId);
->>>>>>> 46d3d588
     }
 
     /**
