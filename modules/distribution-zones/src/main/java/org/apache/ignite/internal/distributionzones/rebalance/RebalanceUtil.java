--- conflicted
+++ resolved
@@ -79,13 +79,7 @@
     public static final String PENDING_CHANGE_TRIGGER_PREFIX = "pending.change.trigger.";
 
     /**
-<<<<<<< HEAD
-     * Status values for methods like
-     * {@link #updatePendingAssignmentsKeys(CatalogTableDescriptor, TablePartitionId, Collection, int, long, MetaStorageManager, int, Set,
-     * long)}.
-=======
      * Status values for methods like {@link #updatePendingAssignmentsKeys}.
->>>>>>> d8285e06
      */
     public enum UpdateStatus {
         /**
