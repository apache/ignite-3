/*
 * Licensed to the Apache Software Foundation (ASF) under one or more
 * contributor license agreements. See the NOTICE file distributed with
 * this work for additional information regarding copyright ownership.
 * The ASF licenses this file to You under the Apache License, Version 2.0
 * (the "License"); you may not use this file except in compliance with
 * the License. You may obtain a copy of the License at
 *
 *      http://www.apache.org/licenses/LICENSE-2.0
 *
 * Unless required by applicable law or agreed to in writing, software
 * distributed under the License is distributed on an "AS IS" BASIS,
 * WITHOUT WARRANTIES OR CONDITIONS OF ANY KIND, either express or implied.
 * See the License for the specific language governing permissions and
 * limitations under the License.
 */

package org.apache.ignite.internal.distributionzones;

import static java.util.Collections.emptyMap;
import static org.apache.ignite.internal.metastorage.dsl.Conditions.and;
import static org.apache.ignite.internal.metastorage.dsl.Conditions.notExists;
import static org.apache.ignite.internal.metastorage.dsl.Conditions.or;
import static org.apache.ignite.internal.metastorage.dsl.Conditions.value;
import static org.apache.ignite.internal.metastorage.dsl.Operations.ops;
import static org.apache.ignite.internal.metastorage.dsl.Operations.put;
import static org.apache.ignite.internal.metastorage.dsl.Operations.remove;
import static org.apache.ignite.internal.util.ByteUtils.bytesToLong;
import static org.apache.ignite.internal.util.ByteUtils.fromBytes;

import java.nio.charset.StandardCharsets;
import java.util.HashMap;
import java.util.Map;
import java.util.Set;
import java.util.stream.Collectors;
import org.apache.ignite.internal.metastorage.Entry;
import org.apache.ignite.internal.metastorage.dsl.CompoundCondition;
import org.apache.ignite.internal.metastorage.dsl.SimpleCondition;
import org.apache.ignite.internal.metastorage.dsl.Update;
import org.apache.ignite.internal.util.ByteUtils;
import org.apache.ignite.lang.ByteArray;

/**
 * Util class for Distribution Zones flow.
 */
public class DistributionZonesUtil {
    /** Key prefix for zone's data nodes and trigger keys. */
    private static final String DISTRIBUTION_ZONE_DATA_NODES_PREFIX = "distributionZone.dataNodes.";

    /** Key prefix for zone's data nodes. */
    private static final String DISTRIBUTION_ZONE_DATA_NODES_VALUE_PREFIX = DISTRIBUTION_ZONE_DATA_NODES_PREFIX + "value.";

    /** Key prefix for zone's scale up change trigger key. */
    private static final String DISTRIBUTION_ZONE_SCALE_UP_CHANGE_TRIGGER_PREFIX =
            DISTRIBUTION_ZONE_DATA_NODES_PREFIX + "scaleUpChangeTrigger.";

    /** Key prefix for zone's scale down change trigger key. */
    private static final String DISTRIBUTION_ZONE_SCALE_DOWN_CHANGE_TRIGGER_PREFIX =
            DISTRIBUTION_ZONE_DATA_NODES_PREFIX + "scaleDownChangeTrigger.";

    /** Key prefix for zones' logical topology nodes and logical topology version. */
    private static final String DISTRIBUTION_ZONES_LOGICAL_TOPOLOGY_PREFIX = "distributionZones.logicalTopology.";

    /** Key prefix for zones' logical topology nodes. */
    private static final String DISTRIBUTION_ZONES_LOGICAL_TOPOLOGY = DISTRIBUTION_ZONES_LOGICAL_TOPOLOGY_PREFIX + "nodes";

    /** Key prefix for zones' logical topology version. */
    private static final String DISTRIBUTION_ZONES_LOGICAL_TOPOLOGY_VERSION = DISTRIBUTION_ZONES_LOGICAL_TOPOLOGY_PREFIX + "version";

    /** Key prefix, needed for processing the event about zone's update was triggered only once. */
    private static final String DISTRIBUTION_ZONES_CHANGE_TRIGGER_KEY_PREFIX = "distributionZones.change.trigger.";

    /** ByteArray representation of {@link DistributionZonesUtil#DISTRIBUTION_ZONES_LOGICAL_TOPOLOGY}. */
    private static final ByteArray DISTRIBUTION_ZONE_LOGICAL_TOPOLOGY_KEY = new ByteArray(DISTRIBUTION_ZONES_LOGICAL_TOPOLOGY);

    /** ByteArray representation of {@link DistributionZonesUtil#DISTRIBUTION_ZONES_LOGICAL_TOPOLOGY_VERSION}. */
    private static final ByteArray DISTRIBUTION_ZONES_LOGICAL_TOPOLOGY_VERSION_KEY =
            new ByteArray(DISTRIBUTION_ZONES_LOGICAL_TOPOLOGY_VERSION);

    /** ByteArray representation of {@link DistributionZonesUtil#DISTRIBUTION_ZONE_DATA_NODES_PREFIX}. */
    private static final ByteArray DISTRIBUTION_ZONES_DATA_NODES_KEY =
            new ByteArray(DISTRIBUTION_ZONE_DATA_NODES_PREFIX);

    /**
<<<<<<< HEAD
     * ByteArray representation of {@link DistributionZonesUtil#DISTRIBUTION_ZONE_DATA_NODES_VALUE_PREFIX}.
=======
     * The initial value of trigger revision in case when it is not initialized in the meta storage.
     * The trigger revision in the meta storage can be uninitialized for the default distribution zone.
     */
    private static final long INITIAL_TRIGGER_REVISION_VALUE = 0;

    /**
     * ByteArray representation of {@link DistributionZonesUtil#DISTRIBUTION_ZONE_DATA_NODES_PREFIX}.
>>>>>>> 07139703
     *
     * @param zoneId Zone id.
     * @return ByteArray representation.
     */
    public static ByteArray zoneDataNodesKey(int zoneId) {
        return new ByteArray(DISTRIBUTION_ZONE_DATA_NODES_VALUE_PREFIX + zoneId);
    }

    /**
     * ByteArray representation of {@link DistributionZonesUtil#DISTRIBUTION_ZONE_DATA_NODES_VALUE_PREFIX}.
     *
     * @return ByteArray representation.
     */
    public static ByteArray zoneDataNodesKey() {
        return new ByteArray(DISTRIBUTION_ZONE_DATA_NODES_VALUE_PREFIX);
    }

    /**
     * ByteArray representation of {@link DistributionZonesUtil#DISTRIBUTION_ZONES_LOGICAL_TOPOLOGY_PREFIX}.
     *
     * @return ByteArray representation.
     */
    public static ByteArray zoneLogicalTopologyPrefix() {
        return new ByteArray(DISTRIBUTION_ZONES_LOGICAL_TOPOLOGY_PREFIX);
    }

    /**
     * Extract zone id from a distribution zone data nodes key.
     *
     * @param key Key.
     * @return Zone id.
     */
    public static int extractZoneId(byte[] key) {
        var strKey = new String(key, StandardCharsets.UTF_8);

        return Integer.parseInt(strKey.substring(DISTRIBUTION_ZONE_DATA_NODES_VALUE_PREFIX.length()));
    }

    /**
     * The key needed for processing an event about zone's creation and deletion.
     * With this key we can be sure that event was triggered only once.
     */
    public static ByteArray zonesChangeTriggerKey(int zoneId) {
        return new ByteArray(DISTRIBUTION_ZONES_CHANGE_TRIGGER_KEY_PREFIX + zoneId);
    }

    /**
     * The key needed for processing an event about zone's data node propagation on scale up.
     * With this key we can be sure that event was triggered only once.
     */
    public static ByteArray zoneScaleUpChangeTriggerKey(int zoneId) {
        return new ByteArray(DISTRIBUTION_ZONE_SCALE_UP_CHANGE_TRIGGER_PREFIX + zoneId);
    }

    /**
     * The key prefix needed for processing an event about zone's data node propagation on scale up.
     */
    public static ByteArray zoneScaleUpChangeTriggerKey() {
        return new ByteArray(DISTRIBUTION_ZONE_SCALE_UP_CHANGE_TRIGGER_PREFIX);
    }

    /**
     * The key needed for processing an event about zone's data node propagation on scale down.
     * With this key we can be sure that event was triggered only once.
     */
    public static ByteArray zoneScaleDownChangeTriggerKey(int zoneId) {
        return new ByteArray(DISTRIBUTION_ZONE_SCALE_DOWN_CHANGE_TRIGGER_PREFIX + zoneId);
    }

    /**
     * The key prefix needed for processing an event about zone's data node propagation on scale down.
     */
    public static ByteArray zoneScaleDownChangeTriggerKey() {
        return new ByteArray(DISTRIBUTION_ZONE_SCALE_DOWN_CHANGE_TRIGGER_PREFIX);
    }

    /**
     * The key that represents logical topology nodes, needed for distribution zones. It is needed to store them in the metastore
     * to serialize data nodes changes triggered by topology changes and changes of distribution zones configurations.
     */
    public static ByteArray zonesLogicalTopologyKey() {
        return DISTRIBUTION_ZONE_LOGICAL_TOPOLOGY_KEY;
    }

    /**
     * The key needed for processing the events about logical topology changes.
     * Needed for the defencing against stale updates of logical topology nodes.
     */
    static ByteArray zonesLogicalTopologyVersionKey() {
        return DISTRIBUTION_ZONES_LOGICAL_TOPOLOGY_VERSION_KEY;
    }

    /**
     * The key prefix needed for processing an event about zone's data nodes.
     */
    static ByteArray zonesDataNodesPrefix() {
        return DISTRIBUTION_ZONES_DATA_NODES_KEY;
    }

    /**
     * Condition for updating {@link DistributionZonesUtil#zoneScaleUpChangeTriggerKey(int)} key.
     * Update only if the revision of the event is newer than value in that trigger key.
     *
     * @param revision Event revision.
     * @return Update condition.
     */
    static CompoundCondition triggerKeyConditionForZonesChanges(long revision, int zoneId) {
        return or(
                notExists(zonesChangeTriggerKey(zoneId)),
                value(zonesChangeTriggerKey(zoneId)).lt(ByteUtils.longToBytes(revision))
        );
    }

    /**
     * Condition for updating {@link DistributionZonesUtil#zoneScaleUpChangeTriggerKey(int)} key.
     * Update only if the revision of the event is newer than value in that trigger key.
     *
     * @param scaleUpTriggerRevision Trigger revision of scale up.
     * @param scaleDownTriggerRevision Trigger revision of scale down.
     * @param zoneId Zone id.
     * @return Update condition.
     */
    static CompoundCondition triggerScaleUpScaleDownKeysCondition(long scaleUpTriggerRevision, long scaleDownTriggerRevision,  int zoneId) {
        SimpleCondition scaleUpCondition;

        if (scaleUpTriggerRevision != INITIAL_TRIGGER_REVISION_VALUE) {
            scaleUpCondition = value(zoneScaleUpChangeTriggerKey(zoneId)).eq(ByteUtils.longToBytes(scaleUpTriggerRevision));
        } else {
            scaleUpCondition = notExists(zoneScaleUpChangeTriggerKey(zoneId));
        }

        SimpleCondition scaleDownCondition;

        if (scaleDownTriggerRevision != INITIAL_TRIGGER_REVISION_VALUE) {
            scaleDownCondition = value(zoneScaleDownChangeTriggerKey(zoneId)).eq(ByteUtils.longToBytes(scaleDownTriggerRevision));
        } else {
            scaleDownCondition = notExists(zoneScaleDownChangeTriggerKey(zoneId));
        }

        return and(scaleUpCondition, scaleDownCondition);
    }

    /**
     * Updates data nodes value for a zone and set {@code revision} to {@link DistributionZonesUtil#zoneScaleUpChangeTriggerKey(int)}.
     *
     * @param zoneId Distribution zone id
     * @param revision Revision of the event.
     * @param nodes Data nodes.
     * @return Update command for the meta storage.
     */
    static Update updateDataNodesAndScaleUpTriggerKey(int zoneId, long revision, byte[] nodes) {
        return ops(
                put(zoneDataNodesKey(zoneId), nodes),
                put(zoneScaleUpChangeTriggerKey(zoneId), ByteUtils.longToBytes(revision))
        ).yield(true);
    }

    static Update updateDataNodesAndScaleDownTriggerKey(int zoneId, long revision, byte[] nodes) {
        return ops(
                put(zoneDataNodesKey(zoneId), nodes),
                put(zoneScaleDownChangeTriggerKey(zoneId), ByteUtils.longToBytes(revision))
        ).yield(true);
    }


    /**
     * Updates data nodes value for a zone and set {@code revision} to {@link DistributionZonesUtil#zoneScaleUpChangeTriggerKey(int)},
     * {@link DistributionZonesUtil#zoneScaleDownChangeTriggerKey(int)} and {@link DistributionZonesUtil#zonesChangeTriggerKey(int)}.
     *
     * @param zoneId Distribution zone id
     * @param revision Revision of the event.
     * @param nodes Data nodes.
     * @return Update command for the meta storage.
     */
    static Update updateDataNodesAndTriggerKeys(int zoneId, long revision, byte[] nodes) {
        return ops(
                put(zoneDataNodesKey(zoneId), nodes),
                put(zoneScaleUpChangeTriggerKey(zoneId), ByteUtils.longToBytes(revision)),
                put(zoneScaleDownChangeTriggerKey(zoneId), ByteUtils.longToBytes(revision)),
                put(zonesChangeTriggerKey(zoneId), ByteUtils.longToBytes(revision))
        ).yield(true);
    }

    /**
     * Deletes data nodes, {@link DistributionZonesUtil#zoneScaleUpChangeTriggerKey(int)},
     * {@link DistributionZonesUtil#zoneScaleDownChangeTriggerKey(int)} values for a zone. Also sets {@code revision} to
     * {@link DistributionZonesUtil#zonesChangeTriggerKey(int)}.
     *
     * @param zoneId Distribution zone id
     * @param revision Revision of the event.
     * @return Update command for the meta storage.
     */
    static Update deleteDataNodesAndUpdateTriggerKeys(int zoneId, long revision) {
        return ops(
                remove(zoneDataNodesKey(zoneId)),
                remove(zoneScaleUpChangeTriggerKey(zoneId)),
                remove(zoneScaleDownChangeTriggerKey(zoneId)),
                put(zonesChangeTriggerKey(zoneId), ByteUtils.longToBytes(revision))
        ).yield(true);
    }

    /**
     * Updates logical topology and logical topology version values for zones.
     *
     * @param logicalTopology Logical topology.
     * @param topologyVersion Logical topology version.
     * @return Update command for the meta storage.
     */
    static Update updateLogicalTopologyAndVersion(Set<String> logicalTopology, long topologyVersion) {
        return ops(
                put(zonesLogicalTopologyVersionKey(), ByteUtils.longToBytes(topologyVersion)),
                put(zonesLogicalTopologyKey(), ByteUtils.toBytes(logicalTopology))
        ).yield(true);
    }

    /**
     * Returns a set of data nodes retrieved from data nodes map, which value is more than 0.
     *
     * @param dataNodesMap This map has the following structure: node name is mapped to an integer,
     *                     an integer represents counter for node joining or leaving the topology.
     *                     Joining increases the counter, leaving decreases.
     * @return Returns a set of data nodes retrieved from data nodes map, which value is more than 0.
     */
    public static Set<String> dataNodes(Map<String, Integer> dataNodesMap) {
        return dataNodesMap.entrySet().stream().filter(e -> e.getValue() > 0).map(Map.Entry::getKey).collect(Collectors.toSet());
    }

    /**
     * Returns a map from a set of data nodes. This map has the following structure: node name is mapped to integer,
     * integer represents how often node joined or leaved topology. In this case, set of nodes is interpreted as nodes
     * that joined topology, so all mappings will be node -> 1.
     *
     * @param dataNodes Set of data nodes.
     * @return Returns a map from a set of data nodes.
     */
    public static Map<String, Integer> toDataNodesMap(Set<String> dataNodes) {
        Map<String, Integer> dataNodesMap = new HashMap<>();

        dataNodes.forEach(n -> dataNodesMap.merge(n, 1, Integer::sum));

        return dataNodesMap;
    }

    /**
     * Returns data nodes from the meta storage entry or empty map if the value is null.
     *
     * @param dataNodesEntry Meta storage entry with data nodes.
     * @return Data nodes.
     */
    static Map<String, Integer> extractDataNodes(Entry dataNodesEntry) {
        if (!dataNodesEntry.empty()) {
            return fromBytes(dataNodesEntry.value());
        } else {
            return emptyMap();
        }
    }

    /**
     * Returns a trigger revision from the meta storage entry or {@link INITIAL_TRIGGER_REVISION_VALUE} if the value is null.
     *
     * @param revisionEntry Meta storage entry with data nodes.
     * @return Revision.
     */
    static long extractChangeTriggerRevision(Entry revisionEntry) {
        if (!revisionEntry.empty()) {
            return bytesToLong(revisionEntry.value());
        } else {
            return INITIAL_TRIGGER_REVISION_VALUE;
        }
    }
}<|MERGE_RESOLUTION|>--- conflicted
+++ resolved
@@ -77,22 +77,18 @@
     private static final ByteArray DISTRIBUTION_ZONES_LOGICAL_TOPOLOGY_VERSION_KEY =
             new ByteArray(DISTRIBUTION_ZONES_LOGICAL_TOPOLOGY_VERSION);
 
+    /**
+     * The initial value of trigger revision in case when it is not initialized in the meta storage.
+     * The trigger revision in the meta storage can be uninitialized for the default distribution zone.
+     */
+    private static final long INITIAL_TRIGGER_REVISION_VALUE = 0;
+
     /** ByteArray representation of {@link DistributionZonesUtil#DISTRIBUTION_ZONE_DATA_NODES_PREFIX}. */
     private static final ByteArray DISTRIBUTION_ZONES_DATA_NODES_KEY =
             new ByteArray(DISTRIBUTION_ZONE_DATA_NODES_PREFIX);
 
     /**
-<<<<<<< HEAD
      * ByteArray representation of {@link DistributionZonesUtil#DISTRIBUTION_ZONE_DATA_NODES_VALUE_PREFIX}.
-=======
-     * The initial value of trigger revision in case when it is not initialized in the meta storage.
-     * The trigger revision in the meta storage can be uninitialized for the default distribution zone.
-     */
-    private static final long INITIAL_TRIGGER_REVISION_VALUE = 0;
-
-    /**
-     * ByteArray representation of {@link DistributionZonesUtil#DISTRIBUTION_ZONE_DATA_NODES_PREFIX}.
->>>>>>> 07139703
      *
      * @param zoneId Zone id.
      * @return ByteArray representation.
