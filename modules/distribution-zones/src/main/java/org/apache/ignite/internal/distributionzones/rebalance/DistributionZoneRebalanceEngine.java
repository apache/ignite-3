--- conflicted
+++ resolved
@@ -147,13 +147,8 @@
                 return nullCompletedFuture();
             }
 
-<<<<<<< HEAD
-            if (enabledColocationFeature) {
+            if (enabledColocation()) {
                 return recoveryRebalanceTrigger(recoveryRevision, catalogVersion)
-=======
-            if (enabledColocation()) {
-                return rebalanceTriggersRecovery(recoveryRevision, catalogVersion)
->>>>>>> f44d51c1
                         .thenCompose(v -> distributionZoneRebalanceEngineV2.startAsync());
             } else {
                 return recoveryRebalanceTrigger(recoveryRevision, catalogVersion);
