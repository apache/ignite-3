/*
 * Licensed to the Apache Software Foundation (ASF) under one or more
 * contributor license agreements. See the NOTICE file distributed with
 * this work for additional information regarding copyright ownership.
 * The ASF licenses this file to You under the Apache License, Version 2.0
 * (the "License"); you may not use this file except in compliance with
 * the License. You may obtain a copy of the License at
 *
 *      http://www.apache.org/licenses/LICENSE-2.0
 *
 * Unless required by applicable law or agreed to in writing, software
 * distributed under the License is distributed on an "AS IS" BASIS,
 * WITHOUT WARRANTIES OR CONDITIONS OF ANY KIND, either express or implied.
 * See the License for the specific language governing permissions and
 * limitations under the License.
 */

package org.apache.ignite.internal.distributionzones.rebalance;

import static java.util.concurrent.CompletableFuture.allOf;
import static java.util.concurrent.CompletableFuture.completedFuture;
import static java.util.concurrent.CompletableFuture.failedFuture;
import static org.apache.ignite.internal.distributionzones.DistributionZonesUtil.dataNodes;
import static org.apache.ignite.internal.distributionzones.DistributionZonesUtil.extractZoneId;
import static org.apache.ignite.internal.distributionzones.DistributionZonesUtil.filterDataNodes;
import static org.apache.ignite.internal.distributionzones.DistributionZonesUtil.getZoneById;
import static org.apache.ignite.internal.distributionzones.DistributionZonesUtil.zoneDataNodesKey;
import static org.apache.ignite.internal.distributionzones.rebalance.RebalanceUtil.tableAssignments;
import static org.apache.ignite.internal.distributionzones.rebalance.RebalanceUtil.updatePendingAssignmentsKeys;
import static org.apache.ignite.lang.ErrorGroups.Common.NODE_STOPPING_ERR;

import java.util.ArrayList;
import java.util.Collections;
import java.util.List;
import java.util.Set;
import java.util.concurrent.CompletableFuture;
import java.util.concurrent.atomic.AtomicBoolean;
import org.apache.ignite.configuration.NamedConfigurationTree;
import org.apache.ignite.configuration.notifications.ConfigurationNotificationEvent;
import org.apache.ignite.internal.affinity.Assignment;
import org.apache.ignite.internal.distributionzones.DistributionZoneManager;
import org.apache.ignite.internal.distributionzones.Node;
import org.apache.ignite.internal.distributionzones.configuration.DistributionZoneConfiguration;
import org.apache.ignite.internal.distributionzones.configuration.DistributionZoneView;
import org.apache.ignite.internal.distributionzones.configuration.DistributionZonesConfiguration;
import org.apache.ignite.internal.logger.IgniteLogger;
import org.apache.ignite.internal.logger.Loggers;
import org.apache.ignite.internal.metastorage.MetaStorageManager;
import org.apache.ignite.internal.metastorage.WatchEvent;
import org.apache.ignite.internal.metastorage.WatchListener;
import org.apache.ignite.internal.schema.configuration.ExtendedTableConfiguration;
import org.apache.ignite.internal.schema.configuration.TableChange;
import org.apache.ignite.internal.schema.configuration.TableConfiguration;
import org.apache.ignite.internal.schema.configuration.TableView;
import org.apache.ignite.internal.schema.configuration.TablesConfiguration;
import org.apache.ignite.internal.util.ByteUtils;
import org.apache.ignite.internal.util.IgniteSpinBusyLock;
import org.apache.ignite.lang.IgniteException;
import org.apache.ignite.lang.NodeStoppingException;

/**
 * Zone rebalance manager.
 */
public class DistributionZoneRebalanceEngine {
    /** The logger. */
    private static final IgniteLogger LOG = Loggers.forClass(DistributionZoneRebalanceEngine.class);

    /** Prevents double stopping of the component. */
    private final AtomicBoolean stopGuard;

    /** Busy lock to stop synchronously. */
    private final IgniteSpinBusyLock busyLock;

    /** Distribution zone configuration. */
    private final DistributionZonesConfiguration zonesConfiguration;

    /** Tables configuration. */
    private final TablesConfiguration tablesConfiguration;

    /** Meta Storage manager. */
    private final MetaStorageManager metaStorageManager;

    /** Distribution zones manager. */
    private final DistributionZoneManager distributionZoneManager;

    /** Meta storage listener for data nodes changes. */
    private final WatchListener dataNodesListener;

    /**
     * The constructor.
     *
     * @param stopGuard Prevents double stopping of the component.
     * @param busyLock Busy lock to stop synchronously.
     * @param zonesConfiguration Distribution zone configuration.
     * @param tablesConfiguration Tables configuration.
     * @param metaStorageManager Meta Storage manager.
     * @param distributionZoneManager Distribution zones manager.
     */
    public DistributionZoneRebalanceEngine(
            AtomicBoolean stopGuard,
            IgniteSpinBusyLock busyLock,
            DistributionZonesConfiguration zonesConfiguration,
            TablesConfiguration tablesConfiguration,
            MetaStorageManager metaStorageManager,
            DistributionZoneManager distributionZoneManager
    ) {
        this.stopGuard = stopGuard;
        this.busyLock = busyLock;
        this.zonesConfiguration = zonesConfiguration;
        this.tablesConfiguration = tablesConfiguration;
        this.metaStorageManager = metaStorageManager;
        this.distributionZoneManager = distributionZoneManager;

        this.dataNodesListener = createDistributionZonesDataNodesListener();
    }

    /**
     * Starts the rebalance engine by registering corresponding meta storage and configuration listeners.
     */
    public void start() {
        if (!busyLock.enterBusy()) {
            throw new IgniteException(NODE_STOPPING_ERR, new NodeStoppingException());
        }

        try {
            zonesConfiguration.distributionZones().any().replicas().listen(this::onUpdateReplicas);

            // TODO: IGNITE-18694 - Recovery for the case when zones watch listener processed event but assignments were not updated.
            metaStorageManager.registerPrefixWatch(zoneDataNodesKey(), dataNodesListener);
        } finally {
            busyLock.leaveBusy();
        }
    }

    /**
     * Stops the rebalance engine by unregistering meta storage watches.
     */
    public void stop() {
        if (!stopGuard.compareAndSet(false, true)) {
            return;
        }

        busyLock.block();

        metaStorageManager.unregisterWatch(dataNodesListener);
    }

    private WatchListener createDistributionZonesDataNodesListener() {
        return new WatchListener() {
            @Override
            public CompletableFuture<Void> onUpdate(WatchEvent evt) {
                if (!busyLock.enterBusy()) {
                    return failedFuture(new NodeStoppingException());
                }

                try {
                    byte[] dataNodesBytes = evt.entryEvent().newEntry().value();

                    if (dataNodesBytes == null) {
                        //The zone was removed so data nodes was removed too.
                        return completedFuture(null);
                    }

                    NamedConfigurationTree<TableConfiguration, TableView, TableChange> tables = tablesConfiguration.tables();

                    int zoneId = extractZoneId(evt.entryEvent().newEntry().key());

                    Set<Node> dataNodes = dataNodes(ByteUtils.fromBytes(dataNodesBytes));

                    for (int i = 0; i < tables.value().size(); i++) {
                        TableView tableView = tables.value().get(i);

                        int tableZoneId = tableView.zoneId();

                        DistributionZoneConfiguration distributionZoneConfiguration =
                                getZoneById(zonesConfiguration, tableZoneId);

                        Set<String> filteredDataNodes = filterDataNodes(
                                dataNodes,
                                distributionZoneConfiguration.filter().value(),
                                distributionZoneManager.nodesAttributes()
                        );

                        if (filteredDataNodes.isEmpty()) {
                            continue;
                        }

                        if (zoneId == tableZoneId) {
                            TableConfiguration tableCfg = tables.get(tableView.name());

                            UUID tableId = ((ExtendedTableConfiguration) tableCfg).id().value();

                            CompletableFuture<List<Set<Assignment>>> tableAssignmentsFut = tableAssignments(
                                    metaStorageManager,
                                    tableId, distributionZoneConfiguration.partitions().value());

                            for (int part = 0; part < distributionZoneConfiguration.partitions().value(); part++) {
<<<<<<< HEAD
=======
                                int tableId = tableCfg.id().value();

>>>>>>> c6ee1d2b
                                TablePartitionId replicaGrpId = new TablePartitionId(tableId, part);

                                int replicas = distributionZoneConfiguration.replicas().value();

                                int partId = part;

<<<<<<< HEAD
                                tableAssignmentsFut.thenCompose(tableAssignments ->
                                        updatePendingAssignmentsKeys(
                                                tableView.name(),
                                                replicaGrpId,
                                                dataNodes,
                                                replicas,
                                                evt.entryEvent().newEntry().revision(),
                                                metaStorageManager,
                                                partId,
                                                tableAssignments.isEmpty() ? Collections.emptySet() : tableAssignments.get(partId)
                                        ).exceptionally(e -> {
                                            LOG.error(
                                                    "Exception on updating assignments for [table={}, partition={}]", e, tableView.name(),
                                                    partId
                                            );

                                            return null;
                                        })
                                );
=======
                                updatePendingAssignmentsKeys(
                                        tableView.name(),
                                        replicaGrpId,
                                        filteredDataNodes,
                                        replicas,
                                        evt.entryEvent().newEntry().revision(),
                                        metaStorageManager,
                                        part,
                                        tableAssignments.isEmpty() ? Collections.emptySet() : tableAssignments.get(part)
                                ).exceptionally(e -> {
                                    LOG.error(
                                            "Exception on updating assignments for [table={}, partition={}]", e, tableView.name(),
                                            partId
                                    );

                                    return null;
                                });
>>>>>>> c6ee1d2b
                            }
                        }
                    }

                    return completedFuture(null);
                } finally {
                    busyLock.leaveBusy();
                }
            }

            @Override
            public void onError(Throwable e) {
                LOG.warn("Unable to process data nodes event", e);
            }
        };
    }

    /**
     * Listener of replicas configuration changes.
     *
     * @param replicasCtx Replicas configuration event context.
     * @return A future, which will be completed, when event processed by listener.
     */
    private CompletableFuture<?> onUpdateReplicas(ConfigurationNotificationEvent<Integer> replicasCtx) {
        if (!busyLock.enterBusy()) {
            return completedFuture(new NodeStoppingException());
        }

        try {
            if (replicasCtx.oldValue() != null && replicasCtx.oldValue() > 0) {
                DistributionZoneView zoneCfg = replicasCtx.newValue(DistributionZoneView.class);

                List<TableConfiguration> tblsCfg = new ArrayList<>();

                tablesConfiguration.tables().value().namedListKeys().forEach(tblName -> {
                    if (tablesConfiguration.tables().get(tblName).zoneId().value().equals(zoneCfg.zoneId())) {
                        tblsCfg.add(tablesConfiguration.tables().get(tblName));
                    }
                });

                CompletableFuture<?>[] futs = new CompletableFuture[tblsCfg.size() * zoneCfg.partitions()];

                int furCur = 0;

                for (TableConfiguration tblCfg : tblsCfg) {
                    LOG.info("Received update for replicas number [table={}, oldNumber={}, newNumber={}]",
                            tblCfg.name().value(), replicasCtx.oldValue(), replicasCtx.newValue());

                    int partCnt = zoneCfg.partitions();

                    int newReplicas = replicasCtx.newValue();

                    UUID tableId = ((ExtendedTableConfiguration) tblCfg).id().value();

                    CompletableFuture<List<Set<Assignment>>> tableAssignmentsFut = tableAssignments(
                            metaStorageManager,
                            tableId, partCnt);

                    Set<String> dataNodes = distributionZoneManager.dataNodes(zoneCfg.zoneId());

                    if (dataNodes.isEmpty()) {
                        futs[furCur++] = completedFuture(null);

                        continue;
                    }

                    for (int i = 0; i < partCnt; i++) {
                        TablePartitionId replicaGrpId = new TablePartitionId(tblCfg.id().value(), i);

<<<<<<< HEAD
                        int partId = i;

                        futs[furCur++] = tableAssignmentsFut.thenCompose(tableAssignments ->
                                updatePendingAssignmentsKeys(
                                        tblCfg.name().value(),
                                        replicaGrpId,
                                        distributionZoneManager.getDataNodesByZoneId(zoneCfg.zoneId()),
                                        newReplicas,
                                        replicasCtx.storageRevision(),
                                        metaStorageManager,
                                        partId,
                                        tableAssignments.get(partId)
                                ));
=======
                        futs[furCur++] = updatePendingAssignmentsKeys(
                                tblCfg.name().value(),
                                replicaGrpId,
                                dataNodes,
                                newReplicas,
                                replicasCtx.storageRevision(),
                                metaStorageManager,
                                i,
                                tableAssignments.get(i)
                        );
>>>>>>> c6ee1d2b
                    }
                }
                return allOf(futs);
            } else {
                return completedFuture(null);
            }
        } finally {
            busyLock.leaveBusy();
        }
    }
}<|MERGE_RESOLUTION|>--- conflicted
+++ resolved
@@ -48,7 +48,6 @@
 import org.apache.ignite.internal.metastorage.MetaStorageManager;
 import org.apache.ignite.internal.metastorage.WatchEvent;
 import org.apache.ignite.internal.metastorage.WatchListener;
-import org.apache.ignite.internal.schema.configuration.ExtendedTableConfiguration;
 import org.apache.ignite.internal.schema.configuration.TableChange;
 import org.apache.ignite.internal.schema.configuration.TableConfiguration;
 import org.apache.ignite.internal.schema.configuration.TableView;
@@ -188,30 +187,25 @@
                         if (zoneId == tableZoneId) {
                             TableConfiguration tableCfg = tables.get(tableView.name());
 
-                            UUID tableId = ((ExtendedTableConfiguration) tableCfg).id().value();
+                            int tableId = tableCfg.id().value();
 
                             CompletableFuture<List<Set<Assignment>>> tableAssignmentsFut = tableAssignments(
                                     metaStorageManager,
                                     tableId, distributionZoneConfiguration.partitions().value());
 
                             for (int part = 0; part < distributionZoneConfiguration.partitions().value(); part++) {
-<<<<<<< HEAD
-=======
-                                int tableId = tableCfg.id().value();
-
->>>>>>> c6ee1d2b
+
                                 TablePartitionId replicaGrpId = new TablePartitionId(tableId, part);
 
                                 int replicas = distributionZoneConfiguration.replicas().value();
 
                                 int partId = part;
 
-<<<<<<< HEAD
                                 tableAssignmentsFut.thenCompose(tableAssignments ->
                                         updatePendingAssignmentsKeys(
                                                 tableView.name(),
                                                 replicaGrpId,
-                                                dataNodes,
+                                                filteredDataNodes,
                                                 replicas,
                                                 evt.entryEvent().newEntry().revision(),
                                                 metaStorageManager,
@@ -226,25 +220,6 @@
                                             return null;
                                         })
                                 );
-=======
-                                updatePendingAssignmentsKeys(
-                                        tableView.name(),
-                                        replicaGrpId,
-                                        filteredDataNodes,
-                                        replicas,
-                                        evt.entryEvent().newEntry().revision(),
-                                        metaStorageManager,
-                                        part,
-                                        tableAssignments.isEmpty() ? Collections.emptySet() : tableAssignments.get(part)
-                                ).exceptionally(e -> {
-                                    LOG.error(
-                                            "Exception on updating assignments for [table={}, partition={}]", e, tableView.name(),
-                                            partId
-                                    );
-
-                                    return null;
-                                });
->>>>>>> c6ee1d2b
                             }
                         }
                     }
@@ -297,7 +272,7 @@
 
                     int newReplicas = replicasCtx.newValue();
 
-                    UUID tableId = ((ExtendedTableConfiguration) tblCfg).id().value();
+                    int tableId = tblCfg.id().value();
 
                     CompletableFuture<List<Set<Assignment>>> tableAssignmentsFut = tableAssignments(
                             metaStorageManager,
@@ -314,32 +289,19 @@
                     for (int i = 0; i < partCnt; i++) {
                         TablePartitionId replicaGrpId = new TablePartitionId(tblCfg.id().value(), i);
 
-<<<<<<< HEAD
                         int partId = i;
 
                         futs[furCur++] = tableAssignmentsFut.thenCompose(tableAssignments ->
                                 updatePendingAssignmentsKeys(
                                         tblCfg.name().value(),
                                         replicaGrpId,
-                                        distributionZoneManager.getDataNodesByZoneId(zoneCfg.zoneId()),
+                                        dataNodes,
                                         newReplicas,
                                         replicasCtx.storageRevision(),
                                         metaStorageManager,
                                         partId,
                                         tableAssignments.get(partId)
                                 ));
-=======
-                        futs[furCur++] = updatePendingAssignmentsKeys(
-                                tblCfg.name().value(),
-                                replicaGrpId,
-                                dataNodes,
-                                newReplicas,
-                                replicasCtx.storageRevision(),
-                                metaStorageManager,
-                                i,
-                                tableAssignments.get(i)
-                        );
->>>>>>> c6ee1d2b
                     }
                 }
                 return allOf(futs);
