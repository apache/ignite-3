/*
 * Licensed to the Apache Software Foundation (ASF) under one or more
 * contributor license agreements. See the NOTICE file distributed with
 * this work for additional information regarding copyright ownership.
 * The ASF licenses this file to You under the Apache License, Version 2.0
 * (the "License"); you may not use this file except in compliance with
 * the License. You may obtain a copy of the License at
 *
 *      http://www.apache.org/licenses/LICENSE-2.0
 *
 * Unless required by applicable law or agreed to in writing, software
 * distributed under the License is distributed on an "AS IS" BASIS,
 * WITHOUT WARRANTIES OR CONDITIONS OF ANY KIND, either express or implied.
 * See the License for the specific language governing permissions and
 * limitations under the License.
 */

package org.apache.ignite.internal.distributionzones.rebalance;

import static java.util.Collections.newSetFromMap;
import static java.util.concurrent.CompletableFuture.allOf;
import static java.util.concurrent.CompletableFuture.completedFuture;
import static java.util.concurrent.CompletableFuture.failedFuture;
import static java.util.stream.Collectors.toList;
import static org.apache.ignite.internal.distributionzones.DistributionZonesUtil.dataNodes;
import static org.apache.ignite.internal.distributionzones.DistributionZonesUtil.extractZoneId;
import static org.apache.ignite.internal.distributionzones.DistributionZonesUtil.filterDataNodes;
import static org.apache.ignite.internal.distributionzones.DistributionZonesUtil.getZoneById;
import static org.apache.ignite.internal.distributionzones.DistributionZonesUtil.zoneDataNodesKey;
import static org.apache.ignite.lang.ErrorGroups.Common.NODE_STOPPING_ERR;

import java.util.ArrayList;
import java.util.List;
import java.util.Set;
import java.util.concurrent.CompletableFuture;
import java.util.concurrent.ConcurrentHashMap;
import java.util.concurrent.atomic.AtomicBoolean;
import org.apache.ignite.configuration.notifications.ConfigurationListener;
import org.apache.ignite.configuration.notifications.ConfigurationNotificationEvent;
import org.apache.ignite.internal.distributionzones.DistributionZoneManager;
import org.apache.ignite.internal.distributionzones.Node;
import org.apache.ignite.internal.distributionzones.configuration.DistributionZoneView;
import org.apache.ignite.internal.distributionzones.configuration.DistributionZonesConfiguration;
import org.apache.ignite.internal.logger.IgniteLogger;
import org.apache.ignite.internal.logger.Loggers;
import org.apache.ignite.internal.metastorage.MetaStorageManager;
import org.apache.ignite.internal.metastorage.WatchEvent;
import org.apache.ignite.internal.metastorage.WatchListener;
import org.apache.ignite.internal.schema.configuration.TableView;
import org.apache.ignite.internal.schema.configuration.TablesConfiguration;
import org.apache.ignite.internal.util.ByteUtils;
import org.apache.ignite.internal.util.IgniteSpinBusyLock;
import org.apache.ignite.lang.IgniteException;
import org.apache.ignite.lang.NodeStoppingException;
import org.jetbrains.annotations.Nullable;

/**
 * Zone rebalance manager.
 */
public class DistributionZoneRebalanceEngine {
    /** The logger. */
    private static final IgniteLogger LOG = Loggers.forClass(DistributionZoneRebalanceEngine.class);

    /** Prevents double stopping of the component. */
    private final AtomicBoolean stopGuard;

    /** Busy lock to stop synchronously. */
    private final IgniteSpinBusyLock busyLock;

    /** Distribution zone configuration. */
    private final DistributionZonesConfiguration zonesConfiguration;

    /** Tables configuration. */
    private final TablesConfiguration tablesConfiguration;

    /** Meta Storage manager. */
    private final MetaStorageManager metaStorageManager;

    /** Distribution zones manager. */
    private final DistributionZoneManager distributionZoneManager;

    /** Meta storage listener for data nodes changes. */
    private final WatchListener dataNodesListener;

    private final ConfigurationListener<Integer> onUpdateReplicas = this::onUpdateReplicas;

    /**
     * The constructor.
     *
     * @param stopGuard Prevents double stopping of the component.
     * @param busyLock Busy lock to stop synchronously.
     * @param zonesConfiguration Distribution zone configuration.
     * @param tablesConfiguration Tables configuration.
     * @param metaStorageManager Meta Storage manager.
     * @param distributionZoneManager Distribution zones manager.
     */
    public DistributionZoneRebalanceEngine(
            AtomicBoolean stopGuard,
            IgniteSpinBusyLock busyLock,
            DistributionZonesConfiguration zonesConfiguration,
            TablesConfiguration tablesConfiguration,
            MetaStorageManager metaStorageManager,
            DistributionZoneManager distributionZoneManager
    ) {
        this.stopGuard = stopGuard;
        this.busyLock = busyLock;
        this.zonesConfiguration = zonesConfiguration;
        this.tablesConfiguration = tablesConfiguration;
        this.metaStorageManager = metaStorageManager;
        this.distributionZoneManager = distributionZoneManager;

        this.dataNodesListener = createDistributionZonesDataNodesListener();
    }

    /**
     * Starts the rebalance engine by registering corresponding meta storage and configuration listeners.
     */
    public void start() {
        if (!busyLock.enterBusy()) {
            throw new IgniteException(NODE_STOPPING_ERR, new NodeStoppingException());
        }

        try {
            zonesConfiguration.defaultDistributionZone().replicas().listen(onUpdateReplicas);
            zonesConfiguration.distributionZones().any().replicas().listen(onUpdateReplicas);

            // TODO: IGNITE-18694 - Recovery for the case when zones watch listener processed event but assignments were not updated.
            metaStorageManager.registerPrefixWatch(zoneDataNodesKey(), dataNodesListener);
        } finally {
            busyLock.leaveBusy();
        }
    }

    /**
     * Stops the rebalance engine by unregistering meta storage watches.
     */
    public void stop() {
        if (!stopGuard.compareAndSet(false, true)) {
            return;
        }

        busyLock.block();

        metaStorageManager.unregisterWatch(dataNodesListener);

        zonesConfiguration.defaultDistributionZone().replicas().stopListen(onUpdateReplicas);
        zonesConfiguration.distributionZones().any().replicas().stopListen(onUpdateReplicas);
    }

    private WatchListener createDistributionZonesDataNodesListener() {
        return new WatchListener() {
            @Override
            public CompletableFuture<Void> onUpdate(WatchEvent evt) {
                if (!busyLock.enterBusy()) {
                    return failedFuture(new NodeStoppingException());
                }

                try {
                    Set<Node> dataNodes = parseDataNodes(evt.entryEvent().newEntry().value());

                    if (dataNodes == null) {
                        //The zone was removed so data nodes was removed too.
                        return completedFuture(null);
                    }

                    int zoneId = extractZoneId(evt.entryEvent().newEntry().key());

                    DistributionZoneView zoneConfig =
                            getZoneById(zonesConfiguration, zoneId).value();

                    Set<String> filteredDataNodes = filterDataNodes(
                            dataNodes,
                            zoneConfig.filter(),
                            distributionZoneManager.nodesAttributes()
                    );

                    if (filteredDataNodes.isEmpty()) {
                        return completedFuture(null);
                    }

                    for (TableView tableConfig : findTablesByZoneId(zoneId)) {
                        CompletableFuture<?>[] partitionFutures = RebalanceUtil.triggerAllTablePartitionsRebalance(
                                tableConfig,
                                zoneConfig,
                                filteredDataNodes,
                                evt.entryEvent().newEntry().revision(),
                                metaStorageManager
                        );

                        // This set is used to deduplicate exceptions (if there is an exception from upstream, for instance,
                        // when reading from MetaStorage, it will be encountered by every partition future) to avoid noise
                        // in the logs.
                        Set<Throwable> exceptions = newSetFromMap(new ConcurrentHashMap<>());

                        for (int partId = 0; partId < partitionFutures.length; partId++) {
                            int finalPartId = partId;

                            partitionFutures[partId].exceptionally(e -> {
                                if (exceptions.add(e)) {
                                    // The exception is specific to this partition.
                                    LOG.error(
                                            "Exception on updating assignments for [table={}/{}, partition={}]", e,
                                            tableConfig.id(), tableConfig.name(), finalPartId
                                    );
                                } else {
                                    // The exception is from upstream and not specific for this partition, so don't log the partition index.
                                    LOG.error(
                                            "Exception on updating assignments for [table={}/{}]", e,
                                            tableConfig.id(), tableConfig.name()
                                    );
                                }

                                return null;
                            });
                        }
                    }

                    return completedFuture(null);
                } finally {
                    busyLock.leaveBusy();
                }
            }

            @Override
            public void onError(Throwable e) {
                LOG.warn("Unable to process data nodes event", e);
            }
        };
    }

    @Nullable
    private static Set<Node> parseDataNodes(byte[] dataNodesBytes) {
        return dataNodesBytes == null ? null : dataNodes(ByteUtils.fromBytes(dataNodesBytes));
    }

    /**
     * Listener of replicas configuration changes.
     *
     * @param replicasCtx Replicas configuration event context.
     * @return A future, which will be completed, when event processed by listener.
     */
    private CompletableFuture<?> onUpdateReplicas(ConfigurationNotificationEvent<Integer> replicasCtx) {
        if (!busyLock.enterBusy()) {
            return completedFuture(new NodeStoppingException());
        }

        try {
<<<<<<< HEAD
            if (replicasCtx.oldValue() != null && replicasCtx.oldValue() > 0) {
                DistributionZoneView zoneCfg = replicasCtx.newValue(DistributionZoneView.class);

                List<TableConfiguration> tblsCfg = new ArrayList<>();

                tablesConfiguration.tables().value().namedListKeys().forEach(tblName -> {
                    if (tablesConfiguration.tables().get(tblName).zoneId().value().equals(zoneCfg.zoneId())) {
                        tblsCfg.add(tablesConfiguration.tables().get(tblName));
                    }
                });

                CompletableFuture<?>[] futs = new CompletableFuture[tblsCfg.size() * zoneCfg.partitions()];

                return distributionZoneManager.dataNodes(replicasCtx.storageRevision(), zoneCfg.zoneId())
                        .thenCompose(dataNodes -> {
                            int futCur = 0;

                            for (TableConfiguration tblCfg : tblsCfg) {
                                LOG.info("Received update for replicas number [table={}, oldNumber={}, newNumber={}]",
                                        tblCfg.name().value(), replicasCtx.oldValue(), replicasCtx.newValue());

                                int partCnt = zoneCfg.partitions();

                                int newReplicas = replicasCtx.newValue();

                                int tableId = tblCfg.id().value();

                                CompletableFuture<List<Set<Assignment>>> tableAssignmentsFut = tableAssignments(
                                        metaStorageManager,
                                        tableId,
                                        partCnt
                                );

                                if (dataNodes.isEmpty()) {
                                    futs[futCur++] = completedFuture(null);

                                    continue;
                                }

                                for (int i = 0; i < partCnt; i++) {
                                    TablePartitionId replicaGrpId = new TablePartitionId(tblCfg.id().value(), i);

                                    int partId = i;

                                    futs[futCur++] = tableAssignmentsFut.thenCompose(tableAssignments ->
                                            updatePendingAssignmentsKeys(
                                                    tblCfg.name().value(),
                                                    replicaGrpId,
                                                    dataNodes,
                                                    newReplicas,
                                                    replicasCtx.storageRevision(),
                                                    metaStorageManager,
                                                    partId,
                                                    tableAssignments.get(partId)
                                            ));
                                }
                            }
                            return allOf(futs);
                        });
            } else {
                return completedFuture(null);
=======
            if (replicasCtx.oldValue() == null || replicasCtx.oldValue() <= 0) {
                return completedFuture(null);
            }

            DistributionZoneView zoneCfg = replicasCtx.newValue(DistributionZoneView.class);

            Set<String> dataNodes = distributionZoneManager.dataNodes(zoneCfg.zoneId());

            if (dataNodes.isEmpty()) {
                return completedFuture(null);
            }

            List<TableView> tableViews = findTablesByZoneId(zoneCfg.zoneId());

            List<CompletableFuture<?>> tableFutures = new ArrayList<>(tableViews.size());

            for (TableView tableCfg : tableViews) {
                LOG.info("Received update for replicas number [table={}/{}, oldNumber={}, newNumber={}]",
                        tableCfg.id(), tableCfg.name(), replicasCtx.oldValue(), replicasCtx.newValue());

                CompletableFuture<?>[] partitionFutures = RebalanceUtil.triggerAllTablePartitionsRebalance(
                        tableCfg,
                        zoneCfg,
                        dataNodes,
                        replicasCtx.storageRevision(),
                        metaStorageManager
                );

                tableFutures.add(allOf(partitionFutures));
>>>>>>> dd43ca57
            }

            return allOf(tableFutures.toArray(CompletableFuture[]::new));
        } finally {
            busyLock.leaveBusy();
        }
    }

    private List<TableView> findTablesByZoneId(int zoneId) {
        return tablesConfiguration.tables().value().stream()
                .filter(table -> table.zoneId() == zoneId)
                .collect(toList());
    }
}<|MERGE_RESOLUTION|>--- conflicted
+++ resolved
@@ -245,102 +245,39 @@
         }
 
         try {
-<<<<<<< HEAD
-            if (replicasCtx.oldValue() != null && replicasCtx.oldValue() > 0) {
-                DistributionZoneView zoneCfg = replicasCtx.newValue(DistributionZoneView.class);
-
-                List<TableConfiguration> tblsCfg = new ArrayList<>();
-
-                tablesConfiguration.tables().value().namedListKeys().forEach(tblName -> {
-                    if (tablesConfiguration.tables().get(tblName).zoneId().value().equals(zoneCfg.zoneId())) {
-                        tblsCfg.add(tablesConfiguration.tables().get(tblName));
-                    }
-                });
-
-                CompletableFuture<?>[] futs = new CompletableFuture[tblsCfg.size() * zoneCfg.partitions()];
-
-                return distributionZoneManager.dataNodes(replicasCtx.storageRevision(), zoneCfg.zoneId())
-                        .thenCompose(dataNodes -> {
-                            int futCur = 0;
-
-                            for (TableConfiguration tblCfg : tblsCfg) {
-                                LOG.info("Received update for replicas number [table={}, oldNumber={}, newNumber={}]",
-                                        tblCfg.name().value(), replicasCtx.oldValue(), replicasCtx.newValue());
-
-                                int partCnt = zoneCfg.partitions();
-
-                                int newReplicas = replicasCtx.newValue();
-
-                                int tableId = tblCfg.id().value();
-
-                                CompletableFuture<List<Set<Assignment>>> tableAssignmentsFut = tableAssignments(
-                                        metaStorageManager,
-                                        tableId,
-                                        partCnt
-                                );
-
-                                if (dataNodes.isEmpty()) {
-                                    futs[futCur++] = completedFuture(null);
-
-                                    continue;
-                                }
-
-                                for (int i = 0; i < partCnt; i++) {
-                                    TablePartitionId replicaGrpId = new TablePartitionId(tblCfg.id().value(), i);
-
-                                    int partId = i;
-
-                                    futs[futCur++] = tableAssignmentsFut.thenCompose(tableAssignments ->
-                                            updatePendingAssignmentsKeys(
-                                                    tblCfg.name().value(),
-                                                    replicaGrpId,
-                                                    dataNodes,
-                                                    newReplicas,
-                                                    replicasCtx.storageRevision(),
-                                                    metaStorageManager,
-                                                    partId,
-                                                    tableAssignments.get(partId)
-                                            ));
-                                }
-                            }
-                            return allOf(futs);
-                        });
-            } else {
-                return completedFuture(null);
-=======
             if (replicasCtx.oldValue() == null || replicasCtx.oldValue() <= 0) {
                 return completedFuture(null);
             }
 
             DistributionZoneView zoneCfg = replicasCtx.newValue(DistributionZoneView.class);
 
-            Set<String> dataNodes = distributionZoneManager.dataNodes(zoneCfg.zoneId());
-
-            if (dataNodes.isEmpty()) {
-                return completedFuture(null);
-            }
-
-            List<TableView> tableViews = findTablesByZoneId(zoneCfg.zoneId());
-
-            List<CompletableFuture<?>> tableFutures = new ArrayList<>(tableViews.size());
-
-            for (TableView tableCfg : tableViews) {
-                LOG.info("Received update for replicas number [table={}/{}, oldNumber={}, newNumber={}]",
-                        tableCfg.id(), tableCfg.name(), replicasCtx.oldValue(), replicasCtx.newValue());
-
-                CompletableFuture<?>[] partitionFutures = RebalanceUtil.triggerAllTablePartitionsRebalance(
-                        tableCfg,
-                        zoneCfg,
-                        dataNodes,
-                        replicasCtx.storageRevision(),
-                        metaStorageManager
-                );
-
-                tableFutures.add(allOf(partitionFutures));
->>>>>>> dd43ca57
-            }
-
-            return allOf(tableFutures.toArray(CompletableFuture[]::new));
+            return distributionZoneManager.dataNodes(replicasCtx.storageRevision(), zoneCfg.zoneId())
+                    .thenCompose(dataNodes -> {
+                        if (dataNodes.isEmpty()) {
+                            return completedFuture(null);
+                        }
+
+                        List<TableView> tableViews = findTablesByZoneId(zoneCfg.zoneId());
+
+                        List<CompletableFuture<?>> tableFutures = new ArrayList<>(tableViews.size());
+
+                        for (TableView tableCfg : tableViews) {
+                            LOG.info("Received update for replicas number [table={}/{}, oldNumber={}, newNumber={}]",
+                                    tableCfg.id(), tableCfg.name(), replicasCtx.oldValue(), replicasCtx.newValue());
+
+                            CompletableFuture<?>[] partitionFutures = RebalanceUtil.triggerAllTablePartitionsRebalance(
+                                    tableCfg,
+                                    zoneCfg,
+                                    dataNodes,
+                                    replicasCtx.storageRevision(),
+                                    metaStorageManager
+                            );
+
+                            tableFutures.add(allOf(partitionFutures));
+                        }
+
+                        return allOf(tableFutures.toArray(CompletableFuture[]::new));
+                    });
         } finally {
             busyLock.leaveBusy();
         }
