/*
 * Licensed to the Apache Software Foundation (ASF) under one or more
 * contributor license agreements. See the NOTICE file distributed with
 * this work for additional information regarding copyright ownership.
 * The ASF licenses this file to You under the Apache License, Version 2.0
 * (the "License"); you may not use this file except in compliance with
 * the License. You may obtain a copy of the License at
 *
 *      http://www.apache.org/licenses/LICENSE-2.0
 *
 * Unless required by applicable law or agreed to in writing, software
 * distributed under the License is distributed on an "AS IS" BASIS,
 * WITHOUT WARRANTIES OR CONDITIONS OF ANY KIND, either express or implied.
 * See the License for the specific language governing permissions and
 * limitations under the License.
 */

package org.apache.ignite.internal.distributionzones;

import static java.util.concurrent.CompletableFuture.completedFuture;
import static java.util.concurrent.CompletableFuture.failedFuture;
import static java.util.stream.Collectors.toList;
import static org.apache.ignite.internal.distributionzones.DistributionZonesUtil.deleteDataNodesKeyAndUpdateTriggerKey;
import static org.apache.ignite.internal.distributionzones.DistributionZonesUtil.triggerKeyCondition;
import static org.apache.ignite.internal.distributionzones.DistributionZonesUtil.updateDataNodesAndTriggerKey;
import static org.apache.ignite.internal.distributionzones.DistributionZonesUtil.updateLogicalTopologyAndVersion;
import static org.apache.ignite.internal.distributionzones.DistributionZonesUtil.updateTriggerKey;
import static org.apache.ignite.internal.distributionzones.DistributionZonesUtil.zonesLogicalTopologyKey;
import static org.apache.ignite.internal.distributionzones.DistributionZonesUtil.zonesLogicalTopologyVersionKey;
import static org.apache.ignite.internal.metastorage.MetaStorageManager.APPLIED_REV;
import static org.apache.ignite.internal.metastorage.client.Conditions.notExists;
import static org.apache.ignite.internal.metastorage.client.Conditions.value;
import static org.apache.ignite.internal.metastorage.client.Operations.ops;
import static org.apache.ignite.internal.util.ByteUtils.bytesToLong;
import static org.apache.ignite.internal.util.ByteUtils.toBytes;
import static org.apache.ignite.lang.ErrorGroups.Common.NODE_STOPPING_ERR;

import java.util.Arrays;
import java.util.Collections;
import java.util.List;
import java.util.Set;
import java.util.concurrent.CompletableFuture;
import java.util.concurrent.CompletionException;
import java.util.concurrent.atomic.AtomicBoolean;
import java.util.stream.Collectors;
<<<<<<< HEAD
import org.apache.ignite.configuration.NamedConfigurationTree;
=======
import org.apache.ignite.configuration.ConfigurationChangeException;
>>>>>>> d6204e86
import org.apache.ignite.configuration.NamedListChange;
import org.apache.ignite.configuration.notifications.ConfigurationNamedListListener;
import org.apache.ignite.configuration.notifications.ConfigurationNotificationEvent;
import org.apache.ignite.configuration.validation.ConfigurationValidationException;
import org.apache.ignite.internal.cluster.management.topology.api.LogicalTopologyEventListener;
import org.apache.ignite.internal.cluster.management.topology.api.LogicalTopologyService;
import org.apache.ignite.internal.cluster.management.topology.api.LogicalTopologySnapshot;
import org.apache.ignite.internal.distributionzones.configuration.DistributionZoneChange;
import org.apache.ignite.internal.distributionzones.configuration.DistributionZoneConfiguration;
import org.apache.ignite.internal.distributionzones.configuration.DistributionZoneView;
import org.apache.ignite.internal.distributionzones.configuration.DistributionZonesConfiguration;
import org.apache.ignite.internal.distributionzones.exception.DistributionZoneAlreadyExistsException;
import org.apache.ignite.internal.distributionzones.exception.DistributionZoneBindTableException;
import org.apache.ignite.internal.distributionzones.exception.DistributionZoneNotFoundException;
import org.apache.ignite.internal.distributionzones.exception.DistributionZoneRenameException;
import org.apache.ignite.internal.logger.IgniteLogger;
import org.apache.ignite.internal.logger.Loggers;
import org.apache.ignite.internal.manager.IgniteComponent;
import org.apache.ignite.internal.metastorage.MetaStorageManager;
import org.apache.ignite.internal.metastorage.client.CompoundCondition;
import org.apache.ignite.internal.metastorage.client.Condition;
import org.apache.ignite.internal.metastorage.client.Entry;
import org.apache.ignite.internal.metastorage.client.If;
import org.apache.ignite.internal.metastorage.client.Update;
import org.apache.ignite.internal.metastorage.client.WatchEvent;
import org.apache.ignite.internal.metastorage.client.WatchListener;
import org.apache.ignite.internal.schema.configuration.TableChange;
import org.apache.ignite.internal.schema.configuration.TableConfiguration;
import org.apache.ignite.internal.schema.configuration.TableView;
import org.apache.ignite.internal.schema.configuration.TablesConfiguration;
import org.apache.ignite.internal.util.ByteUtils;
import org.apache.ignite.internal.util.IgniteSpinBusyLock;
import org.apache.ignite.internal.vault.VaultManager;
import org.apache.ignite.lang.IgniteException;
import org.apache.ignite.lang.IgniteInternalException;
import org.apache.ignite.lang.NodeStoppingException;
import org.apache.ignite.network.ClusterNode;
import org.jetbrains.annotations.NotNull;

/**
 * Distribution zones manager.
 */
public class DistributionZoneManager implements IgniteComponent {
    /** The logger. */
    private static final IgniteLogger LOG = Loggers.forClass(DistributionZoneManager.class);

    /** Distribution zone configuration. */
    private final DistributionZonesConfiguration zonesConfiguration;

    /** Tables configuration. */
    private final TablesConfiguration tablesConfiguration;

    /** Meta Storage manager. */
    private final MetaStorageManager metaStorageManager;

    /** Vault manager. */
    private final VaultManager vaultMgr;

    /** Busy lock to stop synchronously. */
    private final IgniteSpinBusyLock busyLock = new IgniteSpinBusyLock();

    /** Prevents double stopping of the component. */
    private final AtomicBoolean stopGuard = new AtomicBoolean();

    /** Logical topology service to track topology changes. */
    private final LogicalTopologyService logicalTopologyService;

    /** Listener for a topology events. */
    private final LogicalTopologyEventListener topologyEventListener = new LogicalTopologyEventListener() {
        @Override
        public void onAppeared(ClusterNode appearedNode, LogicalTopologySnapshot newTopology) {
            updateLogicalTopologyInMetaStorage(newTopology, false);
        }

        @Override
        public void onDisappeared(ClusterNode disappearedNode, LogicalTopologySnapshot newTopology) {
            updateLogicalTopologyInMetaStorage(newTopology, false);
        }

        @Override
        public void onTopologyLeap(LogicalTopologySnapshot newTopology) {
            updateLogicalTopologyInMetaStorage(newTopology, true);
        }
    };

    /** The logical topology on the last watch event.
     *  It's enough to mark this field by volatile because we don't update the collection after it is assigned to the field.
     */
    private volatile Set<String> logicalTopology;

    /** Watch listener id to unregister the watch listener on {@link DistributionZoneManager#stop()}. */
    private volatile Long watchListenerId;

    /**
     * Creates a new distribution zone manager.
     *
     * @param zonesConfiguration Distribution zones configuration.
     * @param tablesConfiguration Tables configuration.
     * @param metaStorageManager Meta Storage manager.
     * @param logicalTopologyService Logical topology service.
     * @param vaultMgr Vault manager.
     */
    public DistributionZoneManager(
            DistributionZonesConfiguration zonesConfiguration,
            TablesConfiguration tablesConfiguration,
            MetaStorageManager metaStorageManager,
            LogicalTopologyService logicalTopologyService,
            VaultManager vaultMgr
    ) {
        this.zonesConfiguration = zonesConfiguration;
        this.tablesConfiguration = tablesConfiguration;
        this.metaStorageManager = metaStorageManager;
        this.logicalTopologyService = logicalTopologyService;
        this.vaultMgr = vaultMgr;

        logicalTopology = Collections.emptySet();
    }

    /**
     * Creates a new distribution zone with the given {@code name} asynchronously.
     *
     * @param distributionZoneCfg Distribution zone configuration.
     * @return Future representing pending completion of the operation. Future can be completed with:
     *      {@link DistributionZoneAlreadyExistsException} if a zone with the given name already exists,
     *      {@link ConfigurationValidationException} if {@code distributionZoneCfg} is broken,
     *      {@link IllegalArgumentException} if distribution zone configuration is null,
     *      {@link NodeStoppingException} if the node is stopping.
     */
    public CompletableFuture<Void> createZone(DistributionZoneConfigurationParameters distributionZoneCfg) {
        if (distributionZoneCfg == null) {
            return failedFuture(new IllegalArgumentException("Distribution zone configuration is null"));
        }

        if (!busyLock.enterBusy()) {
            return failedFuture(new NodeStoppingException());
        }

        try {
            CompletableFuture<Void> fut = new CompletableFuture<>();

            zonesConfiguration.change(zonesChange -> zonesChange.changeDistributionZones(zonesListChange -> {
                try {
                    zonesListChange.create(distributionZoneCfg.name(), zoneChange -> {
                        if (distributionZoneCfg.dataNodesAutoAdjust() == null) {
                            zoneChange.changeDataNodesAutoAdjust(Integer.MAX_VALUE);
                        } else {
                            zoneChange.changeDataNodesAutoAdjust(distributionZoneCfg.dataNodesAutoAdjust());
                        }

                        if (distributionZoneCfg.dataNodesAutoAdjustScaleUp() == null) {
                            zoneChange.changeDataNodesAutoAdjustScaleUp(Integer.MAX_VALUE);
                        } else {
                            zoneChange.changeDataNodesAutoAdjustScaleUp(
                                    distributionZoneCfg.dataNodesAutoAdjustScaleUp());
                        }

                        if (distributionZoneCfg.dataNodesAutoAdjustScaleDown() == null) {
                            zoneChange.changeDataNodesAutoAdjustScaleDown(Integer.MAX_VALUE);
                        } else {
                            zoneChange.changeDataNodesAutoAdjustScaleDown(distributionZoneCfg.dataNodesAutoAdjustScaleDown());
                        }

                        int intZoneId = zonesChange.globalIdCounter() + 1;
                        zonesChange.changeGlobalIdCounter(intZoneId);

                        zoneChange.changeZoneId(intZoneId);
                    });
                } catch (IllegalArgumentException e) {
                    throw new DistributionZoneAlreadyExistsException(distributionZoneCfg.name(), e);
                }
            })).whenComplete((res, e) -> {
                if (e != null) {
                    fut.completeExceptionally(
                            unwrapDistributionZoneException(
                                    e,
                                    DistributionZoneAlreadyExistsException.class,
                                    ConfigurationValidationException.class)
                    );
                } else {
                    fut.complete(null);
                }
            });

            return fut;
        } finally {
            busyLock.leaveBusy();
        }
    }

    /**
     * Alters a distribution zone.
     *
     * @param name Distribution zone name.
     * @param distributionZoneCfg Distribution zone configuration.
     * @return Future representing pending completion of the operation. Future can be completed with:
     *      {@link DistributionZoneRenameException} if a zone with the given name already exists
     *      or zone with name for renaming already exists,
     *      {@link DistributionZoneNotFoundException} if a zone with the given name doesn't exist,
     *      {@link ConfigurationValidationException} if {@code distributionZoneCfg} is broken,
     *      {@link IllegalArgumentException} if {@code name} or {@code distributionZoneCfg} is {@code null},
     *      {@link NodeStoppingException} if the node is stopping.
     */
    public CompletableFuture<Void> alterZone(String name, DistributionZoneConfigurationParameters distributionZoneCfg) {
        if (name == null || name.isEmpty()) {
            return failedFuture(new IllegalArgumentException("Distribution zone name is null or empty [name=" + name + ']'));
        }

        if (distributionZoneCfg == null) {
            return failedFuture(new IllegalArgumentException("Distribution zone configuration is null"));
        }

        if (!busyLock.enterBusy()) {
            return failedFuture(new NodeStoppingException());
        }

        try {
            CompletableFuture<Void> fut = new CompletableFuture<>();

            zonesConfiguration.change(zonesChange -> zonesChange.changeDistributionZones(zonesListChange -> {
                NamedListChange<DistributionZoneView, DistributionZoneChange> renameChange;

                try {
                    renameChange = zonesListChange.rename(name, distributionZoneCfg.name());
                } catch (IllegalArgumentException e) {
                    throw new DistributionZoneRenameException(name, distributionZoneCfg.name(), e);
                }

                try {
                    renameChange
                            .update(
                                    distributionZoneCfg.name(), zoneChange -> {
                                        if (distributionZoneCfg.dataNodesAutoAdjust() != null) {
                                            zoneChange.changeDataNodesAutoAdjust(distributionZoneCfg.dataNodesAutoAdjust());
                                            zoneChange.changeDataNodesAutoAdjustScaleUp(Integer.MAX_VALUE);
                                            zoneChange.changeDataNodesAutoAdjustScaleDown(Integer.MAX_VALUE);
                                        }

                                        if (distributionZoneCfg.dataNodesAutoAdjustScaleUp() != null) {
                                            zoneChange.changeDataNodesAutoAdjustScaleUp(
                                                    distributionZoneCfg.dataNodesAutoAdjustScaleUp());
                                            zoneChange.changeDataNodesAutoAdjust(Integer.MAX_VALUE);
                                        }

                                        if (distributionZoneCfg.dataNodesAutoAdjustScaleDown() != null) {
                                            zoneChange.changeDataNodesAutoAdjustScaleDown(
                                                    distributionZoneCfg.dataNodesAutoAdjustScaleDown());
                                            zoneChange.changeDataNodesAutoAdjust(Integer.MAX_VALUE);
                                        }
                                    });
                } catch (IllegalArgumentException e) {
                    throw new DistributionZoneNotFoundException(distributionZoneCfg.name(), e);
                }
            }))
                    .whenComplete((res, e) -> {
                        if (e != null) {
                            fut.completeExceptionally(
                                    unwrapDistributionZoneException(
                                            e,
                                            DistributionZoneRenameException.class,
                                            DistributionZoneNotFoundException.class,
                                            ConfigurationValidationException.class)
                            );
                        } else {
                            fut.complete(null);
                        }
                    });

            return fut;
        } finally {
            busyLock.leaveBusy();
        }
    }

    /**
     * Drops a distribution zone with the name specified.
     *
     * @param name Distribution zone name.
     * @return Future representing pending completion of the operation. Future can be completed with:
     *      {@link DistributionZoneNotFoundException} if a zone with the given name doesn't exist,
     *      {@link IllegalArgumentException} if {@code name} is {@code null},
     *      {@link NodeStoppingException} if the node is stopping.
     */
    public CompletableFuture<Void> dropZone(String name) {
        if (name == null || name.isEmpty()) {
            return failedFuture(new IllegalArgumentException("Distribution zone name is null or empty [name=" + name + ']'));
        }

        if (!busyLock.enterBusy()) {
            return failedFuture(new NodeStoppingException());
        }

        try {
<<<<<<< HEAD
            return zonesConfiguration.change(zonesChange -> zonesChange.changeDistributionZones(zonesListChange -> {
                DistributionZoneView zoneView = zonesListChange.get(name);

                NamedConfigurationTree<TableConfiguration, TableView, TableChange> tables = tablesConfiguration.tables();

                boolean bindTable = tables.value().namedListKeys().stream()
                        .anyMatch(tableName -> {
                            Integer tableZoneId = tables.get(tableName).zoneId().value();

                            return tableZoneId != null && tableZoneId.equals(zoneView.zoneId());
                        });
=======
            CompletableFuture<Void> fut = new CompletableFuture<>();

            zonesConfiguration.change(zonesChange -> zonesChange.changeDistributionZones(zonesListChange -> {
                DistributionZoneView view = zonesListChange.get(name);
>>>>>>> d6204e86

                if (bindTable) {
                    throw new DistributionZoneBindTableException(name);
                }

                if (zoneView == null) {
                    throw new DistributionZoneNotFoundException(name);
                }

                zonesListChange.delete(name);
            }))
                    .whenComplete((res, e) -> {
                        if (e != null) {
                            fut.completeExceptionally(
                                    unwrapDistributionZoneException(
                                            e,
                                            DistributionZoneNotFoundException.class)
                            );
                        } else {
                            fut.complete(null);
                        }
                    });

            return fut;
        } finally {
            busyLock.leaveBusy();
        }
    }

    /**
     * Gets zone id by zone name.
     *
     * @param name Distribution zone name.
     * @return The zone id.
     */
    public int getZoneId(String name) {
        DistributionZoneConfiguration zoneCfg = zonesConfiguration.distributionZones().get(name);

        if (zoneCfg != null) {
            return zoneCfg.zoneId().value();
        } else {
            throw new DistributionZoneNotFoundException(name);
        }
    }

    /** {@inheritDoc} */
    @Override
    public void start() {
        if (!busyLock.enterBusy()) {
            throw new IgniteException(NODE_STOPPING_ERR, new NodeStoppingException());
        }

        try {
            zonesConfiguration.distributionZones().listenElements(new ZonesConfigurationListener());

            logicalTopologyService.addEventListener(topologyEventListener);

            registerMetaStorageWatchListener()
                    .thenAccept(ignore -> initDataNodesFromVaultManager())
                    .thenAccept(ignore -> initMetaStorageKeysOnStart());
        } finally {
            busyLock.leaveBusy();
        }
    }

    /** {@inheritDoc} */
    @Override
    public void stop() throws Exception {
        if (!stopGuard.compareAndSet(false, true)) {
            return;
        }

        busyLock.block();

        logicalTopologyService.removeEventListener(topologyEventListener);

        if (watchListenerId != null) {
            metaStorageManager.unregisterWatch(watchListenerId);
        }
    }

    private class ZonesConfigurationListener implements ConfigurationNamedListListener<DistributionZoneView> {
        @Override
        public CompletableFuture<?> onCreate(ConfigurationNotificationEvent<DistributionZoneView> ctx) {
            updateMetaStorageOnZoneCreate(ctx.newValue().zoneId(), ctx.storageRevision());

            return completedFuture(null);
        }

        @Override
        public CompletableFuture<?> onDelete(ConfigurationNotificationEvent<DistributionZoneView> ctx) {
            updateMetaStorageOnZoneDelete(ctx.oldValue().zoneId(), ctx.storageRevision());

            return completedFuture(null);
        }

        @Override
        public CompletableFuture<?> onUpdate(ConfigurationNotificationEvent<DistributionZoneView> ctx) {
            updateMetaStorageOnZoneUpdate(ctx.storageRevision());

            //TODO: Also add here rescheduling for the existing timers https://issues.apache.org/jira/browse/IGNITE-18121

            return completedFuture(null);
        }
    }

    /**
     * Method updates data nodes value for the specified zone,
     * also sets {@code revision} to the {@link DistributionZonesUtil#zonesChangeTriggerKey()} if it passes the condition.
     *
     * @param zoneId Unique id of a zone
     * @param revision Revision of an event that has triggered this method.
     */
    private void updateMetaStorageOnZoneCreate(int zoneId, long revision) {
        if (!busyLock.enterBusy()) {
            throw new IgniteInternalException(NODE_STOPPING_ERR, new NodeStoppingException());
        }

        try {
            // Update data nodes for a zone only if the revision of the event is newer than value in that trigger key,
            // so we do not react on a stale events
            CompoundCondition triggerKeyCondition = triggerKeyCondition(revision);

            // logicalTopology can be updated concurrently by the watch listener.
            Set<String> logicalTopology0 = logicalTopology;

            byte[] logicalTopologyBytes = toBytes(logicalTopology0);

            Update dataNodesAndTriggerKeyUpd = updateDataNodesAndTriggerKey(zoneId, revision, logicalTopologyBytes);

            If iif = If.iif(triggerKeyCondition, dataNodesAndTriggerKeyUpd, ops().yield(false));

            metaStorageManager.invoke(iif).thenAccept(res -> {
                if (res.getAsBoolean()) {
                    LOG.debug("Update zones' dataNodes value [zoneId = {}, dataNodes = {}", zoneId, logicalTopology0);
                } else {
                    LOG.debug("Failed to update zones' dataNodes value [zoneId = {}]", zoneId);
                }
            });
        } finally {
            busyLock.leaveBusy();
        }
    }

    /**
     * Sets {@code revision} to the {@link DistributionZonesUtil#zonesChangeTriggerKey()} if it passes the condition.
     *
     * @param revision Revision of an event that has triggered this method.
     */
    private void updateMetaStorageOnZoneUpdate(long revision) {
        if (!busyLock.enterBusy()) {
            throw new IgniteInternalException(NODE_STOPPING_ERR, new NodeStoppingException());
        }

        try {
            CompoundCondition triggerKeyCondition = triggerKeyCondition(revision);

            Update triggerKeyUpd = updateTriggerKey(revision);

            If iif = If.iif(triggerKeyCondition, triggerKeyUpd, ops().yield(false));

            metaStorageManager.invoke(iif).thenAccept(res -> {
                if (res.getAsBoolean()) {
                    LOG.debug("Distribution zones' trigger key was updated with the revision [revision = {}]", revision);
                } else {
                    LOG.debug("Failed to update distribution zones' trigger key with the revision [revision = {}]", revision);
                }
            });
        } finally {
            busyLock.leaveBusy();
        }
    }

    /**
     * Method deletes data nodes value for the specified zone,
     * also sets {@code revision} to the {@link DistributionZonesUtil#zonesChangeTriggerKey()} if it passes the condition.
     *
     * @param zoneId Unique id of a zone
     * @param revision Revision of an event that has triggered this method.
     */
    private void updateMetaStorageOnZoneDelete(int zoneId, long revision) {
        if (!busyLock.enterBusy()) {
            throw new IgniteInternalException(NODE_STOPPING_ERR, new NodeStoppingException());
        }

        try {
            CompoundCondition triggerKeyCondition = triggerKeyCondition(revision);

            Update dataNodesRemoveUpd = deleteDataNodesKeyAndUpdateTriggerKey(zoneId, revision);

            If iif = If.iif(triggerKeyCondition, dataNodesRemoveUpd, ops().yield(false));

            metaStorageManager.invoke(iif).thenAccept(res -> {
                if (res.getAsBoolean()) {
                    LOG.debug("Delete zones' dataNodes key [zoneId = {}", zoneId);
                } else {
                    LOG.debug("Failed to delete zones' dataNodes key [zoneId = {}]", zoneId);
                }
            });
        } finally {
            busyLock.leaveBusy();
        }
    }

    /**
     * Updates {@link DistributionZonesUtil#zonesLogicalTopologyKey()} and {@link DistributionZonesUtil#zonesLogicalTopologyVersionKey()}
     * in meta storage.
     *
     * @param newTopology Logical topology snapshot.
     * @param topologyLeap Flag that indicates whether this updates was trigger by
     *                     {@link LogicalTopologyEventListener#onTopologyLeap(LogicalTopologySnapshot)} or not.
     */
    private void updateLogicalTopologyInMetaStorage(LogicalTopologySnapshot newTopology, boolean topologyLeap) {
        if (!busyLock.enterBusy()) {
            throw new IgniteInternalException(NODE_STOPPING_ERR, new NodeStoppingException());
        }

        try {
            Set<String> topologyFromCmg = newTopology.nodes().stream().map(ClusterNode::name).collect(Collectors.toSet());

            Condition updateCondition;

            if (topologyLeap) {
                updateCondition = value(zonesLogicalTopologyVersionKey()).lt(ByteUtils.longToBytes(newTopology.version()));
            } else {
                // This condition may be stronger, as far as we receive topology events one by one.
                updateCondition = value(zonesLogicalTopologyVersionKey()).eq(ByteUtils.longToBytes(newTopology.version() - 1));
            }

            If iff = If.iif(
                    updateCondition,
                    updateLogicalTopologyAndVersion(topologyFromCmg, newTopology.version()),
                    ops().yield(false)
            );

            metaStorageManager.invoke(iff).thenAccept(res -> {
                if (res.getAsBoolean()) {
                    LOG.debug(
                            "Distribution zones' logical topology and version keys were updated [topology = {}, version = {}]",
                            Arrays.toString(topologyFromCmg.toArray()),
                            newTopology.version()
                    );
                } else {
                    LOG.debug(
                            "Failed to update distribution zones' logical topology and version keys [topology = {}, version = {}]",
                            Arrays.toString(topologyFromCmg.toArray()),
                            newTopology.version()
                    );
                }
            });
        } finally {
            busyLock.leaveBusy();
        }
    }

    /**
     * Initialises {@link DistributionZonesUtil#zonesLogicalTopologyKey()} and
     * {@link DistributionZonesUtil#zonesLogicalTopologyVersionKey()} from meta storage on the start of {@link DistributionZoneManager}.
     */
    private void initMetaStorageKeysOnStart() {
        if (!busyLock.enterBusy()) {
            throw new IgniteInternalException(NODE_STOPPING_ERR, new NodeStoppingException());
        }

        try {
            logicalTopologyService.logicalTopologyOnLeader().thenAccept(snapshot -> {
                if (!busyLock.enterBusy()) {
                    throw new IgniteInternalException(NODE_STOPPING_ERR, new NodeStoppingException());
                }

                try {
                    metaStorageManager.get(zonesLogicalTopologyVersionKey()).thenAccept(topVerEntry -> {
                        if (!busyLock.enterBusy()) {
                            throw new IgniteInternalException(NODE_STOPPING_ERR, new NodeStoppingException());
                        }

                        try {
                            long topologyVersionFromCmg = snapshot.version();

                            byte[] topVerFromMetaStorage = topVerEntry.value();

                            if (topVerFromMetaStorage == null || bytesToLong(topVerFromMetaStorage) < topologyVersionFromCmg) {
                                Set<String> topologyFromCmg = snapshot.nodes().stream().map(ClusterNode::name).collect(Collectors.toSet());

                                Condition topologyVersionCondition = topVerFromMetaStorage == null
                                        ? notExists(zonesLogicalTopologyVersionKey()) :
                                        value(zonesLogicalTopologyVersionKey()).eq(topVerFromMetaStorage);

                                If iff = If.iif(topologyVersionCondition,
                                        updateLogicalTopologyAndVersion(topologyFromCmg, topologyVersionFromCmg),
                                        ops().yield(false)
                                );

                                metaStorageManager.invoke(iff).thenAccept(res -> {
                                    if (res.getAsBoolean()) {
                                        LOG.debug(
                                                "Distribution zones' logical topology and version keys were initialised "
                                                        + "[topology = {}, version = {}]",
                                                Arrays.toString(topologyFromCmg.toArray()),
                                                topologyVersionFromCmg
                                        );
                                    } else {
                                        LOG.debug(
                                                "Failed to initialize distribution zones' logical topology "
                                                        + "and version keys [topology = {}, version = {}]",
                                                Arrays.toString(topologyFromCmg.toArray()),
                                                topologyVersionFromCmg
                                        );
                                    }
                                });
                            }
                        } finally {
                            busyLock.leaveBusy();
                        }
                    });

                } finally {
                    busyLock.leaveBusy();
                }
            });
        } finally {
            busyLock.leaveBusy();
        }
    }

    /**
     * Initialises data nodes of distribution zones in meta storage
     * from {@link DistributionZonesUtil#zonesLogicalTopologyKey()} in vault.
     */
    private void initDataNodesFromVaultManager() {
        if (!busyLock.enterBusy()) {
            throw new IgniteInternalException(NODE_STOPPING_ERR, new NodeStoppingException());
        }

        try {
            vaultMgr.get(APPLIED_REV)
                    .thenApply(appliedRevision -> appliedRevision == null ? 0L : bytesToLong(appliedRevision.value()))
                    .thenAccept(vaultAppliedRevision -> {
                        if (!busyLock.enterBusy()) {
                            throw new IgniteInternalException(NODE_STOPPING_ERR, new NodeStoppingException());
                        }

                        try {
                            vaultMgr.get(zonesLogicalTopologyKey())
                                    .thenAccept(vaultEntry -> {
                                        if (!busyLock.enterBusy()) {
                                            throw new IgniteInternalException(NODE_STOPPING_ERR, new NodeStoppingException());
                                        }

                                        try {
                                            if (vaultEntry != null && vaultEntry.value() != null) {
                                                logicalTopology = ByteUtils.fromBytes(vaultEntry.value());

                                                zonesConfiguration.distributionZones().value().namedListKeys()
                                                        .forEach(zoneName -> {
                                                            int zoneId = zonesConfiguration.distributionZones().get(zoneName).zoneId()
                                                                    .value();

                                                            saveDataNodesToMetaStorage(zoneId, vaultEntry.value(), vaultAppliedRevision);
                                                        });
                                            }
                                        } finally {
                                            busyLock.leaveBusy();
                                        }
                                    });
                        } finally {
                            busyLock.leaveBusy();
                        }
                    });
        } finally {
            busyLock.leaveBusy();
        }
    }

    /**
     * Registers {@link WatchListener} which updates data nodes of distribution zones on logical topology changing event.
     *
     * @return Future representing pending completion of the operation.
     */
    private CompletableFuture<?> registerMetaStorageWatchListener() {
        return metaStorageManager.registerWatch(zonesLogicalTopologyKey(), new WatchListener() {
                    @Override
                    public boolean onUpdate(@NotNull WatchEvent evt) {
                        if (!busyLock.enterBusy()) {
                            throw new IgniteInternalException(NODE_STOPPING_ERR, new NodeStoppingException());
                        }

                        try {
                            assert evt.single();

                            Entry newEntry = evt.entryEvent().newEntry();

                            Set<String> newLogicalTopology = ByteUtils.fromBytes(newEntry.value());

                            List<String> removedNodes =
                                    logicalTopology.stream().filter(node -> !newLogicalTopology.contains(node)).collect(toList());

                            List<String> addedNodes =
                                    newLogicalTopology.stream().filter(node -> !logicalTopology.contains(node)).collect(toList());

                            logicalTopology = newLogicalTopology;

                            zonesConfiguration.distributionZones().value().namedListKeys()
                                    .forEach(zoneName -> {
                                        DistributionZoneConfiguration zoneCfg = zonesConfiguration.distributionZones().get(zoneName);

                                        int autoAdjust = zoneCfg.dataNodesAutoAdjust().value();
                                        int autoAdjustScaleDown = zoneCfg.dataNodesAutoAdjustScaleDown().value();
                                        int autoAdjustScaleUp = zoneCfg.dataNodesAutoAdjustScaleUp().value();

                                        Integer zoneId = zoneCfg.zoneId().value();

                                        if ((!addedNodes.isEmpty() || !removedNodes.isEmpty()) && autoAdjust != Integer.MAX_VALUE) {
                                            //TODO: IGNITE-18134 Create scheduler with dataNodesAutoAdjust timer.
                                            saveDataNodesToMetaStorage(
                                                    zoneId, newEntry.value(), newEntry.revision()
                                            );
                                        } else {
                                            if (!addedNodes.isEmpty() && autoAdjustScaleUp != Integer.MAX_VALUE) {
                                                //TODO: IGNITE-18121 Create scale up scheduler with dataNodesAutoAdjustScaleUp timer.
                                                saveDataNodesToMetaStorage(
                                                        zoneId, newEntry.value(), newEntry.revision()
                                                );
                                            }

                                            if (!removedNodes.isEmpty() && autoAdjustScaleDown != Integer.MAX_VALUE) {
                                                //TODO: IGNITE-18132 Create scale down scheduler with dataNodesAutoAdjustScaleDown timer.
                                                saveDataNodesToMetaStorage(
                                                        zoneId, newEntry.value(), newEntry.revision()
                                                );
                                            }
                                        }
                                    });

                            return true;
                        } finally {
                            busyLock.leaveBusy();
                        }
                    }

                    @Override
                    public void onError(@NotNull Throwable e) {
                        LOG.warn("Unable to process logical topology event", e);
                    }
                })
                .thenAccept(id -> watchListenerId = id);
    }

    /**
     * Method updates data nodes value for the specified zone,
     * also sets {@code revision} to the {@link DistributionZonesUtil#zonesChangeTriggerKey()} if it passes the condition.
     *
     * @param zoneId Unique id of a zone
     * @param dataNodes Data nodes of a zone
     * @param revision Revision of an event that has triggered this method.
     */
    private void saveDataNodesToMetaStorage(int zoneId, byte[] dataNodes, long revision) {
        Update dataNodesAndTriggerKeyUpd = updateDataNodesAndTriggerKey(zoneId, revision, dataNodes);

        var iif = If.iif(triggerKeyCondition(revision), dataNodesAndTriggerKeyUpd, ops().yield(false));

        metaStorageManager.invoke(iif).thenAccept(res -> {
            if (res.getAsBoolean()) {
                LOG.debug("Delete zones' dataNodes key [zoneId = {}", zoneId);
            } else {
                LOG.debug("Failed to delete zones' dataNodes key [zoneId = {}]", zoneId);
            }
        });
    }

    /**
     * Unwraps distribution zone exception from {@link ConfigurationChangeException} if it is possible.
     *
     * @param e Exception.
     * @param expectedClz Expected exception classes to unwrap.
     * @return Unwrapped exception if it is expected or original if it is unexpected exception.
     */
    private static Throwable unwrapDistributionZoneException(Throwable e, Class<? extends Throwable>... expectedClz) {
        Throwable ret = unwrapDistributionZoneExceptionRecursively(e, expectedClz);

        return ret != null ? ret : e;
    }

    private static Throwable unwrapDistributionZoneExceptionRecursively(Throwable e, Class<? extends Throwable>... expectedClz) {
        if ((e instanceof CompletionException || e instanceof ConfigurationChangeException) && e.getCause() != null) {
            return unwrapDistributionZoneExceptionRecursively(e.getCause(), expectedClz);
        }

        for (Class<?> expected : expectedClz) {
            if (expected.isAssignableFrom(e.getClass())) {
                return e;
            }
        }

        return null;
    }
}<|MERGE_RESOLUTION|>--- conflicted
+++ resolved
@@ -43,11 +43,8 @@
 import java.util.concurrent.CompletionException;
 import java.util.concurrent.atomic.AtomicBoolean;
 import java.util.stream.Collectors;
-<<<<<<< HEAD
+import org.apache.ignite.configuration.ConfigurationChangeException;
 import org.apache.ignite.configuration.NamedConfigurationTree;
-=======
-import org.apache.ignite.configuration.ConfigurationChangeException;
->>>>>>> d6204e86
 import org.apache.ignite.configuration.NamedListChange;
 import org.apache.ignite.configuration.notifications.ConfigurationNamedListListener;
 import org.apache.ignite.configuration.notifications.ConfigurationNotificationEvent;
@@ -340,32 +337,27 @@
         }
 
         try {
-<<<<<<< HEAD
-            return zonesConfiguration.change(zonesChange -> zonesChange.changeDistributionZones(zonesListChange -> {
-                DistributionZoneView zoneView = zonesListChange.get(name);
-
-                NamedConfigurationTree<TableConfiguration, TableView, TableChange> tables = tablesConfiguration.tables();
-
-                boolean bindTable = tables.value().namedListKeys().stream()
-                        .anyMatch(tableName -> {
-                            Integer tableZoneId = tables.get(tableName).zoneId().value();
-
-                            return tableZoneId != null && tableZoneId.equals(zoneView.zoneId());
-                        });
-=======
             CompletableFuture<Void> fut = new CompletableFuture<>();
 
             zonesConfiguration.change(zonesChange -> zonesChange.changeDistributionZones(zonesListChange -> {
-                DistributionZoneView view = zonesListChange.get(name);
->>>>>>> d6204e86
-
-                if (bindTable) {
-                    throw new DistributionZoneBindTableException(name);
-                }
-
-                if (zoneView == null) {
-                    throw new DistributionZoneNotFoundException(name);
-                }
+                        DistributionZoneView zoneView = zonesListChange.get(name);
+
+                        NamedConfigurationTree<TableConfiguration, TableView, TableChange> tables = tablesConfiguration.tables();
+
+                        boolean bindTable = tables.value().namedListKeys().stream()
+                                .anyMatch(tableName -> {
+                                    Integer tableZoneId = tables.get(tableName).zoneId().value();
+
+                                    return tableZoneId != null && tableZoneId.equals(zoneView.zoneId());
+                                });
+
+                        if (bindTable) {
+                            throw new DistributionZoneBindTableException(name);
+                        }
+
+                        if (zoneView == null) {
+                            throw new DistributionZoneNotFoundException(name);
+                        }
 
                 zonesListChange.delete(name);
             }))
