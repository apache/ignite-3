/*
 * Licensed to the Apache Software Foundation (ASF) under one or more
 * contributor license agreements. See the NOTICE file distributed with
 * this work for additional information regarding copyright ownership.
 * The ASF licenses this file to You under the Apache License, Version 2.0
 * (the "License"); you may not use this file except in compliance with
 * the License. You may obtain a copy of the License at
 *
 *      http://www.apache.org/licenses/LICENSE-2.0
 *
 * Unless required by applicable law or agreed to in writing, software
 * distributed under the License is distributed on an "AS IS" BASIS,
 * WITHOUT WARRANTIES OR CONDITIONS OF ANY KIND, either express or implied.
 * See the License for the specific language governing permissions and
 * limitations under the License.
 */

package org.apache.ignite.internal.distributionzones;

import static java.util.Collections.emptySet;
import static java.util.Collections.unmodifiableSet;
import static java.util.concurrent.CompletableFuture.allOf;
import static java.util.concurrent.CompletableFuture.failedFuture;
import static java.util.concurrent.TimeUnit.SECONDS;
import static java.util.stream.Collectors.toList;
import static java.util.stream.Collectors.toSet;
import static org.apache.ignite.internal.catalog.commands.CatalogUtils.IMMEDIATE_TIMER_VALUE;
import static org.apache.ignite.internal.catalog.commands.CatalogUtils.INFINITE_TIMER_VALUE;
import static org.apache.ignite.internal.catalog.events.CatalogEvent.ZONE_ALTER;
import static org.apache.ignite.internal.catalog.events.CatalogEvent.ZONE_CREATE;
import static org.apache.ignite.internal.catalog.events.CatalogEvent.ZONE_DROP;
import static org.apache.ignite.internal.distributionzones.DistributionZonesUtil.conditionForRecoverableStateChanges;
import static org.apache.ignite.internal.distributionzones.DistributionZonesUtil.conditionForZoneCreation;
import static org.apache.ignite.internal.distributionzones.DistributionZonesUtil.conditionForZoneRemoval;
import static org.apache.ignite.internal.distributionzones.DistributionZonesUtil.createZoneManagerExecutor;
import static org.apache.ignite.internal.distributionzones.DistributionZonesUtil.deleteDataNodesAndTriggerKeys;
import static org.apache.ignite.internal.distributionzones.DistributionZonesUtil.extractChangeTriggerRevision;
import static org.apache.ignite.internal.distributionzones.DistributionZonesUtil.extractDataNodes;
import static org.apache.ignite.internal.distributionzones.DistributionZonesUtil.toDataNodesMap;
import static org.apache.ignite.internal.distributionzones.DistributionZonesUtil.triggerScaleUpScaleDownKeysCondition;
import static org.apache.ignite.internal.distributionzones.DistributionZonesUtil.updateDataNodesAndScaleDownTriggerKey;
import static org.apache.ignite.internal.distributionzones.DistributionZonesUtil.updateDataNodesAndScaleUpTriggerKey;
import static org.apache.ignite.internal.distributionzones.DistributionZonesUtil.updateDataNodesAndTriggerKeys;
import static org.apache.ignite.internal.distributionzones.DistributionZonesUtil.updateLogicalTopologyAndVersion;
import static org.apache.ignite.internal.distributionzones.DistributionZonesUtil.zoneDataNodesKey;
import static org.apache.ignite.internal.distributionzones.DistributionZonesUtil.zoneScaleDownChangeTriggerKey;
import static org.apache.ignite.internal.distributionzones.DistributionZonesUtil.zoneScaleUpChangeTriggerKey;
import static org.apache.ignite.internal.distributionzones.DistributionZonesUtil.zoneTopologyAugmentation;
import static org.apache.ignite.internal.distributionzones.DistributionZonesUtil.zonesLastHandledTopology;
import static org.apache.ignite.internal.distributionzones.DistributionZonesUtil.zonesLogicalTopologyKey;
import static org.apache.ignite.internal.distributionzones.DistributionZonesUtil.zonesLogicalTopologyPrefix;
import static org.apache.ignite.internal.distributionzones.DistributionZonesUtil.zonesLogicalTopologyVersionKey;
import static org.apache.ignite.internal.distributionzones.DistributionZonesUtil.zonesNodesAttributes;
import static org.apache.ignite.internal.distributionzones.DistributionZonesUtil.zonesRecoverableStateRevision;
import static org.apache.ignite.internal.metastorage.dsl.Conditions.notExists;
import static org.apache.ignite.internal.metastorage.dsl.Conditions.value;
import static org.apache.ignite.internal.metastorage.dsl.Operations.ops;
import static org.apache.ignite.internal.metastorage.dsl.Operations.put;
import static org.apache.ignite.internal.metastorage.dsl.Statements.iif;
import static org.apache.ignite.internal.util.ByteUtils.bytesToLong;
import static org.apache.ignite.internal.util.ByteUtils.fromBytes;
import static org.apache.ignite.internal.util.ByteUtils.longToBytes;
import static org.apache.ignite.internal.util.ByteUtils.toBytes;
import static org.apache.ignite.internal.util.CompletableFutures.nullCompletedFuture;
import static org.apache.ignite.internal.util.IgniteUtils.inBusyLock;
import static org.apache.ignite.internal.util.IgniteUtils.inBusyLockAsync;
import static org.apache.ignite.internal.util.IgniteUtils.shutdownAndAwaitTermination;
import static org.apache.ignite.lang.ErrorGroups.Common.NODE_STOPPING_ERR;

import java.io.Serializable;
import java.util.ArrayList;
import java.util.Arrays;
import java.util.HashMap;
import java.util.HashSet;
import java.util.List;
import java.util.Map;
import java.util.Optional;
import java.util.Set;
import java.util.concurrent.CompletableFuture;
import java.util.concurrent.ConcurrentHashMap;
import java.util.concurrent.ConcurrentSkipListMap;
import java.util.concurrent.ScheduledExecutorService;
import java.util.concurrent.ScheduledFuture;
import java.util.concurrent.atomic.AtomicBoolean;
import java.util.function.Consumer;
import java.util.function.LongFunction;
import org.apache.ignite.internal.catalog.CatalogManager;
import org.apache.ignite.internal.catalog.descriptors.CatalogZoneDescriptor;
import org.apache.ignite.internal.catalog.events.AlterZoneEventParameters;
import org.apache.ignite.internal.catalog.events.CatalogEventParameters;
import org.apache.ignite.internal.catalog.events.CreateZoneEventParameters;
import org.apache.ignite.internal.catalog.events.DropZoneEventParameters;
import org.apache.ignite.internal.cluster.management.topology.api.LogicalNode;
import org.apache.ignite.internal.cluster.management.topology.api.LogicalTopologyEventListener;
import org.apache.ignite.internal.cluster.management.topology.api.LogicalTopologyService;
import org.apache.ignite.internal.cluster.management.topology.api.LogicalTopologySnapshot;
import org.apache.ignite.internal.distributionzones.causalitydatanodes.CausalityDataNodesEngine;
import org.apache.ignite.internal.distributionzones.exception.DistributionZoneNotFoundException;
import org.apache.ignite.internal.distributionzones.rebalance.DistributionZoneRebalanceEngine;
import org.apache.ignite.internal.distributionzones.utils.CatalogAlterZoneEventListener;
import org.apache.ignite.internal.lang.ByteArray;
import org.apache.ignite.internal.lang.IgniteInternalException;
import org.apache.ignite.internal.lang.IgniteStringFormatter;
import org.apache.ignite.internal.lang.NodeStoppingException;
import org.apache.ignite.internal.logger.IgniteLogger;
import org.apache.ignite.internal.logger.Loggers;
import org.apache.ignite.internal.manager.IgniteComponent;
import org.apache.ignite.internal.metastorage.Entry;
import org.apache.ignite.internal.metastorage.EntryEvent;
import org.apache.ignite.internal.metastorage.MetaStorageManager;
import org.apache.ignite.internal.metastorage.WatchEvent;
import org.apache.ignite.internal.metastorage.WatchListener;
import org.apache.ignite.internal.metastorage.dsl.CompoundCondition;
import org.apache.ignite.internal.metastorage.dsl.Condition;
import org.apache.ignite.internal.metastorage.dsl.Iif;
import org.apache.ignite.internal.metastorage.dsl.Operation;
import org.apache.ignite.internal.metastorage.dsl.SimpleCondition;
import org.apache.ignite.internal.metastorage.dsl.StatementResult;
import org.apache.ignite.internal.metastorage.dsl.Update;
import org.apache.ignite.internal.thread.NamedThreadFactory;
import org.apache.ignite.internal.thread.StripedScheduledThreadPoolExecutor;
import org.apache.ignite.internal.util.IgniteSpinBusyLock;
import org.jetbrains.annotations.TestOnly;

/**
 * Distribution zones manager.
 */
public class DistributionZoneManager implements IgniteComponent {
    /** The logger. */
    private static final IgniteLogger LOG = Loggers.forClass(DistributionZoneManager.class);

    /** Meta Storage manager. */
    private final MetaStorageManager metaStorageManager;

    /** Busy lock to stop synchronously. */
    private final IgniteSpinBusyLock busyLock = new IgniteSpinBusyLock();

    /** Prevents double stopping of the component. */
    private final AtomicBoolean stopGuard = new AtomicBoolean();

    /** Logical topology service to track topology changes. */
    private final LogicalTopologyService logicalTopologyService;

    /** Executor for scheduling tasks for scale up and scale down processes. */
    private final StripedScheduledThreadPoolExecutor executor;

    /**
     * Map with states for distribution zones. States are needed to track nodes that we want to add or remove from the data nodes,
     * schedule and stop scale up and scale down processes.
     */
    private final Map<Integer, ZoneState> zonesState = new ConcurrentHashMap<>();

    /** Listener for a topology events. */
    private final LogicalTopologyEventListener topologyEventListener = new LogicalTopologyEventListener() {
        @Override
        public void onNodeJoined(LogicalNode joinedNode, LogicalTopologySnapshot newTopology) {
            updateLogicalTopologyInMetaStorage(newTopology);
        }

        @Override
        public void onNodeLeft(LogicalNode leftNode, LogicalTopologySnapshot newTopology) {
            updateLogicalTopologyInMetaStorage(newTopology);
        }

        @Override
        public void onTopologyLeap(LogicalTopologySnapshot newTopology) {
            updateLogicalTopologyInMetaStorage(newTopology);
        }
    };

    /**
     * The logical topology on the last watch event.
     * It's enough to mark this field by volatile because we don't update the collection after it is assigned to the field.
     */
    private volatile Set<NodeWithAttributes> logicalTopology = emptySet();

    /**
     * Local mapping of {@code nodeId} -> node's attributes, where {@code nodeId} is a node id, that changes between restarts.
     * This map is updated every time we receive a topology event in a {@code topologyWatchListener}.
     * TODO: https://issues.apache.org/jira/browse/IGNITE-19491 properly clean up this map
     *
     * @see <a href="https://github.com/apache/ignite-3/blob/main/modules/distribution-zones/tech-notes/filters.md">Filter documentation</a>
     */
    private Map<String, Map<String, String>> nodesAttributes = new ConcurrentHashMap<>();

    /** Watch listener for logical topology keys. */
    private final WatchListener topologyWatchListener;

    /** Rebalance engine. */
    private final DistributionZoneRebalanceEngine rebalanceEngine;

    /** Causality data nodes engine. */
    private final CausalityDataNodesEngine causalityDataNodesEngine;

    /** Catalog manager. */
    private final CatalogManager catalogManager;

    /** Executor for scheduling rebalances. */
    private final ScheduledExecutorService rebalanceScheduler;

    /**
     * Creates a new distribution zone manager.
     *
     * @param nodeName Node name.
     * @param registry Registry for versioned values.
     * @param metaStorageManager Meta Storage manager.
     * @param logicalTopologyService Logical topology service.
     * @param catalogManager Catalog manager.
     */
    public DistributionZoneManager(
            String nodeName,
            Consumer<LongFunction<CompletableFuture<?>>> registry,
            MetaStorageManager metaStorageManager,
            LogicalTopologyService logicalTopologyService,
            CatalogManager catalogManager,
            ScheduledExecutorService rebalanceScheduler
    ) {
        this.metaStorageManager = metaStorageManager;
        this.logicalTopologyService = logicalTopologyService;
        this.catalogManager = catalogManager;

        this.topologyWatchListener = createMetastorageTopologyListener();

        this.rebalanceScheduler = rebalanceScheduler;

        executor = createZoneManagerExecutor(
                Math.min(Runtime.getRuntime().availableProcessors() * 3, 20),
                NamedThreadFactory.create(nodeName, "dst-zones-scheduler", LOG)
        );

        // It's safe to leak with partially initialised object here, because rebalanceEngine is only accessible through this or by
        // meta storage notification thread that won't start before all components start.
        //noinspection ThisEscapedInObjectConstruction
        rebalanceEngine = new DistributionZoneRebalanceEngine(
                busyLock,
                metaStorageManager,
                this,
                catalogManager,
                rebalanceScheduler
        );

        //noinspection ThisEscapedInObjectConstruction
        causalityDataNodesEngine = new CausalityDataNodesEngine(
                busyLock,
                registry,
                metaStorageManager,
                zonesState,
                this,
                catalogManager
        );
<<<<<<< HEAD
=======

        //noinspection ThisEscapedInObjectConstruction
        disasterRecoveryManager = new DisasterRecoveryManager(metaStorageManager, catalogManager, this);
>>>>>>> ae643bd3
    }

    @Override
    public CompletableFuture<Void> start() {
        return inBusyLockAsync(busyLock, () -> {
            registerCatalogEventListenersOnStartManagerBusy();

            logicalTopologyService.addEventListener(topologyEventListener);

            metaStorageManager.registerPrefixWatch(zonesLogicalTopologyPrefix(), topologyWatchListener);

            CompletableFuture<Long> recoveryFinishFuture = metaStorageManager.recoveryFinishedFuture();

            // At the moment of the start of this manager, it is guaranteed that Meta Storage has been recovered.
            assert recoveryFinishFuture.isDone();

            long recoveryRevision = recoveryFinishFuture.join();

            restoreGlobalStateFromLocalMetastorage(recoveryRevision);

            return allOf(
                    createOrRestoreZonesStates(recoveryRevision),
                    restoreLogicalTopologyChangeEventAndStartTimers(recoveryRevision)
            ).thenCompose((notUsed) -> rebalanceEngine.start());
        });
    }

    @Override
    public void stop() throws Exception {
        if (!stopGuard.compareAndSet(false, true)) {
            return;
        }

        busyLock.block();

        rebalanceEngine.stop();

        logicalTopologyService.removeEventListener(topologyEventListener);

        metaStorageManager.unregisterWatch(topologyWatchListener);

        shutdownAndAwaitTermination(executor, 10, SECONDS);
        shutdownAndAwaitTermination(rebalanceScheduler, 10, SECONDS);
    }

    /**
     * Gets data nodes of the zone using causality token and catalog version. {@code causalityToken} must be agreed
     * with the {@code catalogVersion}, meaning that for the provided {@code causalityToken} actual {@code catalogVersion} must be provided.
     * For example, if you are in the meta storage watch thread and {@code causalityToken} is the revision of the watch event, it is
     * safe to take {@link CatalogManager#latestCatalogVersion()} as a {@code catalogVersion},
     * because {@link CatalogManager#latestCatalogVersion()} won't be updated in a watch thread.
     * The same is applied for {@link CatalogEventParameters}, it is safe to take {@link CatalogEventParameters#causalityToken()}
     * as a {@code causalityToken} and {@link CatalogEventParameters#catalogVersion()} as a {@code catalogVersion}.
     *
     * <p>Return data nodes or throw the exception:
     * {@link IllegalArgumentException} if causalityToken or zoneId is not valid.
     * {@link DistributionZoneNotFoundException} if the zone with the provided zoneId does not exist.
     *
     * @param causalityToken Causality token.
     * @param catalogVersion Catalog version.
     * @param zoneId Zone id.
     * @return The future with data nodes for the zoneId.
     */
    public CompletableFuture<Set<String>> dataNodes(long causalityToken, int catalogVersion, int zoneId) {
        return causalityDataNodesEngine.dataNodes(causalityToken, catalogVersion, zoneId);
    }

    private CompletableFuture<Void> onUpdateScaleUpBusy(AlterZoneEventParameters parameters) {
        int zoneId = parameters.zoneDescriptor().id();

        int newScaleUp = parameters.zoneDescriptor().dataNodesAutoAdjustScaleUp();

        long causalityToken = parameters.causalityToken();

        if (newScaleUp == IMMEDIATE_TIMER_VALUE) {
            return saveDataNodesToMetaStorageOnScaleUp(zoneId, causalityToken);
        }

        // It is safe to zonesTimers.get(zoneId) in term of NPE because meta storage notifications are one-threaded
        // and this map will be initialized on a manager start or with catalog notification
        ZoneState zoneState = zonesState.get(zoneId);

        if (newScaleUp != INFINITE_TIMER_VALUE) {
            Optional<Long> highestRevision = zoneState.highestRevision(true);

            assert highestRevision.isEmpty() || causalityToken >= highestRevision.get() : IgniteStringFormatter.format(
                    "Expected causalityToken that is greater or equal to already seen meta storage events: highestRevision={}, "
                            + "causalityToken={}",
                    highestRevision.orElse(null), causalityToken
            );

            zoneState.rescheduleScaleUp(
                    newScaleUp,
                    () -> saveDataNodesToMetaStorageOnScaleUp(zoneId, causalityToken),
                    zoneId
            );
        } else {
            zoneState.stopScaleUp();
        }

        return nullCompletedFuture();
    }

    private CompletableFuture<Void> onUpdateScaleDownBusy(AlterZoneEventParameters parameters) {
        int zoneId = parameters.zoneDescriptor().id();

        int newScaleDown = parameters.zoneDescriptor().dataNodesAutoAdjustScaleDown();

        long causalityToken = parameters.causalityToken();

        if (newScaleDown == IMMEDIATE_TIMER_VALUE) {
            return saveDataNodesToMetaStorageOnScaleDown(zoneId, causalityToken);
        }

        // It is safe to zonesTimers.get(zoneId) in term of NPE because meta storage notifications are one-threaded
        // and this map will be initialized on a manager start or with catalog notification
        ZoneState zoneState = zonesState.get(zoneId);

        if (newScaleDown != INFINITE_TIMER_VALUE) {
            Optional<Long> highestRevision = zoneState.highestRevision(false);

            assert highestRevision.isEmpty() || causalityToken >= highestRevision.get() : IgniteStringFormatter.format(
                    "Expected causalityToken that is greater or equal to already seen meta storage events: highestRevision={}, "
                            + "causalityToken={}",
                    highestRevision.orElse(null), causalityToken
            );

            zoneState.rescheduleScaleDown(
                    newScaleDown,
                    () -> saveDataNodesToMetaStorageOnScaleDown(zoneId, causalityToken),
                    zoneId
            );
        } else {
            zoneState.stopScaleDown();
        }

        return nullCompletedFuture();
    }

    private CompletableFuture<Void> onUpdateFilter(AlterZoneEventParameters parameters) {
        int zoneId = parameters.zoneDescriptor().id();

        long causalityToken = parameters.causalityToken();

        return saveDataNodesToMetaStorageOnScaleUp(zoneId, causalityToken);
    }

    /**
     * Restores zones' states.
     *
     * @param zone Zone descriptor.
     * @param causalityToken Causality token.
     * @return Future reflecting the completion of creation or restoring a zone.
     */
    private CompletableFuture<Void> restoreZoneStateBusy(CatalogZoneDescriptor zone, long causalityToken) {
        int zoneId = zone.id();

        Entry zoneDataNodesLocalMetaStorage = metaStorageManager.getLocally(zoneDataNodesKey(zoneId), causalityToken);

        if (zoneDataNodesLocalMetaStorage.value() == null) {
            // In this case, creation of a zone was interrupted during restart.
            return onCreateZone(zone, causalityToken);
        } else {
            Entry topologyAugmentationMapLocalMetaStorage = metaStorageManager.getLocally(zoneTopologyAugmentation(zoneId), causalityToken);

            ConcurrentSkipListMap<Long, Augmentation> topologyAugmentationMap;

            if (topologyAugmentationMapLocalMetaStorage.value() == null) {
                // This case means that there won't any logical topology updates before restart.
                topologyAugmentationMap = new ConcurrentSkipListMap<>();
            } else {
                topologyAugmentationMap = fromBytes(topologyAugmentationMapLocalMetaStorage.value());
            }

            ZoneState zoneState = new ZoneState(executor, topologyAugmentationMap);

            ZoneState prevZoneState = zonesState.putIfAbsent(zoneId, zoneState);

            assert prevZoneState == null : "Zone's state was created twice [zoneId = " + zoneId + ']';
        }

        return nullCompletedFuture();
    }

    private CompletableFuture<Void> onCreateZone(CatalogZoneDescriptor zone, long causalityToken) {
        int zoneId = zone.id();

        ConcurrentSkipListMap<Long, Augmentation> topologyAugmentationMap = new ConcurrentSkipListMap<>();

        ZoneState zoneState = new ZoneState(executor, topologyAugmentationMap);

        ZoneState prevZoneState = zonesState.putIfAbsent(zoneId, zoneState);

        assert prevZoneState == null : "Zone's state was created twice [zoneId = " + zoneId + ']';

        Set<Node> dataNodes = logicalTopology.stream().map(NodeWithAttributes::node).collect(toSet());

        causalityDataNodesEngine.onCreateZoneState(causalityToken, zone);

        return initDataNodesAndTriggerKeysInMetaStorage(zoneId, causalityToken, dataNodes);
    }

    /**
     * Restores timers that were scheduled before a node's restart. Take the highest revision from the
     * {@link ZoneState#topologyAugmentationMap()}, schedule scale up/scale down timers.
     *
     * @param catalogVersion Catalog version.
     * @return Future that represents the pending completion of the operation.
     *         For the immediate timers it will be completed when data nodes will be updated in Meta Storage.
     */
    private CompletableFuture<Void> restoreTimers(int catalogVersion) {
        List<CompletableFuture<Void>> futures = new ArrayList<>();

        for (CatalogZoneDescriptor zone : catalogManager.zones(catalogVersion)) {
            ZoneState zoneState = zonesState.get(zone.id());

            // Max revision from the {@link ZoneState#topologyAugmentationMap()} for node joins.
            Optional<Long> maxScaleUpRevisionOptional = zoneState.highestRevision(true);

            // Max revision from the {@link ZoneState#topologyAugmentationMap()} for node removals.
            Optional<Long> maxScaleDownRevisionOptional = zoneState.highestRevision(false);

            maxScaleUpRevisionOptional.ifPresent(
                    maxScaleUpRevision -> {
                        // Take the highest revision from the topologyAugmentationMap and schedule scale up/scale down,
                        // meaning that all augmentations of nodes will be taken into account in newly created timers.
                        // If augmentations have already been proposed to data nodes in the metastorage before restart,
                        // that means we have updated corresponding trigger key and it's value will be greater or equal to
                        // the highest revision from the topologyAugmentationMap, and current timer won't affect data nodes.

                        futures.add(scheduleTimers(zone, true, false, maxScaleUpRevision));
                    }
            );

            maxScaleDownRevisionOptional.ifPresent(
                    maxScaleDownRevision -> futures.add(scheduleTimers(zone, false, true, maxScaleDownRevision))
            );
        }

        return allOf(futures.toArray(CompletableFuture[]::new));
    }

    /**
     * Method initialise data nodes value for the specified zone, also sets {@code revision} to the
     * {@link DistributionZonesUtil#zoneScaleUpChangeTriggerKey(int)} and {@link DistributionZonesUtil#zoneScaleDownChangeTriggerKey(int)}
     * if it passes the condition. It is called on the first creation of a zone.
     *
     * @param zoneId Unique id of a zone
     * @param revision Revision of an event that has triggered this method.
     * @param dataNodes Data nodes.
     * @return Future reflecting the completion of initialisation of zone's keys in meta storage.
     */
    private CompletableFuture<Void> initDataNodesAndTriggerKeysInMetaStorage(
            int zoneId,
            long revision,
            Set<Node> dataNodes
    ) {
        if (!busyLock.enterBusy()) {
            throw new IgniteInternalException(NODE_STOPPING_ERR, new NodeStoppingException());
        }

        try {
            // Update data nodes for a zone only if the corresponding data nodes keys weren't initialised in ms yet.
            CompoundCondition triggerKeyCondition = conditionForZoneCreation(zoneId);

            Update dataNodesAndTriggerKeyUpd = updateDataNodesAndTriggerKeys(zoneId, revision, toBytes(toDataNodesMap(dataNodes)));

            Iif iif = iif(triggerKeyCondition, dataNodesAndTriggerKeyUpd, ops().yield(false));

            return metaStorageManager.invoke(iif)
                    .thenApply(StatementResult::getAsBoolean)
                    .whenComplete((invokeResult, e) -> {
                        if (e != null) {
                            LOG.error(
                                    "Failed to update zones' dataNodes value [zoneId = {}, dataNodes = {}, revision = {}]",
                                    e,
                                    zoneId,
                                    dataNodes,
                                    revision
                            );
                        } else if (invokeResult) {
                            LOG.info("Update zones' dataNodes value [zoneId = {}, dataNodes = {}, revision = {}]",
                                    zoneId,
                                    dataNodes,
                                    revision
                            );
                        } else {
                            LOG.debug(
                                    "Failed to update zones' dataNodes value [zoneId = {}, dataNodes = {}, revision = {}]",
                                    zoneId,
                                    dataNodes,
                                    revision
                            );
                        }
                    }).thenCompose((ignored) -> nullCompletedFuture());
        } finally {
            busyLock.leaveBusy();
        }
    }

    /**
     * Method deletes data nodes value for the specified zone.
     *
     * @param zoneId Unique id of a zone
     * @param revision Revision of an event that has triggered this method.
     */
    private CompletableFuture<Void> removeTriggerKeysAndDataNodes(int zoneId, long revision) {
        if (!busyLock.enterBusy()) {
            throw new IgniteInternalException(NODE_STOPPING_ERR, new NodeStoppingException());
        }

        try {
            SimpleCondition triggerKeyCondition = conditionForZoneRemoval(zoneId);

            Update removeKeysUpd = deleteDataNodesAndTriggerKeys(zoneId, revision);

            Iif iif = iif(triggerKeyCondition, removeKeysUpd, ops().yield(false));

            return metaStorageManager.invoke(iif)
                    .thenApply(StatementResult::getAsBoolean)
                    .whenComplete((invokeResult, e) -> {
                        if (e != null) {
                            LOG.error(
                                    "Failed to delete zone's dataNodes keys [zoneId = {}, revision = {}]",
                                    e,
                                    zoneId,
                                    revision
                            );
                        } else if (invokeResult) {
                            LOG.info("Delete zone's dataNodes keys [zoneId = {}, revision = {}]", zoneId, revision);
                        } else {
                            LOG.debug("Failed to delete zone's dataNodes keys [zoneId = {}, revision = {}]", zoneId, revision);
                        }
                    })
                    .thenCompose(ignored -> nullCompletedFuture());
        } finally {
            busyLock.leaveBusy();
        }
    }

    /**
     * Updates {@link DistributionZonesUtil#zonesLogicalTopologyKey()} and {@link DistributionZonesUtil#zonesLogicalTopologyVersionKey()}
     * in meta storage.
     *
     * @param newTopology Logical topology snapshot.
     */
    private void updateLogicalTopologyInMetaStorage(LogicalTopologySnapshot newTopology) {
        if (!busyLock.enterBusy()) {
            throw new IgniteInternalException(NODE_STOPPING_ERR, new NodeStoppingException());
        }

        try {
            Set<LogicalNode> logicalTopology = newTopology.nodes();

            Condition updateCondition;

            if (newTopology.version() == 1) {
                // Very first start of the cluster, so we just initialize zonesLogicalTopologyVersionKey
                updateCondition = notExists(zonesLogicalTopologyVersionKey());
            } else {
                updateCondition = value(zonesLogicalTopologyVersionKey()).lt(longToBytes(newTopology.version()));
            }

            Iif iff = iif(
                    updateCondition,
                    updateLogicalTopologyAndVersion(logicalTopology, newTopology.version()),
                    ops().yield(false)
            );

            metaStorageManager.invoke(iff).whenComplete((res, e) -> {
                if (e != null) {
                    LOG.error(
                            "Failed to update distribution zones' logical topology and version keys [topology = {}, version = {}]",
                            e,
                            Arrays.toString(logicalTopology.toArray()),
                            newTopology.version()
                    );
                } else if (res.getAsBoolean()) {
                    LOG.info(
                            "Distribution zones' logical topology and version keys were updated [topology = {}, version = {}]",
                            Arrays.toString(logicalTopology.toArray()),
                            newTopology.version()
                    );
                } else {
                    LOG.info(
                            "Failed to update distribution zones' logical topology and version keys [topology = {}, version = {}]",
                            Arrays.toString(logicalTopology.toArray()),
                            newTopology.version()
                    );
                }
            });
        } finally {
            busyLock.leaveBusy();
        }
    }

    /**
     * Restores from local Meta Storage logical topology and nodes' attributes fields in {@link DistributionZoneManager} after restart.
     *
     * @param recoveryRevision Revision of the Meta Storage after its recovery.
     */
    private void restoreGlobalStateFromLocalMetastorage(long recoveryRevision) {
        Entry lastHandledTopologyEntry = metaStorageManager.getLocally(zonesLastHandledTopology(), recoveryRevision);

        Entry nodeAttributesEntry = metaStorageManager.getLocally(zonesNodesAttributes(), recoveryRevision);

        if (lastHandledTopologyEntry.value() != null) {
            // We save zonesLastHandledTopology and zonesNodesAttributes in Meta Storage in a one batch, so it is impossible
            // that one value is not null, but other is null.
            assert nodeAttributesEntry.value() != null;

            logicalTopology = fromBytes(lastHandledTopologyEntry.value());

            nodesAttributes = fromBytes(nodeAttributesEntry.value());
        }

        assert lastHandledTopologyEntry.value() == null || logicalTopology.equals(fromBytes(lastHandledTopologyEntry.value()))
                : "Initial value of logical topology was changed after initialization from the Meta Storage manager.";

        assert nodeAttributesEntry.value() == null
                || nodesAttributes.equals(fromBytes(nodeAttributesEntry.value()))
                : "Initial value of nodes' attributes was changed after initialization from the Meta Storage manager.";
    }

    /**
     * Creates watch listener which listens logical topology and logical topology version.
     *
     * @return Watch listener.
     */
    private WatchListener createMetastorageTopologyListener() {
        return new WatchListener() {
            @Override
            public CompletableFuture<Void> onUpdate(WatchEvent evt) {
                if (!busyLock.enterBusy()) {
                    return failedFuture(new NodeStoppingException());
                }

                try {
                    assert evt.entryEvents().size() == 2 :
                            "Expected an event with logical topology and logical topology version entries but was events with keys: "
                            + evt.entryEvents().stream().map(entry -> entry.newEntry() == null ? "null" : entry.newEntry().key())
                            .collect(toList());

                    byte[] newLogicalTopologyBytes;

                    Set<NodeWithAttributes> newLogicalTopology = null;

                    long revision = 0;

                    for (EntryEvent event : evt.entryEvents()) {
                        Entry e = event.newEntry();

                        if (Arrays.equals(e.key(), zonesLogicalTopologyVersionKey().bytes())) {
                            revision = e.revision();
                        } else if (Arrays.equals(e.key(), zonesLogicalTopologyKey().bytes())) {
                            newLogicalTopologyBytes = e.value();

                            newLogicalTopology = fromBytes(newLogicalTopologyBytes);
                        }
                    }

                    assert newLogicalTopology != null : "The event doesn't contain logical topology";
                    assert revision > 0 : "The event doesn't contain logical topology version";

                    // It is safe to get the latest version of the catalog as we are in the metastore thread.
                    int catalogVersion = catalogManager.latestCatalogVersion();

                    return onLogicalTopologyUpdate(newLogicalTopology, revision, catalogVersion);
                } finally {
                    busyLock.leaveBusy();
                }
            }

            @Override
            public void onError(Throwable e) {
                LOG.warn("Unable to process logical topology event", e);
            }
        };
    }

    /**
     * Reaction on an update of logical topology. In this method {@link DistributionZoneManager#logicalTopology},
     * {@link DistributionZoneManager#nodesAttributes}, {@link ZoneState#topologyAugmentationMap} are updated.
     * This fields are saved to Meta Storage, also timers are scheduled.
     * Note that all futures of Meta Storage updates that happen in this method are returned from this method.
     *
     * @param newLogicalTopology New logical topology.
     * @param revision Revision of the logical topology update.
     * @param catalogVersion Actual version of the Catalog.
     * @return Future reflecting the completion of the actions needed when logical topology was updated.
     */
    private CompletableFuture<Void> onLogicalTopologyUpdate(Set<NodeWithAttributes> newLogicalTopology, long revision, int catalogVersion) {
        Set<Node> removedNodes =
                logicalTopology.stream()
                        .filter(node -> !newLogicalTopology.contains(node))
                        .map(NodeWithAttributes::node)
                        .collect(toSet());

        Set<Node> addedNodes =
                newLogicalTopology.stream()
                        .filter(node -> !logicalTopology.contains(node))
                        .map(NodeWithAttributes::node)
                        .collect(toSet());

        Set<Integer> zoneIds = new HashSet<>();

        List<CompletableFuture<Void>> futures = new ArrayList<>();

        for (CatalogZoneDescriptor zone : catalogManager.zones(catalogVersion)) {
            int zoneId = zone.id();

            updateLocalTopologyAugmentationMap(addedNodes, removedNodes, revision, zoneId);

            futures.add(scheduleTimers(zone, !addedNodes.isEmpty(), !removedNodes.isEmpty(), revision));

            zoneIds.add(zone.id());
        }

        newLogicalTopology.forEach(n -> nodesAttributes.put(n.nodeId(), n.nodeAttributes()));

        logicalTopology = newLogicalTopology;

        futures.add(saveRecoverableStateToMetastorage(zoneIds, revision, newLogicalTopology));

        return allOf(futures.toArray(CompletableFuture[]::new));
    }

    /**
     * Update local topology augmentation map with newly added and removed nodes.
     *
     * @param addedNodes Nodes that was added to a topology and should be added to zones data nodes.
     * @param removedNodes Nodes that was removed from a topology and should be removed from zones data nodes.
     * @param revision Revision of the event that triggered this method.
     * @param zoneId Zone's id.
     */
    private void updateLocalTopologyAugmentationMap(Set<Node> addedNodes, Set<Node> removedNodes, long revision, int zoneId) {
        if (!addedNodes.isEmpty()) {
            zonesState.get(zoneId).nodesToAddToDataNodes(addedNodes, revision);
        }

        if (!removedNodes.isEmpty()) {
            zonesState.get(zoneId).nodesToRemoveFromDataNodes(removedNodes, revision);
        }
    }

    /**
     * Saves recoverable state of the Distribution Zone Manager to Meta Storage atomically in one batch.
     * After restart it could be used to restore these fields.
     *
     * @param zoneIds Set of zone id's, whose states will be saved in the Meta Storage.
     * @param revision Revision of the event.
     * @param newLogicalTopology New logical topology.
     * @return Future representing pending completion of the operation.
     */
    private CompletableFuture<Void> saveRecoverableStateToMetastorage(
            Set<Integer> zoneIds,
            long revision,
            Set<NodeWithAttributes> newLogicalTopology
    ) {
        Operation[] puts = new Operation[3 + zoneIds.size()];

        puts[0] = put(zonesNodesAttributes(), toBytes(nodesAttributes()));

        puts[1] = put(zonesRecoverableStateRevision(), longToBytes(revision));

        puts[2] = put(zonesLastHandledTopology(), toBytes(newLogicalTopology));

        int i = 3;

        // TODO: https://issues.apache.org/jira/browse/IGNITE-19491 Properly utilise topology augmentation map. Also this map
        // TODO: can be saved only once for all zones.
        for (Integer zoneId : zoneIds) {
            puts[i++] = put(zoneTopologyAugmentation(zoneId), toBytes(zonesState.get(zoneId).topologyAugmentationMap()));
        }

        Iif iif = iif(
                conditionForRecoverableStateChanges(revision),
                ops(puts).yield(true),
                ops().yield(false)
        );

        return metaStorageManager.invoke(iif)
                .thenApply(StatementResult::getAsBoolean)
                .whenComplete((invokeResult, e) -> {
                    if (e != null) {
                        LOG.error("Failed to update recoverable state for distribution zone manager [revision = {}]", e, revision);
                    } else if (invokeResult) {
                        LOG.info("Update recoverable state for distribution zone manager [revision = {}]", revision);
                    } else {
                        LOG.debug("Failed to update recoverable states for distribution zone manager [revision = {}]", revision);
                    }
                }).thenCompose((ignored) -> nullCompletedFuture());
    }

    /**
     * Schedules scale up and scale down timers.
     *
     * @param zone Zone descriptor.
     * @param nodesAdded Flag indicating that nodes was added to a topology and should be added to zones data nodes.
     * @param nodesRemoved Flag indicating that nodes was removed from a topology and should be removed from zones data nodes.
     * @param revision Revision that triggered that event.
     * @return Future that represents the pending completion of the operation.
     *         For the immediate timers it will be completed when data nodes will be updated in Meta Storage.
     */
    private CompletableFuture<Void> scheduleTimers(CatalogZoneDescriptor zone, boolean nodesAdded, boolean nodesRemoved, long revision) {
        int autoAdjust = zone.dataNodesAutoAdjust();
        int autoAdjustScaleDown = zone.dataNodesAutoAdjustScaleDown();
        int autoAdjustScaleUp = zone.dataNodesAutoAdjustScaleUp();

        int zoneId = zone.id();

        List<CompletableFuture<Void>> futures = new ArrayList<>();

        if ((nodesAdded || nodesRemoved) && autoAdjust != INFINITE_TIMER_VALUE) {
            // TODO: IGNITE-18134 Create scheduler with dataNodesAutoAdjust timer.
            throw new UnsupportedOperationException("Data nodes auto adjust is not supported.");
        } else {
            if (nodesAdded) {
                if (autoAdjustScaleUp == IMMEDIATE_TIMER_VALUE) {
                    futures.add(saveDataNodesToMetaStorageOnScaleUp(zoneId, revision));
                }

                if (autoAdjustScaleUp != INFINITE_TIMER_VALUE) {
                    zonesState.get(zoneId).rescheduleScaleUp(
                            autoAdjustScaleUp,
                            () -> saveDataNodesToMetaStorageOnScaleUp(zoneId, revision),
                            zoneId
                    );
                }
            }

            if (nodesRemoved) {
                if (zone.dataNodesAutoAdjustScaleDown() == IMMEDIATE_TIMER_VALUE) {
                    futures.add(saveDataNodesToMetaStorageOnScaleDown(zoneId, revision));
                }

                if (autoAdjustScaleDown != INFINITE_TIMER_VALUE) {
                    zonesState.get(zoneId).rescheduleScaleDown(
                            autoAdjustScaleDown,
                            () -> saveDataNodesToMetaStorageOnScaleDown(zoneId, revision),
                            zoneId
                    );
                }
            }
        }

        return allOf(futures.toArray(CompletableFuture[]::new));
    }

    /**
     * Method updates data nodes value for the specified zone after scale up timer timeout, sets {@code revision} to the
     * {@link DistributionZonesUtil#zoneScaleUpChangeTriggerKey(int)} if it passes the condition.
     *
     * @param zoneId Unique id of a zone
     * @param revision Revision of an event that has triggered this method.
     */
    CompletableFuture<Void> saveDataNodesToMetaStorageOnScaleUp(int zoneId, long revision) {
        if (!busyLock.enterBusy()) {
            throw new IgniteInternalException(NODE_STOPPING_ERR, new NodeStoppingException());
        }

        try {
            ZoneState zoneState = zonesState.get(zoneId);

            if (zoneState == null) {
                // Zone was deleted
                return nullCompletedFuture();
            }

            Set<ByteArray> keysToGetFromMs = Set.of(
                    zoneDataNodesKey(zoneId),
                    zoneScaleUpChangeTriggerKey(zoneId),
                    zoneScaleDownChangeTriggerKey(zoneId)
            );

            return metaStorageManager.getAll(keysToGetFromMs).thenCompose(values -> inBusyLock(busyLock, () -> {
                if (values.containsValue(null)) {
                    // Zone was deleted
                    return nullCompletedFuture();
                }

                Map<Node, Integer> dataNodesFromMetaStorage = extractDataNodes(values.get(zoneDataNodesKey(zoneId)));

                long scaleUpTriggerRevision = extractChangeTriggerRevision(values.get(zoneScaleUpChangeTriggerKey(zoneId)));

                long scaleDownTriggerRevision = extractChangeTriggerRevision(values.get(zoneScaleDownChangeTriggerKey(zoneId)));

                if (revision <= scaleUpTriggerRevision) {
                    LOG.debug(
                            "Revision of the event is less than the scale up revision from the metastorage "
                                    + "[zoneId = {}, revision = {}, scaleUpTriggerRevision = {}]",
                            zoneId,
                            revision,
                            scaleUpTriggerRevision
                    );

                    return nullCompletedFuture();
                }

                List<Node> deltaToAdd = zoneState.nodesToBeAddedToDataNodes(scaleUpTriggerRevision, revision);

                Map<Node, Integer> newDataNodes = new HashMap<>(dataNodesFromMetaStorage);

                deltaToAdd.forEach(n -> newDataNodes.merge(n, 1, Integer::sum));

                // Update dataNodes, so nodeId will be updated with the latest seen data on the node.
                // For example, node could be restarted with new nodeId, we need to update it in the data nodes.
                deltaToAdd.forEach(n -> newDataNodes.put(n, newDataNodes.remove(n)));

                // Remove redundant nodes that are not presented in the data nodes.
                newDataNodes.entrySet().removeIf(e -> e.getValue() == 0);

                Update dataNodesAndTriggerKeyUpd = updateDataNodesAndScaleUpTriggerKey(zoneId, revision, toBytes(newDataNodes));

                Iif iif = iif(
                        triggerScaleUpScaleDownKeysCondition(scaleUpTriggerRevision, scaleDownTriggerRevision, zoneId),
                        dataNodesAndTriggerKeyUpd,
                        ops().yield(false)
                );

                return metaStorageManager.invoke(iif)
                        .thenApply(StatementResult::getAsBoolean)
                        .thenCompose(invokeResult -> inBusyLock(busyLock, () -> {
                            if (invokeResult) {
                                // TODO: https://issues.apache.org/jira/browse/IGNITE-19491 Properly utilise this map
                                // Currently we call clean up only on a node that successfully writes data nodes.
                                LOG.info(
                                        "Updating data nodes for a zone after scale up has succeeded "
                                                + "[zoneId = {}, dataNodes = {}, revision = {}]",
                                        zoneId,
                                        newDataNodes,
                                        revision
                                );

                                zoneState.cleanUp(Math.min(scaleDownTriggerRevision, revision));
                            } else {
                                LOG.debug("Updating data nodes for a zone after scale up has not succeeded "
                                                + "[zoneId = {}, dataNodes = {}, revision = {}]",
                                        zoneId,
                                        newDataNodes,
                                        revision
                                );

                                return saveDataNodesToMetaStorageOnScaleUp(zoneId, revision);
                            }

                            return nullCompletedFuture();
                        }));
            })).whenComplete((v, e) -> {
                if (e != null) {
                    LOG.warn("Failed to update zones' dataNodes value after scale up [zoneId = {}, revision = {}]",
                            e, zoneId, revision);
                }
            });
        } finally {
            busyLock.leaveBusy();
        }
    }

    /**
     * Method updates data nodes value for the specified zone after scale down timer timeout, sets {@code revision} to the
     * {@link DistributionZonesUtil#zoneScaleDownChangeTriggerKey(int)} if it passes the condition.
     *
     * @param zoneId Unique id of a zone
     * @param revision Revision of an event that has triggered this method.
     */
    CompletableFuture<Void> saveDataNodesToMetaStorageOnScaleDown(int zoneId, long revision) {
        if (!busyLock.enterBusy()) {
            throw new IgniteInternalException(NODE_STOPPING_ERR, new NodeStoppingException());
        }

        try {
            ZoneState zoneState = zonesState.get(zoneId);

            if (zoneState == null) {
                // Zone was deleted
                return nullCompletedFuture();
            }

            Set<ByteArray> keysToGetFromMs = Set.of(
                    zoneDataNodesKey(zoneId),
                    zoneScaleUpChangeTriggerKey(zoneId),
                    zoneScaleDownChangeTriggerKey(zoneId)
            );

            return metaStorageManager.getAll(keysToGetFromMs).thenCompose(values -> inBusyLock(busyLock, () -> {
                if (values.containsValue(null)) {
                    // Zone was deleted
                    return nullCompletedFuture();
                }

                Map<Node, Integer> dataNodesFromMetaStorage = extractDataNodes(values.get(zoneDataNodesKey(zoneId)));

                long scaleUpTriggerRevision = extractChangeTriggerRevision(values.get(zoneScaleUpChangeTriggerKey(zoneId)));

                long scaleDownTriggerRevision = extractChangeTriggerRevision(values.get(zoneScaleDownChangeTriggerKey(zoneId)));

                if (revision <= scaleDownTriggerRevision) {
                    LOG.debug(
                            "Revision of the event is less than the scale down revision from the metastorage "
                                    + "[zoneId = {}, revision = {}, scaleUpTriggerRevision = {}]",
                            zoneId,
                            revision,
                            scaleDownTriggerRevision
                    );

                    return nullCompletedFuture();
                }

                List<Node> deltaToRemove = zoneState.nodesToBeRemovedFromDataNodes(scaleDownTriggerRevision, revision);

                Map<Node, Integer> newDataNodes = new HashMap<>(dataNodesFromMetaStorage);

                deltaToRemove.forEach(n -> newDataNodes.merge(n, -1, Integer::sum));

                // Remove redundant nodes that are not presented in the data nodes.
                newDataNodes.entrySet().removeIf(e -> e.getValue() == 0);

                Update dataNodesAndTriggerKeyUpd = updateDataNodesAndScaleDownTriggerKey(zoneId, revision, toBytes(newDataNodes));

                Iif iif = iif(
                        triggerScaleUpScaleDownKeysCondition(scaleUpTriggerRevision, scaleDownTriggerRevision, zoneId),
                        dataNodesAndTriggerKeyUpd,
                        ops().yield(false)
                );

                return metaStorageManager.invoke(iif)
                        .thenApply(StatementResult::getAsBoolean)
                        .thenCompose(invokeResult -> inBusyLock(busyLock, () -> {
                            if (invokeResult) {
                                LOG.info(
                                        "Updating data nodes for a zone after scale down has succeeded "
                                                + "[zoneId = {}, dataNodes = {}, revision = {}]",
                                        zoneId,
                                        newDataNodes,
                                        revision
                                );

                                // TODO: https://issues.apache.org/jira/browse/IGNITE-19491 Properly utilise this map
                                // Currently we call clean up only on a node that successfully writes data nodes.
                                zoneState.cleanUp(Math.min(scaleUpTriggerRevision, revision));
                            } else {
                                LOG.debug("Updating data nodes for a zone after scale down has not succeeded "
                                                + "[zoneId = {}, dataNodes = {}, revision = {}]",
                                        zoneId,
                                        newDataNodes,
                                        revision
                                );

                                return saveDataNodesToMetaStorageOnScaleDown(zoneId, revision);
                            }

                            return nullCompletedFuture();
                        }));
            })).whenComplete((v, e) -> {
                if (e != null) {
                    LOG.warn("Failed to update zones' dataNodes value after scale down [zoneId = {}]", e, zoneId);
                }
            });
        } finally {
            busyLock.leaveBusy();
        }
    }

    /**
     * Class responsible for storing state for a distribution zone.
     * States are needed to track nodes that we want to add or remove from the data nodes,
     * to schedule and stop scale up and scale down processes.
     */
    public static class ZoneState {
        /** Schedule task for a scale up process. */
        private ScheduledFuture<?> scaleUpTask;

        /** Schedule task for a scale down process. */
        private ScheduledFuture<?> scaleDownTask;

        /** The delay for the scale up task. */
        private long scaleUpTaskDelay;

        /** The delay for the scale down task. */
        private long scaleDownTaskDelay;

        /**
         * Map that stores pairs revision -> {@link Augmentation} for a zone. With this map we can track which nodes
         * should be added or removed in the processes of scale up or scale down. Revision helps to track visibility of the events
         * of adding or removing nodes because any process of scale up or scale down has a revision that triggered this process.
         */
        private final ConcurrentSkipListMap<Long, Augmentation> topologyAugmentationMap;

        /** Executor for scheduling tasks for scale up and scale down processes. */
        private final StripedScheduledThreadPoolExecutor executor;

        /**
         * Constructor.
         *
         * @param executor Executor for scheduling tasks for scale up and scale down processes.
         */
        ZoneState(StripedScheduledThreadPoolExecutor executor) {
            this.executor = executor;
            topologyAugmentationMap = new ConcurrentSkipListMap<>();
        }

        /**
         * Constructor.
         *
         * @param executor Executor for scheduling tasks for scale up and scale down processes.
         * @param topologyAugmentationMap Map that stores pairs revision -> {@link Augmentation} for a zone. With this map we can
         *         track which nodes should be added or removed in the processes of scale up or scale down. Revision helps to track
         *         visibility of the events of adding or removing nodes because any process of scale up or scale down has a revision that
         *         triggered this process.
         */
        ZoneState(StripedScheduledThreadPoolExecutor executor, ConcurrentSkipListMap<Long, Augmentation> topologyAugmentationMap) {
            this.executor = executor;
            this.topologyAugmentationMap = topologyAugmentationMap;
        }

        /**
         * Map that stores pairs revision -> {@link Augmentation} for a zone. With this map we can track which nodes
         * should be added or removed in the processes of scale up or scale down. Revision helps to track visibility of the events
         * of adding or removing nodes because any process of scale up or scale down has a revision that triggered this process.
         */
        public ConcurrentSkipListMap<Long, Augmentation> topologyAugmentationMap() {
            return topologyAugmentationMap;
        }

        /**
         * Reschedules existing scale up task, if it is not started yet and the delay of this task is not immediate,
         * or schedules new one, if the current task cannot be canceled.
         *
         * @param delay Delay to start runnable in seconds.
         * @param runnable Custom logic to run.
         * @param zoneId Unique id of a zone to determine the executor of the task.
         */
        public synchronized void rescheduleScaleUp(long delay, Runnable runnable, int zoneId) {
            stopScaleUp();

            scaleUpTask = executor.schedule(runnable, delay, SECONDS, zoneId);

            scaleUpTaskDelay = delay;
        }

        /**
         * Reschedules existing scale down task, if it is not started yet and the delay of this task is not immediate,
         * or schedules new one, if the current task cannot be canceled.
         *
         * @param delay Delay to start runnable in seconds.
         * @param runnable Custom logic to run.
         * @param zoneId Unique id of a zone to determine the executor of the task.
         */
        public synchronized void rescheduleScaleDown(long delay, Runnable runnable, int zoneId) {
            stopScaleDown();

            scaleDownTask = executor.schedule(runnable, delay, SECONDS, zoneId);

            scaleDownTaskDelay = delay;
        }

        /**
         * Cancels task for scale up and scale down. Used on {@link #onDropZoneBusy(DropZoneEventParameters)}.
         * Not need to check {@code scaleUpTaskDelay} and {@code scaleDownTaskDelay} because after timer stopping on zone delete event
         * the data nodes value will be updated.
         */
        synchronized void stopTimers() {
            if (scaleUpTask != null) {
                scaleUpTask.cancel(false);
            }

            if (scaleDownTask != null) {
                scaleDownTask.cancel(false);
            }
        }

        /**
         * Cancels task for scale up if it is not started yet and the delay of this task is not immediate.
         */
        synchronized void stopScaleUp() {
            if (scaleUpTask != null && scaleUpTaskDelay > 0) {
                scaleUpTask.cancel(false);
            }
        }

        /**
         * Cancels task for scale down if it is not started yet and the delay of this task is not immediate.
         */
        synchronized void stopScaleDown() {
            if (scaleDownTask != null && scaleDownTaskDelay > 0) {
                scaleDownTask.cancel(false);
            }
        }

        /**
         * Returns a set of nodes that should be added to zone's data nodes.
         *
         * @param scaleUpRevision Last revision of the scale up event. Nodes that were associated with this event
         *                        or with the lower revisions, won't be included in the accumulation.
         * @param revision Revision of the event for which this data nodes is needed.
         *                 Nodes that were associated with this event will be included.
         * @return List of nodes that should be added to zone's data nodes.
         */
        List<Node> nodesToBeAddedToDataNodes(long scaleUpRevision, long revision) {
            return accumulateNodes(scaleUpRevision, revision, true);
        }

        /**
         * Returns a set of nodes that should be removed from zone's data nodes.
         *
         * @param scaleDownRevision Last revision of the scale down event. Nodes that were associated with this event
         *                          or with the lower revisions, won't be included in the accumulation.
         * @param revision Revision of the event for which this data nodes is needed.
         *                 Nodes that were associated with this event will be included.
         * @return List of nodes that should be removed from zone's data nodes.
         */
        List<Node> nodesToBeRemovedFromDataNodes(long scaleDownRevision, long revision) {
            return accumulateNodes(scaleDownRevision, revision, false);
        }

        /**
         * Add nodes to the map where nodes that must be added to the zone's data nodes are accumulated.
         *
         * @param nodes Nodes to add to zone's data nodes.
         * @param revision Revision of the event that triggered this addition.
         */
        void nodesToAddToDataNodes(Set<Node> nodes, long revision) {
            topologyAugmentationMap.put(revision, new Augmentation(nodes, true));
        }

        /**
         * Add nodes to the map where nodes that must be removed from the zone's data nodes are accumulated.
         *
         * @param nodes Nodes to remove from zone's data nodes.
         * @param revision Revision of the event that triggered this addition.
         */
        void nodesToRemoveFromDataNodes(Set<Node> nodes, long revision) {
            topologyAugmentationMap.put(revision, new Augmentation(nodes, false));
        }

        /**
         * Accumulate nodes from the {@link ZoneState#topologyAugmentationMap} starting from the {@code fromKey} (excluding)
         * to the {@code toKey} (including), where flag {@code addition} indicates whether we should accumulate nodes that should be
         * added to data nodes, or removed.
         *
         * @param fromKey Starting key (excluding).
         * @param toKey Ending key (including).
         * @param addition Indicates whether we should accumulate nodes that should be added to data nodes, or removed.
         * @return Accumulated nodes.
         */
        private List<Node> accumulateNodes(long fromKey, long toKey, boolean addition) {
            return topologyAugmentationMap.subMap(fromKey, false, toKey, true).values()
                    .stream()
                    .filter(a -> a.addition == addition)
                    .flatMap(a -> a.nodes.stream())
                    .collect(toList());
        }

        /**
         * Cleans {@code topologyAugmentationMap} to the key, to which is safe to delete.
         * Safe means that this key was handled both by scale up and scale down schedulers.
         *
         * @param toKey Key in map to which is safe to delete data from {@code topologyAugmentationMap}.
         */
        private void cleanUp(long toKey) {
            topologyAugmentationMap.headMap(toKey, true).clear();
        }

        /**
         * Returns the highest revision which is presented in the {@link ZoneState#topologyAugmentationMap()} taking into account
         * the {@code addition} flag.
         *
         * @param addition Flag indicating the type of the nodes for which we want to find the highest revision.
         * @return The highest revision which is presented in the {@link ZoneState#topologyAugmentationMap()} taking into account
         *         the {@code addition} flag.
         */
        Optional<Long> highestRevision(boolean addition) {
            return topologyAugmentationMap().entrySet()
                    .stream()
                    .filter(e -> e.getValue().addition == addition)
                    .max(Map.Entry.comparingByKey())
                    .map(Map.Entry::getKey);
        }

        @TestOnly
        public synchronized ScheduledFuture<?> scaleUpTask() {
            return scaleUpTask;
        }

        @TestOnly
        public synchronized ScheduledFuture<?> scaleDownTask() {
            return scaleDownTask;
        }
    }

    /**
     * Class stores the info about nodes that should be added or removed from the data nodes of a zone.
     * With flag {@code addition} we can track whether {@code nodeNames} should be added or removed.
     */
    public static class Augmentation implements Serializable {
        private static final long serialVersionUID = -7957428671075739621L;

        /** Names of the node. */
        private final Set<Node> nodes;

        /** Flag that indicates whether {@code nodeNames} should be added or removed. */
        private final boolean addition;

        Augmentation(Set<Node> nodes, boolean addition) {
            this.nodes = unmodifiableSet(nodes);
            this.addition = addition;
        }

        public boolean addition() {
            return addition;
        }

        public Set<Node> nodes() {
            return nodes;
        }
    }

    /**
     * Returns local mapping of {@code nodeId} -> node's attributes, where {@code nodeId} is a node id, that changes between restarts.
     * This map is updated every time we receive a topology event in a {@code topologyWatchListener}.
     *
     * @return Mapping {@code nodeId} -> node's attributes.
     */
    public Map<String, Map<String, String>> nodesAttributes() {
        return nodesAttributes;
    }

    @TestOnly
    public Map<Integer, ZoneState> zonesState() {
        return zonesState;
    }

    public Set<NodeWithAttributes> logicalTopology() {
        return logicalTopology;
    }

    private void registerCatalogEventListenersOnStartManagerBusy() {
        catalogManager.listen(ZONE_CREATE, (CreateZoneEventParameters parameters) -> inBusyLock(busyLock, () -> {
            return onCreateZone(parameters.zoneDescriptor(), parameters.causalityToken()).thenApply((ignored) -> false);
        }));

        catalogManager.listen(ZONE_DROP, (DropZoneEventParameters parameters) -> inBusyLock(busyLock, () -> {
            return onDropZoneBusy(parameters).thenApply((ignored) -> false);
        }));

        catalogManager.listen(ZONE_ALTER, new ManagerCatalogAlterZoneEventListener());
    }

    private CompletableFuture<Void> createOrRestoreZonesStates(long recoveryRevision) {
        int catalogVersion = catalogManager.latestCatalogVersion();

        List<CompletableFuture<Void>> futures = new ArrayList<>();

        // TODO: IGNITE-20287 Clean up abandoned resources for dropped tables from vault and metastore
        for (CatalogZoneDescriptor zone : catalogManager.zones(catalogVersion)) {
            futures.add(restoreZoneStateBusy(zone, recoveryRevision));
        }

        return allOf(futures.toArray(CompletableFuture[]::new));
    }

    /**
     * Restore the event of the updating the logical topology from Meta Storage, that has not been completed before restart.
     * Also start scale up/scale down timers.
     *
     * @param recoveryRevision Revision of the Meta Storage after its recovery.
     * @return Future that represents the pending completion of the operations.
     */
    private CompletableFuture<Void> restoreLogicalTopologyChangeEventAndStartTimers(long recoveryRevision) {
        Entry topologyEntry = metaStorageManager.getLocally(zonesLogicalTopologyKey(), recoveryRevision);

        if (topologyEntry.value() != null) {
            Set<NodeWithAttributes> newLogicalTopology = fromBytes(topologyEntry.value());

            long topologyRevision = topologyEntry.revision();

            // It is safe to get the latest version of the catalog as we are in the starting process.
            int catalogVersion = catalogManager.latestCatalogVersion();

            Entry lastUpdateRevisionEntry = metaStorageManager.getLocally(zonesRecoverableStateRevision(), recoveryRevision);

            if (lastUpdateRevisionEntry.value() == null || topologyRevision > bytesToLong(lastUpdateRevisionEntry.value())) {
                return onLogicalTopologyUpdate(newLogicalTopology, recoveryRevision, catalogVersion);
            } else {
                return restoreTimers(catalogVersion);
            }
        }

        return nullCompletedFuture();
    }

    private class ManagerCatalogAlterZoneEventListener extends CatalogAlterZoneEventListener {
        private ManagerCatalogAlterZoneEventListener() {
            super(catalogManager);
        }

        @Override
        protected CompletableFuture<Void> onAutoAdjustScaleUpUpdate(AlterZoneEventParameters parameters, int oldAutoAdjustScaleUp) {
            return inBusyLock(busyLock, () -> onUpdateScaleUpBusy(parameters));
        }

        @Override
        protected CompletableFuture<Void> onAutoAdjustScaleDownUpdate(AlterZoneEventParameters parameters, int oldAutoAdjustScaleDown) {
            return inBusyLock(busyLock, () -> onUpdateScaleDownBusy(parameters));
        }

        @Override
        protected CompletableFuture<Void> onFilterUpdate(AlterZoneEventParameters parameters, String oldFilter) {
            return inBusyLock(busyLock, () -> onUpdateFilter(parameters));
        }
    }

    private CompletableFuture<Void> onDropZoneBusy(DropZoneEventParameters parameters) {
        int zoneId = parameters.zoneId();

        long causalityToken = parameters.causalityToken();

        ZoneState zoneState = zonesState.get(zoneId);

        zoneState.stopTimers();

        return removeTriggerKeysAndDataNodes(zoneId, causalityToken).thenRun(() -> {
            causalityDataNodesEngine.onDelete(causalityToken, zoneId);

            zonesState.remove(zoneId);
        });
    }
}<|MERGE_RESOLUTION|>--- conflicted
+++ resolved
@@ -248,12 +248,6 @@
                 this,
                 catalogManager
         );
-<<<<<<< HEAD
-=======
-
-        //noinspection ThisEscapedInObjectConstruction
-        disasterRecoveryManager = new DisasterRecoveryManager(metaStorageManager, catalogManager, this);
->>>>>>> ae643bd3
     }
 
     @Override
