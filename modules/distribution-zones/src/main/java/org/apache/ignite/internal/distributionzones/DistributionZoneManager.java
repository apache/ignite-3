/*
 * Licensed to the Apache Software Foundation (ASF) under one or more
 * contributor license agreements. See the NOTICE file distributed with
 * this work for additional information regarding copyright ownership.
 * The ASF licenses this file to You under the Apache License, Version 2.0
 * (the "License"); you may not use this file except in compliance with
 * the License. You may obtain a copy of the License at
 *
 *      http://www.apache.org/licenses/LICENSE-2.0
 *
 * Unless required by applicable law or agreed to in writing, software
 * distributed under the License is distributed on an "AS IS" BASIS,
 * WITHOUT WARRANTIES OR CONDITIONS OF ANY KIND, either express or implied.
 * See the License for the specific language governing permissions and
 * limitations under the License.
 */

package org.apache.ignite.internal.distributionzones;

import static java.util.Collections.emptySet;
import static java.util.Collections.unmodifiableSet;
import static java.util.concurrent.CompletableFuture.completedFuture;
import static java.util.concurrent.CompletableFuture.failedFuture;
import static java.util.concurrent.CompletableFuture.supplyAsync;
import static java.util.concurrent.TimeUnit.SECONDS;
import static java.util.stream.Collectors.toList;
import static java.util.stream.Collectors.toSet;
import static org.apache.ignite.internal.distributionzones.DistributionZonesUtil.createZoneManagerExecutor;
import static org.apache.ignite.internal.distributionzones.DistributionZonesUtil.deleteDataNodesAndUpdateTriggerKeys;
import static org.apache.ignite.internal.distributionzones.DistributionZonesUtil.extractChangeTriggerRevision;
import static org.apache.ignite.internal.distributionzones.DistributionZonesUtil.extractDataNodes;
import static org.apache.ignite.internal.distributionzones.DistributionZonesUtil.isZoneExist;
import static org.apache.ignite.internal.distributionzones.DistributionZonesUtil.toDataNodesMap;
import static org.apache.ignite.internal.distributionzones.DistributionZonesUtil.triggerKeyConditionForZonesChanges;
import static org.apache.ignite.internal.distributionzones.DistributionZonesUtil.triggerScaleUpScaleDownKeysCondition;
import static org.apache.ignite.internal.distributionzones.DistributionZonesUtil.updateDataNodesAndScaleDownTriggerKey;
import static org.apache.ignite.internal.distributionzones.DistributionZonesUtil.updateDataNodesAndScaleUpTriggerKey;
import static org.apache.ignite.internal.distributionzones.DistributionZonesUtil.updateDataNodesAndTriggerKeys;
import static org.apache.ignite.internal.distributionzones.DistributionZonesUtil.updateLogicalTopologyAndVersion;
import static org.apache.ignite.internal.distributionzones.DistributionZonesUtil.zoneDataNodesKey;
import static org.apache.ignite.internal.distributionzones.DistributionZonesUtil.zoneScaleDownChangeTriggerKey;
import static org.apache.ignite.internal.distributionzones.DistributionZonesUtil.zoneScaleUpChangeTriggerKey;
import static org.apache.ignite.internal.distributionzones.DistributionZonesUtil.zoneTopologyAugmentationVault;
import static org.apache.ignite.internal.distributionzones.DistributionZonesUtil.zonesFilterUpdateRevision;
import static org.apache.ignite.internal.distributionzones.DistributionZonesUtil.zonesGlobalStateRevision;
import static org.apache.ignite.internal.distributionzones.DistributionZonesUtil.zonesLogicalTopologyKey;
import static org.apache.ignite.internal.distributionzones.DistributionZonesUtil.zonesLogicalTopologyPrefix;
import static org.apache.ignite.internal.distributionzones.DistributionZonesUtil.zonesLogicalTopologyVault;
import static org.apache.ignite.internal.distributionzones.DistributionZonesUtil.zonesLogicalTopologyVersionKey;
import static org.apache.ignite.internal.distributionzones.DistributionZonesUtil.zonesNodesAttributesVault;
import static org.apache.ignite.internal.metastorage.dsl.Conditions.notExists;
import static org.apache.ignite.internal.metastorage.dsl.Conditions.value;
import static org.apache.ignite.internal.metastorage.dsl.Operations.ops;
import static org.apache.ignite.internal.metastorage.dsl.Statements.iif;
import static org.apache.ignite.internal.util.ByteUtils.bytesToLong;
import static org.apache.ignite.internal.util.ByteUtils.fromBytes;
import static org.apache.ignite.internal.util.ByteUtils.longToBytes;
import static org.apache.ignite.internal.util.ByteUtils.toBytes;
import static org.apache.ignite.internal.util.IgniteUtils.inBusyLock;
import static org.apache.ignite.internal.util.IgniteUtils.shutdownAndAwaitTermination;
import static org.apache.ignite.lang.ErrorGroups.Common.NODE_STOPPING_ERR;

import java.io.Serializable;
import java.util.Arrays;
import java.util.HashMap;
import java.util.HashSet;
import java.util.List;
import java.util.Map;
import java.util.NoSuchElementException;
import java.util.Optional;
import java.util.Set;
import java.util.concurrent.CompletableFuture;
import java.util.concurrent.CompletionException;
import java.util.concurrent.ConcurrentHashMap;
import java.util.concurrent.ConcurrentSkipListMap;
import java.util.concurrent.ScheduledExecutorService;
import java.util.concurrent.ScheduledFuture;
import java.util.concurrent.atomic.AtomicBoolean;
import java.util.function.BiFunction;
import java.util.function.Consumer;
import java.util.function.LongFunction;
import org.apache.ignite.configuration.ConfigurationChangeException;
import org.apache.ignite.configuration.ConfigurationNodeAlreadyExistException;
import org.apache.ignite.configuration.ConfigurationNodeDoesNotExistException;
import org.apache.ignite.configuration.ConfigurationNodeRemovedException;
import org.apache.ignite.configuration.ConfigurationProperty;
import org.apache.ignite.configuration.NamedConfigurationTree;
import org.apache.ignite.configuration.NamedListChange;
import org.apache.ignite.configuration.notifications.ConfigurationListener;
import org.apache.ignite.configuration.notifications.ConfigurationNamedListListener;
import org.apache.ignite.configuration.notifications.ConfigurationNotificationEvent;
import org.apache.ignite.configuration.validation.ConfigurationValidationException;
import org.apache.ignite.internal.catalog.CatalogManager;
import org.apache.ignite.internal.cluster.management.topology.api.LogicalNode;
import org.apache.ignite.internal.cluster.management.topology.api.LogicalTopologyEventListener;
import org.apache.ignite.internal.cluster.management.topology.api.LogicalTopologyService;
import org.apache.ignite.internal.cluster.management.topology.api.LogicalTopologySnapshot;
import org.apache.ignite.internal.distributionzones.causalitydatanodes.CausalityDataNodesEngine;
import org.apache.ignite.internal.distributionzones.configuration.DistributionZoneChange;
import org.apache.ignite.internal.distributionzones.configuration.DistributionZoneConfiguration;
import org.apache.ignite.internal.distributionzones.configuration.DistributionZoneView;
import org.apache.ignite.internal.distributionzones.configuration.DistributionZonesConfiguration;
import org.apache.ignite.internal.distributionzones.rebalance.DistributionZoneRebalanceEngine;
import org.apache.ignite.internal.logger.IgniteLogger;
import org.apache.ignite.internal.logger.Loggers;
import org.apache.ignite.internal.manager.IgniteComponent;
import org.apache.ignite.internal.metastorage.Entry;
import org.apache.ignite.internal.metastorage.EntryEvent;
import org.apache.ignite.internal.metastorage.MetaStorageManager;
import org.apache.ignite.internal.metastorage.WatchEvent;
import org.apache.ignite.internal.metastorage.WatchListener;
import org.apache.ignite.internal.metastorage.dsl.CompoundCondition;
import org.apache.ignite.internal.metastorage.dsl.Condition;
import org.apache.ignite.internal.metastorage.dsl.Iif;
import org.apache.ignite.internal.metastorage.dsl.StatementResult;
import org.apache.ignite.internal.metastorage.dsl.Update;
import org.apache.ignite.internal.schema.configuration.TableChange;
import org.apache.ignite.internal.schema.configuration.TableConfiguration;
import org.apache.ignite.internal.schema.configuration.TableView;
import org.apache.ignite.internal.schema.configuration.TablesConfiguration;
import org.apache.ignite.internal.thread.NamedThreadFactory;
import org.apache.ignite.internal.util.IgniteSpinBusyLock;
import org.apache.ignite.internal.util.IgniteUtils;
import org.apache.ignite.internal.vault.VaultEntry;
import org.apache.ignite.internal.vault.VaultManager;
import org.apache.ignite.lang.ByteArray;
import org.apache.ignite.lang.DistributionZoneAlreadyExistsException;
import org.apache.ignite.lang.DistributionZoneBindTableException;
import org.apache.ignite.lang.DistributionZoneNotFoundException;
import org.apache.ignite.lang.IgniteException;
import org.apache.ignite.lang.IgniteInternalException;
import org.apache.ignite.lang.IgniteSystemProperties;
import org.apache.ignite.lang.NodeStoppingException;
import org.jetbrains.annotations.Nullable;
import org.jetbrains.annotations.TestOnly;

/**
 * Distribution zones manager.
 */
// TODO: IGNITE-20114 избавиться от констант
public class DistributionZoneManager implements IgniteComponent {
    /** Name of the default distribution zone. */
    public static final String DEFAULT_ZONE_NAME = "Default";

    /** Id of the default distribution zone. */
    public static final int DEFAULT_ZONE_ID = 0;

    /**
     * Default filter value for a distribution zone,
     * which is a {@link com.jayway.jsonpath.JsonPath} expression for including all attributes of nodes.
     */
    public static final String DEFAULT_FILTER = "$..*";

    /** Default number of zone replicas. */
    public static final int DEFAULT_REPLICA_COUNT = 1;

    /** Default number of zone partitions. */
    public static final int DEFAULT_PARTITION_COUNT = 25;

    /**
     * Value for the distribution zones' timers which means that data nodes changing for distribution zone
     * will be started without waiting.
     */
    public static final int IMMEDIATE_TIMER_VALUE = 0;

    /** Default infinite value for the distribution zones' timers. */
    public static final int INFINITE_TIMER_VALUE = Integer.MAX_VALUE;

    /** The logger. */
    private static final IgniteLogger LOG = Loggers.forClass(DistributionZoneManager.class);

    /**
     * If this property is set to {@code true} then an attempt to get the configuration property directly from Meta storage will be skipped,
     * and the local property will be returned.
     * TODO: IGNITE-16774 This property and overall approach, access configuration directly through Meta storage,
     * TODO: will be removed after fix of the issue.
     */
    private final boolean getMetadataLocallyOnly = IgniteSystemProperties.getBoolean("IGNITE_GET_METADATA_LOCALLY_ONLY");

    /** Distribution zone configuration. */
    // TODO: IGNITE-20114 избавиться
    private final DistributionZonesConfiguration zonesConfiguration;

    /** Tables configuration. */
    // TODO: IGNITE-20114 избавиться
    private final TablesConfiguration tablesConfiguration;

    /** Meta Storage manager. */
    private final MetaStorageManager metaStorageManager;

    /** Vault manager. */
    private final VaultManager vaultMgr;

    /** Busy lock to stop synchronously. */
    private final IgniteSpinBusyLock busyLock = new IgniteSpinBusyLock();

    /** Prevents double stopping of the component. */
    private final AtomicBoolean stopGuard = new AtomicBoolean();

    /** Logical topology service to track topology changes. */
    private final LogicalTopologyService logicalTopologyService;

    /** Executor for scheduling tasks for scale up and scale down processes. */
    private final ScheduledExecutorService executor;

    /**
     * Map with states for distribution zones. States are needed to track nodes that we want to add or remove from the data nodes,
     * schedule and stop scale up and scale down processes.
     */
    private final Map<Integer, ZoneState> zonesState = new ConcurrentHashMap<>();

    /** Listener for a topology events. */
    private final LogicalTopologyEventListener topologyEventListener = new LogicalTopologyEventListener() {
        @Override
        public void onNodeJoined(LogicalNode joinedNode, LogicalTopologySnapshot newTopology) {
            updateLogicalTopologyInMetaStorage(newTopology, false);
        }

        @Override
        public void onNodeLeft(LogicalNode leftNode, LogicalTopologySnapshot newTopology) {
            updateLogicalTopologyInMetaStorage(newTopology, false);
        }

        @Override
        public void onTopologyLeap(LogicalTopologySnapshot newTopology) {
            updateLogicalTopologyInMetaStorage(newTopology, true);
        }
    };

    /**
     * The logical topology on the last watch event.
     * It's enough to mark this field by volatile because we don't update the collection after it is assigned to the field.
     */
    private volatile Set<NodeWithAttributes> logicalTopology = emptySet();

    /**
     * Local mapping of {@code nodeId} -> node's attributes, where {@code nodeId} is a node id, that changes between restarts.
     * This map is updated every time we receive a topology event in a {@code topologyWatchListener}.
     * TODO: https://issues.apache.org/jira/browse/IGNITE-19491 properly clean up this map
     *
     * @see <a href="https://github.com/apache/ignite-3/blob/main/modules/distribution-zones/tech-notes/filters.md">Filter documentation</a>
     */
    private Map<String, Map<String, String>> nodesAttributes = new ConcurrentHashMap<>();

    /** Watch listener for logical topology keys. */
    private final WatchListener topologyWatchListener;

    /** Rebalance engine. */
    private final DistributionZoneRebalanceEngine rebalanceEngine;

<<<<<<< HEAD
    /** Catalog manager. */
    private final CatalogManager catalogManager;
=======
    /** Causality data nodes engine. */
    private final CausalityDataNodesEngine causalityDataNodesEngine;
>>>>>>> 420a07bb

    /**
     * Creates a new distribution zone manager.
     *
<<<<<<< HEAD
     * @param nodeName Node name.
=======
     * @param registry Registry for versioned values.
>>>>>>> 420a07bb
     * @param zonesConfiguration Distribution zones configuration.
     * @param tablesConfiguration Tables configuration.
     * @param metaStorageManager Meta Storage manager.
     * @param logicalTopologyService Logical topology service.
     * @param vaultMgr Vault manager.
     * @param catalogManager Catalog manager.
     */
    public DistributionZoneManager(
<<<<<<< HEAD
            String nodeName,
=======
            Consumer<LongFunction<CompletableFuture<?>>> registry,
>>>>>>> 420a07bb
            DistributionZonesConfiguration zonesConfiguration,
            TablesConfiguration tablesConfiguration,
            MetaStorageManager metaStorageManager,
            LogicalTopologyService logicalTopologyService,
            VaultManager vaultMgr,
            CatalogManager catalogManager
    ) {
        this.zonesConfiguration = zonesConfiguration;
        this.tablesConfiguration = tablesConfiguration;
        this.metaStorageManager = metaStorageManager;
        this.logicalTopologyService = logicalTopologyService;
        this.vaultMgr = vaultMgr;
        this.catalogManager = catalogManager;

        this.topologyWatchListener = createMetastorageTopologyListener();

<<<<<<< HEAD
        this.dataNodesWatchListener = createMetastorageDataNodesListener();

        executor = createZoneManagerExecutor(NamedThreadFactory.create(nodeName, "dst-zones-scheduler", LOG));
=======
        zonesState = new ConcurrentHashMap<>();

        logicalTopology = emptySet();

        nodesAttributes = new ConcurrentHashMap<>();

        executor = createZoneManagerExecutor(
                new NamedThreadFactory(NamedThreadFactory.threadPrefix(nodeName, DISTRIBUTION_ZONE_MANAGER_POOL_NAME), LOG)
        );
>>>>>>> 420a07bb

        // It's safe to leak with partially initialised object here, because rebalanceEngine is only accessible through this or by
        // meta storage notification thread that won't start before all components start.
        //noinspection ThisEscapedInObjectConstruction
        rebalanceEngine = new DistributionZoneRebalanceEngine(
                stopGuard,
                busyLock,
                zonesConfiguration,
                tablesConfiguration,
                metaStorageManager,
                this
        );

        //noinspection ThisEscapedInObjectConstruction
        causalityDataNodesEngine = new CausalityDataNodesEngine(
                busyLock,
                registry,
                metaStorageManager,
                vaultMgr,
                zonesState,
                this
        );
    }

    /** {@inheritDoc} */
    @Override
    public void start() {
        if (!busyLock.enterBusy()) {
            throw new IgniteException(NODE_STOPPING_ERR, new NodeStoppingException());
        }

        try {
            ZonesConfigurationListener zonesConfigurationListener = new ZonesConfigurationListener();

            zonesConfiguration.distributionZones().listenElements(zonesConfigurationListener);
            zonesConfiguration.distributionZones().any().dataNodesAutoAdjustScaleUp().listen(onUpdateScaleUp());
            zonesConfiguration.distributionZones().any().dataNodesAutoAdjustScaleDown().listen(onUpdateScaleDown());
            zonesConfiguration.distributionZones().any().filter().listen(onUpdateFilter());

            zonesConfiguration.defaultDistributionZone().listen(zonesConfigurationListener);
            zonesConfiguration.defaultDistributionZone().dataNodesAutoAdjustScaleUp().listen(onUpdateScaleUp());
            zonesConfiguration.defaultDistributionZone().dataNodesAutoAdjustScaleDown().listen(onUpdateScaleDown());
            zonesConfiguration.defaultDistributionZone().filter().listen(onUpdateFilter());

            rebalanceEngine.start();

            logicalTopologyService.addEventListener(topologyEventListener);

            metaStorageManager.registerPrefixWatch(zonesLogicalTopologyPrefix(), topologyWatchListener);

            restoreGlobalStateFromVault();

            long appliedRevision = metaStorageManager.appliedRevision();

            // onCreate for default zone is not called, so we have to restore it's state on start
            createOrRestoreZoneState(zonesConfiguration.defaultDistributionZone().value(), appliedRevision);
        } finally {
            busyLock.leaveBusy();
        }
    }

    /** {@inheritDoc} */
    @Override
    public void stop() throws Exception {
        if (!stopGuard.compareAndSet(false, true)) {
            return;
        }

        busyLock.block();

        rebalanceEngine.stop();

        logicalTopologyService.removeEventListener(topologyEventListener);

        metaStorageManager.unregisterWatch(topologyWatchListener);

        shutdownAndAwaitTermination(executor, 10, SECONDS);
    }

    /**
     * Creates a new distribution zone with the given {@code name} asynchronously.
     *
     * @param distributionZoneCfg Distribution zone configuration.
     * @return Future with the id of the zone. Future can be completed with:
     *      {@link DistributionZoneAlreadyExistsException} if a zone with the given name already exists,
     *      {@link ConfigurationValidationException} if {@code distributionZoneCfg} is broken,
     *      {@link IllegalArgumentException} if distribution zone configuration is null
     *      or distribution zone name is {@code DEFAULT_ZONE_NAME},
     *      {@link NodeStoppingException} if the node is stopping.
     */
    public CompletableFuture<Integer> createZone(DistributionZoneConfigurationParameters distributionZoneCfg) {
        if (distributionZoneCfg == null) {
            return failedFuture(new IllegalArgumentException("Distribution zone configuration is null"));
        }

        if (DEFAULT_ZONE_NAME.equals(distributionZoneCfg.name())) {
            return failedFuture(
                    new IllegalArgumentException("It's not possible to create distribution zone with [name= " + DEFAULT_ZONE_NAME + ']')
            );
        }

        if (!busyLock.enterBusy()) {
            return failedFuture(new NodeStoppingException());
        }

        try {
            CompletableFuture<Integer> fut = new CompletableFuture<>();

            int[] zoneIdContainer = new int[1];

            zonesConfiguration.change(zonesChange -> zonesChange.changeDistributionZones(zonesListChange -> {
                try {
                    zonesListChange.create(distributionZoneCfg.name(), zoneChange -> {
                        if (distributionZoneCfg.partitions() != null) {
                            zoneChange.changePartitions(distributionZoneCfg.partitions());
                        }

                        if (distributionZoneCfg.dataStorageChangeConsumer() == null) {
                            zoneChange.changeDataStorage(ch -> ch.convert(zonesConfiguration.defaultDataStorage().value()));
                        } else {
                            zoneChange.changeDataStorage(distributionZoneCfg.dataStorageChangeConsumer());
                        }

                        if (distributionZoneCfg.replicas() != null) {
                            zoneChange.changeReplicas(distributionZoneCfg.replicas());
                        }

                        if (distributionZoneCfg.filter() != null) {
                            zoneChange.changeFilter(distributionZoneCfg.filter());
                        }

                        if (distributionZoneCfg.dataNodesAutoAdjust() != null) {
                            zoneChange.changeDataNodesAutoAdjust(distributionZoneCfg.dataNodesAutoAdjust());
                        }

                        if (distributionZoneCfg.dataNodesAutoAdjustScaleUp() == null) {
                            if (distributionZoneCfg.dataNodesAutoAdjust() != null) {
                                zoneChange.changeDataNodesAutoAdjustScaleUp(INFINITE_TIMER_VALUE);
                            }
                        } else {
                            zoneChange.changeDataNodesAutoAdjustScaleUp(distributionZoneCfg.dataNodesAutoAdjustScaleUp());
                        }

                        if (distributionZoneCfg.dataNodesAutoAdjustScaleDown() != null) {
                            zoneChange.changeDataNodesAutoAdjustScaleDown(distributionZoneCfg.dataNodesAutoAdjustScaleDown());
                        }

                        int intZoneId = zonesChange.globalIdCounter() + 1;
                        zonesChange.changeGlobalIdCounter(intZoneId);

                        zoneChange.changeZoneId(intZoneId);
                        zoneIdContainer[0] = intZoneId;
                    });
                } catch (ConfigurationNodeAlreadyExistException e) {
                    throw new DistributionZoneAlreadyExistsException(distributionZoneCfg.name(), e);
                }
            })).whenComplete((res, e) -> {
                if (e != null) {
                    fut.completeExceptionally(
                            unwrapDistributionZoneException(
                                    e,
                                    DistributionZoneAlreadyExistsException.class,
                                    ConfigurationValidationException.class)
                    );
                } else {
                    fut.complete(zoneIdContainer[0]);
                }
            });

            return fut;
        } finally {
            busyLock.leaveBusy();
        }
    }

    /**
     * Alters a distribution zone.
     *
     * @param name Distribution zone name.
     * @param distributionZoneCfg Distribution zone configuration.
     * @return Future representing pending completion of the operation. Future can be completed with:
     *      {@link DistributionZoneAlreadyExistsException} if a zone with the given name already exists.
     *      {@link DistributionZoneNotFoundException} if a zone with the given name doesn't exist,
     *      {@link ConfigurationValidationException} if {@code distributionZoneCfg} is broken,
     *      {@link IllegalArgumentException} if {@code name} or {@code distributionZoneCfg} is {@code null}
     *      or it is an attempt to rename default distribution zone,
     *      {@link NodeStoppingException} if the node is stopping.
     */
    public CompletableFuture<Void> alterZone(String name, DistributionZoneConfigurationParameters distributionZoneCfg) {
        if (name == null || name.isEmpty()) {
            return failedFuture(new IllegalArgumentException("Distribution zone name is null or empty [name=" + name + ']'));
        }

        if (distributionZoneCfg == null) {
            return failedFuture(new IllegalArgumentException("Distribution zone configuration is null"));
        }

        if (DEFAULT_ZONE_NAME.equals(name) && !DEFAULT_ZONE_NAME.equals(distributionZoneCfg.name())) {
            return failedFuture(
                    new IllegalArgumentException("It's not possible to rename default distribution zone")
            );
        }

        if (!DEFAULT_ZONE_NAME.equals(name) && DEFAULT_ZONE_NAME.equals(distributionZoneCfg.name())) {
            return failedFuture(
                    new IllegalArgumentException("It's not possible to rename distribution zone to [name= " + DEFAULT_ZONE_NAME + ']')
            );
        }

        if (!busyLock.enterBusy()) {
            return failedFuture(new NodeStoppingException());
        }

        try {
            CompletableFuture<Void> fut = new CompletableFuture<>();

            CompletableFuture<Void> change;

            if (DEFAULT_ZONE_NAME.equals(name)) {
                change = zonesConfiguration.change(
                        zonesChange -> zonesChange.changeDefaultDistributionZone(
                                zoneChange -> updateZoneChange(zoneChange, distributionZoneCfg)
                        )
                );
            } else {
                change = zonesConfiguration.change(zonesChange -> zonesChange.changeDistributionZones(zonesListChange -> {
                    NamedListChange<DistributionZoneView, DistributionZoneChange> renameChange;

                    try {
                        renameChange = zonesListChange.rename(name, distributionZoneCfg.name());
                    } catch (ConfigurationNodeAlreadyExistException e) {
                        throw new DistributionZoneAlreadyExistsException(distributionZoneCfg.name(), e);
                    } catch (ConfigurationNodeDoesNotExistException | ConfigurationNodeRemovedException e) {
                        throw new DistributionZoneNotFoundException(name, e);
                    }

                    try {
                        renameChange.update(distributionZoneCfg.name(), zoneChange -> updateZoneChange(zoneChange, distributionZoneCfg));
                    } catch (ConfigurationNodeDoesNotExistException | ConfigurationNodeRemovedException e) {
                        throw new DistributionZoneNotFoundException(distributionZoneCfg.name(), e);
                    }
                }));
            }

            change.whenComplete((res, e) -> {
                if (e != null) {
                    fut.completeExceptionally(
                            unwrapDistributionZoneException(
                                    e,
                                    DistributionZoneNotFoundException.class,
                                    DistributionZoneAlreadyExistsException.class,
                                    ConfigurationValidationException.class)
                    );
                } else {
                    fut.complete(null);
                }
            });

            return fut;
        } finally {
            busyLock.leaveBusy();
        }
    }

    /**
     * Drops a distribution zone with the name specified.
     *
     * @param name Distribution zone name.
     * @return Future representing pending completion of the operation. Future can be completed with:
     *      {@link DistributionZoneNotFoundException} if a zone with the given name doesn't exist,
     *      {@link IllegalArgumentException} if {@code name} is {@code null} or distribution zone name is {@code DEFAULT_ZONE_NAME},
     *      {@link DistributionZoneBindTableException} if the zone is bound to table,
     *      {@link NodeStoppingException} if the node is stopping.
     */
    public CompletableFuture<Void> dropZone(String name) {
        if (name == null || name.isEmpty()) {
            return failedFuture(new IllegalArgumentException("Distribution zone name is null or empty [name=" + name + ']'));
        }

        if (DEFAULT_ZONE_NAME.equals(name)) {
            return failedFuture(new IllegalArgumentException("Default distribution zone cannot be dropped."));
        }

        if (!busyLock.enterBusy()) {
            return failedFuture(new NodeStoppingException());
        }

        try {
            CompletableFuture<Void> fut = new CompletableFuture<>();

            zonesConfiguration.change(zonesChange -> zonesChange.changeDistributionZones(zonesListChange -> {
                DistributionZoneView zoneView = zonesListChange.get(name);

                if (zoneView == null) {
                    throw new DistributionZoneNotFoundException(name);
                }

                NamedConfigurationTree<TableConfiguration, TableView, TableChange> tables = tablesConfiguration.tables();

                for (int i = 0; i < tables.value().size(); i++) {
                    TableView tableView = tables.value().get(i);
                    int tableZoneId = tableView.zoneId();

                    if (zoneView.zoneId() == tableZoneId) {
                        throw new DistributionZoneBindTableException(name, tableView.name());
                    }
                }

                zonesListChange.delete(name);
            }))
                    .whenComplete((res, e) -> {
                        if (e != null) {
                            fut.completeExceptionally(
                                    unwrapDistributionZoneException(
                                            e,
                                            DistributionZoneNotFoundException.class,
                                            DistributionZoneBindTableException.class)
                            );
                        } else {
                            fut.complete(null);
                        }
                    });

            return fut;
        } finally {
            busyLock.leaveBusy();
        }
    }

    /**
     * Gets zone id by zone name.
     *
     * @param name Distribution zone name.
     * @return The zone id.
     * @throws DistributionZoneNotFoundException If the zone is not exist..
     */
    // TODO: IGNITE-20114 вернуть к нему
    public int getZoneId(String name) {
        if (DEFAULT_ZONE_NAME.equals(name)) {
            return DEFAULT_ZONE_ID;
        }

        DistributionZoneConfiguration zoneCfg = zonesConfiguration.distributionZones().get(name);

        if (zoneCfg != null) {
            return zoneCfg.zoneId().value();
        } else {
            throw new DistributionZoneNotFoundException(name);
        }
    }

    /**
     * Returns the data nodes of the specified zone.
     * See {@link CausalityDataNodesEngine#dataNodes(long, int)}.
     *
     * @param causalityToken Causality token.
     * @param zoneId Zone id.
     * @return The future which will be completed with data nodes for the zoneId or with exception.
     */
    public CompletableFuture<Set<String>> dataNodes(long causalityToken, int zoneId) {
        return causalityDataNodesEngine.dataNodes(causalityToken, zoneId);
    }

    /**
     * Creates configuration listener for updates of scale up value.
     *
     * @return Configuration listener for updates of scale up value.
     */
    private ConfigurationListener<Integer> onUpdateScaleUp() {
        return ctx -> {
            if (ctx.oldValue() == null) {
                // zone creation, already handled in a separate listener.
                return completedFuture(null);
            }

            DistributionZoneView zoneView = ctx.newValue(DistributionZoneView.class);

            int zoneId = zoneView.zoneId();

            int newScaleUp = ctx.newValue().intValue();

            long revision = ctx.storageRevision();

            // It is safe to zonesTimers.get(zoneId) in term of NPE because meta storage notifications are one-threaded
            // and this map will be initialized on a manager start or with onCreate configuration notification
            ZoneState zoneState = zonesState.get(zoneId);

            if (newScaleUp != INFINITE_TIMER_VALUE) {
                Optional<Long> highestRevision = zoneState.highestRevision(true);

                assert highestRevision.isEmpty() || revision >= highestRevision.get() : "Expected revision that "
                        + "is greater or equal to already seen meta storage events.";

                zoneState.rescheduleScaleUp(
                        newScaleUp,
                        () -> saveDataNodesToMetaStorageOnScaleUp(zoneId, revision)
                );
            } else {
                zoneState.stopScaleUp();
            }

            causalityDataNodesEngine.causalityOnUpdateScaleUp(revision, zoneId, newScaleUp);

            return completedFuture(null);
        };
    }

    /**
     * Creates configuration listener for updates of scale down value.
     *
     * @return Configuration listener for updates of scale down value.
     */
    private ConfigurationListener<Integer> onUpdateScaleDown() {
        return ctx -> {
            if (ctx.oldValue() == null) {
                // zone creation, already handled in a separate listener.
                return completedFuture(null);
            }

            int zoneId = ctx.newValue(DistributionZoneView.class).zoneId();

            int newScaleDown = ctx.newValue().intValue();

            long revision = ctx.storageRevision();

            // It is safe to zonesTimers.get(zoneId) in term of NPE because meta storage notifications are one-threaded
            // and this map will be initialized on a manager start or with onCreate configuration notification
            ZoneState zoneState = zonesState.get(zoneId);

            if (newScaleDown != INFINITE_TIMER_VALUE) {
                Optional<Long> highestRevision = zoneState.highestRevision(false);

                assert highestRevision.isEmpty() || ctx.storageRevision() >= highestRevision.get() : "Expected revision that "
                        + "is greater or equal to already seen meta storage events.";

                zoneState.rescheduleScaleDown(
                        newScaleDown,
                        () -> saveDataNodesToMetaStorageOnScaleDown(zoneId, ctx.storageRevision())
                );
            } else {
                zoneState.stopScaleDown();
            }

            causalityDataNodesEngine.causalityOnUpdateScaleDown(revision, zoneId, newScaleDown);

            return completedFuture(null);
        };
    }

    /**
     * Creates configuration listener for updates of zone's filter value.
     *
     * @return Configuration listener for updates of zone's filter value.
     */
    private ConfigurationListener<String> onUpdateFilter() {
        return ctx -> {
            if (ctx.oldValue() == null) {
                // zone creation, already handled in a separate listener.
                return completedFuture(null);
            }

            DistributionZoneView zoneView = ctx.newValue(DistributionZoneView.class);

            int zoneId = zoneView.zoneId();

            String filter = zoneView.filter();

            long revision = ctx.storageRevision();

            VaultEntry filterUpdateRevision = vaultMgr.get(zonesFilterUpdateRevision()).join();

            long eventRevision = ctx.storageRevision();

            if (filterUpdateRevision != null) {
                // This means that we have already handled event with this revision.
                // It is possible when node was restarted after this listener completed,
                // but applied revision didn't have time to be propagated to the Vault.
                if (bytesToLong(filterUpdateRevision.value()) >= eventRevision) {
                    return completedFuture(null);
                }
            }

            vaultMgr.put(zonesFilterUpdateRevision(), longToBytes(eventRevision)).join();

            saveDataNodesToMetaStorageOnScaleUp(zoneId, eventRevision);

            causalityDataNodesEngine.onUpdateFilter(revision, zoneId, filter);

            return completedFuture(null);
        };
    }

    private class ZonesConfigurationListener implements ConfigurationNamedListListener<DistributionZoneView> {
        @Override
        public CompletableFuture<?> onCreate(ConfigurationNotificationEvent<DistributionZoneView> ctx) {
            DistributionZoneView zone = ctx.newValue();

            createOrRestoreZoneState(zone, ctx.storageRevision());

            return completedFuture(null);
        }

        @Override
        public CompletableFuture<?> onDelete(ConfigurationNotificationEvent<DistributionZoneView> ctx) {
            int zoneId = ctx.oldValue().zoneId();

            long revision = ctx.storageRevision();

            ZoneState zoneState = zonesState.get(zoneId);

            zoneState.stopTimers();

            removeTriggerKeysAndDataNodes(zoneId, ctx.storageRevision());

            causalityDataNodesEngine.onDelete(revision, zoneId);

            zonesState.remove(zoneId);

            return completedFuture(null);
        }
    }

    /**
     * Creates or restores zone's state depending on the {@link ZoneState#topologyAugmentationMap()} existence in the Vault.
     * We save {@link ZoneState#topologyAugmentationMap()} in the Vault every time we receive logical topology changes from the metastore.
     *
     * @param zone Zone's view.
     * @param revision Revision for which we restore zone's state.
     */
    private void createOrRestoreZoneState(DistributionZoneView zone, long revision) {
        int zoneId = zone.zoneId();

        VaultEntry topologyAugmentationMapFromVault = vaultMgr.get(zoneTopologyAugmentationVault(zoneId)).join();

        // First creation of a zone, or first call on the manager start for the default zone.
        if (topologyAugmentationMapFromVault == null) {
            ZoneState zoneState = new ZoneState(executor);

            ZoneState prevZoneState = zonesState.putIfAbsent(zoneId, zoneState);

            assert prevZoneState == null : "Zone's state was created twice [zoneId = " + zoneId + ']';

            Set<Node> dataNodes = logicalTopology.stream().map(NodeWithAttributes::node).collect(toSet());

            initDataNodesAndTriggerKeysInMetaStorage(zoneId, revision, dataNodes);
        } else {
            // Restart case, when topologyAugmentationMap has already been saved during a cluster work.
            ConcurrentSkipListMap<Long, Augmentation> topologyAugmentationMap = fromBytes(topologyAugmentationMapFromVault.value());

            ZoneState zoneState = new ZoneState(executor, topologyAugmentationMap);

            ZoneState prevZoneState = zonesState.putIfAbsent(zoneId, zoneState);

            assert prevZoneState == null : "Zone's state was created twice [zoneId = " + zoneId + ']';

            Optional<Long> maxScaleUpRevision = zoneState.highestRevision(true);

            Optional<Long> maxScaleDownRevision = zoneState.highestRevision(false);

            VaultEntry filterUpdateRevision = vaultMgr.get(zonesFilterUpdateRevision()).join();

            restoreTimers(zone, zoneState, maxScaleUpRevision, maxScaleDownRevision, filterUpdateRevision);
        }

        causalityDataNodesEngine.onCreateOrRestoreZoneState(revision, zone);
    }

    /**
     * Restores timers that were scheduled before a node's restart.
     * Take the highest revision from the {@link ZoneState#topologyAugmentationMap()}, compare it with the revision
     * of the last update of the zone's filter and schedule scale up/scale down timers. Filter revision is taken into account because
     * any filter update triggers immediate scale up.
     *
     * @param zone Zone's view.
     * @param zoneState Zone's state from Distribution Zone Manager
     * @param maxScaleUpRevisionOptional Max revision from the {@link ZoneState#topologyAugmentationMap()} for node joins.
     * @param maxScaleDownRevisionOptional Max revision from the {@link ZoneState#topologyAugmentationMap()} for node removals.
     * @param filterUpdateRevisionVaultEntry Revision of the last update of the zone's filter.
     */
    private void restoreTimers(
            DistributionZoneView zone,
            ZoneState zoneState,
            Optional<Long> maxScaleUpRevisionOptional,
            Optional<Long> maxScaleDownRevisionOptional,
            VaultEntry filterUpdateRevisionVaultEntry
    ) {
        int zoneId = zone.zoneId();

        maxScaleUpRevisionOptional.ifPresent(
                maxScaleUpRevision -> {
                    if (filterUpdateRevisionVaultEntry != null) {
                        long filterUpdateRevision = bytesToLong(filterUpdateRevisionVaultEntry.value());

                        // Immediately trigger scale up, that was planned to be invoked before restart.
                        // If this invoke was successful before restart, then current call just will be skipped.
                        saveDataNodesToMetaStorageOnScaleUp(zoneId, filterUpdateRevision);

                        if (maxScaleUpRevision < filterUpdateRevision) {
                            // Don't need to trigger additional scale up for the scenario, when filter update event happened after the last
                            // node join event.
                            return;
                        }
                    }

                    // Take the highest revision from the topologyAugmentationMap and schedule scale up/scale down,
                    // meaning that all augmentations of nodes will be taken into account in newly created timers.
                    // If augmentations have already been proposed to data nodes in the metastorage before restart,
                    // that means we have updated corresponding trigger key and it's value will be greater than
                    // the highest revision from the topologyAugmentationMap, and current timer won't affect data nodes.
                    zoneState.rescheduleScaleUp(
                            zone.dataNodesAutoAdjustScaleUp(),
                            () -> saveDataNodesToMetaStorageOnScaleUp(zoneId, maxScaleUpRevision)
                    );
                }
        );

        maxScaleDownRevisionOptional.ifPresent(
                maxScaleDownRevision -> zoneState.rescheduleScaleDown(
                        zone.dataNodesAutoAdjustScaleDown(),
                        () -> saveDataNodesToMetaStorageOnScaleDown(zoneId, maxScaleDownRevision)
                )
        );
    }

    /**
     * Method initialise data nodes value for the specified zone, also sets {@code revision} to the
     * {@link DistributionZonesUtil#zoneScaleUpChangeTriggerKey(int)}, {@link DistributionZonesUtil#zoneScaleDownChangeTriggerKey(int)} and
     * {@link DistributionZonesUtil#zonesChangeTriggerKey(int)} if it passes the condition. It is called on the first creation of a zone.
     *
     * @param zoneId Unique id of a zone
     * @param revision Revision of an event that has triggered this method.
     * @param dataNodes Data nodes.
     */
    private void initDataNodesAndTriggerKeysInMetaStorage(
            int zoneId,
            long revision,
            Set<Node> dataNodes
    ) {
        if (!busyLock.enterBusy()) {
            throw new IgniteInternalException(NODE_STOPPING_ERR, new NodeStoppingException());
        }

        try {
            // Update data nodes for a zone only if the revision of the event is newer than value in that trigger key,
            // so we do not react on a stale events
            CompoundCondition triggerKeyCondition = triggerKeyConditionForZonesChanges(revision, zoneId);

            Update dataNodesAndTriggerKeyUpd = updateDataNodesAndTriggerKeys(zoneId, revision, toBytes(toDataNodesMap(dataNodes)));

            Iif iif = iif(triggerKeyCondition, dataNodesAndTriggerKeyUpd, ops().yield(false));

            metaStorageManager.invoke(iif).whenComplete((res, e) -> {
                if (e != null) {
                    LOG.error(
                            "Failed to update zones' dataNodes value [zoneId = {}, dataNodes = {}, revision = {}]",
                            e,
                            zoneId,
                            dataNodes,
                            revision
                    );
                } else if (res.getAsBoolean()) {
                    LOG.info("Update zones' dataNodes value [zoneId = {}, dataNodes = {}, revision = {}]",
                            zoneId, dataNodes, revision);
                } else {
                    LOG.debug(
                            "Failed to update zones' dataNodes value [zoneId = {}, dataNodes = {}, revision = {}]",
                            zoneId,
                            dataNodes,
                            revision
                    );
                }
            });
        } finally {
            busyLock.leaveBusy();
        }
    }

    /**
     * Method deletes data nodes value for the specified zone.
     *
     * @param zoneId Unique id of a zone
     * @param revision Revision of an event that has triggered this method.
     */
    private void removeTriggerKeysAndDataNodes(int zoneId, long revision) {
        if (!busyLock.enterBusy()) {
            throw new IgniteInternalException(NODE_STOPPING_ERR, new NodeStoppingException());
        }

        try {
            CompoundCondition triggerKeyCondition = triggerKeyConditionForZonesChanges(revision, zoneId);

            Update removeKeysUpd = deleteDataNodesAndUpdateTriggerKeys(zoneId, revision);

            Iif iif = iif(triggerKeyCondition, removeKeysUpd, ops().yield(false));

            metaStorageManager.invoke(iif).whenComplete((res, e) -> {
                if (e != null) {
                    LOG.error(
                            "Failed to delete zone's dataNodes keys [zoneId = {}, revision = {}]",
                            e,
                            zoneId,
                            revision
                    );
                } else if (res.getAsBoolean()) {
                    LOG.info("Delete zone's dataNodes keys [zoneId = {}, revision = {}]", zoneId, revision);
                } else {
                    LOG.debug("Failed to delete zone's dataNodes keys [zoneId = {}, revision = {}]", zoneId, revision);
                }
            });
        } finally {
            busyLock.leaveBusy();
        }
    }

    /**
     * Updates {@link DistributionZoneChange} according to distribution zone configuration.
     *
     * @param zoneChange Zone change.
     * @param distributionZoneCfg Distribution zone configuration.
     */
    private static void updateZoneChange(DistributionZoneChange zoneChange, DistributionZoneConfigurationParameters distributionZoneCfg) {
        if (distributionZoneCfg.replicas() != null) {
            zoneChange.changeReplicas(distributionZoneCfg.replicas());
        }

        if (distributionZoneCfg.partitions() != null) {
            zoneChange.changePartitions(distributionZoneCfg.partitions());
        }

        if (distributionZoneCfg.dataStorageChangeConsumer() != null) {
            zoneChange.changeDataStorage(
                    distributionZoneCfg.dataStorageChangeConsumer());
        }

        if (distributionZoneCfg.filter() != null) {
            zoneChange.changeFilter(distributionZoneCfg.filter());
        }

        if (distributionZoneCfg.dataNodesAutoAdjust() != null) {
            zoneChange.changeDataNodesAutoAdjust(distributionZoneCfg.dataNodesAutoAdjust());
            zoneChange.changeDataNodesAutoAdjustScaleUp(INFINITE_TIMER_VALUE);
            zoneChange.changeDataNodesAutoAdjustScaleDown(INFINITE_TIMER_VALUE);
        }

        if (distributionZoneCfg.dataNodesAutoAdjustScaleUp() != null) {
            zoneChange.changeDataNodesAutoAdjustScaleUp(
                    distributionZoneCfg.dataNodesAutoAdjustScaleUp());
            zoneChange.changeDataNodesAutoAdjust(INFINITE_TIMER_VALUE);
        }

        if (distributionZoneCfg.dataNodesAutoAdjustScaleDown() != null) {
            zoneChange.changeDataNodesAutoAdjustScaleDown(
                    distributionZoneCfg.dataNodesAutoAdjustScaleDown());
            zoneChange.changeDataNodesAutoAdjust(INFINITE_TIMER_VALUE);
        }
    }

    /**
     * Updates {@link DistributionZonesUtil#zonesLogicalTopologyKey()} and {@link DistributionZonesUtil#zonesLogicalTopologyVersionKey()}
     * in meta storage.
     *
     * @param newTopology Logical topology snapshot.
     * @param topologyLeap Flag that indicates whether this updates was trigger by
     *                     {@link LogicalTopologyEventListener#onTopologyLeap(LogicalTopologySnapshot)} or not.
     */
    private void updateLogicalTopologyInMetaStorage(LogicalTopologySnapshot newTopology, boolean topologyLeap) {
        if (!busyLock.enterBusy()) {
            throw new IgniteInternalException(NODE_STOPPING_ERR, new NodeStoppingException());
        }

        try {
            Set<LogicalNode> logicalTopology = newTopology.nodes();

            Condition updateCondition;

            if (newTopology.version() == 1) {
                // Very first start of the cluster, so we just initialize zonesLogicalTopologyVersionKey
                updateCondition = notExists(zonesLogicalTopologyVersionKey());
            } else {
                if (topologyLeap) {
                    updateCondition = value(zonesLogicalTopologyVersionKey()).lt(longToBytes(newTopology.version()));
                } else {
                    // This condition may be stronger, as far as we receive topology events one by one.
                    updateCondition = value(zonesLogicalTopologyVersionKey()).eq(longToBytes(newTopology.version() - 1));
                }
            }

            Iif iff = iif(
                    updateCondition,
                    updateLogicalTopologyAndVersion(logicalTopology, newTopology.version()),
                    ops().yield(false)
            );

            metaStorageManager.invoke(iff).whenComplete((res, e) -> {
                if (e != null) {
                    LOG.error(
                            "Failed to update distribution zones' logical topology and version keys [topology = {}, version = {}]",
                            e,
                            Arrays.toString(logicalTopology.toArray()),
                            newTopology.version()
                    );
                } else if (res.getAsBoolean()) {
                    LOG.debug(
                            "Distribution zones' logical topology and version keys were updated [topology = {}, version = {}]",
                            Arrays.toString(logicalTopology.toArray()),
                            newTopology.version()
                    );
                } else {
                    LOG.debug(
                            "Failed to update distribution zones' logical topology and version keys [topology = {}, version = {}]",
                            Arrays.toString(logicalTopology.toArray()),
                            newTopology.version()
                    );
                }
            });
        } finally {
            busyLock.leaveBusy();
        }
    }

    /**
     * Restores from vault logical topology and nodes' attributes fields in {@link DistributionZoneManager} after restart.
     */
    private void restoreGlobalStateFromVault() {
        VaultEntry topologyEntry = vaultMgr.get(zonesLogicalTopologyVault()).join();

        VaultEntry nodeAttributesEntry = vaultMgr.get(zonesNodesAttributesVault()).join();

        if (topologyEntry != null && topologyEntry.value() != null) {
            assert nodeAttributesEntry != null : "Nodes' attributes cannot be null when logical topology is not null.";
            assert nodeAttributesEntry.value() != null : "Nodes' attributes cannot be null when logical topology is not null.";

            logicalTopology = fromBytes(topologyEntry.value());

            nodesAttributes = fromBytes(nodeAttributesEntry.value());
        }

        assert topologyEntry == null || topologyEntry.value() == null || logicalTopology.equals(fromBytes(topologyEntry.value()))
                : "Initial value of logical topology was changed after initialization from the vault manager.";

        assert nodeAttributesEntry == null
                || nodeAttributesEntry.value() == null
                || nodesAttributes.equals(fromBytes(nodeAttributesEntry.value()))
                : "Initial value of nodes' attributes was changed after initialization from the vault manager.";
    }

    /**
     * Creates watch listener which listens logical topology and logical topology version.
     *
     * @return Watch listener.
     */
    private WatchListener createMetastorageTopologyListener() {
        return new WatchListener() {
            @Override
            public CompletableFuture<Void> onUpdate(WatchEvent evt) {
                if (!busyLock.enterBusy()) {
                    return failedFuture(new NodeStoppingException());
                }

                try {
                    assert evt.entryEvents().size() == 2 :
                            "Expected an event with logical topology and logical topology version entries but was events with keys: "
                            + evt.entryEvents().stream().map(entry -> entry.newEntry() == null ? "null" : entry.newEntry().key())
                            .collect(toList());

                    byte[] newLogicalTopologyBytes;

                    Set<NodeWithAttributes> newLogicalTopology = null;

                    long revision = 0;

                    for (EntryEvent event : evt.entryEvents()) {
                        Entry e = event.newEntry();

                        if (Arrays.equals(e.key(), zonesLogicalTopologyVersionKey().bytes())) {
                            revision = e.revision();
                        } else if (Arrays.equals(e.key(), zonesLogicalTopologyKey().bytes())) {
                            newLogicalTopologyBytes = e.value();

                            newLogicalTopology = fromBytes(newLogicalTopologyBytes);
                        }
                    }

                    assert newLogicalTopology != null : "The event doesn't contain logical topology";
                    assert revision > 0 : "The event doesn't contain logical topology version";

                    VaultEntry globalStateRevision = vaultMgr.get(zonesGlobalStateRevision()).join();

                    if (globalStateRevision != null) {
                        // This means that we have already handled event with this revision.
                        // It is possible when node was restarted after this listener completed,
                        // but applied revision didn't have time to be propagated to the Vault.
                        if (bytesToLong(globalStateRevision.value()) >= revision) {
                            return completedFuture(null);
                        }
                    }

                    Set<NodeWithAttributes> newLogicalTopology0 = newLogicalTopology;

                    Set<Node> removedNodes =
                            logicalTopology.stream()
                                    .filter(node -> !newLogicalTopology0.contains(node))
                                    .map(NodeWithAttributes::node)
                                    .collect(toSet());

                    Set<Node> addedNodes =
                            newLogicalTopology.stream()
                                    .filter(node -> !logicalTopology.contains(node))
                                    .map(NodeWithAttributes::node)
                                    .collect(toSet());

                    NamedConfigurationTree<DistributionZoneConfiguration, DistributionZoneView, DistributionZoneChange> zones =
                            zonesConfiguration.distributionZones();

                    Set<Integer> zoneIds = new HashSet<>();

                    for (int i = 0; i < zones.value().size(); i++) {
                        DistributionZoneView zoneView = zones.value().get(i);

                        scheduleTimers(zoneView, addedNodes, removedNodes, revision);

                        zoneIds.add(zoneView.zoneId());
                    }

                    DistributionZoneView defaultZoneView = zonesConfiguration.value().defaultDistributionZone();

                    scheduleTimers(defaultZoneView, addedNodes, removedNodes, revision);

                    zoneIds.add(defaultZoneView.zoneId());

                    newLogicalTopology.forEach(n -> nodesAttributes.put(n.nodeId(), n.nodeAttributes()));

                    logicalTopology = newLogicalTopology;

                    saveStatesToVault(newLogicalTopology, revision, zoneIds);

                    return completedFuture(null);
                } finally {
                    busyLock.leaveBusy();
                }
            }

            @Override
            public void onError(Throwable e) {
                LOG.warn("Unable to process logical topology event", e);
            }
        };
    }

    /**
     * Saves states of the Distribution Zone Manager to vault atomically in one batch.
     * After restart it could be used to restore these fields.
     *
     * @param newLogicalTopology Logical topology.
     * @param revision Revision of the event, which triggers update.
     * @param zoneIds Set of zone id's, whose states will be staved in the Vault
     */
    private void saveStatesToVault(Set<NodeWithAttributes> newLogicalTopology, long revision, Set<Integer> zoneIds) {
        Map<ByteArray, byte[]> batch = IgniteUtils.newHashMap(3 + zoneIds.size());

        batch.put(zonesLogicalTopologyVault(), toBytes(newLogicalTopology));

        batch.put(zonesNodesAttributesVault(), toBytes(nodesAttributes()));

        for (Integer zoneId : zoneIds) {
            batch.put(zoneTopologyAugmentationVault(zoneId), toBytes(zonesState.get(zoneId).topologyAugmentationMap));
        }

        batch.put(zonesGlobalStateRevision(), longToBytes(revision));

        vaultMgr.putAll(batch).join();
    }

    /**
     * Schedules scale up and scale down timers.
     *
     * @param zoneCfg Zone's configuration.
     * @param addedNodes Nodes that was added to a topology and should be added to zones data nodes.
     * @param removedNodes Nodes that was removed from a topology and should be removed from zones data nodes.
     * @param revision Revision that triggered that event.
     */
    private void scheduleTimers(
            DistributionZoneView zoneCfg,
            Set<Node> addedNodes,
            Set<Node> removedNodes,
            long revision
    ) {
        scheduleTimers(
                zoneCfg,
                addedNodes,
                removedNodes,
                revision,
                this::saveDataNodesToMetaStorageOnScaleUp,
                this::saveDataNodesToMetaStorageOnScaleDown
        );
    }

    /**
     * Schedules scale up and scale down timers. This method is needed also for test purposes.
     *
     * @param zoneCfg Zone's configuration.
     * @param addedNodes Nodes that was added to a topology and should be added to zones data nodes.
     * @param removedNodes Nodes that was removed from a topology and should be removed from zones data nodes.
     * @param revision Revision that triggered that event.
     * @param saveDataNodesOnScaleUp Function that saves nodes to a zone's data nodes in case of scale up was triggered.
     * @param saveDataNodesOnScaleDown Function that saves nodes to a zone's data nodes in case of scale down was triggered.
     */
    void scheduleTimers(
            DistributionZoneView zoneCfg,
            Set<Node> addedNodes,
            Set<Node> removedNodes,
            long revision,
            BiFunction<Integer, Long, CompletableFuture<Void>> saveDataNodesOnScaleUp,
            BiFunction<Integer, Long, CompletableFuture<Void>> saveDataNodesOnScaleDown
    ) {
        int autoAdjust = zoneCfg.dataNodesAutoAdjust();
        int autoAdjustScaleDown = zoneCfg.dataNodesAutoAdjustScaleDown();
        int autoAdjustScaleUp = zoneCfg.dataNodesAutoAdjustScaleUp();

        int zoneId = zoneCfg.zoneId();

        if ((!addedNodes.isEmpty() || !removedNodes.isEmpty()) && autoAdjust != INFINITE_TIMER_VALUE) {
            //TODO: IGNITE-18134 Create scheduler with dataNodesAutoAdjust timer.
            throw new UnsupportedOperationException("Data nodes auto adjust is not supported.");
        } else {
            if (!addedNodes.isEmpty()) {
                zonesState.get(zoneId).nodesToAddToDataNodes(addedNodes, revision);

                if (autoAdjustScaleUp != INFINITE_TIMER_VALUE) {
                    zonesState.get(zoneId).rescheduleScaleUp(
                            autoAdjustScaleUp,
                            () -> saveDataNodesOnScaleUp.apply(zoneId, revision)
                    );
                }
            }

            if (!removedNodes.isEmpty()) {
                zonesState.get(zoneId).nodesToRemoveFromDataNodes(removedNodes, revision);

                if (autoAdjustScaleDown != INFINITE_TIMER_VALUE) {
                    zonesState.get(zoneId).rescheduleScaleDown(
                            autoAdjustScaleDown,
                            () -> saveDataNodesOnScaleDown.apply(zoneId, revision)
                    );
                }
            }
        }
    }

    /**
     * Unwraps distribution zone exception from {@link ConfigurationChangeException} if it is possible.
     *
     * @param e Exception.
     * @param expectedClz Expected exception classes to unwrap.
     * @return Unwrapped exception if it is expected or original if it is unexpected exception.
     */
    private static Throwable unwrapDistributionZoneException(Throwable e, Class<? extends Throwable>... expectedClz) {
        Throwable ret = unwrapDistributionZoneExceptionRecursively(e, expectedClz);

        return ret != null ? ret : e;
    }

    private static Throwable unwrapDistributionZoneExceptionRecursively(Throwable e, Class<? extends Throwable>... expectedClz) {
        if ((e instanceof CompletionException || e instanceof ConfigurationChangeException) && e.getCause() != null) {
            return unwrapDistributionZoneExceptionRecursively(e.getCause(), expectedClz);
        }

        for (Class<?> expected : expectedClz) {
            if (expected.isAssignableFrom(e.getClass())) {
                return e;
            }
        }

        return null;
    }

    /**
     * Method updates data nodes value for the specified zone after scale up timer timeout, sets {@code revision} to the
     * {@link DistributionZonesUtil#zoneScaleUpChangeTriggerKey(int)} and
     * {@link DistributionZonesUtil#zonesChangeTriggerKey(int)} if it passes the condition.
     *
     * @param zoneId Unique id of a zone
     * @param revision Revision of an event that has triggered this method.
     */
    CompletableFuture<Void> saveDataNodesToMetaStorageOnScaleUp(int zoneId, long revision) {
        if (!busyLock.enterBusy()) {
            throw new IgniteInternalException(NODE_STOPPING_ERR, new NodeStoppingException());
        }

        try {
            ZoneState zoneState = zonesState.get(zoneId);

            if (zoneState == null) {
                // Zone was deleted
                return completedFuture(null);
            }

            Set<ByteArray> keysToGetFromMs = Set.of(
                    zoneDataNodesKey(zoneId),
                    zoneScaleUpChangeTriggerKey(zoneId),
                    zoneScaleDownChangeTriggerKey(zoneId)
            );

            return metaStorageManager.getAll(keysToGetFromMs).thenCompose(values -> inBusyLock(busyLock, () -> {
                if (values.containsValue(null)) {
                    // Zone was deleted
                    return completedFuture(null);
                }

                Map<Node, Integer> dataNodesFromMetaStorage = extractDataNodes(values.get(zoneDataNodesKey(zoneId)));

                long scaleUpTriggerRevision = extractChangeTriggerRevision(values.get(zoneScaleUpChangeTriggerKey(zoneId)));

                long scaleDownTriggerRevision = extractChangeTriggerRevision(values.get(zoneScaleDownChangeTriggerKey(zoneId)));

                if (revision <= scaleUpTriggerRevision) {
                    LOG.debug(
                            "Revision of the event is less than the scale up revision from the metastorage "
                                    + "[zoneId = {}, revision = {}, scaleUpTriggerRevision = {}]",
                            zoneId,
                            revision,
                            scaleUpTriggerRevision
                    );

                    return completedFuture(null);
                }

                List<Node> deltaToAdd = zoneState.nodesToBeAddedToDataNodes(scaleUpTriggerRevision, revision);

                Map<Node, Integer> newDataNodes = new HashMap<>(dataNodesFromMetaStorage);

                deltaToAdd.forEach(n -> newDataNodes.merge(n, 1, Integer::sum));

                // Update dataNodes, so nodeId will be updated with the latest seen data on the node.
                // For example, node could be restarted with new nodeId, we need to update it in the data nodes.
                deltaToAdd.forEach(n -> newDataNodes.put(n, newDataNodes.remove(n)));

                // Remove redundant nodes that are not presented in the data nodes.
                newDataNodes.entrySet().removeIf(e -> e.getValue() == 0);

                Update dataNodesAndTriggerKeyUpd = updateDataNodesAndScaleUpTriggerKey(zoneId, revision, toBytes(newDataNodes));

                Iif iif = iif(
                        triggerScaleUpScaleDownKeysCondition(scaleUpTriggerRevision, scaleDownTriggerRevision, zoneId),
                        dataNodesAndTriggerKeyUpd,
                        ops().yield(false)
                );

                return metaStorageManager.invoke(iif)
                        .thenApply(StatementResult::getAsBoolean)
                        .thenCompose(invokeResult -> inBusyLock(busyLock, () -> {
                            if (invokeResult) {
                                // TODO: https://issues.apache.org/jira/browse/IGNITE-19491 Properly utilise this map
                                // Currently we call clean up only on a node that successfully writes data nodes.
                                LOG.info(
                                        "Updating data nodes for a zone after scale up has succeeded "
                                                + "[zoneId = {}, dataNodes = {}, revision = {}]",
                                        zoneId,
                                        newDataNodes,
                                        revision
                                );

                                zoneState.cleanUp(Math.min(scaleDownTriggerRevision, revision));
                            } else {
                                LOG.debug("Updating data nodes for a zone after scale up has not succeeded "
                                                + "[zoneId = {}, dataNodes = {}, revision = {}]",
                                        zoneId,
                                        newDataNodes,
                                        revision
                                );

                                return saveDataNodesToMetaStorageOnScaleUp(zoneId, revision);
                            }

                            return completedFuture(null);
                        }));
            })).whenComplete((v, e) -> {
                if (e != null) {
                    LOG.warn("Failed to update zones' dataNodes value after scale up [zoneId = {}, revision = {}]",
                            e, zoneId, revision);
                }
            });
        } finally {
            busyLock.leaveBusy();
        }
    }

    /**
     * Method updates data nodes value for the specified zone after scale down timer timeout, sets {@code revision} to the
     * {@link DistributionZonesUtil#zoneScaleDownChangeTriggerKey(int)} and
     * {@link DistributionZonesUtil#zonesChangeTriggerKey(int)} if it passes the condition.
     *
     * @param zoneId Unique id of a zone
     * @param revision Revision of an event that has triggered this method.
     */
    CompletableFuture<Void> saveDataNodesToMetaStorageOnScaleDown(int zoneId, long revision) {
        if (!busyLock.enterBusy()) {
            throw new IgniteInternalException(NODE_STOPPING_ERR, new NodeStoppingException());
        }

        try {
            ZoneState zoneState = zonesState.get(zoneId);

            if (zoneState == null) {
                // Zone was deleted
                return completedFuture(null);
            }

            Set<ByteArray> keysToGetFromMs = Set.of(
                    zoneDataNodesKey(zoneId),
                    zoneScaleUpChangeTriggerKey(zoneId),
                    zoneScaleDownChangeTriggerKey(zoneId)
            );

            return metaStorageManager.getAll(keysToGetFromMs).thenCompose(values -> inBusyLock(busyLock, () -> {
                if (values.containsValue(null)) {
                    // Zone was deleted
                    return completedFuture(null);
                }

                Map<Node, Integer> dataNodesFromMetaStorage = extractDataNodes(values.get(zoneDataNodesKey(zoneId)));

                long scaleUpTriggerRevision = extractChangeTriggerRevision(values.get(zoneScaleUpChangeTriggerKey(zoneId)));

                long scaleDownTriggerRevision = extractChangeTriggerRevision(values.get(zoneScaleDownChangeTriggerKey(zoneId)));

                if (revision <= scaleDownTriggerRevision) {
                    LOG.debug(
                            "Revision of the event is less than the scale down revision from the metastorage "
                                    + "[zoneId = {}, revision = {}, scaleUpTriggerRevision = {}]",
                            zoneId,
                            revision,
                            scaleDownTriggerRevision
                    );

                    return completedFuture(null);
                }

                List<Node> deltaToRemove = zoneState.nodesToBeRemovedFromDataNodes(scaleDownTriggerRevision, revision);

                Map<Node, Integer> newDataNodes = new HashMap<>(dataNodesFromMetaStorage);

                deltaToRemove.forEach(n -> newDataNodes.merge(n, -1, Integer::sum));

                // Remove redundant nodes that are not presented in the data nodes.
                newDataNodes.entrySet().removeIf(e -> e.getValue() == 0);

                Update dataNodesAndTriggerKeyUpd = updateDataNodesAndScaleDownTriggerKey(zoneId, revision, toBytes(newDataNodes));

                Iif iif = iif(
                        triggerScaleUpScaleDownKeysCondition(scaleUpTriggerRevision, scaleDownTriggerRevision, zoneId),
                        dataNodesAndTriggerKeyUpd,
                        ops().yield(false)
                );

                return metaStorageManager.invoke(iif)
                        .thenApply(StatementResult::getAsBoolean)
                        .thenCompose(invokeResult -> inBusyLock(busyLock, () -> {
                            if (invokeResult) {
                                LOG.info(
                                        "Updating data nodes for a zone after scale down has succeeded "
                                                + "[zoneId = {}, dataNodes = {}, revision = {}]",
                                        zoneId,
                                        newDataNodes,
                                        revision
                                );

                                // TODO: https://issues.apache.org/jira/browse/IGNITE-19491 Properly utilise this map
                                // Currently we call clean up only on a node that successfully writes data nodes.
                                zoneState.cleanUp(Math.min(scaleUpTriggerRevision, revision));
                            } else {
                                LOG.debug("Updating data nodes for a zone after scale down has not succeeded "
                                                + "[zoneId = {}, dataNodes = {}, revision = {}]",
                                        zoneId,
                                        newDataNodes,
                                        revision
                                );

                                return saveDataNodesToMetaStorageOnScaleDown(zoneId, revision);
                            }

                            return completedFuture(null);
                        }));
            })).whenComplete((v, e) -> {
                if (e != null) {
                    LOG.warn("Failed to update zones' dataNodes value after scale down [zoneId = {}]", e, zoneId);
                }
            });
        } finally {
            busyLock.leaveBusy();
        }
    }

    /**
     * Gets direct id of the distribution zone with {@code zoneName}.
     *
     * @param zoneName Name of the distribution zone.
     * @return Direct id of the distribution zone, or {@code null} if the zone with the {@code zoneName} has not been found.
     */
    public CompletableFuture<Integer> zoneIdAsyncInternal(String zoneName) {
        if (!busyLock.enterBusy()) {
            throw new IgniteException(new NodeStoppingException());
        }

        try {
            if (DEFAULT_ZONE_NAME.equals(zoneName)) {
                return completedFuture(DEFAULT_ZONE_ID);
            }

            return supplyAsync(() -> directZoneIdInternal(zoneName), executor)
                    .thenCompose(zoneId -> {
                        if (zoneId == null) {
                            return completedFuture(null);
                        } else {
                            return waitZoneIdLocally(zoneId).thenCompose(ignored -> completedFuture(zoneId));
                        }
                    });
        } finally {
            busyLock.leaveBusy();
        }
    }

    @Nullable
    private Integer directZoneIdInternal(String zoneName) {
        if (!busyLock.enterBusy()) {
            throw new IgniteException(NODE_STOPPING_ERR, new NodeStoppingException());
        }

        try {
            DistributionZoneConfiguration zoneCfg = directProxy(zonesConfiguration.distributionZones()).get(zoneName);

            if (zoneCfg == null) {
                return null;
            } else {
                return zoneCfg.zoneId().value();
            }
        } catch (NoSuchElementException e) {
            return null;
        } finally {
            busyLock.leaveBusy();
        }
    }

    /**
     * Internal method for waiting that the zone is created locally.
     *
     * @param id Zone id.
     * @return Future representing pending completion of the operation.
     */
    private CompletableFuture<Void> waitZoneIdLocally(int id) {
        if (!busyLock.enterBusy()) {
            throw new IgniteException(NODE_STOPPING_ERR, new NodeStoppingException());
        }

        try {
            if (isZoneExist(zonesConfiguration, id)) {
                return completedFuture(null);
            }

            CompletableFuture<Void> zoneExistFut = new CompletableFuture<>();

            ConfigurationNamedListListener<DistributionZoneView> awaitZoneListener = new ConfigurationNamedListListener<>() {
                @Override
                public CompletableFuture<?> onCreate(ConfigurationNotificationEvent<DistributionZoneView> ctx) {
                    if (!busyLock.enterBusy()) {
                        throw new IgniteException(NODE_STOPPING_ERR, new NodeStoppingException());
                    }

                    try {
                        if (ctx.newValue().zoneId() == id) {
                            zoneExistFut.complete(null);

                            zonesConfiguration.distributionZones().stopListenElements(this);
                        }

                        return completedFuture(null);
                    } finally {
                        busyLock.leaveBusy();
                    }
                }
            };

            zonesConfiguration.distributionZones().listenElements(awaitZoneListener);

            // This check is needed for the case when we have registered awaitZoneListener, but the zone has already been created.
            if (isZoneExist(zonesConfiguration, id)) {
                zonesConfiguration.distributionZones().stopListenElements(awaitZoneListener);

                return completedFuture(null);
            }

            return zoneExistFut;
        } finally {
            busyLock.leaveBusy();
        }
    }

    /**
     * Gets a direct accessor for the configuration distributed property. If the metadata access only locally configured the method will
     * return local property accessor.
     *
     * @param property Distributed configuration property to receive direct access.
     * @param <T> Type of the property accessor.
     * @return An accessor for distributive property.
     * @see #getMetadataLocallyOnly
     */
    private <T extends ConfigurationProperty<?>> T directProxy(T property) {
        return getMetadataLocallyOnly ? property : (T) property.directProxy();
    }

    /**
     * Class responsible for storing state for a distribution zone.
     * States are needed to track nodes that we want to add or remove from the data nodes,
     * to schedule and stop scale up and scale down processes.
     */
    public static class ZoneState {
        /** Schedule task for a scale up process. */
        private ScheduledFuture<?> scaleUpTask;

        /** Schedule task for a scale down process. */
        private ScheduledFuture<?> scaleDownTask;

        /** The delay for the scale up task. */
        private long scaleUpTaskDelay;

        /** The delay for the scale down task. */
        private long scaleDownTaskDelay;

        /**
         * Map that stores pairs revision -> {@link Augmentation} for a zone. With this map we can track which nodes
         * should be added or removed in the processes of scale up or scale down. Revision helps to track visibility of the events
         * of adding or removing nodes because any process of scale up or scale down has a revision that triggered this process.
         */
        private final ConcurrentSkipListMap<Long, Augmentation> topologyAugmentationMap;

        /** Executor for scheduling tasks for scale up and scale down processes. */
        private final ScheduledExecutorService executor;

        /**
         * Constructor.
         *
         * @param executor Executor for scheduling tasks for scale up and scale down processes.
         */
        ZoneState(ScheduledExecutorService executor) {
            this.executor = executor;
            topologyAugmentationMap = new ConcurrentSkipListMap<>();
        }

        /**
         * Constructor.
         *
         * @param executor Executor for scheduling tasks for scale up and scale down processes.
         * @param topologyAugmentationMap Map that stores pairs revision -> {@link Augmentation} for a zone. With this map we can
         *         track which nodes should be added or removed in the processes of scale up or scale down. Revision helps to track
         *         visibility of the events of adding or removing nodes because any process of scale up or scale down has a revision that
         *         triggered this process.
         */
        ZoneState(ScheduledExecutorService executor, ConcurrentSkipListMap<Long, Augmentation> topologyAugmentationMap) {
            this.executor = executor;
            this.topologyAugmentationMap = topologyAugmentationMap;
        }

        /**
         * Map that stores pairs revision -> {@link Augmentation} for a zone. With this map we can track which nodes
         * should be added or removed in the processes of scale up or scale down. Revision helps to track visibility of the events
         * of adding or removing nodes because any process of scale up or scale down has a revision that triggered this process.
         */
        public ConcurrentSkipListMap<Long, Augmentation> topologyAugmentationMap() {
            return topologyAugmentationMap;
        }

        /**
         * Reschedules existing scale up task, if it is not started yet and the delay of this task is not immediate,
         * or schedules new one, if the current task cannot be canceled.
         *
         * @param delay Delay to start runnable in seconds.
         * @param runnable Custom logic to run.
         */
        public synchronized void rescheduleScaleUp(long delay, Runnable runnable) {
            stopScaleUp();

            scaleUpTask = executor.schedule(runnable, delay, SECONDS);

            scaleUpTaskDelay = delay;
        }

        /**
         * Reschedules existing scale down task, if it is not started yet and the delay of this task is not immediate,
         * or schedules new one, if the current task cannot be canceled.
         *
         * @param delay Delay to start runnable in seconds.
         * @param runnable Custom logic to run.
         */
        public synchronized void rescheduleScaleDown(long delay, Runnable runnable) {
            stopScaleDown();

            scaleDownTask = executor.schedule(runnable, delay, SECONDS);

            scaleDownTaskDelay = delay;
        }

        /**
         * Cancels task for scale up and scale down. Used on {@link ZonesConfigurationListener#onDelete(ConfigurationNotificationEvent)}.
         * Not need to check {@code scaleUpTaskDelay} and {@code scaleDownTaskDelay} because after timer stopping on zone delete event
         * the data nodes value will be updated.
         */
        synchronized void stopTimers() {
            if (scaleUpTask != null) {
                scaleUpTask.cancel(false);
            }

            if (scaleDownTask != null) {
                scaleDownTask.cancel(false);
            }
        }

        /**
         * Cancels task for scale up if it is not started yet and the delay of this task is not immediate.
         */
        synchronized void stopScaleUp() {
            if (scaleUpTask != null && scaleUpTaskDelay > 0) {
                scaleUpTask.cancel(false);
            }
        }

        /**
         * Cancels task for scale down if it is not started yet and the delay of this task is not immediate.
         */
        synchronized void stopScaleDown() {
            if (scaleDownTask != null && scaleDownTaskDelay > 0) {
                scaleDownTask.cancel(false);
            }
        }

        /**
         * Returns a set of nodes that should be added to zone's data nodes.
         *
         * @param scaleUpRevision Last revision of the scale up event. Nodes that were associated with this event
         *                        or with the lower revisions, won't be included in the accumulation.
         * @param revision Revision of the event for which this data nodes is needed.
         *                 Nodes that were associated with this event will be included.
         * @return List of nodes that should be added to zone's data nodes.
         */
        List<Node> nodesToBeAddedToDataNodes(long scaleUpRevision, long revision) {
            return accumulateNodes(scaleUpRevision, revision, true);
        }

        /**
         * Returns a set of nodes that should be removed from zone's data nodes.
         *
         * @param scaleDownRevision Last revision of the scale down event. Nodes that were associated with this event
         *                          or with the lower revisions, won't be included in the accumulation.
         * @param revision Revision of the event for which this data nodes is needed.
         *                 Nodes that were associated with this event will be included.
         * @return List of nodes that should be removed from zone's data nodes.
         */
        List<Node> nodesToBeRemovedFromDataNodes(long scaleDownRevision, long revision) {
            return accumulateNodes(scaleDownRevision, revision, false);
        }

        /**
         * Add nodes to the map where nodes that must be added to the zone's data nodes are accumulated.
         *
         * @param nodes Nodes to add to zone's data nodes.
         * @param revision Revision of the event that triggered this addition.
         */
        void nodesToAddToDataNodes(Set<Node> nodes, long revision) {
            topologyAugmentationMap.put(revision, new Augmentation(nodes, true));
        }

        /**
         * Add nodes to the map where nodes that must be removed from the zone's data nodes are accumulated.
         *
         * @param nodes Nodes to remove from zone's data nodes.
         * @param revision Revision of the event that triggered this addition.
         */
        void nodesToRemoveFromDataNodes(Set<Node> nodes, long revision) {
            topologyAugmentationMap.put(revision, new Augmentation(nodes, false));
        }

        /**
         * Accumulate nodes from the {@link ZoneState#topologyAugmentationMap} starting from the {@code fromKey} (excluding)
         * to the {@code toKey} (including), where flag {@code addition} indicates whether we should accumulate nodes that should be
         * added to data nodes, or removed.
         *
         * @param fromKey Starting key (excluding).
         * @param toKey Ending key (including).
         * @param addition Indicates whether we should accumulate nodes that should be added to data nodes, or removed.
         * @return Accumulated nodes.
         */
        private List<Node> accumulateNodes(long fromKey, long toKey, boolean addition) {
            return topologyAugmentationMap.subMap(fromKey, false, toKey, true).values()
                    .stream()
                    .filter(a -> a.addition == addition)
                    .flatMap(a -> a.nodes.stream())
                    .collect(toList());
        }

        /**
         * Cleans {@code topologyAugmentationMap} to the key, to which is safe to delete.
         * Safe means that this key was handled both by scale up and scale down schedulers.
         *
         * @param toKey Key in map to which is safe to delete data from {@code topologyAugmentationMap}.
         */
        private void cleanUp(long toKey) {
            topologyAugmentationMap.headMap(toKey, true).clear();
        }

        /**
         * Returns the highest revision which is presented in the {@link ZoneState#topologyAugmentationMap()} taking into account
         * the {@code addition} flag.
         *
         * @param addition Flag indicating the type of the nodes for which we want to find the highest revision.
         * @return The highest revision which is presented in the {@link ZoneState#topologyAugmentationMap()} taking into account
         *         the {@code addition} flag.
         */
        Optional<Long> highestRevision(boolean addition) {
            return topologyAugmentationMap().entrySet()
                    .stream()
                    .filter(e -> e.getValue().addition == addition)
                    .max(Map.Entry.comparingByKey())
                    .map(Map.Entry::getKey);
        }

        @TestOnly
        public synchronized ScheduledFuture<?> scaleUpTask() {
            return scaleUpTask;
        }

        @TestOnly
        public synchronized ScheduledFuture<?> scaleDownTask() {
            return scaleDownTask;
        }
    }

    /**
     * Class stores the info about nodes that should be added or removed from the data nodes of a zone.
     * With flag {@code addition} we can track whether {@code nodeNames} should be added or removed.
     */
    public static class Augmentation implements Serializable {
        private static final long serialVersionUID = -7957428671075739621L;

        /** Names of the node. */
        private final Set<Node> nodes;

        /** Flag that indicates whether {@code nodeNames} should be added or removed. */
        private final boolean addition;

        Augmentation(Set<Node> nodes, boolean addition) {
            this.nodes = unmodifiableSet(nodes);
            this.addition = addition;
        }

        public boolean addition() {
            return addition;
        }

        public Set<Node> nodes() {
            return nodes;
        }
    }

    /**
     * Returns local mapping of {@code nodeId} -> node's attributes, where {@code nodeId} is a node id, that changes between restarts.
     * This map is updated every time we receive a topology event in a {@code topologyWatchListener}.
     *
     * @return Mapping {@code nodeId} -> node's attributes.
     */
    public Map<String, Map<String, String>> nodesAttributes() {
        return nodesAttributes;
    }

    @TestOnly
    public Map<Integer, ZoneState> zonesState() {
        return zonesState;
    }

    @TestOnly
    public Set<NodeWithAttributes> logicalTopology() {
        return logicalTopology;
    }
}<|MERGE_RESOLUTION|>--- conflicted
+++ resolved
@@ -248,22 +248,17 @@
     /** Rebalance engine. */
     private final DistributionZoneRebalanceEngine rebalanceEngine;
 
-<<<<<<< HEAD
+    /** Causality data nodes engine. */
+    private final CausalityDataNodesEngine causalityDataNodesEngine;
+
     /** Catalog manager. */
     private final CatalogManager catalogManager;
-=======
-    /** Causality data nodes engine. */
-    private final CausalityDataNodesEngine causalityDataNodesEngine;
->>>>>>> 420a07bb
 
     /**
      * Creates a new distribution zone manager.
      *
-<<<<<<< HEAD
      * @param nodeName Node name.
-=======
      * @param registry Registry for versioned values.
->>>>>>> 420a07bb
      * @param zonesConfiguration Distribution zones configuration.
      * @param tablesConfiguration Tables configuration.
      * @param metaStorageManager Meta Storage manager.
@@ -272,11 +267,8 @@
      * @param catalogManager Catalog manager.
      */
     public DistributionZoneManager(
-<<<<<<< HEAD
             String nodeName,
-=======
             Consumer<LongFunction<CompletableFuture<?>>> registry,
->>>>>>> 420a07bb
             DistributionZonesConfiguration zonesConfiguration,
             TablesConfiguration tablesConfiguration,
             MetaStorageManager metaStorageManager,
@@ -293,21 +285,13 @@
 
         this.topologyWatchListener = createMetastorageTopologyListener();
 
-<<<<<<< HEAD
-        this.dataNodesWatchListener = createMetastorageDataNodesListener();
+        zonesState = new ConcurrentHashMap<>();
+
+        logicalTopology = emptySet();
+
+        nodesAttributes = new ConcurrentHashMap<>();
 
         executor = createZoneManagerExecutor(NamedThreadFactory.create(nodeName, "dst-zones-scheduler", LOG));
-=======
-        zonesState = new ConcurrentHashMap<>();
-
-        logicalTopology = emptySet();
-
-        nodesAttributes = new ConcurrentHashMap<>();
-
-        executor = createZoneManagerExecutor(
-                new NamedThreadFactory(NamedThreadFactory.threadPrefix(nodeName, DISTRIBUTION_ZONE_MANAGER_POOL_NAME), LOG)
-        );
->>>>>>> 420a07bb
 
         // It's safe to leak with partially initialised object here, because rebalanceEngine is only accessible through this or by
         // meta storage notification thread that won't start before all components start.
