--- conflicted
+++ resolved
@@ -141,13 +141,6 @@
  * Distribution zones manager.
  */
 public class DistributionZoneManager implements IgniteComponent {
-<<<<<<< HEAD
-    /** Name of the default distribution zone. */
-    public static final String DEFAULT_ZONE_NAME = "Default";
-=======
-    private static final String DISTRIBUTION_ZONE_MANAGER_POOL_NAME = "dst-zones-scheduler";
->>>>>>> 9457551d
-
     /** Id of the default distribution zone. */
     public static final int DEFAULT_ZONE_ID = 0;
 
