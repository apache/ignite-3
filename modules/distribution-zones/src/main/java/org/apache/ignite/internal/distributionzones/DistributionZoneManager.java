--- conflicted
+++ resolved
@@ -389,22 +389,6 @@
 
         long causalityToken = parameters.causalityToken();
 
-<<<<<<< HEAD
-=======
-        VaultEntry filterUpdateRevision = vaultMgr.get(zonesFilterUpdateRevision()).join();
-
-        if (filterUpdateRevision != null) {
-            // This means that we have already handled event with this causalityToken.
-            // It is possible when node was restarted after this listener completed,
-            // but applied causalityToken didn't have time to be propagated to the Vault.
-            if (bytesToLong(filterUpdateRevision.value()) >= causalityToken) {
-                return nullCompletedFuture();
-            }
-        }
-
-        vaultMgr.put(zonesFilterUpdateRevision(), longToBytes(causalityToken)).join();
-
->>>>>>> a3743fff
         causalityDataNodesEngine.onUpdateFilter(causalityToken, zoneId, newFilter);
 
         return saveDataNodesToMetaStorageOnScaleUp(zoneId, causalityToken);
@@ -464,11 +448,7 @@
 
         causalityDataNodesEngine.onCreateOrRestoreZoneState(causalityToken, zone);
 
-<<<<<<< HEAD
         return initDataNodesAndTriggerKeysInMetaStorage(zoneId, causalityToken, dataNodes);
-=======
-        return nullCompletedFuture();
->>>>>>> a3743fff
     }
 
     /**
@@ -1413,13 +1393,8 @@
 
             CreateZoneEventParameters params = (CreateZoneEventParameters) parameters;
 
-<<<<<<< HEAD
             return onCreateZone(params.zoneDescriptor(), params.causalityToken())
-                    .thenCompose((ignored) -> completedFuture(false));
-=======
-            return createOrRestoreZoneStateBusy(params.zoneDescriptor(), params.causalityToken())
                     .thenCompose((ignored) -> falseCompletedFuture());
->>>>>>> a3743fff
         }));
 
         catalogManager.listen(ZONE_DROP, (parameters, exception) -> inBusyLock(busyLock, () -> {
