--- conflicted
+++ resolved
@@ -342,13 +342,7 @@
             zoneState.stopScaleUp();
         }
 
-<<<<<<< HEAD
-        return completedFuture(null);
-=======
-        causalityDataNodesEngine.causalityOnUpdateScaleUp(causalityToken, zoneId, newScaleUp);
-
         return nullCompletedFuture();
->>>>>>> 354352ed
     }
 
     private CompletableFuture<Void> onUpdateScaleDownBusy(AlterZoneEventParameters parameters) {
@@ -384,36 +378,13 @@
             zoneState.stopScaleDown();
         }
 
-<<<<<<< HEAD
-        return completedFuture(null);
-=======
-        causalityDataNodesEngine.causalityOnUpdateScaleDown(causalityToken, zoneId, newScaleDown);
-
         return nullCompletedFuture();
->>>>>>> 354352ed
     }
 
     private CompletableFuture<Void> onUpdateFilter(AlterZoneEventParameters parameters) {
         int zoneId = parameters.zoneDescriptor().id();
 
         long causalityToken = parameters.causalityToken();
-
-<<<<<<< HEAD
-        VaultEntry filterUpdateRevision = vaultMgr.get(zonesFilterUpdateRevision()).join();
-
-        if (filterUpdateRevision != null) {
-            // This means that we have already handled event with this causalityToken.
-            // It is possible when node was restarted after this listener completed,
-            // but applied causalityToken didn't have time to be propagated to the Vault.
-            if (bytesToLong(filterUpdateRevision.value()) >= causalityToken) {
-                return completedFuture(null);
-            }
-        }
-
-        vaultMgr.put(zonesFilterUpdateRevision(), longToBytes(causalityToken)).join();
-=======
-        causalityDataNodesEngine.onUpdateFilter(causalityToken, zoneId, newFilter);
->>>>>>> 354352ed
 
         return saveDataNodesToMetaStorageOnScaleUp(zoneId, causalityToken);
     }
@@ -436,11 +407,7 @@
         } else {
             Entry topologyAugmentationMapLocalMetaStorage = metaStorageManager.getLocally(zoneTopologyAugmentation(zoneId), causalityToken);
 
-<<<<<<< HEAD
-            causalityDataNodesEngine.onCreateZoneState(causalityToken, zone);
-=======
             ConcurrentSkipListMap<Long, Augmentation> topologyAugmentationMap;
->>>>>>> 354352ed
 
             if (topologyAugmentationMapLocalMetaStorage.value() == null) {
                 // This case means that there won't any logical topology updates before restart.
@@ -456,7 +423,7 @@
             assert prevZoneState == null : "Zone's state was created twice [zoneId = " + zoneId + ']';
         }
 
-        causalityDataNodesEngine.onCreateOrRestoreZoneState(causalityToken, zone);
+        causalityDataNodesEngine.onCreateZoneState(causalityToken, zone);
 
         return nullCompletedFuture();
     }
@@ -474,13 +441,7 @@
 
         Set<Node> dataNodes = logicalTopology.stream().map(NodeWithAttributes::node).collect(toSet());
 
-<<<<<<< HEAD
-        return completedFuture(null);
-=======
-        causalityDataNodesEngine.onCreateOrRestoreZoneState(causalityToken, zone);
-
         return initDataNodesAndTriggerKeysInMetaStorage(zoneId, causalityToken, dataNodes);
->>>>>>> 354352ed
     }
 
     /**
