/*
 * Licensed to the Apache Software Foundation (ASF) under one or more
 * contributor license agreements. See the NOTICE file distributed with
 * this work for additional information regarding copyright ownership.
 * The ASF licenses this file to You under the Apache License, Version 2.0
 * (the "License"); you may not use this file except in compliance with
 * the License. You may obtain a copy of the License at
 *
 *      http://www.apache.org/licenses/LICENSE-2.0
 *
 * Unless required by applicable law or agreed to in writing, software
 * distributed under the License is distributed on an "AS IS" BASIS,
 * WITHOUT WARRANTIES OR CONDITIONS OF ANY KIND, either express or implied.
 * See the License for the specific language governing permissions and
 * limitations under the License.
 */

package org.apache.ignite.internal.distributionzones;

import static java.util.Collections.emptySet;
import static java.util.concurrent.CompletableFuture.allOf;
import static java.util.concurrent.CompletableFuture.completedFuture;
import static java.util.concurrent.CompletableFuture.failedFuture;
import static java.util.stream.Collectors.toList;
import static java.util.stream.Collectors.toSet;
import static org.apache.ignite.internal.distributionzones.DistributionZonesUtil.deleteDataNodesAndUpdateTriggerKeys;
import static org.apache.ignite.internal.distributionzones.DistributionZonesUtil.extractChangeTriggerRevision;
import static org.apache.ignite.internal.distributionzones.DistributionZonesUtil.extractDataNodes;
import static org.apache.ignite.internal.distributionzones.DistributionZonesUtil.extractZoneId;
import static org.apache.ignite.internal.distributionzones.DistributionZonesUtil.filter;
import static org.apache.ignite.internal.distributionzones.DistributionZonesUtil.getZoneById;
import static org.apache.ignite.internal.distributionzones.DistributionZonesUtil.toDataNodesMap;
import static org.apache.ignite.internal.distributionzones.DistributionZonesUtil.triggerKeyConditionForZonesChanges;
import static org.apache.ignite.internal.distributionzones.DistributionZonesUtil.triggerScaleUpScaleDownKeysCondition;
import static org.apache.ignite.internal.distributionzones.DistributionZonesUtil.updateDataNodesAndScaleDownTriggerKey;
import static org.apache.ignite.internal.distributionzones.DistributionZonesUtil.updateDataNodesAndScaleUpTriggerKey;
import static org.apache.ignite.internal.distributionzones.DistributionZonesUtil.updateDataNodesAndTriggerKeys;
import static org.apache.ignite.internal.distributionzones.DistributionZonesUtil.updateLogicalTopologyAndVersion;
import static org.apache.ignite.internal.distributionzones.DistributionZonesUtil.zoneDataNodesKey;
import static org.apache.ignite.internal.distributionzones.DistributionZonesUtil.zoneLogicalTopologyPrefix;
import static org.apache.ignite.internal.distributionzones.DistributionZonesUtil.zoneScaleDownChangeTriggerKey;
import static org.apache.ignite.internal.distributionzones.DistributionZonesUtil.zoneScaleUpChangeTriggerKey;
import static org.apache.ignite.internal.distributionzones.DistributionZonesUtil.zonesDataNodesPrefix;
import static org.apache.ignite.internal.distributionzones.DistributionZonesUtil.zonesLogicalTopologyKey;
import static org.apache.ignite.internal.distributionzones.DistributionZonesUtil.zonesLogicalTopologyVersionKey;
import static org.apache.ignite.internal.metastorage.dsl.Conditions.notExists;
import static org.apache.ignite.internal.metastorage.dsl.Conditions.value;
import static org.apache.ignite.internal.metastorage.dsl.Operations.ops;
import static org.apache.ignite.internal.metastorage.dsl.Statements.iif;
import static org.apache.ignite.internal.util.ByteUtils.bytesToLong;
import static org.apache.ignite.internal.util.ByteUtils.fromBytes;
import static org.apache.ignite.internal.util.ByteUtils.toBytes;
import static org.apache.ignite.internal.util.IgniteUtils.inBusyLock;
import static org.apache.ignite.internal.util.IgniteUtils.shutdownAndAwaitTermination;
import static org.apache.ignite.internal.util.IgniteUtils.startsWith;
import static org.apache.ignite.lang.ErrorGroups.Common.NODE_STOPPING_ERR;

import java.io.Serializable;
import java.util.Arrays;
import java.util.HashMap;
import java.util.HashSet;
import java.util.List;
import java.util.Map;
import java.util.Optional;
import java.util.Set;
import java.util.concurrent.CompletableFuture;
import java.util.concurrent.CompletionException;
import java.util.concurrent.ConcurrentHashMap;
import java.util.concurrent.ConcurrentSkipListMap;
import java.util.concurrent.ScheduledExecutorService;
import java.util.concurrent.ScheduledFuture;
import java.util.concurrent.ScheduledThreadPoolExecutor;
import java.util.concurrent.ThreadPoolExecutor;
import java.util.concurrent.TimeUnit;
import java.util.concurrent.atomic.AtomicBoolean;
import java.util.function.BiFunction;
<<<<<<< HEAD
import java.util.function.Function;
import java.util.stream.Collectors;
=======
>>>>>>> 6f4458ab
import org.apache.ignite.configuration.ConfigurationChangeException;
import org.apache.ignite.configuration.ConfigurationNodeAlreadyExistException;
import org.apache.ignite.configuration.ConfigurationNodeDoesNotExistException;
import org.apache.ignite.configuration.ConfigurationNodeRemovedException;
import org.apache.ignite.configuration.NamedConfigurationTree;
import org.apache.ignite.configuration.NamedListChange;
import org.apache.ignite.configuration.notifications.ConfigurationListener;
import org.apache.ignite.configuration.notifications.ConfigurationNamedListListener;
import org.apache.ignite.configuration.notifications.ConfigurationNotificationEvent;
import org.apache.ignite.configuration.validation.ConfigurationValidationException;
import org.apache.ignite.internal.cluster.management.topology.api.LogicalNode;
import org.apache.ignite.internal.cluster.management.topology.api.LogicalTopologyEventListener;
import org.apache.ignite.internal.cluster.management.topology.api.LogicalTopologyService;
import org.apache.ignite.internal.cluster.management.topology.api.LogicalTopologySnapshot;
import org.apache.ignite.internal.distributionzones.configuration.DistributionZoneChange;
import org.apache.ignite.internal.distributionzones.configuration.DistributionZoneConfiguration;
import org.apache.ignite.internal.distributionzones.configuration.DistributionZoneConfigurationSchema;
import org.apache.ignite.internal.distributionzones.configuration.DistributionZoneView;
import org.apache.ignite.internal.distributionzones.configuration.DistributionZonesConfiguration;
import org.apache.ignite.internal.distributionzones.exception.DistributionZoneAlreadyExistsException;
import org.apache.ignite.internal.distributionzones.exception.DistributionZoneBindTableException;
import org.apache.ignite.internal.distributionzones.exception.DistributionZoneNotFoundException;
import org.apache.ignite.internal.distributionzones.exception.DistributionZoneWasRemovedException;
import org.apache.ignite.internal.logger.IgniteLogger;
import org.apache.ignite.internal.logger.Loggers;
import org.apache.ignite.internal.manager.IgniteComponent;
import org.apache.ignite.internal.metastorage.Entry;
import org.apache.ignite.internal.metastorage.EntryEvent;
import org.apache.ignite.internal.metastorage.MetaStorageManager;
import org.apache.ignite.internal.metastorage.WatchEvent;
import org.apache.ignite.internal.metastorage.WatchListener;
import org.apache.ignite.internal.metastorage.dsl.CompoundCondition;
import org.apache.ignite.internal.metastorage.dsl.Condition;
import org.apache.ignite.internal.metastorage.dsl.Iif;
import org.apache.ignite.internal.metastorage.dsl.StatementResult;
import org.apache.ignite.internal.metastorage.dsl.Update;
import org.apache.ignite.internal.schema.configuration.TableChange;
import org.apache.ignite.internal.schema.configuration.TableConfiguration;
import org.apache.ignite.internal.schema.configuration.TableView;
import org.apache.ignite.internal.schema.configuration.TablesConfiguration;
import org.apache.ignite.internal.thread.NamedThreadFactory;
import org.apache.ignite.internal.util.ByteUtils;
import org.apache.ignite.internal.util.IgniteSpinBusyLock;
import org.apache.ignite.internal.util.PendingComparableValuesTracker;
import org.apache.ignite.internal.vault.VaultEntry;
import org.apache.ignite.internal.vault.VaultManager;
import org.apache.ignite.lang.ByteArray;
import org.apache.ignite.lang.IgniteBiTuple;
import org.apache.ignite.lang.IgniteException;
import org.apache.ignite.lang.IgniteInternalException;
import org.apache.ignite.lang.NodeStoppingException;
import org.jetbrains.annotations.TestOnly;

/**
 * Distribution zones manager.
 */
public class DistributionZoneManager implements IgniteComponent {
    /** Name of the default distribution zone. */
    public static final String DEFAULT_ZONE_NAME = "Default";

    private static final String DISTRIBUTION_ZONE_MANAGER_POOL_NAME = "dst-zones-scheduler";

    /** Id of the default distribution zone. */
    public static final int DEFAULT_ZONE_ID = 0;

    /**
     * Default filter value for a distribution zone,
     * which is a {@link com.jayway.jsonpath.JsonPath} expression for including all attributes of nodes.
     */
    public static final String DEFAULT_FILTER = "$..*";

    /** Default number of zone replicas. */
    public static final int DEFAULT_REPLICA_COUNT = 1;

    /** Default number of zone partitions. */
    public static final int DEFAULT_PARTITION_COUNT = 25;

    /**
     * Value for the distribution zones' timers which means that data nodes changing for distribution zone
     * will be started without waiting.
     */
    public static final int IMMEDIATE_TIMER_VALUE = 0;

    /** Default infinite value for the distribution zones' timers. */
    public static final int INFINITE_TIMER_VALUE = Integer.MAX_VALUE;

    /** The logger. */
    private static final IgniteLogger LOG = Loggers.forClass(DistributionZoneManager.class);

    /** Distribution zone configuration. */
    private final DistributionZonesConfiguration zonesConfiguration;

    /** Tables configuration. */
    private final TablesConfiguration tablesConfiguration;

    /** Meta Storage manager. */
    private final MetaStorageManager metaStorageManager;

    /** Vault manager. */
    private final VaultManager vaultMgr;

    /** Busy lock to stop synchronously. */
    private final IgniteSpinBusyLock busyLock = new IgniteSpinBusyLock();

    /** Prevents double stopping of the component. */
    private final AtomicBoolean stopGuard = new AtomicBoolean();

    /** Logical topology service to track topology changes. */
    private final LogicalTopologyService logicalTopologyService;

    /** Executor for scheduling tasks for scale up and scale down processes. */
    private final ScheduledExecutorService executor;

    /**
     * Map with states for distribution zones. States are needed to track nodes that we want to add or remove from the data nodes,
     * schedule and stop scale up and scale down processes.
     */
    private final Map<Integer, ZoneState> zonesState;

    /** The tracker for the last topology version which was observed by distribution zone manager. */
    private final PendingComparableValuesTracker<Long> topVerTracker;

    /** The last meta storage revision on which scale up timer was started. */
    private volatile long lastScaleUpRevision;

    /** The last meta storage revision on which scale down timer was started. */
    private volatile long lastScaleDownRevision;

    /** Listener for a topology events. */
    private final LogicalTopologyEventListener topologyEventListener = new LogicalTopologyEventListener() {
        @Override
        public void onNodeJoined(LogicalNode joinedNode, LogicalTopologySnapshot newTopology) {
            updateLogicalTopologyInMetaStorage(newTopology, false);
        }

        @Override
        public void onNodeLeft(LogicalNode leftNode, LogicalTopologySnapshot newTopology) {
            updateLogicalTopologyInMetaStorage(newTopology, false);
        }

        @Override
        public void onTopologyLeap(LogicalTopologySnapshot newTopology) {
            updateLogicalTopologyInMetaStorage(newTopology, true);
        }
    };

    /**
     * The logical topology on the last watch event.
     * It's enough to mark this field by volatile because we don't update the collection after it is assigned to the field.
     */
    private volatile Set<NodeWithAttributes> logicalTopology;

    /** Watch listener for logical topology keys. */
    private final WatchListener topologyWatchListener;

    /** Watch listener for data nodes keys. */
    private final WatchListener dataNodesWatchListener;

    /**
     * Creates a new distribution zone manager.
     *
     * @param zonesConfiguration Distribution zones configuration.
     * @param tablesConfiguration Tables configuration.
     * @param metaStorageManager Meta Storage manager.
     * @param logicalTopologyService Logical topology service.
     * @param vaultMgr Vault manager.
     */
    public DistributionZoneManager(
            DistributionZonesConfiguration zonesConfiguration,
            TablesConfiguration tablesConfiguration,
            MetaStorageManager metaStorageManager,
            LogicalTopologyService logicalTopologyService,
            VaultManager vaultMgr,
            String nodeName
    ) {
        this.zonesConfiguration = zonesConfiguration;
        this.tablesConfiguration = tablesConfiguration;
        this.metaStorageManager = metaStorageManager;
        this.logicalTopologyService = logicalTopologyService;
        this.vaultMgr = vaultMgr;

        this.topologyWatchListener = createMetastorageTopologyListener();

        this.dataNodesWatchListener = createMetastorageDataNodesListener();

        zonesState = new ConcurrentHashMap<>();

        logicalTopology = emptySet();

        executor = new ScheduledThreadPoolExecutor(
                Math.min(Runtime.getRuntime().availableProcessors() * 3, 20),
                new NamedThreadFactory(NamedThreadFactory.threadPrefix(nodeName, DISTRIBUTION_ZONE_MANAGER_POOL_NAME), LOG),
                new ThreadPoolExecutor.DiscardPolicy()
        );

        topVerTracker = new PendingComparableValuesTracker<>(0L);
    }

    @TestOnly
    Map<Integer, ZoneState> zonesTimers() {
        return zonesState;
    }

    /**
     * Creates a new distribution zone with the given {@code name} asynchronously.
     *
     * @param distributionZoneCfg Distribution zone configuration.
     * @return Future representing pending completion of the operation. Future can be completed with:
     *      {@link DistributionZoneAlreadyExistsException} if a zone with the given name already exists,
     *      {@link ConfigurationValidationException} if {@code distributionZoneCfg} is broken,
     *      {@link IllegalArgumentException} if distribution zone configuration is null
     *      or distribution zone name is {@code DEFAULT_ZONE_NAME},
     *      {@link NodeStoppingException} if the node is stopping.
     */
    public CompletableFuture<Integer> createZone(DistributionZoneConfigurationParameters distributionZoneCfg) {
        if (distributionZoneCfg == null) {
            return failedFuture(new IllegalArgumentException("Distribution zone configuration is null"));
        }

        if (DEFAULT_ZONE_NAME.equals(distributionZoneCfg.name())) {
            return failedFuture(
                    new IllegalArgumentException("It's not possible to create distribution zone with [name= " + DEFAULT_ZONE_NAME + ']')
            );
        }

        if (!busyLock.enterBusy()) {
            return failedFuture(new NodeStoppingException());
        }

        try {
            CompletableFuture<Integer> fut = new CompletableFuture<>();

            int[] zoneIdContainer = new int[1];

            zonesConfiguration.change(zonesChange -> zonesChange.changeDistributionZones(zonesListChange -> {
                try {
                    zonesListChange.create(distributionZoneCfg.name(), zoneChange -> {
                        if (distributionZoneCfg.partitions() == null) {
                            zoneChange.changePartitions(DEFAULT_PARTITION_COUNT);
                        } else {
                            zoneChange.changePartitions(distributionZoneCfg.partitions());
                        }

                        if (distributionZoneCfg.dataStorageChangeConsumer() == null) {
                            zoneChange.changeDataStorage(ch -> ch.convert(zonesConfiguration.defaultDataStorage().value()));
                        } else {
                            zoneChange.changeDataStorage(distributionZoneCfg.dataStorageChangeConsumer());
                        }

                        if (distributionZoneCfg.replicas() == null) {
                            zoneChange.changeReplicas(DEFAULT_REPLICA_COUNT);
                        } else {
                            zoneChange.changeReplicas(distributionZoneCfg.replicas());
                        }

                        if (distributionZoneCfg.filter() != null) {
                            zoneChange.changeFilter(distributionZoneCfg.filter());
                        }

                        if (distributionZoneCfg.dataNodesAutoAdjust() == null) {
                            zoneChange.changeDataNodesAutoAdjust(INFINITE_TIMER_VALUE);
                        } else {
                            zoneChange.changeDataNodesAutoAdjust(distributionZoneCfg.dataNodesAutoAdjust());
                        }

                        if (distributionZoneCfg.dataNodesAutoAdjustScaleUp() == null) {
                            zoneChange.changeDataNodesAutoAdjustScaleUp(INFINITE_TIMER_VALUE);
                        } else {
                            zoneChange.changeDataNodesAutoAdjustScaleUp(
                                    distributionZoneCfg.dataNodesAutoAdjustScaleUp());
                        }

                        if (distributionZoneCfg.dataNodesAutoAdjustScaleDown() == null) {
                            zoneChange.changeDataNodesAutoAdjustScaleDown(INFINITE_TIMER_VALUE);
                        } else {
                            zoneChange.changeDataNodesAutoAdjustScaleDown(distributionZoneCfg.dataNodesAutoAdjustScaleDown());
                        }

                        int intZoneId = zonesChange.globalIdCounter() + 1;
                        zonesChange.changeGlobalIdCounter(intZoneId);

                        zoneChange.changeZoneId(intZoneId);
                        zoneIdContainer[0] = intZoneId;
                    });
                } catch (ConfigurationNodeAlreadyExistException e) {
                    throw new DistributionZoneAlreadyExistsException(distributionZoneCfg.name(), e);
                }
            })).whenComplete((res, e) -> {
                if (e != null) {
                    fut.completeExceptionally(
                            unwrapDistributionZoneException(
                                    e,
                                    DistributionZoneAlreadyExistsException.class,
                                    ConfigurationValidationException.class)
                    );
                } else {
                    fut.complete(zoneIdContainer[0]);
                }
            });

            return fut;
        } finally {
            busyLock.leaveBusy();
        }
    }

    /**
     * Alters a distribution zone.
     *
     * @param name Distribution zone name.
     * @param distributionZoneCfg Distribution zone configuration.
     * @return Future representing pending completion of the operation. Future can be completed with:
     *      {@link DistributionZoneAlreadyExistsException} if a zone with the given name already exists.
     *      {@link DistributionZoneNotFoundException} if a zone with the given name doesn't exist,
     *      {@link ConfigurationValidationException} if {@code distributionZoneCfg} is broken,
     *      {@link IllegalArgumentException} if {@code name} or {@code distributionZoneCfg} is {@code null}
     *      or it is an attempt to rename default distribution zone,
     *      {@link NodeStoppingException} if the node is stopping.
     */
    public CompletableFuture<Void> alterZone(String name, DistributionZoneConfigurationParameters distributionZoneCfg) {
        if (name == null || name.isEmpty()) {
            return failedFuture(new IllegalArgumentException("Distribution zone name is null or empty [name=" + name + ']'));
        }

        if (distributionZoneCfg == null) {
            return failedFuture(new IllegalArgumentException("Distribution zone configuration is null"));
        }

        if (DEFAULT_ZONE_NAME.equals(name) && !DEFAULT_ZONE_NAME.equals(distributionZoneCfg.name())) {
            return failedFuture(
                    new IllegalArgumentException("It's not possible to rename default distribution zone")
            );
        }

        if (!DEFAULT_ZONE_NAME.equals(name) && DEFAULT_ZONE_NAME.equals(distributionZoneCfg.name())) {
            return failedFuture(
                    new IllegalArgumentException("It's not possible to rename distribution zone to [name= " + DEFAULT_ZONE_NAME + ']')
            );
        }

        if (!busyLock.enterBusy()) {
            return failedFuture(new NodeStoppingException());
        }

        try {
            CompletableFuture<Void> fut = new CompletableFuture<>();

            CompletableFuture<Void> change;

            if (DEFAULT_ZONE_NAME.equals(name)) {
                change = zonesConfiguration.change(
                        zonesChange -> zonesChange.changeDefaultDistributionZone(
                                zoneChange -> updateZoneChange(zoneChange, distributionZoneCfg)
                        )
                );
            } else {
                change = zonesConfiguration.change(zonesChange -> zonesChange.changeDistributionZones(zonesListChange -> {
                    NamedListChange<DistributionZoneView, DistributionZoneChange> renameChange;

                    try {
                        renameChange = zonesListChange.rename(name, distributionZoneCfg.name());
                    } catch (ConfigurationNodeAlreadyExistException e) {
                        throw new DistributionZoneAlreadyExistsException(distributionZoneCfg.name(), e);
                    } catch (ConfigurationNodeDoesNotExistException | ConfigurationNodeRemovedException e) {
                        throw new DistributionZoneNotFoundException(distributionZoneCfg.name(), e);
                    }

                    try {
                        renameChange.update(distributionZoneCfg.name(), zoneChange -> updateZoneChange(zoneChange, distributionZoneCfg));
                    } catch (ConfigurationNodeDoesNotExistException | ConfigurationNodeRemovedException e) {
                        throw new DistributionZoneNotFoundException(distributionZoneCfg.name(), e);
                    }
                }));
            }

            change.whenComplete((res, e) -> {
                if (e != null) {
                    fut.completeExceptionally(
                            unwrapDistributionZoneException(
                                    e,
                                    DistributionZoneNotFoundException.class,
                                    DistributionZoneAlreadyExistsException.class,
                                    ConfigurationValidationException.class)
                    );
                } else {
                    fut.complete(null);
                }
            });

            return fut;
        } finally {
            busyLock.leaveBusy();
        }
    }

    /**
     * Drops a distribution zone with the name specified.
     *
     * @param name Distribution zone name.
     * @return Future representing pending completion of the operation. Future can be completed with:
     *      {@link DistributionZoneNotFoundException} if a zone with the given name doesn't exist,
     *      {@link IllegalArgumentException} if {@code name} is {@code null} or distribution zone name is {@code DEFAULT_ZONE_NAME},
     *      {@link DistributionZoneBindTableException} if the zone is bound to table,
     *      {@link NodeStoppingException} if the node is stopping.
     */
    public CompletableFuture<Void> dropZone(String name) {
        if (name == null || name.isEmpty()) {
            return failedFuture(new IllegalArgumentException("Distribution zone name is null or empty [name=" + name + ']'));
        }

        if (DEFAULT_ZONE_NAME.equals(name)) {
            return failedFuture(new IllegalArgumentException("Default distribution zone cannot be dropped."));
        }

        if (!busyLock.enterBusy()) {
            return failedFuture(new NodeStoppingException());
        }

        try {
            CompletableFuture<Void> fut = new CompletableFuture<>();

            zonesConfiguration.change(zonesChange -> zonesChange.changeDistributionZones(zonesListChange -> {
                DistributionZoneView zoneView = zonesListChange.get(name);

                if (zoneView == null) {
                    throw new DistributionZoneNotFoundException(name);
                }

                NamedConfigurationTree<TableConfiguration, TableView, TableChange> tables = tablesConfiguration.tables();

                for (int i = 0; i < tables.value().size(); i++) {
                    TableView tableView = tables.value().get(i);
                    int tableZoneId = tableView.zoneId();

                    if (zoneView.zoneId() == tableZoneId) {
                        throw new DistributionZoneBindTableException(name, tableView.name());
                    }
                }

                zonesListChange.delete(name);
            }))
                    .whenComplete((res, e) -> {
                        if (e != null) {
                            fut.completeExceptionally(
                                    unwrapDistributionZoneException(
                                            e,
                                            DistributionZoneNotFoundException.class,
                                            DistributionZoneBindTableException.class)
                            );
                        } else {
                            fut.complete(null);
                        }
                    });

            return fut;
        } finally {
            busyLock.leaveBusy();
        }
    }

    /**
     * Gets zone id by zone name.
     *
     * @param name Distribution zone name.
     * @return The zone id.
     * @throws DistributionZoneNotFoundException If the zone is not exist..
     */
    public int getZoneId(String name) {
        if (DEFAULT_ZONE_NAME.equals(name)) {
            return DEFAULT_ZONE_ID;
        }

        DistributionZoneConfiguration zoneCfg = zonesConfiguration.distributionZones().get(name);

        if (zoneCfg != null) {
            return zoneCfg.zoneId().value();
        } else {
            throw new DistributionZoneNotFoundException(name);
        }
    }

    /**
     * The method for obtaining the data nodes of the specified zone.
     * If {@link DistributionZoneConfigurationSchema#dataNodesAutoAdjustScaleUp} and
     * {@link DistributionZoneConfigurationSchema#dataNodesAutoAdjustScaleDown} are immediate then it waits that the data nodes
     * are up-to-date for the passed topology version.
     *
     * <p>If the values of auto adjust scale up and auto adjust scale down are zero, then on the cluster topology changes
     * the data nodes for the zone should be updated immediately. Therefore, this method must return the data nodes which is calculated
     * based on the topology with passed or greater version. Since the date nodes value is updated asynchronously, this method waits for
     * the date nodes to be updated with new nodes in the topology if the value of auto adjust scale up is 0, and also waits for
     * the date nodes to be updated with nodes that have left the topology if the value of auto adjust scale down is 0.
     * After the zone manager has observed the logical topology change and the data nodes value is updated according to cluster topology,
     * then this method completes the returned future with the current value of data nodes.
     *
     * <p>If the value of auto adjust scale up is greater than zero, then it is not necessary to wait for the data nodes update triggered
     * by new nodes in cluster topology. Similarly if the value of auto adjust scale down is greater than zero, then it is not necessary to
     * wait for the data nodes update triggered by new nodes that have left the topology in cluster topology.
     *
     * <p>The returned future can be completed with {@link DistributionZoneNotFoundException} if zone with the provided {@code zoneId}
     * cannot be found or {@link DistributionZoneWasRemovedException} in case when the distribution zone was removed during
     * method execution.
     *
     * @param zoneId Zone id.
     * @param topVer Topology version.
     * @return The data nodes future which will be completed with data nodes for the zoneId or with exception.
     */
    public CompletableFuture<Set<String>> topologyVersionedDataNodes(int zoneId, long topVer) {
        CompletableFuture<IgniteBiTuple<Boolean, Boolean>> timerValuesFut = awaitTopologyVersion(topVer)
                .thenCompose(ignored -> getImmediateTimers(zoneId));

        return allOf(
                timerValuesFut.thenCompose(timerValues -> scaleUpAwaiting(zoneId, timerValues.get1())),
                timerValuesFut.thenCompose(timerValues -> scaleDownAwaiting(zoneId, timerValues.get2()))
        ).thenApply(ignored -> dataNodes(zoneId));
    }

    /**
     * Waits for observing passed topology version or greater version in {@link DistributionZoneManager#topologyWatchListener}.
     *
     * @param topVer Topology version.
     * @return Future for chaining.
     */
    private CompletableFuture<Void> awaitTopologyVersion(long topVer) {
        return inBusyLock(busyLock, () -> topVerTracker.waitFor(topVer));
    }

    /**
     * Transforms {@link DistributionZoneConfigurationSchema#dataNodesAutoAdjustScaleUp}
     * and {@link DistributionZoneConfigurationSchema#dataNodesAutoAdjustScaleDown} values to boolean values.
     * True if it equals to zero and false if it greater than zero. Zero means that data nodes changing must be started immediately.
     *
     * <p>The returned future can be completed with {@link DistributionZoneNotFoundException}
     * in case when the distribution zone was removed.
     *
     * @param zoneId Zone id.
     * @return Future with the boolean values for immediate auto adjust scale up and immediate auto adjust scale down.
     */
    private CompletableFuture<IgniteBiTuple<Boolean, Boolean>> getImmediateTimers(int zoneId) {
        return inBusyLock(busyLock, () -> {
            DistributionZoneConfiguration zoneCfg = getZoneById(zonesConfiguration, zoneId);

            return completedFuture(new IgniteBiTuple<>(
                    zoneCfg.dataNodesAutoAdjustScaleUp().value() == IMMEDIATE_TIMER_VALUE,
                    zoneCfg.dataNodesAutoAdjustScaleDown().value() == IMMEDIATE_TIMER_VALUE
            ));
        });
    }

    /**
     * If the {@link DistributionZoneConfigurationSchema#dataNodesAutoAdjustScaleUp} equals to 0 then waits for the zone manager processes
     * the data nodes update triggered by started nodes with passed or greater revision.
     * Else does nothing.
     *
     * <p>The returned future can be completed with {@link DistributionZoneWasRemovedException}
     * in case when the distribution zone was removed during method execution.
     *
     * @param zoneId Zone id.
     * @param immediateScaleUp True in case of immediate scale up.
     * @return Future for chaining.
     */
    private CompletableFuture<Void> scaleUpAwaiting(int zoneId, boolean immediateScaleUp) {
        return inBusyLock(busyLock, () -> {
            if (immediateScaleUp) {
                ZoneState zoneState = zonesState.get(zoneId);

                if (zoneState != null) {
                    return zoneState.scaleUpRevisionTracker().waitFor(lastScaleUpRevision);
                } else {
                    return failedFuture(new DistributionZoneWasRemovedException(zoneId));
                }
            } else {
                return completedFuture(null);
            }
        });
    }

    /**
     * If the {@link DistributionZoneConfigurationSchema#dataNodesAutoAdjustScaleDown} equals to 0 then waits for the zone manager processes
     * the data nodes update triggered by stopped nodes with passed or greater revision.
     * Else does nothing.
     *
     * <p>The returned future can be completed with {@link DistributionZoneWasRemovedException}
     * in case when the distribution zone was removed during method execution.
     *
     * @param zoneId Zone id.
     * @param immediateScaleDown True in case of immediate scale down.
     * @return Future for chaining.
     */
    private CompletableFuture<Void> scaleDownAwaiting(int zoneId, boolean immediateScaleDown) {
        return inBusyLock(busyLock, () -> {
            if (immediateScaleDown) {
                ZoneState zoneState = zonesState.get(zoneId);

                if (zoneState != null) {
                    return zoneState.scaleDownRevisionTracker().waitFor(lastScaleDownRevision);
                } else {
                    return failedFuture(new DistributionZoneWasRemovedException(zoneId));
                }
            } else {
                return completedFuture(null);
            }
        });
    }

    /**
     * Returns the data nodes of the specified zone.
     *
     * @param zoneId Zone id.
     * @return Future.
     */
    private Set<String> dataNodes(int zoneId) {
        return inBusyLock(busyLock, () -> {
            ZoneState zoneState = zonesState.get(zoneId);

            if (zoneState != null) {
                return zonesState.get(zoneId).nodes();
            } else {
                throw new DistributionZoneWasRemovedException(zoneId);
            }
        });
    }

    /** {@inheritDoc} */
    @Override
    public void start() {
        if (!busyLock.enterBusy()) {
            throw new IgniteException(NODE_STOPPING_ERR, new NodeStoppingException());
        }

        try {
            ZonesConfigurationListener zonesConfigurationListener = new ZonesConfigurationListener();

            zonesConfiguration.distributionZones().listenElements(zonesConfigurationListener);
            zonesConfiguration.distributionZones().any().dataNodesAutoAdjustScaleUp().listen(onUpdateScaleUp());
            zonesConfiguration.distributionZones().any().dataNodesAutoAdjustScaleDown().listen(onUpdateScaleDown());

            zonesConfiguration.defaultDistributionZone().listen(zonesConfigurationListener);
            zonesConfiguration.defaultDistributionZone().dataNodesAutoAdjustScaleUp().listen(onUpdateScaleUp());
            zonesConfiguration.defaultDistributionZone().dataNodesAutoAdjustScaleDown().listen(onUpdateScaleDown());

            // Init timers after restart.
            zonesState.putIfAbsent(DEFAULT_ZONE_ID, new ZoneState(executor));

            zonesConfiguration.distributionZones().value().forEach(zone -> {
                int zoneId = zone.zoneId();

                zonesState.putIfAbsent(zoneId, new ZoneState(executor));
            });

            logicalTopologyService.addEventListener(topologyEventListener);

            metaStorageManager.registerPrefixWatch(zoneLogicalTopologyPrefix(), topologyWatchListener);
            metaStorageManager.registerPrefixWatch(zonesDataNodesPrefix(), dataNodesWatchListener);

            initDataNodesFromVaultManager();

            initLogicalTopologyAndVersionInMetaStorageOnStart();
        } finally {
            busyLock.leaveBusy();
        }
    }

    /**
     * Creates configuration listener for updates of scale up value.
     *
     * @return Configuration listener for updates of scale up value.
     */
    private ConfigurationListener<Integer> onUpdateScaleUp() {
        return ctx -> {
            if (ctx.oldValue() == null) {
                // zone creation, already handled in a separate listener.
                return completedFuture(null);
            }

            int zoneId = ctx.newValue(DistributionZoneView.class).zoneId();

            int newScaleUp = ctx.newValue().intValue();

            // It is safe to zonesTimers.get(zoneId) in term of NPE because meta storage notifications are one-threaded
            // and this map will be initialized on a manager start or with onCreate configuration notification
            ZoneState zoneState = zonesState.get(zoneId);

            if (newScaleUp != INFINITE_TIMER_VALUE) {
                Optional<Long> highestRevision = zoneState.highestRevision(true);

                assert highestRevision.isEmpty() || ctx.storageRevision() >= highestRevision.get() : "Expected revision that "
                        + "is greater or equal to already seen meta storage events.";

                zoneState.rescheduleScaleUp(
                        newScaleUp,
                        () -> saveDataNodesToMetaStorageOnScaleUp(zoneId, ctx.storageRevision())
                );
            } else {
                zoneState.stopScaleUp();
            }

            //Only wait for a scale up revision if the auto adjust scale up has a zero value.
            //So if the value of the auto adjust scale up has become non-zero, then need to complete all futures.
            if (newScaleUp > 0) {
                zoneState.scaleUpRevisionTracker().update(lastScaleUpRevision);
            }

            return completedFuture(null);
        };
    }

    /**
     * Creates configuration listener for updates of scale down value.
     *
     * @return Configuration listener for updates of scale down value.
     */
    private ConfigurationListener<Integer> onUpdateScaleDown() {
        return ctx -> {
            if (ctx.oldValue() == null) {
                // zone creation, already handled in a separate listener.
                return completedFuture(null);
            }

            int zoneId = ctx.newValue(DistributionZoneView.class).zoneId();

            int newScaleDown = ctx.newValue().intValue();

            // It is safe to zonesTimers.get(zoneId) in term of NPE because meta storage notifications are one-threaded
            // and this map will be initialized on a manager start or with onCreate configuration notification
            ZoneState zoneState = zonesState.get(zoneId);

            if (newScaleDown != INFINITE_TIMER_VALUE) {
                Optional<Long> highestRevision = zoneState.highestRevision(false);

                assert highestRevision.isEmpty() || ctx.storageRevision() >= highestRevision.get() : "Expected revision that "
                        + "is greater or equal to already seen meta storage events.";

                zoneState.rescheduleScaleDown(
                        newScaleDown,
                        () -> saveDataNodesToMetaStorageOnScaleDown(zoneId, ctx.storageRevision())
                );
            } else {
                zoneState.stopScaleDown();
            }

            //Only wait for a scale down revision if the auto adjust scale down has a zero value.
            //So if the value of the auto adjust scale down has become non-zero, then need to complete all futures.
            if (newScaleDown > 0) {
                zoneState.scaleDownRevisionTracker().update(lastScaleDownRevision);
            }

            return completedFuture(null);
        };
    }

    /** {@inheritDoc} */
    @Override
    public void stop() throws Exception {
        if (!stopGuard.compareAndSet(false, true)) {
            return;
        }

        busyLock.block();

        logicalTopologyService.removeEventListener(topologyEventListener);

        metaStorageManager.unregisterWatch(topologyWatchListener);
        metaStorageManager.unregisterWatch(dataNodesWatchListener);

        //Need to update trackers with max possible value to complete all futures that are waiting for trackers.
        topVerTracker.update(Long.MAX_VALUE);

        zonesState.values().forEach(zoneState -> {
            zoneState.scaleUpRevisionTracker().update(Long.MAX_VALUE);
            zoneState.scaleDownRevisionTracker().update(Long.MAX_VALUE);
        });

        shutdownAndAwaitTermination(executor, 10, TimeUnit.SECONDS);
    }

    private class ZonesConfigurationListener implements ConfigurationNamedListListener<DistributionZoneView> {
        @Override
        public CompletableFuture<?> onCreate(ConfigurationNotificationEvent<DistributionZoneView> ctx) {
            int zoneId = ctx.newValue().zoneId();

            ZoneState zoneState = new ZoneState(executor);

            zonesState.putIfAbsent(zoneId, zoneState);

            saveDataNodesAndUpdateTriggerKeysInMetaStorage(zoneId, ctx.storageRevision(), logicalTopology);

            return completedFuture(null);
        }

        @Override
        public CompletableFuture<?> onDelete(ConfigurationNotificationEvent<DistributionZoneView> ctx) {
            int zoneId = ctx.oldValue().zoneId();

            zonesState.get(zoneId).stopTimers();

            removeTriggerKeysAndDataNodes(zoneId, ctx.storageRevision());

            ZoneState zoneState = zonesState.remove(zoneId);

            zoneState.scaleUpRevisionTracker.update(Long.MAX_VALUE);
            zoneState.scaleDownRevisionTracker.update(Long.MAX_VALUE);

            return completedFuture(null);
        }
    }

    /**
     * Method updates data nodes value for the specified zone, also sets {@code revision} to the
     * {@link DistributionZonesUtil#zoneScaleUpChangeTriggerKey(int)}, {@link DistributionZonesUtil#zoneScaleDownChangeTriggerKey(int)}
     * and {@link DistributionZonesUtil#zonesChangeTriggerKey(int)} if it passes the condition.
     *
     * @param zoneId Unique id of a zone
     * @param revision Revision of an event that has triggered this method.
     * @param dataNodes Data nodes.
     */
    private void saveDataNodesAndUpdateTriggerKeysInMetaStorage(int zoneId, long revision, Set<NodeWithAttributes> dataNodes) {
        if (!busyLock.enterBusy()) {
            throw new IgniteInternalException(NODE_STOPPING_ERR, new NodeStoppingException());
        }

        try {
            // Update data nodes for a zone only if the revision of the event is newer than value in that trigger key,
            // so we do not react on a stale events
            CompoundCondition triggerKeyCondition = triggerKeyConditionForZonesChanges(revision, zoneId);

            Update dataNodesAndTriggerKeyUpd = updateDataNodesAndTriggerKeys(zoneId, revision, toBytes(toDataNodesMap(dataNodes)));

            Iif iif = iif(triggerKeyCondition, dataNodesAndTriggerKeyUpd, ops().yield(false));

            metaStorageManager.invoke(iif).whenComplete((res, e) -> {
                if (e != null) {
                    LOG.error("Failed to update zones' dataNodes value [zoneId = {}]", e, zoneId);
                } else if (res.getAsBoolean()) {
                    LOG.debug("Update zones' dataNodes value [zoneId = {}, dataNodes = {}", zoneId, dataNodes);
                } else {
                    LOG.debug("Failed to update zones' dataNodes value [zoneId = {}]", zoneId);
                }
            });
        } finally {
            busyLock.leaveBusy();
        }
    }

    /**
     * Method deletes data nodes value for the specified zone.
     *
     * @param zoneId Unique id of a zone
     * @param revision Revision of an event that has triggered this method.
     */
    private void removeTriggerKeysAndDataNodes(int zoneId, long revision) {
        if (!busyLock.enterBusy()) {
            throw new IgniteInternalException(NODE_STOPPING_ERR, new NodeStoppingException());
        }

        try {
            CompoundCondition triggerKeyCondition = triggerKeyConditionForZonesChanges(revision, zoneId);

            Update removeKeysUpd = deleteDataNodesAndUpdateTriggerKeys(zoneId, revision);

            Iif iif = iif(triggerKeyCondition, removeKeysUpd, ops().yield(false));

            metaStorageManager.invoke(iif).thenAccept(res -> {
                if (res.getAsBoolean()) {
                    LOG.debug("Delete zones' dataNodes key [zoneId = {}", zoneId);
                } else {
                    LOG.debug("Failed to delete zones' dataNodes key [zoneId = {}]", zoneId);
                }
            });
        } finally {
            busyLock.leaveBusy();
        }
    }

    /**
     * Updates {@link DistributionZoneChange} according to distribution zone configuration.
     *
     * @param zoneChange Zone change.
     * @param distributionZoneCfg Distribution zone configuration.
     */
    private static void updateZoneChange(DistributionZoneChange zoneChange, DistributionZoneConfigurationParameters distributionZoneCfg) {
        if (distributionZoneCfg.replicas() != null) {
            zoneChange.changeReplicas(distributionZoneCfg.replicas());
        }

        if (distributionZoneCfg.partitions() != null) {
            zoneChange.changePartitions(distributionZoneCfg.partitions());
        }

        if (distributionZoneCfg.dataStorageChangeConsumer() != null) {
            zoneChange.changeDataStorage(
                    distributionZoneCfg.dataStorageChangeConsumer());
        }

        if (distributionZoneCfg.filter() != null) {
            zoneChange.changeFilter(distributionZoneCfg.filter());
        }

        if (distributionZoneCfg.dataNodesAutoAdjust() != null) {
            zoneChange.changeDataNodesAutoAdjust(distributionZoneCfg.dataNodesAutoAdjust());
            zoneChange.changeDataNodesAutoAdjustScaleUp(INFINITE_TIMER_VALUE);
            zoneChange.changeDataNodesAutoAdjustScaleDown(INFINITE_TIMER_VALUE);
        }

        if (distributionZoneCfg.dataNodesAutoAdjustScaleUp() != null) {
            zoneChange.changeDataNodesAutoAdjustScaleUp(
                    distributionZoneCfg.dataNodesAutoAdjustScaleUp());
            zoneChange.changeDataNodesAutoAdjust(INFINITE_TIMER_VALUE);
        }

        if (distributionZoneCfg.dataNodesAutoAdjustScaleDown() != null) {
            zoneChange.changeDataNodesAutoAdjustScaleDown(
                    distributionZoneCfg.dataNodesAutoAdjustScaleDown());
            zoneChange.changeDataNodesAutoAdjust(INFINITE_TIMER_VALUE);
        }
    }

    /**
     * Updates {@link DistributionZonesUtil#zonesLogicalTopologyKey()} and {@link DistributionZonesUtil#zonesLogicalTopologyVersionKey()}
     * in meta storage.
     *
     * @param newTopology Logical topology snapshot.
     * @param topologyLeap Flag that indicates whether this updates was trigger by
     *                     {@link LogicalTopologyEventListener#onTopologyLeap(LogicalTopologySnapshot)} or not.
     */
    private void updateLogicalTopologyInMetaStorage(LogicalTopologySnapshot newTopology, boolean topologyLeap) {
        if (!busyLock.enterBusy()) {
            throw new IgniteInternalException(NODE_STOPPING_ERR, new NodeStoppingException());
        }

        try {
            Set<LogicalNode> logicalTopology = newTopology.nodes();

            Condition updateCondition;

            if (topologyLeap) {
                updateCondition = value(zonesLogicalTopologyVersionKey()).lt(ByteUtils.longToBytes(newTopology.version()));
            } else {
                // This condition may be stronger, as far as we receive topology events one by one.
                updateCondition = value(zonesLogicalTopologyVersionKey()).eq(ByteUtils.longToBytes(newTopology.version() - 1));
            }

            Iif iff = iif(
                    updateCondition,
                    updateLogicalTopologyAndVersion(logicalTopology, newTopology.version()),
                    ops().yield(false)
            );

            metaStorageManager.invoke(iff).whenComplete((res, e) -> {
                if (e != null) {
                    LOG.error(
                            "Failed to update distribution zones' logical topology and version keys [topology = {}, version = {}]",
                            e,
                            Arrays.toString(topologyFromCmg.toArray()),
                            newTopology.version()
                    );
                } else if (res.getAsBoolean()) {
                    LOG.debug(
                            "Distribution zones' logical topology and version keys were updated [topology = {}, version = {}]",
                            Arrays.toString(logicalTopology.toArray()),
                            newTopology.version()
                    );
                } else {
                    LOG.debug(
                            "Failed to update distribution zones' logical topology and version keys [topology = {}, version = {}]",
                            Arrays.toString(logicalTopology.toArray()),
                            newTopology.version()
                    );
                }
            });
        } finally {
            busyLock.leaveBusy();
        }
    }

    /**
     * Initialises {@link DistributionZonesUtil#zonesLogicalTopologyKey()} and
     * {@link DistributionZonesUtil#zonesLogicalTopologyVersionKey()} from meta storage on the start of {@link DistributionZoneManager}.
     */
    private void initLogicalTopologyAndVersionInMetaStorageOnStart() {
        if (!busyLock.enterBusy()) {
            throw new IgniteInternalException(NODE_STOPPING_ERR, new NodeStoppingException());
        }

        try {
            CompletableFuture<Entry> zonesTopologyVersionFuture = metaStorageManager.get(zonesLogicalTopologyVersionKey());

            CompletableFuture<LogicalTopologySnapshot> logicalTopologyFuture = logicalTopologyService.logicalTopologyOnLeader();

            logicalTopologyFuture.thenAcceptBoth(zonesTopologyVersionFuture, (snapshot, topVerEntry) -> {
                if (!busyLock.enterBusy()) {
                    throw new IgniteInternalException(NODE_STOPPING_ERR, new NodeStoppingException());
                }

                try {
<<<<<<< HEAD
                    metaStorageManager.get(zonesLogicalTopologyVersionKey()).thenAccept(topVerEntry -> {
                        if (!busyLock.enterBusy()) {
                            throw new IgniteInternalException(NODE_STOPPING_ERR, new NodeStoppingException());
                        }

                        try {
                            long topologyVersionFromCmg = snapshot.version();

                            byte[] topVerFromMetaStorage = topVerEntry.value();

                            if (topVerFromMetaStorage == null || bytesToLong(topVerFromMetaStorage) < topologyVersionFromCmg) {
                                Set<LogicalNode> topologyFromCmg = snapshot.nodes();

                                Condition topologyVersionCondition = topVerFromMetaStorage == null
                                        ? notExists(zonesLogicalTopologyVersionKey()) :
                                        value(zonesLogicalTopologyVersionKey()).eq(topVerFromMetaStorage);

                                Iif iff = iif(topologyVersionCondition,
                                        updateLogicalTopologyAndVersion(topologyFromCmg, topologyVersionFromCmg),
                                        ops().yield(false)
=======
                    long topologyVersionFromCmg = snapshot.version();

                    byte[] topVerFromMetaStorage = topVerEntry.value();

                    if (topVerFromMetaStorage == null || bytesToLong(topVerFromMetaStorage) < topologyVersionFromCmg) {
                        Set<String> topologyFromCmg = snapshot.nodes().stream().map(ClusterNode::name).collect(toSet());

                        Condition topologyVersionCondition = topVerFromMetaStorage == null
                                ? notExists(zonesLogicalTopologyVersionKey()) :
                                value(zonesLogicalTopologyVersionKey()).eq(topVerFromMetaStorage);

                        Iif iff = iif(topologyVersionCondition,
                                updateLogicalTopologyAndVersion(topologyFromCmg, topologyVersionFromCmg),
                                ops().yield(false)
                        );

                        metaStorageManager.invoke(iff).whenComplete((res, e) -> {
                            if (e != null) {
                                LOG.error(
                                        "Failed to initialize distribution zones' logical topology "
                                                + "and version keys [topology = {}, version = {}]",
                                        e,
                                        Arrays.toString(topologyFromCmg.toArray()),
                                        topologyVersionFromCmg
                                );
                            } else if (res.getAsBoolean()) {
                                LOG.debug(
                                        "Distribution zones' logical topology and version keys were initialised "
                                                + "[topology = {}, version = {}]",
                                        Arrays.toString(topologyFromCmg.toArray()),
                                        topologyVersionFromCmg
                                );
                            } else {
                                LOG.debug(
                                        "Failed to initialize distribution zones' logical topology "
                                                + "and version keys [topology = {}, version = {}]",
                                        Arrays.toString(topologyFromCmg.toArray()),
                                        topologyVersionFromCmg
>>>>>>> 6f4458ab
                                );
                            }
                        });
                    }
                } finally {
                    busyLock.leaveBusy();
                }
            });
        } finally {
            busyLock.leaveBusy();
        }
    }

    /**
     * Initialises data nodes of distribution zones in meta storage
     * from {@link DistributionZonesUtil#zonesLogicalTopologyKey()} in vault.
     */
    private void initDataNodesFromVaultManager() {
        if (!busyLock.enterBusy()) {
            throw new IgniteInternalException(NODE_STOPPING_ERR, new NodeStoppingException());
        }

        try {
            long appliedRevision = metaStorageManager.appliedRevision();

            lastScaleUpRevision = appliedRevision;

            lastScaleDownRevision = appliedRevision;

            VaultEntry topVerEntry = vaultMgr.get(zonesLogicalTopologyVersionKey()).join();

            if (topVerEntry != null && topVerEntry.value() != null) {
                topVerTracker.update(bytesToLong(topVerEntry.value()));
            }

            VaultEntry topologyEntry = vaultMgr.get(zonesLogicalTopologyKey()).join();

            if (topologyEntry != null && topologyEntry.value() != null) {
                logicalTopology = fromBytes(topologyEntry.value());

                // init keys and data nodes for default zone
                saveDataNodesAndUpdateTriggerKeysInMetaStorage(
                        DEFAULT_ZONE_ID,
                        appliedRevision,
                        logicalTopology
                );

                zonesConfiguration.distributionZones().value().forEach(zone -> {
                    int zoneId = zone.zoneId();

                    saveDataNodesAndUpdateTriggerKeysInMetaStorage(
                            zoneId,
                            appliedRevision,
                            logicalTopology
                    );
                });
            }

            zonesState.values().forEach(zoneState -> {
                zoneState.scaleUpRevisionTracker().update(lastScaleUpRevision);

                zoneState.scaleDownRevisionTracker().update(lastScaleDownRevision);

                zoneState.nodes(logicalTopology.stream().map(NodeWithAttributes::nodeName).collect(toSet()));
            });

            assert topologyEntry == null || topologyEntry.value() == null || logicalTopology.equals(fromBytes(topologyEntry.value()))
                    : "Initial value of logical topology was changed after initialization from the vault manager.";
        } finally {
            busyLock.leaveBusy();
        }
    }

    /**
     * Creates watch listener which listens logical topology and logical topology version.
     *
     * @return Watch listener.
     */
    private WatchListener createMetastorageTopologyListener() {
        return new WatchListener() {
            @Override
            public CompletableFuture<Void> onUpdate(WatchEvent evt) {
                if (!busyLock.enterBusy()) {
                    return failedFuture(new NodeStoppingException());
                }

                try {
                    assert evt.entryEvents().size() == 2 :
                            "Expected an event with logical topology and logical topology version entries but was events with keys: "
                            + evt.entryEvents().stream().map(entry -> entry.newEntry() == null ? "null" : entry.newEntry().key())
                            .collect(toList());

                    long topVer = 0;

                    byte[] newLogicalTopologyBytes = null;

                    Set<NodeWithAttributes> newLogicalTopology = null;

                    long revision = 0;

                    for (EntryEvent event : evt.entryEvents()) {
                        Entry e = event.newEntry();

                        if (Arrays.equals(e.key(), zonesLogicalTopologyVersionKey().bytes())) {
                            topVer = bytesToLong(e.value());

                            revision = e.revision();
                        } else if (Arrays.equals(e.key(), zonesLogicalTopologyKey().bytes())) {
                            newLogicalTopologyBytes = e.value();

                            newLogicalTopology = fromBytes(newLogicalTopologyBytes);
                        }
                    }

                    assert newLogicalTopology != null : "The event doesn't contain logical topology";
                    assert revision > 0 : "The event doesn't contain logical topology version";

                    Set<NodeWithAttributes> newLogicalTopology0 = newLogicalTopology;

                    Set<NodeWithAttributes> removedNodes =
                            logicalTopology.stream().filter(node -> !newLogicalTopology0.contains(node)).collect(toSet());

                    Set<NodeWithAttributes> addedNodes =
                            newLogicalTopology.stream().filter(node -> !logicalTopology.contains(node)).collect(toSet());

                    //Firstly update lastScaleUpRevision and lastScaleDownRevision then update topVerTracker to ensure thread-safety.
                    if (!addedNodes.isEmpty()) {
                        lastScaleUpRevision = revision;
                    }

                    if (!removedNodes.isEmpty()) {
                        lastScaleDownRevision = revision;
                    }

                    topVerTracker.update(topVer);

                    logicalTopology = newLogicalTopology;

                    NamedConfigurationTree<DistributionZoneConfiguration, DistributionZoneView, DistributionZoneChange> zones =
                            zonesConfiguration.distributionZones();

                    for (int i = 0; i < zones.value().size(); i++) {
                        DistributionZoneView zoneView = zones.value().get(i);

                        scheduleTimers(zoneView, addedNodes, removedNodes, revision);
                    }

                    DistributionZoneView defaultZoneView = zonesConfiguration.value().defaultDistributionZone();

                    scheduleTimers(defaultZoneView, addedNodes, removedNodes, revision);

                    return completedFuture(null);
                } finally {
                    busyLock.leaveBusy();
                }
            }

            @Override
            public void onError(Throwable e) {
                LOG.warn("Unable to process logical topology event", e);
            }
        };
    }

    /**
     * Creates watch listener which listens data nodes, scale up revision and scale down revision.
     *
     * @return Watch listener.
     */
    private WatchListener createMetastorageDataNodesListener() {
        return new WatchListener() {
            @Override
            public CompletableFuture<Void> onUpdate(WatchEvent evt) {
                if (!busyLock.enterBusy()) {
                    return failedFuture(new NodeStoppingException());
                }

                try {
                    int zoneId = 0;

                    Set<String> newDataNodes = null;

                    long scaleUpRevision = 0;

                    long scaleDownRevision = 0;

                    for (EntryEvent event : evt.entryEvents()) {
                        Entry e = event.newEntry();

                        if (startsWith(e.key(), zoneDataNodesKey().bytes())) {
                            zoneId = extractZoneId(e.key());

                            byte[] dataNodesBytes = e.value();

                            String filter = getZoneById(zonesConfiguration, zoneId).filter().value();

                            if (dataNodesBytes != null) {
                                newDataNodes = DistributionZonesUtil.dataNodes(fromBytes(dataNodesBytes), filter).stream()
                                        .map(NodeWithAttributes::nodeName)
                                        .collect(toSet());
                            } else {
                                newDataNodes = emptySet();
                            }
                        } else if (startsWith(e.key(), zoneScaleUpChangeTriggerKey().bytes())) {
                            if (e.value() != null) {
                                scaleUpRevision = bytesToLong(e.value());
                            }
                        } else if (startsWith(e.key(), zoneScaleDownChangeTriggerKey().bytes())) {
                            if (e.value() != null) {
                                scaleDownRevision = bytesToLong(e.value());
                            }
                        }
                    }

                    ZoneState zoneState = zonesState.get(zoneId);

                    if (zoneState == null) {
                        //The zone has been dropped so no need to update zoneState.
                        return completedFuture(null);
                    }

                    assert newDataNodes != null : "Data nodes was not initialized.";

                    zoneState.nodes(newDataNodes);

                    //Associates scale up meta storage revision and data nodes.
                    if (scaleUpRevision > 0) {
                        zoneState.scaleUpRevisionTracker.update(scaleUpRevision);
                    }

                    //Associates scale down meta storage revision and data nodes.
                    if (scaleDownRevision > 0) {
                        zoneState.scaleDownRevisionTracker.update(scaleDownRevision);
                    }
                } finally {
                    busyLock.leaveBusy();
                }

                return completedFuture(null);
            }

            @Override
            public void onError(Throwable e) {
                LOG.warn("Unable to process data nodes event", e);
            }
        };
    }

    /**
     * Schedules scale up and scale down timers.
     *
     * @param zoneCfg Zone's configuration.
     * @param addedNodes Nodes that was added to a topology and should be added to zones data nodes.
     * @param removedNodes Nodes that was removed from a topology and should be removed from zones data nodes.
     * @param revision Revision that triggered that event.
     */
    private void scheduleTimers(
            DistributionZoneView zoneCfg,
            Set<NodeWithAttributes> addedNodes,
            Set<NodeWithAttributes> removedNodes,
            long revision
    ) {
        scheduleTimers(
                zoneCfg,
                addedNodes,
                removedNodes,
                revision,
                this::saveDataNodesToMetaStorageOnScaleUp,
                this::saveDataNodesToMetaStorageOnScaleDown
        );
    }

    /**
     * Schedules scale up and scale down timers. This method is needed also for test purposes.
     *
     * @param zoneCfg Zone's configuration.
     * @param addedNodes Nodes that was added to a topology and should be added to zones data nodes.
     * @param removedNodes Nodes that was removed from a topology and should be removed from zones data nodes.
     * @param revision Revision that triggered that event.
     * @param saveDataNodesOnScaleUp Function that saves nodes to a zone's data nodes in case of scale up was triggered.
     * @param saveDataNodesOnScaleDown Function that saves nodes to a zone's data nodes in case of scale down was triggered.
     */
    void scheduleTimers(
            DistributionZoneView zoneCfg,
            Set<NodeWithAttributes> addedNodes,
            Set<NodeWithAttributes> removedNodes,
            long revision,
            BiFunction<Integer, Long, CompletableFuture<Void>> saveDataNodesOnScaleUp,
            BiFunction<Integer, Long, CompletableFuture<Void>> saveDataNodesOnScaleDown
    ) {
        int autoAdjust = zoneCfg.dataNodesAutoAdjust();
        int autoAdjustScaleDown = zoneCfg.dataNodesAutoAdjustScaleDown();
        int autoAdjustScaleUp = zoneCfg.dataNodesAutoAdjustScaleUp();

        int zoneId = zoneCfg.zoneId();

        if ((!addedNodes.isEmpty() || !removedNodes.isEmpty()) && autoAdjust != INFINITE_TIMER_VALUE) {
            //TODO: IGNITE-18134 Create scheduler with dataNodesAutoAdjust timer.
            throw new UnsupportedOperationException("Data nodes auto adjust is not supported.");
        } else {
            if (!addedNodes.isEmpty() && autoAdjustScaleUp != INFINITE_TIMER_VALUE) {
                zonesState.get(zoneId).nodesToAddToDataNodes(addedNodes, revision);

                zonesState.get(zoneId).rescheduleScaleUp(
                        autoAdjustScaleUp,
                        () -> saveDataNodesOnScaleUp.apply(zoneId, revision)
                );
            }

            if (!removedNodes.isEmpty() && autoAdjustScaleDown != INFINITE_TIMER_VALUE) {
                zonesState.get(zoneId).nodesToRemoveFromDataNodes(removedNodes, revision);

                zonesState.get(zoneId).rescheduleScaleDown(
                        autoAdjustScaleDown,
                        () -> saveDataNodesOnScaleDown.apply(zoneId, revision)
                );
            }
        }
    }

    /**
     * Unwraps distribution zone exception from {@link ConfigurationChangeException} if it is possible.
     *
     * @param e Exception.
     * @param expectedClz Expected exception classes to unwrap.
     * @return Unwrapped exception if it is expected or original if it is unexpected exception.
     */
    private static Throwable unwrapDistributionZoneException(Throwable e, Class<? extends Throwable>... expectedClz) {
        Throwable ret = unwrapDistributionZoneExceptionRecursively(e, expectedClz);

        return ret != null ? ret : e;
    }

    private static Throwable unwrapDistributionZoneExceptionRecursively(Throwable e, Class<? extends Throwable>... expectedClz) {
        if ((e instanceof CompletionException || e instanceof ConfigurationChangeException) && e.getCause() != null) {
            return unwrapDistributionZoneExceptionRecursively(e.getCause(), expectedClz);
        }

        for (Class<?> expected : expectedClz) {
            if (expected.isAssignableFrom(e.getClass())) {
                return e;
            }
        }

        return null;
    }

    /**
     * Method updates data nodes value for the specified zone after scale up timer timeout, sets {@code revision} to the
     * {@link DistributionZonesUtil#zoneScaleUpChangeTriggerKey(int)} and
     * {@link DistributionZonesUtil#zonesChangeTriggerKey(int)} if it passes the condition.
     *
     * @param zoneId Unique id of a zone
     * @param revision Revision of an event that has triggered this method.
     */
    CompletableFuture<Void> saveDataNodesToMetaStorageOnScaleUp(int zoneId, long revision) {
        if (!busyLock.enterBusy()) {
            throw new IgniteInternalException(NODE_STOPPING_ERR, new NodeStoppingException());
        }

        try {
            ZoneState zoneState = zonesState.get(zoneId);

            if (zoneState == null) {
                // Zone was deleted
                return completedFuture(null);
            }

            Set<ByteArray> keysToGetFromMs = Set.of(
                    zoneDataNodesKey(zoneId),
                    zoneScaleUpChangeTriggerKey(zoneId),
                    zoneScaleDownChangeTriggerKey(zoneId)
            );

            return metaStorageManager.getAll(keysToGetFromMs).thenCompose(values -> inBusyLock(busyLock, () -> {
                if (values.containsValue(null)) {
                    // Zone was deleted
                    return completedFuture(null);
                }

                Map<NodeWithAttributes, Integer> dataNodesFromMetaStorage = extractDataNodes(values.get(zoneDataNodesKey(zoneId)));

                long scaleUpTriggerRevision = extractChangeTriggerRevision(values.get(zoneScaleUpChangeTriggerKey(zoneId)));

                long scaleDownTriggerRevision = extractChangeTriggerRevision(values.get(zoneScaleDownChangeTriggerKey(zoneId)));

                if (revision <= scaleUpTriggerRevision) {
                    return completedFuture(null);
                }

                List<NodeWithAttributes> deltaToAdd = zoneState.nodesToBeAddedToDataNodes(scaleUpTriggerRevision, revision);

                Map<NodeWithAttributes, Integer> newDataNodes = new HashMap<>(dataNodesFromMetaStorage);

                deltaToAdd.forEach(n -> newDataNodes.merge(n, 1, Integer::sum));

                // Update dataNodes, so nodes' attributes will be updated with the latest seen data on the node.
                // For example, node could be restarted with new node's attributes, we need to update attributes in the data nodes.
                deltaToAdd.forEach(n -> newDataNodes.put(n, newDataNodes.remove(n)));

                // Remove redundant nodes that are not presented in the data nodes.
                newDataNodes.entrySet().removeIf(e -> e.getValue() == 0);

                Update dataNodesAndTriggerKeyUpd = updateDataNodesAndScaleUpTriggerKey(zoneId, revision, toBytes(newDataNodes));

                Iif iif = iif(
                        triggerScaleUpScaleDownKeysCondition(scaleUpTriggerRevision, scaleDownTriggerRevision, zoneId),
                        dataNodesAndTriggerKeyUpd,
                        ops().yield(false)
                );

                return metaStorageManager.invoke(iif)
                        .thenApply(StatementResult::getAsBoolean)
                        .thenCompose(invokeResult -> inBusyLock(busyLock, () -> {
                            if (invokeResult) {
                                zoneState.cleanUp(Math.min(scaleDownTriggerRevision, revision));
                            } else {
                                LOG.debug("Updating data nodes for a zone has not succeeded [zoneId = {}]", zoneId);

                                return saveDataNodesToMetaStorageOnScaleUp(zoneId, revision);
                            }

                            return completedFuture(null);
                        }));
            })).whenComplete((v, e) -> {
                if (e != null) {
                    LOG.warn("Failed to update zones' dataNodes value [zoneId = {}]", e, zoneId);
                }
            });
        } finally {
            busyLock.leaveBusy();
        }
    }

    /**
     * Method updates data nodes value for the specified zone after scale down timer timeout, sets {@code revision} to the
     * {@link DistributionZonesUtil#zoneScaleDownChangeTriggerKey(int)} and
     * {@link DistributionZonesUtil#zonesChangeTriggerKey(int)} if it passes the condition.
     *
     * @param zoneId Unique id of a zone
     * @param revision Revision of an event that has triggered this method.
     */
    CompletableFuture<Void> saveDataNodesToMetaStorageOnScaleDown(int zoneId, long revision) {
        if (!busyLock.enterBusy()) {
            throw new IgniteInternalException(NODE_STOPPING_ERR, new NodeStoppingException());
        }

        try {
            ZoneState zoneState = zonesState.get(zoneId);

            if (zoneState == null) {
                // Zone was deleted
                return completedFuture(null);
            }

            Set<ByteArray> keysToGetFromMs = Set.of(
                    zoneDataNodesKey(zoneId),
                    zoneScaleUpChangeTriggerKey(zoneId),
                    zoneScaleDownChangeTriggerKey(zoneId)
            );

            return metaStorageManager.getAll(keysToGetFromMs).thenCompose(values -> inBusyLock(busyLock, () -> {
                if (values.containsValue(null)) {
                    // Zone was deleted
                    return completedFuture(null);
                }

                Map<NodeWithAttributes, Integer> dataNodesFromMetaStorage = extractDataNodes(values.get(zoneDataNodesKey(zoneId)));

                long scaleUpTriggerRevision = extractChangeTriggerRevision(values.get(zoneScaleUpChangeTriggerKey(zoneId)));

                long scaleDownTriggerRevision = extractChangeTriggerRevision(values.get(zoneScaleDownChangeTriggerKey(zoneId)));

                if (revision <= scaleDownTriggerRevision) {
                    return completedFuture(null);
                }

                List<NodeWithAttributes> deltaToRemove = zoneState.nodesToBeRemovedFromDataNodes(scaleDownTriggerRevision, revision);

                Map<NodeWithAttributes, Integer> newDataNodes = new HashMap<>(dataNodesFromMetaStorage);

                deltaToRemove.forEach(n -> newDataNodes.merge(n, -1, Integer::sum));

                // Remove redundant nodes that are not presented in the data nodes.
                newDataNodes.entrySet().removeIf(e -> e.getValue() == 0);

                Update dataNodesAndTriggerKeyUpd = updateDataNodesAndScaleDownTriggerKey(zoneId, revision, toBytes(newDataNodes));

                Iif iif = iif(
                        triggerScaleUpScaleDownKeysCondition(scaleUpTriggerRevision, scaleDownTriggerRevision, zoneId),
                        dataNodesAndTriggerKeyUpd,
                        ops().yield(false)
                );

                return metaStorageManager.invoke(iif)
                        .thenApply(StatementResult::getAsBoolean)
                        .thenCompose(invokeResult -> inBusyLock(busyLock, () -> {
                            if (invokeResult) {
                                zoneState.cleanUp(Math.min(scaleUpTriggerRevision, revision));
                            } else {
                                LOG.debug("Updating data nodes for a zone has not succeeded [zoneId = {}]", zoneId);

                                return saveDataNodesToMetaStorageOnScaleDown(zoneId, revision);
                            }

                            return completedFuture(null);
                        }));
            })).whenComplete((v, e) -> {
                if (e != null) {
                    LOG.warn("Failed to update zones' dataNodes value [zoneId = {}]", e, zoneId);
                }
            });
        } finally {
            busyLock.leaveBusy();
        }
    }

    /**
     * Class responsible for storing state for a distribution zone.
     * States are needed to track nodes that we want to add or remove from the data nodes,
     * to schedule and stop scale up and scale down processes.
     */
    static class ZoneState {
        /** Schedule task for a scale up process. */
        private ScheduledFuture<?> scaleUpTask;

        /** Schedule task for a scale down process. */
        private ScheduledFuture<?> scaleDownTask;

        /**
         * Map that stores pairs revision -> {@link Augmentation} for a zone. With this map we can track which nodes
         * should be added or removed in the processes of scale up or scale down. Revision helps to track visibility of the events
         * of adding or removing nodes because any process of scale up or scale down has a revision that triggered this process.
         */
        private final ConcurrentSkipListMap<Long, Augmentation> topologyAugmentationMap;

        /** Executor for scheduling tasks for scale up and scale down processes. */
        private final ScheduledExecutorService executor;

        /** Data nodes. */
        private volatile Set<String> nodes;

        /** The tracker for scale up meta storage revision of current data nodes value. */
        private final PendingComparableValuesTracker<Long> scaleUpRevisionTracker;

        /** The tracker for scale down meta storage revision of current data nodes value. */
        private final PendingComparableValuesTracker<Long> scaleDownRevisionTracker;

        /**
         * Constructor.
         *
         * @param executor Executor for scheduling tasks for scale up and scale down processes.
         */
        ZoneState(ScheduledExecutorService executor) {
            this.executor = executor;
            topologyAugmentationMap = new ConcurrentSkipListMap<>();
            nodes = emptySet();
            scaleUpRevisionTracker = new PendingComparableValuesTracker<>(0L);
            scaleDownRevisionTracker = new PendingComparableValuesTracker<>(0L);
        }

        /**
         * Map that stores pairs revision -> {@link Augmentation} for a zone. With this map we can track which nodes
         * should be added or removed in the processes of scale up or scale down. Revision helps to track visibility of the events
         * of adding or removing nodes because any process of scale up or scale down has a revision that triggered this process.
         */
        ConcurrentSkipListMap<Long, Augmentation> topologyAugmentationMap() {
            return topologyAugmentationMap;
        }

        /**
         * Reschedules existing scale up task, if it is not started yet, or schedules new one, if the current task cannot be canceled.
         *
         * @param delay Delay to start runnable in seconds.
         * @param runnable Custom logic to run.
         */
        synchronized void rescheduleScaleUp(long delay, Runnable runnable) {
            if (scaleUpTask != null) {
                scaleUpTask.cancel(false);
            }

            scaleUpTask = executor.schedule(runnable, delay, TimeUnit.SECONDS);
        }

        /**
         * Reschedules existing scale down task, if it is not started yet, or schedules new one, if the current task cannot be canceled.
         *
         * @param delay Delay to start runnable in seconds.
         * @param runnable Custom logic to run.
         */
        synchronized void rescheduleScaleDown(long delay, Runnable runnable) {
            if (scaleDownTask != null) {
                scaleDownTask.cancel(false);
            }

            scaleDownTask = executor.schedule(runnable, delay, TimeUnit.SECONDS);
        }

        /**
         * Cancels task for scale up and scale down.
         */
        synchronized void stopTimers() {
            stopScaleUp();

            stopScaleDown();
        }

        /**
         * Cancels task for scale up.
         */
        synchronized void stopScaleUp() {
            if (scaleUpTask != null) {
                scaleUpTask.cancel(false);
            }
        }

        /**
         * Cancels task for scale down.
         */
        synchronized void stopScaleDown() {
            if (scaleDownTask != null) {
                scaleDownTask.cancel(false);
            }
        }

        /**
         * Returns a set of nodes that should be added to zone's data nodes.
         *
         * @param scaleUpRevision Last revision of the scale up event. Nodes that were associated with this event
         *                        or with the lower revisions, won't be included in the accumulation.
         * @param revision Revision of the event for which this data nodes is needed.
         *                 Nodes that were associated with this event will be included.
         * @return List of nodes that should be added to zone's data nodes.
         */
        List<NodeWithAttributes> nodesToBeAddedToDataNodes(long scaleUpRevision, long revision) {
            return accumulateNodes(scaleUpRevision, revision, true);
        }

        /**
         * Returns a set of nodes that should be removed from zone's data nodes.
         *
         * @param scaleDownRevision Last revision of the scale down event. Nodes that were associated with this event
         *                          or with the lower revisions, won't be included in the accumulation.
         * @param revision Revision of the event for which this data nodes is needed.
         *                 Nodes that were associated with this event will be included.
         * @return List of nodes that should be removed from zone's data nodes.
         */
        List<NodeWithAttributes> nodesToBeRemovedFromDataNodes(long scaleDownRevision, long revision) {
            return accumulateNodes(scaleDownRevision, revision, false);
        }

        /**
         * Add nodes to the map where nodes that must be added to the zone's data nodes are accumulated.
         *
         * @param nodes Nodes to add to zone's data nodes.
         * @param revision Revision of the event that triggered this addition.
         */
        void nodesToAddToDataNodes(Set<NodeWithAttributes> nodes, long revision) {
            topologyAugmentationMap.put(revision, new Augmentation(nodes, true));
        }

        /**
         * Add nodes to the map where nodes that must be removed from the zone's data nodes are accumulated.
         *
         * @param nodes Nodes to remove from zone's data nodes.
         * @param revision Revision of the event that triggered this addition.
         */
        void nodesToRemoveFromDataNodes(Set<NodeWithAttributes> nodes, long revision) {
            topologyAugmentationMap.put(revision, new Augmentation(nodes, false));
        }

        /**
         * Accumulate nodes from the {@link ZoneState#topologyAugmentationMap} starting from the {@code fromKey} (excluding)
         * to the {@code toKey} (including), where flag {@code addition} indicates whether we should accumulate nodes that should be
         * added to data nodes, or removed.
         *
         * @param fromKey Starting key (excluding).
         * @param toKey Ending key (including).
         * @param addition Indicates whether we should accumulate nodes that should be added to data nodes, or removed.
         * @return Accumulated nodes.
         */
        private List<NodeWithAttributes> accumulateNodes(long fromKey, long toKey, boolean addition) {
            return topologyAugmentationMap.subMap(fromKey, false, toKey, true).values()
                    .stream()
                    .filter(a -> a.addition == addition)
                    .flatMap(a -> a.nodes.stream())
                    .collect(toList());
        }

        /**
         * Cleans {@code topologyAugmentationMap} to the key, to which is safe to delete.
         * Safe means that this key was handled both by scale up and scale down schedulers.
         *
         * @param toKey Key in map to which is safe to delete data from {@code topologyAugmentationMap}.
         */
        private void cleanUp(long toKey) {
            topologyAugmentationMap.headMap(toKey, true).clear();
        }

        /**
         * Returns the highest revision which is presented in the {@link ZoneState#topologyAugmentationMap()} taking into account
         * the {@code addition} flag.
         *
         * @param addition Flag indicating the type of the nodes for which we want to find the highest revision.
         * @return The highest revision which is presented in the {@link ZoneState#topologyAugmentationMap()} taking into account
         *         the {@code addition} flag.
         */
        Optional<Long> highestRevision(boolean addition) {
            return topologyAugmentationMap().entrySet()
                    .stream()
                    .filter(e -> e.getValue().addition == addition)
                    .max(Map.Entry.comparingByKey())
                    .map(Map.Entry::getKey);
        }

        /**
         * Get data nodes.
         *
         * @return Data nodes.
         */
        private Set<String> nodes() {
            return nodes;
        }

        /**
         * Set data nodes.
         *
         * @param nodes Data nodes.
         */
        private void nodes(Set<String> nodes) {
            this.nodes = nodes;
        }

        /**
         * The tracker for scale up meta storage revision of current data nodes value.
         *
         * @return The tracker.
         */
        private PendingComparableValuesTracker<Long> scaleUpRevisionTracker() {
            return scaleUpRevisionTracker;
        }

        /**
         * The tracker for scale down meta storage revision of current data nodes value.
         *
         * @return The tracker.
         */
        private PendingComparableValuesTracker<Long> scaleDownRevisionTracker() {
            return scaleDownRevisionTracker;
        }

        @TestOnly
        synchronized ScheduledFuture<?> scaleUpTask() {
            return scaleUpTask;
        }

        @TestOnly
        synchronized ScheduledFuture<?> scaleDownTask() {
            return scaleDownTask;
        }
    }

    /**
     * Class stores the info about nodes that should be added or removed from the data nodes of a zone.
     * With flag {@code addition} we can track whether {@code nodeNames} should be added or removed.
     */
    private static class Augmentation {
        /** Names of the node. */
        Set<NodeWithAttributes> nodes;

        /** Flag that indicates whether {@code nodeNames} should be added or removed. */
        boolean addition;

        Augmentation(Set<NodeWithAttributes> nodes, boolean addition) {
            this.nodes = nodes;
            this.addition = addition;
        }
    }

    public static class NodeWithAttributes implements Serializable {
        String nodeName;

        Map<String, String> nodeAttributes;

        public NodeWithAttributes(String nodeName, Map<String, String> nodeAttributes) {
            this.nodeName = nodeName;
            this.nodeAttributes = nodeAttributes;
        }

        @Override
        public int hashCode() {
            return nodeName.hashCode();
        }

        @Override
        public boolean equals(Object obj) {
            if (this == obj) {
                return true;
            }

            if (obj == null || getClass() != obj.getClass()) {
                return false;
            }

            NodeWithAttributes that = (NodeWithAttributes) obj;

            return nodeName.equals(that.nodeName);
        }

        public String nodeName() {
            return nodeName;
        }

        public Map<String, String> nodeAttributes() {
            return nodeAttributes;
        }
    }
}<|MERGE_RESOLUTION|>--- conflicted
+++ resolved
@@ -74,11 +74,8 @@
 import java.util.concurrent.TimeUnit;
 import java.util.concurrent.atomic.AtomicBoolean;
 import java.util.function.BiFunction;
-<<<<<<< HEAD
 import java.util.function.Function;
 import java.util.stream.Collectors;
-=======
->>>>>>> 6f4458ab
 import org.apache.ignite.configuration.ConfigurationChangeException;
 import org.apache.ignite.configuration.ConfigurationNodeAlreadyExistException;
 import org.apache.ignite.configuration.ConfigurationNodeDoesNotExistException;
@@ -1074,34 +1071,12 @@
                 }
 
                 try {
-<<<<<<< HEAD
-                    metaStorageManager.get(zonesLogicalTopologyVersionKey()).thenAccept(topVerEntry -> {
-                        if (!busyLock.enterBusy()) {
-                            throw new IgniteInternalException(NODE_STOPPING_ERR, new NodeStoppingException());
-                        }
-
-                        try {
-                            long topologyVersionFromCmg = snapshot.version();
-
-                            byte[] topVerFromMetaStorage = topVerEntry.value();
-
-                            if (topVerFromMetaStorage == null || bytesToLong(topVerFromMetaStorage) < topologyVersionFromCmg) {
-                                Set<LogicalNode> topologyFromCmg = snapshot.nodes();
-
-                                Condition topologyVersionCondition = topVerFromMetaStorage == null
-                                        ? notExists(zonesLogicalTopologyVersionKey()) :
-                                        value(zonesLogicalTopologyVersionKey()).eq(topVerFromMetaStorage);
-
-                                Iif iff = iif(topologyVersionCondition,
-                                        updateLogicalTopologyAndVersion(topologyFromCmg, topologyVersionFromCmg),
-                                        ops().yield(false)
-=======
                     long topologyVersionFromCmg = snapshot.version();
 
                     byte[] topVerFromMetaStorage = topVerEntry.value();
 
-                    if (topVerFromMetaStorage == null || bytesToLong(topVerFromMetaStorage) < topologyVersionFromCmg) {
-                        Set<String> topologyFromCmg = snapshot.nodes().stream().map(ClusterNode::name).collect(toSet());
+                        if (topVerFromMetaStorage == null || bytesToLong(topVerFromMetaStorage) < topologyVersionFromCmg) {
+                            Set<LogicalNode> topologyFromCmg = snapshot.nodes();
 
                         Condition topologyVersionCondition = topVerFromMetaStorage == null
                                 ? notExists(zonesLogicalTopologyVersionKey()) :
@@ -1134,7 +1109,6 @@
                                                 + "and version keys [topology = {}, version = {}]",
                                         Arrays.toString(topologyFromCmg.toArray()),
                                         topologyVersionFromCmg
->>>>>>> 6f4458ab
                                 );
                             }
                         });
