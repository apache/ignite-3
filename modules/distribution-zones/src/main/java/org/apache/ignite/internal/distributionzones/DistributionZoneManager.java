/*
 * Licensed to the Apache Software Foundation (ASF) under one or more
 * contributor license agreements. See the NOTICE file distributed with
 * this work for additional information regarding copyright ownership.
 * The ASF licenses this file to You under the Apache License, Version 2.0
 * (the "License"); you may not use this file except in compliance with
 * the License. You may obtain a copy of the License at
 *
 *      http://www.apache.org/licenses/LICENSE-2.0
 *
 * Unless required by applicable law or agreed to in writing, software
 * distributed under the License is distributed on an "AS IS" BASIS,
 * WITHOUT WARRANTIES OR CONDITIONS OF ANY KIND, either express or implied.
 * See the License for the specific language governing permissions and
 * limitations under the License.
 */

package org.apache.ignite.internal.distributionzones;

import static java.util.concurrent.CompletableFuture.completedFuture;
import static java.util.concurrent.CompletableFuture.failedFuture;
import static java.util.stream.Collectors.toList;
import static org.apache.ignite.internal.distributionzones.DistributionZonesUtil.deleteDataNodesKeyAndUpdateTriggerKey;
import static org.apache.ignite.internal.distributionzones.DistributionZonesUtil.triggerKeyCondition;
import static org.apache.ignite.internal.distributionzones.DistributionZonesUtil.updateDataNodesAndTriggerKey;
import static org.apache.ignite.internal.distributionzones.DistributionZonesUtil.updateLogicalTopologyAndVersion;
import static org.apache.ignite.internal.distributionzones.DistributionZonesUtil.updateTriggerKey;
import static org.apache.ignite.internal.distributionzones.DistributionZonesUtil.zonesLogicalTopologyKey;
import static org.apache.ignite.internal.distributionzones.DistributionZonesUtil.zonesLogicalTopologyVersionKey;
import static org.apache.ignite.internal.metastorage.dsl.Conditions.notExists;
import static org.apache.ignite.internal.metastorage.dsl.Conditions.value;
import static org.apache.ignite.internal.metastorage.dsl.Operations.ops;
import static org.apache.ignite.internal.util.ByteUtils.bytesToLong;
import static org.apache.ignite.internal.util.ByteUtils.toBytes;
import static org.apache.ignite.lang.ErrorGroups.Common.NODE_STOPPING_ERR;

import java.util.Arrays;
import java.util.Collections;
import java.util.List;
import java.util.Set;
import java.util.concurrent.CompletableFuture;
import java.util.concurrent.CompletionException;
import java.util.concurrent.atomic.AtomicBoolean;
import java.util.stream.Collectors;
import org.apache.ignite.configuration.ConfigurationChangeException;
import org.apache.ignite.configuration.NamedListChange;
import org.apache.ignite.configuration.notifications.ConfigurationNamedListListener;
import org.apache.ignite.configuration.notifications.ConfigurationNotificationEvent;
import org.apache.ignite.configuration.validation.ConfigurationValidationException;
import org.apache.ignite.internal.cluster.management.topology.api.LogicalTopologyEventListener;
import org.apache.ignite.internal.cluster.management.topology.api.LogicalTopologyService;
import org.apache.ignite.internal.cluster.management.topology.api.LogicalTopologySnapshot;
import org.apache.ignite.internal.distributionzones.configuration.DistributionZoneChange;
import org.apache.ignite.internal.distributionzones.configuration.DistributionZoneConfiguration;
import org.apache.ignite.internal.distributionzones.configuration.DistributionZoneView;
import org.apache.ignite.internal.distributionzones.configuration.DistributionZonesConfiguration;
import org.apache.ignite.internal.distributionzones.exception.DistributionZoneAlreadyExistsException;
import org.apache.ignite.internal.distributionzones.exception.DistributionZoneNotFoundException;
import org.apache.ignite.internal.distributionzones.exception.DistributionZoneRenameException;
import org.apache.ignite.internal.logger.IgniteLogger;
import org.apache.ignite.internal.logger.Loggers;
import org.apache.ignite.internal.manager.IgniteComponent;
import org.apache.ignite.internal.metastorage.Entry;
import org.apache.ignite.internal.metastorage.MetaStorageManager;
import org.apache.ignite.internal.metastorage.WatchEvent;
import org.apache.ignite.internal.metastorage.WatchListener;
import org.apache.ignite.internal.metastorage.dsl.CompoundCondition;
import org.apache.ignite.internal.metastorage.dsl.Condition;
import org.apache.ignite.internal.metastorage.dsl.If;
import org.apache.ignite.internal.metastorage.dsl.Update;
import org.apache.ignite.internal.metastorage.impl.MetaStorageManagerImpl;
import org.apache.ignite.internal.util.ByteUtils;
import org.apache.ignite.internal.util.IgniteSpinBusyLock;
import org.apache.ignite.internal.vault.VaultManager;
import org.apache.ignite.lang.IgniteException;
import org.apache.ignite.lang.IgniteInternalException;
import org.apache.ignite.lang.NodeStoppingException;
import org.apache.ignite.network.ClusterNode;
import org.jetbrains.annotations.NotNull;

/**
 * Distribution zones manager.
 */
public class DistributionZoneManager implements IgniteComponent {
    /** The logger. */
    private static final IgniteLogger LOG = Loggers.forClass(DistributionZoneManager.class);

    /** Distribution zone configuration. */
    private final DistributionZonesConfiguration zonesConfiguration;

    /** Meta Storage manager. */
    private final MetaStorageManager metaStorageManager;

    /** Vault manager. */
    private final VaultManager vaultMgr;

    /** Busy lock to stop synchronously. */
    private final IgniteSpinBusyLock busyLock = new IgniteSpinBusyLock();

    /** Prevents double stopping of the component. */
    private final AtomicBoolean stopGuard = new AtomicBoolean();

    /** Logical topology service to track topology changes. */
    private final LogicalTopologyService logicalTopologyService;

    /** Listener for a topology events. */
    private final LogicalTopologyEventListener topologyEventListener = new LogicalTopologyEventListener() {
        @Override
        public void onAppeared(ClusterNode appearedNode, LogicalTopologySnapshot newTopology) {
            updateLogicalTopologyInMetaStorage(newTopology, false);
        }

        @Override
        public void onDisappeared(ClusterNode disappearedNode, LogicalTopologySnapshot newTopology) {
            updateLogicalTopologyInMetaStorage(newTopology, false);
        }

        @Override
        public void onTopologyLeap(LogicalTopologySnapshot newTopology) {
            updateLogicalTopologyInMetaStorage(newTopology, true);
        }
    };

    /** The logical topology on the last watch event.
     *  It's enough to mark this field by volatile because we don't update the collection after it is assigned to the field.
     */
    private volatile Set<String> logicalTopology;

    /** Watch listener id to unregister the watch listener on {@link DistributionZoneManager#stop()}. */
    private volatile Long watchListenerId;

    /**
     * Creates a new distribution zone manager.
     *
     * @param zonesConfiguration Distribution zones configuration.
     * @param metaStorageManager Meta Storage manager.
     * @param logicalTopologyService Logical topology service.
     * @param vaultMgr Vault manager.
     */
    public DistributionZoneManager(
            DistributionZonesConfiguration zonesConfiguration,
            MetaStorageManager metaStorageManager,
            LogicalTopologyService logicalTopologyService,
            VaultManager vaultMgr
    ) {
        this.zonesConfiguration = zonesConfiguration;
        this.metaStorageManager = metaStorageManager;
        this.logicalTopologyService = logicalTopologyService;
        this.vaultMgr = vaultMgr;

        logicalTopology = Collections.emptySet();
    }

    /**
     * Creates a new distribution zone with the given {@code name} asynchronously.
     *
     * @param distributionZoneCfg Distribution zone configuration.
     * @return Future representing pending completion of the operation. Future can be completed with:
     *      {@link DistributionZoneAlreadyExistsException} if a zone with the given name already exists,
     *      {@link ConfigurationValidationException} if {@code distributionZoneCfg} is broken,
     *      {@link IllegalArgumentException} if distribution zone configuration is null,
     *      {@link NodeStoppingException} if the node is stopping.
     */
    public CompletableFuture<Void> createZone(DistributionZoneConfigurationParameters distributionZoneCfg) {
        if (distributionZoneCfg == null) {
            return failedFuture(new IllegalArgumentException("Distribution zone configuration is null"));
        }

        if (!busyLock.enterBusy()) {
            return failedFuture(new NodeStoppingException());
        }

        try {
            CompletableFuture<Void> fut = new CompletableFuture<>();

            zonesConfiguration.change(zonesChange -> zonesChange.changeDistributionZones(zonesListChange -> {
                try {
                    zonesListChange.create(distributionZoneCfg.name(), zoneChange -> {
                        if (distributionZoneCfg.dataNodesAutoAdjust() == null) {
                            zoneChange.changeDataNodesAutoAdjust(Integer.MAX_VALUE);
                        } else {
                            zoneChange.changeDataNodesAutoAdjust(distributionZoneCfg.dataNodesAutoAdjust());
                        }

                        if (distributionZoneCfg.dataNodesAutoAdjustScaleUp() == null) {
                            zoneChange.changeDataNodesAutoAdjustScaleUp(Integer.MAX_VALUE);
                        } else {
                            zoneChange.changeDataNodesAutoAdjustScaleUp(
                                    distributionZoneCfg.dataNodesAutoAdjustScaleUp());
                        }

                        if (distributionZoneCfg.dataNodesAutoAdjustScaleDown() == null) {
                            zoneChange.changeDataNodesAutoAdjustScaleDown(Integer.MAX_VALUE);
                        } else {
                            zoneChange.changeDataNodesAutoAdjustScaleDown(distributionZoneCfg.dataNodesAutoAdjustScaleDown());
                        }

                        int intZoneId = zonesChange.globalIdCounter() + 1;
                        zonesChange.changeGlobalIdCounter(intZoneId);

                        zoneChange.changeZoneId(intZoneId);
                    });
                } catch (IllegalArgumentException e) {
                    throw new DistributionZoneAlreadyExistsException(distributionZoneCfg.name(), e);
                }
            })).whenComplete((res, e) -> {
                if (e != null) {
                    fut.completeExceptionally(
                            unwrapDistributionZoneException(
                                    e,
                                    DistributionZoneAlreadyExistsException.class,
                                    ConfigurationValidationException.class)
                    );
                } else {
                    fut.complete(null);
                }
            });

            return fut;
        } finally {
            busyLock.leaveBusy();
        }
    }

    /**
     * Alters a distribution zone.
     *
     * @param name Distribution zone name.
     * @param distributionZoneCfg Distribution zone configuration.
     * @return Future representing pending completion of the operation. Future can be completed with:
     *      {@link DistributionZoneRenameException} if a zone with the given name already exists
     *      or zone with name for renaming already exists,
     *      {@link DistributionZoneNotFoundException} if a zone with the given name doesn't exist,
     *      {@link ConfigurationValidationException} if {@code distributionZoneCfg} is broken,
     *      {@link IllegalArgumentException} if {@code name} or {@code distributionZoneCfg} is {@code null},
     *      {@link NodeStoppingException} if the node is stopping.
     */
    public CompletableFuture<Void> alterZone(String name, DistributionZoneConfigurationParameters distributionZoneCfg) {
        if (name == null || name.isEmpty()) {
            return failedFuture(new IllegalArgumentException("Distribution zone name is null or empty [name=" + name + ']'));
        }

        if (distributionZoneCfg == null) {
            return failedFuture(new IllegalArgumentException("Distribution zone configuration is null"));
        }

        if (!busyLock.enterBusy()) {
            return failedFuture(new NodeStoppingException());
        }

        try {
            CompletableFuture<Void> fut = new CompletableFuture<>();

            zonesConfiguration.change(zonesChange -> zonesChange.changeDistributionZones(zonesListChange -> {
                NamedListChange<DistributionZoneView, DistributionZoneChange> renameChange;

                try {
                    renameChange = zonesListChange.rename(name, distributionZoneCfg.name());
                } catch (IllegalArgumentException e) {
                    throw new DistributionZoneRenameException(name, distributionZoneCfg.name(), e);
                }

                try {
                    renameChange
                            .update(
                                    distributionZoneCfg.name(), zoneChange -> {
                                        if (distributionZoneCfg.dataNodesAutoAdjust() != null) {
                                            zoneChange.changeDataNodesAutoAdjust(distributionZoneCfg.dataNodesAutoAdjust());
                                            zoneChange.changeDataNodesAutoAdjustScaleUp(Integer.MAX_VALUE);
                                            zoneChange.changeDataNodesAutoAdjustScaleDown(Integer.MAX_VALUE);
                                        }

                                        if (distributionZoneCfg.dataNodesAutoAdjustScaleUp() != null) {
                                            zoneChange.changeDataNodesAutoAdjustScaleUp(
                                                    distributionZoneCfg.dataNodesAutoAdjustScaleUp());
                                            zoneChange.changeDataNodesAutoAdjust(Integer.MAX_VALUE);
                                        }

                                        if (distributionZoneCfg.dataNodesAutoAdjustScaleDown() != null) {
                                            zoneChange.changeDataNodesAutoAdjustScaleDown(
                                                    distributionZoneCfg.dataNodesAutoAdjustScaleDown());
                                            zoneChange.changeDataNodesAutoAdjust(Integer.MAX_VALUE);
                                        }
                                    });
                } catch (IllegalArgumentException e) {
                    throw new DistributionZoneNotFoundException(distributionZoneCfg.name(), e);
                }
            }))
                    .whenComplete((res, e) -> {
                        if (e != null) {
                            fut.completeExceptionally(
                                    unwrapDistributionZoneException(
                                            e,
                                            DistributionZoneRenameException.class,
                                            DistributionZoneNotFoundException.class,
                                            ConfigurationValidationException.class)
                            );
                        } else {
                            fut.complete(null);
                        }
                    });

            return fut;
        } finally {
            busyLock.leaveBusy();
        }
    }

    /**
     * Drops a distribution zone with the name specified.
     *
     * @param name Distribution zone name.
     * @return Future representing pending completion of the operation. Future can be completed with:
     *      {@link DistributionZoneNotFoundException} if a zone with the given name doesn't exist,
     *      {@link IllegalArgumentException} if {@code name} is {@code null},
     *      {@link NodeStoppingException} if the node is stopping.
     */
    public CompletableFuture<Void> dropZone(String name) {
        if (name == null || name.isEmpty()) {
            return failedFuture(new IllegalArgumentException("Distribution zone name is null or empty [name=" + name + ']'));
        }

        if (!busyLock.enterBusy()) {
            return failedFuture(new NodeStoppingException());
        }

        try {
            CompletableFuture<Void> fut = new CompletableFuture<>();

            zonesConfiguration.change(zonesChange -> zonesChange.changeDistributionZones(zonesListChange -> {
                DistributionZoneView view = zonesListChange.get(name);

                if (view == null) {
                    throw new DistributionZoneNotFoundException(name);
                }

                zonesListChange.delete(name);
            }))
                    .whenComplete((res, e) -> {
                        if (e != null) {
                            fut.completeExceptionally(
                                    unwrapDistributionZoneException(
                                            e,
                                            DistributionZoneNotFoundException.class)
                            );
                        } else {
                            fut.complete(null);
                        }
                    });

            return fut;
        } finally {
            busyLock.leaveBusy();
        }
    }

    /** {@inheritDoc} */
    @Override
    public void start() {
        if (!busyLock.enterBusy()) {
            throw new IgniteException(NODE_STOPPING_ERR, new NodeStoppingException());
        }

        try {
            zonesConfiguration.distributionZones().listenElements(new ZonesConfigurationListener());

            logicalTopologyService.addEventListener(topologyEventListener);

            registerMetaStorageWatchListener()
                    .thenAccept(ignore -> initDataNodesFromVaultManager())
                    .thenAccept(ignore -> initMetaStorageKeysOnStart());
        } finally {
            busyLock.leaveBusy();
        }
    }

    /** {@inheritDoc} */
    @Override
    public void stop() throws Exception {
        if (!stopGuard.compareAndSet(false, true)) {
            return;
        }

        busyLock.block();

        logicalTopologyService.removeEventListener(topologyEventListener);

        if (watchListenerId != null) {
            metaStorageManager.unregisterWatch(watchListenerId);
        }
    }

    private class ZonesConfigurationListener implements ConfigurationNamedListListener<DistributionZoneView> {
        @Override
        public CompletableFuture<?> onCreate(ConfigurationNotificationEvent<DistributionZoneView> ctx) {
            updateMetaStorageOnZoneCreate(ctx.newValue().zoneId(), ctx.storageRevision());

            return completedFuture(null);
        }

        @Override
        public CompletableFuture<?> onDelete(ConfigurationNotificationEvent<DistributionZoneView> ctx) {
            updateMetaStorageOnZoneDelete(ctx.oldValue().zoneId(), ctx.storageRevision());

            return completedFuture(null);
        }

        @Override
        public CompletableFuture<?> onUpdate(ConfigurationNotificationEvent<DistributionZoneView> ctx) {
            updateMetaStorageOnZoneUpdate(ctx.storageRevision());

            //TODO: Also add here rescheduling for the existing timers https://issues.apache.org/jira/browse/IGNITE-18121

            return completedFuture(null);
        }
    }

    /**
     * Method updates data nodes value for the specified zone,
     * also sets {@code revision} to the {@link DistributionZonesUtil#zonesChangeTriggerKey()} if it passes the condition.
     *
     * @param zoneId Unique id of a zone
     * @param revision Revision of an event that has triggered this method.
     */
    private void updateMetaStorageOnZoneCreate(int zoneId, long revision) {
        if (!busyLock.enterBusy()) {
            throw new IgniteInternalException(NODE_STOPPING_ERR, new NodeStoppingException());
        }

        try {
            // Update data nodes for a zone only if the revision of the event is newer than value in that trigger key,
            // so we do not react on a stale events
            CompoundCondition triggerKeyCondition = triggerKeyCondition(revision);

            // logicalTopology can be updated concurrently by the watch listener.
            Set<String> logicalTopology0 = logicalTopology;

            byte[] logicalTopologyBytes = toBytes(logicalTopology0);

            Update dataNodesAndTriggerKeyUpd = updateDataNodesAndTriggerKey(zoneId, revision, logicalTopologyBytes);

            If iif = If.iif(triggerKeyCondition, dataNodesAndTriggerKeyUpd, ops().yield(false));

            metaStorageManager.invoke(iif).thenAccept(res -> {
                if (res.getAsBoolean()) {
                    LOG.debug("Update zones' dataNodes value [zoneId = {}, dataNodes = {}", zoneId, logicalTopology0);
                } else {
                    LOG.debug("Failed to update zones' dataNodes value [zoneId = {}]", zoneId);
                }
            });
        } finally {
            busyLock.leaveBusy();
        }
    }

    /**
     * Sets {@code revision} to the {@link DistributionZonesUtil#zonesChangeTriggerKey()} if it passes the condition.
     *
     * @param revision Revision of an event that has triggered this method.
     */
    private void updateMetaStorageOnZoneUpdate(long revision) {
        if (!busyLock.enterBusy()) {
            throw new IgniteInternalException(NODE_STOPPING_ERR, new NodeStoppingException());
        }

        try {
            CompoundCondition triggerKeyCondition = triggerKeyCondition(revision);

            Update triggerKeyUpd = updateTriggerKey(revision);

            If iif = If.iif(triggerKeyCondition, triggerKeyUpd, ops().yield(false));

            metaStorageManager.invoke(iif).thenAccept(res -> {
                if (res.getAsBoolean()) {
                    LOG.debug("Distribution zones' trigger key was updated with the revision [revision = {}]", revision);
                } else {
                    LOG.debug("Failed to update distribution zones' trigger key with the revision [revision = {}]", revision);
                }
            });
        } finally {
            busyLock.leaveBusy();
        }
    }

    /**
     * Method deletes data nodes value for the specified zone,
     * also sets {@code revision} to the {@link DistributionZonesUtil#zonesChangeTriggerKey()} if it passes the condition.
     *
     * @param zoneId Unique id of a zone
     * @param revision Revision of an event that has triggered this method.
     */
    private void updateMetaStorageOnZoneDelete(int zoneId, long revision) {
        if (!busyLock.enterBusy()) {
            throw new IgniteInternalException(NODE_STOPPING_ERR, new NodeStoppingException());
        }

        try {
            CompoundCondition triggerKeyCondition = triggerKeyCondition(revision);

            Update dataNodesRemoveUpd = deleteDataNodesKeyAndUpdateTriggerKey(zoneId, revision);

            If iif = If.iif(triggerKeyCondition, dataNodesRemoveUpd, ops().yield(false));

            metaStorageManager.invoke(iif).thenAccept(res -> {
                if (res.getAsBoolean()) {
                    LOG.debug("Delete zones' dataNodes key [zoneId = {}", zoneId);
                } else {
                    LOG.debug("Failed to delete zones' dataNodes key [zoneId = {}]", zoneId);
                }
            });
        } finally {
            busyLock.leaveBusy();
        }
    }

    /**
     * Updates {@link DistributionZonesUtil#zonesLogicalTopologyKey()} and {@link DistributionZonesUtil#zonesLogicalTopologyVersionKey()}
     * in meta storage.
     *
     * @param newTopology Logical topology snapshot.
     * @param topologyLeap Flag that indicates whether this updates was trigger by
     *                     {@link LogicalTopologyEventListener#onTopologyLeap(LogicalTopologySnapshot)} or not.
     */
    private void updateLogicalTopologyInMetaStorage(LogicalTopologySnapshot newTopology, boolean topologyLeap) {
        if (!busyLock.enterBusy()) {
            throw new IgniteInternalException(NODE_STOPPING_ERR, new NodeStoppingException());
        }

        try {
            Set<String> topologyFromCmg = newTopology.nodes().stream().map(ClusterNode::name).collect(Collectors.toSet());

            Condition updateCondition;

            if (topologyLeap) {
                updateCondition = value(zonesLogicalTopologyVersionKey()).lt(ByteUtils.longToBytes(newTopology.version()));
            } else {
                // This condition may be stronger, as far as we receive topology events one by one.
                updateCondition = value(zonesLogicalTopologyVersionKey()).eq(ByteUtils.longToBytes(newTopology.version() - 1));
            }

            If iff = If.iif(
                    updateCondition,
                    updateLogicalTopologyAndVersion(topologyFromCmg, newTopology.version()),
                    ops().yield(false)
            );

            metaStorageManager.invoke(iff).thenAccept(res -> {
                if (res.getAsBoolean()) {
                    LOG.debug(
                            "Distribution zones' logical topology and version keys were updated [topology = {}, version = {}]",
                            Arrays.toString(topologyFromCmg.toArray()),
                            newTopology.version()
                    );
                } else {
                    LOG.debug(
                            "Failed to update distribution zones' logical topology and version keys [topology = {}, version = {}]",
                            Arrays.toString(topologyFromCmg.toArray()),
                            newTopology.version()
                    );
                }
            });
        } finally {
            busyLock.leaveBusy();
        }
    }

    /**
     * Initialises {@link DistributionZonesUtil#zonesLogicalTopologyKey()} and
     * {@link DistributionZonesUtil#zonesLogicalTopologyVersionKey()} from meta storage on the start of {@link DistributionZoneManager}.
     */
    private void initMetaStorageKeysOnStart() {
        if (!busyLock.enterBusy()) {
            throw new IgniteInternalException(NODE_STOPPING_ERR, new NodeStoppingException());
        }

        try {
            logicalTopologyService.logicalTopologyOnLeader().thenAccept(snapshot -> {
                if (!busyLock.enterBusy()) {
                    throw new IgniteInternalException(NODE_STOPPING_ERR, new NodeStoppingException());
                }

                try {
                    metaStorageManager.get(zonesLogicalTopologyVersionKey()).thenAccept(topVerEntry -> {
                        if (!busyLock.enterBusy()) {
                            throw new IgniteInternalException(NODE_STOPPING_ERR, new NodeStoppingException());
                        }

                        try {
                            long topologyVersionFromCmg = snapshot.version();

                            byte[] topVerFromMetaStorage = topVerEntry.value();

                            if (topVerFromMetaStorage == null || bytesToLong(topVerFromMetaStorage) < topologyVersionFromCmg) {
                                Set<String> topologyFromCmg = snapshot.nodes().stream().map(ClusterNode::name).collect(Collectors.toSet());

                                Condition topologyVersionCondition = topVerFromMetaStorage == null
                                        ? notExists(zonesLogicalTopologyVersionKey()) :
                                        value(zonesLogicalTopologyVersionKey()).eq(topVerFromMetaStorage);

                                If iff = If.iif(topologyVersionCondition,
                                        updateLogicalTopologyAndVersion(topologyFromCmg, topologyVersionFromCmg),
                                        ops().yield(false)
                                );

                                metaStorageManager.invoke(iff).thenAccept(res -> {
                                    if (res.getAsBoolean()) {
                                        LOG.debug(
                                                "Distribution zones' logical topology and version keys were initialised "
                                                        + "[topology = {}, version = {}]",
                                                Arrays.toString(topologyFromCmg.toArray()),
                                                topologyVersionFromCmg
                                        );
                                    } else {
                                        LOG.debug(
                                                "Failed to initialize distribution zones' logical topology "
                                                        + "and version keys [topology = {}, version = {}]",
                                                Arrays.toString(topologyFromCmg.toArray()),
                                                topologyVersionFromCmg
                                        );
                                    }
                                });
                            }
                        } finally {
                            busyLock.leaveBusy();
                        }
                    });

                } finally {
                    busyLock.leaveBusy();
                }
            });
        } finally {
            busyLock.leaveBusy();
        }
    }

    /**
     * Initialises data nodes of distribution zones in meta storage
     * from {@link DistributionZonesUtil#zonesLogicalTopologyKey()} in vault.
     */
    private void initDataNodesFromVaultManager() {
<<<<<<< HEAD
        if (!busyLock.enterBusy()) {
            throw new IgniteInternalException(NODE_STOPPING_ERR, new NodeStoppingException());
        }
=======
        // TODO: Remove this call as part of https://issues.apache.org/jira/browse/IGNITE-18397
        vaultMgr.get(MetaStorageManagerImpl.APPLIED_REV)
                .thenApply(appliedRevision -> appliedRevision == null ? 0L : bytesToLong(appliedRevision.value()))
                .thenAccept(vaultAppliedRevision -> {
                    if (!busyLock.enterBusy()) {
                        throw new IgniteInternalException(NODE_STOPPING_ERR, new NodeStoppingException());
                    }
>>>>>>> 2169d8a5

        try {
            vaultMgr.get(APPLIED_REV)
                    .thenApply(appliedRevision -> appliedRevision == null ? 0L : bytesToLong(appliedRevision.value()))
                    .thenAccept(vaultAppliedRevision -> {
                        if (!busyLock.enterBusy()) {
                            throw new IgniteInternalException(NODE_STOPPING_ERR, new NodeStoppingException());
                        }

                        try {
                            vaultMgr.get(zonesLogicalTopologyKey())
                                    .thenAccept(vaultEntry -> {
                                        if (!busyLock.enterBusy()) {
                                            throw new IgniteInternalException(NODE_STOPPING_ERR, new NodeStoppingException());
                                        }

                                        try {
                                            if (vaultEntry != null && vaultEntry.value() != null) {
                                                logicalTopology = ByteUtils.fromBytes(vaultEntry.value());

                                                zonesConfiguration.distributionZones().value().namedListKeys()
                                                        .forEach(zoneName -> {
                                                            int zoneId = zonesConfiguration.distributionZones().get(zoneName).zoneId()
                                                                    .value();

                                                            saveDataNodesToMetaStorage(zoneId, vaultEntry.value(), vaultAppliedRevision);
                                                        });
                                            }
                                        } finally {
                                            busyLock.leaveBusy();
                                        }
                                    });
                        } finally {
                            busyLock.leaveBusy();
                        }
                    });
        } finally {
            busyLock.leaveBusy();
        }
    }

    /**
     * Registers {@link WatchListener} which updates data nodes of distribution zones on logical topology changing event.
     *
     * @return Future representing pending completion of the operation.
     */
    private CompletableFuture<?> registerMetaStorageWatchListener() {
        // TODO: Change to "registerExactWatch", see https://issues.apache.org/jira/browse/IGNITE-18397
        return metaStorageManager.registerWatchByPrefix(zonesLogicalTopologyKey(), new WatchListener() {
                    @Override
                    public boolean onUpdate(@NotNull WatchEvent evt) {
                        if (!busyLock.enterBusy()) {
                            throw new IgniteInternalException(NODE_STOPPING_ERR, new NodeStoppingException());
                        }

                        try {
                            assert evt.single();

                            Entry newEntry = evt.entryEvent().newEntry();

                            Set<String> newLogicalTopology = ByteUtils.fromBytes(newEntry.value());

                            List<String> removedNodes =
                                    logicalTopology.stream().filter(node -> !newLogicalTopology.contains(node)).collect(toList());

                            List<String> addedNodes =
                                    newLogicalTopology.stream().filter(node -> !logicalTopology.contains(node)).collect(toList());

                            logicalTopology = newLogicalTopology;

                            zonesConfiguration.distributionZones().value().namedListKeys()
                                    .forEach(zoneName -> {
                                        DistributionZoneConfiguration zoneCfg = zonesConfiguration.distributionZones().get(zoneName);

                                        int autoAdjust = zoneCfg.dataNodesAutoAdjust().value();
                                        int autoAdjustScaleDown = zoneCfg.dataNodesAutoAdjustScaleDown().value();
                                        int autoAdjustScaleUp = zoneCfg.dataNodesAutoAdjustScaleUp().value();

                                        Integer zoneId = zoneCfg.zoneId().value();

                                        if ((!addedNodes.isEmpty() || !removedNodes.isEmpty()) && autoAdjust != Integer.MAX_VALUE) {
                                            //TODO: IGNITE-18134 Create scheduler with dataNodesAutoAdjust timer.
                                            saveDataNodesToMetaStorage(
                                                    zoneId, newEntry.value(), newEntry.revision()
                                            );
                                        } else {
                                            if (!addedNodes.isEmpty() && autoAdjustScaleUp != Integer.MAX_VALUE) {
                                                //TODO: IGNITE-18121 Create scale up scheduler with dataNodesAutoAdjustScaleUp timer.
                                                saveDataNodesToMetaStorage(
                                                        zoneId, newEntry.value(), newEntry.revision()
                                                );
                                            }

                                            if (!removedNodes.isEmpty() && autoAdjustScaleDown != Integer.MAX_VALUE) {
                                                //TODO: IGNITE-18132 Create scale down scheduler with dataNodesAutoAdjustScaleDown timer.
                                                saveDataNodesToMetaStorage(
                                                        zoneId, newEntry.value(), newEntry.revision()
                                                );
                                            }
                                        }
                                    });

                            return true;
                        } finally {
                            busyLock.leaveBusy();
                        }
                    }

                    @Override
                    public void onError(@NotNull Throwable e) {
                        LOG.warn("Unable to process logical topology event", e);
                    }
                })
                .thenAccept(id -> watchListenerId = id);
    }

    /**
     * Method updates data nodes value for the specified zone,
     * also sets {@code revision} to the {@link DistributionZonesUtil#zonesChangeTriggerKey()} if it passes the condition.
     *
     * @param zoneId Unique id of a zone
     * @param dataNodes Data nodes of a zone
     * @param revision Revision of an event that has triggered this method.
     */
    private void saveDataNodesToMetaStorage(int zoneId, byte[] dataNodes, long revision) {
        Update dataNodesAndTriggerKeyUpd = updateDataNodesAndTriggerKey(zoneId, revision, dataNodes);

        var iif = If.iif(triggerKeyCondition(revision), dataNodesAndTriggerKeyUpd, ops().yield(false));

        metaStorageManager.invoke(iif).thenAccept(res -> {
            if (res.getAsBoolean()) {
                LOG.debug("Delete zones' dataNodes key [zoneId = {}", zoneId);
            } else {
                LOG.debug("Failed to delete zones' dataNodes key [zoneId = {}]", zoneId);
            }
        });
    }

    /**
     * Unwraps distribution zone exception from {@link ConfigurationChangeException} if it is possible.
     *
     * @param e Exception.
     * @param expectedClz Expected exception classes to unwrap.
     * @return Unwrapped exception if it is expected or original if it is unexpected exception.
     */
    private static Throwable unwrapDistributionZoneException(Throwable e, Class<? extends Throwable>... expectedClz) {
        Throwable ret = unwrapDistributionZoneExceptionRecursively(e, expectedClz);

        return ret != null ? ret : e;
    }

    private static Throwable unwrapDistributionZoneExceptionRecursively(Throwable e, Class<? extends Throwable>... expectedClz) {
        if ((e instanceof CompletionException || e instanceof ConfigurationChangeException) && e.getCause() != null) {
            return unwrapDistributionZoneExceptionRecursively(e.getCause(), expectedClz);
        }

        for (Class<?> expected : expectedClz) {
            if (expected.isAssignableFrom(e.getClass())) {
                return e;
            }
        }

        return null;
    }
}<|MERGE_RESOLUTION|>--- conflicted
+++ resolved
@@ -27,6 +27,7 @@
 import static org.apache.ignite.internal.distributionzones.DistributionZonesUtil.updateTriggerKey;
 import static org.apache.ignite.internal.distributionzones.DistributionZonesUtil.zonesLogicalTopologyKey;
 import static org.apache.ignite.internal.distributionzones.DistributionZonesUtil.zonesLogicalTopologyVersionKey;
+import static org.apache.ignite.internal.metastorage.MetaStorageManager.APPLIED_REV;
 import static org.apache.ignite.internal.metastorage.dsl.Conditions.notExists;
 import static org.apache.ignite.internal.metastorage.dsl.Conditions.value;
 import static org.apache.ignite.internal.metastorage.dsl.Operations.ops;
@@ -639,22 +640,13 @@
      * from {@link DistributionZonesUtil#zonesLogicalTopologyKey()} in vault.
      */
     private void initDataNodesFromVaultManager() {
-<<<<<<< HEAD
         if (!busyLock.enterBusy()) {
             throw new IgniteInternalException(NODE_STOPPING_ERR, new NodeStoppingException());
         }
-=======
-        // TODO: Remove this call as part of https://issues.apache.org/jira/browse/IGNITE-18397
-        vaultMgr.get(MetaStorageManagerImpl.APPLIED_REV)
-                .thenApply(appliedRevision -> appliedRevision == null ? 0L : bytesToLong(appliedRevision.value()))
-                .thenAccept(vaultAppliedRevision -> {
-                    if (!busyLock.enterBusy()) {
-                        throw new IgniteInternalException(NODE_STOPPING_ERR, new NodeStoppingException());
-                    }
->>>>>>> 2169d8a5
-
-        try {
-            vaultMgr.get(APPLIED_REV)
+
+        try {
+            // TODO: Remove this call as part of https://issues.apache.org/jira/browse/IGNITE-18397
+            vaultMgr.get(MetaStorageManagerImpl.APPLIED_REV)
                     .thenApply(appliedRevision -> appliedRevision == null ? 0L : bytesToLong(appliedRevision.value()))
                     .thenAccept(vaultAppliedRevision -> {
                         if (!busyLock.enterBusy()) {
