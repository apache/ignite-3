--- conflicted
+++ resolved
@@ -340,12 +340,8 @@
      * @param name Distribution zone name.
      * @return Future representing pending completion of the operation. Future can be completed with:
      *      {@link DistributionZoneNotFoundException} if a zone with the given name doesn't exist,
-<<<<<<< HEAD
      *      {@link IllegalArgumentException} if {@code name} is {@code null} or distribution zone name is {@code DEFAULT_ZONE_NAME},
-=======
-     *      {@link IllegalArgumentException} if {@code name} is {@code null},
      *      {@link DistributionZoneBindTableException} if the zone is bound to table,
->>>>>>> 5e38a8cb
      *      {@link NodeStoppingException} if the node is stopping.
      */
     public CompletableFuture<Void> dropZone(String name) {
