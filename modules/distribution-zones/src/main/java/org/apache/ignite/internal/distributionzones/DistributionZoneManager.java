/*
 * Licensed to the Apache Software Foundation (ASF) under one or more
 * contributor license agreements. See the NOTICE file distributed with
 * this work for additional information regarding copyright ownership.
 * The ASF licenses this file to You under the Apache License, Version 2.0
 * (the "License"); you may not use this file except in compliance with
 * the License. You may obtain a copy of the License at
 *
 *      http://www.apache.org/licenses/LICENSE-2.0
 *
 * Unless required by applicable law or agreed to in writing, software
 * distributed under the License is distributed on an "AS IS" BASIS,
 * WITHOUT WARRANTIES OR CONDITIONS OF ANY KIND, either express or implied.
 * See the License for the specific language governing permissions and
 * limitations under the License.
 */

package org.apache.ignite.internal.distributionzones;

import static java.util.Collections.emptySet;
import static java.util.concurrent.CompletableFuture.completedFuture;
import static java.util.concurrent.CompletableFuture.failedFuture;
import static java.util.concurrent.CompletableFuture.supplyAsync;
import static java.util.stream.Collectors.toList;
import static java.util.stream.Collectors.toSet;
import static org.apache.ignite.internal.distributionzones.DistributionZonesUtil.deleteDataNodesAndUpdateTriggerKeys;
import static org.apache.ignite.internal.distributionzones.DistributionZonesUtil.extractChangeTriggerRevision;
import static org.apache.ignite.internal.distributionzones.DistributionZonesUtil.extractDataNodes;
import static org.apache.ignite.internal.distributionzones.DistributionZonesUtil.extractZoneId;
import static org.apache.ignite.internal.distributionzones.DistributionZonesUtil.filterDataNodes;
import static org.apache.ignite.internal.distributionzones.DistributionZonesUtil.getZoneById;
import static org.apache.ignite.internal.distributionzones.DistributionZonesUtil.isZoneExist;
import static org.apache.ignite.internal.distributionzones.DistributionZonesUtil.toDataNodesMap;
import static org.apache.ignite.internal.distributionzones.DistributionZonesUtil.triggerKeyConditionForZonesChanges;
import static org.apache.ignite.internal.distributionzones.DistributionZonesUtil.triggerScaleUpScaleDownKeysCondition;
import static org.apache.ignite.internal.distributionzones.DistributionZonesUtil.updateDataNodesAndScaleDownTriggerKey;
import static org.apache.ignite.internal.distributionzones.DistributionZonesUtil.updateDataNodesAndScaleUpTriggerKey;
import static org.apache.ignite.internal.distributionzones.DistributionZonesUtil.updateDataNodesAndTriggerKeys;
import static org.apache.ignite.internal.distributionzones.DistributionZonesUtil.updateLogicalTopologyAndVersion;
import static org.apache.ignite.internal.distributionzones.DistributionZonesUtil.zoneDataNodesKey;
import static org.apache.ignite.internal.distributionzones.DistributionZonesUtil.zoneScaleDownChangeTriggerKey;
import static org.apache.ignite.internal.distributionzones.DistributionZonesUtil.zoneScaleUpChangeTriggerKey;
import static org.apache.ignite.internal.distributionzones.DistributionZonesUtil.zonesDataNodesPrefix;
import static org.apache.ignite.internal.distributionzones.DistributionZonesUtil.zonesLogicalTopologyKey;
import static org.apache.ignite.internal.distributionzones.DistributionZonesUtil.zonesLogicalTopologyPrefix;
import static org.apache.ignite.internal.distributionzones.DistributionZonesUtil.zonesLogicalTopologyVersionKey;
import static org.apache.ignite.internal.metastorage.dsl.Conditions.notExists;
import static org.apache.ignite.internal.metastorage.dsl.Conditions.value;
import static org.apache.ignite.internal.metastorage.dsl.Operations.ops;
import static org.apache.ignite.internal.metastorage.dsl.Statements.iif;
import static org.apache.ignite.internal.util.ByteUtils.bytesToLong;
import static org.apache.ignite.internal.util.ByteUtils.fromBytes;
import static org.apache.ignite.internal.util.ByteUtils.toBytes;
import static org.apache.ignite.internal.util.IgniteUtils.inBusyLock;
import static org.apache.ignite.internal.util.IgniteUtils.shutdownAndAwaitTermination;
import static org.apache.ignite.internal.util.IgniteUtils.startsWith;
import static org.apache.ignite.lang.ErrorGroups.Common.NODE_STOPPING_ERR;

import java.util.Arrays;
import java.util.HashMap;
import java.util.List;
import java.util.Map;
import java.util.NoSuchElementException;
import java.util.Optional;
import java.util.Set;
import java.util.concurrent.CompletableFuture;
import java.util.concurrent.CompletionException;
import java.util.concurrent.ConcurrentHashMap;
import java.util.concurrent.ConcurrentSkipListMap;
import java.util.concurrent.ScheduledExecutorService;
import java.util.concurrent.ScheduledFuture;
import java.util.concurrent.ScheduledThreadPoolExecutor;
import java.util.concurrent.ThreadPoolExecutor;
import java.util.concurrent.TimeUnit;
import java.util.concurrent.atomic.AtomicBoolean;
import java.util.function.BiFunction;
import org.apache.ignite.configuration.ConfigurationChangeException;
import org.apache.ignite.configuration.ConfigurationNodeAlreadyExistException;
import org.apache.ignite.configuration.ConfigurationNodeDoesNotExistException;
import org.apache.ignite.configuration.ConfigurationNodeRemovedException;
import org.apache.ignite.configuration.ConfigurationProperty;
import org.apache.ignite.configuration.NamedConfigurationTree;
import org.apache.ignite.configuration.NamedListChange;
import org.apache.ignite.configuration.notifications.ConfigurationListener;
import org.apache.ignite.configuration.notifications.ConfigurationNamedListListener;
import org.apache.ignite.configuration.notifications.ConfigurationNotificationEvent;
import org.apache.ignite.configuration.validation.ConfigurationValidationException;
import org.apache.ignite.internal.cluster.management.topology.api.LogicalNode;
import org.apache.ignite.internal.cluster.management.topology.api.LogicalTopologyEventListener;
import org.apache.ignite.internal.cluster.management.topology.api.LogicalTopologyService;
import org.apache.ignite.internal.cluster.management.topology.api.LogicalTopologySnapshot;
import org.apache.ignite.internal.distributionzones.configuration.DistributionZoneChange;
import org.apache.ignite.internal.distributionzones.configuration.DistributionZoneConfiguration;
import org.apache.ignite.internal.distributionzones.configuration.DistributionZoneView;
import org.apache.ignite.internal.distributionzones.configuration.DistributionZonesConfiguration;
import org.apache.ignite.internal.distributionzones.exception.DistributionZoneWasRemovedException;
import org.apache.ignite.internal.distributionzones.rebalance.DistributionZoneRebalanceEngine;
import org.apache.ignite.internal.logger.IgniteLogger;
import org.apache.ignite.internal.logger.Loggers;
import org.apache.ignite.internal.manager.IgniteComponent;
import org.apache.ignite.internal.metastorage.Entry;
import org.apache.ignite.internal.metastorage.EntryEvent;
import org.apache.ignite.internal.metastorage.MetaStorageManager;
import org.apache.ignite.internal.metastorage.WatchEvent;
import org.apache.ignite.internal.metastorage.WatchListener;
import org.apache.ignite.internal.metastorage.dsl.CompoundCondition;
import org.apache.ignite.internal.metastorage.dsl.Condition;
import org.apache.ignite.internal.metastorage.dsl.Iif;
import org.apache.ignite.internal.metastorage.dsl.StatementResult;
import org.apache.ignite.internal.metastorage.dsl.Update;
import org.apache.ignite.internal.schema.configuration.TableChange;
import org.apache.ignite.internal.schema.configuration.TableConfiguration;
import org.apache.ignite.internal.schema.configuration.TableView;
import org.apache.ignite.internal.schema.configuration.TablesConfiguration;
import org.apache.ignite.internal.thread.NamedThreadFactory;
import org.apache.ignite.internal.util.ByteUtils;
import org.apache.ignite.internal.util.IgniteSpinBusyLock;
import org.apache.ignite.internal.vault.VaultEntry;
import org.apache.ignite.internal.vault.VaultManager;
import org.apache.ignite.lang.ByteArray;
import org.apache.ignite.lang.DistributionZoneAlreadyExistsException;
import org.apache.ignite.lang.DistributionZoneBindTableException;
import org.apache.ignite.lang.DistributionZoneNotFoundException;
import org.apache.ignite.lang.IgniteException;
import org.apache.ignite.lang.IgniteInternalException;
import org.apache.ignite.lang.IgniteSystemProperties;
import org.apache.ignite.lang.NodeStoppingException;
import org.jetbrains.annotations.Nullable;
import org.jetbrains.annotations.TestOnly;

/**
 * Distribution zones manager.
 */
public class DistributionZoneManager implements IgniteComponent {
    /** Name of the default distribution zone. */
    public static final String DEFAULT_ZONE_NAME = "Default";

    private static final String DISTRIBUTION_ZONE_MANAGER_POOL_NAME = "dst-zones-scheduler";

    /** Id of the default distribution zone. */
    public static final int DEFAULT_ZONE_ID = 0;

    /**
     * Default filter value for a distribution zone,
     * which is a {@link com.jayway.jsonpath.JsonPath} expression for including all attributes of nodes.
     */
    public static final String DEFAULT_FILTER = "$..*";

    /** Default number of zone replicas. */
    public static final int DEFAULT_REPLICA_COUNT = 1;

    /** Default number of zone partitions. */
    public static final int DEFAULT_PARTITION_COUNT = 25;

    /**
     * Value for the distribution zones' timers which means that data nodes changing for distribution zone
     * will be started without waiting.
     */
    public static final int IMMEDIATE_TIMER_VALUE = 0;

    /** Default infinite value for the distribution zones' timers. */
    public static final int INFINITE_TIMER_VALUE = Integer.MAX_VALUE;

    /** The logger. */
    private static final IgniteLogger LOG = Loggers.forClass(DistributionZoneManager.class);

    /**
     * If this property is set to {@code true} then an attempt to get the configuration property directly from Meta storage will be skipped,
     * and the local property will be returned.
     * TODO: IGNITE-16774 This property and overall approach, access configuration directly through Meta storage,
     * TODO: will be removed after fix of the issue.
     */
    private final boolean getMetadataLocallyOnly = IgniteSystemProperties.getBoolean("IGNITE_GET_METADATA_LOCALLY_ONLY");

    /** Distribution zone configuration. */
    private final DistributionZonesConfiguration zonesConfiguration;

    /** Tables configuration. */
    private final TablesConfiguration tablesConfiguration;

    /** Meta Storage manager. */
    private final MetaStorageManager metaStorageManager;

    /** Vault manager. */
    private final VaultManager vaultMgr;

    /** Busy lock to stop synchronously. */
    private final IgniteSpinBusyLock busyLock = new IgniteSpinBusyLock();

    /** Prevents double stopping of the component. */
    private final AtomicBoolean stopGuard = new AtomicBoolean();

    /** Logical topology service to track topology changes. */
    private final LogicalTopologyService logicalTopologyService;

    /** Executor for scheduling tasks for scale up and scale down processes. */
    private final ScheduledExecutorService executor;

    /**
     * Map with states for distribution zones. States are needed to track nodes that we want to add or remove from the data nodes,
     * schedule and stop scale up and scale down processes.
     */
    private final Map<Integer, ZoneState> zonesState;

    /** Listener for a topology events. */
    private final LogicalTopologyEventListener topologyEventListener = new LogicalTopologyEventListener() {
        @Override
        public void onNodeJoined(LogicalNode joinedNode, LogicalTopologySnapshot newTopology) {
            updateLogicalTopologyInMetaStorage(newTopology, false);
        }

        @Override
        public void onNodeLeft(LogicalNode leftNode, LogicalTopologySnapshot newTopology) {
            updateLogicalTopologyInMetaStorage(newTopology, false);
        }

        @Override
        public void onTopologyLeap(LogicalTopologySnapshot newTopology) {
            updateLogicalTopologyInMetaStorage(newTopology, true);
        }
    };

    /**
     * The logical topology on the last watch event.
     * It's enough to mark this field by volatile because we don't update the collection after it is assigned to the field.
     */
    private volatile Set<NodeWithAttributes> logicalTopology;

    /**
     * Local mapping of {@code nodeId} -> node's attributes, where {@code nodeId} is a node id, that changes between restarts.
     * This map is updated every time we receive a topology event in a {@code topologyWatchListener}.
     * TODO: https://issues.apache.org/jira/browse/IGNITE-19491 properly clean up this map
     *
     * @see <a href="https://github.com/apache/ignite-3/blob/main/modules/distribution-zones/tech-notes/filters.md">Filter documentation</a>
     */
    private final Map<String, Map<String, String>> nodesAttributes;

    /** Watch listener for logical topology keys. */
    private final WatchListener topologyWatchListener;

    /** Watch listener for data nodes keys. */
    private final WatchListener dataNodesWatchListener;

    /** Watch listener for data nodes keys. */
    private final DistributionZoneRebalanceEngine rebalanceEngine;

    /**
     * Creates a new distribution zone manager.
     *
     * @param zonesConfiguration Distribution zones configuration.
     * @param tablesConfiguration Tables configuration.
     * @param metaStorageManager Meta Storage manager.
     * @param logicalTopologyService Logical topology service.
     * @param vaultMgr Vault manager.
     * @param nodeName Node name.
     */
    public DistributionZoneManager(
            DistributionZonesConfiguration zonesConfiguration,
            TablesConfiguration tablesConfiguration,
            MetaStorageManager metaStorageManager,
            LogicalTopologyService logicalTopologyService,
            VaultManager vaultMgr,
            String nodeName
    ) {
        this.zonesConfiguration = zonesConfiguration;
        this.tablesConfiguration = tablesConfiguration;
        this.metaStorageManager = metaStorageManager;
        this.logicalTopologyService = logicalTopologyService;
        this.vaultMgr = vaultMgr;

        this.topologyWatchListener = createMetastorageTopologyListener();

        this.dataNodesWatchListener = createMetastorageDataNodesListener();

        zonesState = new ConcurrentHashMap<>();

        logicalTopology = emptySet();

        nodesAttributes = new ConcurrentHashMap<>();

        executor = new ScheduledThreadPoolExecutor(
                Math.min(Runtime.getRuntime().availableProcessors() * 3, 20),
                new NamedThreadFactory(NamedThreadFactory.threadPrefix(nodeName, DISTRIBUTION_ZONE_MANAGER_POOL_NAME), LOG),
                new ThreadPoolExecutor.DiscardPolicy()
        );

        // It's safe to leak with partially initialised object here, because rebalanceEngine is only accessible through this or by
        // meta storage notification thread that won't start before all components start.
        //noinspection ThisEscapedInObjectConstruction
        rebalanceEngine = new DistributionZoneRebalanceEngine(
                stopGuard,
                busyLock,
                zonesConfiguration,
                tablesConfiguration,
                metaStorageManager,
                this
        );
    }

    /** {@inheritDoc} */
    @Override
    public void start() {
        if (!busyLock.enterBusy()) {
            throw new IgniteException(NODE_STOPPING_ERR, new NodeStoppingException());
        }

        try {
            ZonesConfigurationListener zonesConfigurationListener = new ZonesConfigurationListener();

            zonesConfiguration.distributionZones().listenElements(zonesConfigurationListener);
            zonesConfiguration.distributionZones().any().dataNodesAutoAdjustScaleUp().listen(onUpdateScaleUp());
            zonesConfiguration.distributionZones().any().dataNodesAutoAdjustScaleDown().listen(onUpdateScaleDown());
            zonesConfiguration.distributionZones().any().filter().listen(onUpdateFilter());

            zonesConfiguration.defaultDistributionZone().listen(zonesConfigurationListener);
            zonesConfiguration.defaultDistributionZone().dataNodesAutoAdjustScaleUp().listen(onUpdateScaleUp());
            zonesConfiguration.defaultDistributionZone().dataNodesAutoAdjustScaleDown().listen(onUpdateScaleDown());
            zonesConfiguration.defaultDistributionZone().filter().listen(onUpdateFilter());

            rebalanceEngine.start();

            // Init timers after restart.
            zonesState.putIfAbsent(DEFAULT_ZONE_ID, new ZoneState(executor));

            zonesConfiguration.distributionZones().value().forEach(zone -> {
                int zoneId = zone.zoneId();

                zonesState.putIfAbsent(zoneId, new ZoneState(executor));
            });

            logicalTopologyService.addEventListener(topologyEventListener);

            metaStorageManager.registerPrefixWatch(zonesLogicalTopologyPrefix(), topologyWatchListener);
            metaStorageManager.registerPrefixWatch(zonesDataNodesPrefix(), dataNodesWatchListener);

            initDataNodesFromVaultManager();

            initLogicalTopologyAndVersionInMetaStorageOnStart();
        } finally {
            busyLock.leaveBusy();
        }
    }

    /** {@inheritDoc} */
    @Override
    public void stop() throws Exception {
        if (!stopGuard.compareAndSet(false, true)) {
            return;
        }

        busyLock.block();

        rebalanceEngine.stop();

        logicalTopologyService.removeEventListener(topologyEventListener);

        metaStorageManager.unregisterWatch(topologyWatchListener);
        metaStorageManager.unregisterWatch(dataNodesWatchListener);

        shutdownAndAwaitTermination(executor, 10, TimeUnit.SECONDS);
    }

    /**
     * Creates a new distribution zone with the given {@code name} asynchronously.
     *
     * @param distributionZoneCfg Distribution zone configuration.
     * @return Future with the id of the zone. Future can be completed with:
     *      {@link DistributionZoneAlreadyExistsException} if a zone with the given name already exists,
     *      {@link ConfigurationValidationException} if {@code distributionZoneCfg} is broken,
     *      {@link IllegalArgumentException} if distribution zone configuration is null
     *      or distribution zone name is {@code DEFAULT_ZONE_NAME},
     *      {@link NodeStoppingException} if the node is stopping.
     */
    public CompletableFuture<Integer> createZone(DistributionZoneConfigurationParameters distributionZoneCfg) {
        if (distributionZoneCfg == null) {
            return failedFuture(new IllegalArgumentException("Distribution zone configuration is null"));
        }

        if (DEFAULT_ZONE_NAME.equals(distributionZoneCfg.name())) {
            return failedFuture(
                    new IllegalArgumentException("It's not possible to create distribution zone with [name= " + DEFAULT_ZONE_NAME + ']')
            );
        }

        if (!busyLock.enterBusy()) {
            return failedFuture(new NodeStoppingException());
        }

        try {
            CompletableFuture<Integer> fut = new CompletableFuture<>();

            int[] zoneIdContainer = new int[1];

            zonesConfiguration.change(zonesChange -> zonesChange.changeDistributionZones(zonesListChange -> {
                try {
                    zonesListChange.create(distributionZoneCfg.name(), zoneChange -> {
                        if (distributionZoneCfg.partitions() != null) {
                            zoneChange.changePartitions(distributionZoneCfg.partitions());
                        }

                        if (distributionZoneCfg.dataStorageChangeConsumer() == null) {
                            zoneChange.changeDataStorage(ch -> ch.convert(zonesConfiguration.defaultDataStorage().value()));
                        } else {
                            zoneChange.changeDataStorage(distributionZoneCfg.dataStorageChangeConsumer());
                        }

                        if (distributionZoneCfg.replicas() != null) {
                            zoneChange.changeReplicas(distributionZoneCfg.replicas());
                        }

                        if (distributionZoneCfg.filter() != null) {
                            zoneChange.changeFilter(distributionZoneCfg.filter());
                        }

                        if (distributionZoneCfg.dataNodesAutoAdjust() != null) {
                            zoneChange.changeDataNodesAutoAdjust(distributionZoneCfg.dataNodesAutoAdjust());
                        }

                        if (distributionZoneCfg.dataNodesAutoAdjustScaleUp() == null) {
                            if (distributionZoneCfg.dataNodesAutoAdjust() != null) {
                                zoneChange.changeDataNodesAutoAdjustScaleUp(INFINITE_TIMER_VALUE);
                            }
                        } else {
                            zoneChange.changeDataNodesAutoAdjustScaleUp(distributionZoneCfg.dataNodesAutoAdjustScaleUp());
                        }

                        if (distributionZoneCfg.dataNodesAutoAdjustScaleDown() != null) {
                            zoneChange.changeDataNodesAutoAdjustScaleDown(distributionZoneCfg.dataNodesAutoAdjustScaleDown());
                        }

                        int intZoneId = zonesChange.globalIdCounter() + 1;
                        zonesChange.changeGlobalIdCounter(intZoneId);

                        zoneChange.changeZoneId(intZoneId);
                        zoneIdContainer[0] = intZoneId;
                    });
                } catch (ConfigurationNodeAlreadyExistException e) {
                    throw new DistributionZoneAlreadyExistsException(distributionZoneCfg.name(), e);
                }
            })).whenComplete((res, e) -> {
                if (e != null) {
                    fut.completeExceptionally(
                            unwrapDistributionZoneException(
                                    e,
                                    DistributionZoneAlreadyExistsException.class,
                                    ConfigurationValidationException.class)
                    );
                } else {
                    fut.complete(zoneIdContainer[0]);
                }
            });

            return fut;
        } finally {
            busyLock.leaveBusy();
        }
    }

    /**
     * Alters a distribution zone.
     *
     * @param name Distribution zone name.
     * @param distributionZoneCfg Distribution zone configuration.
     * @return Future representing pending completion of the operation. Future can be completed with:
     *      {@link DistributionZoneAlreadyExistsException} if a zone with the given name already exists.
     *      {@link DistributionZoneNotFoundException} if a zone with the given name doesn't exist,
     *      {@link ConfigurationValidationException} if {@code distributionZoneCfg} is broken,
     *      {@link IllegalArgumentException} if {@code name} or {@code distributionZoneCfg} is {@code null}
     *      or it is an attempt to rename default distribution zone,
     *      {@link NodeStoppingException} if the node is stopping.
     */
    public CompletableFuture<Void> alterZone(String name, DistributionZoneConfigurationParameters distributionZoneCfg) {
        if (name == null || name.isEmpty()) {
            return failedFuture(new IllegalArgumentException("Distribution zone name is null or empty [name=" + name + ']'));
        }

        if (distributionZoneCfg == null) {
            return failedFuture(new IllegalArgumentException("Distribution zone configuration is null"));
        }

        if (DEFAULT_ZONE_NAME.equals(name) && !DEFAULT_ZONE_NAME.equals(distributionZoneCfg.name())) {
            return failedFuture(
                    new IllegalArgumentException("It's not possible to rename default distribution zone")
            );
        }

        if (!DEFAULT_ZONE_NAME.equals(name) && DEFAULT_ZONE_NAME.equals(distributionZoneCfg.name())) {
            return failedFuture(
                    new IllegalArgumentException("It's not possible to rename distribution zone to [name= " + DEFAULT_ZONE_NAME + ']')
            );
        }

        if (!busyLock.enterBusy()) {
            return failedFuture(new NodeStoppingException());
        }

        try {
            CompletableFuture<Void> fut = new CompletableFuture<>();

            CompletableFuture<Void> change;

            if (DEFAULT_ZONE_NAME.equals(name)) {
                change = zonesConfiguration.change(
                        zonesChange -> zonesChange.changeDefaultDistributionZone(
                                zoneChange -> updateZoneChange(zoneChange, distributionZoneCfg)
                        )
                );
            } else {
                change = zonesConfiguration.change(zonesChange -> zonesChange.changeDistributionZones(zonesListChange -> {
                    NamedListChange<DistributionZoneView, DistributionZoneChange> renameChange;

                    try {
                        renameChange = zonesListChange.rename(name, distributionZoneCfg.name());
                    } catch (ConfigurationNodeAlreadyExistException e) {
                        throw new DistributionZoneAlreadyExistsException(distributionZoneCfg.name(), e);
                    } catch (ConfigurationNodeDoesNotExistException | ConfigurationNodeRemovedException e) {
                        throw new DistributionZoneNotFoundException(distributionZoneCfg.name(), e);
                    }

                    try {
                        renameChange.update(distributionZoneCfg.name(), zoneChange -> updateZoneChange(zoneChange, distributionZoneCfg));
                    } catch (ConfigurationNodeDoesNotExistException | ConfigurationNodeRemovedException e) {
                        throw new DistributionZoneNotFoundException(distributionZoneCfg.name(), e);
                    }
                }));
            }

            change.whenComplete((res, e) -> {
                if (e != null) {
                    fut.completeExceptionally(
                            unwrapDistributionZoneException(
                                    e,
                                    DistributionZoneNotFoundException.class,
                                    DistributionZoneAlreadyExistsException.class,
                                    ConfigurationValidationException.class)
                    );
                } else {
                    fut.complete(null);
                }
            });

            return fut;
        } finally {
            busyLock.leaveBusy();
        }
    }

    /**
     * Drops a distribution zone with the name specified.
     *
     * @param name Distribution zone name.
     * @return Future representing pending completion of the operation. Future can be completed with:
     *      {@link DistributionZoneNotFoundException} if a zone with the given name doesn't exist,
     *      {@link IllegalArgumentException} if {@code name} is {@code null} or distribution zone name is {@code DEFAULT_ZONE_NAME},
     *      {@link DistributionZoneBindTableException} if the zone is bound to table,
     *      {@link NodeStoppingException} if the node is stopping.
     */
    public CompletableFuture<Void> dropZone(String name) {
        if (name == null || name.isEmpty()) {
            return failedFuture(new IllegalArgumentException("Distribution zone name is null or empty [name=" + name + ']'));
        }

        if (DEFAULT_ZONE_NAME.equals(name)) {
            return failedFuture(new IllegalArgumentException("Default distribution zone cannot be dropped."));
        }

        if (!busyLock.enterBusy()) {
            return failedFuture(new NodeStoppingException());
        }

        try {
            CompletableFuture<Void> fut = new CompletableFuture<>();

            zonesConfiguration.change(zonesChange -> zonesChange.changeDistributionZones(zonesListChange -> {
                DistributionZoneView zoneView = zonesListChange.get(name);

                if (zoneView == null) {
                    throw new DistributionZoneNotFoundException(name);
                }

                NamedConfigurationTree<TableConfiguration, TableView, TableChange> tables = tablesConfiguration.tables();

                for (int i = 0; i < tables.value().size(); i++) {
                    TableView tableView = tables.value().get(i);
                    int tableZoneId = tableView.zoneId();

                    if (zoneView.zoneId() == tableZoneId) {
                        throw new DistributionZoneBindTableException(name, tableView.name());
                    }
                }

                zonesListChange.delete(name);
            }))
                    .whenComplete((res, e) -> {
                        if (e != null) {
                            fut.completeExceptionally(
                                    unwrapDistributionZoneException(
                                            e,
                                            DistributionZoneNotFoundException.class,
                                            DistributionZoneBindTableException.class)
                            );
                        } else {
                            fut.complete(null);
                        }
                    });

            return fut;
        } finally {
            busyLock.leaveBusy();
        }
    }

    /**
     * Gets zone id by zone name.
     *
     * @param name Distribution zone name.
     * @return The zone id.
     * @throws DistributionZoneNotFoundException If the zone is not exist..
     */
    public int getZoneId(String name) {
        if (DEFAULT_ZONE_NAME.equals(name)) {
            return DEFAULT_ZONE_ID;
        }

        DistributionZoneConfiguration zoneCfg = zonesConfiguration.distributionZones().get(name);

        if (zoneCfg != null) {
            return zoneCfg.zoneId().value();
        } else {
            throw new DistributionZoneNotFoundException(name);
        }
    }

    /**
     * Returns the data nodes of the specified zone.
     *
     * @param zoneId Zone id.
     * @return The latest data nodes.
     */
    private Set<String> dataNodes(int zoneId) {
        return inBusyLock(busyLock, () -> {
            ZoneState zoneState = zonesState.get(zoneId);

            if (zoneState != null) {
                return zonesState.get(zoneId).nodes();
            } else {
                throw new DistributionZoneWasRemovedException(zoneId);
            }
        });
    }

    /**
<<<<<<< HEAD
     * Asynchronously gets the zone using causality token.
=======
     * Asynchronously gets data nodes of the zone using causality token.
>>>>>>> 8f62930c
     *
     * <p>The returned future can be completed with {@link DistributionZoneNotFoundException} if the zone with the provided {@code zoneId}
     * does not exist.
     *
     * @param causalityToken Causality token.
     * @param zoneId Zone id.
     * @return The future which will be completed with data nodes for the zoneId or with exception.
     */
<<<<<<< HEAD
=======
    // TODO: Will be implemented in IGNITE-19506.
>>>>>>> 8f62930c
    public CompletableFuture<Set<String>> dataNodes(long causalityToken, int zoneId) {
        return null;
    }

    /**
     * Creates configuration listener for updates of scale up value.
     *
     * @return Configuration listener for updates of scale up value.
     */
    private ConfigurationListener<Integer> onUpdateScaleUp() {
        return ctx -> {
            if (ctx.oldValue() == null) {
                // zone creation, already handled in a separate listener.
                return completedFuture(null);
            }

            int zoneId = ctx.newValue(DistributionZoneView.class).zoneId();

            int newScaleUp = ctx.newValue().intValue();

            // It is safe to zonesTimers.get(zoneId) in term of NPE because meta storage notifications are one-threaded
            // and this map will be initialized on a manager start or with onCreate configuration notification
            ZoneState zoneState = zonesState.get(zoneId);

            if (newScaleUp != INFINITE_TIMER_VALUE) {
                Optional<Long> highestRevision = zoneState.highestRevision(true);

                assert highestRevision.isEmpty() || ctx.storageRevision() >= highestRevision.get() : "Expected revision that "
                        + "is greater or equal to already seen meta storage events.";

                zoneState.rescheduleScaleUp(
                        newScaleUp,
                        () -> saveDataNodesToMetaStorageOnScaleUp(zoneId, ctx.storageRevision())
                );
            } else {
                zoneState.stopScaleUp();
            }

            return completedFuture(null);
        };
    }

    /**
     * Creates configuration listener for updates of scale down value.
     *
     * @return Configuration listener for updates of scale down value.
     */
    private ConfigurationListener<Integer> onUpdateScaleDown() {
        return ctx -> {
            if (ctx.oldValue() == null) {
                // zone creation, already handled in a separate listener.
                return completedFuture(null);
            }

            int zoneId = ctx.newValue(DistributionZoneView.class).zoneId();

            int newScaleDown = ctx.newValue().intValue();

            // It is safe to zonesTimers.get(zoneId) in term of NPE because meta storage notifications are one-threaded
            // and this map will be initialized on a manager start or with onCreate configuration notification
            ZoneState zoneState = zonesState.get(zoneId);

            if (newScaleDown != INFINITE_TIMER_VALUE) {
                Optional<Long> highestRevision = zoneState.highestRevision(false);

                assert highestRevision.isEmpty() || ctx.storageRevision() >= highestRevision.get() : "Expected revision that "
                        + "is greater or equal to already seen meta storage events.";

                zoneState.rescheduleScaleDown(
                        newScaleDown,
                        () -> saveDataNodesToMetaStorageOnScaleDown(zoneId, ctx.storageRevision())
                );
            } else {
                zoneState.stopScaleDown();
            }

            return completedFuture(null);
        };
    }

    /**
     * Creates configuration listener for updates of zone's filter value.
     *
     * @return Configuration listener for updates of zone's filter value.
     */
    private ConfigurationListener<String> onUpdateFilter() {
        return ctx -> {
            if (ctx.oldValue() == null) {
                // zone creation, already handled in a separate listener.
                return completedFuture(null);
            }

            int zoneId = ctx.newValue(DistributionZoneView.class).zoneId();

            saveDataNodesToMetaStorageOnScaleUp(zoneId, ctx.storageRevision());

            return completedFuture(null);
        };
    }

    private class ZonesConfigurationListener implements ConfigurationNamedListListener<DistributionZoneView> {
        @Override
        public CompletableFuture<?> onCreate(ConfigurationNotificationEvent<DistributionZoneView> ctx) {
            int zoneId = ctx.newValue().zoneId();

            ZoneState zoneState = new ZoneState(executor);

            zonesState.putIfAbsent(zoneId, zoneState);

            saveDataNodesAndUpdateTriggerKeysInMetaStorage(
                    zoneId,
                    ctx.storageRevision(),
                    logicalTopology.stream().map(NodeWithAttributes::node).collect(toSet())
            );

            return completedFuture(null);
        }

        @Override
        public CompletableFuture<?> onDelete(ConfigurationNotificationEvent<DistributionZoneView> ctx) {
            int zoneId = ctx.oldValue().zoneId();

            zonesState.get(zoneId).stopTimers();

            removeTriggerKeysAndDataNodes(zoneId, ctx.storageRevision());

            zonesState.remove(zoneId);

            return completedFuture(null);
        }
    }

    /**
     * Method updates data nodes value for the specified zone, also sets {@code revision} to the
     * {@link DistributionZonesUtil#zoneScaleUpChangeTriggerKey(int)}, {@link DistributionZonesUtil#zoneScaleDownChangeTriggerKey(int)}
     * and {@link DistributionZonesUtil#zonesChangeTriggerKey(int)} if it passes the condition.
     *
     * @param zoneId Unique id of a zone
     * @param revision Revision of an event that has triggered this method.
     * @param dataNodes Data nodes.
     */
    private void saveDataNodesAndUpdateTriggerKeysInMetaStorage(int zoneId, long revision, Set<Node> dataNodes) {
        if (!busyLock.enterBusy()) {
            throw new IgniteInternalException(NODE_STOPPING_ERR, new NodeStoppingException());
        }

        try {
            // Update data nodes for a zone only if the revision of the event is newer than value in that trigger key,
            // so we do not react on a stale events
            CompoundCondition triggerKeyCondition = triggerKeyConditionForZonesChanges(revision, zoneId);

            Update dataNodesAndTriggerKeyUpd = updateDataNodesAndTriggerKeys(zoneId, revision, toBytes(toDataNodesMap(dataNodes)));

            Iif iif = iif(triggerKeyCondition, dataNodesAndTriggerKeyUpd, ops().yield(false));

            metaStorageManager.invoke(iif).whenComplete((res, e) -> {
                if (e != null) {
                    LOG.error("Failed to update zones' dataNodes value [zoneId = {}]", e, zoneId);
                } else if (res.getAsBoolean()) {
                    LOG.debug("Update zones' dataNodes value [zoneId = {}, dataNodes = {}", zoneId, dataNodes);
                } else {
                    LOG.debug("Failed to update zones' dataNodes value [zoneId = {}]", zoneId);
                }
            });
        } finally {
            busyLock.leaveBusy();
        }
    }

    /**
     * Method deletes data nodes value for the specified zone.
     *
     * @param zoneId Unique id of a zone
     * @param revision Revision of an event that has triggered this method.
     */
    private void removeTriggerKeysAndDataNodes(int zoneId, long revision) {
        if (!busyLock.enterBusy()) {
            throw new IgniteInternalException(NODE_STOPPING_ERR, new NodeStoppingException());
        }

        try {
            CompoundCondition triggerKeyCondition = triggerKeyConditionForZonesChanges(revision, zoneId);

            Update removeKeysUpd = deleteDataNodesAndUpdateTriggerKeys(zoneId, revision);

            Iif iif = iif(triggerKeyCondition, removeKeysUpd, ops().yield(false));

            metaStorageManager.invoke(iif).thenAccept(res -> {
                if (res.getAsBoolean()) {
                    LOG.debug("Delete zones' dataNodes key [zoneId = {}", zoneId);
                } else {
                    LOG.debug("Failed to delete zones' dataNodes key [zoneId = {}]", zoneId);
                }
            });
        } finally {
            busyLock.leaveBusy();
        }
    }

    /**
     * Updates {@link DistributionZoneChange} according to distribution zone configuration.
     *
     * @param zoneChange Zone change.
     * @param distributionZoneCfg Distribution zone configuration.
     */
    private static void updateZoneChange(DistributionZoneChange zoneChange, DistributionZoneConfigurationParameters distributionZoneCfg) {
        if (distributionZoneCfg.replicas() != null) {
            zoneChange.changeReplicas(distributionZoneCfg.replicas());
        }

        if (distributionZoneCfg.partitions() != null) {
            zoneChange.changePartitions(distributionZoneCfg.partitions());
        }

        if (distributionZoneCfg.dataStorageChangeConsumer() != null) {
            zoneChange.changeDataStorage(
                    distributionZoneCfg.dataStorageChangeConsumer());
        }

        if (distributionZoneCfg.filter() != null) {
            zoneChange.changeFilter(distributionZoneCfg.filter());
        }

        if (distributionZoneCfg.dataNodesAutoAdjust() != null) {
            zoneChange.changeDataNodesAutoAdjust(distributionZoneCfg.dataNodesAutoAdjust());
            zoneChange.changeDataNodesAutoAdjustScaleUp(INFINITE_TIMER_VALUE);
            zoneChange.changeDataNodesAutoAdjustScaleDown(INFINITE_TIMER_VALUE);
        }

        if (distributionZoneCfg.dataNodesAutoAdjustScaleUp() != null) {
            zoneChange.changeDataNodesAutoAdjustScaleUp(
                    distributionZoneCfg.dataNodesAutoAdjustScaleUp());
            zoneChange.changeDataNodesAutoAdjust(INFINITE_TIMER_VALUE);
        }

        if (distributionZoneCfg.dataNodesAutoAdjustScaleDown() != null) {
            zoneChange.changeDataNodesAutoAdjustScaleDown(
                    distributionZoneCfg.dataNodesAutoAdjustScaleDown());
            zoneChange.changeDataNodesAutoAdjust(INFINITE_TIMER_VALUE);
        }
    }

    /**
     * Updates {@link DistributionZonesUtil#zonesLogicalTopologyKey()} and {@link DistributionZonesUtil#zonesLogicalTopologyVersionKey()}
     * in meta storage.
     *
     * @param newTopology Logical topology snapshot.
     * @param topologyLeap Flag that indicates whether this updates was trigger by
     *                     {@link LogicalTopologyEventListener#onTopologyLeap(LogicalTopologySnapshot)} or not.
     */
    private void updateLogicalTopologyInMetaStorage(LogicalTopologySnapshot newTopology, boolean topologyLeap) {
        if (!busyLock.enterBusy()) {
            throw new IgniteInternalException(NODE_STOPPING_ERR, new NodeStoppingException());
        }

        try {
            Set<LogicalNode> logicalTopology = newTopology.nodes();

            Condition updateCondition;

            if (topologyLeap) {
                updateCondition = value(zonesLogicalTopologyVersionKey()).lt(ByteUtils.longToBytes(newTopology.version()));
            } else {
                // This condition may be stronger, as far as we receive topology events one by one.
                updateCondition = value(zonesLogicalTopologyVersionKey()).eq(ByteUtils.longToBytes(newTopology.version() - 1));
            }

            Iif iff = iif(
                    updateCondition,
                    updateLogicalTopologyAndVersion(logicalTopology, newTopology.version()),
                    ops().yield(false)
            );

            metaStorageManager.invoke(iff).whenComplete((res, e) -> {
                if (e != null) {
                    LOG.error(
                            "Failed to update distribution zones' logical topology and version keys [topology = {}, version = {}]",
                            e,
                            Arrays.toString(logicalTopology.toArray()),
                            newTopology.version()
                    );
                } else if (res.getAsBoolean()) {
                    LOG.debug(
                            "Distribution zones' logical topology and version keys were updated [topology = {}, version = {}]",
                            Arrays.toString(logicalTopology.toArray()),
                            newTopology.version()
                    );
                } else {
                    LOG.debug(
                            "Failed to update distribution zones' logical topology and version keys [topology = {}, version = {}]",
                            Arrays.toString(logicalTopology.toArray()),
                            newTopology.version()
                    );
                }
            });
        } finally {
            busyLock.leaveBusy();
        }
    }

    /**
     * Initialises {@link DistributionZonesUtil#zonesLogicalTopologyKey()} and
     * {@link DistributionZonesUtil#zonesLogicalTopologyVersionKey()} from meta storage on the start of {@link DistributionZoneManager}.
     */
    private void initLogicalTopologyAndVersionInMetaStorageOnStart() {
        if (!busyLock.enterBusy()) {
            throw new IgniteInternalException(NODE_STOPPING_ERR, new NodeStoppingException());
        }

        try {
            CompletableFuture<Entry> zonesTopologyVersionFuture = metaStorageManager.get(zonesLogicalTopologyVersionKey());

            CompletableFuture<LogicalTopologySnapshot> logicalTopologyFuture = logicalTopologyService.logicalTopologyOnLeader();

            logicalTopologyFuture.thenAcceptBoth(zonesTopologyVersionFuture, (snapshot, topVerEntry) -> {
                if (!busyLock.enterBusy()) {
                    throw new IgniteInternalException(NODE_STOPPING_ERR, new NodeStoppingException());
                }

                try {
                    long topologyVersionFromCmg = snapshot.version();

                    byte[] topVerFromMetaStorage = topVerEntry.value();

                    if (topVerFromMetaStorage == null || bytesToLong(topVerFromMetaStorage) < topologyVersionFromCmg) {
                        Set<LogicalNode> topologyFromCmg = snapshot.nodes();

                        Condition topologyVersionCondition = topVerFromMetaStorage == null
                                ? notExists(zonesLogicalTopologyVersionKey()) :
                                value(zonesLogicalTopologyVersionKey()).eq(topVerFromMetaStorage);

                        Iif iff = iif(topologyVersionCondition,
                                updateLogicalTopologyAndVersion(topologyFromCmg, topologyVersionFromCmg),
                                ops().yield(false)
                        );

                        metaStorageManager.invoke(iff).whenComplete((res, e) -> {
                            if (e != null) {
                                LOG.error(
                                        "Failed to initialize distribution zones' logical topology "
                                                + "and version keys [topology = {}, version = {}]",
                                        e,
                                        Arrays.toString(topologyFromCmg.toArray()),
                                        topologyVersionFromCmg
                                );
                            } else if (res.getAsBoolean()) {
                                LOG.debug(
                                        "Distribution zones' logical topology and version keys were initialised "
                                                + "[topology = {}, version = {}]",
                                        Arrays.toString(topologyFromCmg.toArray()),
                                        topologyVersionFromCmg
                                );
                            } else {
                                LOG.debug(
                                        "Failed to initialize distribution zones' logical topology "
                                                + "and version keys [topology = {}, version = {}]",
                                        Arrays.toString(topologyFromCmg.toArray()),
                                        topologyVersionFromCmg
                                );
                            }
                        });
                    }
                } finally {
                    busyLock.leaveBusy();
                }
            });
        } finally {
            busyLock.leaveBusy();
        }
    }

    /**
     * Initialises data nodes of distribution zones in meta storage
     * from {@link DistributionZonesUtil#zonesLogicalTopologyKey()} in vault.
     */
    private void initDataNodesFromVaultManager() {
        if (!busyLock.enterBusy()) {
            throw new IgniteInternalException(NODE_STOPPING_ERR, new NodeStoppingException());
        }

        try {
            long appliedRevision = metaStorageManager.appliedRevision();

            VaultEntry topologyEntry = vaultMgr.get(zonesLogicalTopologyKey()).join();

            if (topologyEntry != null && topologyEntry.value() != null) {
                assert  appliedRevision > 0 : "The meta storage last applied revision is 0 but the logical topology is not null.";

                logicalTopology = fromBytes(topologyEntry.value());

                logicalTopology.forEach(n -> nodesAttributes.put(n.nodeId(), n.nodeAttributes()));

                // init keys and data nodes for default zone
                saveDataNodesAndUpdateTriggerKeysInMetaStorage(
                        DEFAULT_ZONE_ID,
                        appliedRevision,
                        logicalTopology.stream().map(NodeWithAttributes::node).collect(toSet())
                );

                zonesConfiguration.distributionZones().value().forEach(zone -> {
                    int zoneId = zone.zoneId();

                    saveDataNodesAndUpdateTriggerKeysInMetaStorage(
                            zoneId,
                            appliedRevision,
                            logicalTopology.stream().map(NodeWithAttributes::node).collect(toSet())
                    );
                });
            }

            zonesState.values().forEach(zoneState -> {
                zoneState.nodes(logicalTopology.stream().map(NodeWithAttributes::nodeName).collect(toSet()));
            });

            assert topologyEntry == null || topologyEntry.value() == null || logicalTopology.equals(fromBytes(topologyEntry.value()))
                    : "Initial value of logical topology was changed after initialization from the vault manager.";
        } finally {
            busyLock.leaveBusy();
        }
    }

    /**
     * Creates watch listener which listens logical topology and logical topology version.
     *
     * @return Watch listener.
     */
    private WatchListener createMetastorageTopologyListener() {
        return new WatchListener() {
            @Override
            public CompletableFuture<Void> onUpdate(WatchEvent evt) {
                if (!busyLock.enterBusy()) {
                    return failedFuture(new NodeStoppingException());
                }

                try {
                    assert evt.entryEvents().size() == 2 :
                            "Expected an event with logical topology and logical topology version entries but was events with keys: "
                            + evt.entryEvents().stream().map(entry -> entry.newEntry() == null ? "null" : entry.newEntry().key())
                            .collect(toList());

                    byte[] newLogicalTopologyBytes = null;

                    Set<NodeWithAttributes> newLogicalTopology = null;

                    long revision = 0;

                    for (EntryEvent event : evt.entryEvents()) {
                        Entry e = event.newEntry();

                        if (Arrays.equals(e.key(), zonesLogicalTopologyVersionKey().bytes())) {
                            revision = e.revision();
                        } else if (Arrays.equals(e.key(), zonesLogicalTopologyKey().bytes())) {
                            newLogicalTopologyBytes = e.value();

                            newLogicalTopology = fromBytes(newLogicalTopologyBytes);
                        }
                    }

                    assert newLogicalTopology != null : "The event doesn't contain logical topology";
                    assert revision > 0 : "The event doesn't contain logical topology version";

                    Set<NodeWithAttributes> newLogicalTopology0 = newLogicalTopology;

                    Set<Node> removedNodes =
                            logicalTopology.stream()
                                    .filter(node -> !newLogicalTopology0.contains(node))
                                    .map(NodeWithAttributes::node)
                                    .collect(toSet());

                    Set<Node> addedNodes =
                            newLogicalTopology.stream()
                                    .filter(node -> !logicalTopology.contains(node))
                                    .map(NodeWithAttributes::node)
                                    .collect(toSet());

                    newLogicalTopology.forEach(n -> nodesAttributes.put(n.nodeId(), n.nodeAttributes()));

                    logicalTopology = newLogicalTopology;

                    NamedConfigurationTree<DistributionZoneConfiguration, DistributionZoneView, DistributionZoneChange> zones =
                            zonesConfiguration.distributionZones();

                    for (int i = 0; i < zones.value().size(); i++) {
                        DistributionZoneView zoneView = zones.value().get(i);

                        scheduleTimers(zoneView, addedNodes, removedNodes, revision);
                    }

                    DistributionZoneView defaultZoneView = zonesConfiguration.value().defaultDistributionZone();

                    scheduleTimers(defaultZoneView, addedNodes, removedNodes, revision);

                    return completedFuture(null);
                } finally {
                    busyLock.leaveBusy();
                }
            }

            @Override
            public void onError(Throwable e) {
                LOG.warn("Unable to process logical topology event", e);
            }
        };
    }

    /**
     * Creates watch listener which listens data nodes, scale up revision and scale down revision.
     *
     * @return Watch listener.
     */
    private WatchListener createMetastorageDataNodesListener() {
        return new WatchListener() {
            @Override
            public CompletableFuture<Void> onUpdate(WatchEvent evt) {
                if (!busyLock.enterBusy()) {
                    return failedFuture(new NodeStoppingException());
                }

                try {
                    int zoneId = 0;

                    Set<Node> newDataNodes = null;

                    for (EntryEvent event : evt.entryEvents()) {
                        Entry e = event.newEntry();

                        if (startsWith(e.key(), zoneDataNodesKey().bytes())) {
                            zoneId = extractZoneId(e.key());

                            byte[] dataNodesBytes = e.value();

                            if (dataNodesBytes != null) {
                                newDataNodes = DistributionZonesUtil.dataNodes(fromBytes(dataNodesBytes));
                            } else {
                                newDataNodes = emptySet();
                            }
                        }
                    }

                    ZoneState zoneState = zonesState.get(zoneId);

                    if (zoneState == null) {
                        //The zone has been dropped so no need to update zoneState.
                        return completedFuture(null);
                    }

                    assert newDataNodes != null : "Data nodes was not initialized.";

                    String filter = getZoneById(zonesConfiguration, zoneId).filter().value();

                    zoneState.nodes(filterDataNodes(newDataNodes, filter, nodesAttributes()));
                } finally {
                    busyLock.leaveBusy();
                }

                return completedFuture(null);
            }

            @Override
            public void onError(Throwable e) {
                LOG.warn("Unable to process data nodes event", e);
            }
        };
    }

    /**
     * Schedules scale up and scale down timers.
     *
     * @param zoneCfg Zone's configuration.
     * @param addedNodes Nodes that was added to a topology and should be added to zones data nodes.
     * @param removedNodes Nodes that was removed from a topology and should be removed from zones data nodes.
     * @param revision Revision that triggered that event.
     */
    private void scheduleTimers(
            DistributionZoneView zoneCfg,
            Set<Node> addedNodes,
            Set<Node> removedNodes,
            long revision
    ) {
        scheduleTimers(
                zoneCfg,
                addedNodes,
                removedNodes,
                revision,
                this::saveDataNodesToMetaStorageOnScaleUp,
                this::saveDataNodesToMetaStorageOnScaleDown
        );
    }

    /**
     * Schedules scale up and scale down timers. This method is needed also for test purposes.
     *
     * @param zoneCfg Zone's configuration.
     * @param addedNodes Nodes that was added to a topology and should be added to zones data nodes.
     * @param removedNodes Nodes that was removed from a topology and should be removed from zones data nodes.
     * @param revision Revision that triggered that event.
     * @param saveDataNodesOnScaleUp Function that saves nodes to a zone's data nodes in case of scale up was triggered.
     * @param saveDataNodesOnScaleDown Function that saves nodes to a zone's data nodes in case of scale down was triggered.
     */
    void scheduleTimers(
            DistributionZoneView zoneCfg,
            Set<Node> addedNodes,
            Set<Node> removedNodes,
            long revision,
            BiFunction<Integer, Long, CompletableFuture<Void>> saveDataNodesOnScaleUp,
            BiFunction<Integer, Long, CompletableFuture<Void>> saveDataNodesOnScaleDown
    ) {
        int autoAdjust = zoneCfg.dataNodesAutoAdjust();
        int autoAdjustScaleDown = zoneCfg.dataNodesAutoAdjustScaleDown();
        int autoAdjustScaleUp = zoneCfg.dataNodesAutoAdjustScaleUp();

        int zoneId = zoneCfg.zoneId();

        if ((!addedNodes.isEmpty() || !removedNodes.isEmpty()) && autoAdjust != INFINITE_TIMER_VALUE) {
            //TODO: IGNITE-18134 Create scheduler with dataNodesAutoAdjust timer.
            throw new UnsupportedOperationException("Data nodes auto adjust is not supported.");
        } else {
            if (!addedNodes.isEmpty()) {
                zonesState.get(zoneId).nodesToAddToDataNodes(addedNodes, revision);

                if (autoAdjustScaleUp != INFINITE_TIMER_VALUE) {
                    zonesState.get(zoneId).rescheduleScaleUp(
                            autoAdjustScaleUp,
                            () -> saveDataNodesOnScaleUp.apply(zoneId, revision)
                    );
                }
            }

            if (!removedNodes.isEmpty()) {
                zonesState.get(zoneId).nodesToRemoveFromDataNodes(removedNodes, revision);

                if (autoAdjustScaleDown != INFINITE_TIMER_VALUE) {
                    zonesState.get(zoneId).rescheduleScaleDown(
                            autoAdjustScaleDown,
                            () -> saveDataNodesOnScaleDown.apply(zoneId, revision)
                    );
                }
            }
        }
    }

    /**
     * Unwraps distribution zone exception from {@link ConfigurationChangeException} if it is possible.
     *
     * @param e Exception.
     * @param expectedClz Expected exception classes to unwrap.
     * @return Unwrapped exception if it is expected or original if it is unexpected exception.
     */
    private static Throwable unwrapDistributionZoneException(Throwable e, Class<? extends Throwable>... expectedClz) {
        Throwable ret = unwrapDistributionZoneExceptionRecursively(e, expectedClz);

        return ret != null ? ret : e;
    }

    private static Throwable unwrapDistributionZoneExceptionRecursively(Throwable e, Class<? extends Throwable>... expectedClz) {
        if ((e instanceof CompletionException || e instanceof ConfigurationChangeException) && e.getCause() != null) {
            return unwrapDistributionZoneExceptionRecursively(e.getCause(), expectedClz);
        }

        for (Class<?> expected : expectedClz) {
            if (expected.isAssignableFrom(e.getClass())) {
                return e;
            }
        }

        return null;
    }

    /**
     * Method updates data nodes value for the specified zone after scale up timer timeout, sets {@code revision} to the
     * {@link DistributionZonesUtil#zoneScaleUpChangeTriggerKey(int)} and
     * {@link DistributionZonesUtil#zonesChangeTriggerKey(int)} if it passes the condition.
     *
     * @param zoneId Unique id of a zone
     * @param revision Revision of an event that has triggered this method.
     */
    CompletableFuture<Void> saveDataNodesToMetaStorageOnScaleUp(int zoneId, long revision) {
        if (!busyLock.enterBusy()) {
            throw new IgniteInternalException(NODE_STOPPING_ERR, new NodeStoppingException());
        }

        try {
            ZoneState zoneState = zonesState.get(zoneId);

            if (zoneState == null) {
                // Zone was deleted
                return completedFuture(null);
            }

            Set<ByteArray> keysToGetFromMs = Set.of(
                    zoneDataNodesKey(zoneId),
                    zoneScaleUpChangeTriggerKey(zoneId),
                    zoneScaleDownChangeTriggerKey(zoneId)
            );

            return metaStorageManager.getAll(keysToGetFromMs).thenCompose(values -> inBusyLock(busyLock, () -> {
                if (values.containsValue(null)) {
                    // Zone was deleted
                    return completedFuture(null);
                }

                Map<Node, Integer> dataNodesFromMetaStorage = extractDataNodes(values.get(zoneDataNodesKey(zoneId)));

                long scaleUpTriggerRevision = extractChangeTriggerRevision(values.get(zoneScaleUpChangeTriggerKey(zoneId)));

                long scaleDownTriggerRevision = extractChangeTriggerRevision(values.get(zoneScaleDownChangeTriggerKey(zoneId)));

                if (revision <= scaleUpTriggerRevision) {
                    return completedFuture(null);
                }

                List<Node> deltaToAdd = zoneState.nodesToBeAddedToDataNodes(scaleUpTriggerRevision, revision);

                Map<Node, Integer> newDataNodes = new HashMap<>(dataNodesFromMetaStorage);

                deltaToAdd.forEach(n -> newDataNodes.merge(n, 1, Integer::sum));

                // Update dataNodes, so nodeId will be updated with the latest seen data on the node.
                // For example, node could be restarted with new nodeId, we need to update it in the data nodes.
                deltaToAdd.forEach(n -> newDataNodes.put(n, newDataNodes.remove(n)));

                // Remove redundant nodes that are not presented in the data nodes.
                newDataNodes.entrySet().removeIf(e -> e.getValue() == 0);

                Update dataNodesAndTriggerKeyUpd = updateDataNodesAndScaleUpTriggerKey(zoneId, revision, toBytes(newDataNodes));

                Iif iif = iif(
                        triggerScaleUpScaleDownKeysCondition(scaleUpTriggerRevision, scaleDownTriggerRevision, zoneId),
                        dataNodesAndTriggerKeyUpd,
                        ops().yield(false)
                );

                return metaStorageManager.invoke(iif)
                        .thenApply(StatementResult::getAsBoolean)
                        .thenCompose(invokeResult -> inBusyLock(busyLock, () -> {
                            if (invokeResult) {
                                // TODO: https://issues.apache.org/jira/browse/IGNITE-19491 Properly utilise this map
                                // Currently we call clean up only on a node that successfully writes data nodes.
                                zoneState.cleanUp(Math.min(scaleDownTriggerRevision, revision));
                            } else {
                                LOG.debug("Updating data nodes for a zone has not succeeded [zoneId = {}]", zoneId);

                                return saveDataNodesToMetaStorageOnScaleUp(zoneId, revision);
                            }

                            return completedFuture(null);
                        }));
            })).whenComplete((v, e) -> {
                if (e != null) {
                    LOG.warn("Failed to update zones' dataNodes value [zoneId = {}]", e, zoneId);
                }
            });
        } finally {
            busyLock.leaveBusy();
        }
    }

    /**
     * Method updates data nodes value for the specified zone after scale down timer timeout, sets {@code revision} to the
     * {@link DistributionZonesUtil#zoneScaleDownChangeTriggerKey(int)} and
     * {@link DistributionZonesUtil#zonesChangeTriggerKey(int)} if it passes the condition.
     *
     * @param zoneId Unique id of a zone
     * @param revision Revision of an event that has triggered this method.
     */
    CompletableFuture<Void> saveDataNodesToMetaStorageOnScaleDown(int zoneId, long revision) {
        if (!busyLock.enterBusy()) {
            throw new IgniteInternalException(NODE_STOPPING_ERR, new NodeStoppingException());
        }

        try {
            ZoneState zoneState = zonesState.get(zoneId);

            if (zoneState == null) {
                // Zone was deleted
                return completedFuture(null);
            }

            Set<ByteArray> keysToGetFromMs = Set.of(
                    zoneDataNodesKey(zoneId),
                    zoneScaleUpChangeTriggerKey(zoneId),
                    zoneScaleDownChangeTriggerKey(zoneId)
            );

            return metaStorageManager.getAll(keysToGetFromMs).thenCompose(values -> inBusyLock(busyLock, () -> {
                if (values.containsValue(null)) {
                    // Zone was deleted
                    return completedFuture(null);
                }

                Map<Node, Integer> dataNodesFromMetaStorage = extractDataNodes(values.get(zoneDataNodesKey(zoneId)));

                long scaleUpTriggerRevision = extractChangeTriggerRevision(values.get(zoneScaleUpChangeTriggerKey(zoneId)));

                long scaleDownTriggerRevision = extractChangeTriggerRevision(values.get(zoneScaleDownChangeTriggerKey(zoneId)));

                if (revision <= scaleDownTriggerRevision) {
                    return completedFuture(null);
                }

                List<Node> deltaToRemove = zoneState.nodesToBeRemovedFromDataNodes(scaleDownTriggerRevision, revision);

                Map<Node, Integer> newDataNodes = new HashMap<>(dataNodesFromMetaStorage);

                deltaToRemove.forEach(n -> newDataNodes.merge(n, -1, Integer::sum));

                // Remove redundant nodes that are not presented in the data nodes.
                newDataNodes.entrySet().removeIf(e -> e.getValue() == 0);

                Update dataNodesAndTriggerKeyUpd = updateDataNodesAndScaleDownTriggerKey(zoneId, revision, toBytes(newDataNodes));

                Iif iif = iif(
                        triggerScaleUpScaleDownKeysCondition(scaleUpTriggerRevision, scaleDownTriggerRevision, zoneId),
                        dataNodesAndTriggerKeyUpd,
                        ops().yield(false)
                );

                return metaStorageManager.invoke(iif)
                        .thenApply(StatementResult::getAsBoolean)
                        .thenCompose(invokeResult -> inBusyLock(busyLock, () -> {
                            if (invokeResult) {
                                // TODO: https://issues.apache.org/jira/browse/IGNITE-19491 Properly utilise this map
                                // Currently we call clean up only on a node that successfully writes data nodes.
                                zoneState.cleanUp(Math.min(scaleUpTriggerRevision, revision));
                            } else {
                                LOG.debug("Updating data nodes for a zone has not succeeded [zoneId = {}]", zoneId);

                                return saveDataNodesToMetaStorageOnScaleDown(zoneId, revision);
                            }

                            return completedFuture(null);
                        }));
            })).whenComplete((v, e) -> {
                if (e != null) {
                    LOG.warn("Failed to update zones' dataNodes value [zoneId = {}]", e, zoneId);
                }
            });
        } finally {
            busyLock.leaveBusy();
        }
    }

    /**
     * Gets direct id of the distribution zone with {@code zoneName}.
     *
     * @param zoneName Name of the distribution zone.
     * @return Direct id of the distribution zone, or {@code null} if the zone with the {@code zoneName} has not been found.
     */
    public CompletableFuture<Integer> zoneIdAsyncInternal(String zoneName) {
        if (!busyLock.enterBusy()) {
            throw new IgniteException(new NodeStoppingException());
        }

        try {
            if (DEFAULT_ZONE_NAME.equals(zoneName)) {
                return completedFuture(DEFAULT_ZONE_ID);
            }

            // TODO: IGNITE-16288 directZoneId should use async configuration API
            return supplyAsync(() -> directZoneIdInternal(zoneName), executor)
                    .thenCompose(zoneId -> {
                        if (zoneId == null) {
                            return completedFuture(null);
                        } else {
                            return waitZoneIdLocally(zoneId).thenCompose(ignored -> completedFuture(zoneId));
                        }
                    });
        } finally {
            busyLock.leaveBusy();
        }
    }

    @Nullable
    private Integer directZoneIdInternal(String zoneName) {
        if (!busyLock.enterBusy()) {
            throw new IgniteException(NODE_STOPPING_ERR, new NodeStoppingException());
        }

        try {
            DistributionZoneConfiguration zoneCfg = directProxy(zonesConfiguration.distributionZones()).get(zoneName);

            if (zoneCfg == null) {
                return null;
            } else {
                return zoneCfg.zoneId().value();
            }
        } catch (NoSuchElementException e) {
            return null;
        } finally {
            busyLock.leaveBusy();
        }
    }

    /**
     * Internal method for waiting that the zone is created locally.
     *
     * @param id Zone id.
     * @return Future representing pending completion of the operation.
     */
    private CompletableFuture<Void> waitZoneIdLocally(int id) {
        if (!busyLock.enterBusy()) {
            throw new IgniteException(NODE_STOPPING_ERR, new NodeStoppingException());
        }

        try {
            if (isZoneExist(zonesConfiguration, id)) {
                return completedFuture(null);
            }

            CompletableFuture<Void> zoneExistFut = new CompletableFuture<>();

            ConfigurationNamedListListener<DistributionZoneView> awaitZoneListener = new ConfigurationNamedListListener<>() {
                @Override
                public CompletableFuture<?> onCreate(ConfigurationNotificationEvent<DistributionZoneView> ctx) {
                    if (!busyLock.enterBusy()) {
                        throw new IgniteException(NODE_STOPPING_ERR, new NodeStoppingException());
                    }

                    try {
                        if (ctx.newValue().zoneId() == id) {
                            zoneExistFut.complete(null);

                            zonesConfiguration.distributionZones().stopListenElements(this);
                        }

                        return completedFuture(null);
                    } finally {
                        busyLock.leaveBusy();
                    }
                }
            };

            zonesConfiguration.distributionZones().listenElements(awaitZoneListener);

            // This check is needed for the case when we have registered awaitZoneListener, but the zone has already been created.
            if (isZoneExist(zonesConfiguration, id)) {
                zonesConfiguration.distributionZones().stopListenElements(awaitZoneListener);

                return completedFuture(null);
            }

            return zoneExistFut;
        } finally {
            busyLock.leaveBusy();
        }
    }

    /**
     * Gets a direct accessor for the configuration distributed property. If the metadata access only locally configured the method will
     * return local property accessor.
     *
     * @param property Distributed configuration property to receive direct access.
     * @param <T> Type of the property accessor.
     * @return An accessor for distributive property.
     * @see #getMetadataLocallyOnly
     */
    private <T extends ConfigurationProperty<?>> T directProxy(T property) {
        return getMetadataLocallyOnly ? property : (T) property.directProxy();
    }

    /**
     * Class responsible for storing state for a distribution zone.
     * States are needed to track nodes that we want to add or remove from the data nodes,
     * to schedule and stop scale up and scale down processes.
     */
    static class ZoneState {
        /** Schedule task for a scale up process. */
        private ScheduledFuture<?> scaleUpTask;

        /** Schedule task for a scale down process. */
        private ScheduledFuture<?> scaleDownTask;

        /**
         * Map that stores pairs revision -> {@link Augmentation} for a zone. With this map we can track which nodes
         * should be added or removed in the processes of scale up or scale down. Revision helps to track visibility of the events
         * of adding or removing nodes because any process of scale up or scale down has a revision that triggered this process.
         */
        private final ConcurrentSkipListMap<Long, Augmentation> topologyAugmentationMap;

        /** Executor for scheduling tasks for scale up and scale down processes. */
        private final ScheduledExecutorService executor;

        /** Data nodes. */
        private volatile Set<String> nodes;

        /**
         * Constructor.
         *
         * @param executor Executor for scheduling tasks for scale up and scale down processes.
         */
        ZoneState(ScheduledExecutorService executor) {
            this.executor = executor;
            topologyAugmentationMap = new ConcurrentSkipListMap<>();
            nodes = emptySet();
        }

        /**
         * Map that stores pairs revision -> {@link Augmentation} for a zone. With this map we can track which nodes
         * should be added or removed in the processes of scale up or scale down. Revision helps to track visibility of the events
         * of adding or removing nodes because any process of scale up or scale down has a revision that triggered this process.
         */
        ConcurrentSkipListMap<Long, Augmentation> topologyAugmentationMap() {
            return topologyAugmentationMap;
        }

        /**
         * Reschedules existing scale up task, if it is not started yet, or schedules new one, if the current task cannot be canceled.
         *
         * @param delay Delay to start runnable in seconds.
         * @param runnable Custom logic to run.
         */
        synchronized void rescheduleScaleUp(long delay, Runnable runnable) {
            if (scaleUpTask != null) {
                scaleUpTask.cancel(false);
            }

            scaleUpTask = executor.schedule(runnable, delay, TimeUnit.SECONDS);
        }

        /**
         * Reschedules existing scale down task, if it is not started yet, or schedules new one, if the current task cannot be canceled.
         *
         * @param delay Delay to start runnable in seconds.
         * @param runnable Custom logic to run.
         */
        synchronized void rescheduleScaleDown(long delay, Runnable runnable) {
            if (scaleDownTask != null) {
                scaleDownTask.cancel(false);
            }

            scaleDownTask = executor.schedule(runnable, delay, TimeUnit.SECONDS);
        }

        /**
         * Cancels task for scale up and scale down.
         */
        synchronized void stopTimers() {
            stopScaleUp();

            stopScaleDown();
        }

        /**
         * Cancels task for scale up.
         */
        synchronized void stopScaleUp() {
            if (scaleUpTask != null) {
                scaleUpTask.cancel(false);
            }
        }

        /**
         * Cancels task for scale down.
         */
        synchronized void stopScaleDown() {
            if (scaleDownTask != null) {
                scaleDownTask.cancel(false);
            }
        }

        /**
         * Returns a set of nodes that should be added to zone's data nodes.
         *
         * @param scaleUpRevision Last revision of the scale up event. Nodes that were associated with this event
         *                        or with the lower revisions, won't be included in the accumulation.
         * @param revision Revision of the event for which this data nodes is needed.
         *                 Nodes that were associated with this event will be included.
         * @return List of nodes that should be added to zone's data nodes.
         */
        List<Node> nodesToBeAddedToDataNodes(long scaleUpRevision, long revision) {
            return accumulateNodes(scaleUpRevision, revision, true);
        }

        /**
         * Returns a set of nodes that should be removed from zone's data nodes.
         *
         * @param scaleDownRevision Last revision of the scale down event. Nodes that were associated with this event
         *                          or with the lower revisions, won't be included in the accumulation.
         * @param revision Revision of the event for which this data nodes is needed.
         *                 Nodes that were associated with this event will be included.
         * @return List of nodes that should be removed from zone's data nodes.
         */
        List<Node> nodesToBeRemovedFromDataNodes(long scaleDownRevision, long revision) {
            return accumulateNodes(scaleDownRevision, revision, false);
        }

        /**
         * Add nodes to the map where nodes that must be added to the zone's data nodes are accumulated.
         *
         * @param nodes Nodes to add to zone's data nodes.
         * @param revision Revision of the event that triggered this addition.
         */
        void nodesToAddToDataNodes(Set<Node> nodes, long revision) {
            topologyAugmentationMap.put(revision, new Augmentation(nodes, true));
        }

        /**
         * Add nodes to the map where nodes that must be removed from the zone's data nodes are accumulated.
         *
         * @param nodes Nodes to remove from zone's data nodes.
         * @param revision Revision of the event that triggered this addition.
         */
        void nodesToRemoveFromDataNodes(Set<Node> nodes, long revision) {
            topologyAugmentationMap.put(revision, new Augmentation(nodes, false));
        }

        /**
         * Accumulate nodes from the {@link ZoneState#topologyAugmentationMap} starting from the {@code fromKey} (excluding)
         * to the {@code toKey} (including), where flag {@code addition} indicates whether we should accumulate nodes that should be
         * added to data nodes, or removed.
         *
         * @param fromKey Starting key (excluding).
         * @param toKey Ending key (including).
         * @param addition Indicates whether we should accumulate nodes that should be added to data nodes, or removed.
         * @return Accumulated nodes.
         */
        private List<Node> accumulateNodes(long fromKey, long toKey, boolean addition) {
            return topologyAugmentationMap.subMap(fromKey, false, toKey, true).values()
                    .stream()
                    .filter(a -> a.addition == addition)
                    .flatMap(a -> a.nodes.stream())
                    .collect(toList());
        }

        /**
         * Cleans {@code topologyAugmentationMap} to the key, to which is safe to delete.
         * Safe means that this key was handled both by scale up and scale down schedulers.
         *
         * @param toKey Key in map to which is safe to delete data from {@code topologyAugmentationMap}.
         */
        private void cleanUp(long toKey) {
            topologyAugmentationMap.headMap(toKey, true).clear();
        }

        /**
         * Returns the highest revision which is presented in the {@link ZoneState#topologyAugmentationMap()} taking into account
         * the {@code addition} flag.
         *
         * @param addition Flag indicating the type of the nodes for which we want to find the highest revision.
         * @return The highest revision which is presented in the {@link ZoneState#topologyAugmentationMap()} taking into account
         *         the {@code addition} flag.
         */
        Optional<Long> highestRevision(boolean addition) {
            return topologyAugmentationMap().entrySet()
                    .stream()
                    .filter(e -> e.getValue().addition == addition)
                    .max(Map.Entry.comparingByKey())
                    .map(Map.Entry::getKey);
        }

        /**
         * Get data nodes.
         *
         * @return Data nodes.
         */
        private Set<String> nodes() {
            return nodes;
        }

        /**
         * Set data nodes.
         *
         * @param nodes Data nodes.
         */
        private void nodes(Set<String> nodes) {
            this.nodes = nodes;
        }

        @TestOnly
        synchronized ScheduledFuture<?> scaleUpTask() {
            return scaleUpTask;
        }

        @TestOnly
        synchronized ScheduledFuture<?> scaleDownTask() {
            return scaleDownTask;
        }
    }

    /**
     * Class stores the info about nodes that should be added or removed from the data nodes of a zone.
     * With flag {@code addition} we can track whether {@code nodeNames} should be added or removed.
     */
    private static class Augmentation {
        /** Names of the node. */
        Set<Node> nodes;

        /** Flag that indicates whether {@code nodeNames} should be added or removed. */
        boolean addition;

        Augmentation(Set<Node> nodes, boolean addition) {
            this.nodes = nodes;
            this.addition = addition;
        }
    }

    /**
     * Returns local mapping of {@code nodeId} -> node's attributes, where {@code nodeId} is a node id, that changes between restarts.
     * This map is updated every time we receive a topology event in a {@code topologyWatchListener}.
     *
     * @return Mapping {@code nodeId} -> node's attributes.
     */
    public Map<String, Map<String, String>> nodesAttributes() {
        return nodesAttributes;
    }

    @TestOnly
    Map<Integer, ZoneState> zonesState() {
        return zonesState;
    }
}<|MERGE_RESOLUTION|>--- conflicted
+++ resolved
@@ -650,11 +650,7 @@
     }
 
     /**
-<<<<<<< HEAD
-     * Asynchronously gets the zone using causality token.
-=======
      * Asynchronously gets data nodes of the zone using causality token.
->>>>>>> 8f62930c
      *
      * <p>The returned future can be completed with {@link DistributionZoneNotFoundException} if the zone with the provided {@code zoneId}
      * does not exist.
@@ -663,10 +659,7 @@
      * @param zoneId Zone id.
      * @return The future which will be completed with data nodes for the zoneId or with exception.
      */
-<<<<<<< HEAD
-=======
     // TODO: Will be implemented in IGNITE-19506.
->>>>>>> 8f62930c
     public CompletableFuture<Set<String>> dataNodes(long causalityToken, int zoneId) {
         return null;
     }
