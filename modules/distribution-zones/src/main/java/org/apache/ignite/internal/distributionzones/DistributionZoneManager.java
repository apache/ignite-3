--- conflicted
+++ resolved
@@ -293,15 +293,10 @@
             CompletableFuture<Void> change;
 
             if (DEFAULT_ZONE_NAME.equals(name)) {
-<<<<<<< HEAD
-                change = zonesConfiguration.change(zonesChange -> zonesChange
-                        .changeDefaultDistributionZone(zoneChange -> updateZoneChange(zoneChange, distributionZoneCfg))
-=======
                 change = zonesConfiguration.change(
                         zonesChange -> zonesChange.changeDefaultDistributionZone(
                                 zoneChange -> updateZoneChange(zoneChange, distributionZoneCfg)
                         )
->>>>>>> d5bdbf1c
                 );
             } else {
                 change = zonesConfiguration.change(zonesChange -> zonesChange.changeDistributionZones(zonesListChange -> {
@@ -596,11 +591,7 @@
      * @param zoneChange Zone change.
      * @param distributionZoneCfg Distribution zone configuration.
      */
-<<<<<<< HEAD
-    private void updateZoneChange(DistributionZoneChange zoneChange, DistributionZoneConfigurationParameters distributionZoneCfg) {
-=======
     private static void updateZoneChange(DistributionZoneChange zoneChange, DistributionZoneConfigurationParameters distributionZoneCfg) {
->>>>>>> d5bdbf1c
         if (distributionZoneCfg.dataNodesAutoAdjust() != null) {
             zoneChange.changeDataNodesAutoAdjust(distributionZoneCfg.dataNodesAutoAdjust());
             zoneChange.changeDataNodesAutoAdjustScaleUp(Integer.MAX_VALUE);
@@ -763,32 +754,6 @@
                         }
 
                         try {
-<<<<<<< HEAD
-                            vaultMgr.get(zonesLogicalTopologyKey())
-                                    .thenAccept(vaultEntry -> {
-                                        if (!busyLock.enterBusy()) {
-                                            throw new IgniteInternalException(NODE_STOPPING_ERR, new NodeStoppingException());
-                                        }
-
-                                        try {
-                                            if (vaultEntry != null && vaultEntry.value() != null) {
-                                                logicalTopology = ByteUtils.fromBytes(vaultEntry.value());
-
-                                                zonesConfiguration.distributionZones().value().namedListKeys()
-                                                        .forEach(zoneName -> {
-                                                            int zoneId = zonesConfiguration.distributionZones().get(zoneName).zoneId()
-                                                                    .value();
-
-                                                            saveDataNodesToMetaStorage(zoneId, vaultEntry.value(), vaultAppliedRevision);
-                                                        });
-
-                                                saveDataNodesToMetaStorage(DEFAULT_ZONE_ID, vaultEntry.value(), vaultAppliedRevision);
-                                            }
-                                        } finally {
-                                            busyLock.leaveBusy();
-                                        }
-                                    });
-=======
                             if (vaultEntry != null && vaultEntry.value() != null) {
                                 logicalTopology = ByteUtils.fromBytes(vaultEntry.value());
 
@@ -801,7 +766,6 @@
 
                                 saveDataNodesToMetaStorage(DEFAULT_ZONE_ID, vaultEntry.value(), appliedRevision);
                             }
->>>>>>> d5bdbf1c
                         } finally {
                             busyLock.leaveBusy();
                         }
@@ -819,75 +783,6 @@
                     throw new IgniteInternalException(NODE_STOPPING_ERR, new NodeStoppingException());
                 }
 
-<<<<<<< HEAD
-                        try {
-                            assert evt.single() : "Expected an event with one entry but was an event with several entries with keys: "
-                                    + evt.entryEvents().stream().map(entry -> entry.newEntry() == null ? "null" : entry.newEntry().key())
-                                    .collect(toList());
-
-                            Entry newEntry = evt.entryEvent().newEntry();
-
-                            Set<String> newLogicalTopology = ByteUtils.fromBytes(newEntry.value());
-
-                            List<String> removedNodes =
-                                    logicalTopology.stream().filter(node -> !newLogicalTopology.contains(node)).collect(toList());
-
-                            List<String> addedNodes =
-                                    newLogicalTopology.stream().filter(node -> !logicalTopology.contains(node)).collect(toList());
-
-                            logicalTopology = newLogicalTopology;
-
-                            LOG.info("newLogicalTopology in WatchListener DistributionZoneManager: " + newLogicalTopology);
-                            System.out.println("newLogicalTopology in WatchListener DistributionZoneManager: " + newLogicalTopology);
-
-                            Stream.of(
-                                        zonesConfiguration.distributionZones().value().namedListKeys().stream(),
-                                        Stream.of(DEFAULT_ZONE_NAME)
-                                    )
-                                    .flatMap(zoneName -> zoneName)
-                                    .forEach(zoneName -> {
-                                        DistributionZoneConfiguration zoneCfg;
-
-                                        if (DEFAULT_ZONE_NAME.equals(zoneName)) {
-                                            zoneCfg = zonesConfiguration.defaultDistributionZone();
-                                        } else {
-                                            zoneCfg = zonesConfiguration.distributionZones().get(zoneName);
-                                        }
-
-                                        int autoAdjust = zoneCfg.dataNodesAutoAdjust().value();
-                                        int autoAdjustScaleDown = zoneCfg.dataNodesAutoAdjustScaleDown().value();
-                                        int autoAdjustScaleUp = zoneCfg.dataNodesAutoAdjustScaleUp().value();
-
-                                        Integer zoneId = zoneCfg.zoneId().value();
-
-                                        if ((!addedNodes.isEmpty() || !removedNodes.isEmpty()) && autoAdjust != Integer.MAX_VALUE) {
-                                            //TODO: IGNITE-18134 Create scheduler with dataNodesAutoAdjust timer.
-                                            saveDataNodesToMetaStorage(
-                                                    zoneId, newEntry.value(), newEntry.revision()
-                                            );
-                                        } else {
-                                            if (!addedNodes.isEmpty() && autoAdjustScaleUp != Integer.MAX_VALUE) {
-                                                //TODO: IGNITE-18121 Create scale up scheduler with dataNodesAutoAdjustScaleUp timer.
-                                                saveDataNodesToMetaStorage(
-                                                        zoneId, newEntry.value(), newEntry.revision()
-                                                );
-                                            }
-
-                                            if (!removedNodes.isEmpty() && autoAdjustScaleDown != Integer.MAX_VALUE) {
-                                                //TODO: IGNITE-18132 Create scale down scheduler with dataNodesAutoAdjustScaleDown timer.
-                                                saveDataNodesToMetaStorage(
-                                                        zoneId, newEntry.value(), newEntry.revision()
-                                                );
-                                            }
-                                        }
-                                    });
-
-                            return true;
-                        } finally {
-                            busyLock.leaveBusy();
-                        }
-                    }
-=======
                 try {
                     assert evt.single() : "Expected an event with one entry but was an event with several entries with keys: "
                             + evt.entryEvents().stream().map(entry -> entry.newEntry() == null ? "null" : entry.newEntry().key())
@@ -900,7 +795,6 @@
                     byte[] newLogicalTopologyBytes = newEntry.value();
 
                     Set<String> newLogicalTopology = ByteUtils.fromBytes(newLogicalTopologyBytes);
->>>>>>> d5bdbf1c
 
                     List<String> removedNodes =
                             logicalTopology.stream().filter(node -> !newLogicalTopology.contains(node)).collect(toList());
@@ -909,6 +803,9 @@
                             newLogicalTopology.stream().filter(node -> !logicalTopology.contains(node)).collect(toList());
 
                     logicalTopology = newLogicalTopology;
+
+                    LOG.info("newLogicalTopology in WatchListener DistributionZoneManager: " + newLogicalTopology);
+                    System.out.println("newLogicalTopology in WatchListener DistributionZoneManager: " + newLogicalTopology);
 
                     NamedConfigurationTree<DistributionZoneConfiguration, DistributionZoneView, DistributionZoneChange> zones =
                             zonesConfiguration.distributionZones();
