--- conflicted
+++ resolved
@@ -64,19 +64,6 @@
 import org.apache.ignite.internal.manager.IgniteComponent;
 import org.apache.ignite.internal.metastorage.Entry;
 import org.apache.ignite.internal.metastorage.MetaStorageManager;
-<<<<<<< HEAD
-import org.apache.ignite.internal.metastorage.client.CompoundCondition;
-import org.apache.ignite.internal.metastorage.client.Condition;
-import org.apache.ignite.internal.metastorage.client.Entry;
-import org.apache.ignite.internal.metastorage.client.If;
-import org.apache.ignite.internal.metastorage.client.Update;
-import org.apache.ignite.internal.metastorage.client.WatchEvent;
-import org.apache.ignite.internal.metastorage.client.WatchListener;
-import org.apache.ignite.internal.schema.configuration.TableChange;
-import org.apache.ignite.internal.schema.configuration.TableConfiguration;
-import org.apache.ignite.internal.schema.configuration.TableView;
-import org.apache.ignite.internal.schema.configuration.TablesConfiguration;
-=======
 import org.apache.ignite.internal.metastorage.WatchEvent;
 import org.apache.ignite.internal.metastorage.WatchListener;
 import org.apache.ignite.internal.metastorage.dsl.CompoundCondition;
@@ -84,7 +71,10 @@
 import org.apache.ignite.internal.metastorage.dsl.If;
 import org.apache.ignite.internal.metastorage.dsl.Update;
 import org.apache.ignite.internal.metastorage.impl.MetaStorageManagerImpl;
->>>>>>> 8421bcf4
+import org.apache.ignite.internal.schema.configuration.TableChange;
+import org.apache.ignite.internal.schema.configuration.TableConfiguration;
+import org.apache.ignite.internal.schema.configuration.TableView;
+import org.apache.ignite.internal.schema.configuration.TablesConfiguration;
 import org.apache.ignite.internal.util.ByteUtils;
 import org.apache.ignite.internal.util.IgniteSpinBusyLock;
 import org.apache.ignite.internal.vault.VaultManager;
@@ -350,7 +340,6 @@
             CompletableFuture<Void> fut = new CompletableFuture<>();
 
             zonesConfiguration.change(zonesChange -> zonesChange.changeDistributionZones(zonesListChange -> {
-<<<<<<< HEAD
                 DistributionZoneView zoneView = zonesListChange.get(name);
 
                 NamedConfigurationTree<TableConfiguration, TableView, TableChange> tables = tablesConfiguration.tables();
@@ -361,9 +350,6 @@
 
                             return tableZoneId != null && tableZoneId.equals(zoneView.zoneId());
                         });
-=======
-                DistributionZoneView view = zonesListChange.get(name);
->>>>>>> 8421bcf4
 
                 if (bindTable) {
                     throw new DistributionZoneBindTableException(name);
@@ -699,18 +685,13 @@
         }
 
         try {
-<<<<<<< HEAD
-            vaultMgr.get(APPLIED_REV)
-=======
             // TODO: Remove this call as part of https://issues.apache.org/jira/browse/IGNITE-18397
             vaultMgr.get(MetaStorageManagerImpl.APPLIED_REV)
->>>>>>> 8421bcf4
                     .thenApply(appliedRevision -> appliedRevision == null ? 0L : bytesToLong(appliedRevision.value()))
                     .thenAccept(vaultAppliedRevision -> {
                         if (!busyLock.enterBusy()) {
                             throw new IgniteInternalException(NODE_STOPPING_ERR, new NodeStoppingException());
                         }
-<<<<<<< HEAD
 
                         try {
                             vaultMgr.get(zonesLogicalTopologyKey())
@@ -719,16 +700,6 @@
                                             throw new IgniteInternalException(NODE_STOPPING_ERR, new NodeStoppingException());
                                         }
 
-=======
-
-                        try {
-                            vaultMgr.get(zonesLogicalTopologyKey())
-                                    .thenAccept(vaultEntry -> {
-                                        if (!busyLock.enterBusy()) {
-                                            throw new IgniteInternalException(NODE_STOPPING_ERR, new NodeStoppingException());
-                                        }
-
->>>>>>> 8421bcf4
                                         try {
                                             if (vaultEntry != null && vaultEntry.value() != null) {
                                                 logicalTopology = ByteUtils.fromBytes(vaultEntry.value());
