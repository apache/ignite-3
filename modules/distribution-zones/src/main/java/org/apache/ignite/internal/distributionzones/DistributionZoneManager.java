/*
 * Licensed to the Apache Software Foundation (ASF) under one or more
 * contributor license agreements. See the NOTICE file distributed with
 * this work for additional information regarding copyright ownership.
 * The ASF licenses this file to You under the Apache License, Version 2.0
 * (the "License"); you may not use this file except in compliance with
 * the License. You may obtain a copy of the License at
 *
 *      http://www.apache.org/licenses/LICENSE-2.0
 *
 * Unless required by applicable law or agreed to in writing, software
 * distributed under the License is distributed on an "AS IS" BASIS,
 * WITHOUT WARRANTIES OR CONDITIONS OF ANY KIND, either express or implied.
 * See the License for the specific language governing permissions and
 * limitations under the License.
 */

package org.apache.ignite.internal.distributionzones;

import static java.nio.charset.StandardCharsets.UTF_8;
import static java.util.Collections.emptySet;
import static java.util.concurrent.CompletableFuture.allOf;
import static java.util.concurrent.CompletableFuture.failedFuture;
import static java.util.stream.Collectors.toList;
import static java.util.stream.Collectors.toSet;
import static org.apache.ignite.internal.catalog.CatalogManager.INITIAL_TIMESTAMP;
import static org.apache.ignite.internal.catalog.descriptors.ConsistencyMode.HIGH_AVAILABILITY;
import static org.apache.ignite.internal.catalog.events.CatalogEvent.ZONE_ALTER;
import static org.apache.ignite.internal.catalog.events.CatalogEvent.ZONE_CREATE;
import static org.apache.ignite.internal.catalog.events.CatalogEvent.ZONE_DROP;
import static org.apache.ignite.internal.distributionzones.DistributionZonesUtil.PARTITION_DISTRIBUTION_RESET_TIMEOUT;
import static org.apache.ignite.internal.distributionzones.DistributionZonesUtil.PARTITION_DISTRIBUTION_RESET_TIMEOUT_DEFAULT_VALUE;
import static org.apache.ignite.internal.distributionzones.DistributionZonesUtil.conditionForRecoverableStateChanges;
import static org.apache.ignite.internal.distributionzones.DistributionZonesUtil.deserializeLogicalTopologySet;
import static org.apache.ignite.internal.distributionzones.DistributionZonesUtil.filterDataNodes;
import static org.apache.ignite.internal.distributionzones.DistributionZonesUtil.filterZonesForOperations;
import static org.apache.ignite.internal.distributionzones.DistributionZonesUtil.updateLogicalTopologyAndVersion;
import static org.apache.ignite.internal.distributionzones.DistributionZonesUtil.updateLogicalTopologyAndVersionAndClusterId;
import static org.apache.ignite.internal.distributionzones.DistributionZonesUtil.zonesLastHandledTopology;
import static org.apache.ignite.internal.distributionzones.DistributionZonesUtil.zonesLogicalTopologyClusterIdKey;
import static org.apache.ignite.internal.distributionzones.DistributionZonesUtil.zonesLogicalTopologyKey;
import static org.apache.ignite.internal.distributionzones.DistributionZonesUtil.zonesLogicalTopologyPrefix;
import static org.apache.ignite.internal.distributionzones.DistributionZonesUtil.zonesLogicalTopologyVersionKey;
import static org.apache.ignite.internal.distributionzones.DistributionZonesUtil.zonesRecoverableStateRevision;
import static org.apache.ignite.internal.hlc.HybridTimestamp.hybridTimestamp;
import static org.apache.ignite.internal.metastorage.dsl.Conditions.notExists;
import static org.apache.ignite.internal.metastorage.dsl.Conditions.value;
import static org.apache.ignite.internal.metastorage.dsl.Operations.ops;
import static org.apache.ignite.internal.metastorage.dsl.Operations.put;
import static org.apache.ignite.internal.metastorage.dsl.Statements.iif;
import static org.apache.ignite.internal.util.ByteUtils.bytesToLongKeepingOrder;
import static org.apache.ignite.internal.util.ByteUtils.longToBytesKeepingOrder;
import static org.apache.ignite.internal.util.ByteUtils.uuidToBytes;
import static org.apache.ignite.internal.util.CompletableFutures.nullCompletedFuture;
import static org.apache.ignite.internal.util.ExceptionUtils.hasCause;
import static org.apache.ignite.internal.util.IgniteUtils.inBusyLock;
import static org.apache.ignite.internal.util.IgniteUtils.inBusyLockAsync;
import static org.apache.ignite.lang.ErrorGroups.Common.NODE_STOPPING_ERR;

import java.util.ArrayList;
import java.util.Arrays;
import java.util.Collection;
import java.util.List;
import java.util.Map;
import java.util.Objects;
import java.util.Set;
import java.util.UUID;
import java.util.concurrent.CompletableFuture;
import java.util.concurrent.ConcurrentHashMap;
import java.util.concurrent.ConcurrentSkipListMap;
import java.util.concurrent.atomic.AtomicBoolean;
import java.util.function.Predicate;
import java.util.function.Supplier;
import org.apache.ignite.internal.catalog.CatalogManager;
import org.apache.ignite.internal.catalog.descriptors.CatalogObjectDescriptor;
import org.apache.ignite.internal.catalog.descriptors.CatalogZoneDescriptor;
import org.apache.ignite.internal.catalog.events.AlterZoneEventParameters;
import org.apache.ignite.internal.catalog.events.CreateZoneEventParameters;
import org.apache.ignite.internal.catalog.events.DropZoneEventParameters;
import org.apache.ignite.internal.causality.RevisionListenerRegistry;
import org.apache.ignite.internal.cluster.management.topology.api.LogicalNode;
import org.apache.ignite.internal.cluster.management.topology.api.LogicalTopologyEventListener;
import org.apache.ignite.internal.cluster.management.topology.api.LogicalTopologyService;
import org.apache.ignite.internal.cluster.management.topology.api.LogicalTopologySnapshot;
import org.apache.ignite.internal.components.NodeProperties;
import org.apache.ignite.internal.components.SystemPropertiesNodeProperties;
import org.apache.ignite.internal.configuration.SystemDistributedConfiguration;
import org.apache.ignite.internal.configuration.utils.SystemDistributedConfigurationPropertyHolder;
import org.apache.ignite.internal.distributionzones.events.HaZoneTopologyUpdateEvent;
import org.apache.ignite.internal.distributionzones.events.HaZoneTopologyUpdateEventParams;
import org.apache.ignite.internal.distributionzones.exception.DistributionZoneNotFoundException;
import org.apache.ignite.internal.distributionzones.rebalance.DistributionZoneRebalanceEngineV2;
import org.apache.ignite.internal.distributionzones.utils.CatalogAlterZoneEventListener;
import org.apache.ignite.internal.event.AbstractEventProducer;
import org.apache.ignite.internal.failure.FailureContext;
import org.apache.ignite.internal.failure.FailureManager;
import org.apache.ignite.internal.failure.FailureProcessor;
import org.apache.ignite.internal.failure.handlers.NoOpFailureHandler;
import org.apache.ignite.internal.hlc.ClockService;
import org.apache.ignite.internal.hlc.HybridTimestamp;
import org.apache.ignite.internal.lang.IgniteInternalException;
import org.apache.ignite.internal.lang.NodeStoppingException;
import org.apache.ignite.internal.logger.IgniteLogger;
import org.apache.ignite.internal.logger.Loggers;
import org.apache.ignite.internal.manager.ComponentContext;
import org.apache.ignite.internal.manager.IgniteComponent;
import org.apache.ignite.internal.metastorage.Entry;
import org.apache.ignite.internal.metastorage.EntryEvent;
import org.apache.ignite.internal.metastorage.MetaStorageManager;
import org.apache.ignite.internal.metastorage.Revisions;
import org.apache.ignite.internal.metastorage.WatchListener;
import org.apache.ignite.internal.metastorage.dsl.Condition;
import org.apache.ignite.internal.metastorage.dsl.Iif;
import org.apache.ignite.internal.metastorage.dsl.Operation;
import org.apache.ignite.internal.metastorage.dsl.StatementResult;
import org.apache.ignite.internal.metastorage.dsl.Update;
import org.apache.ignite.internal.metastorage.exceptions.CompactedException;
import org.apache.ignite.internal.metrics.MetricManager;
import org.apache.ignite.internal.schema.configuration.GcConfiguration;
import org.apache.ignite.internal.util.IgniteSpinBusyLock;
import org.jetbrains.annotations.Nullable;
import org.jetbrains.annotations.TestOnly;

/**
 * Distribution zones manager.
 */
public class DistributionZoneManager extends
        AbstractEventProducer<HaZoneTopologyUpdateEvent, HaZoneTopologyUpdateEventParams> implements IgniteComponent {
    /** The logger. */
    private static final IgniteLogger LOG = Loggers.forClass(DistributionZoneManager.class);

    /** Meta Storage manager. */
    private final MetaStorageManager metaStorageManager;

    /** Busy lock to stop synchronously. */
    private final IgniteSpinBusyLock busyLock = new IgniteSpinBusyLock();

    /** Prevents double stopping of the component. */
    private final AtomicBoolean stopGuard = new AtomicBoolean();

    /** Logical topology service to track topology changes. */
    private final LogicalTopologyService logicalTopologyService;

    private final FailureProcessor failureProcessor;

    private final DataNodesManager dataNodesManager;

    /** Listener for a topology events. */
    private final LogicalTopologyEventListener topologyEventListener = new DistributionZoneManagerLogicalTopologyEventListener();

    /**
     * The logical topology mapped to the MS revision.
     * TODO: https://issues.apache.org/jira/browse/IGNITE-24608 get rid of this map (or properly clean up it).
     */
    private final ConcurrentSkipListMap<Long, Set<NodeWithAttributes>> logicalTopologyByRevision = new ConcurrentSkipListMap<>();

    /** Watch listener for logical topology keys. */
    private final WatchListener topologyWatchListener;

    /** Rebalance engine. */
    private final DistributionZoneRebalanceEngineV2 rebalanceEngine;

    /** Catalog manager. */
    private final CatalogManager catalogManager;

    /** Configuration of HA mode. */
    private final SystemDistributedConfigurationPropertyHolder<Integer> partitionDistributionResetTimeoutConfiguration;

    private final MetricManager metricManager;

    private final ClockService clockService;

    /** Mapping from a zone identifier to the corresponding metric source. */
    private final Map<Integer, ZoneMetricSource> zoneMetricSources = new ConcurrentHashMap<>();

    private final String localNodeName;

    private final PartitionResetClosure partitionResetClosure = (revision, zoneDescriptor) -> {
        if (zoneDescriptor.consistencyMode() != HIGH_AVAILABILITY) {
            return;
        }

        fireEvent(
                HaZoneTopologyUpdateEvent.TOPOLOGY_REDUCED,
                new HaZoneTopologyUpdateEventParams(zoneDescriptor.id(), revision)
        ).exceptionally(th -> {
            LOG.error("Error during the local " + HaZoneTopologyUpdateEvent.TOPOLOGY_REDUCED.name()
                    + " event processing", th);

            return null;
        });
    };

    @TestOnly
    @Nullable
    private Predicate<NodeWithAttributes> additionalNodeFilter = null;

    /**
     * Constructor.
     */
    @TestOnly
    public DistributionZoneManager(
            String nodeName,
            Supplier<UUID> nodeIdSupplier,
            RevisionListenerRegistry registry,
            MetaStorageManager metaStorageManager,
            LogicalTopologyService logicalTopologyService,
            CatalogManager catalogManager,
            SystemDistributedConfiguration systemDistributedConfiguration,
            ClockService clockService,
            MetricManager metricManager,
            GcConfiguration gcConfiguration
    ) {
        this(
                nodeName,
                nodeIdSupplier,
                registry,
                metaStorageManager,
                logicalTopologyService,
                new FailureManager(new NoOpFailureHandler()),
                catalogManager,
                systemDistributedConfiguration,
                clockService,
                new SystemPropertiesNodeProperties(),
                metricManager,
                gcConfiguration
        );
    }

    /**
     * Creates a new distribution zone manager.
     *
     * @param nodeName Node name.
     * @param nodeIdSupplier Node id supplier.
     * @param registry Registry for versioned values.
     * @param metaStorageManager Meta Storage manager.
     * @param logicalTopologyService Logical topology service.
     * @param failureProcessor Failure processor.
     * @param catalogManager Catalog manager.
     * @param systemDistributedConfiguration System distributed configuration.
     * @param clockService Clock service.
     * @param nodeProperties Node properties.
     * @param metricManager Metric manager.
     * @param gcConfiguration Garbage collector configuration.
     */
    public DistributionZoneManager(
            String nodeName,
            Supplier<UUID> nodeIdSupplier,
            RevisionListenerRegistry registry,
            MetaStorageManager metaStorageManager,
            LogicalTopologyService logicalTopologyService,
            FailureProcessor failureProcessor,
            CatalogManager catalogManager,
            SystemDistributedConfiguration systemDistributedConfiguration,
            ClockService clockService,
            NodeProperties nodeProperties,
            MetricManager metricManager,
            GcConfiguration gcConfiguration
    ) {
        this.metaStorageManager = metaStorageManager;
        this.logicalTopologyService = logicalTopologyService;
        this.failureProcessor = failureProcessor;
        this.catalogManager = catalogManager;
        this.localNodeName = nodeName;
        this.clockService = clockService;

        this.topologyWatchListener = createMetastorageTopologyListener();

        // It's safe to leak with partially initialised object here, because rebalanceEngine is only accessible through this or by
        // meta storage notification thread that won't start before all components start.
        //noinspection ThisEscapedInObjectConstruction
        rebalanceEngine = new DistributionZoneRebalanceEngineV2(
                busyLock,
                metaStorageManager,
                this,
                catalogManager
        );

        partitionDistributionResetTimeoutConfiguration = new SystemDistributedConfigurationPropertyHolder<>(
                systemDistributedConfiguration,
                this::onUpdatePartitionDistributionResetBusy,
                PARTITION_DISTRIBUTION_RESET_TIMEOUT,
                PARTITION_DISTRIBUTION_RESET_TIMEOUT_DEFAULT_VALUE,
                Integer::parseInt
        );

        dataNodesManager = new DataNodesManager(
                nodeName,
                nodeIdSupplier,
                busyLock,
                metaStorageManager,
                catalogManager,
                clockService,
                failureProcessor,
                partitionResetClosure,
                partitionDistributionResetTimeoutConfiguration::currentValue,
                this::logicalTopology,
                gcConfiguration
        );

        this.metricManager = metricManager;
    }

    @Override
    public CompletableFuture<Void> startAsync(ComponentContext componentContext) {
        return inBusyLockAsync(busyLock, () -> {
            partitionDistributionResetTimeoutConfiguration.init();

            registerCatalogEventListenersOnStartManagerBusy();

            logicalTopologyService.addEventListener(topologyEventListener);

            metaStorageManager.registerPrefixWatch(zonesLogicalTopologyPrefix(), topologyWatchListener);

            CompletableFuture<Revisions> recoveryFinishFuture = metaStorageManager.recoveryFinishedFuture();

            // At the moment of the start of this manager, it is guaranteed that Meta Storage has been recovered.
            assert recoveryFinishFuture.isDone();

            long recoveryRevision = recoveryFinishFuture.join().revision();

            restoreGlobalStateFromLocalMetaStorage(recoveryRevision);

            registerMetricSourcesOnStart();

            return allOf(
                    restoreLogicalTopologyChangeEvent(recoveryRevision),
                    dataNodesManager.startAsync(currentZones(), recoveryRevision)
            ).thenComposeAsync((notUsed) -> rebalanceEngine.startAsync(), componentContext.executor());
        });
    }

    @Override
    public CompletableFuture<Void> stopAsync(ComponentContext componentContext) {
        if (!stopGuard.compareAndSet(false, true)) {
            return nullCompletedFuture();
        }

        busyLock.block();

        dataNodesManager.stop();

        rebalanceEngine.stop();

        logicalTopologyService.removeEventListener(topologyEventListener);

        metaStorageManager.unregisterWatch(topologyWatchListener);

        return nullCompletedFuture();
    }

    /**
     * Returns data nodes at the current time.
     *
     * @param zoneId Zone id.
     * @return Data nodes for the current time.
     */
    public CompletableFuture<Set<String>> currentDataNodes(int zoneId) {
        HybridTimestamp current = clockService.current();
        int catalogVersion = catalogManager.activeCatalogVersion(current.longValue());
        return dataNodes(current, catalogVersion, zoneId);
    }

    /**
<<<<<<< HEAD
     * Gets data nodes of the zone using timestamp and catalog version. {@code timestamp} must be agreed
=======
     * Returns data nodes at the current time.
     *
     * @param zoneName Zone name.
     * @return Returns data nodes at the current time.
     */
    public CompletableFuture<Set<String>> currentDataNodes(String zoneName) {
        Objects.requireNonNull(zoneName, "Zone name is required.");

        HybridTimestamp current = clockService.current();
        int catalogVersion = catalogManager.activeCatalogVersion(current.longValue());

        CatalogZoneDescriptor zoneDesc = catalogManager.catalog(catalogVersion).zone(zoneName);

        if (zoneDesc == null) {
            throw new DistributionZoneNotFoundException(zoneName);
        }

        return dataNodes(current, catalogVersion, zoneDesc.id());
    }

    /**
     * Gets data nodes of the zone using causality token and catalog version. {@code timestamp} must be agreed
>>>>>>> 4fc0a3a3
     * with the {@code catalogVersion}, meaning that for the provided {@code timestamp} actual {@code catalogVersion} must be provided.
     * For example, if you are in the meta storage watch thread and {@code timestamp} is the timestamp of the watch event, it is
     * safe to take {@link CatalogManager#latestCatalogVersion()} as a {@code catalogVersion},
     * because {@link CatalogManager#latestCatalogVersion()} won't be updated in a watch thread.
     *
     * <p>Return data nodes or throw the exception:
     * {@link IllegalArgumentException} if zoneId is not valid.
     * {@link DistributionZoneNotFoundException} if the zone with the provided zoneId does not exist.
     *
     * @param timestamp Timestamp.
     * @param catalogVersion Catalog version.
     * @param zoneId Zone id.
     * @return The future with data nodes for the zoneId.
     */
    public CompletableFuture<Set<String>> dataNodes(HybridTimestamp timestamp, int catalogVersion, int zoneId) {
        if (catalogVersion < 0) {
            throw new IllegalArgumentException("catalogVersion must be greater or equal to zero [catalogVersion=" + catalogVersion + '"');
        }

        if (zoneId < 0) {
            throw new IllegalArgumentException("zoneId cannot be a negative number [zoneId=" + zoneId + '"');
        }

        if (timestamp.equals(INITIAL_TIMESTAMP)) {
            timestamp = hybridTimestamp(catalogManager.catalog(catalogVersion).time());
        }

        return dataNodesManager.dataNodes(zoneId, timestamp, catalogVersion);
    }

    /**
     * Gets data nodes of the zone using catalog version. The timestamp which is used for data nodes retrieval is taken from the catalog
     * with the given {@code catalogVersion}.
     *
     * <p>Return data nodes or throw the exception:
     * {@link IllegalArgumentException} if zoneId is not valid.
     * {@link DistributionZoneNotFoundException} if the zone with the provided zoneId does not exist.
     *
     * @param catalogVersion Catalog version.
     * @param zoneId Zone id.
     * @return The future with data nodes for the zoneId.
     */
    public CompletableFuture<Set<String>> dataNodes(int catalogVersion, int zoneId) {
        return dataNodes(INITIAL_TIMESTAMP, catalogVersion, zoneId);
    }

    public static Set<Node> dataNodes(Map<Node, Integer> dataNodesMap) {
        return dataNodesMap.entrySet().stream().filter(e -> e.getValue() > 0).map(Map.Entry::getKey).collect(toSet());
    }

    /**
     * Recalculates data nodes for given zones and writes them to metastorage.
     *
     * @param zoneNames Zone names set. If is empty then the recalculation will be performed against all known zones
     *      at the moment.
     * @return The future with recalculated data nodes for the given zones set.
     */
    @SuppressWarnings("rawtypes")
    public CompletableFuture<Void> recalculateDataNodes(Set<String> zoneNames) throws DistributionZoneNotFoundException {
        Collection<CatalogZoneDescriptor> zones = catalogManager.latestCatalog().zones();

        CompletableFuture[] recalculationFutures = filterZonesForOperations(zoneNames, zones)
                .stream()
                .map(CatalogObjectDescriptor::name)
                .map(this::recalculateDataNodes)
                .toArray(CompletableFuture[]::new);

        return allOf(recalculationFutures);
    }

    /**
     * Recalculates data nodes for given zone and writes them to metastorage.
     *
     * @param zoneName Zone name.
     * @return The future with recalculated data nodes for the given zone.
     */
    public CompletableFuture<Void> recalculateDataNodes(String zoneName) throws DistributionZoneNotFoundException {
        return dataNodesManager.recalculateDataNodes(zoneName).thenAccept(v -> {});
    }

    private CompletableFuture<Void> onUpdateScaleUpBusy(AlterZoneEventParameters parameters) {
        HybridTimestamp timestamp = metaStorageManager.timestampByRevisionLocally(parameters.causalityToken());

        return dataNodesManager.onAutoAdjustAlteration(parameters.zoneDescriptor(), timestamp);
    }

    private void onUpdatePartitionDistributionResetBusy(
            int partitionDistributionResetTimeoutSeconds,
            long causalityToken
    ) {
        CompletableFuture<Revisions> recoveryFuture = metaStorageManager.recoveryFinishedFuture();

        // At the moment of the first call to this method from configuration notifications,
        // it is guaranteed that Meta Storage has been recovered.
        assert recoveryFuture.isDone();

        if (recoveryFuture.join().revision() >= causalityToken) {
            // So, configuration already has the right value on configuration init
            // and all timers started with the right configuration timeouts on recovery.
            return;
        }

        // It is safe to zoneState.entrySet in term of ConcurrentModification and etc. because meta storage notifications are one-threaded
        // and this map will be initialized on a manager start or with catalog notification or with distribution configuration changes.
        for (CatalogZoneDescriptor zoneDescriptor : currentZones()) {
            int zoneId = zoneDescriptor.id();

            if (zoneDescriptor.consistencyMode() != HIGH_AVAILABILITY) {
                continue;
            }

            dataNodesManager.onUpdatePartitionDistributionReset(
                    zoneId,
                    partitionDistributionResetTimeoutSeconds,
                    () -> partitionResetClosure.run(causalityToken, zoneDescriptor)
            );
        }
    }

    private CompletableFuture<Void> onUpdateScaleDownBusy(AlterZoneEventParameters parameters) {
        HybridTimestamp timestamp = metaStorageManager.timestampByRevisionLocally(parameters.causalityToken());

        return dataNodesManager.onAutoAdjustAlteration(parameters.zoneDescriptor(), timestamp);
    }

    private CompletableFuture<Void> onUpdateFilterBusy(AlterZoneEventParameters parameters) {
        HybridTimestamp timestamp = metaStorageManager.timestampByRevisionLocally(parameters.causalityToken());

        Entry topologyEntry = metaStorageManager.getLocally(zonesLogicalTopologyKey(), parameters.causalityToken());

        if (topologyEntry != null && topologyEntry.value() != null) {
            Set<NodeWithAttributes> logicalTopology = deserializeLogicalTopologySet(topologyEntry.value());

            return dataNodesManager.onZoneFilterChange(parameters.zoneDescriptor(), timestamp, logicalTopology);
        } else {
            return nullCompletedFuture();
        }
    }

    private CompletableFuture<Void> onCreateZone(CatalogZoneDescriptor zone, long causalityToken) {
        HybridTimestamp timestamp = metaStorageManager.timestampByRevisionLocally(causalityToken);

        Set<NodeWithAttributes> filteredDataNodes = filterDataNodes(logicalTopology(causalityToken), zone).stream()
                .filter(n -> additionalNodeFilter == null || additionalNodeFilter.test(n))
                .collect(toSet());

        return dataNodesManager
                .onZoneCreate(zone.id(), timestamp, filteredDataNodes)
                .thenRun(() -> registerMetricSource(zone));
    }

    /**
     * Updates {@link DistributionZonesUtil#zonesLogicalTopologyKey()} and {@link DistributionZonesUtil#zonesLogicalTopologyVersionKey()}
     * in meta storage.
     *
     * @param newTopology Logical topology snapshot.
     */
    private void updateLogicalTopologyInMetaStorage(LogicalTopologySnapshot newTopology) {
        if (!busyLock.enterBusy()) {
            throw new IgniteInternalException(NODE_STOPPING_ERR, new NodeStoppingException());
        }

        try {
            Set<LogicalNode> logicalTopology = newTopology.nodes();

            Condition condition;
            Update update;

            if (newTopology.version() == LogicalTopologySnapshot.FIRST_VERSION) {
                // Very first start of the cluster, OR first topology version after a cluster reset, so we just
                // initialize zonesLogicalTopologyVersionKey.
                // We don't need to check whether clusterId is 'newer' as it's guaranteed that after a newer clusterId
                // gets written to the Metastorage, we cannot send a Metastorage update switching it back to older clusterId.
                condition = notExists(zonesLogicalTopologyVersionKey())
                        .or(value(zonesLogicalTopologyClusterIdKey()).ne(uuidToBytes(newTopology.clusterId())));
                update = updateLogicalTopologyAndVersionAndClusterId(newTopology);
            } else {
                condition = value(zonesLogicalTopologyVersionKey()).lt(longToBytesKeepingOrder(newTopology.version()));
                update = updateLogicalTopologyAndVersion(newTopology);
            }

            Iif iff = iif(condition, update, ops().yield(false));

            metaStorageManager.invoke(iff).whenComplete((res, e) -> {
                if (e != null) {
                    if (!relatesToNodeStopping(e)) {
                        String errorMessage = String.format(
                                "Failed to update distribution zones' logical topology and version keys [topology = %s, version = %s]",
                                Arrays.toString(logicalTopology.toArray()),
                                newTopology.version()
                        );
                        failureProcessor.process(new FailureContext(e, errorMessage));
                    }
                } else if (res.getAsBoolean()) {
                    LOG.info(
                            "Distribution zones' logical topology and version keys were updated [topology = {}, version = {}]",
                            Arrays.toString(logicalTopology.toArray()),
                            newTopology.version()
                    );
                } else {
                    LOG.debug(
                            "Failed to update distribution zones' logical topology and version keys due to concurrent update ["
                                    + "topology = {}, version = {}]",
                            Arrays.toString(logicalTopology.toArray()),
                            newTopology.version()
                    );
                }
            });
        } finally {
            busyLock.leaveBusy();
        }
    }

    private static boolean relatesToNodeStopping(Throwable e) {
        return hasCause(e, NodeStoppingException.class);
    }

    /**
     * Restores from local Meta Storage logical topology and nodes' attributes fields in {@link DistributionZoneManager} after restart.
     *
     * @param recoveryRevision Revision of the Meta Storage after its recovery.
     */
    private void restoreGlobalStateFromLocalMetaStorage(long recoveryRevision) {
        Entry lastHandledTopologyEntry = metaStorageManager.getLocally(zonesLastHandledTopology(), recoveryRevision);

        if (lastHandledTopologyEntry.value() != null) {
            logicalTopologyByRevision.put(recoveryRevision, deserializeLogicalTopologySet(lastHandledTopologyEntry.value()));
        }

        assert lastHandledTopologyEntry.value() == null
                || logicalTopology(recoveryRevision).equals(deserializeLogicalTopologySet(lastHandledTopologyEntry.value()))
                : "Initial value of logical topology was changed after initialization from the Meta Storage manager.";
    }

    /**
     * Creates watch listener which listens logical topology and logical topology version.
     *
     * @return Watch listener.
     */
    private WatchListener createMetastorageTopologyListener() {
        return evt -> {
            if (!busyLock.enterBusy()) {
                return failedFuture(new NodeStoppingException());
            }

            try {
                assert evt.entryEvents().size() == 2 || evt.entryEvents().size() == 3 :
                        "Expected an event with logical topology, its version and maybe clusterId entries but was events with keys: "
                        + evt.entryEvents().stream().map(DistributionZoneManager::entryKeyAsString)
                        .collect(toList());

                byte[] newLogicalTopologyBytes;

                Set<NodeWithAttributes> newLogicalTopology = null;
                Set<NodeWithAttributes> oldLogicalTopology = null;

                HybridTimestamp timestamp = evt.timestamp();

                for (EntryEvent event : evt.entryEvents()) {
                    Entry e = event.newEntry();
                    Entry old = event.oldEntry();

                    if (Arrays.equals(e.key(), zonesLogicalTopologyKey().bytes())) {
                        newLogicalTopologyBytes = e.value();

                        assert newLogicalTopologyBytes != null : "New topology is null.";

                        newLogicalTopology = deserializeLogicalTopologySet(newLogicalTopologyBytes);

                        byte[] oldLogicalTopologyBytes = old.value();

                        if (oldLogicalTopologyBytes != null) {
                            oldLogicalTopology = deserializeLogicalTopologySet(oldLogicalTopologyBytes);
                        }
                    }
                }

                assert newLogicalTopology != null : "The event doesn't contain logical topology";

                if (oldLogicalTopology == null) {
                    oldLogicalTopology = newLogicalTopology;
                }

                return onLogicalTopologyUpdate(newLogicalTopology, oldLogicalTopology, evt.revision(), timestamp);
            } finally {
                busyLock.leaveBusy();
            }
        };
    }

    private static String entryKeyAsString(EntryEvent entry) {
        return entry.newEntry() == null ? "null" : new String(entry.newEntry().key(), UTF_8);
    }

    /**
     * Reaction on an update of logical topology. In this method {@link DistributionZoneManager#logicalTopology} is updated.
     * This fields are saved to Meta Storage, also timers are scheduled.
     * Note that all futures of Meta Storage updates that happen in this method are returned from this method.
     *
     * @param newLogicalTopology New logical topology.
     * @param oldLogicalTopology Old logical topology.
     * @param revision Revision of the event.
     * @param timestamp Event timestamp.
     * @return Future reflecting the completion of the actions needed when logical topology was updated.
     */
    private CompletableFuture<Void> onLogicalTopologyUpdate(
            Set<NodeWithAttributes> newLogicalTopology,
            Set<NodeWithAttributes> oldLogicalTopology,
            long revision,
            HybridTimestamp timestamp
    ) {
        logicalTopologyByRevision.put(revision, newLogicalTopology);

        List<CompletableFuture<Void>> futures = new ArrayList<>();

        for (CatalogZoneDescriptor zone : currentZones()) {
            CompletableFuture<Void> f = dataNodesManager.onTopologyChange(
                    zone,
                    revision,
                    timestamp,
                    newLogicalTopology,
                    oldLogicalTopology
            );

            futures.add(f);
        }

        futures.add(saveRecoverableStateToMetastorage(revision, newLogicalTopology));

        return allOf(futures.toArray(CompletableFuture[]::new));
    }

    /**
     * Returns the current zones in the Catalog. Must always be called from the meta storage thread.
     */
    private Collection<CatalogZoneDescriptor> currentZones() {
        int catalogVersion = catalogManager.latestCatalogVersion();

        return catalogManager.catalog(catalogVersion).zones();
    }

    /**
     * Saves recoverable state of the Distribution Zone Manager to Meta Storage atomically in one batch.
     * After restart it could be used to restore these fields.
     *
     * @param revision Revision of the event.
     * @param newLogicalTopology New logical topology.
     * @return Future representing pending completion of the operation.
     */
    private CompletableFuture<Void> saveRecoverableStateToMetastorage(
            long revision,
            Set<NodeWithAttributes> newLogicalTopology
    ) {
        Operation[] puts = {
                put(zonesRecoverableStateRevision(), longToBytesKeepingOrder(revision)),
                put(
                        zonesLastHandledTopology(),
                        LogicalTopologySetSerializer.serialize(newLogicalTopology)
                )
        };

        Iif iif = iif(
                conditionForRecoverableStateChanges(revision),
                ops(puts).yield(true),
                ops().yield(false)
        );

        return metaStorageManager.invoke(iif)
                .thenApply(StatementResult::getAsBoolean)
                .whenComplete((invokeResult, e) -> {
                    if (e != null) {
                        if (!relatesToNodeStopping(e)) {
                            String errorMessage = String.format(
                                    "Failed to update recoverable state for distribution zone manager [revision = %s]",
                                    revision
                            );
                            failureProcessor.process(new FailureContext(e, errorMessage));
                        }
                    } else if (invokeResult) {
                        LOG.info("Update recoverable state for distribution zone manager [revision = {}]", revision);
                    } else {
                        LOG.debug("Failed to update recoverable states for distribution zone manager [revision = {}]", revision);
                    }
                }).thenCompose((ignored) -> nullCompletedFuture());
    }

    /**
     * Returns metastore long view of {@link HybridTimestamp} by revision.
     *
     * @param revision Metastore revision.
     * @return Appropriate metastore timestamp or -1 if revision is already compacted.
     */
    private long timestampByRevision(long revision) {
        try {
            return metaStorageManager.timestampByRevisionLocally(revision).longValue();
        } catch (CompactedException e) {
            if (revision > 1) {
                LOG.warn("Unable to retrieve timestamp by revision because of meta storage compaction, [revision={}].", revision);
            }

            return -1;
        }
    }

    @TestOnly
    public DataNodesManager dataNodesManager() {
        return dataNodesManager;
    }

    @TestOnly
    public void setAdditionalNodeFilter(Predicate<NodeWithAttributes> filter) {
        additionalNodeFilter = filter;
    }

    public Set<NodeWithAttributes> logicalTopology() {
        return logicalTopology(Long.MAX_VALUE);
    }

    /**
     * Get logical topology for the given revision.
     * If there is no data for revision i, return topology for the maximum revision smaller than i.
     *
     * @param revision metastore revision.
     * @return logical topology.
     */
    public Set<NodeWithAttributes> logicalTopology(long revision) {
        assert revision >= 0 : revision;

        Map.Entry<Long, Set<NodeWithAttributes>> entry = logicalTopologyByRevision.floorEntry(revision);

        return entry != null ? entry.getValue() : emptySet();
    }

    private void registerCatalogEventListenersOnStartManagerBusy() {
        catalogManager.listen(ZONE_CREATE, (CreateZoneEventParameters parameters) -> inBusyLock(busyLock, () -> {
            return onCreateZone(parameters.zoneDescriptor(), parameters.causalityToken()).thenApply((ignored) -> false);
        }));

        catalogManager.listen(ZONE_DROP, (DropZoneEventParameters parameters) -> inBusyLock(busyLock, () -> {
            return onDropZoneBusy(parameters).thenApply((ignored) -> false);
        }));

        catalogManager.listen(ZONE_ALTER, new ManagerCatalogAlterZoneEventListener());
    }

    /**
     * Registers metric source for the specified zone.
     *
     * @param zone Zone descriptor.
     */
    private void registerMetricSource(CatalogZoneDescriptor zone) {
        registerMetricSource(zone, null);
    }

    /**
     * Registers metric source for the specified zone.
     *
     * @param zone Zone descriptor.
     * @param copyFrom Source to copy metrics from.
     */
    private void registerMetricSource(CatalogZoneDescriptor zone, @Nullable ZoneMetricSource copyFrom) {
        try {
            ZoneMetricSource source = (copyFrom == null)
                    ? new ZoneMetricSource(metaStorageManager, localNodeName, zone)
                    : new ZoneMetricSource(metaStorageManager, localNodeName, zone, copyFrom);

            zoneMetricSources.put(zone.id(), source);

            metricManager.registerSource(source);
            metricManager.enable(source);
        } catch (Exception e) {
            LOG.error("Failed to register zone metric source [zoneName={}, zoneId={}]", e, zone.name(), zone.id());
        }
    }

    /**
     * Unregisters metric source for the specified zone.
     *
     * @param zoneId Zone identifier.
     */
    private void unregisterMetricSource(int zoneId) {
        ZoneMetricSource source = zoneMetricSources.remove(zoneId);

        if (source == null) {
            return;
        }

        try {
            metricManager.unregisterSource(source);
        } catch (Exception e) {
            LOG.error("Failed to unregister zone metric source [zoneName={}, zoneId={}]", e, source.zoneName(), zoneId);
        }
    }

    /**
     * Registers zone metric sources on node starting.
     */
    private void registerMetricSourcesOnStart() {
        currentZones().forEach(this::registerMetricSource);
    }

    /**
     * Restore the event of the updating the logical topology from Meta Storage, that has not been completed before restart.
     *
     * @param recoveryRevision Revision of the Meta Storage after its recovery.
     * @return Future that represents the pending completion of the operations.
     */
    private CompletableFuture<Void> restoreLogicalTopologyChangeEvent(long recoveryRevision) {
        Entry topologyEntry = metaStorageManager.getLocally(zonesLogicalTopologyKey(), recoveryRevision);

        if (topologyEntry.value() != null) {
            Set<NodeWithAttributes> logicalTopology = deserializeLogicalTopologySet(topologyEntry.value());

            long topologyRevision = topologyEntry.revision();

            Entry lastUpdateRevisionEntry = metaStorageManager.getLocally(zonesRecoverableStateRevision(), recoveryRevision);

            if (lastUpdateRevisionEntry.value() == null || topologyRevision > bytesToLongKeepingOrder(lastUpdateRevisionEntry.value())) {
                HybridTimestamp timestamp = metaStorageManager.timestampByRevisionLocally(recoveryRevision);

                return onLogicalTopologyUpdate(logicalTopology, logicalTopology, recoveryRevision, timestamp);
            }
        }

        return nullCompletedFuture();
    }

    private CompletableFuture<?> onDropZoneBusy(DropZoneEventParameters parameters) {
        unregisterMetricSource(parameters.zoneId());

        long causalityToken = parameters.causalityToken();

        HybridTimestamp timestamp = metaStorageManager.timestampByRevisionLocally(causalityToken);

        return dataNodesManager.onZoneDrop(parameters.zoneId(), timestamp);
    }

    private class ManagerCatalogAlterZoneEventListener extends CatalogAlterZoneEventListener {
        private ManagerCatalogAlterZoneEventListener() {
            super(catalogManager);
        }

        @Override
        protected CompletableFuture<Void> onAutoAdjustScaleUpUpdate(AlterZoneEventParameters parameters, int oldAutoAdjustScaleUp) {
            return inBusyLock(busyLock, () -> onUpdateScaleUpBusy(parameters));
        }

        @Override
        protected CompletableFuture<Void> onAutoAdjustScaleDownUpdate(AlterZoneEventParameters parameters, int oldAutoAdjustScaleDown) {
            return inBusyLock(busyLock, () -> onUpdateScaleDownBusy(parameters));
        }

        @Override
        protected CompletableFuture<Void> onFilterUpdate(AlterZoneEventParameters parameters, String oldFilter) {
            return inBusyLock(busyLock, () -> onUpdateFilterBusy(parameters));
        }

        @Override
        protected CompletableFuture<Void> onNameUpdate(AlterZoneEventParameters parameters, String oldName) {
            return inBusyLock(busyLock, () -> {
                ZoneMetricSource oldSource = zoneMetricSources.get(parameters.zoneDescriptor().id());

                unregisterMetricSource(parameters.zoneDescriptor().id());
                registerMetricSource(parameters.zoneDescriptor(), oldSource);

                return nullCompletedFuture();
            });
        }
    }

    private class DistributionZoneManagerLogicalTopologyEventListener implements LogicalTopologyEventListener {
        @Override
        public void onNodeJoined(LogicalNode joinedNode, LogicalTopologySnapshot newTopology) {
            updateLogicalTopologyInMetaStorage(newTopology);
        }

        @Override
        public void onNodeLeft(LogicalNode leftNode, LogicalTopologySnapshot newTopology) {
            updateLogicalTopologyInMetaStorage(newTopology);
        }

        @Override
        public void onTopologyLeap(LogicalTopologySnapshot newTopology) {
            updateLogicalTopologyInMetaStorage(newTopology);
        }
    }

    /**
     * Closure called when partition distribution reset is triggered for a zone.
     */
    @FunctionalInterface
    public interface PartitionResetClosure {
        void run(long revision, CatalogZoneDescriptor zoneDescriptor);
    }
}<|MERGE_RESOLUTION|>--- conflicted
+++ resolved
@@ -362,9 +362,6 @@
     }
 
     /**
-<<<<<<< HEAD
-     * Gets data nodes of the zone using timestamp and catalog version. {@code timestamp} must be agreed
-=======
      * Returns data nodes at the current time.
      *
      * @param zoneName Zone name.
@@ -386,8 +383,7 @@
     }
 
     /**
-     * Gets data nodes of the zone using causality token and catalog version. {@code timestamp} must be agreed
->>>>>>> 4fc0a3a3
+     * Gets data nodes of the zone using timestamp and catalog version. {@code timestamp} must be agreed
      * with the {@code catalogVersion}, meaning that for the provided {@code timestamp} actual {@code catalogVersion} must be provided.
      * For example, if you are in the meta storage watch thread and {@code timestamp} is the timestamp of the watch event, it is
      * safe to take {@link CatalogManager#latestCatalogVersion()} as a {@code catalogVersion},
