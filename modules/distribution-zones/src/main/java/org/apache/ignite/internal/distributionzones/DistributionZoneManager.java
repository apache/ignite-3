--- conflicted
+++ resolved
@@ -1326,24 +1326,15 @@
 
             Optional<Long> maxScaleDownRevision = zoneState.highestRevision(false);
 
-<<<<<<< HEAD
-            maxScaleDownRevision.ifPresent(
-                    rev -> zoneState.rescheduleScaleDown(
-                            zone.dataNodesAutoAdjustScaleDown(),
-                            () -> saveDataNodesToMetaStorageOnScaleDown(zoneId, rev)
-                    )
-            );
+            VaultEntry filterUpdateRevision = vaultMgr.get(zonesFilterUpdateRevision()).join();
+
+            restoreTimers(zone, zoneState, maxScaleUpRevision, maxScaleDownRevision, filterUpdateRevision);
 
             VaultEntry versionedCfgEntry = vaultMgr.get(zoneVersionedConfigurationKey(zoneId)).join();
 
             if (versionedCfgEntry != null) {
                 zonesVersionedCfg.put(zoneId, fromBytes(versionedCfgEntry.value()));
             }
-=======
-            VaultEntry filterUpdateRevision = vaultMgr.get(zonesFilterUpdateRevision()).join();
-
-            restoreTimers(zone, zoneState, maxScaleUpRevision, maxScaleDownRevision, filterUpdateRevision);
->>>>>>> fef7a24c
         }
     }
 
