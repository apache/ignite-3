/*
 * Licensed to the Apache Software Foundation (ASF) under one or more
 * contributor license agreements. See the NOTICE file distributed with
 * this work for additional information regarding copyright ownership.
 * The ASF licenses this file to You under the Apache License, Version 2.0
 * (the "License"); you may not use this file except in compliance with
 * the License. You may obtain a copy of the License at
 *
 *      http://www.apache.org/licenses/LICENSE-2.0
 *
 * Unless required by applicable law or agreed to in writing, software
 * distributed under the License is distributed on an "AS IS" BASIS,
 * WITHOUT WARRANTIES OR CONDITIONS OF ANY KIND, either express or implied.
 * See the License for the specific language governing permissions and
 * limitations under the License.
 */

package org.apache.ignite.internal.distributionzones;

import static java.util.concurrent.CompletableFuture.completedFuture;
import static java.util.stream.Collectors.toList;
import static org.apache.ignite.internal.distributionzones.DistributionZonesUtil.deleteDataNodesKeyAndUpdateTriggerKey;
import static org.apache.ignite.internal.distributionzones.DistributionZonesUtil.triggerKeyCondition;
import static org.apache.ignite.internal.distributionzones.DistributionZonesUtil.updateDataNodesAndTriggerKey;
import static org.apache.ignite.internal.distributionzones.DistributionZonesUtil.updateLogicalTopologyAndVersion;
import static org.apache.ignite.internal.distributionzones.DistributionZonesUtil.updateTriggerKey;
import static org.apache.ignite.internal.distributionzones.DistributionZonesUtil.zonesLogicalTopologyKey;
import static org.apache.ignite.internal.distributionzones.DistributionZonesUtil.zonesLogicalTopologyVersionKey;
<<<<<<< HEAD
import static org.apache.ignite.internal.metastorage.MetaStorageManager.APPLIED_REV;
=======
import static org.apache.ignite.internal.metastorage.client.Conditions.notExists;
>>>>>>> 7501a256
import static org.apache.ignite.internal.metastorage.client.Conditions.value;
import static org.apache.ignite.internal.metastorage.client.Operations.ops;
import static org.apache.ignite.internal.util.ByteUtils.bytesToLong;
import static org.apache.ignite.internal.util.ByteUtils.toBytes;
import static org.apache.ignite.internal.util.ExceptionUtils.withCause;
import static org.apache.ignite.lang.ErrorGroups.Common.NODE_STOPPING_ERR;
import static org.apache.ignite.lang.ErrorGroups.Common.UNEXPECTED_ERR;

import java.util.Arrays;
import java.util.Collections;
import java.util.List;
import java.util.Objects;
import java.util.Set;
import java.util.concurrent.CompletableFuture;
import java.util.concurrent.atomic.AtomicBoolean;
import java.util.stream.Collectors;
import org.apache.ignite.configuration.NamedListChange;
import org.apache.ignite.configuration.notifications.ConfigurationNamedListListener;
import org.apache.ignite.configuration.notifications.ConfigurationNotificationEvent;
import org.apache.ignite.internal.cluster.management.topology.api.LogicalTopologyEventListener;
import org.apache.ignite.internal.cluster.management.topology.api.LogicalTopologyService;
import org.apache.ignite.internal.cluster.management.topology.api.LogicalTopologySnapshot;
import org.apache.ignite.internal.distributionzones.configuration.DistributionZoneChange;
import org.apache.ignite.internal.distributionzones.configuration.DistributionZoneConfiguration;
import org.apache.ignite.internal.distributionzones.configuration.DistributionZoneView;
import org.apache.ignite.internal.distributionzones.configuration.DistributionZonesConfiguration;
import org.apache.ignite.internal.distributionzones.exception.DistributionZoneAlreadyExistsException;
import org.apache.ignite.internal.distributionzones.exception.DistributionZoneNotFoundException;
import org.apache.ignite.internal.distributionzones.exception.DistributionZoneRenameException;
import org.apache.ignite.internal.logger.IgniteLogger;
import org.apache.ignite.internal.logger.Loggers;
import org.apache.ignite.internal.manager.IgniteComponent;
import org.apache.ignite.internal.metastorage.MetaStorageManager;
import org.apache.ignite.internal.metastorage.client.CompoundCondition;
import org.apache.ignite.internal.metastorage.client.Condition;
import org.apache.ignite.internal.metastorage.client.Entry;
import org.apache.ignite.internal.metastorage.client.If;
import org.apache.ignite.internal.metastorage.client.Update;
import org.apache.ignite.internal.metastorage.client.WatchEvent;
import org.apache.ignite.internal.metastorage.client.WatchListener;
import org.apache.ignite.internal.util.ByteUtils;
import org.apache.ignite.internal.util.IgniteSpinBusyLock;
import org.apache.ignite.internal.vault.VaultManager;
import org.apache.ignite.lang.IgniteException;
import org.apache.ignite.lang.IgniteInternalException;
import org.apache.ignite.lang.NodeStoppingException;
import org.apache.ignite.network.ClusterNode;
import org.jetbrains.annotations.NotNull;

/**
 * Distribution zones manager.
 */
public class DistributionZoneManager implements IgniteComponent {
    /** The logger. */
    private static final IgniteLogger LOG = Loggers.forClass(DistributionZoneManager.class);

    /** Distribution zone configuration. */
    private final DistributionZonesConfiguration zonesConfiguration;

    /** Meta Storage manager. */
    private final MetaStorageManager metaStorageManager;

    /** Vault manager. */
    private final VaultManager vaultMgr;

    /** Busy lock to stop synchronously. */
    private final IgniteSpinBusyLock busyLock = new IgniteSpinBusyLock();

    /** Prevents double stopping of the component. */
    private final AtomicBoolean stopGuard = new AtomicBoolean();

    /** Logical topology service to track topology changes. */
    private final LogicalTopologyService logicalTopologyService;

    /** Listener for a topology events. */
    private final LogicalTopologyEventListener topologyEventListener = new LogicalTopologyEventListener() {
        @Override
        public void onAppeared(ClusterNode appearedNode, LogicalTopologySnapshot newTopology) {
            updateLogicalTopologyInMetaStorage(newTopology, false);
        }

        @Override
        public void onDisappeared(ClusterNode disappearedNode, LogicalTopologySnapshot newTopology) {
            updateLogicalTopologyInMetaStorage(newTopology, false);
        }

        @Override
        public void onTopologyLeap(LogicalTopologySnapshot newTopology) {
            updateLogicalTopologyInMetaStorage(newTopology, true);
        }
    };

    /** The logical topology on the last watch event. */
    private volatile Set<String> logicalTopology;

    /** Watch listener id to unregister the watch listener on {@link DistributionZoneManager#stop()}. */
    private volatile Long watchListenerId;

    /**
     * Creates a new distribution zone manager.
     *
     * @param zonesConfiguration Distribution zones configuration.
     * @param metaStorageManager Meta Storage manager.
     * @param logicalTopologyService Logical topology service.
     * @param vaultMgr Vault manager.
     */
    public DistributionZoneManager(
            DistributionZonesConfiguration zonesConfiguration,
            MetaStorageManager metaStorageManager,
            LogicalTopologyService logicalTopologyService,
            VaultManager vaultMgr
    ) {
        this.zonesConfiguration = zonesConfiguration;
        this.metaStorageManager = metaStorageManager;
        this.logicalTopologyService = logicalTopologyService;
        this.vaultMgr = vaultMgr;

        logicalTopology = Collections.emptySet();
    }

    /**
     * Creates a new distribution zone with the given {@code name} asynchronously.
     *
     * @param distributionZoneCfg Distribution zone configuration.
     * @return Future representing pending completion of the operation.
     */
    public CompletableFuture<Void> createZone(DistributionZoneConfigurationParameters distributionZoneCfg) {
        Objects.requireNonNull(distributionZoneCfg, "Distribution zone configuration is null.");

        if (!busyLock.enterBusy()) {
            throw new IgniteException(NODE_STOPPING_ERR, new NodeStoppingException());
        }

        try {
            return zonesConfiguration.change(zonesChange -> zonesChange.changeDistributionZones(zonesListChange -> {
                try {
                    zonesListChange.create(distributionZoneCfg.name(), zoneChange -> {
                        if (distributionZoneCfg.dataNodesAutoAdjust() == null) {
                            zoneChange.changeDataNodesAutoAdjust(Integer.MAX_VALUE);
                        } else {
                            zoneChange.changeDataNodesAutoAdjust(distributionZoneCfg.dataNodesAutoAdjust());
                        }

                        if (distributionZoneCfg.dataNodesAutoAdjustScaleUp() == null) {
                            zoneChange.changeDataNodesAutoAdjustScaleUp(Integer.MAX_VALUE);
                        } else {
                            zoneChange.changeDataNodesAutoAdjustScaleUp(
                                    distributionZoneCfg.dataNodesAutoAdjustScaleUp());
                        }

                        if (distributionZoneCfg.dataNodesAutoAdjustScaleDown() == null) {
                            zoneChange.changeDataNodesAutoAdjustScaleDown(Integer.MAX_VALUE);
                        } else {
                            zoneChange.changeDataNodesAutoAdjustScaleDown(distributionZoneCfg.dataNodesAutoAdjustScaleDown());
                        }

                        int intZoneId = zonesChange.globalIdCounter() + 1;
                        zonesChange.changeGlobalIdCounter(intZoneId);

                        zoneChange.changeZoneId(intZoneId);
                    });
                } catch (IllegalArgumentException e) {
                    throw new DistributionZoneAlreadyExistsException(distributionZoneCfg.name(), e);
                } catch (Exception e) {
                    throw withCause(
                            IgniteInternalException::new,
                            UNEXPECTED_ERR,
                            "Unexpected exception on distribution zone creating [zoneName=" + distributionZoneCfg.name() + ']',
                            e
                    );
                }
            }));
        } finally {
            busyLock.leaveBusy();
        }
    }

    /**
     * Alters a distribution zone.
     *
     * @param name Distribution zone name.
     * @param distributionZoneCfg Distribution zone configuration.
     * @return Future representing pending completion of the operation.
     */
    public CompletableFuture<Void> alterZone(String name, DistributionZoneConfigurationParameters distributionZoneCfg) {
        Objects.requireNonNull(name, "Distribution zone name is null.");
        Objects.requireNonNull(distributionZoneCfg, "Distribution zone configuration is null.");

        if (!busyLock.enterBusy()) {
            throw new IgniteException(NODE_STOPPING_ERR, new NodeStoppingException());
        }

        try {
            return zonesConfiguration.change(zonesChange -> zonesChange.changeDistributionZones(zonesListChange -> {
                NamedListChange<DistributionZoneView, DistributionZoneChange> renameChange;

                try {
                    renameChange = zonesListChange.rename(name, distributionZoneCfg.name());
                } catch (IllegalArgumentException e) {
                    throw new DistributionZoneRenameException(name, distributionZoneCfg.name(), e);
                } catch (Exception e) {
                    throw withCause(
                            IgniteInternalException::new,
                            UNEXPECTED_ERR,
                            "Unexpected exception on distribution zone renaming [zoneName=" + distributionZoneCfg.name() + ']',
                            e
                    );
                }

                try {
                    renameChange
                            .update(
                                    distributionZoneCfg.name(), zoneChange -> {
                                        if (distributionZoneCfg.dataNodesAutoAdjust() != null) {
                                            zoneChange.changeDataNodesAutoAdjust(distributionZoneCfg.dataNodesAutoAdjust());
                                            zoneChange.changeDataNodesAutoAdjustScaleUp(Integer.MAX_VALUE);
                                            zoneChange.changeDataNodesAutoAdjustScaleDown(Integer.MAX_VALUE);
                                        }

                                        if (distributionZoneCfg.dataNodesAutoAdjustScaleUp() != null) {
                                            zoneChange.changeDataNodesAutoAdjustScaleUp(
                                                    distributionZoneCfg.dataNodesAutoAdjustScaleUp());
                                            zoneChange.changeDataNodesAutoAdjust(Integer.MAX_VALUE);
                                        }

                                        if (distributionZoneCfg.dataNodesAutoAdjustScaleDown() != null) {
                                            zoneChange.changeDataNodesAutoAdjustScaleDown(
                                                    distributionZoneCfg.dataNodesAutoAdjustScaleDown());
                                            zoneChange.changeDataNodesAutoAdjust(Integer.MAX_VALUE);
                                        }
                                    });
                } catch (IllegalArgumentException e) {
                    throw new DistributionZoneNotFoundException(distributionZoneCfg.name(), e);
                } catch (Exception e) {
                    throw withCause(
                            IgniteInternalException::new,
                            UNEXPECTED_ERR,
                            "Unexpected exception on distribution zone updating [zoneName=" + distributionZoneCfg.name() + ']',
                            e
                    );
                }
            }));
        } finally {
            busyLock.leaveBusy();
        }
    }

    /**
     * Drops a distribution zone with the name specified.
     *
     * @param name Distribution zone name.
     * @return Future representing pending completion of the operation.
     */
    public CompletableFuture<Void> dropZone(String name) {
        Objects.requireNonNull(name, "Distribution zone name is null.");

        if (!busyLock.enterBusy()) {
            throw new IgniteException(NODE_STOPPING_ERR, new NodeStoppingException());
        }

        try {
            return zonesConfiguration.change(zonesChange -> zonesChange.changeDistributionZones(zonesListChange -> {
                DistributionZoneView view = zonesListChange.get(name);

                if (view == null) {
                    throw new DistributionZoneNotFoundException(name);
                }

                zonesListChange.delete(name);
            }));
        } finally {
            busyLock.leaveBusy();
        }
    }

    /** {@inheritDoc} */
    @Override
    public void start() {
        zonesConfiguration.distributionZones().listenElements(new ZonesConfigurationListener());

        logicalTopologyService.addEventListener(topologyEventListener);

        registerMetaStorageWatchListener()
                .thenAccept(ignore -> initDataNodesFromVaultManager())
                .thenAccept(ignore -> initMetaStorageKeysOnStart());
    }

    /** {@inheritDoc} */
    @Override
    public void stop() throws Exception {
        if (!stopGuard.compareAndSet(false, true)) {
            return;
        }

        busyLock.block();

        logicalTopologyService.removeEventListener(topologyEventListener);

        if (watchListenerId != null) {
            metaStorageManager.unregisterWatch(watchListenerId);
        }
    }

    private class ZonesConfigurationListener implements ConfigurationNamedListListener<DistributionZoneView> {
        @Override
        public CompletableFuture<?> onCreate(ConfigurationNotificationEvent<DistributionZoneView> ctx) {
            updateMetaStorageOnZoneCreate(ctx.newValue().zoneId(), ctx.storageRevision());

            return completedFuture(null);
        }

        @Override
        public CompletableFuture<?> onDelete(ConfigurationNotificationEvent<DistributionZoneView> ctx) {
            updateMetaStorageOnZoneDelete(ctx.oldValue().zoneId(), ctx.storageRevision());

            return completedFuture(null);
        }

        @Override
        public CompletableFuture<?> onUpdate(ConfigurationNotificationEvent<DistributionZoneView> ctx) {
            updateMetaStorageOnZoneUpdate(ctx.storageRevision());

            //TODO: Also add here rescheduling for the existing timers https://issues.apache.org/jira/browse/IGNITE-18121

            return completedFuture(null);
        }
    }

    /**
     * Method updates data nodes value for the specified zone,
     * also sets {@code revision} to the {@link DistributionZonesUtil#zonesChangeTriggerKey()} if it passes the condition.
     *
     * @param zoneId Unique id of a zone
     * @param revision Revision of an event that has triggered this method.
     */
    private void updateMetaStorageOnZoneCreate(int zoneId, long revision) {
        if (!busyLock.enterBusy()) {
            throw new IgniteInternalException(NODE_STOPPING_ERR, new NodeStoppingException());
        }

        try {
            // Update data nodes for a zone only if the revision of the event is newer than value in that trigger key,
            // so we do not react on a stale events
            CompoundCondition triggerKeyCondition = triggerKeyCondition(revision);

            // logicalTopology can be updated concurrently by the watch listener.
            Set<String> logicalTopology0 = logicalTopology;

            byte[] logicalTopologyBytes = toBytes(logicalTopology0);

            Update dataNodesAndTriggerKeyUpd = updateDataNodesAndTriggerKey(zoneId, revision, logicalTopologyBytes);

            If iif = If.iif(triggerKeyCondition, dataNodesAndTriggerKeyUpd, ops().yield(false));

            metaStorageManager.invoke(iif).thenAccept(res -> {
                if (res.getAsBoolean()) {
                    LOG.debug("Update zones' dataNodes value [zoneId = {}, dataNodes = {}", zoneId, logicalTopology0);
                } else {
                    LOG.debug("Failed to update zones' dataNodes value [zoneId = {}]", zoneId);
                }
            });
        } finally {
            busyLock.leaveBusy();
        }
    }

    /**
     * Sets {@code revision} to the {@link DistributionZonesUtil#zonesChangeTriggerKey()} if it passes the condition.
     *
     * @param revision Revision of an event that has triggered this method.
     */
    private void updateMetaStorageOnZoneUpdate(long revision) {
        if (!busyLock.enterBusy()) {
            throw new IgniteInternalException(NODE_STOPPING_ERR, new NodeStoppingException());
        }

        try {
            CompoundCondition triggerKeyCondition = triggerKeyCondition(revision);

            Update triggerKeyUpd = updateTriggerKey(revision);

            If iif = If.iif(triggerKeyCondition, triggerKeyUpd, ops().yield(false));

            metaStorageManager.invoke(iif).thenAccept(res -> {
                if (res.getAsBoolean()) {
                    LOG.debug("Distribution zones' trigger key was updated with the revision [revision = {}]", revision);
                } else {
                    LOG.debug("Failed to update distribution zones' trigger key with the revision [revision = {}]", revision);
                }
            });
        } finally {
            busyLock.leaveBusy();
        }
    }

    /**
     * Method deletes data nodes value for the specified zone,
     * also sets {@code revision} to the {@link DistributionZonesUtil#zonesChangeTriggerKey()} if it passes the condition.
     *
     * @param zoneId Unique id of a zone
     * @param revision Revision of an event that has triggered this method.
     */
    private void updateMetaStorageOnZoneDelete(int zoneId, long revision) {
        if (!busyLock.enterBusy()) {
            throw new IgniteInternalException(NODE_STOPPING_ERR, new NodeStoppingException());
        }

        try {
            CompoundCondition triggerKeyCondition = triggerKeyCondition(revision);

            Update dataNodesRemoveUpd = deleteDataNodesKeyAndUpdateTriggerKey(zoneId, revision);

            If iif = If.iif(triggerKeyCondition, dataNodesRemoveUpd, ops().yield(false));

            metaStorageManager.invoke(iif).thenAccept(res -> {
                if (res.getAsBoolean()) {
                    LOG.debug("Delete zones' dataNodes key [zoneId = {}", zoneId);
                } else {
                    LOG.debug("Failed to delete zones' dataNodes key [zoneId = {}]", zoneId);
                }
            });
        } finally {
            busyLock.leaveBusy();
        }
    }

    /**
     * Updates {@link DistributionZonesUtil#zonesLogicalTopologyKey()} and {@link DistributionZonesUtil#zonesLogicalTopologyVersionKey()}
     * in meta storage.
     *
     * @param newTopology Logical topology snapshot.
     * @param topologyLeap Flag that indicates whether this updates was trigger by
     *                     {@link LogicalTopologyEventListener#onTopologyLeap(LogicalTopologySnapshot)} or not.
     */
    private void updateLogicalTopologyInMetaStorage(LogicalTopologySnapshot newTopology, boolean topologyLeap) {
        if (!busyLock.enterBusy()) {
            throw new IgniteInternalException(NODE_STOPPING_ERR, new NodeStoppingException());
        }

        try {
            Set<String> topologyFromCmg = newTopology.nodes().stream().map(ClusterNode::name).collect(Collectors.toSet());

            Condition updateCondition;

            if (topologyLeap) {
                updateCondition = value(zonesLogicalTopologyVersionKey()).lt(ByteUtils.longToBytes(newTopology.version()));
            } else {
                // This condition may be stronger, as far as we receive topology events one by one.
                updateCondition = value(zonesLogicalTopologyVersionKey()).eq(ByteUtils.longToBytes(newTopology.version() - 1));
            }

            If iff = If.iif(
                    updateCondition,
                    updateLogicalTopologyAndVersion(topologyFromCmg, newTopology.version()),
                    ops().yield(false)
            );

            metaStorageManager.invoke(iff).thenAccept(res -> {
                if (res.getAsBoolean()) {
                    LOG.debug(
                            "Distribution zones' logical topology and version keys were updated [topology = {}, version = {}]",
                            Arrays.toString(topologyFromCmg.toArray()),
                            newTopology.version()
                    );
                } else {
                    LOG.debug(
                            "Failed to update distribution zones' logical topology and version keys [topology = {}, version = {}]",
                            Arrays.toString(topologyFromCmg.toArray()),
                            newTopology.version()
                    );
                }
            });
        } finally {
            busyLock.leaveBusy();
        }
    }

    /**
     * Initialises {@link DistributionZonesUtil#zonesLogicalTopologyKey()} and
     * {@link DistributionZonesUtil#zonesLogicalTopologyVersionKey()} from meta storage on the start of {@link DistributionZoneManager}.
     */
    private void initMetaStorageKeysOnStart() {
        logicalTopologyService.logicalTopologyOnLeader().thenAccept(snapshot -> {
            if (!busyLock.enterBusy()) {
                throw new IgniteInternalException(NODE_STOPPING_ERR, new NodeStoppingException());
            }

            try {
                metaStorageManager.get(zonesLogicalTopologyVersionKey()).thenAccept(topVerEntry -> {
                    if (!busyLock.enterBusy()) {
                        throw new IgniteInternalException(NODE_STOPPING_ERR, new NodeStoppingException());
                    }

                    try {
                        long topologyVersionFromCmg = snapshot.version();

                        byte[] topVerFromMetaStorage = topVerEntry.value();

                        if (topVerFromMetaStorage == null || bytesToLong(topVerFromMetaStorage) < topologyVersionFromCmg) {
                            Set<String> topologyFromCmg = snapshot.nodes().stream().map(ClusterNode::name).collect(Collectors.toSet());

<<<<<<< HEAD
                            Condition topologyVersionCondition = value(zonesLogicalTopologyVersionKey()).eq(topVerFromMetaStorage);
=======
                    Condition topologyVersionCondition = topVerFromMetastorage == null ? notExists(zonesLogicalTopologyVersionKey()) :
                            value(zonesLogicalTopologyVersionKey()).eq(topVerFromMetastorage);

                    If iff = If.iif(topologyVersionCondition,
                            updateLogicalTopologyAndVersion(topologyFromCmg, topologyVersionFromCmg),
                            ops().yield(false)
                    );
>>>>>>> 7501a256

                            If iff = If.iif(topologyVersionCondition,
                                    updateLogicalTopologyAndVersion(topologyFromCmg, topologyVersionFromCmg),
                                    ops().yield(false)
                            );

                            metaStorageManager.invoke(iff).thenAccept(res -> {
                                if (res.getAsBoolean()) {
                                    LOG.debug(
                                            "Distribution zones' logical topology and version keys were initialised "
                                                    + "[topology = {}, version = {}]",
                                            Arrays.toString(topologyFromCmg.toArray()),
                                            topologyVersionFromCmg
                                    );
                                } else {
                                    LOG.debug(
                                            "Failed to initialize distribution zones' logical topology "
                                                    + "and version keys [topology = {}, version = {}]",
                                            Arrays.toString(topologyFromCmg.toArray()),
                                            topologyVersionFromCmg
                                    );
                                }
                            });
                        }
                    } finally {
                        busyLock.leaveBusy();
                    }
                });

            } finally {
                busyLock.leaveBusy();
            }
        });
    }

    /**
     * Initialises data nodes of distribution zones in meta storage
     * from {@link DistributionZonesUtil#zonesLogicalTopologyKey()} in vault.
     */
    private void initDataNodesFromVaultManager() {
        vaultAppliedRevision()
                .thenAccept(vaultAppliedRevision -> vaultMgr.get(zonesLogicalTopologyKey())
                        .thenAccept(vaultEntry -> {
                            if (vaultEntry != null && vaultEntry.value() != null) {
                                logicalTopology = ByteUtils.fromBytes(vaultEntry.value());

                                zonesConfiguration.distributionZones().value().namedListKeys()
                                        .forEach(zoneName -> {
                                            int zoneId = zonesConfiguration.distributionZones().get(zoneName).zoneId().value();

                                            saveDataNodesToMetaStorage(zoneId, vaultEntry.value(), vaultAppliedRevision);
                                        });
                            }
                        }));
    }

    /**
     * Registers {@link WatchListener} which updates data nodes of distribution zones on logical topology changing event.
     *
     * @return Future representing pending completion of the operation.
     */
    private CompletableFuture<?> registerMetaStorageWatchListener() {
        return metaStorageManager.registerWatch(zonesLogicalTopologyKey(), new WatchListener() {
                    @Override
                    public boolean onUpdate(@NotNull WatchEvent evt) {
                        if (!busyLock.enterBusy()) {
                            throw new IgniteInternalException(NODE_STOPPING_ERR, new NodeStoppingException());
                        }

                        try {
                            assert evt.single();

                            Entry newEntry = evt.entryEvent().newEntry();

                            Set<String> newLogicalTopology = ByteUtils.fromBytes(newEntry.value());

                            List<String> removedNodes =
                                    logicalTopology.stream().filter(node -> !newLogicalTopology.contains(node)).collect(toList());

                            List<String> addedNodes =
                                    newLogicalTopology.stream().filter(node -> !logicalTopology.contains(node)).collect(toList());

                            logicalTopology = newLogicalTopology;

                            zonesConfiguration.distributionZones().value().namedListKeys()
                                    .forEach(zoneName -> {
                                        DistributionZoneConfiguration zoneCfg = zonesConfiguration.distributionZones().get(zoneName);

                                        int autoAdjust = zoneCfg.dataNodesAutoAdjust().value();
                                        int autoAdjustScaleDown = zoneCfg.dataNodesAutoAdjustScaleDown().value();
                                        int autoAdjustScaleUp = zoneCfg.dataNodesAutoAdjustScaleUp().value();

                                        Integer zoneId = zoneCfg.zoneId().value();

                                        if ((!addedNodes.isEmpty() || !removedNodes.isEmpty()) && autoAdjust != Integer.MAX_VALUE) {
                                            //TODO: IGNITE-18134 Create scheduler with dataNodesAutoAdjust timer.
                                            saveDataNodesToMetaStorage(
                                                    zoneId, newEntry.value(), newEntry.revision()
                                            );
                                        } else {
                                            if (!addedNodes.isEmpty() && autoAdjustScaleUp != Integer.MAX_VALUE) {
                                                //TODO: IGNITE-18121 Create scale up scheduler with dataNodesAutoAdjustScaleUp timer.
                                                saveDataNodesToMetaStorage(
                                                        zoneId, newEntry.value(), newEntry.revision()
                                                );
                                            }

                                            if (!removedNodes.isEmpty() && autoAdjustScaleDown != Integer.MAX_VALUE) {
                                                //TODO: IGNITE-18132 Create scale down scheduler with dataNodesAutoAdjustScaleDown timer.
                                                saveDataNodesToMetaStorage(
                                                        zoneId, newEntry.value(), newEntry.revision()
                                                );
                                            }
                                        }
                                    });

                            return true;
                        } finally {
                            busyLock.leaveBusy();
                        }
                    }

                    @Override
                    public void onError(@NotNull Throwable e) {
                        LOG.warn("Unable to process logical topology event", e);
                    }
                })
                .thenAccept(id -> watchListenerId = id);
    }

    /**
     * Returns future with applied vault revision.
     *
     * @return Future with applied vault revision.
     */
    private CompletableFuture<Long> vaultAppliedRevision() {
        return vaultMgr.get(APPLIED_REV)
                .thenApply(appliedRevision -> appliedRevision == null ? 0L : bytesToLong(appliedRevision.value()));
    }

    /**
     * Method updates data nodes value for the specified zone,
     * also sets {@code revision} to the {@link DistributionZonesUtil#zonesChangeTriggerKey()} if it passes the condition.
     *
     * @param zoneId Unique id of a zone
     * @param dataNodes Data nodes of a zone
     * @param revision Revision of an event that has triggered this method.
     */
    private void saveDataNodesToMetaStorage(int zoneId, byte[] dataNodes, long revision) {
        Update dataNodesAndTriggerKeyUpd = updateDataNodesAndTriggerKey(zoneId, revision, dataNodes);

        var iif = If.iif(triggerKeyCondition(revision), dataNodesAndTriggerKeyUpd, ops().yield(false));

        metaStorageManager.invoke(iif).thenAccept(res -> {
            if (res.getAsBoolean()) {
                LOG.debug("Delete zones' dataNodes key [zoneId = {}", zoneId);
            } else {
                LOG.debug("Failed to delete zones' dataNodes key [zoneId = {}]", zoneId);
            }
        });
    }
}<|MERGE_RESOLUTION|>--- conflicted
+++ resolved
@@ -26,11 +26,8 @@
 import static org.apache.ignite.internal.distributionzones.DistributionZonesUtil.updateTriggerKey;
 import static org.apache.ignite.internal.distributionzones.DistributionZonesUtil.zonesLogicalTopologyKey;
 import static org.apache.ignite.internal.distributionzones.DistributionZonesUtil.zonesLogicalTopologyVersionKey;
-<<<<<<< HEAD
 import static org.apache.ignite.internal.metastorage.MetaStorageManager.APPLIED_REV;
-=======
 import static org.apache.ignite.internal.metastorage.client.Conditions.notExists;
->>>>>>> 7501a256
 import static org.apache.ignite.internal.metastorage.client.Conditions.value;
 import static org.apache.ignite.internal.metastorage.client.Operations.ops;
 import static org.apache.ignite.internal.util.ByteUtils.bytesToLong;
@@ -532,17 +529,9 @@
                         if (topVerFromMetaStorage == null || bytesToLong(topVerFromMetaStorage) < topologyVersionFromCmg) {
                             Set<String> topologyFromCmg = snapshot.nodes().stream().map(ClusterNode::name).collect(Collectors.toSet());
 
-<<<<<<< HEAD
                             Condition topologyVersionCondition = value(zonesLogicalTopologyVersionKey()).eq(topVerFromMetaStorage);
-=======
                     Condition topologyVersionCondition = topVerFromMetastorage == null ? notExists(zonesLogicalTopologyVersionKey()) :
                             value(zonesLogicalTopologyVersionKey()).eq(topVerFromMetastorage);
-
-                    If iff = If.iif(topologyVersionCondition,
-                            updateLogicalTopologyAndVersion(topologyFromCmg, topologyVersionFromCmg),
-                            ops().yield(false)
-                    );
->>>>>>> 7501a256
 
                             If iff = If.iif(topologyVersionCondition,
                                     updateLogicalTopologyAndVersion(topologyFromCmg, topologyVersionFromCmg),
