/*
 * Licensed to the Apache Software Foundation (ASF) under one or more
 * contributor license agreements. See the NOTICE file distributed with
 * this work for additional information regarding copyright ownership.
 * The ASF licenses this file to You under the Apache License, Version 2.0
 * (the "License"); you may not use this file except in compliance with
 * the License. You may obtain a copy of the License at
 *
 *      http://www.apache.org/licenses/LICENSE-2.0
 *
 * Unless required by applicable law or agreed to in writing, software
 * distributed under the License is distributed on an "AS IS" BASIS,
 * WITHOUT WARRANTIES OR CONDITIONS OF ANY KIND, either express or implied.
 * See the License for the specific language governing permissions and
 * limitations under the License.
 */

package org.apache.ignite.internal.rebalance;

import static org.apache.ignite.internal.TestRebalanceUtil.partitionReplicationGroupId;
import static org.apache.ignite.internal.TestRebalanceUtil.pendingPartitionAssignments;
import static org.apache.ignite.internal.TestRebalanceUtil.pendingPartitionAssignmentsKey;
import static org.apache.ignite.internal.TestWrappers.unwrapIgniteImpl;
import static org.apache.ignite.internal.TestWrappers.unwrapTableManager;
import static org.apache.ignite.internal.TestWrappers.unwrapTableViewInternal;
import static org.apache.ignite.internal.catalog.CatalogService.DEFAULT_STORAGE_PROFILE;
import static org.apache.ignite.internal.testframework.IgniteTestUtils.bypassingThreadAssertions;
import static org.apache.ignite.internal.testframework.IgniteTestUtils.waitForCondition;
import static org.junit.jupiter.api.Assertions.assertEquals;
import static org.junit.jupiter.api.Assertions.assertFalse;
import static org.junit.jupiter.api.Assertions.assertTrue;

import java.util.Optional;
import java.util.Set;
import java.util.concurrent.CompletableFuture;
import java.util.concurrent.TimeUnit;
import org.apache.ignite.Ignite;
import org.apache.ignite.internal.ClusterPerTestIntegrationTest;
import org.apache.ignite.internal.app.IgniteImpl;
import org.apache.ignite.internal.lang.ByteArray;
import org.apache.ignite.internal.metastorage.MetaStorageManager;
import org.apache.ignite.internal.partitiondistribution.Assignment;
import org.apache.ignite.internal.replicator.PartitionGroupId;
import org.apache.ignite.internal.storage.MvPartitionStorage;
import org.apache.ignite.internal.storage.RowId;
import org.apache.ignite.internal.table.TableViewInternal;
import org.apache.ignite.internal.table.distributed.TableManager;
import org.apache.ignite.internal.test.WatchListenerInhibitor;
import org.apache.ignite.table.QualifiedName;
import org.junit.jupiter.api.Disabled;
import org.junit.jupiter.api.Test;

/**
 * Tests for recovery of the rebalance procedure.
 */
public class ItRebalanceTriggersRecoveryTest extends ClusterPerTestIntegrationTest {
    private static final String ZONE_NAME = "TEST_ZONE";

    private static final String TABLE_NAME = "TEST";

    private static final int PARTITION_ID = 0;

    private static final String US_NODE_BOOTSTRAP_CFG_TEMPLATE = "ignite {\n"
            + "  network: {\n"
            + "    port: {},\n"
            + "    nodeFinder: {\n"
            + "      netClusterNodes: [ {} ]\n"
            + "    }\n"
            + "  },\n"
            + "  clientConnector: { port:{} },\n"
            + "  nodeAttributes: {\n"
            + "    nodeAttributes: {region: US, zone: global}\n"
            + "  },\n"
            + "  rest.port: {},\n"
            + "  failureHandler.dumpThreadsOnFailure: false\n"
            + "}";

    private static final String GLOBAL_NODE_BOOTSTRAP_CFG_TEMPLATE = "ignite {\n"
            + "  network: {\n"
            + "    port: {},\n"
            + "    nodeFinder: {\n"
            + "      netClusterNodes: [ {} ]\n"
            + "    }\n"
            + "  },\n"
            + "  clientConnector: { port:{} },\n"
            + "  nodeAttributes: {\n"
            + "    nodeAttributes: {zone: global}\n"
            + "  },\n"
            + "  rest.port: {},\n"
            + "  failureHandler.dumpThreadsOnFailure: false\n"
            + "}";

    @Override
    protected int initialNodes() {
        return 1;
    }

    @Test
    void testRebalanceTriggersRecoveryAfterFilterUpdate() throws Exception {
        // The nodes from different regions/zones needed to implement the predictable way of nodes choice.
        startNode(1, US_NODE_BOOTSTRAP_CFG_TEMPLATE);
        startNode(2, GLOBAL_NODE_BOOTSTRAP_CFG_TEMPLATE);

        cluster.doInSession(0, session -> {
<<<<<<< HEAD
            session.execute(null, "CREATE ZONE TEST_ZONE (PARTITIONS 1, REPLICAS 2, NODES FILTER '$[?(@.region == \"US\")]') "
                    + "STORAGE PROFILES ['" + DEFAULT_STORAGE_PROFILE + "']");
            session.execute(null, "CREATE TABLE TEST (id INT PRIMARY KEY, name INT) ZONE TEST_ZONE");
            session.execute(null, "INSERT INTO TEST VALUES (0, 0)");
=======
            session.execute(null, "CREATE ZONE " + ZONE_NAME + " WITH PARTITIONS=1, REPLICAS=2, "
                    + "DATA_NODES_FILTER='$[?(@.region == \"US\")]', "
                    + "STORAGE_PROFILES='" + DEFAULT_STORAGE_PROFILE + "'");
            session.execute(null, "CREATE TABLE " + TABLE_NAME + " (id INT PRIMARY KEY, name INT) ZONE " + ZONE_NAME);
            session.execute(null, "INSERT INTO " + TABLE_NAME + " VALUES (0, 0)");
>>>>>>> eca0f932
        });

        assertTrue(waitForCondition(() -> containsPartition(cluster.node(1)), 10_000));
        assertFalse(containsPartition(cluster.node(2)));

        // By this we guarantee, that there will no any partition data nodes, which will be available to perform the rebalance.
        // To run the actual changePeersAndLearnersAsync we need the partition leader, which catch the metastore event about new pending
        // keys.
        WatchListenerInhibitor.metastorageEventsInhibitor(cluster.node(1)).startInhibit();
        WatchListenerInhibitor.metastorageEventsInhibitor(cluster.node(2)).startInhibit();

        cluster.doInSession(0, session -> {
            session.execute(null, "ALTER ZONE " + ZONE_NAME + " SET DATA_NODES_FILTER='$[?(@.zone == \"global\")]'");
        });

        // Check that metastore node schedule the rebalance procedure.
        assertTrue(waitForCondition(
                (() -> getPartitionPendingClusterNodes(unwrapIgniteImpl(node(0)), PARTITION_ID).equals(Set.of(
                        Assignment.forPeer(node(2).name()),
                        Assignment.forPeer(node(1).name())))),
                10_000));

        // Remove the pending keys in a barbarian way. So, the rebalance can be triggered only by the recovery logic now.
        removePendingPartAssignmentsQueueKey(TABLE_NAME, PARTITION_ID);

        restartNode(1);
        restartNode(2);

        // Check that new replica from 'global' zone received the data and rebalance really happened.
        assertTrue(waitForCondition(() -> containsPartition(cluster.node(2)), 10_000));
    }

    @Test
    void testRebalanceTriggersRecoveryAfterReplicasUpdate() throws Exception {
        // The nodes from different regions/zones needed to implement the predictable way of nodes choice.
        startNode(1, US_NODE_BOOTSTRAP_CFG_TEMPLATE);
        startNode(2, GLOBAL_NODE_BOOTSTRAP_CFG_TEMPLATE);

        cluster.doInSession(0, session -> {
<<<<<<< HEAD
            session.execute(null, "CREATE ZONE TEST_ZONE (PARTITIONS 1, REPLICAS 1, "
                    + "NODES FILTER '$[?(@.zone == \"global\")]') STORAGE PROFILES ['" + DEFAULT_STORAGE_PROFILE + "']");
            session.execute(null, "CREATE TABLE TEST (id INT PRIMARY KEY, name INT) ZONE TEST_ZONE");
            session.execute(null, "INSERT INTO TEST VALUES (0, 0)");
=======
            session.execute(null, "CREATE ZONE " + ZONE_NAME + " WITH PARTITIONS=1, REPLICAS=1, "
                    + "DATA_NODES_FILTER='$[?(@.zone == \"global\")]', STORAGE_PROFILES='" + DEFAULT_STORAGE_PROFILE + "'");
            session.execute(null, "CREATE TABLE " + TABLE_NAME + " (id INT PRIMARY KEY, name INT) ZONE " + ZONE_NAME);
            session.execute(null, "INSERT INTO " + TABLE_NAME + " VALUES (0, 0)");
>>>>>>> eca0f932
        });

        assertTrue(waitForCondition(() -> containsPartition(cluster.node(1)), 10_000));
        assertFalse(containsPartition(cluster.node(2)));

        // By this we guarantee, that there will no any partition data nodes, which will be available to perform the rebalance.
        // To run the actual changePeersAndLearnersAsync we need the partition leader, which catch the metastore event about new pending
        // keys.
        WatchListenerInhibitor.metastorageEventsInhibitor(cluster.node(1)).startInhibit();
        WatchListenerInhibitor.metastorageEventsInhibitor(cluster.node(2)).startInhibit();

        cluster.doInSession(0, session -> {
            session.execute(null, "ALTER ZONE " + ZONE_NAME + " SET REPLICAS=2");
        });

        // Check that metastore node schedule the rebalance procedure.
        assertTrue(waitForCondition(
                (() -> getPartitionPendingClusterNodes(unwrapIgniteImpl(node(0)), PARTITION_ID).equals(Set.of(
                        Assignment.forPeer(node(2).name()),
                        Assignment.forPeer(node(1).name())))),
                10_000));

        // Remove the pending keys in a barbarian way. So, the rebalance can be triggered only by the recovery logic now.
        removePendingPartAssignmentsQueueKey(TABLE_NAME, PARTITION_ID);

        restartNode(1);
        restartNode(2);

        // Check that new replica from 'global' zone received the data and rebalance really happened.
        assertTrue(waitForCondition(() -> containsPartition(cluster.node(2)), 10_000));
    }

    @Test
    @Disabled("https://issues.apache.org/jira/browse/IGNITE-21596")
    void testRebalanceTriggersRecoveryWhenUpdatesWereProcessedByAnotherNodesAlready() throws Exception {
        // The nodes from different regions/zones needed to implement the predictable way of nodes choice.
        startNode(1, US_NODE_BOOTSTRAP_CFG_TEMPLATE);
        startNode(2, GLOBAL_NODE_BOOTSTRAP_CFG_TEMPLATE);
        startNode(3);

        cluster.doInSession(0, session -> {
<<<<<<< HEAD
            session.execute(null, "CREATE ZONE TEST_ZONE (PARTITIONS 1, REPLICAS 1, "
                    + "NODES FILTER '$[?(@.region == \"US\")]') STORAGE PROFILES ['" + DEFAULT_STORAGE_PROFILE + "']");
            session.execute(null, "CREATE TABLE TEST (id INT PRIMARY KEY, name INT) ZONE TEST_ZONE");
            session.execute(null, "INSERT INTO TEST VALUES (0, 0)");
=======
            session.execute(null, "CREATE ZONE " + ZONE_NAME + " WITH PARTITIONS=1, REPLICAS=1, "
                    + "DATA_NODES_FILTER='$[?(@.region == \"US\")]', STORAGE_PROFILES='" + DEFAULT_STORAGE_PROFILE + "'");
            session.execute(null, "CREATE TABLE " + TABLE_NAME + " (id INT PRIMARY KEY, name INT) ZONE " + ZONE_NAME);
            session.execute(null, "INSERT INTO " + TABLE_NAME + " VALUES (0, 0)");
>>>>>>> eca0f932
        });

        assertTrue(waitForCondition(() -> containsPartition(cluster.node(1)), 10_000));
        assertFalse(containsPartition(cluster.node(2)));

        stopNode(3);

        cluster.doInSession(0, session -> {
            session.execute(null, "ALTER ZONE " + ZONE_NAME + " SET REPLICAS=2, DATA_NODES_FILTER='$[?(@.zone == \"global\")]'");
        });

        // Check that new replica from 'global' zone received the data and rebalance really happened.
        assertTrue(waitForCondition(() -> containsPartition(cluster.node(2)), 10_000));
        assertTrue(waitForCondition(
                (() -> getPartitionPendingClusterNodes(unwrapIgniteImpl(node(0)), PARTITION_ID).equals(Set.of())),
                10_000));

        long pendingKeysRevisionBeforeRecovery = pendingPartAssignmentsQueueKeyRevision(TABLE_NAME, PARTITION_ID);

        startNode(3, GLOBAL_NODE_BOOTSTRAP_CFG_TEMPLATE);

        long pendingKeysRevisionAfterRecovery = pendingPartAssignmentsQueueKeyRevision(TABLE_NAME, PARTITION_ID);

        // Check that recovered node doesn't produce new rebalances for already processed triggers.
        assertEquals(pendingKeysRevisionBeforeRecovery, pendingKeysRevisionAfterRecovery);
    }

    private static Set<Assignment> getPartitionPendingClusterNodes(IgniteImpl node, int partNum) {
        CompletableFuture<Set<Assignment>> pendingAssignmentsFuture = pendingPartitionAssignments(
                node.metaStorageManager(),
                unwrapTableViewInternal(node.distributedTableManager().table(TABLE_NAME)),
                partNum);

        return Optional.ofNullable(pendingAssignmentsFuture.join()).orElse(Set.of());
    }

    private long pendingPartAssignmentsQueueKeyRevision(String tableName, int partitionId) throws Exception {
        MetaStorageManager metaStorageManager = unwrapIgniteImpl(node(0)).metaStorageManager();

        TableViewInternal table = unwrapTableViewInternal(unwrapIgniteImpl(node(0)).distributedTableManager().table(tableName));

        PartitionGroupId partitionGroupId = partitionReplicationGroupId(table, partitionId);

        return metaStorageManager
                .get(pendingPartitionAssignmentsKey(partitionGroupId))
                .get(10, TimeUnit.SECONDS)
                .revision();
    }

    private void removePendingPartAssignmentsQueueKey(String tableName, int partitionId) {
        IgniteImpl node = unwrapIgniteImpl(cluster.node(0));

        MetaStorageManager metaStorageManager = node.metaStorageManager();

        TableViewInternal table = unwrapTableViewInternal(node.distributedTableManager().table(tableName));

        ByteArray pendingPartAssignmentsQueueKey = pendingPartitionAssignmentsKey(partitionReplicationGroupId(table, partitionId));

        metaStorageManager.remove(pendingPartAssignmentsQueueKey).join();
    }

    private static boolean containsPartition(Ignite node) {
        TableManager tableManager = unwrapTableManager(node.tables());

        MvPartitionStorage storage = tableManager.tableView(QualifiedName.fromSimple(TABLE_NAME))
                .internalTable()
                .storage()
                .getMvPartition(PARTITION_ID);

        return storage != null && bypassingThreadAssertions(() -> storage.closestRowId(RowId.lowestRowId(PARTITION_ID))) != null;
    }
}<|MERGE_RESOLUTION|>--- conflicted
+++ resolved
@@ -102,18 +102,10 @@
         startNode(2, GLOBAL_NODE_BOOTSTRAP_CFG_TEMPLATE);
 
         cluster.doInSession(0, session -> {
-<<<<<<< HEAD
             session.execute(null, "CREATE ZONE TEST_ZONE (PARTITIONS 1, REPLICAS 2, NODES FILTER '$[?(@.region == \"US\")]') "
                     + "STORAGE PROFILES ['" + DEFAULT_STORAGE_PROFILE + "']");
-            session.execute(null, "CREATE TABLE TEST (id INT PRIMARY KEY, name INT) ZONE TEST_ZONE");
-            session.execute(null, "INSERT INTO TEST VALUES (0, 0)");
-=======
-            session.execute(null, "CREATE ZONE " + ZONE_NAME + " WITH PARTITIONS=1, REPLICAS=2, "
-                    + "DATA_NODES_FILTER='$[?(@.region == \"US\")]', "
-                    + "STORAGE_PROFILES='" + DEFAULT_STORAGE_PROFILE + "'");
             session.execute(null, "CREATE TABLE " + TABLE_NAME + " (id INT PRIMARY KEY, name INT) ZONE " + ZONE_NAME);
             session.execute(null, "INSERT INTO " + TABLE_NAME + " VALUES (0, 0)");
->>>>>>> eca0f932
         });
 
         assertTrue(waitForCondition(() -> containsPartition(cluster.node(1)), 10_000));
@@ -153,17 +145,10 @@
         startNode(2, GLOBAL_NODE_BOOTSTRAP_CFG_TEMPLATE);
 
         cluster.doInSession(0, session -> {
-<<<<<<< HEAD
             session.execute(null, "CREATE ZONE TEST_ZONE (PARTITIONS 1, REPLICAS 1, "
                     + "NODES FILTER '$[?(@.zone == \"global\")]') STORAGE PROFILES ['" + DEFAULT_STORAGE_PROFILE + "']");
-            session.execute(null, "CREATE TABLE TEST (id INT PRIMARY KEY, name INT) ZONE TEST_ZONE");
-            session.execute(null, "INSERT INTO TEST VALUES (0, 0)");
-=======
-            session.execute(null, "CREATE ZONE " + ZONE_NAME + " WITH PARTITIONS=1, REPLICAS=1, "
-                    + "DATA_NODES_FILTER='$[?(@.zone == \"global\")]', STORAGE_PROFILES='" + DEFAULT_STORAGE_PROFILE + "'");
             session.execute(null, "CREATE TABLE " + TABLE_NAME + " (id INT PRIMARY KEY, name INT) ZONE " + ZONE_NAME);
             session.execute(null, "INSERT INTO " + TABLE_NAME + " VALUES (0, 0)");
->>>>>>> eca0f932
         });
 
         assertTrue(waitForCondition(() -> containsPartition(cluster.node(1)), 10_000));
@@ -205,17 +190,10 @@
         startNode(3);
 
         cluster.doInSession(0, session -> {
-<<<<<<< HEAD
             session.execute(null, "CREATE ZONE TEST_ZONE (PARTITIONS 1, REPLICAS 1, "
                     + "NODES FILTER '$[?(@.region == \"US\")]') STORAGE PROFILES ['" + DEFAULT_STORAGE_PROFILE + "']");
-            session.execute(null, "CREATE TABLE TEST (id INT PRIMARY KEY, name INT) ZONE TEST_ZONE");
-            session.execute(null, "INSERT INTO TEST VALUES (0, 0)");
-=======
-            session.execute(null, "CREATE ZONE " + ZONE_NAME + " WITH PARTITIONS=1, REPLICAS=1, "
-                    + "DATA_NODES_FILTER='$[?(@.region == \"US\")]', STORAGE_PROFILES='" + DEFAULT_STORAGE_PROFILE + "'");
             session.execute(null, "CREATE TABLE " + TABLE_NAME + " (id INT PRIMARY KEY, name INT) ZONE " + ZONE_NAME);
             session.execute(null, "INSERT INTO " + TABLE_NAME + " VALUES (0, 0)");
->>>>>>> eca0f932
         });
 
         assertTrue(waitForCondition(() -> containsPartition(cluster.node(1)), 10_000));
