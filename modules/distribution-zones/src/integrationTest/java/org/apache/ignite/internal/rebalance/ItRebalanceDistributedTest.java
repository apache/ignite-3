/*
 * Licensed to the Apache Software Foundation (ASF) under one or more
 * contributor license agreements. See the NOTICE file distributed with
 * this work for additional information regarding copyright ownership.
 * The ASF licenses this file to You under the Apache License, Version 2.0
 * (the "License"); you may not use this file except in compliance with
 * the License. You may obtain a copy of the License at
 *
 *      http://www.apache.org/licenses/LICENSE-2.0
 *
 * Unless required by applicable law or agreed to in writing, software
 * distributed under the License is distributed on an "AS IS" BASIS,
 * WITHOUT WARRANTIES OR CONDITIONS OF ANY KIND, either express or implied.
 * See the License for the specific language governing permissions and
 * limitations under the License.
 */

package org.apache.ignite.internal.rebalance;

import static java.util.Collections.reverse;
import static java.util.concurrent.CompletableFuture.allOf;
import static java.util.concurrent.TimeUnit.MILLISECONDS;
import static java.util.concurrent.TimeUnit.SECONDS;
import static java.util.stream.Collectors.toSet;
import static org.apache.ignite.internal.TestDefaultProfilesNames.DEFAULT_TEST_PROFILE_NAME;
import static org.apache.ignite.internal.catalog.CatalogService.DEFAULT_STORAGE_PROFILE;
import static org.apache.ignite.internal.configuration.IgnitePaths.cmgPath;
import static org.apache.ignite.internal.configuration.IgnitePaths.metastoragePath;
import static org.apache.ignite.internal.configuration.IgnitePaths.partitionsPath;
import static org.apache.ignite.internal.distributionzones.DistributionZonesUtil.REBALANCE_RETRY_DELAY_DEFAULT;
import static org.apache.ignite.internal.distributionzones.DistributionZonesUtil.REBALANCE_RETRY_DELAY_MS;
import static org.apache.ignite.internal.distributionzones.rebalance.RebalanceUtil.REBALANCE_SCHEDULER_POOL_SIZE;
import static org.apache.ignite.internal.distributionzones.rebalance.RebalanceUtil.STABLE_ASSIGNMENTS_PREFIX_BYTES;
import static org.apache.ignite.internal.distributionzones.rebalance.RebalanceUtil.extractTablePartitionId;
import static org.apache.ignite.internal.distributionzones.rebalance.RebalanceUtil.partitionAssignments;
import static org.apache.ignite.internal.distributionzones.rebalance.RebalanceUtil.pendingPartAssignmentsKey;
import static org.apache.ignite.internal.distributionzones.rebalance.RebalanceUtil.plannedPartAssignmentsKey;
import static org.apache.ignite.internal.partitiondistribution.PartitionDistributionUtils.calculateAssignmentForPartition;
import static org.apache.ignite.internal.testframework.IgniteTestUtils.testNodeName;
import static org.apache.ignite.internal.testframework.IgniteTestUtils.waitForCondition;
import static org.apache.ignite.internal.testframework.TestIgnitionManager.DEFAULT_MAX_CLOCK_SKEW_MS;
import static org.apache.ignite.internal.testframework.matchers.CompletableFutureExceptionMatcher.willThrowFast;
import static org.apache.ignite.internal.testframework.matchers.CompletableFutureExceptionMatcher.willThrowWithCauseOrSuppressed;
import static org.apache.ignite.internal.testframework.matchers.CompletableFutureMatcher.willCompleteSuccessfully;
import static org.apache.ignite.internal.testframework.matchers.CompletableFutureMatcher.willSucceedIn;
import static org.apache.ignite.internal.util.CollectionUtils.first;
import static org.apache.ignite.internal.util.IgniteUtils.stopAsync;
import static org.apache.ignite.sql.ColumnType.INT32;
import static org.apache.ignite.sql.ColumnType.INT64;
import static org.hamcrest.MatcherAssert.assertThat;
import static org.hamcrest.Matchers.empty;
import static org.hamcrest.Matchers.hasSize;
import static org.hamcrest.Matchers.not;
import static org.junit.jupiter.api.Assertions.assertEquals;
import static org.junit.jupiter.api.Assertions.assertNotNull;
import static org.junit.jupiter.api.Assertions.assertTrue;
import static org.mockito.ArgumentMatchers.any;
import static org.mockito.ArgumentMatchers.anyBoolean;
import static org.mockito.ArgumentMatchers.notNull;
import static org.mockito.Mockito.clearInvocations;
import static org.mockito.Mockito.doAnswer;
import static org.mockito.Mockito.framework;
import static org.mockito.Mockito.mock;
import static org.mockito.Mockito.spy;
import static org.mockito.Mockito.timeout;
import static org.mockito.Mockito.verify;

import java.io.IOException;
import java.lang.annotation.ElementType;
import java.lang.annotation.Retention;
import java.lang.annotation.RetentionPolicy;
import java.lang.annotation.Target;
import java.nio.file.Files;
import java.nio.file.Path;
import java.util.ArrayList;
import java.util.Collection;
import java.util.HashMap;
import java.util.HashSet;
import java.util.List;
import java.util.Map;
import java.util.Optional;
import java.util.Set;
import java.util.concurrent.CompletableFuture;
import java.util.concurrent.ConcurrentHashMap;
import java.util.concurrent.CopyOnWriteArrayList;
import java.util.concurrent.CountDownLatch;
import java.util.concurrent.ForkJoinPool;
import java.util.concurrent.ScheduledExecutorService;
import java.util.concurrent.ScheduledThreadPoolExecutor;
import java.util.concurrent.TimeUnit;
import java.util.concurrent.atomic.AtomicBoolean;
import java.util.concurrent.atomic.AtomicInteger;
import java.util.function.Function;
import java.util.function.LongSupplier;
import java.util.function.Predicate;
import java.util.function.Supplier;
import java.util.stream.Collectors;
import java.util.stream.IntStream;
import org.apache.ignite.client.handler.configuration.ClientConnectorExtensionConfigurationSchema;
import org.apache.ignite.configuration.validation.ConfigurationValidationException;
import org.apache.ignite.internal.app.ThreadPoolsManager;
import org.apache.ignite.internal.catalog.CatalogManager;
import org.apache.ignite.internal.catalog.CatalogManagerImpl;
import org.apache.ignite.internal.catalog.commands.ColumnParams;
import org.apache.ignite.internal.catalog.descriptors.CatalogTableDescriptor;
import org.apache.ignite.internal.catalog.descriptors.CatalogZoneDescriptor;
import org.apache.ignite.internal.catalog.storage.UpdateLogImpl;
import org.apache.ignite.internal.cluster.management.ClusterIdHolder;
import org.apache.ignite.internal.cluster.management.ClusterInitializer;
import org.apache.ignite.internal.cluster.management.ClusterManagementGroupManager;
import org.apache.ignite.internal.cluster.management.NodeAttributesCollector;
import org.apache.ignite.internal.cluster.management.configuration.NodeAttributesConfiguration;
import org.apache.ignite.internal.cluster.management.raft.TestClusterStateStorage;
import org.apache.ignite.internal.cluster.management.topology.LogicalTopologyImpl;
import org.apache.ignite.internal.cluster.management.topology.LogicalTopologyServiceImpl;
import org.apache.ignite.internal.cluster.management.topology.api.LogicalTopologySnapshot;
import org.apache.ignite.internal.configuration.ClusterConfiguration;
import org.apache.ignite.internal.configuration.ComponentWorkingDir;
import org.apache.ignite.internal.configuration.ConfigurationManager;
import org.apache.ignite.internal.configuration.ConfigurationRegistry;
import org.apache.ignite.internal.configuration.ConfigurationTreeGenerator;
import org.apache.ignite.internal.configuration.NodeConfiguration;
import org.apache.ignite.internal.configuration.RaftGroupOptionsConfigHelper;
import org.apache.ignite.internal.configuration.SystemDistributedConfiguration;
import org.apache.ignite.internal.configuration.SystemDistributedExtensionConfiguration;
import org.apache.ignite.internal.configuration.SystemDistributedExtensionConfigurationSchema;
import org.apache.ignite.internal.configuration.SystemLocalConfiguration;
import org.apache.ignite.internal.configuration.storage.DistributedConfigurationStorage;
import org.apache.ignite.internal.configuration.storage.LocalFileConfigurationStorage;
import org.apache.ignite.internal.configuration.testframework.ConfigurationExtension;
import org.apache.ignite.internal.configuration.testframework.InjectConfiguration;
import org.apache.ignite.internal.configuration.validation.ConfigurationValidatorImpl;
import org.apache.ignite.internal.configuration.validation.NonNegativeIntegerNumberSystemPropertyValueValidator;
import org.apache.ignite.internal.configuration.validation.TestConfigurationValidator;
import org.apache.ignite.internal.disaster.system.SystemDisasterRecoveryStorage;
import org.apache.ignite.internal.distributionzones.DistributionZoneManager;
import org.apache.ignite.internal.distributionzones.DistributionZonesTestUtil;
import org.apache.ignite.internal.distributionzones.rebalance.RebalanceRaftGroupEventsListener;
import org.apache.ignite.internal.distributionzones.rebalance.RebalanceUtil;
import org.apache.ignite.internal.distributionzones.rebalance.ZoneRebalanceRaftGroupEventsListener;
import org.apache.ignite.internal.failure.FailureManager;
import org.apache.ignite.internal.failure.NoOpFailureManager;
import org.apache.ignite.internal.hlc.ClockService;
import org.apache.ignite.internal.hlc.ClockServiceImpl;
import org.apache.ignite.internal.hlc.ClockWaiter;
import org.apache.ignite.internal.hlc.HybridClock;
import org.apache.ignite.internal.hlc.HybridClockImpl;
import org.apache.ignite.internal.hlc.HybridTimestampTracker;
import org.apache.ignite.internal.index.IndexManager;
import org.apache.ignite.internal.lang.ByteArray;
import org.apache.ignite.internal.lang.IgniteInternalException;
import org.apache.ignite.internal.logger.IgniteLogger;
import org.apache.ignite.internal.logger.Loggers;
import org.apache.ignite.internal.lowwatermark.LowWatermarkImpl;
import org.apache.ignite.internal.manager.ComponentContext;
import org.apache.ignite.internal.manager.IgniteComponent;
import org.apache.ignite.internal.metastorage.Entry;
import org.apache.ignite.internal.metastorage.MetaStorageManager;
import org.apache.ignite.internal.metastorage.WatchEvent;
import org.apache.ignite.internal.metastorage.configuration.MetaStorageConfiguration;
import org.apache.ignite.internal.metastorage.impl.MetaStorageManagerImpl;
import org.apache.ignite.internal.metastorage.impl.MetaStorageRevisionListenerRegistry;
import org.apache.ignite.internal.metastorage.server.KeyValueStorage;
import org.apache.ignite.internal.metastorage.server.ReadOperationForCompactionTracker;
import org.apache.ignite.internal.metastorage.server.SimpleInMemoryKeyValueStorage;
import org.apache.ignite.internal.metastorage.server.persistence.RocksDbKeyValueStorage;
import org.apache.ignite.internal.metrics.MetricManager;
import org.apache.ignite.internal.metrics.NoOpMetricManager;
import org.apache.ignite.internal.network.ClusterService;
import org.apache.ignite.internal.network.DefaultMessagingService;
import org.apache.ignite.internal.network.StaticNodeFinder;
import org.apache.ignite.internal.network.configuration.NetworkExtensionConfigurationSchema;
import org.apache.ignite.internal.network.recovery.InMemoryStaleIds;
import org.apache.ignite.internal.network.utils.ClusterServiceTestUtils;
import org.apache.ignite.internal.pagememory.configuration.schema.PersistentPageMemoryProfileConfigurationSchema;
import org.apache.ignite.internal.pagememory.configuration.schema.VolatilePageMemoryProfileConfigurationSchema;
import org.apache.ignite.internal.partition.replicator.PartitionReplicaLifecycleManager;
import org.apache.ignite.internal.partition.replicator.network.PartitionReplicationMessageGroup;
import org.apache.ignite.internal.partition.replicator.raft.MinimumRequiredTimeCollectorService;
import org.apache.ignite.internal.partition.replicator.raft.MinimumRequiredTimeCollectorServiceImpl;
import org.apache.ignite.internal.partition.replicator.raft.snapshot.outgoing.OutgoingSnapshotsManager;
import org.apache.ignite.internal.partitiondistribution.Assignment;
import org.apache.ignite.internal.partitiondistribution.Assignments;
import org.apache.ignite.internal.placementdriver.TestPlacementDriver;
import org.apache.ignite.internal.placementdriver.TestReplicaMetaImpl;
import org.apache.ignite.internal.raft.JraftGroupEventsListener;
import org.apache.ignite.internal.raft.Loza;
import org.apache.ignite.internal.raft.Peer;
import org.apache.ignite.internal.raft.RaftGroupOptionsConfigurer;
import org.apache.ignite.internal.raft.RaftNodeId;
import org.apache.ignite.internal.raft.client.TopologyAwareRaftGroupServiceFactory;
import org.apache.ignite.internal.raft.configuration.RaftConfiguration;
import org.apache.ignite.internal.raft.server.impl.JraftServerImpl;
import org.apache.ignite.internal.raft.storage.LogStorageFactory;
import org.apache.ignite.internal.raft.storage.impl.LocalLogStorageFactory;
import org.apache.ignite.internal.raft.util.SharedLogStorageFactoryUtils;
import org.apache.ignite.internal.replicator.Replica;
import org.apache.ignite.internal.replicator.ReplicaManager;
import org.apache.ignite.internal.replicator.ReplicaService;
import org.apache.ignite.internal.replicator.ReplicaTestUtils;
import org.apache.ignite.internal.replicator.ReplicationGroupId;
import org.apache.ignite.internal.replicator.TablePartitionId;
import org.apache.ignite.internal.replicator.configuration.ReplicationConfiguration;
import org.apache.ignite.internal.rest.configuration.RestExtensionConfigurationSchema;
import org.apache.ignite.internal.schema.SchemaManager;
import org.apache.ignite.internal.schema.SchemaSyncService;
import org.apache.ignite.internal.schema.configuration.GcConfiguration;
import org.apache.ignite.internal.schema.configuration.GcExtensionConfiguration;
import org.apache.ignite.internal.schema.configuration.GcExtensionConfigurationSchema;
import org.apache.ignite.internal.schema.configuration.StorageUpdateConfiguration;
import org.apache.ignite.internal.schema.configuration.StorageUpdateExtensionConfiguration;
import org.apache.ignite.internal.schema.configuration.StorageUpdateExtensionConfigurationSchema;
import org.apache.ignite.internal.sql.SqlCommon;
import org.apache.ignite.internal.storage.DataStorageManager;
import org.apache.ignite.internal.storage.DataStorageModules;
import org.apache.ignite.internal.storage.StorageException;
import org.apache.ignite.internal.storage.configurations.StorageConfiguration;
import org.apache.ignite.internal.storage.configurations.StorageExtensionConfigurationSchema;
import org.apache.ignite.internal.storage.impl.TestDataStorageModule;
import org.apache.ignite.internal.storage.pagememory.PersistentPageMemoryDataStorageModule;
import org.apache.ignite.internal.storage.pagememory.VolatilePageMemoryDataStorageModule;
import org.apache.ignite.internal.storage.pagememory.configuration.schema.PersistentPageMemoryStorageEngineExtensionConfigurationSchema;
import org.apache.ignite.internal.storage.pagememory.configuration.schema.VolatilePageMemoryStorageEngineExtensionConfigurationSchema;
import org.apache.ignite.internal.table.InternalTable;
import org.apache.ignite.internal.table.StreamerReceiverRunner;
import org.apache.ignite.internal.table.TableTestUtils;
import org.apache.ignite.internal.table.TableViewInternal;
import org.apache.ignite.internal.table.distributed.TableManager;
import org.apache.ignite.internal.table.distributed.index.IndexMetaStorage;
import org.apache.ignite.internal.table.distributed.schema.SchemaSyncServiceImpl;
import org.apache.ignite.internal.table.distributed.schema.ThreadLocalPartitionCommandsMarshaller;
import org.apache.ignite.internal.testframework.BaseIgniteAbstractTest;
import org.apache.ignite.internal.testframework.ExecutorServiceExtension;
import org.apache.ignite.internal.testframework.IgniteTestUtils;
import org.apache.ignite.internal.testframework.InjectExecutorService;
import org.apache.ignite.internal.testframework.TestIgnitionManager;
import org.apache.ignite.internal.testframework.WorkDirectory;
import org.apache.ignite.internal.testframework.WorkDirectoryExtension;
import org.apache.ignite.internal.thread.NamedThreadFactory;
import org.apache.ignite.internal.tx.LockManager;
import org.apache.ignite.internal.tx.TxManager;
import org.apache.ignite.internal.tx.configuration.TransactionConfiguration;
import org.apache.ignite.internal.tx.impl.HeapLockManager;
import org.apache.ignite.internal.tx.impl.RemotelyTriggeredResourceRegistry;
import org.apache.ignite.internal.tx.impl.TransactionIdGenerator;
import org.apache.ignite.internal.tx.impl.TransactionInflights;
import org.apache.ignite.internal.tx.impl.TxManagerImpl;
import org.apache.ignite.internal.tx.message.TxMessageGroup;
import org.apache.ignite.internal.tx.storage.state.TxStateStorage;
import org.apache.ignite.internal.tx.storage.state.rocksdb.TxStateRocksDbSharedStorage;
import org.apache.ignite.internal.tx.storage.state.test.TestTxStateStorage;
import org.apache.ignite.internal.tx.test.TestLocalRwTxCounter;
import org.apache.ignite.internal.vault.VaultManager;
import org.apache.ignite.internal.vault.persistence.PersistentVaultService;
import org.apache.ignite.network.ClusterNode;
import org.apache.ignite.network.NetworkAddress;
import org.apache.ignite.raft.jraft.rpc.CliRequests.ChangePeersAndLearnersAsyncRequest;
import org.apache.ignite.raft.jraft.rpc.RpcRequests;
import org.apache.ignite.raft.jraft.rpc.impl.RaftGroupEventsClientListener;
import org.apache.ignite.sql.IgniteSql;
import org.apache.ignite.table.Table;
import org.jetbrains.annotations.NotNull;
import org.jetbrains.annotations.Nullable;
import org.junit.jupiter.api.AfterEach;
import org.junit.jupiter.api.BeforeEach;
import org.junit.jupiter.api.Disabled;
import org.junit.jupiter.api.Test;
import org.junit.jupiter.api.TestInfo;
import org.junit.jupiter.api.Timeout;
import org.junit.jupiter.api.extension.ExtendWith;

/**
 * Test suite for rebalance process, when replicas' number changed.
 */
@ExtendWith({WorkDirectoryExtension.class, ConfigurationExtension.class, ExecutorServiceExtension.class})
@Timeout(120)
public class ItRebalanceDistributedTest extends BaseIgniteAbstractTest {
    private static final IgniteLogger LOG = Loggers.forClass(ItRebalanceDistributedTest.class);

    private static final String TABLE_NAME = "TBL1";

    private static final String TABLE_NAME_2 = "TBL2";

    private static final String TABLE_NAME_3 = "TBL3";

    private static final String ZONE_NAME = "zone1";

    private static final int BASE_PORT = 20_000;

    /** Filter to determine a primary node identically on any cluster node. */
    private static final Function<Collection<ClusterNode>, ClusterNode> PRIMARY_FILTER = nodes -> nodes.stream()
            .filter(n -> n.address().port() == BASE_PORT).findFirst().get();

    private static final String HOST = "localhost";

    private static final int AWAIT_TIMEOUT_MILLIS = 10_000;

    private static final int NODE_COUNT = 3;

    @InjectConfiguration
    private TransactionConfiguration txConfiguration;

    @InjectConfiguration
    private RaftConfiguration raftConfiguration;

    @InjectConfiguration
    private SystemLocalConfiguration systemConfiguration;

    @InjectConfiguration
    private NodeAttributesConfiguration nodeAttributes;

    @InjectConfiguration("mock.profiles = {" + DEFAULT_STORAGE_PROFILE + ".engine = \"aipersist\", test.engine=\"test\"}")
    private StorageConfiguration storageConfiguration;

    @InjectConfiguration
    private MetaStorageConfiguration metaStorageConfiguration;

    @InjectConfiguration
    private ReplicationConfiguration replicationConfiguration;

    @Target(ElementType.METHOD)
    @Retention(RetentionPolicy.RUNTIME)
    private @interface UseTestTxStateStorage {
    }

    @Target(ElementType.METHOD)
    @Retention(RetentionPolicy.RUNTIME)
    private @interface UseRocksMetaStorage {
    }

    @WorkDirectory
    private Path workDir;

    @InjectExecutorService
    private ScheduledExecutorService commonScheduledExecutorService;

    private StaticNodeFinder finder;

    private List<Node> nodes;

    @BeforeEach
    void before(TestInfo testInfo) throws Exception {
        nodes = new ArrayList<>();

        List<NetworkAddress> nodeAddresses = new ArrayList<>();

        for (int i = 0; i < NODE_COUNT; i++) {
            nodeAddresses.add(new NetworkAddress(HOST, BASE_PORT + i));
        }

        finder = new StaticNodeFinder(nodeAddresses);

        for (NetworkAddress addr : nodeAddresses) {
            var node = new Node(testInfo, addr);

            nodes.add(node);

            node.start();
        }

        Node node0 = getNode(0);
        Node node2 = getNode(2);

        node0.cmgManager.initCluster(List.of(node2.name), List.of(node2.name), "cluster");

        nodes.forEach(Node::waitWatches);

        assertThat(
                allOf(nodes.stream().map(n -> n.cmgManager.onJoinReady()).toArray(CompletableFuture[]::new)),
                willCompleteSuccessfully()
        );

        assertTrue(waitForCondition(
                () -> {
                    CompletableFuture<LogicalTopologySnapshot> logicalTopologyFuture = node0.cmgManager.logicalTopology();

                    assertThat(logicalTopologyFuture, willCompleteSuccessfully());

                    return logicalTopologyFuture.join().nodes().size() == NODE_COUNT;
                },
                AWAIT_TIMEOUT_MILLIS
        ));
    }

    @AfterEach
    void after() {
        nodes.forEach(Node::stop);

        // TODO: IGNITE-23956 Move this line in the base class.
        // It is necessary to do after each test to prevent OOM in the middle of the test class execution.
        framework().clearInlineMocks();
    }

    @Test
    void testOneRebalance() throws Exception {
        Node node = getNode(0);

        createZone(node, ZONE_NAME, 1, 1);

        createTable(node, ZONE_NAME, TABLE_NAME);

        assertTrue(waitForCondition(() -> getPartitionClusterNodes(node, 0).size() == 1, AWAIT_TIMEOUT_MILLIS));

        electPrimaryReplica(node);

        alterZone(node, ZONE_NAME, 2);

        waitPartitionAssignmentsSyncedToExpected(0, 2);

        checkPartitionNodes(0, 2);
    }

    @Test
    void testOneRebalanceSeveralTables() throws Exception {
        Node node = getNode(0);

        createZone(node, ZONE_NAME, 1, 1);

        createTable(node, ZONE_NAME, TABLE_NAME);
        createTable(node, ZONE_NAME, TABLE_NAME_2);
        createTable(node, ZONE_NAME, TABLE_NAME_3);

        assertTrue(waitForCondition(() -> getPartitionClusterNodes(node, 0).size() == 1, AWAIT_TIMEOUT_MILLIS));

        electPrimaryReplica(node);

        alterZone(node, ZONE_NAME, 2);

        waitPartitionAssignmentsSyncedToExpected(TABLE_NAME, 0, 2);
        waitPartitionAssignmentsSyncedToExpected(TABLE_NAME_2, 0, 2);
        waitPartitionAssignmentsSyncedToExpected(TABLE_NAME_3, 0, 2);

        checkPartitionNodes(TABLE_NAME, 0, 2);
        checkPartitionNodes(TABLE_NAME_2, 0, 2);
        checkPartitionNodes(TABLE_NAME_3, 0, 2);
    }

    @Test
    void testTwoQueuedRebalances() throws Exception {
        Node node = getNode(0);

        createZone(node, ZONE_NAME, 1, 1);

        createTable(node, ZONE_NAME, TABLE_NAME);

        assertTrue(waitForCondition(() -> getPartitionClusterNodes(node, 0).size() == 1, AWAIT_TIMEOUT_MILLIS));

        electPrimaryReplica(node);

        alterZone(node, ZONE_NAME, 2);
        alterZone(node, ZONE_NAME, 3);

        waitPartitionAssignmentsSyncedToExpected(0, 3);

        checkPartitionNodes(0, 3);
    }

    @Test
    void testThreeQueuedRebalances() throws Exception {
        Node node = getNode(0);

        createZone(node, ZONE_NAME, 1, 1);

        createTable(node, ZONE_NAME, TABLE_NAME);

        assertTrue(waitForCondition(() -> getPartitionClusterNodes(node, 0).size() == 1, AWAIT_TIMEOUT_MILLIS));

        electPrimaryReplica(node);

        alterZone(node, ZONE_NAME, 2);
        alterZone(node, ZONE_NAME, 3);
        alterZone(node, ZONE_NAME, 2);

        waitPartitionAssignmentsSyncedToExpected(0, 2);

        checkPartitionNodes(0, 2);
    }

    @Test
    void testOnLeaderElectedRebalanceRestart() throws Exception {
        Node node0 = getNode(0);
        Node node1 = getNode(1);

        String zoneName = "zone2";

        createZone(node0, zoneName, 1, 2);

        // Tests that the distribution zone created on node0 is available on node1.
        createTable(node1, zoneName, TABLE_NAME);

        InternalTable table = getInternalTable(node1, TABLE_NAME);

        waitPartitionAssignmentsSyncedToExpected(0, 2);

        electPrimaryReplica(node0);

        Set<String> partitionNodesConsistentIds = getPartitionClusterNodes(node0, 0).stream()
                .map(Assignment::consistentId)
                .collect(toSet());

        Node newNode = nodes.stream().filter(n -> !partitionNodesConsistentIds.contains(n.name)).findFirst().orElseThrow();

        ClusterNode leaderClusterNode = ReplicaTestUtils.leaderAssignment(
                node1.replicaManager,
                node1.clusterService.topologyService(),
                table.tableId(),
                0
        );

        Node leaderNode = findNodeByConsistentId(leaderClusterNode.name());

        String nonLeaderNodeConsistentId = partitionNodesConsistentIds.stream()
                .filter(n -> !n.equals(leaderNode.name))
                .findFirst()
                .orElseThrow();

        Node nonLeaderNode = findNodeByConsistentId(nonLeaderNodeConsistentId);

        TableViewInternal nonLeaderTable = (TableViewInternal) nonLeaderNode.tableManager.table(TABLE_NAME);

        var countDownLatch = new CountDownLatch(1);

        RaftNodeId partitionNodeId = leaderNode.raftManager.server()
                .localNodes()
                .stream()
                .filter(nodeId -> nodeId.groupId().toString().contains("part"))
                .findFirst()
                .orElseThrow();

        ((JraftServerImpl) leaderNode.raftManager.server()).blockMessages(
                partitionNodeId, (msg, peerId) -> {
                    if (peerId.equals(newNode.name) && msg instanceof RpcRequests.PingRequest) {
                        countDownLatch.countDown();

                        return true;
                    }
                    return false;
                });

        alterZone(node0, zoneName, 3);

        assertTrue(countDownLatch.await(10, SECONDS));

        assertThat(
                ReplicaTestUtils.getRaftClient(nonLeaderNode.replicaManager, nonLeaderTable.tableId(), 0)
                        .map(raftClient -> raftClient.transferLeadership(new Peer(nonLeaderNodeConsistentId)))
                        .orElse(null),
                willCompleteSuccessfully()
        );

        ((JraftServerImpl) leaderNode.raftManager.server()).stopBlockMessages(partitionNodeId);

        waitPartitionAssignmentsSyncedToExpected(0, 3);

        checkPartitionNodes(0, 3);
    }

    @Test
    void testRebalanceRetryWhenCatchupFailed() throws Exception {
        Node node = getNode(0);

        createZone(node, ZONE_NAME, 1, 1);

        createTable(node, ZONE_NAME, TABLE_NAME);

        assertTrue(waitForCondition(() -> getPartitionClusterNodes(node, 0).size() == 1, AWAIT_TIMEOUT_MILLIS));

        alterZone(node, ZONE_NAME, 1);

        waitPartitionAssignmentsSyncedToExpected(0, 1);

        electPrimaryReplica(node);

        JraftServerImpl raftServer = (JraftServerImpl) nodes.stream()
                .filter(n -> n.raftManager.localNodes().stream().anyMatch(grp -> grp.toString().contains("_part_")))
                .findFirst()
                .get().raftManager.server();

        AtomicInteger counter = new AtomicInteger(0);

        RaftNodeId partitionNodeId = raftServer.localNodes().stream()
                .filter(grp -> grp.toString().contains("_part_"))
                .findFirst()
                .orElseThrow();

        raftServer.blockMessages(partitionNodeId, (msg, peerId) -> {
            if (msg instanceof RpcRequests.PingRequest) {
                // We block ping request to prevent starting replicator, hence we fail catch up and fail rebalance.
                checkPartitionNodes(0, 1);

                return counter.incrementAndGet() <= 5;
            }
            return false;
        });

        alterZone(node, ZONE_NAME, 3);

        waitPartitionAssignmentsSyncedToExpected(0, 3);

        checkPartitionNodes(0, 3);
    }

    @Test
    @UseTestTxStateStorage
    void testDestroyPartitionStoragesOnEvictNode() throws Exception {
        Node node = getNode(0);

        createTableWithOnePartition(node, TABLE_NAME, ZONE_NAME, 3, true);

        Set<Assignment> assignmentsBeforeChangeReplicas = getPartitionClusterNodes(node, 0);

        changeTableReplicasForSinglePartition(node, ZONE_NAME, 2);

        waitPartitionAssignmentsSyncedToExpected(0, 2);

        electPrimaryReplica(node);

        Set<Assignment> assignmentsAfterChangeReplicas = getPartitionClusterNodes(node, 0);

        Set<Assignment> evictedAssignments = getEvictedAssignments(assignmentsBeforeChangeReplicas, assignmentsAfterChangeReplicas);

        assertThat(
                String.format("before=%s, after=%s", assignmentsBeforeChangeReplicas, assignmentsAfterChangeReplicas),
                evictedAssignments,
                hasSize(1)
        );

        Node evictedNode = findNodeByConsistentId(first(evictedAssignments).consistentId());

        assertNotNull(evictedNode, evictedAssignments.toString());

        checkInvokeDestroyedPartitionStorages(evictedNode, TABLE_NAME, 0);
    }

    @Test
    @UseTestTxStateStorage
    @UseRocksMetaStorage
    @Disabled("https://issues.apache.org/jira/browse/IGNITE-19170")
    void testDestroyPartitionStoragesOnRestartEvictedNode(TestInfo testInfo) throws Exception {
        Node node = getNode(0);

        createTableWithOnePartition(node, TABLE_NAME, ZONE_NAME, 3, true);

        Set<Assignment> assignmentsBeforeChangeReplicas = getPartitionClusterNodes(node, 0);

        nodes.forEach(n -> {
            prepareFinishHandleChangeStableAssignmentEventFuture(n, TABLE_NAME, 0);

            throwExceptionOnInvokeDestroyPartitionStorages(n, TABLE_NAME, 0);
        });

        changeTableReplicasForSinglePartition(node, ZONE_NAME, 2);

        waitPartitionAssignmentsSyncedToExpected(0, 2);

        Assignment evictedAssignment = first(getEvictedAssignments(assignmentsBeforeChangeReplicas, getPartitionClusterNodes(node, 0)));

        Node evictedNode = findNodeByConsistentId(evictedAssignment.consistentId());

        // Let's make sure that we handled the events (STABLE_ASSIGNMENTS_PREFIX) from the metastore correctly.
        assertThat(
                collectFinishHandleChangeStableAssignmentEventFuture(n -> !n.equals(evictedNode), TABLE_NAME, 0),
                willCompleteSuccessfully()
        );

        TablePartitionId tablePartitionId = evictedNode.getTablePartitionId(TABLE_NAME, 0);

        assertThat(evictedNode.finishHandleChangeStableAssignmentEventFutures.get(tablePartitionId), willThrowFast(Exception.class));

        // Restart evicted node.
        int evictedNodeIndex = findNodeIndexByConsistentId(evictedAssignment.consistentId());

        evictedNode.stop();

        Node newNode = new Node(testInfo, evictedNode.networkAddress);

        newNode.finishHandleChangeStableAssignmentEventFutures.put(tablePartitionId, new CompletableFuture<>());

        newNode.start();

        newNode.waitWatches();

        nodes.set(evictedNodeIndex, newNode);

        // Let's make sure that we will destroy the partition again.
        assertThat(newNode.finishHandleChangeStableAssignmentEventFutures.get(tablePartitionId), willSucceedIn(1, TimeUnit.MINUTES));

        checkInvokeDestroyedPartitionStorages(newNode, TABLE_NAME, 0);
    }

    /**
     * Test checks rebalances from [A,B,C] to [A,B] and then again to [A,B,C].
     * In this case the raft group node and {@link Replica} are started only once on each node.
     *
     * <p>1. We have an in-progress rebalance and current metastore keys:
     * ms.stable = a,b,c. ms.pending = a,b. ms.planned = a,b,c
     * so, the current active peers is the a,b,c.
     * 2. When the rebalance done, keys wil be updated:
     * ms.stable = a,b. ms.pending = a,b,c. ms.planned = empty
     * 3. Pending event handler receives the entry {old.pending = a,b; new.pending = a,b,c} and:
     * - it will receive the current stable a,b with the revision of current pending event
     * - compare it with new pending a,b,c and want to start node c
     * - but this node is still alive, because the stable handler is not stopped it yet (and we don't want to stop actually)
     * - so we don't need to start it again
     *
     * @throws Exception If failed.
     */
    @Test
    void testRebalanceWithTheSameNodes() throws Exception {
        Node node = getNode(0);

        createZone(node, ZONE_NAME, 1, 1);

        clearSpyInvocations();

        createTable(node, ZONE_NAME, TABLE_NAME);

        waitPartitionAssignmentsSyncedToExpected(0, 1);

        electPrimaryReplica(node);

        alterZone(node, ZONE_NAME, 3);

        waitPartitionAssignmentsSyncedToExpected(0, 3);

        checkPartitionAssignmentsSyncedAndRebalanceKeysEmpty();

        directUpdateMetastoreRebalanceAssignmentKeys();

        checkPartitionAssignmentsSyncedAndRebalanceKeysEmpty();

        verifyThatRaftNodesAndReplicasWereStartedOnlyOnce();
    }

    @Test
    void testRaftClientsUpdatesAfterRebalance() throws Exception {
        Node node = getNode(0);

        createZone(node, ZONE_NAME, 1, 1);

        createTable(node, ZONE_NAME, TABLE_NAME);

        waitPartitionAssignmentsSyncedToExpected(0, 1);

        electPrimaryReplica(node);

        Set<Assignment> assignmentsBeforeRebalance = getPartitionClusterNodes(node, 0);

        String newNodeNameForAssignment = nodes.stream()
                .map(n -> Assignment.forPeer(n.clusterService.nodeName()))
                .filter(assignment -> !assignmentsBeforeRebalance.contains(assignment))
                .findFirst()
                .orElseThrow()
                .consistentId();

        Set<Assignment> newAssignment = Set.of(Assignment.forPeer(newNodeNameForAssignment));

        // Write the new assignments to metastore as a pending assignments.
        {
            TablePartitionId partId = new TablePartitionId(getTableId(node, TABLE_NAME), 0);

            ByteArray partAssignmentsPendingKey = pendingPartAssignmentsKey(partId);

            int catalogVersion = node.catalogManager.latestCatalogVersion();
            long timestamp = node.catalogManager.catalog(catalogVersion).time();

            byte[] bytesPendingAssignments = Assignments.toBytes(newAssignment, timestamp);

            node.metaStorageManager
                    .put(partAssignmentsPendingKey, bytesPendingAssignments)
                    .get(AWAIT_TIMEOUT_MILLIS, MILLISECONDS);
        }

        waitForCondition(
                () -> nodes.stream().allMatch(n -> getPartitionClusterNodes(n, 0).equals(newAssignment)),
                (long) AWAIT_TIMEOUT_MILLIS * nodes.size()
        );

        // Wait for rebalance to complete.
        assertTrue(waitForCondition(
                () -> nodes.stream().allMatch(n -> getPartitionClusterNodes(n, 0).equals(newAssignment)),
                (long) AWAIT_TIMEOUT_MILLIS * nodes.size()
        ));

        // Check that raft clients on all nodes were updated with the new list of peers.
        Predicate<Node> isNodeInReplicationGroup = n -> isNodeInAssignments(n, newAssignment);
        assertTrue(waitForCondition(
                () -> nodes.stream()
                        .filter(isNodeInReplicationGroup)
                        .allMatch(n -> isNodeUpdatesPeersOnGroupService(node, assignmentsToPeersSet(newAssignment))),
                (long) AWAIT_TIMEOUT_MILLIS * nodes.size()
        ));

        // Checks that there no any replicas outside replication group
        var replGrpId = new TablePartitionId(getTableId(node, TABLE_NAME), 0);
        Predicate<Node> isNodeOutsideReplicationGroup = n -> !isNodeInAssignments(n, newAssignment);
        assertTrue(waitForCondition(
                () -> nodes.stream()
                        .filter(isNodeOutsideReplicationGroup)
                        .noneMatch(n -> isReplicationGroupStarted(n, replGrpId)),
                (long) AWAIT_TIMEOUT_MILLIS * nodes.size()
        ));
    }


    @Test
    void testClientsAreUpdatedAfterPendingRebalanceHandled() throws Exception {
        Node node = getNode(0);

        createZone(node, ZONE_NAME, 1, 1);

        createTable(node, ZONE_NAME, TABLE_NAME);

        waitPartitionAssignmentsSyncedToExpected(0, 1);

        electPrimaryReplica(node);

        var assignmentsBeforeRebalance = getPartitionClusterNodes(node, 0);
        String nodeNameAssignedBeforeRebalance = assignmentsBeforeRebalance.stream()
                .findFirst()
                .orElseThrow()
                .consistentId();

        String newNodeNameForAssignment = nodes.stream()
                .filter(n -> !nodeNameAssignedBeforeRebalance.equals(n.clusterService.nodeName()))
                .findFirst()
                .orElseThrow()
                .name;

        Set<Assignment> newAssignment = Set.of(Assignment.forPeer(newNodeNameForAssignment));

        // Write the new assignments to metastore as a pending assignments.
        TablePartitionId partId = new TablePartitionId(getTableId(node, TABLE_NAME), 0);

        ByteArray partAssignmentsPendingKey = pendingPartAssignmentsKey(partId);

        int catalogVersion = node.catalogManager.latestCatalogVersion();
        long timestamp = node.catalogManager.catalog(catalogVersion).time();

        byte[] bytesPendingAssignments = Assignments.toBytes(newAssignment, timestamp);

        AtomicBoolean dropMessages = new AtomicBoolean(true);

        // Using this hack we pause rebalance on all nodes
        nodes.forEach(n -> ((DefaultMessagingService) n.clusterService.messagingService())
                .dropMessages((nodeName, msg) -> msg instanceof ChangePeersAndLearnersAsyncRequest && dropMessages.get())
        );

        node.metaStorageManager.put(partAssignmentsPendingKey, bytesPendingAssignments).get(AWAIT_TIMEOUT_MILLIS, MILLISECONDS);

        Set<Assignment> union = RebalanceUtil.union(assignmentsBeforeRebalance, newAssignment);

        // Check that raft clients on all nodes were updated with the new list of peers.
        Predicate<Node> isNodeInReplicationGroup = n -> isNodeInAssignments(n, union);
        assertTrue(waitForCondition(
                () -> nodes.stream()
                        .filter(isNodeInReplicationGroup)
                        .allMatch(n -> isNodeUpdatesPeersOnGroupService(node, assignmentsToPeersSet(union))),
                (long) AWAIT_TIMEOUT_MILLIS * nodes.size()
        ));

        // Checks that there no any replicas outside replication group
        Predicate<Node> isNodeOutsideReplicationGroup = n -> !isNodeInAssignments(n, union);
        assertTrue(waitForCondition(
                () -> nodes.stream()
                        .filter(isNodeOutsideReplicationGroup)
                        .noneMatch(n -> isReplicationGroupStarted(n, partId)),
                (long) AWAIT_TIMEOUT_MILLIS * nodes.size()
        ));

        dropMessages.set(false);
    }

    @Test
    void testRebalanceRetryDelayConfiguration() throws Exception {
        Node node = getNode(0);

        createZone(node, ZONE_NAME, 1, 1);

        createTable(node, ZONE_NAME, TABLE_NAME);

        assertTrue(waitForCondition(() -> getPartitionClusterNodes(node, 0).size() == 1, AWAIT_TIMEOUT_MILLIS));

        // Check default value
        checkRebalanceRetryDelay(1, REBALANCE_RETRY_DELAY_DEFAULT);

        SystemDistributedConfiguration configuration =
                node.clusterCfgMgr.configurationRegistry().getConfiguration(SystemDistributedExtensionConfiguration.KEY).system();

        assertThat(updateRebalanceRetryDelay(configuration, REBALANCE_RETRY_DELAY_DEFAULT + 1), willCompleteSuccessfully());

        // Check delay after change
        checkRebalanceRetryDelay(1, REBALANCE_RETRY_DELAY_DEFAULT + 1);

        // Try invalid delay value
        assertThat(updateRebalanceRetryDelay(configuration, -1), willThrowWithCauseOrSuppressed(ConfigurationValidationException.class));
    }

    private static Set<Peer> assignmentsToPeersSet(Set<Assignment> assignments) {
        return assignments.stream()
                .map(Assignment::consistentId)
                .map(Peer::new)
                .collect(toSet());
    }

    private static boolean isNodeInAssignments(Node node, Set<Assignment> assignments) {
        return assignmentsToPeersSet(assignments).stream()
                .map(Peer::consistentId)
                .anyMatch(id -> id.equals(node.clusterService.nodeName()));
    }

    private static boolean isReplicationGroupStarted(Node node, ReplicationGroupId replicationGroupId) {
        return node.replicaManager.isReplicaStarted(replicationGroupId);
    }

    private static boolean isNodeUpdatesPeersOnGroupService(Node node, Set<Peer> desiredPeers) {
        return ReplicaTestUtils.getRaftClient(node.replicaManager, getTableId(node, TABLE_NAME), 0)
                .map(raftClient -> raftClient.peers().stream().collect(toSet()).equals(desiredPeers))
                .orElse(false);
    }

    private void clearSpyInvocations() {
        for (int i = 0; i < NODE_COUNT; i++) {
            clearInvocations(getNode(i).raftManager);
            clearInvocations(getNode(i).replicaManager);
        }
    }

    private void checkPartitionAssignmentsSyncedAndRebalanceKeysEmpty() throws Exception {
        waitPartitionPlannedAssignmentsSyncedToExpected(0, 0);
        waitPartitionPendingAssignmentsSyncedToExpected(0, 0);
        waitPartitionAssignmentsSyncedToExpected(0, 3);
    }

    /**
     * Update pending and planned assignments to start a rebalance.
     *
     * @throws Exception If fail.
     */
    private void directUpdateMetastoreRebalanceAssignmentKeys() throws Exception {
        Collection<String> dataNodes = new HashSet<>();

        for (int i = 0; i < NODE_COUNT; i++) {
            dataNodes.add(getNode(i).name);
        }

        Set<Assignment> pendingAssignments = calculateAssignmentForPartition(dataNodes, 0, 1, 2);
        Set<Assignment> plannedAssignments = calculateAssignmentForPartition(dataNodes, 0, 1, 3);

        Node node0 = getNode(0);

        int catalogVersion = node0.catalogManager.latestCatalogVersion();
        long timestamp = node0.catalogManager.catalog(catalogVersion).time();

        byte[] bytesPendingAssignments = Assignments.toBytes(pendingAssignments, timestamp);
        byte[] bytesPlannedAssignments = Assignments.toBytes(plannedAssignments, timestamp);

        TablePartitionId partId = new TablePartitionId(getTableId(node0, TABLE_NAME), 0);

        ByteArray partAssignmentsPendingKey = pendingPartAssignmentsKey(partId);
        ByteArray partAssignmentsPlannedKey = plannedPartAssignmentsKey(partId);

        Map<ByteArray, byte[]> msEntries = new HashMap<>();

        msEntries.put(partAssignmentsPendingKey, bytesPendingAssignments);
        msEntries.put(partAssignmentsPlannedKey, bytesPlannedAssignments);

        node0.metaStorageManager.putAll(msEntries).get(AWAIT_TIMEOUT_MILLIS, MILLISECONDS);
    }

    private void verifyThatRaftNodesAndReplicasWereStartedOnlyOnce() throws Exception {
        for (int i = 0; i < NODE_COUNT; i++) {
            verify(getNode(i).raftManager, timeout(AWAIT_TIMEOUT_MILLIS).times(1))
                    .startRaftGroupNode(any(), any(), any(), any(), any(), notNull(TopologyAwareRaftGroupServiceFactory.class));
            verify(getNode(i).replicaManager, timeout(AWAIT_TIMEOUT_MILLIS).times(1))
                    .startReplica(any(), any(), anyBoolean(), any(), any(), any(), any(), any());
        }
    }

    private void waitPartitionAssignmentsSyncedToExpected(int partNum, int replicasNum) throws Exception {
        waitPartitionAssignmentsSyncedToExpected(TABLE_NAME, partNum, replicasNum);
    }

    private void waitPartitionAssignmentsSyncedToExpected(String tableName, int partNum, int replicasNum) throws Exception {
        assertTrue(waitForCondition(
                () -> nodes.stream().allMatch(n -> getPartitionClusterNodes(n, tableName, partNum).size() == replicasNum),
                (long) AWAIT_TIMEOUT_MILLIS * nodes.size()
        ));

        Node anyNode = nodes.get(0);
        Set<Assignment> assignments = getPartitionClusterNodes(anyNode, tableName, replicasNum);
        assertTrue(waitForCondition(
                () -> nodes.stream()
                        .filter(n -> isNodeInAssignments(n, assignments))
                        .allMatch(n -> ReplicaTestUtils.getRaftClient(n.replicaManager, getTableId(n, tableName), partNum).isPresent()),
                (long) AWAIT_TIMEOUT_MILLIS * nodes.size()
        ));
    }

    private void waitPartitionPendingAssignmentsSyncedToExpected(int partNum, int replicasNum) throws Exception {
        assertTrue(waitForCondition(
                () -> nodes.stream().allMatch(n -> getPartitionPendingClusterNodes(n, partNum).size() == replicasNum),
                (long) AWAIT_TIMEOUT_MILLIS * nodes.size()
        ));
    }

    private void waitPartitionPlannedAssignmentsSyncedToExpected(int partNum, int replicasNum) throws Exception {
        assertTrue(waitForCondition(
                () -> nodes.stream().allMatch(n -> getPartitionPlannedClusterNodes(n, partNum).size() == replicasNum),
                (long) AWAIT_TIMEOUT_MILLIS * nodes.size()
        ));
    }

    private Node findNodeByConsistentId(String consistentId) {
        return nodes.stream().filter(n -> n.name.equals(consistentId)).findFirst().orElseThrow();
    }

    private int findNodeIndexByConsistentId(String consistentId) {
        return IntStream.range(0, nodes.size()).filter(i -> getNode(i).name.equals(consistentId)).findFirst().orElseThrow();
    }

    private void electPrimaryReplica(Node primaryReplicaNode) throws InterruptedException {
        Node leaseholderNode = getLeaseholderNodeForPartition(primaryReplicaNode, 0);

        int tableId = getTableId(primaryReplicaNode, TABLE_NAME);

        TablePartitionId groupId = new TablePartitionId(tableId, 0);

        assertTrue(waitForCondition(() -> isReplicationGroupStarted(leaseholderNode, groupId), AWAIT_TIMEOUT_MILLIS));

        ClusterNode leaseholder = leaseholderNode.clusterService
                .topologyService()
                .localMember();

        nodes.forEach(node -> node.placementDriver.setPrimaryReplicaSupplier(() -> new TestReplicaMetaImpl(
                leaseholder.name(),
                leaseholder.id(),
                new TablePartitionId(getTableId(node, TABLE_NAME), 0)
        )));
    }

    private @NotNull Node getLeaseholderNodeForPartition(Node node, int partId) {
        Set<Assignment> assignments = getPartitionClusterNodes(node, partId);

        String leaseholderConsistentId = assignments.stream().findFirst().get().consistentId();

        return nodes.stream()
                .filter(n -> n.clusterService.topologyService().localMember().name().equals(leaseholderConsistentId))
                .findFirst()
                .get();
    }

    private static Set<Assignment> getPartitionClusterNodes(Node node, int partNum) {
        return getPartitionClusterNodes(node, TABLE_NAME, partNum);
    }

    private static Set<Assignment> getPartitionClusterNodes(Node node, String tableName, int partNum) {
        return Optional.ofNullable(getTableId(node, tableName))
                .map(tableId -> partitionAssignments(node.metaStorageManager, tableId, partNum).join())
                .orElse(Set.of());
    }

    private static Set<Assignment> getPartitionPendingClusterNodes(Node node, int partNum) {
        return Optional.ofNullable(getTableId(node, TABLE_NAME))
                .map(tableId -> partitionPendingAssignments(node.metaStorageManager, tableId, partNum).join())
                .orElse(Set.of());
    }

    private static Set<Assignment> getPartitionPlannedClusterNodes(Node node, int partNum) {
        return Optional.ofNullable(getTableId(node, TABLE_NAME))
                .map(tableId -> partitionPlannedAssignments(node.metaStorageManager, tableId, partNum).join())
                .orElse(Set.of());
    }

    private static CompletableFuture<Set<Assignment>> partitionPendingAssignments(
            MetaStorageManager metaStorageManager,
            int tableId,
            int partitionNumber
    ) {
        return metaStorageManager
                .get(pendingPartAssignmentsKey(new TablePartitionId(tableId, partitionNumber)))
                .thenApply(e -> (e.value() == null) ? null : Assignments.fromBytes(e.value()).nodes());
    }

    private static CompletableFuture<Set<Assignment>> partitionPlannedAssignments(
            MetaStorageManager metaStorageManager,
            int tableId,
            int partitionNumber
    ) {
        return metaStorageManager
                .get(plannedPartAssignmentsKey(new TablePartitionId(tableId, partitionNumber)))
                .thenApply(e -> (e.value() == null) ? null : Assignments.fromBytes(e.value()).nodes());
    }

    private class Node {
        final String name;

        final Loza raftManager;

        final ThreadPoolsManager threadPoolsManager;

        final ReplicaManager replicaManager;

        final MetaStorageManager metaStorageManager;

        private final VaultManager vaultManager;

        private final ClusterService clusterService;

        private final HeapLockManager lockManager;

        private final TxManager txManager;

        private final DistributedConfigurationStorage cfgStorage;

        private final DataStorageManager dataStorageMgr;

        private final TxStateRocksDbSharedStorage sharedTxStateStorage;

        private final TableManager tableManager;

        private final DistributionZoneManager distributionZoneManager;

        private final ConfigurationManager nodeCfgMgr;

        private final ConfigurationManager clusterCfgMgr;

        private final ClusterManagementGroupManager cmgManager;

        private final SchemaManager schemaManager;

        private final CatalogManager catalogManager;

        private final SchemaSyncService schemaSyncService;

        private final ClockWaiter clockWaiter;

        private final List<IgniteComponent> nodeComponents = new CopyOnWriteArrayList<>();

        private final ConfigurationTreeGenerator nodeCfgGenerator;

        private final ConfigurationTreeGenerator clusterCfgGenerator;

        private final Map<TablePartitionId, CompletableFuture<Void>> finishHandleChangeStableAssignmentEventFutures
                = new ConcurrentHashMap<>();

        private final NetworkAddress networkAddress;

        private final LowWatermarkImpl lowWatermark;

        /** The future have to be complete after the node start and all Meta storage watches are deployd. */
        private CompletableFuture<Void> deployWatchesFut;

        /** Hybrid clock. */
        private final HybridClock hybridClock = new HybridClockImpl();

        /** Index manager. */
        private final IndexManager indexManager;

        /** Failure processor. */
        private final FailureManager failureManager;

        private final ScheduledExecutorService rebalanceScheduler;

        private final LogStorageFactory logStorageFactory;

        private final LogStorageFactory cmgLogStorageFactory;

        private final LogStorageFactory msLogStorageFactory;

        final TestPlacementDriver placementDriver;

        private final IndexMetaStorage indexMetaStorage;

        /**
         * Constructor that simply creates a subset of components of this node.
         */
        Node(TestInfo testInfo, NetworkAddress addr) {
            networkAddress = addr;

            name = testNodeName(testInfo, addr.port());

            Path dir = workDir.resolve(name);

            vaultManager = createVault(dir);

            var clusterIdService = new ClusterIdHolder();

            nodeCfgGenerator = new ConfigurationTreeGenerator(
                    List.of(NodeConfiguration.KEY),
                    List.of(
                            NetworkExtensionConfigurationSchema.class,
                            RestExtensionConfigurationSchema.class,
                            ClientConnectorExtensionConfigurationSchema.class,
                            StorageExtensionConfigurationSchema.class,
                            PersistentPageMemoryStorageEngineExtensionConfigurationSchema.class,
                            VolatilePageMemoryStorageEngineExtensionConfigurationSchema.class
                    ),
                    List.of(
                            PersistentPageMemoryProfileConfigurationSchema.class,
                            VolatilePageMemoryProfileConfigurationSchema.class
                    )
            );

            Path configPath = workDir.resolve(testInfo.getDisplayName());
            TestIgnitionManager.addDefaultsToConfigurationFile(configPath);

            nodeCfgMgr = new ConfigurationManager(
                    List.of(NodeConfiguration.KEY),
                    new LocalFileConfigurationStorage(configPath, nodeCfgGenerator, null),
                    nodeCfgGenerator,
                    new TestConfigurationValidator()
            );

            clusterService = ClusterServiceTestUtils.clusterService(
                    testInfo,
                    addr.port(),
                    finder,
                    new InMemoryStaleIds(),
                    clusterIdService
            );

            lockManager = new HeapLockManager(systemConfiguration);

            MetricManager metricManager = new NoOpMetricManager();

            var raftGroupEventsClientListener = new RaftGroupEventsClientListener();

            ComponentWorkingDir partitionsBasePath = partitionsPath(systemConfiguration, dir);

            logStorageFactory = SharedLogStorageFactoryUtils.create(clusterService.nodeName(), partitionsBasePath.raftLogPath());

            RaftGroupOptionsConfigurer partitionRaftConfigurer =
                    RaftGroupOptionsConfigHelper.configureProperties(logStorageFactory, partitionsBasePath.metaPath());

            raftManager = spy(new Loza(
                    clusterService,
                    metricManager,
                    raftConfiguration,
                    hybridClock,
                    raftGroupEventsClientListener,
                    new NoOpFailureManager()
            ));

            var clusterStateStorage = new TestClusterStateStorage();
            var logicalTopology = new LogicalTopologyImpl(clusterStateStorage);

            var clusterInitializer = new ClusterInitializer(
                    clusterService,
                    hocon -> hocon,
                    new TestConfigurationValidator()
            );

            failureManager = new NoOpFailureManager();

            ComponentWorkingDir cmgWorkDir = cmgPath(systemConfiguration, dir);

            cmgLogStorageFactory =
                    SharedLogStorageFactoryUtils.create(clusterService.nodeName(), cmgWorkDir.raftLogPath());

            RaftGroupOptionsConfigurer cmgRaftConfigurer =
                    RaftGroupOptionsConfigHelper.configureProperties(cmgLogStorageFactory, cmgWorkDir.metaPath());

            cmgManager = new ClusterManagementGroupManager(
                    vaultManager,
                    new SystemDisasterRecoveryStorage(vaultManager),
                    clusterService,
                    clusterInitializer,
                    raftManager,
                    clusterStateStorage,
                    logicalTopology,
                    new NodeAttributesCollector(nodeAttributes, storageConfiguration),
                    failureManager,
                    clusterIdService,
                    cmgRaftConfigurer
            );

            LogicalTopologyServiceImpl logicalTopologyService = new LogicalTopologyServiceImpl(logicalTopology, cmgManager);

            var readOperationForCompactionTracker = new ReadOperationForCompactionTracker();

            KeyValueStorage keyValueStorage = !testInfo.getTestMethod().get().isAnnotationPresent(UseRocksMetaStorage.class)
                    ? new SimpleInMemoryKeyValueStorage(name, readOperationForCompactionTracker)
                    : new RocksDbKeyValueStorage(
                            name,
                            resolveDir(dir, "metaStorage"),
                            failureManager,
                            readOperationForCompactionTracker,
                            commonScheduledExecutorService
                    );

            var topologyAwareRaftGroupServiceFactory = new TopologyAwareRaftGroupServiceFactory(
                    clusterService,
                    logicalTopologyService,
                    Loza.FACTORY,
                    raftGroupEventsClientListener
            );

            ComponentWorkingDir metastorageWorkDir = metastoragePath(systemConfiguration, dir);

            msLogStorageFactory =
                    SharedLogStorageFactoryUtils.create(clusterService.nodeName(), metastorageWorkDir.raftLogPath());

            RaftGroupOptionsConfigurer msRaftConfigurer =
                    RaftGroupOptionsConfigHelper.configureProperties(msLogStorageFactory, metastorageWorkDir.metaPath());

            metaStorageManager = new MetaStorageManagerImpl(
                    clusterService,
                    cmgManager,
                    logicalTopologyService,
                    raftManager,
                    keyValueStorage,
                    hybridClock,
                    topologyAwareRaftGroupServiceFactory,
                    metricManager,
                    metaStorageConfiguration,
                    msRaftConfigurer,
                    readOperationForCompactionTracker
            );

            placementDriver = new TestPlacementDriver(() -> PRIMARY_FILTER.apply(clusterService.topologyService().allMembers()));

            threadPoolsManager = new ThreadPoolsManager(name);

            LongSupplier partitionIdleSafeTimePropagationPeriodMsSupplier = () -> 10L;

            ReplicaService replicaSvc = new ReplicaService(
                    clusterService.messagingService(),
                    hybridClock,
                    threadPoolsManager.partitionOperationsExecutor(),
                    replicationConfiguration,
                    threadPoolsManager.commonScheduler()
            );

            var resourcesRegistry = new RemotelyTriggeredResourceRegistry();

            clockWaiter = new ClockWaiter(name, hybridClock, threadPoolsManager.commonScheduler());

            ClockService clockService = new ClockServiceImpl(
                    hybridClock,
                    clockWaiter,
                    () -> DEFAULT_MAX_CLOCK_SKEW_MS
            );

            TransactionInflights transactionInflights = new TransactionInflights(placementDriver, clockService);

            cfgStorage = new DistributedConfigurationStorage("test", metaStorageManager);

            clusterCfgGenerator = new ConfigurationTreeGenerator(
                    List.of(ClusterConfiguration.KEY),
                    List.of(
                            GcExtensionConfigurationSchema.class,
                            StorageUpdateExtensionConfigurationSchema.class,
                            SystemDistributedExtensionConfigurationSchema.class
                    ),
                    List.of()
            );

            clusterCfgMgr = new ConfigurationManager(
                    List.of(ClusterConfiguration.KEY),
                    cfgStorage,
                    clusterCfgGenerator,
                    ConfigurationValidatorImpl.withDefaultValidators(
                            clusterCfgGenerator, Set.of(new NonNegativeIntegerNumberSystemPropertyValueValidator(REBALANCE_RETRY_DELAY_MS))
                    )
            );

            ConfigurationRegistry clusterConfigRegistry = clusterCfgMgr.configurationRegistry();

            var registry = new MetaStorageRevisionListenerRegistry(metaStorageManager);

            GcConfiguration gcConfig = clusterConfigRegistry.getConfiguration(GcExtensionConfiguration.KEY).gc();

            DataStorageModules dataStorageModules = new DataStorageModules(List.of(
                    new PersistentPageMemoryDataStorageModule(),
                    new VolatilePageMemoryDataStorageModule(),
                    new TestDataStorageModule()
            ));

            Path storagePath = dir.resolve("storage");

            dataStorageMgr = new DataStorageManager(
                    dataStorageModules.createStorageEngines(
                            name,
                            nodeCfgMgr.configurationRegistry(),
                            dir.resolve("storage"),
                            null,
                            failureManager,
                            logStorageFactory,
                            hybridClock,
                            commonScheduledExecutorService
                    ),
                    storageConfiguration
            );

            lowWatermark = new LowWatermarkImpl(
                    name,
                    gcConfig.lowWatermark(),
                    clockService,
                    vaultManager,
                    failureManager,
                    clusterService.messagingService()
            );

            txManager = new TxManagerImpl(
                    txConfiguration,
                    clusterService,
                    replicaSvc,
                    lockManager,
                    clockService,
                    new TransactionIdGenerator(addr.port()),
                    placementDriver,
                    partitionIdleSafeTimePropagationPeriodMsSupplier,
                    new TestLocalRwTxCounter(),
                    resourcesRegistry,
                    transactionInflights,
                    lowWatermark,
                    commonScheduledExecutorService
            );

            rebalanceScheduler = new ScheduledThreadPoolExecutor(REBALANCE_SCHEDULER_POOL_SIZE,
                    NamedThreadFactory.create(name, "test-rebalance-scheduler", logger()));

            replicaManager = spy(new ReplicaManager(
                    name,
                    clusterService,
                    cmgManager,
                    clockService,
                    Set.of(PartitionReplicationMessageGroup.class, TxMessageGroup.class),
                    placementDriver,
                    threadPoolsManager.partitionOperationsExecutor(),
                    partitionIdleSafeTimePropagationPeriodMsSupplier,
                    new NoOpFailureManager(),
                    new ThreadLocalPartitionCommandsMarshaller(clusterService.serializationRegistry()),
                    topologyAwareRaftGroupServiceFactory,
                    raftManager,
                    partitionRaftConfigurer,
                    view -> new LocalLogStorageFactory(),
                    ForkJoinPool.commonPool(),
                    replicaGrpId -> metaStorageManager.get(pendingPartAssignmentsKey((TablePartitionId) replicaGrpId))
                            .thenApply(Entry::value)
            ));

            LongSupplier delayDurationMsSupplier = () -> 10L;

            catalogManager = new CatalogManagerImpl(
                    new UpdateLogImpl(metaStorageManager),
                    clockService,
                    delayDurationMsSupplier
            );

            indexMetaStorage = new IndexMetaStorage(catalogManager, lowWatermark, metaStorageManager);

            schemaManager = new SchemaManager(registry, catalogManager);

            schemaSyncService = new SchemaSyncServiceImpl(metaStorageManager.clusterTime(), delayDurationMsSupplier);

            SystemDistributedConfiguration systemDistributedConfiguration =
                    clusterConfigRegistry.getConfiguration(SystemDistributedExtensionConfiguration.KEY).system();

            distributionZoneManager = new DistributionZoneManager(
                    name,
                    registry,
                    metaStorageManager,
                    logicalTopologyService,
                    catalogManager,
                    rebalanceScheduler,
                    systemDistributedConfiguration
            );

            StorageUpdateConfiguration storageUpdateConfiguration = clusterConfigRegistry
                    .getConfiguration(StorageUpdateExtensionConfiguration.KEY).storageUpdate();

            MinimumRequiredTimeCollectorService minTimeCollectorService = new MinimumRequiredTimeCollectorServiceImpl();

            sharedTxStateStorage = new TxStateRocksDbSharedStorage(
                    storagePath.resolve("tx-state"),
                    threadPoolsManager.commonScheduler(),
                    threadPoolsManager.tableIoExecutor(),
                    logStorageFactory
            );

            tableManager = new TableManager(
                    name,
                    registry,
                    gcConfig,
                    txConfiguration,
                    storageUpdateConfiguration,
                    clusterService.messagingService(),
                    clusterService.topologyService(),
                    clusterService.serializationRegistry(),
                    replicaManager,
                    mock(LockManager.class),
                    replicaSvc,
                    txManager,
                    dataStorageMgr,
                    sharedTxStateStorage,
                    metaStorageManager,
                    schemaManager,
                    threadPoolsManager.tableIoExecutor(),
                    threadPoolsManager.partitionOperationsExecutor(),
                    rebalanceScheduler,
                    threadPoolsManager.commonScheduler(),
                    clockService,
                    new OutgoingSnapshotsManager(clusterService.messagingService()),
                    distributionZoneManager,
                    schemaSyncService,
                    catalogManager,
                    HybridTimestampTracker.atomicTracker(null),
                    placementDriver,
                    () -> mock(IgniteSql.class),
                    resourcesRegistry,
                    lowWatermark,
                    transactionInflights,
                    indexMetaStorage,
                    logStorageFactory,
                    new PartitionReplicaLifecycleManager(
                            catalogManager,
                            replicaManager,
                            distributionZoneManager,
                            metaStorageManager,
                            clusterService.topologyService(),
                            lowWatermark,
                            threadPoolsManager.tableIoExecutor(),
                            rebalanceScheduler,
                            threadPoolsManager.partitionOperationsExecutor(),
                            clockService,
                            placementDriver,
                            schemaSyncService,
                            systemDistributedConfiguration,
                            sharedTxStateStorage,
<<<<<<< HEAD
                            minTimeCollectorService
=======
                            txManager,
                            schemaManager
>>>>>>> 9e3d7c4c
                    ),
                    minTimeCollectorService,
                    systemDistributedConfiguration
            ) {
                @Override
                protected TxStateStorage createTxStateTableStorage(
                        CatalogTableDescriptor tableDescriptor,
                        CatalogZoneDescriptor zoneDescriptor
                ) {
                    return testInfo.getTestMethod().get().isAnnotationPresent(UseTestTxStateStorage.class)
                            ? spy(new TestTxStateStorage())
                            : super.createTxStateTableStorage(tableDescriptor, zoneDescriptor);
                }

                @Override
                protected CompletableFuture<Void> handleChangeStableAssignmentEvent(WatchEvent evt) {
                    TablePartitionId tablePartitionId = getTablePartitionId(evt);

                    return super.handleChangeStableAssignmentEvent(evt)
                            .whenComplete((v, e) -> {
                                if (tablePartitionId == null) {
                                    return;
                                }

                                CompletableFuture<Void> finishFuture = finishHandleChangeStableAssignmentEventFutures.get(tablePartitionId);

                                if (finishFuture == null) {
                                    return;
                                }

                                if (e == null) {
                                    finishFuture.complete(null);
                                } else {
                                    finishFuture.completeExceptionally(e);
                                }
                            });
                }
            };

            tableManager.setStreamerReceiverRunner(mock(StreamerReceiverRunner.class));

            indexManager = new IndexManager(
                    schemaManager,
                    tableManager,
                    catalogManager,
                    threadPoolsManager.tableIoExecutor(),
                    registry,
                    lowWatermark
            );
        }

        private void waitForMetadataCompletenessAtNow() {
            assertThat(schemaSyncService.waitForMetadataCompleteness(hybridClock.now()), willCompleteSuccessfully());
        }

        /**
         * Starts the created components.
         */
        void start() {
            ComponentContext componentContext = new ComponentContext();

            deployWatchesFut = startComponentsAsync(
                    componentContext,
                    threadPoolsManager,
                    vaultManager,
                    nodeCfgMgr,
                    failureManager,
                    clusterService,
                    logStorageFactory,
                    cmgLogStorageFactory,
                    msLogStorageFactory,
                    raftManager,
                    cmgManager,
                    lowWatermark
            ).thenComposeAsync(
                    v -> cmgManager.joinFuture()
            ).thenApplyAsync(v -> startComponentsAsync(
                    componentContext,
                    metaStorageManager,
                    clusterCfgMgr,
                    clockWaiter,
                    catalogManager,
                    indexMetaStorage,
                    distributionZoneManager,
                    replicaManager,
                    txManager,
                    dataStorageMgr,
                    schemaManager,
                    sharedTxStateStorage,
                    tableManager,
                    indexManager
            )).thenComposeAsync(componentFuts -> {
                CompletableFuture<Void> configurationNotificationFut = metaStorageManager.recoveryFinishedFuture()
                        .thenCompose(rev -> allOf(
                                nodeCfgMgr.configurationRegistry().notifyCurrentConfigurationListeners(),
                                clusterCfgMgr.configurationRegistry().notifyCurrentConfigurationListeners(),
                                ((MetaStorageManagerImpl) metaStorageManager).notifyRevisionUpdateListenerOnStart(),
                                componentFuts
                        ));

                assertThat(configurationNotificationFut, willSucceedIn(1, TimeUnit.MINUTES));

                lowWatermark.scheduleUpdates();

                return metaStorageManager.deployWatches();
            });
        }

        private CompletableFuture<Void> startComponentsAsync(ComponentContext componentContext, IgniteComponent... components) {
            var componentStartFutures = new CompletableFuture[components.length];

            for (int compIdx = 0; compIdx < components.length; compIdx++) {
                IgniteComponent component = components[compIdx];
                componentStartFutures[compIdx] = component.startAsync(componentContext);
                nodeComponents.add(component);
            }

            return allOf(componentStartFutures);
        }

        /**
         * Waits for watches deployed.
         */
        void waitWatches() {
            assertThat("Watches were not deployed", deployWatchesFut, willCompleteSuccessfully());
        }

        /**
         * Stops the created components.
         */
        void stop() {
            List<IgniteComponent> components = new ArrayList<>(nodeComponents);
            reverse(components);

            for (IgniteComponent component : components) {
                try {
                    component.beforeNodeStop();
                } catch (Exception e) {
                    LOG.error("Unable to execute before node stop [component={}]", e, component);
                }
            }

            assertThat(stopAsync(new ComponentContext(), components), willCompleteSuccessfully());

            nodeCfgGenerator.close();
            clusterCfgGenerator.close();
        }

        @Nullable TablePartitionId getTablePartitionId(WatchEvent event) {
            assertTrue(event.single(), event.toString());

            Entry stableAssignmentsWatchEvent = event.entryEvent().newEntry();

            if (stableAssignmentsWatchEvent.value() == null) {
                return null;
            }

            return extractTablePartitionId(stableAssignmentsWatchEvent.key(), STABLE_ASSIGNMENTS_PREFIX_BYTES);
        }

        TablePartitionId getTablePartitionId(String tableName, int partitionId) {
            InternalTable internalTable = getInternalTable(this, tableName);

            return new TablePartitionId(internalTable.tableId(), partitionId);
        }
    }

    /**
     * Starts the Vault component.
     */
    private static VaultManager createVault(Path workDir) {
        return new VaultManager(new PersistentVaultService(resolveDir(workDir, "vault")));
    }

    private static Path resolveDir(Path workDir, String dirName) {
        Path newDirPath = workDir.resolve(dirName);

        try {
            return Files.createDirectories(newDirPath);
        } catch (IOException e) {
            throw new IgniteInternalException(e);
        }
    }

    private void createTableWithOnePartition(
            Node node,
            String tableName,
            String zoneName,
            int replicas,
            boolean testDataStorage
    ) throws Exception {
        createZone(node, zoneName, 1, replicas, testDataStorage);

        createTable(node, zoneName, tableName);

        waitPartitionAssignmentsSyncedToExpected(0, replicas);

        checkPartitionNodes(0, replicas);
    }

    private void changeTableReplicasForSinglePartition(Node node, String zoneName, int replicas) throws Exception {
        alterZone(node, zoneName, replicas);

        waitPartitionAssignmentsSyncedToExpected(0, replicas);

        checkPartitionNodes(0, replicas);
    }

    private static Set<Assignment> getEvictedAssignments(Set<Assignment> beforeChange, Set<Assignment> afterChange) {
        Set<Assignment> result = new HashSet<>(beforeChange);

        result.removeAll(afterChange);

        return result;
    }

    private static InternalTable getInternalTable(Node node, String tableName) {
        Table table = node.tableManager.table(tableName);

        assertNotNull(table, tableName);

        return ((TableViewInternal) table).internalTable();
    }

    private static void checkInvokeDestroyedPartitionStorages(Node node, String tableName, int partitionId) {
        InternalTable internalTable = getInternalTable(node, tableName);

        verify(internalTable.storage(), timeout(AWAIT_TIMEOUT_MILLIS).atLeast(1))
                .destroyPartition(partitionId);
        verify(internalTable.txStateStorage(), timeout(AWAIT_TIMEOUT_MILLIS).atLeast(1))
                .destroyTxStateStorage(partitionId);
    }

    private static void throwExceptionOnInvokeDestroyPartitionStorages(Node node, String tableName, int partitionId) {
        InternalTable internalTable = getInternalTable(node, tableName);

        doAnswer(answer -> CompletableFuture.failedFuture(new StorageException("From test")))
                .when(internalTable.storage())
                .destroyPartition(partitionId);

        doAnswer(answer -> CompletableFuture.failedFuture(new IgniteInternalException("From test")))
                .when(internalTable.txStateStorage())
                .destroyTxStateStorage(partitionId);
    }

    private void prepareFinishHandleChangeStableAssignmentEventFuture(Node node, String tableName, int partitionId) {
        TablePartitionId tablePartitionId = new TablePartitionId(getInternalTable(node, tableName).tableId(), partitionId);

        node.finishHandleChangeStableAssignmentEventFutures.put(tablePartitionId, new CompletableFuture<>());
    }

    private CompletableFuture<?> collectFinishHandleChangeStableAssignmentEventFuture(
            @Nullable Predicate<Node> nodeFilter,
            String tableName,
            int partitionId
    ) {
        List<CompletableFuture<Void>> futures = new ArrayList<>();

        for (Node node : nodes) {
            if (nodeFilter != null && !nodeFilter.test(node)) {
                continue;
            }

            TablePartitionId tablePartitionId = new TablePartitionId(getInternalTable(node, tableName).tableId(), partitionId);

            CompletableFuture<Void> future = node.finishHandleChangeStableAssignmentEventFutures.get(tablePartitionId);

            assertNotNull(future, String.format("node=%s, table=%s, partitionId=%s", node.name, tableName, partitionId));

            futures.add(future);
        }

        assertThat(String.format("tableName=%s, partitionId=%s", tableName, partitionId), futures, not(empty()));

        return allOf(futures.toArray(CompletableFuture<?>[]::new));
    }

    private static void createZone(Node node, String zoneName, int partitions, int replicas) {
        createZone(node, zoneName, partitions, replicas, false);
    }

    private static void createZone(Node node, String zoneName, int partitions, int replicas, boolean testStorageProfile) {
        DistributionZonesTestUtil.createZoneWithStorageProfile(
                node.catalogManager,
                zoneName,
                partitions,
                replicas,
                testStorageProfile ? DEFAULT_TEST_PROFILE_NAME : DEFAULT_STORAGE_PROFILE
        );
    }

    private static void alterZone(Node node, String zoneName, int replicas) {
        node.waitForMetadataCompletenessAtNow();

        DistributionZonesTestUtil.alterZone(node.catalogManager, zoneName, replicas);
    }

    private static void createTable(Node node, String zoneName, String tableName) {
        node.waitForMetadataCompletenessAtNow();

        TableTestUtils.createTable(
                node.catalogManager,
                SqlCommon.DEFAULT_SCHEMA_NAME,
                zoneName,
                tableName,
                List.of(
                        ColumnParams.builder().name("key").type(INT64).build(),
                        ColumnParams.builder().name("val").type(INT32).nullable(true).build()
                ),
                List.of("key")
        );
    }

    private static @Nullable Integer getTableId(Node node, String tableName) {
        return TableTestUtils.getTableId(node.catalogManager, tableName, node.hybridClock.nowLong());
    }

    private Node getNode(int nodeIndex) {
        return nodes.get(nodeIndex);
    }

    private void checkPartitionNodes(int partitionId, int expNodeCount) {
        for (Node node : nodes) {
            assertEquals(expNodeCount, getPartitionClusterNodes(node, partitionId).size(), node.name);
        }
    }

    private void checkPartitionNodes(String tableName, int partitionId, int expNodeCount) {
        for (Node node : nodes) {
            assertEquals(expNodeCount, getPartitionClusterNodes(node, tableName, partitionId).size(), node.name);
        }
    }

    private void checkRebalanceRetryDelay(int expectedRaftNodesCount, int delay) throws InterruptedException {
        Supplier<List<Integer>> eventListenerRebalanceDelayValues = () -> nodes
                .stream()
                // Collect all raft group events listeners adapters
                .flatMap((n) -> {
                    List<JraftGroupEventsListener> nodeRaftGroupServices = new ArrayList<>();
                    n.raftManager.forEach((nodeId, raftGroupService) -> {
                        nodeRaftGroupServices.add(raftGroupService.getNodeOptions().getRaftGrpEvtsLsnr());
                    });

                    return nodeRaftGroupServices.stream();
                })
                // Get the real raft group events listeners
                .map(l -> IgniteTestUtils.getFieldValue(l, "delegate"))
                .map(listener -> {
                    if (listener instanceof ZoneRebalanceRaftGroupEventsListener) {
                        return ((ZoneRebalanceRaftGroupEventsListener) listener).currentRetryDelay();
                    } else if (listener instanceof RebalanceRaftGroupEventsListener) {
                        return ((RebalanceRaftGroupEventsListener) listener).currentRetryDelay();
                    } else {
                        // This value can be used, because configuration framework checks delay for positive value.
                        return -1;
                    }
                })
                .filter(d -> !d.equals(-1))
                .collect(Collectors.toUnmodifiableList());

        assertTrue(waitForCondition(
                () -> {
                    List<Integer> delays = eventListenerRebalanceDelayValues.get();
                    return delays.size() == expectedRaftNodesCount && delays.stream().allMatch(d -> d.equals(delay));
                },
                10_000
        ));
    }

    private static CompletableFuture<Void> updateRebalanceRetryDelay(SystemDistributedConfiguration systemDistributedConfiguration,
            int delay) {
        return systemDistributedConfiguration
                .change(c0 -> c0
                        .changeProperties()
                        .createOrUpdate(
                                REBALANCE_RETRY_DELAY_MS,
                                c1 -> c1.changePropertyValue(String.valueOf(delay))
                        )
                );
    }
}<|MERGE_RESOLUTION|>--- conflicted
+++ resolved
@@ -1529,12 +1529,10 @@
                             schemaSyncService,
                             systemDistributedConfiguration,
                             sharedTxStateStorage,
-<<<<<<< HEAD
+                            // minTimeCollectorService
+                            txManager,
+                            schemaManager,
                             minTimeCollectorService
-=======
-                            txManager,
-                            schemaManager
->>>>>>> 9e3d7c4c
                     ),
                     minTimeCollectorService,
                     systemDistributedConfiguration
