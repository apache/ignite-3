/*
 * Licensed to the Apache Software Foundation (ASF) under one or more
 * contributor license agreements. See the NOTICE file distributed with
 * this work for additional information regarding copyright ownership.
 * The ASF licenses this file to You under the Apache License, Version 2.0
 * (the "License"); you may not use this file except in compliance with
 * the License. You may obtain a copy of the License at
 *
 *      http://www.apache.org/licenses/LICENSE-2.0
 *
 * Unless required by applicable law or agreed to in writing, software
 * distributed under the License is distributed on an "AS IS" BASIS,
 * WITHOUT WARRANTIES OR CONDITIONS OF ANY KIND, either express or implied.
 * See the License for the specific language governing permissions and
 * limitations under the License.
 */

package org.apache.ignite.internal.rebalance;

import static java.util.Collections.reverse;
import static java.util.concurrent.CompletableFuture.allOf;
import static java.util.concurrent.TimeUnit.MILLISECONDS;
import static java.util.concurrent.TimeUnit.SECONDS;
import static java.util.stream.Collectors.toList;
import static java.util.stream.Collectors.toSet;
import static org.apache.ignite.internal.TestDefaultProfilesNames.DEFAULT_TEST_PROFILE_NAME;
import static org.apache.ignite.internal.TestRebalanceUtil.partitionReplicationGroupId;
import static org.apache.ignite.internal.TestRebalanceUtil.pendingPartitionAssignments;
import static org.apache.ignite.internal.TestRebalanceUtil.pendingPartitionAssignmentsKey;
import static org.apache.ignite.internal.TestRebalanceUtil.plannedPartitionAssignments;
import static org.apache.ignite.internal.TestRebalanceUtil.plannedPartitionAssignmentsKey;
import static org.apache.ignite.internal.TestRebalanceUtil.stablePartitionAssignments;
import static org.apache.ignite.internal.TestWrappers.unwrapTableViewInternal;
import static org.apache.ignite.internal.catalog.CatalogService.DEFAULT_STORAGE_PROFILE;
import static org.apache.ignite.internal.catalog.commands.CatalogUtils.IMMEDIATE_TIMER_VALUE;
import static org.apache.ignite.internal.configuration.IgnitePaths.cmgPath;
import static org.apache.ignite.internal.configuration.IgnitePaths.metastoragePath;
import static org.apache.ignite.internal.configuration.IgnitePaths.partitionsPath;
import static org.apache.ignite.internal.distributionzones.DistributionZonesUtil.REBALANCE_RETRY_DELAY_DEFAULT;
import static org.apache.ignite.internal.distributionzones.DistributionZonesUtil.REBALANCE_RETRY_DELAY_MS;
import static org.apache.ignite.internal.distributionzones.rebalance.RebalanceUtil.STABLE_ASSIGNMENTS_PREFIX_BYTES;
import static org.apache.ignite.internal.distributionzones.rebalance.RebalanceUtil.extractTablePartitionId;
import static org.apache.ignite.internal.distributionzones.rebalance.RebalanceUtil.pendingPartAssignmentsQueueKey;
import static org.apache.ignite.internal.lang.IgniteSystemProperties.colocationEnabled;
import static org.apache.ignite.internal.partitiondistribution.PartitionDistributionUtils.calculateAssignmentForPartition;
import static org.apache.ignite.internal.table.TableTestUtils.getTableIdStrict;
import static org.apache.ignite.internal.table.TableTestUtils.getZoneIdByTableNameStrict;
import static org.apache.ignite.internal.testframework.IgniteTestUtils.testNodeName;
import static org.apache.ignite.internal.testframework.IgniteTestUtils.waitForCondition;
import static org.apache.ignite.internal.testframework.TestIgnitionManager.DEFAULT_MAX_CLOCK_SKEW_MS;
import static org.apache.ignite.internal.testframework.matchers.CompletableFutureExceptionMatcher.willThrowFast;
import static org.apache.ignite.internal.testframework.matchers.CompletableFutureExceptionMatcher.willThrowWithCauseOrSuppressed;
import static org.apache.ignite.internal.testframework.matchers.CompletableFutureMatcher.willCompleteSuccessfully;
import static org.apache.ignite.internal.testframework.matchers.CompletableFutureMatcher.willSucceedIn;
import static org.apache.ignite.internal.util.CollectionUtils.first;
import static org.apache.ignite.internal.util.IgniteUtils.stopAsync;
import static org.apache.ignite.sql.ColumnType.INT32;
import static org.apache.ignite.sql.ColumnType.INT64;
import static org.hamcrest.MatcherAssert.assertThat;
import static org.hamcrest.Matchers.empty;
import static org.hamcrest.Matchers.greaterThanOrEqualTo;
import static org.hamcrest.Matchers.hasSize;
import static org.hamcrest.Matchers.not;
import static org.junit.jupiter.api.Assertions.assertEquals;
import static org.junit.jupiter.api.Assertions.assertNotNull;
import static org.junit.jupiter.api.Assertions.assertTrue;
import static org.mockito.ArgumentMatchers.any;
import static org.mockito.ArgumentMatchers.anyBoolean;
import static org.mockito.ArgumentMatchers.eq;
import static org.mockito.ArgumentMatchers.notNull;
import static org.mockito.Mockito.clearInvocations;
import static org.mockito.Mockito.doAnswer;
import static org.mockito.Mockito.framework;
import static org.mockito.Mockito.mock;
import static org.mockito.Mockito.spy;
import static org.mockito.Mockito.timeout;
import static org.mockito.Mockito.verify;

import java.io.IOException;
import java.lang.annotation.ElementType;
import java.lang.annotation.Retention;
import java.lang.annotation.RetentionPolicy;
import java.lang.annotation.Target;
import java.nio.file.Files;
import java.nio.file.Path;
import java.util.ArrayList;
import java.util.Collection;
import java.util.HashMap;
import java.util.HashSet;
import java.util.List;
import java.util.Map;
import java.util.Optional;
import java.util.Set;
import java.util.concurrent.CompletableFuture;
import java.util.concurrent.ConcurrentHashMap;
import java.util.concurrent.CopyOnWriteArrayList;
import java.util.concurrent.CountDownLatch;
import java.util.concurrent.ScheduledExecutorService;
import java.util.concurrent.TimeUnit;
import java.util.concurrent.atomic.AtomicBoolean;
import java.util.concurrent.atomic.AtomicInteger;
import java.util.function.Function;
import java.util.function.LongSupplier;
import java.util.function.Predicate;
import java.util.function.Supplier;
import java.util.stream.Collectors;
import java.util.stream.IntStream;
import java.util.stream.Stream;
import org.apache.ignite.client.handler.configuration.ClientConnectorExtensionConfigurationSchema;
import org.apache.ignite.configuration.validation.ConfigurationValidationException;
import org.apache.ignite.internal.app.ThreadPoolsManager;
import org.apache.ignite.internal.catalog.CatalogManager;
import org.apache.ignite.internal.catalog.CatalogManagerImpl;
import org.apache.ignite.internal.catalog.commands.ColumnParams;
import org.apache.ignite.internal.catalog.descriptors.CatalogTableDescriptor;
import org.apache.ignite.internal.catalog.descriptors.CatalogZoneDescriptor;
import org.apache.ignite.internal.catalog.storage.UpdateLogImpl;
import org.apache.ignite.internal.cluster.management.ClusterIdHolder;
import org.apache.ignite.internal.cluster.management.ClusterInitializer;
import org.apache.ignite.internal.cluster.management.ClusterManagementGroupManager;
import org.apache.ignite.internal.cluster.management.NodeAttributesCollector;
import org.apache.ignite.internal.cluster.management.configuration.NodeAttributesConfiguration;
import org.apache.ignite.internal.cluster.management.raft.TestClusterStateStorage;
import org.apache.ignite.internal.cluster.management.topology.LogicalTopologyImpl;
import org.apache.ignite.internal.cluster.management.topology.LogicalTopologyServiceImpl;
import org.apache.ignite.internal.cluster.management.topology.api.LogicalTopologySnapshot;
import org.apache.ignite.internal.components.NodeProperties;
import org.apache.ignite.internal.components.SystemPropertiesNodeProperties;
import org.apache.ignite.internal.configuration.ClusterConfiguration;
import org.apache.ignite.internal.configuration.ComponentWorkingDir;
import org.apache.ignite.internal.configuration.ConfigurationManager;
import org.apache.ignite.internal.configuration.ConfigurationRegistry;
import org.apache.ignite.internal.configuration.ConfigurationTreeGenerator;
import org.apache.ignite.internal.configuration.NodeConfiguration;
import org.apache.ignite.internal.configuration.RaftGroupOptionsConfigHelper;
import org.apache.ignite.internal.configuration.SystemDistributedConfiguration;
import org.apache.ignite.internal.configuration.SystemDistributedExtensionConfiguration;
import org.apache.ignite.internal.configuration.SystemDistributedExtensionConfigurationSchema;
import org.apache.ignite.internal.configuration.SystemLocalConfiguration;
import org.apache.ignite.internal.configuration.SystemLocalExtensionConfigurationSchema;
import org.apache.ignite.internal.configuration.storage.DistributedConfigurationStorage;
import org.apache.ignite.internal.configuration.storage.LocalFileConfigurationStorage;
import org.apache.ignite.internal.configuration.testframework.ConfigurationExtension;
import org.apache.ignite.internal.configuration.testframework.InjectConfiguration;
import org.apache.ignite.internal.configuration.validation.ConfigurationValidatorImpl;
import org.apache.ignite.internal.configuration.validation.NonNegativeIntegerNumberSystemPropertyValueValidator;
import org.apache.ignite.internal.configuration.validation.TestConfigurationValidator;
import org.apache.ignite.internal.disaster.system.SystemDisasterRecoveryStorage;
import org.apache.ignite.internal.distributionzones.DistributionZoneManager;
import org.apache.ignite.internal.distributionzones.DistributionZonesTestUtil;
import org.apache.ignite.internal.distributionzones.rebalance.RebalanceRaftGroupEventsListener;
import org.apache.ignite.internal.distributionzones.rebalance.RebalanceUtil;
import org.apache.ignite.internal.distributionzones.rebalance.ZoneRebalanceRaftGroupEventsListener;
import org.apache.ignite.internal.distributionzones.rebalance.ZoneRebalanceUtil;
import org.apache.ignite.internal.failure.FailureManager;
import org.apache.ignite.internal.failure.NoOpFailureManager;
import org.apache.ignite.internal.hlc.ClockService;
import org.apache.ignite.internal.hlc.ClockServiceImpl;
import org.apache.ignite.internal.hlc.ClockWaiter;
import org.apache.ignite.internal.hlc.HybridClock;
import org.apache.ignite.internal.hlc.HybridClockImpl;
import org.apache.ignite.internal.hlc.HybridTimestampTracker;
import org.apache.ignite.internal.index.IndexManager;
import org.apache.ignite.internal.lang.ByteArray;
import org.apache.ignite.internal.lang.IgniteBiTuple;
import org.apache.ignite.internal.lang.IgniteInternalException;
import org.apache.ignite.internal.logger.IgniteLogger;
import org.apache.ignite.internal.logger.Loggers;
import org.apache.ignite.internal.lowwatermark.LowWatermarkImpl;
import org.apache.ignite.internal.manager.ComponentContext;
import org.apache.ignite.internal.manager.IgniteComponent;
import org.apache.ignite.internal.metastorage.Entry;
import org.apache.ignite.internal.metastorage.WatchEvent;
import org.apache.ignite.internal.metastorage.impl.MetaStorageManagerImpl;
import org.apache.ignite.internal.metastorage.impl.MetaStorageRevisionListenerRegistry;
import org.apache.ignite.internal.metastorage.server.KeyValueStorage;
import org.apache.ignite.internal.metastorage.server.ReadOperationForCompactionTracker;
import org.apache.ignite.internal.metastorage.server.SimpleInMemoryKeyValueStorage;
import org.apache.ignite.internal.metastorage.server.persistence.RocksDbKeyValueStorage;
import org.apache.ignite.internal.metrics.MetricManager;
import org.apache.ignite.internal.metrics.NoOpMetricManager;
import org.apache.ignite.internal.network.ClusterService;
import org.apache.ignite.internal.network.DefaultMessagingService;
import org.apache.ignite.internal.network.InternalClusterNode;
import org.apache.ignite.internal.network.StaticNodeFinder;
import org.apache.ignite.internal.network.configuration.MulticastNodeFinderConfigurationSchema;
import org.apache.ignite.internal.network.configuration.NetworkExtensionConfigurationSchema;
import org.apache.ignite.internal.network.configuration.StaticNodeFinderConfigurationSchema;
import org.apache.ignite.internal.network.recovery.InMemoryStaleIds;
import org.apache.ignite.internal.network.utils.ClusterServiceTestUtils;
import org.apache.ignite.internal.partition.replicator.PartitionReplicaLifecycleManager;
import org.apache.ignite.internal.partition.replicator.network.PartitionReplicationMessageGroup;
import org.apache.ignite.internal.partition.replicator.raft.snapshot.outgoing.OutgoingSnapshotsManager;
import org.apache.ignite.internal.partitiondistribution.Assignment;
import org.apache.ignite.internal.partitiondistribution.Assignments;
import org.apache.ignite.internal.partitiondistribution.AssignmentsQueue;
import org.apache.ignite.internal.placementdriver.TestPlacementDriver;
import org.apache.ignite.internal.placementdriver.TestReplicaMetaImpl;
import org.apache.ignite.internal.raft.JraftGroupEventsListener;
import org.apache.ignite.internal.raft.Loza;
import org.apache.ignite.internal.raft.Peer;
import org.apache.ignite.internal.raft.PeersAndLearners;
import org.apache.ignite.internal.raft.RaftGroupOptionsConfigurer;
import org.apache.ignite.internal.raft.RaftNodeId;
import org.apache.ignite.internal.raft.client.TopologyAwareRaftGroupServiceFactory;
import org.apache.ignite.internal.raft.configuration.RaftConfiguration;
import org.apache.ignite.internal.raft.server.impl.JraftServerImpl;
import org.apache.ignite.internal.raft.storage.LogStorageFactory;
import org.apache.ignite.internal.raft.storage.impl.LocalLogStorageFactory;
import org.apache.ignite.internal.raft.util.SharedLogStorageFactoryUtils;
import org.apache.ignite.internal.replicator.PartitionGroupId;
import org.apache.ignite.internal.replicator.Replica;
import org.apache.ignite.internal.replicator.ReplicaManager;
import org.apache.ignite.internal.replicator.ReplicaService;
import org.apache.ignite.internal.replicator.ReplicaTestUtils;
import org.apache.ignite.internal.replicator.ReplicationGroupId;
import org.apache.ignite.internal.replicator.TablePartitionId;
import org.apache.ignite.internal.replicator.ZonePartitionId;
import org.apache.ignite.internal.replicator.configuration.ReplicationConfiguration;
import org.apache.ignite.internal.replicator.configuration.ReplicationExtensionConfigurationSchema;
import org.apache.ignite.internal.rest.configuration.RestExtensionConfigurationSchema;
import org.apache.ignite.internal.schema.SchemaManager;
import org.apache.ignite.internal.schema.SchemaSafeTimeTrackerImpl;
import org.apache.ignite.internal.schema.SchemaSyncService;
import org.apache.ignite.internal.schema.configuration.GcConfiguration;
import org.apache.ignite.internal.schema.configuration.GcExtensionConfiguration;
import org.apache.ignite.internal.schema.configuration.GcExtensionConfigurationSchema;
import org.apache.ignite.internal.sql.SqlCommon;
import org.apache.ignite.internal.storage.DataStorageManager;
import org.apache.ignite.internal.storage.DataStorageModules;
import org.apache.ignite.internal.storage.StorageException;
import org.apache.ignite.internal.storage.configurations.StorageConfiguration;
import org.apache.ignite.internal.storage.configurations.StorageExtensionConfigurationSchema;
import org.apache.ignite.internal.storage.impl.TestDataStorageModule;
import org.apache.ignite.internal.storage.pagememory.PersistentPageMemoryDataStorageModule;
import org.apache.ignite.internal.storage.pagememory.VolatilePageMemoryDataStorageModule;
import org.apache.ignite.internal.storage.pagememory.configuration.schema.PersistentPageMemoryProfileConfigurationSchema;
import org.apache.ignite.internal.storage.pagememory.configuration.schema.PersistentPageMemoryStorageEngineExtensionConfigurationSchema;
import org.apache.ignite.internal.storage.pagememory.configuration.schema.VolatilePageMemoryProfileConfigurationSchema;
import org.apache.ignite.internal.storage.pagememory.configuration.schema.VolatilePageMemoryStorageEngineExtensionConfigurationSchema;
import org.apache.ignite.internal.storage.rocksdb.configuration.schema.RocksDbProfileConfigurationSchema;
import org.apache.ignite.internal.storage.rocksdb.configuration.schema.RocksDbStorageEngineExtensionConfigurationSchema;
import org.apache.ignite.internal.table.InternalTable;
import org.apache.ignite.internal.table.StreamerReceiverRunner;
import org.apache.ignite.internal.table.TableTestUtils;
import org.apache.ignite.internal.table.TableViewInternal;
import org.apache.ignite.internal.table.distributed.TableManager;
import org.apache.ignite.internal.table.distributed.index.IndexMetaStorage;
import org.apache.ignite.internal.table.distributed.raft.MinimumRequiredTimeCollectorService;
import org.apache.ignite.internal.table.distributed.raft.MinimumRequiredTimeCollectorServiceImpl;
import org.apache.ignite.internal.table.distributed.schema.SchemaSyncServiceImpl;
import org.apache.ignite.internal.table.distributed.schema.ThreadLocalPartitionCommandsMarshaller;
import org.apache.ignite.internal.testframework.BaseIgniteAbstractTest;
import org.apache.ignite.internal.testframework.ExecutorServiceExtension;
import org.apache.ignite.internal.testframework.IgniteTestUtils;
import org.apache.ignite.internal.testframework.InjectExecutorService;
import org.apache.ignite.internal.testframework.TestIgnitionManager;
import org.apache.ignite.internal.testframework.WorkDirectory;
import org.apache.ignite.internal.testframework.WorkDirectoryExtension;
import org.apache.ignite.internal.tx.LockManager;
import org.apache.ignite.internal.tx.TxManager;
import org.apache.ignite.internal.tx.configuration.TransactionConfiguration;
import org.apache.ignite.internal.tx.impl.HeapLockManager;
import org.apache.ignite.internal.tx.impl.RemotelyTriggeredResourceRegistry;
import org.apache.ignite.internal.tx.impl.TransactionIdGenerator;
import org.apache.ignite.internal.tx.impl.TransactionInflights;
import org.apache.ignite.internal.tx.impl.TxManagerImpl;
import org.apache.ignite.internal.tx.message.TxMessageGroup;
import org.apache.ignite.internal.tx.storage.state.TxStateStorage;
import org.apache.ignite.internal.tx.storage.state.rocksdb.TxStateRocksDbSharedStorage;
import org.apache.ignite.internal.tx.storage.state.test.TestTxStateStorage;
import org.apache.ignite.internal.tx.test.TestLocalRwTxCounter;
import org.apache.ignite.internal.vault.VaultManager;
import org.apache.ignite.internal.vault.persistence.PersistentVaultService;
import org.apache.ignite.network.NetworkAddress;
import org.apache.ignite.raft.jraft.rpc.CliRequests.ChangePeersAndLearnersAsyncRequest;
import org.apache.ignite.raft.jraft.rpc.RpcRequests;
import org.apache.ignite.raft.jraft.rpc.impl.RaftGroupEventsClientListener;
import org.apache.ignite.sql.IgniteSql;
import org.apache.ignite.table.Table;
import org.jetbrains.annotations.Nullable;
import org.junit.jupiter.api.AfterEach;
import org.junit.jupiter.api.BeforeEach;
import org.junit.jupiter.api.Disabled;
import org.junit.jupiter.api.Test;
import org.junit.jupiter.api.TestInfo;
import org.junit.jupiter.api.Timeout;
import org.junit.jupiter.api.extension.ExtendWith;

/**
 * Test suite for rebalance process, when replicas' number changed.
 */
@ExtendWith({WorkDirectoryExtension.class, ConfigurationExtension.class, ExecutorServiceExtension.class})
@Timeout(120)
public class ItRebalanceDistributedTest extends BaseIgniteAbstractTest {
    private static final IgniteLogger LOG = Loggers.forClass(ItRebalanceDistributedTest.class);

    private static final String TABLE_NAME = "TBL1";

    private static final String TABLE_NAME_2 = "TBL2";

    private static final String TABLE_NAME_3 = "TBL3";

    private static final String ZONE_NAME = "zone1";

    private static final int BASE_PORT = 20_000;

    /** Filter to determine a primary node identically on any cluster node. */
    private static final Function<Collection<InternalClusterNode>, InternalClusterNode> PRIMARY_FILTER = nodes -> nodes.stream()
            .filter(n -> n.address().port() == BASE_PORT).findFirst().orElse(null);

    private static final String HOST = "localhost";

    private static final int AWAIT_TIMEOUT_MILLIS = 10_000;

    private static final int NODE_COUNT = 3;

    @InjectConfiguration
    private TransactionConfiguration txConfiguration;

    @InjectConfiguration
    private RaftConfiguration raftConfiguration;

    @InjectConfiguration
    private SystemLocalConfiguration systemConfiguration;

    @InjectConfiguration
    private NodeAttributesConfiguration nodeAttributes;

    @InjectConfiguration("mock.profiles = {" + DEFAULT_STORAGE_PROFILE + ".engine = \"aipersist\", test.engine=\"test\"}")
    private StorageConfiguration storageConfiguration;

    @InjectConfiguration
    private SystemDistributedConfiguration systemDistributedConfiguration;

    @InjectConfiguration
    private ReplicationConfiguration replicationConfiguration;

    @Target(ElementType.METHOD)
    @Retention(RetentionPolicy.RUNTIME)
    private @interface UseTestTxStateStorage {
    }

    @Target(ElementType.METHOD)
    @Retention(RetentionPolicy.RUNTIME)
    private @interface UseRocksMetaStorage {
    }

    @WorkDirectory
    private Path workDir;

    @InjectExecutorService
    private ScheduledExecutorService commonScheduledExecutorService;

    private StaticNodeFinder finder;

    private List<Node> nodes;

    @BeforeEach
    void before(TestInfo testInfo) throws Exception {
        nodes = new ArrayList<>();

        List<NetworkAddress> nodeAddresses = new ArrayList<>();

        for (int i = 0; i < NODE_COUNT; i++) {
            nodeAddresses.add(new NetworkAddress(HOST, BASE_PORT + i));
        }

        finder = new StaticNodeFinder(nodeAddresses);

        for (NetworkAddress addr : nodeAddresses) {
            var node = new Node(testInfo, addr);

            nodes.add(node);

            node.start();
        }

        Node node0 = getNode(0);
        Node node2 = getNode(2);

        node0.cmgManager.initCluster(List.of(node2.name), List.of(node2.name), "cluster");

        nodes.forEach(Node::waitWatches);

        assertThat(
                allOf(nodes.stream().map(n -> n.cmgManager.onJoinReady()).toArray(CompletableFuture[]::new)),
                willCompleteSuccessfully()
        );

        assertTrue(waitForCondition(
                () -> {
                    CompletableFuture<LogicalTopologySnapshot> logicalTopologyFuture = node0.cmgManager.logicalTopology();

                    assertThat(logicalTopologyFuture, willCompleteSuccessfully());

                    return logicalTopologyFuture.join().nodes().size() == NODE_COUNT;
                },
                AWAIT_TIMEOUT_MILLIS
        ));

        // Without default zone preparation we will catch "Critical system error" because test placement driver will return fake primary
        // replica for default zone out of corresponding assignments.
        if (colocationEnabled()) {
            alterDefaultZone(node0);

            assertTrue(
                    waitForCondition(
                            () -> getDefaultZonePartitionStableAssignments(node0, 0).size() == NODE_COUNT,
                            AWAIT_TIMEOUT_MILLIS
                    )
            );
        }
    }

    @AfterEach
    void after() {
        nodes.forEach(Node::stop);

        // TODO: IGNITE-23956 Move this line in the base class.
        // It is necessary to do after each test to prevent OOM in the middle of the test class execution.
        framework().clearInlineMocks();
    }

    @Test
    void testOneRebalance() throws Exception {
        Node node = getNode(0);

        createZone(node, ZONE_NAME, 1, 1);

        createTable(node, ZONE_NAME, TABLE_NAME);

        assertTrue(waitForCondition(() -> getPartitionStableAssignments(node, 0).size() == 1, AWAIT_TIMEOUT_MILLIS));

        electPrimaryReplica(node);

        alterZone(node, ZONE_NAME, 2);

        waitPartitionAssignmentsSyncedToExpected(0, 2);

        checkPartitionNodes(0, 2);
    }

    @Test
    void testOneRebalanceSeveralTables() throws Exception {
        Node node = getNode(0);

        createZone(node, ZONE_NAME, 1, 1);

        createTable(node, ZONE_NAME, TABLE_NAME);
        createTable(node, ZONE_NAME, TABLE_NAME_2);
        createTable(node, ZONE_NAME, TABLE_NAME_3);

        assertTrue(waitForCondition(() -> getPartitionStableAssignments(node, 0).size() == 1, AWAIT_TIMEOUT_MILLIS));

        electPrimaryReplica(node);

        alterZone(node, ZONE_NAME, 2);

        waitPartitionAssignmentsSyncedToExpected(TABLE_NAME, 0, 2);
        waitPartitionAssignmentsSyncedToExpected(TABLE_NAME_2, 0, 2);
        waitPartitionAssignmentsSyncedToExpected(TABLE_NAME_3, 0, 2);

        checkPartitionNodes(TABLE_NAME, 0, 2);
        checkPartitionNodes(TABLE_NAME_2, 0, 2);
        checkPartitionNodes(TABLE_NAME_3, 0, 2);
    }

    @Test
    void testTwoQueuedRebalances() throws Exception {
        Node node = getNode(0);

        createZone(node, ZONE_NAME, 1, 1);

        createTable(node, ZONE_NAME, TABLE_NAME);

        assertTrue(waitForCondition(() -> getPartitionStableAssignments(node, 0).size() == 1, AWAIT_TIMEOUT_MILLIS));

        electPrimaryReplica(node);

        alterZone(node, ZONE_NAME, 2);
        alterZone(node, ZONE_NAME, 3);

        waitPartitionAssignmentsSyncedToExpected(0, 3);

        checkPartitionNodes(0, 3);
    }

    @Test
    void testThreeQueuedRebalances() throws Exception {
        Node node = getNode(0);

        createZone(node, ZONE_NAME, 1, 1);

        createTable(node, ZONE_NAME, TABLE_NAME);

        assertTrue(waitForCondition(() -> getPartitionStableAssignments(node, 0).size() == 1, AWAIT_TIMEOUT_MILLIS));

        electPrimaryReplica(node);

        alterZone(node, ZONE_NAME, 2);
        alterZone(node, ZONE_NAME, 3);
        alterZone(node, ZONE_NAME, 2);

        waitPartitionAssignmentsSyncedToExpected(0, 2);

        checkPartitionNodes(0, 2);
    }

    @Test
    void testOnLeaderElectedRebalanceRestart() throws Exception {
        Node node0 = getNode(0);
        Node node1 = getNode(1);

        String zoneName = "zone2";

        createZone(node0, zoneName, 1, 2);

        // Tests that the distribution zone created on node0 is available on node1.
        createTable(node1, zoneName, TABLE_NAME);

        InternalTable table = getInternalTable(node1, TABLE_NAME);

        waitPartitionAssignmentsSyncedToExpected(0, 2);

        electPrimaryReplica(node0);

        Set<String> partitionNodesConsistentIds = getPartitionStableAssignments(node0, 0).stream()
                .map(Assignment::consistentId)
                .collect(toSet());

        Node newNode = nodes.stream().filter(n -> !partitionNodesConsistentIds.contains(n.name)).findFirst().orElseThrow();

        InternalClusterNode leaderClusterNode = ReplicaTestUtils.leaderAssignment(
                node1.replicaManager,
                node1.clusterService.topologyService(),
                colocationEnabled() ? table.zoneId() : table.tableId(),
                0
        );

        Node leaderNode = findNodeByConsistentId(leaderClusterNode.name());

        String nonLeaderNodeConsistentId = partitionNodesConsistentIds.stream()
                .filter(n -> !n.equals(leaderNode.name))
                .findFirst()
                .orElseThrow();

        Node nonLeaderNode = findNodeByConsistentId(nonLeaderNodeConsistentId);

        TableViewInternal nonLeaderTable = (TableViewInternal) nonLeaderNode.tableManager.table(TABLE_NAME);

        var countDownLatch = new CountDownLatch(1);

        RaftNodeId partitionNodeId = leaderNode.raftManager.server()
                .localNodes()
                .stream()
                .filter(nodeId -> nodeId.groupId().toString().contains("part"))
                .filter(nodeId -> !nodeId.groupId().toString().contains(defaultZoneId(leaderNode.catalogManager) + "_part"))
                .findFirst()
                .orElseThrow();

        ((JraftServerImpl) leaderNode.raftManager.server()).blockMessages(
                partitionNodeId, (msg, peerId) -> {
                    if (peerId.equals(newNode.name) && msg instanceof RpcRequests.PingRequest) {
                        countDownLatch.countDown();

                        return true;
                    }
                    return false;
                });

        alterZone(node0, zoneName, 3);

        assertTrue(countDownLatch.await(10, SECONDS));

        // TODO https://issues.apache.org/jira/browse/IGNITE-22522 tableOrZoneId -> zoneId
        int tableOrZoneId = colocationEnabled() ? nonLeaderTable.zoneId() : nonLeaderTable.tableId();
        assertThat(
                ReplicaTestUtils.getRaftClient(nonLeaderNode.replicaManager, tableOrZoneId, 0)
                        .map(raftClient -> raftClient.transferLeadership(new Peer(nonLeaderNodeConsistentId)))
                        .orElse(null),
                willCompleteSuccessfully()
        );

        ((JraftServerImpl) leaderNode.raftManager.server()).stopBlockMessages(partitionNodeId);

        waitPartitionAssignmentsSyncedToExpected(0, 3);

        checkPartitionNodes(0, 3);
    }

    private static int defaultZoneId(CatalogManager catalog) {
        return catalog.catalog(catalog.latestCatalogVersion()).defaultZone().id();
    }

    @Test
    void testRebalanceRetryWhenCatchupFailed() throws Exception {
        Node node = getNode(0);

        createZone(node, ZONE_NAME, 1, 1);

        createTable(node, ZONE_NAME, TABLE_NAME);

        assertTrue(waitForCondition(() -> getPartitionStableAssignments(node, 0).size() == 1, AWAIT_TIMEOUT_MILLIS));

        alterZone(node, ZONE_NAME, 1);

        waitPartitionAssignmentsSyncedToExpected(0, 1);

        electPrimaryReplica(node);

        JraftServerImpl raftServer = (JraftServerImpl) nodes.stream()
                .filter(n -> n.raftManager.localNodes().stream().anyMatch(grp -> grp.toString().contains("_part_")))
                .findFirst()
                .get().raftManager.server();

        AtomicInteger counter = new AtomicInteger(0);

        RaftNodeId partitionNodeId = raftServer.localNodes().stream()
                .filter(grp -> grp.toString().contains("_part_"))
                .findFirst()
                .orElseThrow();

        raftServer.blockMessages(partitionNodeId, (msg, peerId) -> {
            if (msg instanceof RpcRequests.PingRequest) {
                // We block ping request to prevent starting replicator, hence we fail catch up and fail rebalance.
                checkPartitionNodes(0, 1);

                return counter.incrementAndGet() <= 5;
            }
            return false;
        });

        alterZone(node, ZONE_NAME, 3);

        waitPartitionAssignmentsSyncedToExpected(0, 3);

        checkPartitionNodes(0, 3);
    }

    @Test
    @UseTestTxStateStorage
    void testDestroyPartitionStoragesOnEvictNode() throws Exception {
        Node node = getNode(0);

        createTableWithOnePartition(node, TABLE_NAME, ZONE_NAME, 3, true);

        // Later in the test, as part of the reaction to the replica factor reduction, the zone storage will be destroyed,
        // so to verify the correctness of the deletion, it is necessary to make sure that the storage was initially created.
        if (colocationEnabled()) {
            nodes.forEach(
                    n -> assertNotNull(
                            n.partitionReplicaLifecycleManager.txStatePartitionStorage(getInternalTable(node, TABLE_NAME).zoneId(), 0)));
        }

        Set<Assignment> assignmentsBeforeChangeReplicas = getPartitionStableAssignments(node, 0);

        changeTableReplicasForSinglePartition(node, ZONE_NAME, 2);

        waitPartitionAssignmentsSyncedToExpected(0, 2);

        electPrimaryReplica(node);

        Set<Assignment> assignmentsAfterChangeReplicas = getPartitionStableAssignments(node, 0);

        Set<Assignment> evictedAssignments = getEvictedAssignments(assignmentsBeforeChangeReplicas, assignmentsAfterChangeReplicas);

        assertThat(
                String.format("before=%s, after=%s", assignmentsBeforeChangeReplicas, assignmentsAfterChangeReplicas),
                evictedAssignments,
                hasSize(1)
        );

        Node evictedNode = findNodeByConsistentId(first(evictedAssignments).consistentId());

        assertNotNull(evictedNode, evictedAssignments.toString());

        checkInvokeDestroyedPartitionStorages(evictedNode, TABLE_NAME, 0);
    }

    @Test
    @UseTestTxStateStorage
    @UseRocksMetaStorage
    @Disabled("https://issues.apache.org/jira/browse/IGNITE-19170")
    void testDestroyPartitionStoragesOnRestartEvictedNode(TestInfo testInfo) throws Exception {
        Node node = getNode(0);

        createTableWithOnePartition(node, TABLE_NAME, ZONE_NAME, 3, true);

        Set<Assignment> assignmentsBeforeChangeReplicas = getPartitionStableAssignments(node, 0);

        nodes.forEach(n -> {
            prepareFinishHandleChangeStableAssignmentEventFuture(n, TABLE_NAME, 0);

            throwExceptionOnInvokeDestroyPartitionStorages(n, TABLE_NAME, 0);
        });

        changeTableReplicasForSinglePartition(node, ZONE_NAME, 2);

        waitPartitionAssignmentsSyncedToExpected(0, 2);

        Assignment evictedAssignment = first(getEvictedAssignments(
                assignmentsBeforeChangeReplicas,
                getPartitionStableAssignments(node, 0)));

        Node evictedNode = findNodeByConsistentId(evictedAssignment.consistentId());

        // Let's make sure that we handled the events (STABLE_ASSIGNMENTS_PREFIX) from the metastore correctly.
        assertThat(
                collectFinishHandleChangeStableAssignmentEventFuture(n -> !n.equals(evictedNode), TABLE_NAME, 0),
                willCompleteSuccessfully()
        );

        PartitionGroupId partitionGroupId = evictedNode.getPartitionGroupId(TABLE_NAME, 0);

        assertThat(evictedNode.finishHandleChangeStableAssignmentEventFutures.get(partitionGroupId), willThrowFast(Exception.class));

        // Restart evicted node.
        int evictedNodeIndex = findNodeIndexByConsistentId(evictedAssignment.consistentId());

        evictedNode.stop();

        Node newNode = new Node(testInfo, evictedNode.networkAddress);

        newNode.finishHandleChangeStableAssignmentEventFutures.put(partitionGroupId, new CompletableFuture<>());

        newNode.start();

        newNode.waitWatches();

        nodes.set(evictedNodeIndex, newNode);

        // Let's make sure that we will destroy the partition again.
        assertThat(newNode.finishHandleChangeStableAssignmentEventFutures.get(partitionGroupId), willSucceedIn(1, TimeUnit.MINUTES));

        checkInvokeDestroyedPartitionStorages(newNode, TABLE_NAME, 0);
    }

    /**
     * Test checks rebalances from [A,B,C] to [A,B] and then again to [A,B,C].
     * In this case the raft group node and {@link Replica} are started only once on each node.
     *
     * <p>1. We have an in-progress rebalance and current metastore keys:
     * ms.stable = a,b,c. ms.pending = a,b. ms.planned = a,b,c
     * so, the current active peers is the a,b,c.
     * 2. When the rebalance done, keys wil be updated:
     * ms.stable = a,b. ms.pending = a,b,c. ms.planned = empty
     * 3. Pending event handler receives the entry {old.pending = a,b; new.pending = a,b,c} and:
     * - it will receive the current stable a,b with the revision of current pending event
     * - compare it with new pending a,b,c and want to start node c
     * - but this node is still alive, because the stable handler is not stopped it yet (and we don't want to stop actually)
     * - so we don't need to start it again
     *
     * @throws Exception If failed.
     */
    @Test
    void testRebalanceWithTheSameNodes() throws Exception {
        Node node = getNode(0);

        clearSpyInvocations();

        createZone(node, ZONE_NAME, 1, 1);

        createTable(node, ZONE_NAME, TABLE_NAME);

        waitPartitionAssignmentsSyncedToExpected(0, 1);

        electPrimaryReplica(node);

        alterZone(node, ZONE_NAME, 3);

        waitPartitionAssignmentsSyncedToExpected(0, 3);

        checkPartitionAssignmentsSyncedAndRebalanceKeysEmpty();

        directUpdateMetastoreRebalanceAssignmentKeys();

        checkPartitionAssignmentsSyncedAndRebalanceKeysEmpty();

        verifyThatRaftNodesAndReplicasWereStartedOnlyOnce();
    }

    @Test
    void testRaftClientsUpdatesAfterRebalance() throws Exception {
        Node node = getNode(0);

        createZone(node, ZONE_NAME, 1, 1);

        createTable(node, ZONE_NAME, TABLE_NAME);

        TableViewInternal table = unwrapTableViewInternal(node.tableManager.table(TABLE_NAME));

        waitPartitionAssignmentsSyncedToExpected(0, 1);

        electPrimaryReplica(node);

        Set<Assignment> assignmentsBeforeRebalance = getPartitionStableAssignments(node, 0);

        List<String> newNodeNames = getNodeNames(notIn(assignmentsBeforeRebalance))
                .collect(toList());

        Set<Assignment> newAssignment = Set.of(Assignment.forPeer(newNodeNames.get(0)));
        PartitionGroupId partitionGroupId = partitionReplicationGroupId(table, 0);

        // Write the new assignments to metastore as a pending assignments.
        {
            ByteArray partAssignmentsPendingKey = pendingPartitionAssignmentsKey(partitionGroupId);

            int catalogVersion = node.catalogManager.latestCatalogVersion();
            long timestamp = node.catalogManager.catalog(catalogVersion).time();

            byte[] bytesPendingAssignments = AssignmentsQueue.toBytes(Assignments.of(newAssignment, timestamp));

            node.metaStorageManager
                    .put(partAssignmentsPendingKey, bytesPendingAssignments)
                    .get(AWAIT_TIMEOUT_MILLIS, MILLISECONDS);
        }

        assertTrue(waitForCondition(
                () -> nodes.stream().allMatch(n -> getPartitionStableAssignments(n, 0).equals(newAssignment)),
                (long) AWAIT_TIMEOUT_MILLIS * nodes.size()
        ));

        // Wait for rebalance to complete.
        assertTrue(waitForCondition(
                () -> nodes.stream().allMatch(n -> getPartitionStableAssignments(n, 0).equals(newAssignment)),
                (long) AWAIT_TIMEOUT_MILLIS * nodes.size()
        ));

        // Check that raft clients on all nodes were updated with the new list of peers.
        Predicate<Node> isNodeInReplicationGroup = n -> isNodeInAssignments(n, newAssignment);
        assertTrue(waitForCondition(
                () -> nodes.stream()
                        .filter(isNodeInReplicationGroup)
                        .allMatch(isNodeUpdatesPeersAndLearnersOnGroupService(newAssignment)),
                (long) AWAIT_TIMEOUT_MILLIS * nodes.size()
        ));

        // Checks that there no any replicas outside replication group
        Predicate<Node> isNodeOutsideReplicationGroup = n -> !isNodeInAssignments(n, newAssignment);
        assertTrue(waitForCondition(
                () -> nodes.stream()
                        .filter(isNodeOutsideReplicationGroup)
                        .noneMatch(n -> isReplicationGroupStarted(n, partitionGroupId)),
                (long) AWAIT_TIMEOUT_MILLIS * nodes.size()
        ));
    }

    @Test
    void testClientsAreUpdatedAfterPendingRebalanceHandled() throws Exception {
        Node node = getNode(0);

        createZone(node, ZONE_NAME, 1, 1);

        createTable(node, ZONE_NAME, TABLE_NAME);

        TableViewInternal table = unwrapTableViewInternal(node.tableManager.table(TABLE_NAME));

        waitPartitionAssignmentsSyncedToExpected(0, 1);

        electPrimaryReplica(node);

        Set<Assignment> assignmentsBeforeRebalance = getPartitionStableAssignments(node, 0);

        List<String> newNodeNames = getNodeNames(notIn(assignmentsBeforeRebalance))
                .collect(toList());

        assertThat(newNodeNames, hasSize(greaterThanOrEqualTo(2)));

        Set<Assignment> newAssignment = Set.of(Assignment.forPeer(newNodeNames.get(0)), Assignment.forLearner(newNodeNames.get(1)));
        PartitionGroupId partId = partitionReplicationGroupId(table, 0);

        // Write the new assignments to metastore as a pending assignments.
        ByteArray partAssignmentsPendingKey = pendingPartitionAssignmentsKey(partId);

        int catalogVersion = node.catalogManager.latestCatalogVersion();
        long timestamp = node.catalogManager.catalog(catalogVersion).time();

        byte[] bytesPendingAssignments = AssignmentsQueue.toBytes(Assignments.of(newAssignment, timestamp));

        AtomicBoolean dropMessages = new AtomicBoolean(true);

        // Using this hack we pause rebalance on all nodes
        nodes.forEach(n -> ((DefaultMessagingService) n.clusterService.messagingService())
                .dropMessages((nodeName, msg) -> msg instanceof ChangePeersAndLearnersAsyncRequest && dropMessages.get())
        );

        node.metaStorageManager.put(partAssignmentsPendingKey, bytesPendingAssignments).get(AWAIT_TIMEOUT_MILLIS, MILLISECONDS);

        Set<Assignment> union = RebalanceUtil.union(assignmentsBeforeRebalance, newAssignment);

        // Check that raft clients on all nodes were updated with the new list of peers.
        Predicate<Node> isNodeInReplicationGroup = n -> isNodeInAssignments(n, union);
        assertTrue(waitForCondition(
                () -> nodes.stream()
                        .filter(isNodeInReplicationGroup)
                        .allMatch(isNodeUpdatesPeersAndLearnersOnGroupService(union)),
                (long) AWAIT_TIMEOUT_MILLIS * nodes.size()
        ));

        // Checks that there no any replicas outside replication group
        Predicate<Node> isNodeOutsideReplicationGroup = n -> !isNodeInAssignments(n, union);

        assertTrue(waitForCondition(
                () -> nodes.stream()
                        .filter(isNodeOutsideReplicationGroup)
                        .noneMatch(n -> isReplicationGroupStarted(n, partId)),
                (long) AWAIT_TIMEOUT_MILLIS * nodes.size()
        ));

        dropMessages.set(false);
    }

    @Test
    void testRebalanceRetryDelayConfiguration() throws Exception {
        Node node = getNode(0);

        createZone(node, ZONE_NAME, 1, 1);

        createTable(node, ZONE_NAME, TABLE_NAME);

        assertTrue(waitForCondition(() -> getPartitionStableAssignments(node, 0).size() == 1, AWAIT_TIMEOUT_MILLIS));

        // Check default value
        checkRebalanceRetryDelay(1, REBALANCE_RETRY_DELAY_DEFAULT);

        SystemDistributedConfiguration configuration =
                node.clusterCfgMgr.configurationRegistry().getConfiguration(SystemDistributedExtensionConfiguration.KEY).system();

        assertThat(updateRebalanceRetryDelay(configuration, REBALANCE_RETRY_DELAY_DEFAULT + 1), willCompleteSuccessfully());

        // Check delay after change
        checkRebalanceRetryDelay(1, REBALANCE_RETRY_DELAY_DEFAULT + 1);

        // Try invalid delay value
        assertThat(updateRebalanceRetryDelay(configuration, -1), willThrowWithCauseOrSuppressed(ConfigurationValidationException.class));
    }

    private static Set<Peer> assignmentsToPeersSet(Set<Assignment> assignments) {
        return assignments.stream()
                .map(Assignment::consistentId)
                .map(Peer::new)
                .collect(toSet());
    }

    private static boolean isNodeInAssignments(Node node, Set<Assignment> assignments) {
        return assignmentsToPeersSet(assignments).stream()
                .map(Peer::consistentId)
                .anyMatch(id -> id.equals(node.clusterService.nodeName()));
    }

    private static boolean isReplicationGroupStarted(Node node, ReplicationGroupId replicationGroupId) {
        return node.replicaManager.isReplicaStarted(replicationGroupId);
    }

    private static Predicate<Node> isNodeUpdatesPeersAndLearnersOnGroupService(Set<Assignment> desiredAssignments) {
        PeersAndLearners desired = PeersAndLearners.fromAssignments(desiredAssignments);
        return node -> ReplicaTestUtils.getRaftClient(node.replicaManager, getTableOrZoneId(node, TABLE_NAME), 0)
                .map(raftClient -> desired.peers().equals(new HashSet<>(raftClient.peers()))
                        && desired.learners().equals(new HashSet<>(raftClient.learners())))
                .orElse(false);
    }

    private void clearSpyInvocations() {
        for (int i = 0; i < NODE_COUNT; i++) {
            clearInvocations(getNode(i).raftManager);
            clearInvocations(getNode(i).replicaManager);
        }
    }

    private void checkPartitionAssignmentsSyncedAndRebalanceKeysEmpty() throws Exception {
        waitPartitionPlannedAssignmentsSyncedToExpected(0, 0);
        waitPartitionPendingAssignmentsSyncedToExpected(0, 0);
        waitPartitionAssignmentsSyncedToExpected(0, 3);
    }

    /**
     * Update pending and planned assignments to start a rebalance.
     *
     * @throws Exception If fail.
     */
    private void directUpdateMetastoreRebalanceAssignmentKeys() throws Exception {
        Collection<String> dataNodes = new HashSet<>();

        for (int i = 0; i < NODE_COUNT; i++) {
            dataNodes.add(getNode(i).name);
        }

        Set<Assignment> pendingAssignments = calculateAssignmentForPartition(dataNodes, 0, 1, 2, 2);
        Set<Assignment> plannedAssignments = calculateAssignmentForPartition(dataNodes, 0, 1, 3, 3);

        Node node0 = getNode(0);
        TableViewInternal table = unwrapTableViewInternal(node0.tableManager.table(TABLE_NAME));
        PartitionGroupId partitionGroupId = partitionReplicationGroupId(table, 0);

        int catalogVersion = node0.catalogManager.latestCatalogVersion();
        long timestamp = node0.catalogManager.catalog(catalogVersion).time();

        byte[] bytesPendingAssignments = AssignmentsQueue.toBytes(Assignments.of(pendingAssignments, timestamp));
        byte[] bytesPlannedAssignments = Assignments.toBytes(plannedAssignments, timestamp);

        ByteArray partAssignmentsPendingKey = pendingPartitionAssignmentsKey(partitionGroupId);
        ByteArray partAssignmentsPlannedKey = plannedPartitionAssignmentsKey(partitionGroupId);

        Map<ByteArray, byte[]> msEntries = new HashMap<>();

        msEntries.put(partAssignmentsPendingKey, bytesPendingAssignments);
        msEntries.put(partAssignmentsPlannedKey, bytesPlannedAssignments);

        node0.metaStorageManager.putAll(msEntries).get(AWAIT_TIMEOUT_MILLIS, MILLISECONDS);
    }

    private void verifyThatRaftNodesAndReplicasWereStartedOnlyOnce() throws Exception {
        TableViewInternal table = unwrapTableViewInternal(getNode(0).tableManager.table(TABLE_NAME));

        ReplicationGroupId groupId = colocationEnabled()
                ? new ZonePartitionId(table.zoneId(), 0)
                : new TablePartitionId(table.tableId(), 0);

        for (int i = 0; i < NODE_COUNT; i++) {
            var node = getNode(i);
            verify(node.raftManager, timeout(AWAIT_TIMEOUT_MILLIS).times(1))
                    .startRaftGroupNode(eq(new RaftNodeId(groupId, new Peer(node.name))), any(), any(), any(), any(),
                            notNull(TopologyAwareRaftGroupServiceFactory.class));

            if (colocationEnabled()) {
                verify(getNode(i).replicaManager, timeout(AWAIT_TIMEOUT_MILLIS).times(1))
                        .startReplica(eq(groupId), any(), any(), any(), any(), any(), anyBoolean(), any(), any());
            } else {
                verify(getNode(i).replicaManager, timeout(AWAIT_TIMEOUT_MILLIS).times(1))
                        .startReplica(any(), any(), anyBoolean(), any(), any(), any(), eq(groupId), any());
            }
        }
    }

    private void waitPartitionAssignmentsSyncedToExpected(int partNum, int replicasNum) throws Exception {
        waitPartitionAssignmentsSyncedToExpected(TABLE_NAME, partNum, replicasNum);
    }

    private void waitPartitionAssignmentsSyncedToExpected(String tableName, int partNum, int replicasNum) throws Exception {
        assertTrue(waitForCondition(
                () -> nodes.stream().allMatch(n -> getPartitionStableAssignments(n, tableName, partNum).size() == replicasNum
                        && getPartitionPendingAssignments(n, tableName, partNum).isEmpty()),
                (long) AWAIT_TIMEOUT_MILLIS * nodes.size()
        ));

        Node anyNode = nodes.get(0);
        Set<Assignment> assignments = getPartitionStableAssignments(anyNode, tableName, replicasNum);

        assertTrue(waitForCondition(
                () -> nodes.stream()
                        .filter(n -> isNodeInAssignments(n, assignments))
                        .allMatch(n -> ReplicaTestUtils.getRaftClient(n.replicaManager, getTableOrZoneId(n, tableName), partNum)
                                .isPresent()),
                (long) AWAIT_TIMEOUT_MILLIS * nodes.size()
        ));
    }

    // TODO https://issues.apache.org/jira/browse/IGNITE-22522 tableOrZoneId -> zoneId, remove.
    private static int getTableOrZoneId(Node node, String tableName) {
        return colocationEnabled() ? getZoneIdByTableNameStrict(node.catalogManager, tableName, node.hybridClock.nowLong())
                : getTableIdStrict(node.catalogManager, tableName, node.hybridClock.nowLong());
    }

    private void waitPartitionPendingAssignmentsSyncedToExpected(int partNum, int replicasNum) throws Exception {
        assertTrue(waitForCondition(
                () -> nodes.stream().allMatch(n -> getPartitionPendingAssignments(n, partNum).size() == replicasNum),
                (long) AWAIT_TIMEOUT_MILLIS * nodes.size()
        ));
    }

    private void waitPartitionPlannedAssignmentsSyncedToExpected(int partNum, int replicasNum) throws Exception {
        assertTrue(waitForCondition(
                () -> nodes.stream().allMatch(n -> getPartitionPlannedAssignments(n, partNum).size() == replicasNum),
                (long) AWAIT_TIMEOUT_MILLIS * nodes.size()
        ));
    }

    private Node findNodeByConsistentId(String consistentId) {
        return nodes.stream().filter(n -> n.name.equals(consistentId)).findFirst().orElseThrow();
    }

    private int findNodeIndexByConsistentId(String consistentId) {
        return IntStream.range(0, nodes.size()).filter(i -> getNode(i).name.equals(consistentId)).findFirst().orElseThrow();
    }

    private void electPrimaryReplica(Node primaryReplicaNode) throws InterruptedException {
        Node leaseholderNode = getLeaseholderNodeForPartition(primaryReplicaNode, 0);

        TableViewInternal table = unwrapTableViewInternal(leaseholderNode.tableManager.table(TABLE_NAME));

        PartitionGroupId groupId = partitionReplicationGroupId(table, 0);

        assertTrue(waitForCondition(() -> isReplicationGroupStarted(leaseholderNode, groupId), AWAIT_TIMEOUT_MILLIS));

        InternalClusterNode leaseholder = leaseholderNode.clusterService
                .topologyService()
                .localMember();

        nodes.forEach(node -> node.placementDriver.setPrimaryReplicaSupplier(() -> new TestReplicaMetaImpl(
                leaseholder.name(),
                leaseholder.id(),
                groupId
        )));
    }

    private Node getLeaseholderNodeForPartition(Node node, int partId) {
        Set<Assignment> assignments = getPartitionStableAssignments(node, partId);

        String leaseholderConsistentId = assignments.stream().findFirst().get().consistentId();

        return nodes.stream()
                .filter(n -> n.clusterService.topologyService().localMember().name().equals(leaseholderConsistentId))
                .findFirst()
                .get();
    }

    private static Set<Assignment> getPartitionStableAssignments(Node node, int partNum) {
        return getPartitionStableAssignments(node, TABLE_NAME, partNum);
    }

    private static Set<Assignment> getPartitionStableAssignments(Node node, String tableName, int partNum) {
        TableViewInternal table = unwrapTableViewInternal(node.tableManager.table(tableName));

        var stableAssignmentsFuture = stablePartitionAssignments(node.metaStorageManager, table, partNum);

        assertThat(stableAssignmentsFuture, willCompleteSuccessfully());

        return Optional
                .ofNullable(stableAssignmentsFuture.join())
                .orElse(Set.of());
    }

    private static Set<Assignment> getDefaultZonePartitionStableAssignments(Node node, int partitionIndex) {
        var stableAssignmentsFuture = ZoneRebalanceUtil.zonePartitionAssignments(
                node.metaStorageManager,
                defaultZoneId(node.catalogManager),
                partitionIndex
        );

        assertThat(stableAssignmentsFuture, willCompleteSuccessfully());

        return Optional
                .ofNullable(stableAssignmentsFuture.join())
                .orElse(Set.of());
    }

    private static Set<Assignment> getPartitionPendingAssignments(Node node, String tableName, int partNum) {
        TableViewInternal table = unwrapTableViewInternal(node.tableManager.table(tableName));

        var pendingAssignmentsFuture =  pendingPartitionAssignments(node.metaStorageManager, table, partNum);

        assertThat(pendingAssignmentsFuture, willCompleteSuccessfully());

        return Optional
                .ofNullable(pendingAssignmentsFuture.join())
                .orElse(Set.of());
    }

    private static Set<Assignment> getPartitionPendingAssignments(Node node, int partNum) {
        return getPartitionPendingAssignments(node, TABLE_NAME, partNum);
    }

    private static Set<Assignment> getPartitionPlannedAssignments(Node node, int partNum) {
        TableViewInternal table = unwrapTableViewInternal(node.tableManager.table(TABLE_NAME));

        var plannedAssignmentsFuture = plannedPartitionAssignments(node.metaStorageManager, table, partNum);

        assertThat(plannedAssignmentsFuture, willCompleteSuccessfully());

        return Optional
                .ofNullable(plannedAssignmentsFuture.join())
                .orElse(Set.of());
    }

    private class Node {
        final String name;

        final Loza raftManager;

        final ThreadPoolsManager threadPoolsManager;

        final ReplicaManager replicaManager;

        final MetaStorageManagerImpl metaStorageManager;

        private final VaultManager vaultManager;

        private final ClusterService clusterService;

        private final HeapLockManager lockManager;

        private final TxManager txManager;

        private final DistributedConfigurationStorage cfgStorage;

        private final DataStorageManager dataStorageMgr;

        private final TxStateRocksDbSharedStorage sharedTxStateStorage;

        private final TableManager tableManager;

        private final DistributionZoneManager distributionZoneManager;

        private final ConfigurationManager nodeCfgMgr;

        private final ConfigurationManager clusterCfgMgr;

        private final ClusterManagementGroupManager cmgManager;

        private final SchemaManager schemaManager;

        private final SchemaSafeTimeTrackerImpl schemaSafeTimeTracker;

        private final CatalogManager catalogManager;

        final PartitionReplicaLifecycleManager partitionReplicaLifecycleManager;

        private final SchemaSyncService schemaSyncService;

        private final ClockWaiter clockWaiter;

        private final List<IgniteComponent> nodeComponents = new CopyOnWriteArrayList<>();

        private final ConfigurationTreeGenerator nodeCfgGenerator;

        private final ConfigurationTreeGenerator clusterCfgGenerator;

        private final Map<PartitionGroupId, CompletableFuture<Void>> finishHandleChangeStableAssignmentEventFutures
                = new ConcurrentHashMap<>();

        private final NetworkAddress networkAddress;

        private final LowWatermarkImpl lowWatermark;

        /** The future have to be complete after the node start and all Meta storage watches are deployd. */
        private CompletableFuture<Void> deployWatchesFut;

        /** Hybrid clock. */
        private final HybridClock hybridClock = new HybridClockImpl();

        /** Index manager. */
        private final IndexManager indexManager;

        /** Failure processor. */
        private final FailureManager failureManager;

        private final LogStorageFactory logStorageFactory;

        private final LogStorageFactory cmgLogStorageFactory;

        private final LogStorageFactory msLogStorageFactory;

        final TestPlacementDriver placementDriver;

        private final IndexMetaStorage indexMetaStorage;

        /**
         * Constructor that simply creates a subset of components of this node.
         */
        Node(TestInfo testInfo, NetworkAddress addr) {
            networkAddress = addr;

            name = testNodeName(testInfo, addr.port());

            Path dir = workDir.resolve(name);

            vaultManager = createVault(dir);

            NodeProperties nodeProperties = new SystemPropertiesNodeProperties();

            var clusterIdService = new ClusterIdHolder();

            nodeCfgGenerator = new ConfigurationTreeGenerator(
                    List.of(NodeConfiguration.KEY),
                    List.of(
                            NetworkExtensionConfigurationSchema.class,
                            RestExtensionConfigurationSchema.class,
                            ClientConnectorExtensionConfigurationSchema.class,
                            StorageExtensionConfigurationSchema.class,
                            PersistentPageMemoryStorageEngineExtensionConfigurationSchema.class,
                            VolatilePageMemoryStorageEngineExtensionConfigurationSchema.class,
                            RocksDbStorageEngineExtensionConfigurationSchema.class,
                            SystemLocalExtensionConfigurationSchema.class
                    ),
                    List.of(
                            PersistentPageMemoryProfileConfigurationSchema.class,
                            VolatilePageMemoryProfileConfigurationSchema.class,
                            RocksDbProfileConfigurationSchema.class,
                            StaticNodeFinderConfigurationSchema.class,
                            MulticastNodeFinderConfigurationSchema.class
                    )
            );

            Path configPath = workDir.resolve(testInfo.getDisplayName());
            TestIgnitionManager.writeConfigurationFileApplyingTestDefaults(configPath);

            nodeCfgMgr = new ConfigurationManager(
                    List.of(NodeConfiguration.KEY),
                    new LocalFileConfigurationStorage(configPath, nodeCfgGenerator, null),
                    nodeCfgGenerator,
                    new TestConfigurationValidator()
            );

            clusterService = ClusterServiceTestUtils.clusterService(
                    testInfo,
                    addr.port(),
                    finder,
                    new InMemoryStaleIds(),
                    clusterIdService
            );

            lockManager = new HeapLockManager(systemConfiguration);

            MetricManager metricManager = new NoOpMetricManager();

            var raftGroupEventsClientListener = new RaftGroupEventsClientListener();

            ComponentWorkingDir partitionsBasePath = partitionsPath(systemConfiguration, dir);

            logStorageFactory = SharedLogStorageFactoryUtils.create(clusterService.nodeName(), partitionsBasePath.raftLogPath());

            RaftGroupOptionsConfigurer partitionRaftConfigurer =
                    RaftGroupOptionsConfigHelper.configureProperties(logStorageFactory, partitionsBasePath.metaPath());

            raftManager = spy(new Loza(
                    clusterService,
                    metricManager,
                    raftConfiguration,
                    hybridClock,
                    raftGroupEventsClientListener,
                    new NoOpFailureManager()
            ));

            failureManager = new NoOpFailureManager();

            var clusterStateStorage = new TestClusterStateStorage();
            var logicalTopology = new LogicalTopologyImpl(clusterStateStorage, failureManager);

            var clusterInitializer = new ClusterInitializer(
                    clusterService,
                    hocon -> hocon,
                    new TestConfigurationValidator(),
                    new SystemPropertiesNodeProperties()
            );

            ComponentWorkingDir cmgWorkDir = cmgPath(systemConfiguration, dir);

            cmgLogStorageFactory =
                    SharedLogStorageFactoryUtils.create(clusterService.nodeName(), cmgWorkDir.raftLogPath());

            RaftGroupOptionsConfigurer cmgRaftConfigurer =
                    RaftGroupOptionsConfigHelper.configureProperties(cmgLogStorageFactory, cmgWorkDir.metaPath());

            cmgManager = new ClusterManagementGroupManager(
                    vaultManager,
                    new SystemDisasterRecoveryStorage(vaultManager),
                    clusterService,
                    clusterInitializer,
                    raftManager,
                    clusterStateStorage,
                    logicalTopology,
                    new NodeAttributesCollector(nodeAttributes, storageConfiguration),
                    failureManager,
                    clusterIdService,
                    cmgRaftConfigurer,
                    metricManager
            );

            LogicalTopologyServiceImpl logicalTopologyService = new LogicalTopologyServiceImpl(logicalTopology, cmgManager);

            var readOperationForCompactionTracker = new ReadOperationForCompactionTracker();

            KeyValueStorage keyValueStorage = !testInfo.getTestMethod().get().isAnnotationPresent(UseRocksMetaStorage.class)
                    ? new SimpleInMemoryKeyValueStorage(name, readOperationForCompactionTracker)
                    : new RocksDbKeyValueStorage(
                            name,
                            resolveDir(dir, "metaStorage"),
                            failureManager,
                            readOperationForCompactionTracker,
                            commonScheduledExecutorService
                    );

            var topologyAwareRaftGroupServiceFactory = new TopologyAwareRaftGroupServiceFactory(
                    clusterService,
                    logicalTopologyService,
                    Loza.FACTORY,
                    raftGroupEventsClientListener
            );

            ComponentWorkingDir metastorageWorkDir = metastoragePath(systemConfiguration, dir);

            msLogStorageFactory =
                    SharedLogStorageFactoryUtils.create(clusterService.nodeName(), metastorageWorkDir.raftLogPath());

            RaftGroupOptionsConfigurer msRaftConfigurer =
                    RaftGroupOptionsConfigHelper.configureProperties(msLogStorageFactory, metastorageWorkDir.metaPath());

            metaStorageManager = new MetaStorageManagerImpl(
                    clusterService,
                    cmgManager,
                    logicalTopologyService,
                    raftManager,
                    keyValueStorage,
                    hybridClock,
                    topologyAwareRaftGroupServiceFactory,
                    metricManager,
                    systemDistributedConfiguration,
                    msRaftConfigurer,
                    readOperationForCompactionTracker
            );

            placementDriver = new TestPlacementDriver(() -> PRIMARY_FILTER.apply(clusterService.topologyService().allMembers()));

            threadPoolsManager = new ThreadPoolsManager(name, metricManager);

            LongSupplier partitionIdleSafeTimePropagationPeriodMsSupplier = () -> 10L;

            clockWaiter = new ClockWaiter(name, hybridClock, threadPoolsManager.commonScheduler());

            ClockService clockService = new ClockServiceImpl(
                    hybridClock,
                    clockWaiter,
                    () -> DEFAULT_MAX_CLOCK_SKEW_MS,
                    skew -> {}
            );

            ReplicaService replicaSvc = new ReplicaService(
                    clusterService.messagingService(),
                    clockService,
                    threadPoolsManager.partitionOperationsExecutor(),
                    replicationConfiguration,
                    threadPoolsManager.commonScheduler()
            );

            var resourcesRegistry = new RemotelyTriggeredResourceRegistry();

            TransactionInflights transactionInflights = new TransactionInflights(placementDriver, clockService);

            cfgStorage = new DistributedConfigurationStorage("test", metaStorageManager);

            clusterCfgGenerator = new ConfigurationTreeGenerator(
                    List.of(ClusterConfiguration.KEY),
                    List.of(
                            GcExtensionConfigurationSchema.class,
                            ReplicationExtensionConfigurationSchema.class,
                            SystemDistributedExtensionConfigurationSchema.class
                    ),
                    List.of()
            );

            clusterCfgMgr = new ConfigurationManager(
                    List.of(ClusterConfiguration.KEY),
                    cfgStorage,
                    clusterCfgGenerator,
                    ConfigurationValidatorImpl.withDefaultValidators(
                            clusterCfgGenerator, Set.of(new NonNegativeIntegerNumberSystemPropertyValueValidator(REBALANCE_RETRY_DELAY_MS))
                    )
            );

            ConfigurationRegistry clusterConfigRegistry = clusterCfgMgr.configurationRegistry();

            var registry = new MetaStorageRevisionListenerRegistry(metaStorageManager);

            GcConfiguration gcConfig = clusterConfigRegistry.getConfiguration(GcExtensionConfiguration.KEY).gc();

            DataStorageModules dataStorageModules = new DataStorageModules(List.of(
                    new PersistentPageMemoryDataStorageModule(),
                    new VolatilePageMemoryDataStorageModule(),
                    new TestDataStorageModule()
            ));

            Path storagePath = dir.resolve("storage");

            dataStorageMgr = new DataStorageManager(
                    dataStorageModules.createStorageEngines(
                            name,
                            metricManager,
                            nodeCfgMgr.configurationRegistry(),
                            dir.resolve("storage"),
                            null,
                            failureManager,
                            logStorageFactory,
                            hybridClock,
                            commonScheduledExecutorService
                    ),
                    storageConfiguration
            );

            lowWatermark = new LowWatermarkImpl(
                    name,
                    gcConfig.lowWatermark(),
                    clockService,
                    vaultManager,
                    failureManager,
                    clusterService.messagingService()
            );

            txManager = new TxManagerImpl(
                    txConfiguration,
                    systemDistributedConfiguration,
                    clusterService,
                    replicaSvc,
                    lockManager,
                    clockService,
                    new TransactionIdGenerator(addr.port()),
                    placementDriver,
                    partitionIdleSafeTimePropagationPeriodMsSupplier,
                    new TestLocalRwTxCounter(),
                    resourcesRegistry,
                    transactionInflights,
                    lowWatermark,
                    commonScheduledExecutorService,
                    metricManager
            );

            replicaManager = spy(new ReplicaManager(
                    name,
                    clusterService,
                    cmgManager,
                    clockService,
                    Set.of(PartitionReplicationMessageGroup.class, TxMessageGroup.class),
                    placementDriver,
                    threadPoolsManager.partitionOperationsExecutor(),
                    partitionIdleSafeTimePropagationPeriodMsSupplier,
                    new NoOpFailureManager(),
                    new ThreadLocalPartitionCommandsMarshaller(clusterService.serializationRegistry()),
                    topologyAwareRaftGroupServiceFactory,
                    raftManager,
                    partitionRaftConfigurer,
                    view -> new LocalLogStorageFactory(),
                    threadPoolsManager.tableIoExecutor(),
                    replicaGrpId -> metaStorageManager.get(pendingPartAssignmentsQueueKey((TablePartitionId) replicaGrpId))
<<<<<<< HEAD
                            .thenApply(entry -> new IgniteBiTuple<>(entry.value(), entry.revision()))
=======
                            .thenApply(Entry::value),
                    threadPoolsManager.commonScheduler()
>>>>>>> ef37739b
            ));

            LongSupplier delayDurationMsSupplier = () -> 10L;

            catalogManager = new CatalogManagerImpl(
                    new UpdateLogImpl(metaStorageManager, failureManager),
                    clockService,
                    failureManager,
                    delayDurationMsSupplier
            );

            indexMetaStorage = new IndexMetaStorage(catalogManager, lowWatermark, metaStorageManager);

            schemaManager = new SchemaManager(registry, catalogManager);

            schemaSafeTimeTracker = new SchemaSafeTimeTrackerImpl(metaStorageManager.clusterTime());
            metaStorageManager.registerNotificationEnqueuedListener(schemaSafeTimeTracker);

            schemaSyncService = new SchemaSyncServiceImpl(schemaSafeTimeTracker, delayDurationMsSupplier);

            SystemDistributedConfiguration systemDistributedConfiguration =
                    clusterConfigRegistry.getConfiguration(SystemDistributedExtensionConfiguration.KEY).system();

            distributionZoneManager = new DistributionZoneManager(
                    name,
                    () -> clusterService.topologyService().localMember().id(),
                    registry,
                    metaStorageManager,
                    logicalTopologyService,
                    catalogManager,
                    systemDistributedConfiguration,
                    clockService,
                    metricManager
            );

            MinimumRequiredTimeCollectorService minTimeCollectorService = new MinimumRequiredTimeCollectorServiceImpl();

            sharedTxStateStorage = new TxStateRocksDbSharedStorage(
                    name,
                    storagePath.resolve("tx-state"),
                    threadPoolsManager.commonScheduler(),
                    threadPoolsManager.tableIoExecutor(),
                    logStorageFactory,
                    failureManager
            );

            var outgoingSnapshotManager = new OutgoingSnapshotsManager(name, clusterService.messagingService(), failureManager);

            partitionReplicaLifecycleManager = new PartitionReplicaLifecycleManager(
                    catalogManager,
                    replicaManager,
                    distributionZoneManager,
                    metaStorageManager,
                    clusterService.topologyService(),
                    lowWatermark,
                    failureManager,
                    nodeProperties,
                    threadPoolsManager.tableIoExecutor(),
                    threadPoolsManager.rebalanceScheduler(),
                    threadPoolsManager.partitionOperationsExecutor(),
                    clockService,
                    placementDriver,
                    schemaSyncService,
                    systemDistributedConfiguration,
                    sharedTxStateStorage,
                    txManager,
                    schemaManager,
                    dataStorageMgr,
                    outgoingSnapshotManager
            );

            tableManager = new TableManager(
                    name,
                    registry,
                    gcConfig,
                    txConfiguration,
                    replicationConfiguration,
                    clusterService.messagingService(),
                    clusterService.topologyService(),
                    clusterService.serializationRegistry(),
                    replicaManager,
                    mock(LockManager.class),
                    replicaSvc,
                    txManager,
                    dataStorageMgr,
                    sharedTxStateStorage,
                    metaStorageManager,
                    schemaManager,
                    threadPoolsManager.tableIoExecutor(),
                    threadPoolsManager.partitionOperationsExecutor(),
                    threadPoolsManager.rebalanceScheduler(),
                    threadPoolsManager.commonScheduler(),
                    clockService,
                    outgoingSnapshotManager,
                    distributionZoneManager,
                    schemaSyncService,
                    catalogManager,
                    failureManager,
                    HybridTimestampTracker.atomicTracker(null),
                    placementDriver,
                    () -> mock(IgniteSql.class),
                    resourcesRegistry,
                    lowWatermark,
                    transactionInflights,
                    indexMetaStorage,
                    logStorageFactory,
                    partitionReplicaLifecycleManager,
                    nodeProperties,
                    minTimeCollectorService,
                    systemDistributedConfiguration,
                    metricManager,
                    TableTestUtils.NOOP_PARTITION_MODIFICATION_COUNTER_FACTORY
            ) {
                @Override
                protected TxStateStorage createTxStateTableStorage(
                        CatalogTableDescriptor tableDescriptor,
                        CatalogZoneDescriptor zoneDescriptor
                ) {
                    return testInfo.getTestMethod().get().isAnnotationPresent(UseTestTxStateStorage.class)
                            ? spy(new TestTxStateStorage())
                            : super.createTxStateTableStorage(tableDescriptor, zoneDescriptor);
                }

                @Override
                protected CompletableFuture<Void> handleChangeStableAssignmentEvent(WatchEvent evt) {
                    PartitionGroupId partitionGroupId = getPartitionGroupId(evt);

                    return super.handleChangeStableAssignmentEvent(evt)
                            .whenComplete((v, e) -> {
                                if (partitionGroupId == null) {
                                    return;
                                }

                                CompletableFuture<Void> finishFuture = finishHandleChangeStableAssignmentEventFutures.get(partitionGroupId);

                                if (finishFuture == null) {
                                    return;
                                }

                                if (e == null) {
                                    finishFuture.complete(null);
                                } else {
                                    finishFuture.completeExceptionally(e);
                                }
                            });
                }
            };

            tableManager.setStreamerReceiverRunner(mock(StreamerReceiverRunner.class));

            indexManager = new IndexManager(
                    schemaManager,
                    tableManager,
                    catalogManager,
                    threadPoolsManager.tableIoExecutor(),
                    registry,
                    lowWatermark
            );
        }

        private void waitForMetadataCompletenessAtNow() {
            assertThat(schemaSyncService.waitForMetadataCompleteness(hybridClock.now()), willCompleteSuccessfully());
        }

        /**
         * Starts the created components.
         */
        void start() {
            ComponentContext componentContext = new ComponentContext();

            deployWatchesFut = startComponentsAsync(
                    componentContext,
                    threadPoolsManager,
                    vaultManager,
                    nodeCfgMgr,
                    failureManager,
                    clusterService,
                    logStorageFactory,
                    cmgLogStorageFactory,
                    msLogStorageFactory,
                    raftManager,
                    cmgManager,
                    lowWatermark
            ).thenComposeAsync(
                    v -> cmgManager.joinFuture()
            ).thenApplyAsync(v -> startComponentsAsync(
                    componentContext,
                    metaStorageManager,
                    clusterCfgMgr,
                    clockWaiter,
                    catalogManager,
                    indexMetaStorage,
                    distributionZoneManager,
                    replicaManager,
                    txManager,
                    dataStorageMgr,
                    schemaSafeTimeTracker,
                    schemaManager,
                    sharedTxStateStorage,
                    partitionReplicaLifecycleManager,
                    tableManager,
                    indexManager
            )).thenComposeAsync(componentFuts -> {
                CompletableFuture<Void> configurationNotificationFut = metaStorageManager.recoveryFinishedFuture()
                        .thenCompose(rev -> allOf(
                                ((MetaStorageManagerImpl) metaStorageManager).notifyRevisionUpdateListenerOnStart(),
                                componentFuts
                        ));

                assertThat(configurationNotificationFut, willSucceedIn(1, TimeUnit.MINUTES));

                lowWatermark.scheduleUpdates();

                return metaStorageManager.deployWatches();
            });
        }

        private CompletableFuture<Void> startComponentsAsync(ComponentContext componentContext, IgniteComponent... components) {
            var componentStartFutures = new CompletableFuture[components.length];

            for (int compIdx = 0; compIdx < components.length; compIdx++) {
                IgniteComponent component = components[compIdx];
                componentStartFutures[compIdx] = component.startAsync(componentContext);
                nodeComponents.add(component);
            }

            return allOf(componentStartFutures);
        }

        /**
         * Waits for watches deployed.
         */
        void waitWatches() {
            assertThat("Watches were not deployed", deployWatchesFut, willCompleteSuccessfully());
        }

        /**
         * Stops the created components.
         */
        void stop() {
            List<IgniteComponent> components = new ArrayList<>(nodeComponents);
            reverse(components);

            for (IgniteComponent component : components) {
                try {
                    component.beforeNodeStop();
                } catch (Exception e) {
                    LOG.error("Unable to execute before node stop [component={}]", e, component);
                }
            }

            assertThat(stopAsync(new ComponentContext(), components), willCompleteSuccessfully());

            nodeCfgGenerator.close();
            clusterCfgGenerator.close();
        }

        @Nullable PartitionGroupId getPartitionGroupId(WatchEvent event) {
            assertTrue(event.single(), event.toString());

            Entry stableAssignmentsWatchEvent = event.entryEvent().newEntry();

            if (stableAssignmentsWatchEvent.value() == null) {
                return null;
            }

            if (colocationEnabled()) {
                return ZoneRebalanceUtil.extractZonePartitionId(
                        stableAssignmentsWatchEvent.key(),
                        ZoneRebalanceUtil.STABLE_ASSIGNMENTS_PREFIX_BYTES);
            } else {
                return extractTablePartitionId(stableAssignmentsWatchEvent.key(), STABLE_ASSIGNMENTS_PREFIX_BYTES);
            }
        }

        PartitionGroupId getPartitionGroupId(String tableName, int partitionId) {
            InternalTable internalTable = getInternalTable(this, tableName);

            return partitionReplicationGroupId(internalTable, partitionId);
        }
    }

    /**
     * Starts the Vault component.
     */
    private static VaultManager createVault(Path workDir) {
        return new VaultManager(new PersistentVaultService(resolveDir(workDir, "vault")));
    }

    private static Path resolveDir(Path workDir, String dirName) {
        Path newDirPath = workDir.resolve(dirName);

        try {
            return Files.createDirectories(newDirPath);
        } catch (IOException e) {
            throw new IgniteInternalException(e);
        }
    }

    private void createTableWithOnePartition(
            Node node,
            String tableName,
            String zoneName,
            int replicas,
            boolean testDataStorage
    ) throws Exception {
        createZone(node, zoneName, 1, replicas, testDataStorage);

        createTable(node, zoneName, tableName);

        waitPartitionAssignmentsSyncedToExpected(0, replicas);

        checkPartitionNodes(0, replicas);
    }

    private void changeTableReplicasForSinglePartition(Node node, String zoneName, int replicas) throws Exception {
        alterZone(node, zoneName, replicas);

        waitPartitionAssignmentsSyncedToExpected(0, replicas);

        checkPartitionNodes(0, replicas);
    }

    private static Set<Assignment> getEvictedAssignments(Set<Assignment> beforeChange, Set<Assignment> afterChange) {
        Set<Assignment> result = new HashSet<>(beforeChange);

        result.removeAll(afterChange);

        return result;
    }

    private static InternalTable getInternalTable(Node node, String tableName) {
        Table table = node.tableManager.table(tableName);

        assertNotNull(table, tableName);

        return ((TableViewInternal) table).internalTable();
    }

    private static void checkInvokeDestroyedPartitionStorages(Node node, String tableName, int partitionId) throws Exception {
        InternalTable internalTable = getInternalTable(node, tableName);

        if (colocationEnabled()) {
            // Assert that zone tx state storage was removed. Wait for the async destroy operation to complete.
            assertTrue(waitForCondition(
                    () -> node.partitionReplicaLifecycleManager.txStatePartitionStorage(internalTable.zoneId(), partitionId) == null,
                    AWAIT_TIMEOUT_MILLIS
            ), "Zone tx state storage was not destroyed within timeout");
        } else {
            verify(internalTable.storage(), timeout(AWAIT_TIMEOUT_MILLIS).atLeast(1))
                    .destroyPartition(partitionId);
            verify(internalTable.txStateStorage(), timeout(AWAIT_TIMEOUT_MILLIS).atLeast(1))
                    .destroyPartitionStorage(partitionId);
        }
    }

    private static void throwExceptionOnInvokeDestroyPartitionStorages(Node node, String tableName, int partitionId) {
        InternalTable internalTable = getInternalTable(node, tableName);

        doAnswer(answer -> CompletableFuture.failedFuture(new StorageException("From test")))
                .when(internalTable.storage())
                .destroyPartition(partitionId);

        doAnswer(answer -> CompletableFuture.failedFuture(new IgniteInternalException("From test")))
                .when(internalTable.txStateStorage())
                .destroyPartitionStorage(partitionId);
    }

    private void prepareFinishHandleChangeStableAssignmentEventFuture(Node node, String tableName, int partitionId) {
        InternalTable table = getInternalTable(node, tableName);

        PartitionGroupId partitionGroupId = partitionReplicationGroupId(table, partitionId);

        node.finishHandleChangeStableAssignmentEventFutures.put(partitionGroupId, new CompletableFuture<>());
    }

    private CompletableFuture<?> collectFinishHandleChangeStableAssignmentEventFuture(
            @Nullable Predicate<Node> nodeFilter,
            String tableName,
            int partitionId
    ) {
        List<CompletableFuture<Void>> futures = new ArrayList<>();

        for (Node node : nodes) {
            if (nodeFilter != null && !nodeFilter.test(node)) {
                continue;
            }

            InternalTable table = getInternalTable(node, tableName);

            PartitionGroupId partitionGroupId = partitionReplicationGroupId(table, partitionId);

            CompletableFuture<Void> future = node.finishHandleChangeStableAssignmentEventFutures.get(partitionGroupId);

            assertNotNull(future, String.format("node=%s, table=%s, partitionId=%s", node.name, tableName, partitionId));

            futures.add(future);
        }

        assertThat(String.format("tableName=%s, partitionId=%s", tableName, partitionId), futures, not(empty()));

        return allOf(futures.toArray(CompletableFuture<?>[]::new));
    }

    private static void createZone(Node node, String zoneName, int partitions, int replicas) {
        createZone(node, zoneName, partitions, replicas, false);
    }

    private static void createZone(Node node, String zoneName, int partitions, int replicas, boolean testStorageProfile) {
        DistributionZonesTestUtil.createZoneWithStorageProfile(
                node.catalogManager,
                zoneName,
                partitions,
                replicas,
                testStorageProfile ? DEFAULT_TEST_PROFILE_NAME : DEFAULT_STORAGE_PROFILE
        );
    }

    private static void alterZone(Node node, String zoneName, int replicas) {
        node.waitForMetadataCompletenessAtNow();

        DistributionZonesTestUtil.alterZone(node.catalogManager, zoneName, replicas);
    }

    private static void alterDefaultZone(Node node) {
        node.waitForMetadataCompletenessAtNow();

        CatalogManager catalog = node.catalogManager;

        DistributionZonesTestUtil.alterZone(
                catalog,
                catalog.catalog(catalog.latestCatalogVersion()).defaultZone().name(),
                NODE_COUNT
        );

        // Setting scaleUp timer to immediate value for default zone is just an optimization for faster tests.
        DistributionZonesTestUtil.alterZone(
                catalog,
                catalog.catalog(catalog.latestCatalogVersion()).defaultZone().name(),
                IMMEDIATE_TIMER_VALUE,
                null,
                null
        );
    }

    private static void createTable(Node node, String zoneName, String tableName) {
        node.waitForMetadataCompletenessAtNow();

        TableTestUtils.createTable(
                node.catalogManager,
                SqlCommon.DEFAULT_SCHEMA_NAME,
                zoneName,
                tableName,
                List.of(
                        ColumnParams.builder().name("key").type(INT64).build(),
                        ColumnParams.builder().name("val").type(INT32).nullable(true).build()
                ),
                List.of("key")
        );
    }

    private static @Nullable Integer getTableId(Node node, String tableName) {
        return TableTestUtils.getTableId(node.catalogManager, tableName, node.hybridClock.nowLong());
    }

    private Node getNode(int nodeIndex) {
        return nodes.get(nodeIndex);
    }

    private Stream<String> getNodeNames(Predicate<Node> filter) {
        return getNodes(filter)
                .map(n -> n.clusterService.nodeName());
    }

    private Stream<Node> getNodes(Predicate<Node> filter) {
        return nodes.stream().filter(filter).distinct();
    }

    private Predicate<Node> notIn(Set<Assignment> assignments) {
        return in(assignments).negate();
    }

    private Predicate<Node> in(Set<Assignment> assignments) {
        return node -> {
            String nodeName = node.clusterService.nodeName();
            return assignments.stream().anyMatch(a -> a.consistentId().equals(nodeName));
        };
    }

    private void checkPartitionNodes(int partitionId, int expNodeCount) {
        for (Node node : nodes) {
            assertEquals(expNodeCount, getPartitionStableAssignments(node, partitionId).size(), node.name);
        }
    }

    private void checkPartitionNodes(String tableName, int partitionId, int expNodeCount) {
        for (Node node : nodes) {
            assertEquals(expNodeCount, getPartitionStableAssignments(node, tableName, partitionId).size(), node.name);
        }
    }

    private void checkRebalanceRetryDelay(int expectedRaftNodesCount, int delay) throws InterruptedException {
        Supplier<List<Integer>> eventListenerRebalanceDelayValues = () -> nodes
                .stream()
                // Collect all raft group events listeners adapters
                .flatMap((n) -> {
                    List<JraftGroupEventsListener> nodeRaftGroupServices = new ArrayList<>();
                    n.raftManager.forEach((nodeId, raftGroupService) -> {
                        // Excluded default zone raft services.
                        if (!raftGroupService.getGroupId().startsWith("" + defaultZoneId(nodes.get(0).catalogManager))) {
                            nodeRaftGroupServices.add(raftGroupService.getNodeOptions().getRaftGrpEvtsLsnr());
                        }
                    });

                    return nodeRaftGroupServices.stream();
                })
                // Get the real raft group events listeners
                .map(l -> IgniteTestUtils.getFieldValue(l, "delegate"))
                .map(listener -> {
                    if (listener instanceof ZoneRebalanceRaftGroupEventsListener) {
                        return ((ZoneRebalanceRaftGroupEventsListener) listener).currentRetryDelay();
                    } else if (listener instanceof RebalanceRaftGroupEventsListener) {
                        return ((RebalanceRaftGroupEventsListener) listener).currentRetryDelay();
                    } else {
                        // This value can be used, because configuration framework checks delay for positive value.
                        return -1;
                    }
                })
                .filter(d -> !d.equals(-1))
                .collect(Collectors.toUnmodifiableList());

        assertTrue(waitForCondition(
                () -> {
                    List<Integer> delays = eventListenerRebalanceDelayValues.get();
                    return delays.size() == expectedRaftNodesCount && delays.stream().allMatch(d -> d.equals(delay));
                },
                10_000
        ));
    }

    private static CompletableFuture<Void> updateRebalanceRetryDelay(SystemDistributedConfiguration systemDistributedConfiguration,
            int delay) {
        return systemDistributedConfiguration
                .change(c0 -> c0
                        .changeProperties()
                        .createOrUpdate(
                                REBALANCE_RETRY_DELAY_MS,
                                c1 -> c1.changePropertyValue(String.valueOf(delay))
                        )
                );
    }
}<|MERGE_RESOLUTION|>--- conflicted
+++ resolved
@@ -1531,12 +1531,8 @@
                     view -> new LocalLogStorageFactory(),
                     threadPoolsManager.tableIoExecutor(),
                     replicaGrpId -> metaStorageManager.get(pendingPartAssignmentsQueueKey((TablePartitionId) replicaGrpId))
-<<<<<<< HEAD
-                            .thenApply(entry -> new IgniteBiTuple<>(entry.value(), entry.revision()))
-=======
-                            .thenApply(Entry::value),
+                            .thenApply(entry -> new IgniteBiTuple<>(entry.value(), entry.revision())),
                     threadPoolsManager.commonScheduler()
->>>>>>> ef37739b
             ));
 
             LongSupplier delayDurationMsSupplier = () -> 10L;
