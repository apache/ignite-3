/*
 * Licensed to the Apache Software Foundation (ASF) under one or more
 * contributor license agreements. See the NOTICE file distributed with
 * this work for additional information regarding copyright ownership.
 * The ASF licenses this file to You under the Apache License, Version 2.0
 * (the "License"); you may not use this file except in compliance with
 * the License. You may obtain a copy of the License at
 *
 *      http://www.apache.org/licenses/LICENSE-2.0
 *
 * Unless required by applicable law or agreed to in writing, software
 * distributed under the License is distributed on an "AS IS" BASIS,
 * WITHOUT WARRANTIES OR CONDITIONS OF ANY KIND, either express or implied.
 * See the License for the specific language governing permissions and
 * limitations under the License.
 */

apply from: "$rootDir/buildscripts/java-core.gradle"
apply from: "$rootDir/buildscripts/publishing.gradle"
apply from: "$rootDir/buildscripts/java-junit5.gradle"
apply from: "$rootDir/buildscripts/java-integration-test.gradle"
apply from: "$rootDir/buildscripts/java-test-fixtures.gradle"


dependencies {
    annotationProcessor project(":ignite-configuration-annotation-processor")
    annotationProcessor libs.auto.service

    api project(':ignite-configuration-api')
    implementation project(':ignite-core')
    implementation project(':ignite-configuration')
    implementation project(':ignite-api')
    implementation project(':ignite-cluster-management')
<<<<<<< HEAD
    implementation project(':ignite-metastorage-api')
=======
    implementation project(':ignite-metastorage')
    implementation project(':ignite-vault')
>>>>>>> ce17e6eb
    implementation project(':ignite-configuration')

    implementation libs.jetbrains.annotations
    implementation libs.fastutil.core
    implementation libs.auto.service.annotations

    testImplementation libs.mockito.core
    testImplementation libs.mockito.junit
    testImplementation project(':ignite-raft-api')
    testImplementation project(':ignite-network-api')
    testImplementation project(':ignite-metastorage-api')
    testImplementation project(':ignite-metastorage')
    testImplementation(testFixtures(project(':ignite-core')))
    testImplementation(testFixtures(project(':ignite-configuration')))
    testImplementation(testFixtures(project(':ignite-metastorage')))
    testImplementation(testFixtures(project(':ignite-cluster-management')))
}

description = 'ignite-distribution-zones'<|MERGE_RESOLUTION|>--- conflicted
+++ resolved
@@ -31,12 +31,10 @@
     implementation project(':ignite-configuration')
     implementation project(':ignite-api')
     implementation project(':ignite-cluster-management')
-<<<<<<< HEAD
     implementation project(':ignite-metastorage-api')
-=======
+    // TODO: remove this dependency, see https://issues.apache.org/jira/browse/IGNITE-18397
     implementation project(':ignite-metastorage')
     implementation project(':ignite-vault')
->>>>>>> ce17e6eb
     implementation project(':ignite-configuration')
 
     implementation libs.jetbrains.annotations
