/*
 * Licensed to the Apache Software Foundation (ASF) under one or more
 * contributor license agreements. See the NOTICE file distributed with
 * this work for additional information regarding copyright ownership.
 * The ASF licenses this file to You under the Apache License, Version 2.0
 * (the "License"); you may not use this file except in compliance with
 * the License. You may obtain a copy of the License at
 *
 *      http://www.apache.org/licenses/LICENSE-2.0
 *
 * Unless required by applicable law or agreed to in writing, software
 * distributed under the License is distributed on an "AS IS" BASIS,
 * WITHOUT WARRANTIES OR CONDITIONS OF ANY KIND, either express or implied.
 * See the License for the specific language governing permissions and
 * limitations under the License.
 */

package org.apache.ignite.internal.replicator;

import static java.util.concurrent.CompletableFuture.completedFuture;
import static java.util.concurrent.CompletableFuture.failedFuture;
import static java.util.stream.Collectors.toSet;
import static org.apache.ignite.internal.raft.PeersAndLearners.fromConsistentIds;
import static org.apache.ignite.internal.testframework.IgniteTestUtils.testNodeName;
import static org.apache.ignite.internal.testframework.IgniteTestUtils.waitForCondition;
import static org.apache.ignite.internal.util.CollectionUtils.first;
import static org.junit.jupiter.api.Assertions.assertEquals;
import static org.junit.jupiter.api.Assertions.assertNotNull;
import static org.junit.jupiter.api.Assertions.assertTrue;
import static org.junit.jupiter.api.Assertions.fail;
import static org.mockito.Mockito.mock;
import static org.mockito.Mockito.when;

import java.io.Closeable;
import java.io.IOException;
import java.util.ArrayList;
import java.util.Collections;
import java.util.HashMap;
import java.util.HashSet;
import java.util.List;
import java.util.Map;
import java.util.Set;
import java.util.concurrent.CompletableFuture;
import java.util.concurrent.ConcurrentHashMap;
import java.util.concurrent.ExecutorService;
import java.util.concurrent.LinkedBlockingQueue;
import java.util.concurrent.ThreadPoolExecutor;
import java.util.concurrent.TimeUnit;
import java.util.function.BiFunction;
import java.util.function.Supplier;
import java.util.stream.Collectors;
import java.util.stream.IntStream;
import org.apache.ignite.internal.cluster.management.ClusterManagementGroupManager;
import org.apache.ignite.internal.configuration.testframework.ConfigurationExtension;
import org.apache.ignite.internal.configuration.testframework.InjectConfiguration;
import org.apache.ignite.internal.hlc.HybridClock;
import org.apache.ignite.internal.hlc.HybridClockImpl;
import org.apache.ignite.internal.hlc.TestClockService;
import org.apache.ignite.internal.lang.IgniteTriConsumer;
import org.apache.ignite.internal.lang.NodeStoppingException;
import org.apache.ignite.internal.network.ClusterService;
import org.apache.ignite.internal.network.NetworkMessageHandler;
import org.apache.ignite.internal.network.StaticNodeFinder;
import org.apache.ignite.internal.network.utils.ClusterServiceTestUtils;
import org.apache.ignite.internal.placementdriver.TestPlacementDriver;
import org.apache.ignite.internal.placementdriver.message.PlacementDriverActorMessage;
import org.apache.ignite.internal.placementdriver.message.PlacementDriverMessageGroup;
import org.apache.ignite.internal.placementdriver.message.StopLeaseProlongationMessage;
import org.apache.ignite.internal.raft.Loza;
import org.apache.ignite.internal.raft.Peer;
import org.apache.ignite.internal.raft.RaftGroupEventsListener;
import org.apache.ignite.internal.raft.RaftNodeId;
import org.apache.ignite.internal.raft.TestRaftGroupListener;
import org.apache.ignite.internal.raft.client.TopologyAwareRaftGroupService;
import org.apache.ignite.internal.raft.client.TopologyAwareRaftGroupServiceFactory;
import org.apache.ignite.internal.raft.configuration.RaftConfiguration;
import org.apache.ignite.internal.raft.server.RaftGroupOptions;
import org.apache.ignite.internal.replicator.configuration.ReplicationConfiguration;
import org.apache.ignite.internal.replicator.message.ReplicaMessageTestGroup;
import org.apache.ignite.internal.replicator.message.ReplicaMessagesFactory;
import org.apache.ignite.internal.replicator.message.ReplicaRequest;
import org.apache.ignite.internal.replicator.message.TestReplicaMessagesFactory;
import org.apache.ignite.internal.testframework.IgniteAbstractTest;
import org.apache.ignite.internal.thread.NamedThreadFactory;
import org.apache.ignite.internal.topology.LogicalTopologyServiceTestImpl;
import org.apache.ignite.internal.util.IgniteUtils;
import org.apache.ignite.internal.util.PendingComparableValuesTracker;
import org.apache.ignite.network.ClusterNode;
import org.apache.ignite.network.NetworkAddress;
import org.apache.ignite.raft.jraft.rpc.impl.RaftGroupEventsClientListener;
import org.junit.jupiter.api.AfterEach;
import org.junit.jupiter.api.BeforeEach;
import org.junit.jupiter.api.Test;
import org.junit.jupiter.api.TestInfo;
import org.junit.jupiter.api.extension.ExtendWith;

/**
 * These test are using an honest connection to test interconnection between replicas with placement driver.
 */
@ExtendWith(ConfigurationExtension.class)
public class ItPlacementDriverReplicaSideTest extends IgniteAbstractTest {
    private static final int BASE_PORT = 1234;

    private static final TestReplicationGroupId GROUP_ID = new TestReplicationGroupId("group_1");

    private static final ReplicaMessagesFactory REPLICA_MESSAGES_FACTORY = new ReplicaMessagesFactory();

    private static final TestReplicaMessagesFactory TEST_REPLICA_MESSAGES_FACTORY = new TestReplicaMessagesFactory();

    @InjectConfiguration("mock {retryTimeout=2000, responseTimeout=1000}")
    private RaftConfiguration raftConfiguration;

    @InjectConfiguration
    private ReplicationConfiguration replicationConfiguration;

    private final HybridClock clock = new HybridClockImpl();

    private Set<String> placementDriverNodeNames;
    private Set<String> nodeNames;

    /** This closure handles {@link StopLeaseProlongationMessage} to check the replica behavior. */
    private IgniteTriConsumer<StopLeaseProlongationMessage, String, String> denyLeaseHandler;

    /** Cluster service by node name. */
    private Map<String, ClusterService> clusterServices;

    private final Map<String, ReplicaManager> replicaManagers = new HashMap<>();
    private final Map<String, Loza> raftManagers = new HashMap<>();
    private final Map<String, TopologyAwareRaftGroupServiceFactory> raftClientFactory = new HashMap<>();

    private ExecutorService partitionOperationsExecutor;

    /** List of services to have to close before the test will be completed. */
    private final List<Closeable> servicesToClose = new ArrayList<>();

    private BiFunction<ReplicaRequest, String, CompletableFuture<ReplicaResult>> replicaListener = null;

    @BeforeEach
    public void beforeTest(TestInfo testInfo) {
        partitionOperationsExecutor = new ThreadPoolExecutor(
                0, 20,
                0, TimeUnit.SECONDS,
                new LinkedBlockingQueue<>(),
                NamedThreadFactory.create("test", "partition-operations", log)
        );

        placementDriverNodeNames = IntStream.range(BASE_PORT, BASE_PORT + 3).mapToObj(port -> testNodeName(testInfo, port))
                .collect(toSet());
        nodeNames = IntStream.range(BASE_PORT, BASE_PORT + 5).mapToObj(port -> testNodeName(testInfo, port))
                .collect(toSet());

        clusterServices = startNodes();

        var cmgManager = mock(ClusterManagementGroupManager.class);

        when(cmgManager.metaStorageNodes()).thenReturn(completedFuture(placementDriverNodeNames));

        Supplier<ClusterNode> primaryReplicaSupplier = () -> first(clusterServices.values()).topologyService().localMember();

        for (String nodeName : nodeNames) {
            ClusterService clusterService = clusterServices.get(nodeName);

            RaftGroupEventsClientListener eventsClientListener = new RaftGroupEventsClientListener();

            var raftManager = new Loza(
                    clusterService,
                    raftConfiguration,
                    workDir.resolve(nodeName + "_loza"),
                    clock,
                    eventsClientListener
            );

            raftManagers.put(nodeName, raftManager);

            TopologyAwareRaftGroupServiceFactory topologyAwareRaftGroupServiceFactory = new TopologyAwareRaftGroupServiceFactory(
                    clusterService,
                    new LogicalTopologyServiceTestImpl(clusterService),
                    Loza.FACTORY,
                    eventsClientListener
            );

            raftClientFactory.put(nodeName, topologyAwareRaftGroupServiceFactory);

            var replicaManager = new ReplicaManager(
                    nodeName,
                    clusterService,
                    cmgManager,
                    new TestClockService(clock),
                    Set.of(ReplicaMessageTestGroup.class),
                    new TestPlacementDriver(primaryReplicaSupplier),
                    partitionOperationsExecutor
            );

            replicaManagers.put(nodeName, replicaManager);

            clusterService.start();
            raftManager.start();
            replicaManager.start();

            servicesToClose.add(() -> {
                try {
                    replicaManager.beforeNodeStop();
                    raftManager.beforeNodeStop();
                    clusterService.beforeNodeStop();

                    replicaManager.stop();
                    raftManager.stop();
                    clusterService.stop();
                } catch (Exception e) {
                    log.info("Fail to stop services [node={}]", e, nodeName);
                }
            });

            servicesToClose.add(() -> IgniteUtils.shutdownAndAwaitTermination(partitionOperationsExecutor, 10, TimeUnit.SECONDS));
        }
    }

    @AfterEach
    public void afterTest() throws Exception {
        IgniteUtils.closeAll(servicesToClose);

        replicaListener = null;
    }

    /**
     * Starts cluster nodes.
     *
     * @return Cluster services.
     */
    public Map<String, ClusterService> startNodes() {
        var res = new HashMap<String, ClusterService>(nodeNames.size());

        var nodeFinder = new StaticNodeFinder(IntStream.range(BASE_PORT, BASE_PORT + 5)
                .mapToObj(p -> new NetworkAddress("localhost", p))
                .collect(Collectors.toList()));

        int port = BASE_PORT;

        for (String nodeName : nodeNames) {
            var srvc = ClusterServiceTestUtils.clusterService(nodeName, port++, nodeFinder);

            srvc.messagingService().addMessageHandler(PlacementDriverMessageGroup.class, leaseDenyMessageHandler(srvc));

            res.put(nodeName, srvc);
        }

        return res;
    }

    /**
     * Creates a network handler to intercept {@link StopLeaseProlongationMessage}.
     *
     * @param handlerService Cluster service to handle message.
     * @return Network handler.
     */
    private NetworkMessageHandler leaseDenyMessageHandler(ClusterService handlerService) {
        return (msg, sender, correlationId) -> {
            if (!(msg instanceof PlacementDriverActorMessage)) {
                return;
            }

            var handlerNode = handlerService.topologyService().localMember();

            log.info("Lease is denied [replica={}, actor={}, redirect={}]", sender, handlerNode.name(),
                    ((StopLeaseProlongationMessage) msg).redirectProposal());

            if (denyLeaseHandler != null) {
                denyLeaseHandler.accept((StopLeaseProlongationMessage) msg, sender.name(), handlerNode.name());
            }
        };
    }

    @Test
    public void testNotificationToPlacementDriverAboutConnectivityProblem() throws Exception {
        Set<String> grpNodes = chooseRandomNodes(3);

        log.info("Replication group is based on {}", grpNodes);

        var raftClientFut = createReplicationGroup(GROUP_ID, grpNodes);

        var raftClient = raftClientFut.get();

        raftClient.refreshLeader().get();

        var leaderNodeName = raftClient.leader().consistentId();

        ConcurrentHashMap<String, String> nodesToReceivedDeclineMsg = new ConcurrentHashMap<>();

        denyLeaseHandler = (msg, from, to) -> {
            nodesToReceivedDeclineMsg.put(to, from);
        };

        var anyNode = randomNode(Set.of());

        log.info("Message sent from {} to {}", anyNode, leaderNodeName);

        var clusterService = clusterServices.get(anyNode);

<<<<<<< HEAD
        replicaListener = (request, sender) -> failedFuture(new IOException("test"));

        new ReplicaService(clusterService.messagingService(), clock).invoke(
=======
        new ReplicaService(
                clusterService.messagingService(),
                clock,
                replicationConfiguration
        ).invoke(
>>>>>>> e04ca11c
                clusterService.topologyService().getByConsistentId(leaderNodeName),
                TEST_REPLICA_MESSAGES_FACTORY.primaryReplicaTestRequest()
                        .enlistmentConsistencyToken(1L)
                        .groupId(GROUP_ID)
                        .build()
        );

        assertTrue(waitForCondition(() -> nodesToReceivedDeclineMsg.size() == placementDriverNodeNames.size(), 10_000));

        for (String nodeName : nodesToReceivedDeclineMsg.keySet()) {
            assertEquals(leaderNodeName, nodesToReceivedDeclineMsg.get(nodeName));

            assertTrue(placementDriverNodeNames.contains(nodeName));
        }

        stopReplicationGroup(GROUP_ID, grpNodes);
    }

    @Test
    public void testNotificationToPlacementDriverAboutMajorityLoss() throws Exception {
        Set<String> grpNodes = chooseRandomNodes(3);

        log.info("Replication group is based on {}", grpNodes);

        var raftClientFut = createReplicationGroup(GROUP_ID, grpNodes);

        var raftClient = raftClientFut.get();

        raftClient.refreshLeader().get();

        var leaderNodeName = raftClient.leader().consistentId();

        var grpNodesToStop = grpNodes.stream().filter(n -> !n.equals(leaderNodeName)).collect(toSet());

        log.info(
                "All nodes of the replication group will be unavailable except leader [leader={}, others={}]",
                leaderNodeName,
                grpNodesToStop
        );

        ConcurrentHashMap<String, String> nodesToReceivedDeclineMsg = new ConcurrentHashMap<>();

        denyLeaseHandler = (msg, from, to) -> {
            nodesToReceivedDeclineMsg.put(to, from);
        };

        for (String nodeToStop : grpNodesToStop) {
            var srvc = clusterServices.get(nodeToStop);

            srvc.beforeNodeStop();
            srvc.stop();
        }

        var anyNode = randomNode(grpNodesToStop);

        log.info("Message sent from {} to {}", anyNode, leaderNodeName);

        var clusterService = clusterServices.get(anyNode);

        new ReplicaService(
                clusterService.messagingService(),
                clock,
                replicationConfiguration
        ).invoke(
                clusterService.topologyService().getByConsistentId(leaderNodeName),
                TEST_REPLICA_MESSAGES_FACTORY.primaryReplicaTestRequest()
                        .enlistmentConsistencyToken(1L)
                        .groupId(GROUP_ID)
                        .build()
        );

        var restPlacementDriverNodes = placementDriverNodeNames.stream().filter(n -> !grpNodesToStop.contains(n)).collect(toSet());

        log.info("Rest nodes of placement driver {}", restPlacementDriverNodes);

        assertTrue(waitForCondition(() -> nodesToReceivedDeclineMsg.size() == restPlacementDriverNodes.size(), 10_000));

        for (String nodeName : nodesToReceivedDeclineMsg.keySet()) {
            assertEquals(leaderNodeName, nodesToReceivedDeclineMsg.get(nodeName));

            assertTrue(placementDriverNodeNames.contains(nodeName));
        }

        stopReplicationGroup(GROUP_ID, grpNodes);
    }

    /**
     * Gets a node name randomly.
     *
     * @return Node name.
     */
    private String randomNode(Set<String> exceptNodes) {
        ArrayList<String> list = new ArrayList<>(nodeNames);

        list.removeAll(exceptNodes);

        Collections.shuffle(list);

        return list.get(0);
    }

    /**
     * Prepares a random set of nodes.
     *
     * @return Random node set.
     */
    private Set<String> chooseRandomNodes(int count) {
        assertTrue(count <= nodeNames.size());

        var list = new ArrayList<>(nodeNames);

        Collections.shuffle(list);

        Set<String> randNodes = new HashSet<>(list.subList(0, count));

        return randNodes;
    }

    /**
     * Stops a replication group.
     *
     * @param testGrpId Replication group id.
     * @param grpNodes Participants on the replication group.
     * @throws NodeStoppingException If failed.
     */
    private void stopReplicationGroup(ReplicationGroupId testGrpId, Set<String> grpNodes) throws NodeStoppingException {
        for (String nodeName : grpNodes) {
            var raftManager = raftManagers.get(nodeName);
            var replicaManager = replicaManagers.get(nodeName);

            assertNotNull(raftManager);
            assertNotNull(replicaManager);

            replicaManager.stopReplica(testGrpId).join();
            raftManager.stopRaftNodes(testGrpId);
        }
    }

    /**
     * Creates a replication group on a specific node set.
     *
     * @param groupId Replication group id.
     * @param nodes Participants on the replication group.
     * @return Raft client for the replication group.
     * @throws Exception If failed.
     */
    private CompletableFuture<TopologyAwareRaftGroupService> createReplicationGroup(
            ReplicationGroupId groupId,
            Set<String> nodes
    ) throws Exception {
        var res = new CompletableFuture<TopologyAwareRaftGroupService>();

        for (String nodeName : nodes) {
            var replicaManager = replicaManagers.get(nodeName);
            var raftManager = raftManagers.get(nodeName);

            assertNotNull(replicaManager);
            assertNotNull(raftManager);

            var peer = new Peer(nodeName);

            var rftNodeId = new RaftNodeId(groupId, peer);

            CompletableFuture<TopologyAwareRaftGroupService> raftClientFut = raftManager.startRaftGroupNode(
                    rftNodeId,
                    fromConsistentIds(nodes),
                    new TestRaftGroupListener(),
                    RaftGroupEventsListener.noopLsnr,
                    RaftGroupOptions.defaults(),
                    raftClientFactory.get(nodeName)
            );

            raftClientFut.thenAccept(raftClient -> {
                try {
                    if (!res.isDone()) {
                        res.complete(raftClient);
                    }

                    replicaManager.startReplica(
                            groupId,
                            (request, senderId) -> {
                                log.info("Handle request [type={}]", request.getClass().getSimpleName());

                                return raftClient.run(REPLICA_MESSAGES_FACTORY.safeTimeSyncCommand().build())
                                        .thenCompose(ignored -> {
                                            if (replicaListener == null) {
                                                return completedFuture(new ReplicaResult(null, null));
                                            } else {
                                                return replicaListener.apply(request, senderId);
                                            }
                                        });
                            },
                            raftClient,
                            new PendingComparableValuesTracker<>(Long.MAX_VALUE));
                } catch (NodeStoppingException e) {
                    fail("Can not start replica [groupId=" + groupId + ']');
                }
            });
        }

        return res;
    }
}<|MERGE_RESOLUTION|>--- conflicted
+++ resolved
@@ -296,17 +296,13 @@
 
         var clusterService = clusterServices.get(anyNode);
 
-<<<<<<< HEAD
         replicaListener = (request, sender) -> failedFuture(new IOException("test"));
 
-        new ReplicaService(clusterService.messagingService(), clock).invoke(
-=======
         new ReplicaService(
                 clusterService.messagingService(),
                 clock,
                 replicationConfiguration
         ).invoke(
->>>>>>> e04ca11c
                 clusterService.topologyService().getByConsistentId(leaderNodeName),
                 TEST_REPLICA_MESSAGES_FACTORY.primaryReplicaTestRequest()
                         .enlistmentConsistencyToken(1L)
