--- conflicted
+++ resolved
@@ -526,30 +526,12 @@
                     };
 
                     return replicaManager.startReplica(
-<<<<<<< HEAD
                             zoneTablePartitionId,
-                            (request, senderId) -> {
-                                log.info("Handle request [type={}]", request.getClass().getSimpleName());
-
-                                return raftClient.run(REPLICA_MESSAGES_FACTORY.safeTimeSyncCommand().build())
-                                        .thenCompose(ignored -> {
-                                            if (replicaListener == null) {
-                                                return completedFuture(new ReplicaResult(null, null));
-                                            } else {
-                                                return replicaListener.apply(request, senderId);
-                                            }
-                                        });
-                            },
-                            raftClient,
-                            new PendingComparableValuesTracker<>(Long.MAX_VALUE));
-=======
-                            groupId,
                             newConfiguration,
                             (unused) -> { },
                             (unused) -> listener,
                             new PendingComparableValuesTracker<>(Long.MAX_VALUE),
                             completedFuture(raftClient));
->>>>>>> 596ef0b5
                 } catch (NodeStoppingException e) {
                     throw new RuntimeException(e);
                 }
