/*
 * Licensed to the Apache Software Foundation (ASF) under one or more
 * contributor license agreements. See the NOTICE file distributed with
 * this work for additional information regarding copyright ownership.
 * The ASF licenses this file to You under the Apache License, Version 2.0
 * (the "License"); you may not use this file except in compliance with
 * the License. You may obtain a copy of the License at
 *
 *      http://www.apache.org/licenses/LICENSE-2.0
 *
 * Unless required by applicable law or agreed to in writing, software
 * distributed under the License is distributed on an "AS IS" BASIS,
 * WITHOUT WARRANTIES OR CONDITIONS OF ANY KIND, either express or implied.
 * See the License for the specific language governing permissions and
 * limitations under the License.
 */

package org.apache.ignite.internal.replicator;

import static java.util.concurrent.CompletableFuture.completedFuture;
import static java.util.concurrent.CompletableFuture.failedFuture;
import static java.util.stream.Collectors.toSet;
import static org.apache.ignite.internal.raft.PeersAndLearners.fromConsistentIds;
import static org.apache.ignite.internal.replicator.ReplicatorConstants.DEFAULT_IDLE_SAFE_TIME_PROPAGATION_PERIOD_MILLISECONDS;
import static org.apache.ignite.internal.replicator.message.ReplicaMessageUtils.toTablePartitionIdMessage;
import static org.apache.ignite.internal.testframework.IgniteTestUtils.testNodeName;
import static org.apache.ignite.internal.testframework.IgniteTestUtils.waitForCondition;
import static org.apache.ignite.internal.testframework.matchers.CompletableFutureMatcher.willCompleteSuccessfully;
import static org.apache.ignite.internal.util.CollectionUtils.first;
import static org.apache.ignite.internal.util.IgniteUtils.closeAll;
import static org.apache.ignite.internal.util.IgniteUtils.startAsync;
import static org.apache.ignite.internal.util.IgniteUtils.stopAsync;
import static org.hamcrest.MatcherAssert.assertThat;
import static org.junit.jupiter.api.Assertions.assertEquals;
import static org.junit.jupiter.api.Assertions.assertNotNull;
import static org.junit.jupiter.api.Assertions.assertTrue;
import static org.mockito.Mockito.mock;
import static org.mockito.Mockito.when;

import java.io.Closeable;
import java.io.IOException;
import java.util.ArrayList;
import java.util.Collections;
import java.util.HashMap;
import java.util.HashSet;
import java.util.List;
import java.util.Map;
import java.util.Set;
import java.util.concurrent.CompletableFuture;
import java.util.concurrent.ConcurrentHashMap;
import java.util.concurrent.ExecutorService;
import java.util.concurrent.ForkJoinPool;
import java.util.concurrent.LinkedBlockingQueue;
import java.util.concurrent.ThreadPoolExecutor;
import java.util.concurrent.TimeUnit;
import java.util.function.BiFunction;
import java.util.function.Function;
import java.util.function.Supplier;
import java.util.stream.Collectors;
import java.util.stream.IntStream;
import org.apache.ignite.internal.cluster.management.ClusterManagementGroupManager;
import org.apache.ignite.internal.configuration.testframework.ConfigurationExtension;
import org.apache.ignite.internal.configuration.testframework.InjectConfiguration;
import org.apache.ignite.internal.failure.NoOpFailureProcessor;
import org.apache.ignite.internal.hlc.HybridClock;
import org.apache.ignite.internal.hlc.HybridClockImpl;
import org.apache.ignite.internal.hlc.TestClockService;
import org.apache.ignite.internal.lang.IgniteTriConsumer;
import org.apache.ignite.internal.lang.NodeStoppingException;
import org.apache.ignite.internal.manager.ComponentContext;
import org.apache.ignite.internal.network.ClusterService;
import org.apache.ignite.internal.network.NetworkMessageHandler;
import org.apache.ignite.internal.network.StaticNodeFinder;
import org.apache.ignite.internal.network.utils.ClusterServiceTestUtils;
import org.apache.ignite.internal.placementdriver.TestPlacementDriver;
import org.apache.ignite.internal.placementdriver.message.PlacementDriverActorMessage;
import org.apache.ignite.internal.placementdriver.message.PlacementDriverMessageGroup;
import org.apache.ignite.internal.placementdriver.message.StopLeaseProlongationMessage;
import org.apache.ignite.internal.raft.Loza;
import org.apache.ignite.internal.raft.PeersAndLearners;
import org.apache.ignite.internal.raft.RaftGroupEventsListener;
import org.apache.ignite.internal.raft.TestLozaFactory;
import org.apache.ignite.internal.raft.TestRaftGroupListener;
import org.apache.ignite.internal.raft.client.TopologyAwareRaftGroupService;
import org.apache.ignite.internal.raft.client.TopologyAwareRaftGroupServiceFactory;
import org.apache.ignite.internal.raft.configuration.RaftConfiguration;
import org.apache.ignite.internal.raft.service.RaftCommandRunner;
import org.apache.ignite.internal.raft.service.RaftGroupService;
import org.apache.ignite.internal.raft.storage.impl.VolatileLogStorageFactoryCreator;
import org.apache.ignite.internal.replicator.configuration.ReplicationConfiguration;
import org.apache.ignite.internal.replicator.listener.ReplicaListener;
import org.apache.ignite.internal.replicator.message.ReplicaMessageTestGroup;
import org.apache.ignite.internal.replicator.message.ReplicaMessagesFactory;
import org.apache.ignite.internal.replicator.message.ReplicaRequest;
import org.apache.ignite.internal.replicator.message.TestReplicaMessagesFactory;
import org.apache.ignite.internal.testframework.IgniteAbstractTest;
import org.apache.ignite.internal.thread.NamedThreadFactory;
import org.apache.ignite.internal.topology.LogicalTopologyServiceTestImpl;
import org.apache.ignite.internal.util.IgniteUtils;
import org.apache.ignite.internal.util.PendingComparableValuesTracker;
import org.apache.ignite.network.ClusterNode;
import org.apache.ignite.network.NetworkAddress;
import org.apache.ignite.raft.jraft.rpc.impl.RaftGroupEventsClientListener;
import org.junit.jupiter.api.AfterEach;
import org.junit.jupiter.api.BeforeEach;
import org.junit.jupiter.api.Test;
import org.junit.jupiter.api.TestInfo;
import org.junit.jupiter.api.extension.ExtendWith;

/**
 * These test are using an honest connection to test interconnection between replicas with placement driver.
 */
@ExtendWith(ConfigurationExtension.class)
public class ItPlacementDriverReplicaSideTest extends IgniteAbstractTest {
    private static final int BASE_PORT = 1234;

    private static final TablePartitionId GROUP_ID = new TablePartitionId(10, 11);

    private static final ReplicaMessagesFactory REPLICA_MESSAGES_FACTORY = new ReplicaMessagesFactory();

    private static final TestReplicaMessagesFactory TEST_REPLICA_MESSAGES_FACTORY = new TestReplicaMessagesFactory();

    @InjectConfiguration("mock {retryTimeout=2000, responseTimeout=1000}")
    private RaftConfiguration raftConfiguration;

    @InjectConfiguration
    private ReplicationConfiguration replicationConfiguration;

    private final HybridClock clock = new HybridClockImpl();

    private Set<String> placementDriverNodeNames;
    private Set<String> nodeNames;

    /** This closure handles {@link StopLeaseProlongationMessage} to check the replica behavior. */
    private IgniteTriConsumer<StopLeaseProlongationMessage, String, String> denyLeaseHandler;

    /** Cluster service by node name. */
    private Map<String, ClusterService> clusterServices;

    private final Map<String, ReplicaManager> replicaManagers = new HashMap<>();
    private final Map<String, Loza> raftManagers = new HashMap<>();
    private final Map<String, TopologyAwareRaftGroupServiceFactory> raftClientFactory = new HashMap<>();

    private ExecutorService partitionOperationsExecutor;

    /** List of services to have to close before the test will be completed. */
    private final List<Closeable> servicesToClose = new ArrayList<>();

    private BiFunction<ReplicaRequest, String, CompletableFuture<ReplicaResult>> replicaListener = null;

    @BeforeEach
    public void beforeTest(TestInfo testInfo) {
        partitionOperationsExecutor = new ThreadPoolExecutor(
                0, 20,
                0, TimeUnit.SECONDS,
                new LinkedBlockingQueue<>(),
                NamedThreadFactory.create("test", "partition-operations", log)
        );

        placementDriverNodeNames = IntStream.range(BASE_PORT, BASE_PORT + 3).mapToObj(port -> testNodeName(testInfo, port))
                .collect(toSet());
        nodeNames = IntStream.range(BASE_PORT, BASE_PORT + 5).mapToObj(port -> testNodeName(testInfo, port))
                .collect(toSet());

        clusterServices = startNodes();

        var cmgManager = mock(ClusterManagementGroupManager.class);

        when(cmgManager.metaStorageNodes()).thenReturn(completedFuture(placementDriverNodeNames));

        Supplier<ClusterNode> primaryReplicaSupplier = () -> first(clusterServices.values()).topologyService().localMember();

        for (String nodeName : nodeNames) {
            ClusterService clusterService = clusterServices.get(nodeName);

            RaftGroupEventsClientListener eventsClientListener = new RaftGroupEventsClientListener();

            var raftManager = TestLozaFactory.create(
                    clusterService,
                    raftConfiguration,
                    workDir.resolve(nodeName + "_loza"),
                    clock,
                    eventsClientListener
            );

            raftManagers.put(nodeName, raftManager);

            TopologyAwareRaftGroupServiceFactory topologyAwareRaftGroupServiceFactory = new TopologyAwareRaftGroupServiceFactory(
                    clusterService,
                    new LogicalTopologyServiceTestImpl(clusterService),
                    Loza.FACTORY,
                    eventsClientListener
            );

            raftClientFactory.put(nodeName, topologyAwareRaftGroupServiceFactory);

            var replicaManager = new ReplicaManager(
                    nodeName,
                    clusterService,
                    cmgManager,
                    new TestClockService(clock),
                    Set.of(ReplicaMessageTestGroup.class),
                    new TestPlacementDriver(primaryReplicaSupplier),
                    partitionOperationsExecutor,
                    () -> DEFAULT_IDLE_SAFE_TIME_PROPAGATION_PERIOD_MILLISECONDS,
                    new NoOpFailureProcessor(),
                    // TODO: IGNITE-22222 can't pass ThreadLocalPartitionCommandsMarshaller there due to dependency loop
                    null,
                    topologyAwareRaftGroupServiceFactory,
                    raftManager,
                    new VolatileLogStorageFactoryCreator(nodeName, workDir.resolve("volatile-log-spillout")),
                    ForkJoinPool.commonPool()
            );

            replicaManagers.put(nodeName, replicaManager);

            assertThat(startAsync(new ComponentContext(), clusterService, raftManager, replicaManager), willCompleteSuccessfully());

            servicesToClose.add(() -> {
                try {
                    closeAll(
                            replicaManager::beforeNodeStop,
                            raftManager::beforeNodeStop,
                            clusterService::beforeNodeStop,
                            () -> assertThat(
                                    stopAsync(new ComponentContext(), replicaManager, raftManager, clusterService),
                                    willCompleteSuccessfully()
                            )
                    );
                } catch (Exception e) {
                    log.info("Fail to stop services [node={}]", e, nodeName);
                }
            });

            servicesToClose.addAll(List.of(
                    () -> IgniteUtils.shutdownAndAwaitTermination(partitionOperationsExecutor, 10, TimeUnit.SECONDS)
            ));
        }
    }

    @AfterEach
    public void afterTest() throws Exception {
        closeAll(servicesToClose);

        replicaListener = null;
    }

    /**
     * Starts cluster nodes.
     *
     * @return Cluster services.
     */
    public Map<String, ClusterService> startNodes() {
        var res = new HashMap<String, ClusterService>(nodeNames.size());

        var nodeFinder = new StaticNodeFinder(IntStream.range(BASE_PORT, BASE_PORT + 5)
                .mapToObj(p -> new NetworkAddress("localhost", p))
                .collect(Collectors.toList()));

        int port = BASE_PORT;

        for (String nodeName : nodeNames) {
            var srvc = ClusterServiceTestUtils.clusterService(nodeName, port++, nodeFinder);

            srvc.messagingService().addMessageHandler(PlacementDriverMessageGroup.class, leaseDenyMessageHandler(srvc));

            res.put(nodeName, srvc);
        }

        return res;
    }

    /**
     * Creates a network handler to intercept {@link StopLeaseProlongationMessage}.
     *
     * @param handlerService Cluster service to handle message.
     * @return Network handler.
     */
    private NetworkMessageHandler leaseDenyMessageHandler(ClusterService handlerService) {
        return (msg, sender, correlationId) -> {
            if (!(msg instanceof PlacementDriverActorMessage)) {
                return;
            }

            var handlerNode = handlerService.topologyService().localMember();

            log.info("Lease is denied [replica={}, actor={}, redirect={}]", sender, handlerNode.name(),
                    ((StopLeaseProlongationMessage) msg).redirectProposal());

            if (denyLeaseHandler != null) {
                denyLeaseHandler.accept((StopLeaseProlongationMessage) msg, sender.name(), handlerNode.name());
            }
        };
    }

    @Test
    public void testNotificationToPlacementDriverAboutConnectivityProblem() throws Exception {
        Set<String> grpNodes = chooseRandomNodes(3);

        log.info("Replication group is based on {}", grpNodes);

        var raftClientFut = createReplicationGroup(GROUP_ID, grpNodes);

        var raftClient = raftClientFut.get();

        raftClient.refreshLeader().get();

        var leaderNodeName = raftClient.leader().consistentId();

        ConcurrentHashMap<String, String> nodesToReceivedDeclineMsg = new ConcurrentHashMap<>();

        denyLeaseHandler = (msg, from, to) -> {
            nodesToReceivedDeclineMsg.put(to, from);
        };

        var anyNode = randomNode(Set.of());

        log.info("Message sent from {} to {}", anyNode, leaderNodeName);

        var clusterService = clusterServices.get(anyNode);

        replicaListener = (request, sender) -> failedFuture(new IOException("test"));

        new ReplicaService(
                clusterService.messagingService(),
                clock,
                replicationConfiguration
        ).invoke(
                clusterService.topologyService().getByConsistentId(leaderNodeName),
                TEST_REPLICA_MESSAGES_FACTORY.primaryReplicaTestRequest()
                        .enlistmentConsistencyToken(1L)
                        .groupId(toTablePartitionIdMessage(REPLICA_MESSAGES_FACTORY, GROUP_ID))
                        .build()
        );

        assertTrue(waitForCondition(() -> nodesToReceivedDeclineMsg.size() == placementDriverNodeNames.size(), 10_000));

        for (String nodeName : nodesToReceivedDeclineMsg.keySet()) {
            assertEquals(leaderNodeName, nodesToReceivedDeclineMsg.get(nodeName));

            assertTrue(placementDriverNodeNames.contains(nodeName));
        }

        stopReplicationGroup(GROUP_ID, grpNodes);
    }

    @Test
    public void testNotificationToPlacementDriverAboutMajorityLoss() throws Exception {
        Set<String> grpNodes = chooseRandomNodes(3);

        log.info("Replication group is based on {}", grpNodes);

        var raftClientFut = createReplicationGroup(GROUP_ID, grpNodes);

        var raftClient = raftClientFut.get();

        raftClient.refreshLeader().get();

        var leaderNodeName = raftClient.leader().consistentId();

        var grpNodesToStop = grpNodes.stream().filter(n -> !n.equals(leaderNodeName)).collect(toSet());

        log.info(
                "All nodes of the replication group will be unavailable except leader [leader={}, others={}]",
                leaderNodeName,
                grpNodesToStop
        );

        ConcurrentHashMap<String, String> nodesToReceivedDeclineMsg = new ConcurrentHashMap<>();

        denyLeaseHandler = (msg, from, to) -> {
            nodesToReceivedDeclineMsg.put(to, from);
        };

        for (String nodeToStop : grpNodesToStop) {
            var srvc = clusterServices.get(nodeToStop);

            srvc.beforeNodeStop();
            assertThat(srvc.stopAsync(new ComponentContext()), willCompleteSuccessfully());
        }

        var anyNode = randomNode(grpNodesToStop);

        log.info("Message sent from {} to {}", anyNode, leaderNodeName);

        var clusterService = clusterServices.get(anyNode);

        new ReplicaService(
                clusterService.messagingService(),
                clock,
                replicationConfiguration
        ).invoke(
                clusterService.topologyService().getByConsistentId(leaderNodeName),
                TEST_REPLICA_MESSAGES_FACTORY.primaryReplicaTestRequest()
                        .enlistmentConsistencyToken(1L)
                        .groupId(toTablePartitionIdMessage(REPLICA_MESSAGES_FACTORY, GROUP_ID))
                        .build()
        );

        var restPlacementDriverNodes = placementDriverNodeNames.stream().filter(n -> !grpNodesToStop.contains(n)).collect(toSet());

        log.info("Rest nodes of placement driver {}", restPlacementDriverNodes);

        assertTrue(waitForCondition(() -> nodesToReceivedDeclineMsg.size() == restPlacementDriverNodes.size(), 10_000));

        for (String nodeName : nodesToReceivedDeclineMsg.keySet()) {
            assertEquals(leaderNodeName, nodesToReceivedDeclineMsg.get(nodeName));

            assertTrue(placementDriverNodeNames.contains(nodeName));
        }

        stopReplicationGroup(GROUP_ID, grpNodes);
    }

    /**
     * Gets a node name randomly.
     *
     * @return Node name.
     */
    private String randomNode(Set<String> exceptNodes) {
        ArrayList<String> list = new ArrayList<>(nodeNames);

        list.removeAll(exceptNodes);

        Collections.shuffle(list);

        return list.get(0);
    }

    /**
     * Prepares a random set of nodes.
     *
     * @return Random node set.
     */
    private Set<String> chooseRandomNodes(int count) {
        assertTrue(count <= nodeNames.size());

        var list = new ArrayList<>(nodeNames);

        Collections.shuffle(list);

        Set<String> randNodes = new HashSet<>(list.subList(0, count));

        return randNodes;
    }

    /**
     * Stops a replication group.
     *
     * @param testGrpId Replication group id.
     * @param grpNodes Participants on the replication group.
     * @throws NodeStoppingException If failed.
     */
    private void stopReplicationGroup(ReplicationGroupId testGrpId, Set<String> grpNodes) throws NodeStoppingException {
        for (String nodeName : grpNodes) {
            var raftManager = raftManagers.get(nodeName);
            var replicaManager = replicaManagers.get(nodeName);

            assertNotNull(raftManager);
            assertNotNull(replicaManager);

            replicaManager.stopReplica(testGrpId).join();
            raftManager.stopRaftNodes(testGrpId);
        }
    }

    /**
     * Creates a replication group on a specific node set.
     *
     * @param groupId Replication group id.
     * @param nodes Participants on the replication group.
     * @return Raft client for the replication group.
     * @throws Exception If failed.
     */
    private CompletableFuture<TopologyAwareRaftGroupService> createReplicationGroup(
            ReplicationGroupId groupId,
            Set<String> nodes
    ) throws Exception {
        ArrayList<CompletableFuture<Replica>> replicaFutures = new ArrayList<>(nodes.size());

        for (String nodeName : nodes) {
            var replicaManager = replicaManagers.get(nodeName);
            var raftManager = raftManagers.get(nodeName);

            assertNotNull(replicaManager);
            assertNotNull(raftManager);

            PeersAndLearners newConfiguration = fromConsistentIds(nodes);

            Function<RaftGroupService, ReplicaListener> createListener = raftClient ->  new ReplicaListener() {
                @Override
                public CompletableFuture<ReplicaResult> invoke(ReplicaRequest request, String senderId) {
                    log.info("Handle request [type={}]", request.getClass().getSimpleName());

                    return raftClient
                            .run(REPLICA_MESSAGES_FACTORY.safeTimeSyncCommand().build())
                            .thenCompose(ignored -> replicaListener == null
                                    ? completedFuture(new ReplicaResult(null, null))
                                    : replicaListener.apply(request, senderId));
                }

                @Override
                public RaftCommandRunner raftClient() {
                    return raftClient;
                }
            };

            CompletableFuture<Replica> replicaFuture = replicaManager.startReplica(
                    RaftGroupEventsListener.noopLsnr,
                    new TestRaftGroupListener(),
                    false,
                    null,
                    createListener,
                    new PendingComparableValuesTracker<>(Long.MAX_VALUE),
                    groupId,
                    newConfiguration
            );

<<<<<<< HEAD
            CompletableFuture<Replica> replicaFuture = raftClientFut.thenCompose(raftClient -> {
                try {
                    ReplicaListener listener = new ReplicaListener() {
                        @Override
                        public CompletableFuture<ReplicaResult> invoke(ReplicaRequest request, String senderId) {
                            log.info("Handle request [type={}]", request.getClass().getSimpleName());

                            return raftClient
                                    .run(REPLICA_MESSAGES_FACTORY.safeTimeSyncCommand().build())
                                    .thenCompose(ignored -> replicaListener == null
                                            ? completedFuture(new ReplicaResult(null, null))
                                            : replicaListener.apply(request, senderId));
                        }

                        @Override
                        public RaftCommandRunner raftClient() {
                            return raftClient;
                        }
                    };

                    return replicaManager.startReplica(
                            groupId,
                            newConfiguration,
                            (unused) -> listener,
                            new PendingComparableValuesTracker<>(Long.MAX_VALUE),
                            completedFuture(raftClient));
                } catch (NodeStoppingException e) {
                    throw new RuntimeException(e);
                }
            });
            serviceFutures.add(replicaFuture);
=======
            replicaFutures.add(replicaFuture);
>>>>>>> 4d724d3f
        }

        CompletableFuture.allOf(replicaFutures.toArray(new CompletableFuture[0]));

        return replicaFutures.get(0).thenApply(Replica::raftClient);
    }
}<|MERGE_RESOLUTION|>--- conflicted
+++ resolved
@@ -516,41 +516,7 @@
                     newConfiguration
             );
 
-<<<<<<< HEAD
-            CompletableFuture<Replica> replicaFuture = raftClientFut.thenCompose(raftClient -> {
-                try {
-                    ReplicaListener listener = new ReplicaListener() {
-                        @Override
-                        public CompletableFuture<ReplicaResult> invoke(ReplicaRequest request, String senderId) {
-                            log.info("Handle request [type={}]", request.getClass().getSimpleName());
-
-                            return raftClient
-                                    .run(REPLICA_MESSAGES_FACTORY.safeTimeSyncCommand().build())
-                                    .thenCompose(ignored -> replicaListener == null
-                                            ? completedFuture(new ReplicaResult(null, null))
-                                            : replicaListener.apply(request, senderId));
-                        }
-
-                        @Override
-                        public RaftCommandRunner raftClient() {
-                            return raftClient;
-                        }
-                    };
-
-                    return replicaManager.startReplica(
-                            groupId,
-                            newConfiguration,
-                            (unused) -> listener,
-                            new PendingComparableValuesTracker<>(Long.MAX_VALUE),
-                            completedFuture(raftClient));
-                } catch (NodeStoppingException e) {
-                    throw new RuntimeException(e);
-                }
-            });
-            serviceFutures.add(replicaFuture);
-=======
             replicaFutures.add(replicaFuture);
->>>>>>> 4d724d3f
         }
 
         CompletableFuture.allOf(replicaFutures.toArray(new CompletableFuture[0]));
