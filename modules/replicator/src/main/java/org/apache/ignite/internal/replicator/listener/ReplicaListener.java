--- conflicted
+++ resolved
@@ -34,11 +34,7 @@
      * @param senderId Sender id.
      * @return Listener response.
      */
-<<<<<<< HEAD
-    CompletableFuture<ReplicaResult> invoke(ReplicaRequest request);
-=======
-    CompletableFuture<?> invoke(ReplicaRequest request, String senderId);
->>>>>>> e37ff700
+    CompletableFuture<ReplicaResult> invoke(ReplicaRequest request, String senderId);
 
     /**
      * Callback on becoming the primary replica.
