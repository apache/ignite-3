--- conflicted
+++ resolved
@@ -33,17 +33,6 @@
     /** Replica listener. */
     private final ReplicaListener listener;
 
-<<<<<<< HEAD
-    /**
-     * The map matches an operation id to the future of operation result.
-     * The first id is a business transaction id within which the operation is handled.
-     * The second one is an id of operation (the id is locally generated when the replication request is received).
-     * Operation future is a leaf element for waiting the operation completion and receiving a result.
-     */
-    private final ConcurrentHashMap<UUID, ConcurrentHashMap<UUID, CompletableFuture>> ops = new ConcurrentHashMap<>();
-
-=======
->>>>>>> 072a2237
     /**
      * The constructor of replica server.
      *
@@ -64,7 +53,7 @@
      * @param request Request to replication.
      * @return Response.
      */
-    public ReplicaResponse processRequest(ReplicaRequest request) { // define proper set of exceptions that might be thrown.
+    public CompletableFuture<Object> processRequest(ReplicaRequest request) { // define proper set of exceptions that might be thrown.
         assert replicaGrpId.equals(request.groupId()) : IgniteStringFormatter.format(
                 "Partition mismatch: request does not match the replica [reqReplicaGrpId={}, replicaGrpId={}]",
                 request.groupId(),
@@ -72,120 +61,6 @@
 
         //TODO:IGNITE-17378 Check replica is alive.
 
-<<<<<<< HEAD
-        try {
-            if (request instanceof WaiteOperationsResultRequest) {
-                return handleWaitOperationsResultRequest((WaiteOperationsResultRequest) request);
-            }
-
-            if (request instanceof CleanupRequest) {
-                return handleCleanupRequest((CleanupRequest) request);
-            }
-
-            ListenerResponse listResp = listener.invoke(request);
-
-            if (listResp instanceof ListenerCompoundResponse) {
-                var listCompResp = (ListenerCompoundResponse) listResp;
-
-                ops.computeIfAbsent(listCompResp.operationLocator().operationId(), uuid -> new ConcurrentHashMap<>())
-                        .put(listCompResp.operationLocator().operationId(), listCompResp.resultFuture());
-
-                return REPLICA_MESSAGES_FACTORY.compoundResponse()
-                        .operationId(listCompResp.operationLocator().operationId())
-                        .result(listCompResp.result())
-                        .build();
-            }
-
-            if (listResp instanceof ListenerFutureResponse) {
-                var listFutResp = (ListenerFutureResponse) listResp;
-
-                ops.computeIfAbsent(listFutResp.operationLocator().operationContextId(), uuid -> new ConcurrentHashMap<>())
-                        .put(listFutResp.operationLocator().operationId(), listFutResp.resultFuture());
-
-                return REPLICA_MESSAGES_FACTORY.futureResponse()
-                        .operationId(listFutResp.operationLocator().operationId())
-                        .build();
-            }
-
-            assert listResp instanceof ListenerInstantResponse : IgniteStringFormatter.format(
-                    "Unexpected listener response type [type={}]", listResp.getClass().getSimpleName());
-
-            var listInstResp = (ListenerInstantResponse) listResp;
-
-            return REPLICA_MESSAGES_FACTORY.instantResponse()
-                    .result(listInstResp.result())
-                    .build();
-
-        } catch (Exception ex) {
-            var traceId = UUID.randomUUID();
-
-            LOG.warn("Exception was thrown [traceId={}]", ex, traceId);
-
-            return REPLICA_MESSAGES_FACTORY
-                    .errorReplicaResponse()
-                    .errorMessage(IgniteStringFormatter.format("Process replication response finished with exception "
-                            + "[replicaGrpId={}, msg={}]", replicaGrpId, ex.getMessage()))
-                    .errorCode(Replicator.REPLICA_COMMON_ERR)
-                    .errorClassName(ex.getClass().getName())
-                    .errorTraceId(traceId)
-                    .build();
-        }
-    }
-
-    /**
-     * Handles a cleanup request.
-     *
-     * @param cleanRequest Cleanup request.
-     * @return Cleanup response.
-     */
-    private InstantResponse handleCleanupRequest(CleanupRequest cleanRequest) {
-        ops.remove(cleanRequest.operationContextId());
-
-        ListenerResponse listResp = listener.invoke(cleanRequest);
-
-        assert listResp instanceof ListenerInstantResponse : IgniteStringFormatter.format(
-                "Unexpected listener response type [type={}]", listResp.getClass().getSimpleName());
-
-        var listInstResp = (ListenerInstantResponse) listResp;
-
-        return REPLICA_MESSAGES_FACTORY.instantResponse()
-                .result(listInstResp.result())
-                .build();
-    }
-
-    /**
-     * Handles a wait operation request.
-     *
-     * @param opsRequest Wait operation request.
-     * @return Wait operations result.
-     */
-    private InstantResponse handleWaitOperationsResultRequest(WaiteOperationsResultRequest opsRequest) {
-        Collection<ReplicaRequestLocator> opIds = opsRequest.operationLocators();
-
-        HashMap<UUID, Object> opRes = null;
-
-        if (opIds != null && !opIds.isEmpty()) {
-            opRes = new HashMap<>(opIds.size());
-
-            for (ReplicaRequestLocator locator : opIds) {
-                ConcurrentHashMap<UUID, CompletableFuture> prefixOps = ops.get(locator.operationContextId());
-
-                if (prefixOps != null) {
-                    CompletableFuture opFut = prefixOps.get(locator.operationId());
-
-                    if (opFut != null) {
-                        opRes.put(locator.operationId(), opFut.join());
-                    }
-                }
-            }
-        }
-
-        return REPLICA_MESSAGES_FACTORY
-                .instantResponse()
-                .result(opRes)
-                .build();
-=======
         return listener.invoke(request);
->>>>>>> 072a2237
     }
 }