--- conflicted
+++ resolved
@@ -130,11 +130,7 @@
      * @param senderId Sender id.
      * @return Response.
      */
-<<<<<<< HEAD
-    CompletableFuture<ReplicaResult> processRequest(ReplicaRequest request) {
-=======
-    public CompletableFuture<?> processRequest(ReplicaRequest request, String senderId) {
->>>>>>> e37ff700
+    public CompletableFuture<ReplicaResult> processRequest(ReplicaRequest request, String senderId) {
         assert replicaGrpId.equals(request.groupId()) : IgniteStringFormatter.format(
                 "Partition mismatch: request does not match the replica [reqReplicaGrpId={}, replicaGrpId={}]",
                 request.groupId(),
