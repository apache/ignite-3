/*
 * Licensed to the Apache Software Foundation (ASF) under one or more
 * contributor license agreements. See the NOTICE file distributed with
 * this work for additional information regarding copyright ownership.
 * The ASF licenses this file to You under the Apache License, Version 2.0
 * (the "License"); you may not use this file except in compliance with
 * the License. You may obtain a copy of the License at
 *
 *      http://www.apache.org/licenses/LICENSE-2.0
 *
 * Unless required by applicable law or agreed to in writing, software
 * distributed under the License is distributed on an "AS IS" BASIS,
 * WITHOUT WARRANTIES OR CONDITIONS OF ANY KIND, either express or implied.
 * See the License for the specific language governing permissions and
 * limitations under the License.
 */

package org.apache.ignite.internal.raft.client;

import static java.util.concurrent.CompletableFuture.allOf;
import static org.apache.ignite.internal.util.CompletableFutures.nullCompletedFuture;

import java.io.IOException;
import java.util.ArrayList;
import java.util.Collection;
import java.util.List;
import java.util.Map;
import java.util.concurrent.CompletableFuture;
import java.util.concurrent.CompletionException;
import java.util.concurrent.ConcurrentHashMap;
import java.util.concurrent.ExecutionException;
import java.util.concurrent.ScheduledExecutorService;
import java.util.concurrent.TimeoutException;
import org.apache.ignite.internal.cluster.management.topology.api.LogicalNode;
import org.apache.ignite.internal.cluster.management.topology.api.LogicalTopologyEventListener;
import org.apache.ignite.internal.cluster.management.topology.api.LogicalTopologyService;
import org.apache.ignite.internal.cluster.management.topology.api.LogicalTopologySnapshot;
import org.apache.ignite.internal.lang.NodeStoppingException;
import org.apache.ignite.internal.logger.IgniteLogger;
import org.apache.ignite.internal.logger.Loggers;
import org.apache.ignite.internal.network.ClusterService;
import org.apache.ignite.internal.raft.Command;
import org.apache.ignite.internal.raft.LeaderElectionListener;
import org.apache.ignite.internal.raft.Marshaller;
import org.apache.ignite.internal.raft.Peer;
import org.apache.ignite.internal.raft.PeersAndLearners;
import org.apache.ignite.internal.raft.RaftGroupServiceImpl;
import org.apache.ignite.internal.raft.configuration.RaftConfiguration;
import org.apache.ignite.internal.raft.service.LeaderWithTerm;
import org.apache.ignite.internal.raft.service.RaftGroupService;
import org.apache.ignite.internal.replicator.ReplicationGroupId;
import org.apache.ignite.lang.ErrorGroups.Common;
import org.apache.ignite.lang.IgniteException;
import org.apache.ignite.network.ClusterNode;
import org.apache.ignite.raft.jraft.RaftMessagesFactory;
import org.apache.ignite.raft.jraft.rpc.CliRequests.SubscriptionLeaderChangeRequest;
import org.apache.ignite.raft.jraft.rpc.impl.RaftGroupEventsClientListener;
import org.jetbrains.annotations.Nullable;

/**
 * RAFT client aware of a logical topology to handle distributed events.
 */
public class TopologyAwareRaftGroupService implements RaftGroupService {

    /** The logger. */
    private static final IgniteLogger LOG = Loggers.forClass(TopologyAwareRaftGroupService.class);

    /** Raft message factory. */
    private final RaftMessagesFactory factory;

    /** Cluster service. */
    private final ClusterService clusterService;

    /** RPC RAFT client. */
    private final RaftGroupService raftClient;

    /** Logical topology service. */
    private final LogicalTopologyService logicalTopologyService;

    /** Leader election handler. */
    private final ServerEventHandler serverEventHandler;

    private final RaftGroupEventsClientListener eventsClientListener;

    /** Executor to invoke RPC requests. */
    private final ScheduledExecutorService executor;

    /** RAFT configuration. */
    private final RaftConfiguration raftConfiguration;

    /**
     * Whether to notify callback after subscription to pass the current leader and term into it, even if the leader did not change in that
     * moment (see {@link #subscribeLeader}).
     */
    private final boolean notifyOnSubscription;

    /**
     * Map that has a set of alive peer nodes as a key set, and {@link #sendSubscribeMessage(ClusterNode, SubscriptionLeaderChangeRequest)}
     * futures as values.
     * When a node, that is a peer, joins or leaves the topology, we modify the map correspondingly.
     * We also modify it when raft group is reconfigured. In this case we should aso unsubscribe from nodes that we remove from the map,
     * this is the place where we use "sendSubscribeMessage" future - we unsubscribe only when we successfully subscribed.
     */
    private final Map<Peer, CompletableFuture<?>> subscribersMap = new ConcurrentHashMap<>();
    private final LogicalTopologyEventListener topologyEventsListener;

    /**
     * The constructor.
     *
     * @param cluster Cluster service.
     * @param factory Message factory.
     * @param executor RPC executor.
     * @param raftClient RPC RAFT client.
     * @param logicalTopologyService Logical topology.
     * @param notifyOnSubscription Whether to notify callback after subscription to pass the current leader and term into it, even
     *         if the leader did not change in that moment (see {@link #subscribeLeader}).
     */
    private TopologyAwareRaftGroupService(
            ClusterService cluster,
            RaftMessagesFactory factory,
            ScheduledExecutorService executor,
            RaftConfiguration raftConfiguration,
            RaftGroupService raftClient,
            LogicalTopologyService logicalTopologyService,
            RaftGroupEventsClientListener eventsClientListener,
            boolean notifyOnSubscription
    ) {
        this.clusterService = cluster;
        this.factory = factory;
        this.executor = executor;
        this.raftConfiguration = raftConfiguration;
        this.raftClient = raftClient;
        this.logicalTopologyService = logicalTopologyService;
        this.serverEventHandler = new ServerEventHandler();
        this.eventsClientListener = eventsClientListener;
        this.notifyOnSubscription = notifyOnSubscription;

        this.eventsClientListener.addLeaderElectionListener(groupId(), serverEventHandler);

        topologyEventsListener = new LogicalTopologyEventListener() {
            @Override
            public void onNodeJoined(LogicalNode appearedNode, LogicalTopologySnapshot newTopology) {
                Peer peer = new Peer(appearedNode.name(), 0);

                if (peers().contains(peer)) {
                    if (serverEventHandler.isSubscribed() && appearedNode.name().equals(peer.consistentId())) {
                        LOG.info("New peer will be sending a leader elected notification [grpId={}, consistentId={}]", groupId(),
                                peer.consistentId());

                        subscribeToNode(appearedNode, peer).thenComposeAsync(subscribed -> {
                            if (subscribed) {
                                return refreshAndGetLeaderWithTerm()
                                        .thenAcceptAsync(leaderWithTerm -> {
                                            if (!leaderWithTerm.isEmpty()
                                                    && appearedNode.name().equals(leaderWithTerm.leader().consistentId())) {
                                                serverEventHandler.onLeaderElected(appearedNode, leaderWithTerm.term());
                                            }
                                        }, executor);
                            }

                            return nullCompletedFuture();
                        }, executor);
                    }
                }
            }

            @Override
            public void onNodeLeft(LogicalNode leftNode, LogicalTopologySnapshot newTopology) {
                Peer peerToRemove = new Peer(leftNode.name(), 0);

                subscribersMap.remove(peerToRemove);
            }
        };

        logicalTopologyService.addEventListener(topologyEventsListener);
    }

    /**
     * Starts an instance of topology aware RAFT client.
     *
     * @param groupId Replication group id.
     * @param cluster Cluster service.
     * @param factory Message factory.
     * @param raftConfiguration RAFT configuration.
     * @param configuration Group configuration.
     * @param getLeader True to get the group's leader upon service creation.
     * @param executor RPC executor.
     * @param logicalTopologyService Logical topology service.
     * @param notifyOnSubscription Whether to notify callback after subscription to pass the current leader and term into it, even
     *         if the leader did not change in that moment (see {@link #subscribeLeader}).
     * @param cmdMarshaller Marshaller that should be used to serialize/deserialize commands.
     * @return Future to create a raft client.
     */
    public static CompletableFuture<TopologyAwareRaftGroupService> start(
            ReplicationGroupId groupId,
            ClusterService cluster,
            RaftMessagesFactory factory,
            RaftConfiguration raftConfiguration,
            PeersAndLearners configuration,
            boolean getLeader,
            ScheduledExecutorService executor,
            LogicalTopologyService logicalTopologyService,
            RaftGroupEventsClientListener eventsClientListener,
            boolean notifyOnSubscription,
            Marshaller cmdMarshaller
    ) {
        return RaftGroupServiceImpl.start(groupId, cluster, factory, raftConfiguration, configuration, getLeader, executor, cmdMarshaller)
                .thenApply(raftGroupService -> new TopologyAwareRaftGroupService(cluster, factory, executor, raftConfiguration,
                        raftGroupService, logicalTopologyService, eventsClientListener, notifyOnSubscription));
    }

    /**
     * Sends a subscribe message to a specific node of the cluster.
     *
     * @param node Node.
     * @param msg Subscribe message.
     * @return A future that completes with true when the message sent and false value when the node left the cluster.
     */
    private CompletableFuture<Boolean> sendSubscribeMessage(ClusterNode node, SubscriptionLeaderChangeRequest msg) {
        var msgSendFut = new CompletableFuture<Boolean>();

        sendWithRetry(node, msg, msgSendFut);

        return msgSendFut;
    }

    /**
     * Tries to send a subscribe message until the node leaves of the cluster.
     *
     * @param node Node.
     * @param msg Subscribe message to send.
     * @param msgSendFut Future that completes with true when the message sent and with false when the node left topology and cannot
     *         get a cluster.
     */
    private void sendWithRetry(ClusterNode node, SubscriptionLeaderChangeRequest msg, CompletableFuture<Boolean> msgSendFut) {
        clusterService.messagingService().invoke(node, msg, raftConfiguration.responseTimeout().value()).whenCompleteAsync((unused, th) -> {
            if (th == null) {
                msgSendFut.complete(true);

                return;
            }

            if (!msg.subscribe()) {
                // We don't want to propagate exceptions when unsubscribing (if it's not an Error!).

                if (th instanceof Error) {
                    msgSendFut.completeExceptionally(th);
                } else {
                    LOG.debug("An exception while trying to unsubscribe", th);

                    msgSendFut.complete(false);
                }
            } else if (recoverable(th)) {
                logicalTopologyService.logicalTopologyOnLeader().whenCompleteAsync((logicalTopologySnapshot, topologyGetIssue) -> {
                    if (topologyGetIssue != null) {
                        LOG.error("Actual logical topology snapshot was not got.", topologyGetIssue);

                        msgSendFut.completeExceptionally(topologyGetIssue);

                        return;
                    }

                    if (logicalTopologySnapshot.nodes().contains(node)) {
                        sendWithRetry(node, msg, msgSendFut);
                    } else {
                        LOG.info("Could not subscribe to leader update from a specific node, because the node had left from the"
                                + " cluster [node={}]", node);

                        msgSendFut.complete(false);
                    }
                }, executor);
            } else {
                if (!(th instanceof NodeStoppingException)) {
                    LOG.error("Could not send the subscribe message to the node [node={}, msg={}]", th, node, msg);
                }

                msgSendFut.completeExceptionally(th);
            }
        }, executor);
    }

    /**
     * Whether an exception is recoverable or not.
     *
     * @param t The exception.
     * @return True if the exception is recoverable, false otherwise.
     */
    private static boolean recoverable(Throwable t) {
        if (t instanceof ExecutionException || t instanceof CompletionException) {
            t = t.getCause();
        }

        return t instanceof TimeoutException || t instanceof IOException;
    }

    /**
     * Assigns a closure to call when a leader will is elected.
     *
     * @param callback Callback closure.
     * @return Future that is completed when all subscription messages to peers are sent.
     */
    public CompletableFuture<Void> subscribeLeader(LeaderElectionListener callback) {
        assert !serverEventHandler.isSubscribed() : "The node already subscribed";

        int peers = peers().size();

        var futs = new CompletableFuture[peers];

        serverEventHandler.setOnLeaderElectedCallback(callback);

        for (int i = 0; i < peers; i++) {
            Peer peer = peers().get(i);

            ClusterNode node = clusterService.topologyService().getByConsistentId(peer.consistentId());

            if (node != null) {
                futs[i] = subscribeToNode(node, peer);
            } else {
                futs[i] = nullCompletedFuture();
            }
        }

        if (notifyOnSubscription) {
            return allOf(futs).whenCompleteAsync((unused, throwable) -> {
                if (subscribersMap.isEmpty()) {
                    return;
                }

                if (throwable != null) {
                    throw new IgniteException(Common.INTERNAL_ERR, throwable);
                }

                refreshAndGetLeaderWithTerm().thenAcceptAsync(leaderWithTerm -> {
                    if (!leaderWithTerm.isEmpty()) {
                        serverEventHandler.onLeaderElected(
                                clusterService.topologyService().getByConsistentId(leaderWithTerm.leader().consistentId()),
                                leaderWithTerm.term()
                        );
                    }
                }, executor);
            }, executor);
        } else {
            return allOf(futs);
        }
    }

    /**
     * Unsubscribe of notification about a leader elected.
     *
     * @return Future that is completed when all messages about cancelling subscription to peers are sent.
     */
    public CompletableFuture<Void> unsubscribeLeader() {
        serverEventHandler.setOnLeaderElectedCallback(null);
        serverEventHandler.resetLeader();

        var peers = peers();
        List<CompletableFuture<Boolean>> futs = new ArrayList<>();

        for (int i = 0; i < peers.size(); i++) {
            Peer peer = peers.get(i);

            ClusterNode node = clusterService.topologyService().getByConsistentId(peer.consistentId());

            if (node != null) {
                futs.add(sendSubscribeMessage(node, subscriptionLeaderChangeRequest(false)));
            }
        }

        subscribersMap.clear();

        return allOf(futs.toArray(new CompletableFuture[0]));
    }

    @Override
    public ReplicationGroupId groupId() {
        return raftClient.groupId();
    }

    @Override
    public @Nullable Peer leader() {
        Peer leader = serverEventHandler.leader();

        return leader == null ? raftClient.leader() : leader;
    }

    @Override
    public @Nullable List<Peer> peers() {
        return raftClient.peers();
    }

    @Override
    public @Nullable List<Peer> learners() {
        return raftClient.learners();
    }

    @Override
    public CompletableFuture<Void> refreshLeader() {
        return raftClient.refreshLeader();
    }

    @Override
    public CompletableFuture<LeaderWithTerm> refreshAndGetLeaderWithTerm() {
        return raftClient.refreshAndGetLeaderWithTerm();
    }

    @Override
    public CompletableFuture<Void> refreshMembers(boolean onlyAlive) {
        return raftClient.refreshMembers(onlyAlive);
    }

    @Override
    public CompletableFuture<Void> addPeer(Peer peer) {
        return raftClient.addPeer(peer);
    }

    @Override
    public CompletableFuture<Void> removePeer(Peer peer) {
        return raftClient.removePeer(peer);
    }

    @Override
<<<<<<< HEAD
    public CompletableFuture<Void> changePeers(PeersAndLearners peersAndLearners, long term) {
        return raftClient.changePeers(peersAndLearners, term);
=======
    public CompletableFuture<Void> changePeersAndLearners(PeersAndLearners peersAndLearners, long term) {
        return raftClient.changePeersAndLearners(peersAndLearners, term);
>>>>>>> 4eef51ad
    }

    @Override
    public CompletableFuture<Void> changePeersAndLearnersAsync(PeersAndLearners peersAndLearners, long term) {
        return raftClient.changePeersAndLearnersAsync(peersAndLearners, term);
    }

    @Override
    public CompletableFuture<Void> addLearners(Collection<Peer> learners) {
        return raftClient.addLearners(learners);
    }

    @Override
    public CompletableFuture<Void> removeLearners(Collection<Peer> learners) {
        return raftClient.removeLearners(learners);
    }

    @Override
    public CompletableFuture<Void> resetLearners(Collection<Peer> learners) {
        return raftClient.resetLearners(learners);
    }

    @Override
    public CompletableFuture<Void> snapshot(Peer peer) {
        return raftClient.snapshot(peer);
    }

    @Override
    public CompletableFuture<Void> transferLeadership(Peer newLeader) {
        return raftClient.transferLeadership(newLeader);
    }

    @Override
    public <R> CompletableFuture<R> run(Command cmd) {
        return raftClient.run(cmd);
    }

    @Override
    public void shutdown() {
        logicalTopologyService.removeEventListener(topologyEventsListener);

        eventsClientListener.removeLeaderElectionListener(groupId(), serverEventHandler);

        raftClient.shutdown();
    }

    @Override
    public CompletableFuture<Long> readIndex() {
        return raftClient.readIndex();
    }

    @Override
    public ClusterService clusterService() {
        return raftClient.clusterService();
    }

    /**
     * Leader election handler.
     */
    private static class ServerEventHandler implements LeaderElectionListener {
        /** A term of last elected leader. */
        private long term = 0;

        /** Last elected leader. */
        private volatile Peer leaderPeer;

        /** A leader elected callback. */
        private LeaderElectionListener onLeaderElectedCallback;

        /**
         * Notifies about a new leader elected, if it did not make before.
         *
         * @param node Node.
         * @param term Term.
         */
        @Override
        public synchronized void onLeaderElected(ClusterNode node, long term) {
            if (onLeaderElectedCallback != null && term > this.term) {
                this.term = term;
                this.leaderPeer = new Peer(node.name());

                onLeaderElectedCallback.onLeaderElected(node, term);
            }
        }

        /**
         * Assigns a leader election callback.
         *
         * @param onLeaderElectedCallback A callback closure.
         */
        synchronized void setOnLeaderElectedCallback(LeaderElectionListener onLeaderElectedCallback) {
            this.onLeaderElectedCallback = onLeaderElectedCallback;
        }

        /**
         * Whether notification is required.
         *
         * @return True if notification required, false otherwise.
         */
        synchronized boolean isSubscribed() {
            return onLeaderElectedCallback != null;
        }

        Peer leader() {
            return leaderPeer;
        }

        void resetLeader() {
            leaderPeer = null;
        }
    }

    @Override
    public void updateConfiguration(PeersAndLearners configuration) {
        this.raftClient.updateConfiguration(configuration);

        List<CompletableFuture<?>> futures = new ArrayList<>();

        for (Peer peer : peers()) {
            // Subscribe to all new peers in configuration.
            if (!subscribersMap.containsKey(peer)) {
                ClusterNode node = clusterService.topologyService().getByConsistentId(peer.consistentId());

                if (node != null) {
                    futures.add(subscribeToNode(node, peer));
                }
            }
        }

        for (Peer peer : subscribersMap.keySet()) {
            // Unsubscribe from all peers that were removed from configuration.
            if (!peers().contains(peer)) {
                ClusterNode node = clusterService.topologyService().getByConsistentId(peer.consistentId());

                CompletableFuture<?> fut = subscribersMap.remove(peer);

                if (fut != null && node != null) {
                    futures.add(fut.thenCompose(ignore -> sendSubscribeMessage(node, subscriptionLeaderChangeRequest(false))));
                }
            }
        }

        // Refresh leader when we're done.
        allOf(futures.toArray(CompletableFuture[]::new)).thenAcceptAsync(unused -> {
            if (notifyOnSubscription) {
                refreshAndGetLeaderWithTerm().thenAcceptAsync(leaderWithTerm -> {
                    if (!leaderWithTerm.isEmpty()) {
                        serverEventHandler.onLeaderElected(
                                clusterService.topologyService().getByConsistentId(leaderWithTerm.leader().consistentId()),
                                leaderWithTerm.term()
                        );
                    }
                }, executor);
            }
        }, executor);
    }

    private SubscriptionLeaderChangeRequest subscriptionLeaderChangeRequest(boolean subscribe) {
        return factory.subscriptionLeaderChangeRequest()
                .groupId(groupId())
                .subscribe(subscribe)
                .build();
    }

    private synchronized CompletableFuture<Boolean> subscribeToNode(ClusterNode node, Peer peer) {
        CompletableFuture<Boolean> fut = sendSubscribeMessage(node, subscriptionLeaderChangeRequest(true));

        subscribersMap.put(peer, fut);

        return fut;
    }
}<|MERGE_RESOLUTION|>--- conflicted
+++ resolved
@@ -419,13 +419,8 @@
     }
 
     @Override
-<<<<<<< HEAD
-    public CompletableFuture<Void> changePeers(PeersAndLearners peersAndLearners, long term) {
-        return raftClient.changePeers(peersAndLearners, term);
-=======
     public CompletableFuture<Void> changePeersAndLearners(PeersAndLearners peersAndLearners, long term) {
         return raftClient.changePeersAndLearners(peersAndLearners, term);
->>>>>>> 4eef51ad
     }
 
     @Override
