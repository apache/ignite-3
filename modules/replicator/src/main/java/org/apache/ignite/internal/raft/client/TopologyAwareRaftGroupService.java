--- conflicted
+++ resolved
@@ -55,7 +55,6 @@
 import org.apache.ignite.raft.jraft.RaftMessagesFactory;
 import org.apache.ignite.raft.jraft.rpc.CliRequests.SubscriptionLeaderChangeRequest;
 import org.apache.ignite.raft.jraft.rpc.impl.RaftGroupEventsClientListener;
-import org.jetbrains.annotations.NotNull;
 import org.jetbrains.annotations.Nullable;
 
 /**
@@ -340,24 +339,17 @@
 
                 refreshAndGetLeaderWithTerm().thenAcceptAsync(leaderWithTerm -> {
                     if (!leaderWithTerm.isEmpty()) {
-<<<<<<< HEAD
-                        eventsClientListener.onLeaderElected(
-                                groupId(),
-                                clusterService.topologyService().getByConsistentId(leaderWithTerm.leader().consistentId()),
-                                leaderWithTerm.term()
-                        );
-=======
                         ClusterNode leaderHost = clusterService.topologyService().getByConsistentId(leaderWithTerm.leader().consistentId());
 
                         if (leaderHost != null) {
-                            serverEventHandler.onLeaderElected(
+                            eventsClientListener.onLeaderElected(
+                                    groupId(),
                                     leaderHost,
                                     leaderWithTerm.term()
                             );
                         } else {
                             LOG.warn("Leader host occurred to leave the topology [nodeId = {}].", leaderWithTerm.leader().consistentId());
                         }
->>>>>>> 7004eac1
                     }
                 }, executor);
             }, executor);
