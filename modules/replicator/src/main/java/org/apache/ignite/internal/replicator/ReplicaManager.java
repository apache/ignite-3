/*
 * Licensed to the Apache Software Foundation (ASF) under one or more
 * contributor license agreements. See the NOTICE file distributed with
 * this work for additional information regarding copyright ownership.
 * The ASF licenses this file to You under the Apache License, Version 2.0
 * (the "License"); you may not use this file except in compliance with
 * the License. You may obtain a copy of the License at
 *
 *      http://www.apache.org/licenses/LICENSE-2.0
 *
 * Unless required by applicable law or agreed to in writing, software
 * distributed under the License is distributed on an "AS IS" BASIS,
 * WITHOUT WARRANTIES OR CONDITIONS OF ANY KIND, either express or implied.
 * See the License for the specific language governing permissions and
 * limitations under the License.
 */

package org.apache.ignite.internal.replicator;

import static java.util.concurrent.CompletableFuture.completedFuture;
import static java.util.concurrent.CompletableFuture.failedFuture;
import static java.util.stream.Collectors.toSet;
import static org.apache.ignite.internal.lang.IgniteStringFormatter.format;
import static org.apache.ignite.internal.raft.PeersAndLearners.fromAssignments;
import static org.apache.ignite.internal.replicator.LocalReplicaEvent.AFTER_REPLICA_STARTED;
import static org.apache.ignite.internal.replicator.LocalReplicaEvent.BEFORE_REPLICA_STOPPED;
import static org.apache.ignite.internal.replicator.message.ReplicaMessageUtils.toTablePartitionIdMessage;
import static org.apache.ignite.internal.replicator.message.ReplicaMessageUtils.toZonePartitionIdMessage;
import static org.apache.ignite.internal.thread.ThreadOperation.STORAGE_READ;
import static org.apache.ignite.internal.thread.ThreadOperation.STORAGE_WRITE;
import static org.apache.ignite.internal.thread.ThreadOperation.TX_STATE_STORAGE_ACCESS;
import static org.apache.ignite.internal.util.CompletableFutures.falseCompletedFuture;
import static org.apache.ignite.internal.util.CompletableFutures.isCompletedSuccessfully;
import static org.apache.ignite.internal.util.CompletableFutures.nullCompletedFuture;
import static org.apache.ignite.internal.util.CompletableFutures.trueCompletedFuture;
import static org.apache.ignite.internal.util.ExceptionUtils.unwrapCause;
import static org.apache.ignite.internal.util.IgniteUtils.shutdownAndAwaitTermination;

import java.io.IOException;
import java.util.Map;
import java.util.Map.Entry;
import java.util.Set;
import java.util.concurrent.CompletableFuture;
import java.util.concurrent.CompletionException;
import java.util.concurrent.ConcurrentHashMap;
import java.util.concurrent.ExecutionException;
import java.util.concurrent.Executor;
import java.util.concurrent.ExecutorService;
import java.util.concurrent.Executors;
import java.util.concurrent.LinkedBlockingQueue;
import java.util.concurrent.ScheduledExecutorService;
import java.util.concurrent.ThreadPoolExecutor;
import java.util.concurrent.TimeUnit;
import java.util.concurrent.TimeoutException;
import java.util.concurrent.atomic.AtomicBoolean;
import java.util.function.Consumer;
import java.util.function.Function;
import java.util.function.LongSupplier;
import java.util.function.Supplier;
import org.apache.ignite.internal.affinity.Assignments;
import org.apache.ignite.internal.cluster.management.ClusterManagementGroupManager;
import org.apache.ignite.internal.event.AbstractEventProducer;
import org.apache.ignite.internal.failure.FailureContext;
import org.apache.ignite.internal.failure.FailureProcessor;
import org.apache.ignite.internal.failure.FailureType;
import org.apache.ignite.internal.hlc.ClockService;
import org.apache.ignite.internal.hlc.HybridTimestamp;
import org.apache.ignite.internal.lang.NodeStoppingException;
import org.apache.ignite.internal.logger.IgniteLogger;
import org.apache.ignite.internal.logger.Loggers;
import org.apache.ignite.internal.manager.ComponentContext;
import org.apache.ignite.internal.manager.IgniteComponent;
import org.apache.ignite.internal.network.ChannelType;
import org.apache.ignite.internal.network.ClusterService;
import org.apache.ignite.internal.network.NetworkMessage;
import org.apache.ignite.internal.network.NetworkMessageHandler;
import org.apache.ignite.internal.placementdriver.PlacementDriver;
import org.apache.ignite.internal.placementdriver.event.PrimaryReplicaEvent;
import org.apache.ignite.internal.placementdriver.event.PrimaryReplicaEventParameters;
import org.apache.ignite.internal.placementdriver.message.PlacementDriverMessageGroup;
import org.apache.ignite.internal.placementdriver.message.PlacementDriverMessagesFactory;
import org.apache.ignite.internal.placementdriver.message.PlacementDriverReplicaMessage;
import org.apache.ignite.internal.raft.Loza;
import org.apache.ignite.internal.raft.Marshaller;
import org.apache.ignite.internal.raft.Peer;
import org.apache.ignite.internal.raft.PeersAndLearners;
import org.apache.ignite.internal.raft.RaftGroupEventsListener;
import org.apache.ignite.internal.raft.RaftManager;
import org.apache.ignite.internal.raft.RaftNodeId;
import org.apache.ignite.internal.raft.client.TopologyAwareRaftGroupService;
import org.apache.ignite.internal.raft.client.TopologyAwareRaftGroupServiceFactory;
import org.apache.ignite.internal.raft.configuration.LogStorageBudgetView;
import org.apache.ignite.internal.raft.server.RaftGroupOptions;
import org.apache.ignite.internal.raft.service.RaftGroupListener;
import org.apache.ignite.internal.raft.service.RaftGroupService;
import org.apache.ignite.internal.raft.storage.SnapshotStorageFactory;
import org.apache.ignite.internal.raft.storage.impl.LogStorageFactoryCreator;
import org.apache.ignite.internal.replicator.exception.ExpectedReplicationException;
import org.apache.ignite.internal.replicator.exception.ReplicaIsAlreadyStartedException;
import org.apache.ignite.internal.replicator.exception.ReplicaStoppingException;
import org.apache.ignite.internal.replicator.exception.ReplicaUnavailableException;
import org.apache.ignite.internal.replicator.listener.ReplicaListener;
import org.apache.ignite.internal.replicator.message.AwaitReplicaRequest;
import org.apache.ignite.internal.replicator.message.PrimaryReplicaRequest;
import org.apache.ignite.internal.replicator.message.ReadOnlyDirectReplicaRequest;
import org.apache.ignite.internal.replicator.message.ReplicaMessageGroup;
import org.apache.ignite.internal.replicator.message.ReplicaMessagesFactory;
import org.apache.ignite.internal.replicator.message.ReplicaRequest;
import org.apache.ignite.internal.replicator.message.ReplicaSafeTimeSyncRequest;
import org.apache.ignite.internal.replicator.message.ReplicationGroupIdMessage;
import org.apache.ignite.internal.replicator.message.TimestampAware;
import org.apache.ignite.internal.thread.ExecutorChooser;
import org.apache.ignite.internal.thread.IgniteThreadFactory;
import org.apache.ignite.internal.thread.NamedThreadFactory;
import org.apache.ignite.internal.thread.PublicApiThreading;
import org.apache.ignite.internal.thread.ThreadAttributes;
import org.apache.ignite.internal.util.IgniteSpinBusyLock;
import org.apache.ignite.internal.util.PendingComparableValuesTracker;
import org.apache.ignite.network.ClusterNode;
import org.apache.ignite.raft.jraft.storage.impl.VolatileRaftMetaStorage;
import org.jetbrains.annotations.Nullable;
import org.jetbrains.annotations.TestOnly;
import org.jetbrains.annotations.VisibleForTesting;

/**
 * Replica manager maintains {@link Replica} instances on an Ignite node.
 *
 * <p>Manager allows starting, stopping, getting a {@link Replica} by its unique id.
 *
 * <p>Only a single instance of the class exists in Ignite node.
 */
public class ReplicaManager extends AbstractEventProducer<LocalReplicaEvent, LocalReplicaEventParameters> implements IgniteComponent {
    /** The logger. */
    private static final IgniteLogger LOG = Loggers.forClass(ReplicaManager.class);

    /** Replicator network message factory. */
    private static final ReplicaMessagesFactory REPLICA_MESSAGES_FACTORY = new ReplicaMessagesFactory();

    private static final PlacementDriverMessagesFactory PLACEMENT_DRIVER_MESSAGES_FACTORY = new PlacementDriverMessagesFactory();

    /** Busy lock to stop synchronously. */
    private final IgniteSpinBusyLock busyLock = new IgniteSpinBusyLock();

    /** Prevents double stopping of the component. */
    private final AtomicBoolean stopGuard = new AtomicBoolean();

    /** Meta storage node names. */
    private final CompletableFuture<Set<String>> msNodes = new CompletableFuture<>();

    /** Cluster network service. */
    private final ClusterService clusterNetSvc;

    /** Cluster group manager. */
    private final ClusterManagementGroupManager cmgMgr;

    /** Replica message handler. */
    private final NetworkMessageHandler handler;

    /** Raft manager for RAFT-clients creation. */
    // TODO: move into {@method Replica#shutdown} https://issues.apache.org/jira/browse/IGNITE-22372
    private final RaftManager raftManager;

    /** Raft clients factory for raft server endpoints starting. */
    private final TopologyAwareRaftGroupServiceFactory raftGroupServiceFactory;

    /** Creator for {@link org.apache.ignite.internal.raft.storage.LogStorageFactory} for volatile tables. */
    private final LogStorageFactoryCreator volatileLogStorageFactoryCreator;

    /** Raft command marshaller for raft server endpoints starting. */
    private final Marshaller raftCommandsMarshaller;

    /** Message handler for placement driver messages. */
    private final NetworkMessageHandler placementDriverMessageHandler;

    /** Placement driver. */
    private final PlacementDriver placementDriver;

    private final LongSupplier idleSafeTimePropagationPeriodMsSupplier;

    /** Replicas. */
    private final ConcurrentHashMap<ReplicationGroupId, CompletableFuture<Replica>> replicas = new ConcurrentHashMap<>();

    private final ClockService clockService;

    /** Scheduled executor for idle safe time sync. */
    private final ScheduledExecutorService scheduledIdleSafeTimeSyncExecutor;

    /** Executor that will be used to execute requests by replicas. */
    private final Executor requestsExecutor;

    /** Failure processor. */
    private final FailureProcessor failureProcessor;

    /** Set of message groups to handler as replica requests. */
    private final Set<Class<?>> messageGroupsToHandle;

    /** Executor. */
    // TODO: IGNITE-20063 Maybe get rid of it
    private final ExecutorService executor;

    private final ReplicaStateManager replicaStateManager;

    private final ExecutorService replicasCreationExecutor;

    private volatile String localNodeId;

    private volatile String localNodeConsistentId;

    /* Temporary converter to support the zone based partitions in tests. **/
    // TODO: https://issues.apache.org/jira/browse/IGNITE-22522 remove this code
    private Function<ReplicaRequest, ReplicationGroupId> groupIdConverter = r -> r.groupId().asReplicationGroupId();

    /**
     * Constructor for a replica service.
     *
     * @param nodeName Node name.
     * @param clusterNetSvc Cluster network service.
     * @param cmgMgr Cluster group manager.
     * @param clockService Clock service.
     * @param messageGroupsToHandle Message handlers.
     * @param placementDriver A placement driver.
     * @param requestsExecutor Executor that will be used to execute requests by replicas.
     * @param idleSafeTimePropagationPeriodMsSupplier Used to get idle safe time propagation period in ms.
     * @param failureProcessor Failure processor.
     * @param raftCommandsMarshaller Command marshaller for raft groups creation.
     * @param raftGroupServiceFactory A factory for raft-clients creation.
     * @param raftManager The manager made up of songs and words to spite all my troubles is not so bad at all.
     * @param volatileLogStorageFactoryCreator Creator for {@link org.apache.ignite.internal.raft.storage.LogStorageFactory} for
     *      volatile tables.
     * @param groupIdConverter Temporary converter to support the zone based partitions in tests.
     */
    // TODO: https://issues.apache.org/jira/browse/IGNITE-22522 remove this method
    @TestOnly
    public ReplicaManager(
            String nodeName,
            ClusterService clusterNetSvc,
            ClusterManagementGroupManager cmgMgr,
            ClockService clockService,
            Set<Class<?>> messageGroupsToHandle,
            PlacementDriver placementDriver,
            Executor requestsExecutor,
            LongSupplier idleSafeTimePropagationPeriodMsSupplier,
            FailureProcessor failureProcessor,
            Marshaller raftCommandsMarshaller,
            TopologyAwareRaftGroupServiceFactory raftGroupServiceFactory,
            RaftManager raftManager,
            LogStorageFactoryCreator volatileLogStorageFactoryCreator,
            Executor replicaStartStopExecutor,
            Function<ReplicaRequest, ReplicationGroupId> groupIdConverter
    ) {
        this(
                nodeName,
                clusterNetSvc,
                cmgMgr,
                clockService,
                messageGroupsToHandle,
                placementDriver,
                requestsExecutor,
                idleSafeTimePropagationPeriodMsSupplier,
                failureProcessor,
                raftCommandsMarshaller,
                raftGroupServiceFactory,
                raftManager,
                volatileLogStorageFactoryCreator,
                replicaStartStopExecutor
        );

        this.groupIdConverter = groupIdConverter;
    }

    /**
     * Constructor for a replica service.
     *
     * @param nodeName Node name.
     * @param clusterNetSvc Cluster network service.
     * @param cmgMgr Cluster group manager.
     * @param clockService Clock service.
     * @param messageGroupsToHandle Message handlers.
     * @param placementDriver A placement driver.
     * @param requestsExecutor Executor that will be used to execute requests by replicas.
     * @param idleSafeTimePropagationPeriodMsSupplier Used to get idle safe time propagation period in ms.
     * @param failureProcessor Failure processor.
     * @param raftCommandsMarshaller Command marshaller for raft groups creation.
     * @param raftGroupServiceFactory A factory for raft-clients creation.
     * @param raftManager The manager made up of songs and words to spite all my troubles is not so bad at all.
     * @param volatileLogStorageFactoryCreator Creator for {@link org.apache.ignite.internal.raft.storage.LogStorageFactory} for
     *      volatile tables.
     */
    public ReplicaManager(
            String nodeName,
            ClusterService clusterNetSvc,
            ClusterManagementGroupManager cmgMgr,
            ClockService clockService,
            Set<Class<?>> messageGroupsToHandle,
            PlacementDriver placementDriver,
            Executor requestsExecutor,
            LongSupplier idleSafeTimePropagationPeriodMsSupplier,
            FailureProcessor failureProcessor,
            Marshaller raftCommandsMarshaller,
            TopologyAwareRaftGroupServiceFactory raftGroupServiceFactory,
            RaftManager raftManager,
            LogStorageFactoryCreator volatileLogStorageFactoryCreator,
            Executor replicaStartStopExecutor
    ) {
        this.clusterNetSvc = clusterNetSvc;
        this.cmgMgr = cmgMgr;
        this.clockService = clockService;
        this.messageGroupsToHandle = messageGroupsToHandle;
        this.volatileLogStorageFactoryCreator = volatileLogStorageFactoryCreator;
        this.handler = this::onReplicaMessageReceived;
        this.placementDriverMessageHandler = this::onPlacementDriverMessageReceived;
        this.placementDriver = placementDriver;
        this.requestsExecutor = requestsExecutor;
        this.idleSafeTimePropagationPeriodMsSupplier = idleSafeTimePropagationPeriodMsSupplier;
        this.failureProcessor = failureProcessor;
        this.raftCommandsMarshaller = raftCommandsMarshaller;
        this.raftGroupServiceFactory = raftGroupServiceFactory;
        this.raftManager = raftManager;
        this.replicaStateManager = new ReplicaStateManager(replicaStartStopExecutor, clockService, placementDriver, this);

        scheduledIdleSafeTimeSyncExecutor = Executors.newScheduledThreadPool(
                1,
                NamedThreadFactory.create(nodeName, "scheduled-idle-safe-time-sync-thread", LOG)
        );

        int threadCount = Runtime.getRuntime().availableProcessors();

        executor = new ThreadPoolExecutor(
                threadCount,
                threadCount,
                30,
                TimeUnit.SECONDS,
                new LinkedBlockingQueue<>(),
                NamedThreadFactory.create(nodeName, "replica", LOG)
        );

        replicasCreationExecutor = new ThreadPoolExecutor(
                threadCount,
                threadCount,
                30,
                TimeUnit.SECONDS,
                new LinkedBlockingQueue<>(),
                IgniteThreadFactory.create(nodeName, "replica-manager", LOG, STORAGE_READ, STORAGE_WRITE)
        );
    }

    private void onReplicaMessageReceived(NetworkMessage message, ClusterNode sender, @Nullable Long correlationId) {
        if (!(message instanceof ReplicaRequest)) {
            return;
        }

        assert correlationId != null;

        ReplicaRequest request = (ReplicaRequest) message;

        // If the request actually came from the network, we are already in the correct thread that has permissions to do storage reads
        // and writes.
        // But if this is a local call (in the same Ignite instance), we might still be in a thread that does not have those permissions.
        if (shouldSwitchToRequestsExecutor()) {
            requestsExecutor.execute(() -> handleReplicaRequest(request, sender, correlationId));
        } else {
            handleReplicaRequest(request, sender, correlationId);
        }
    }

    private static boolean shouldSwitchToRequestsExecutor() {
        if (Thread.currentThread() instanceof ThreadAttributes) {
            ThreadAttributes thread = (ThreadAttributes) Thread.currentThread();
            return !thread.allows(STORAGE_READ) || !thread.allows(STORAGE_WRITE) || !thread.allows(TX_STATE_STORAGE_ACCESS);
        } else {
            if (PublicApiThreading.executingSyncPublicApi()) {
                // It's a user thread, it executes a sync public API call, so it can do anything, no switch is needed.
                return false;
            }
            if (PublicApiThreading.executingAsyncPublicApi()) {
                // It's a user thread, it executes an async public API call, so it cannot do anything, a switch is needed.
                return true;
            }

            // It's something else: either a JRE thread or an Ignite thread not marked with ThreadAttributes. As we are not sure,
            // let's switch: false negative can produce assertion errors.
            return true;
        }
    }

    private void handleReplicaRequest(ReplicaRequest request, ClusterNode sender, @Nullable Long correlationId) {
        if (!busyLock.enterBusy()) {
            if (LOG.isInfoEnabled()) {
                LOG.info("Failed to process replica request (the node is stopping) [request={}].", request);
            }

            return;
        }

        ReplicationGroupId groupId = groupIdConverter.apply(request);

        String senderConsistentId = sender.name();

        try {
            // Notify the sender that the Replica is created and ready to process requests.
            if (request instanceof AwaitReplicaRequest) {
                replicas.compute(groupId, (replicationGroupId, replicaFut) -> {
                    if (replicaFut == null) {
                        replicaFut = new CompletableFuture<>();
                    }

                    if (!replicaFut.isDone()) {
                        replicaFut.whenComplete((createdReplica, ex) -> {
                            if (ex != null) {
                                clusterNetSvc.messagingService().respond(
                                        senderConsistentId,
                                        REPLICA_MESSAGES_FACTORY
                                                .errorReplicaResponse()
                                                .throwable(ex)
                                                .build(),
                                        correlationId);
                            } else {
                                sendAwaitReplicaResponse(senderConsistentId, correlationId);
                            }
                        });
                    } else {
                        sendAwaitReplicaResponse(senderConsistentId, correlationId);
                    }
                    return replicaFut;
                });

                return;
            }

            CompletableFuture<Replica> replicaFut = replicas.get(groupId);

            HybridTimestamp requestTimestamp = extractTimestamp(request);

            if (replicaFut == null || !replicaFut.isDone()) {
                sendReplicaUnavailableErrorResponse(senderConsistentId, correlationId, groupId, requestTimestamp);

                return;
            }

            if (requestTimestamp != null) {
                clockService.updateClock(requestTimestamp);
            }

            boolean sendTimestamp = request instanceof TimestampAware || request instanceof ReadOnlyDirectReplicaRequest;

            // replicaFut is always completed here.
            Replica replica = replicaFut.join();

            String senderId = sender.id();

            CompletableFuture<ReplicaResult> resFut = replica.processRequest(request, senderId);

            resFut.whenComplete((res, ex) -> {
                NetworkMessage msg;

                if (ex == null) {
                    msg = prepareReplicaResponse(sendTimestamp, res.result());
                } else {
                    if (indicatesUnexpectedProblem(ex)) {
                        LOG.warn("Failed to process replica request [request={}].", ex, request);
                    } else {
                        LOG.debug("Failed to process replica request [request={}].", ex, request);
                    }

                    msg = prepareReplicaErrorResponse(sendTimestamp, ex);
                }

                clusterNetSvc.messagingService().respond(senderConsistentId, msg, correlationId);

                if (request instanceof PrimaryReplicaRequest && isConnectivityRelatedException(ex)) {
                    stopLeaseProlongation(groupId, null);
                }

                if (ex == null && res.replicationFuture() != null) {
                    res.replicationFuture().whenComplete((res0, ex0) -> {
                        NetworkMessage msg0;

                        LOG.debug("Sending delayed response for replica request [request={}]", request);

                        if (ex0 == null) {
                            msg0 = prepareReplicaResponse(sendTimestamp, res0);
                        } else {
                            LOG.warn("Failed to process delayed response [request={}]", ex0, request);

                            msg0 = prepareReplicaErrorResponse(sendTimestamp, ex0);
                        }

                        // Using strong send here is important to avoid a reordering with a normal response.
                        clusterNetSvc.messagingService().send(senderConsistentId, ChannelType.DEFAULT, msg0);
                    });
                }
            });
        } finally {
            busyLock.leaveBusy();
        }
    }

    private static boolean indicatesUnexpectedProblem(Throwable ex) {
        return !(unwrapCause(ex) instanceof ExpectedReplicationException);
    }

    /**
     * Checks this exception is caused of timeout or connectivity issue.
     *
     * @param ex An exception
     * @return True if this exception has thrown due to timeout or connection problem, false otherwise.
     */
    private static boolean isConnectivityRelatedException(@Nullable Throwable ex) {
        if (ex instanceof ExecutionException || ex instanceof CompletionException) {
            ex = ex.getCause();
        }

        return ex instanceof TimeoutException || ex instanceof IOException;
    }

    private void onPlacementDriverMessageReceived(NetworkMessage msg0, ClusterNode sender, @Nullable Long correlationId) {
        if (!(msg0 instanceof PlacementDriverReplicaMessage)) {
            return;
        }

        String senderConsistentId = sender.name();

        assert correlationId != null;

        var msg = (PlacementDriverReplicaMessage) msg0;

        if (!busyLock.enterBusy()) {
            if (LOG.isInfoEnabled()) {
                LOG.info("Failed to process placement driver message (the node is stopping) [msg={}].", msg);
            }

            return;
        }

        try {
            CompletableFuture<Replica> replicaFut = replicas.computeIfAbsent(msg.groupId(), k -> new CompletableFuture<>());

            replicaFut
                    .thenCompose(replica -> replica.processPlacementDriverMessage(msg))
                    .whenComplete((response, ex) -> {
                        if (ex == null) {
                            clusterNetSvc.messagingService().respond(senderConsistentId, response, correlationId);
                        } else if (!(unwrapCause(ex) instanceof NodeStoppingException)) {
                            LOG.error("Failed to process placement driver message [msg={}].", ex, msg);
                        }
                    });
        } finally {
            busyLock.leaveBusy();
        }
    }

    /**
     * Sends stop lease prolongation message to all participants of placement driver group.
     *
     * @param groupId Replication group id.
     * @param redirectNodeId Node consistent id to redirect.
     */
    private void stopLeaseProlongation(ReplicationGroupId groupId, @Nullable String redirectNodeId) {
        LOG.info("The replica does not meet the requirements for the leaseholder [groupId={}, redirectNodeId={}]", groupId, redirectNodeId);

        msNodes.thenAccept(nodeIds -> {
            for (String nodeId : nodeIds) {
                ClusterNode node = clusterNetSvc.topologyService().getByConsistentId(nodeId);

                if (node != null) {
                    // TODO: IGNITE-19441 Stop lease prolongation message might be sent several
                    clusterNetSvc.messagingService().send(node, PLACEMENT_DRIVER_MESSAGES_FACTORY.stopLeaseProlongationMessage()
                            .groupId(groupId)
                            .redirectProposal(redirectNodeId)
                            .build());
                }
            }
        });
    }

    private CompletableFuture<Replica> startReplicaInternal(
            RaftGroupEventsListener raftGroupEventsListener,
            RaftGroupListener raftGroupListener,
            boolean isVolatileStorage,
            SnapshotStorageFactory snapshotStorageFactory,
            Consumer<RaftGroupService> updateTableRaftService,
            Function<RaftGroupService, ReplicaListener> createListener,
            PendingComparableValuesTracker<Long, Void> storageIndexTracker,
            TablePartitionId replicaGrpId,
            PeersAndLearners newConfiguration
    ) throws NodeStoppingException {
        RaftNodeId raftNodeId = new RaftNodeId(replicaGrpId, new Peer(localNodeConsistentId));

        RaftGroupOptions groupOptions = groupOptionsForPartition(
                isVolatileStorage,
                snapshotStorageFactory);

        // TODO: move into {@method Replica#shutdown} https://issues.apache.org/jira/browse/IGNITE-22372
        // TODO: use RaftManager interface, see https://issues.apache.org/jira/browse/IGNITE-18273
        CompletableFuture<TopologyAwareRaftGroupService> newRaftClientFut = ((Loza) raftManager).startRaftGroupNode(
                raftNodeId,
                newConfiguration,
                raftGroupListener,
                raftGroupEventsListener,
                groupOptions,
                raftGroupServiceFactory
        );

        return startReplica(
                replicaGrpId,
                newConfiguration,
                updateTableRaftService,
                createListener,
                storageIndexTracker,
                newRaftClientFut
        );
    }

    /**
     * Creates and starts a new replica.
     *
     * @param raftGroupEventsListener Raft group events listener for raft group starting.
     * @param raftGroupListener Raft group listener for raft group starting.
     * @param isVolatileStorage is table storage volatile?
     * @param snapshotStorageFactory Snapshot storage factory for raft group option's parameterization.
     * @param updateTableRaftService Temporal consumer while TableRaftService wouldn't be removed in
     *      TODO: https://issues.apache.org/jira/browse/IGNITE-22218.
     * @param createListener Due to creation of ReplicaListener in TableManager, the function returns desired listener by created
     *      raft-client inside {@link #startReplica} method.
     * @param replicaGrpId Replication group id.
     * @param storageIndexTracker Storage index tracker.
     * @param newConfiguration A configuration for new raft group.
     *
     * @return Future that promises ready new replica when done.
     */
    public CompletableFuture<Replica> startReplica(
            RaftGroupEventsListener raftGroupEventsListener,
            RaftGroupListener raftGroupListener,
            boolean isVolatileStorage,
            SnapshotStorageFactory snapshotStorageFactory,
            Consumer<RaftGroupService> updateTableRaftService,
            Function<RaftGroupService, ReplicaListener> createListener,
            PendingComparableValuesTracker<Long, Void> storageIndexTracker,
            TablePartitionId replicaGrpId,
            PeersAndLearners newConfiguration
    ) throws NodeStoppingException {
        if (!busyLock.enterBusy()) {
            throw new NodeStoppingException();
        }

        try {
            return startReplicaInternal(
                    raftGroupEventsListener,
                    raftGroupListener,
                    isVolatileStorage,
                    snapshotStorageFactory,
                    updateTableRaftService,
                    createListener,
                    storageIndexTracker,
                    replicaGrpId,
                    newConfiguration);
        } finally {
            busyLock.leaveBusy();
        }
    }

    /**
     * Starts a replica. If a replica with the same partition id already exists, the method throws an exception.
     *
     * @param replicaGrpId Replication group id.
     * @param snapshotStorageFactory Snapshot storage factory for raft group option's parameterization.
     * @param newConfiguration A configuration for new raft group.
     * @param raftGroupListener Raft group listener for raft group starting.
     * @param raftGroupEventsListener Raft group events listener for raft group starting.
     * @throws NodeStoppingException If node is stopping.
     * @throws ReplicaIsAlreadyStartedException Is thrown when a replica with the same replication group id has already been
     *         started.
     */
    public CompletableFuture<Replica> startReplica(
            ReplicationGroupId replicaGrpId,
            Function<RaftGroupService, ReplicaListener> listener,
            SnapshotStorageFactory snapshotStorageFactory,
            PeersAndLearners newConfiguration,
            RaftGroupListener raftGroupListener,
            RaftGroupEventsListener raftGroupEventsListener,
            IgniteSpinBusyLock busyLock
    ) throws NodeStoppingException {
        RaftGroupOptions groupOptions = groupOptionsForPartition(
                false,
                snapshotStorageFactory);

        RaftNodeId raftNodeId = new RaftNodeId(replicaGrpId, new Peer(localNodeConsistentId));

        CompletableFuture<TopologyAwareRaftGroupService> newRaftClientFut = ((Loza) raftManager).startRaftGroupNode(
                raftNodeId,
                newConfiguration,
                raftGroupListener,
                raftGroupEventsListener,
                groupOptions,
                raftGroupServiceFactory
        );

        return newRaftClientFut.thenComposeAsync(raftClient -> {
            if (!busyLock.enterBusy()) {
                return failedFuture(new NodeStoppingException());
            }

            try {
                LOG.info("Replica is about to start [replicationGroupId={}].", replicaGrpId);

                Replica newReplica = new ZonePartitionReplicaImpl(
                        replicaGrpId,
                        listener.apply(raftClient),
                        raftClient
                );

                CompletableFuture<Replica> replicaFuture = replicas.compute(replicaGrpId, (k, existingReplicaFuture) -> {
                    if (existingReplicaFuture == null || existingReplicaFuture.isDone()) {
                        assert existingReplicaFuture == null || isCompletedSuccessfully(existingReplicaFuture);
                        LOG.info("Replica is started [replicationGroupId={}].", replicaGrpId);

                        return completedFuture(newReplica);
                    } else {
                        existingReplicaFuture.complete(newReplica);
                        LOG.info("Replica is started, existing replica waiter was completed [replicationGroupId={}].", replicaGrpId);

                        return existingReplicaFuture;
                    }
                });

                var eventParams = new LocalReplicaEventParameters(replicaGrpId);

                return fireEvent(AFTER_REPLICA_STARTED, eventParams)
                        .exceptionally(e -> {
                            LOG.error("Error when notifying about AFTER_REPLICA_STARTED event.", e);

                            return null;
                        })
                        .thenCompose(v -> replicaFuture);
            } finally {
                busyLock.leaveBusy();
            }
        }, executor);
    }

    /**
     * Starts a raft-client and pass it to a replica creation if the replica should be started too. If a replica with the same partition id
     * already exists, the method throws an exception.
     * TODO: must be deleted or be private after https://issues.apache.org/jira/browse/IGNITE-22373
     *
     * @param replicaGrpId Replication group id.
     * @param newConfiguration Peers and Learners of the Raft group.
     * @param updateTableRaftService A temporal clojure that updates table raft service with new raft-client, but
     *      TODO: will be removed https://issues.apache.org/jira/browse/IGNITE-22218
     * @param createListener A clojure that returns done {@link ReplicaListener} by given raft-client {@link RaftGroupService}.
     * @param storageIndexTracker Storage index tracker.
     * @param newRaftClientFut A future that returns created raft-client.
     * @throws NodeStoppingException If node is stopping.
     * @throws ReplicaIsAlreadyStartedException Is thrown when a replica with the same replication group id has already been started.
     */
    @VisibleForTesting
    @Deprecated
    public CompletableFuture<Replica> startReplica(
            ReplicationGroupId replicaGrpId,
            PeersAndLearners newConfiguration,
            Consumer<RaftGroupService> updateTableRaftService,
            Function<RaftGroupService, ReplicaListener> createListener,
            PendingComparableValuesTracker<Long, Void> storageIndexTracker,
            CompletableFuture<TopologyAwareRaftGroupService> newRaftClientFut
    ) throws NodeStoppingException {
        LOG.info("Replica is about to start [replicationGroupId={}].", replicaGrpId);

<<<<<<< HEAD
        CompletableFuture<TopologyAwareRaftGroupService> resultFuture = newRaftClientFut
                .thenAccept(updateTableRaftService)
                .thenCompose((v) -> newRaftClientFut);

        CompletableFuture<ReplicaListener> newReplicaListenerFut = resultFuture.thenApply(createListener);

        return startReplica(replicaGrpId, storageIndexTracker, newReplicaListenerFut);
=======
        return newRaftClientFut
                .thenApplyAsync(raftClient -> {
                    // TODO: will be removed in https://issues.apache.org/jira/browse/IGNITE-22218
                    updateTableRaftService.accept(raftClient);
                    return createListener.apply(raftClient);
                }, replicasCreationExecutor)
                .thenCompose(replicaListener -> startReplica(replicaGrpId, storageIndexTracker, completedFuture(replicaListener)))
                .thenApply(r -> true);
>>>>>>> 9b271581
    }

    /**
     * Creates and start new replica.
     * TODO: must be deleted or be private after https://issues.apache.org/jira/browse/IGNITE-22373
     *
     * @param replicaGrpId Replication group id.
     * @param storageIndexTracker Storage index tracker.
     * @param newReplicaListenerFut Future that returns ready ReplicaListener for replica creation.
     * @return Future that promises ready new replica when done.
     */
    @VisibleForTesting
    @Deprecated
    public CompletableFuture<Replica> startReplica(
            ReplicationGroupId replicaGrpId,
            PendingComparableValuesTracker<Long, Void> storageIndexTracker,
            CompletableFuture<ReplicaListener> newReplicaListenerFut
    ) {

        ClusterNode localNode = clusterNetSvc.topologyService().localMember();

        CompletableFuture<Replica> replicaFuture = newReplicaListenerFut.thenCompose(listener -> {
            Replica newReplica = new ReplicaImpl(
                    replicaGrpId,
                    listener,
                    storageIndexTracker,
                    localNode,
                    executor,
                    placementDriver,
                    clockService,
                    replicaStateManager::reserveReplica
            );

            return replicas.compute(replicaGrpId, (k, existingReplicaFuture) -> {
                if (existingReplicaFuture == null || existingReplicaFuture.isDone()) {
                    assert existingReplicaFuture == null || isCompletedSuccessfully(existingReplicaFuture);
                    LOG.info("Replica is started [replicationGroupId={}].", replicaGrpId);

                    return completedFuture(newReplica);
                } else {
                    LOG.info("Replica is started, existing replica waiter was completed [replicationGroupId={}].", replicaGrpId);

                    existingReplicaFuture.complete(newReplica);

                    return existingReplicaFuture;
                }
            });
        });

        var eventParams = new LocalReplicaEventParameters(replicaGrpId);

        return fireEvent(AFTER_REPLICA_STARTED, eventParams)
                .exceptionally(e -> {
                    LOG.error("Error when notifying about AFTER_REPLICA_STARTED event.", e);

                    return null;
                })
                .thenCompose(v -> replicaFuture);
    }

    /**
     * Returns future with a replica if it was created or null if there no any replicas starting with given identifier.
     *
     * @param replicationGroupId Table-Partition identifier.
     * @return replica if it was created or null otherwise.
     */
    public CompletableFuture<Replica> replica(ReplicationGroupId replicationGroupId) {
        return replicas.get(replicationGroupId);
    }

    /**
     * Performs a {@code resetPeers} operation on raft node.
     *
     * @param replicaGrpId Replication group ID.
     * @param peersAndLearners New node configuration.
     */
    public void resetPeers(ReplicationGroupId replicaGrpId, PeersAndLearners peersAndLearners) {
        RaftNodeId raftNodeId = new RaftNodeId(replicaGrpId, new Peer(localNodeConsistentId));
        ((Loza) raftManager).resetPeers(raftNodeId, peersAndLearners);
    }

    private RaftGroupOptions groupOptionsForPartition(boolean isVolatileStorage, SnapshotStorageFactory snapshotFactory) {
        RaftGroupOptions raftGroupOptions;

        if (isVolatileStorage) {
            LogStorageBudgetView view = ((Loza) raftManager).volatileRaft().logStorage().value();
            raftGroupOptions = RaftGroupOptions.forVolatileStores()
                    .setLogStorageFactory(volatileLogStorageFactoryCreator.factory(view))
                    .raftMetaStorageFactory((groupId, raftOptions) -> new VolatileRaftMetaStorage());
        } else {
            raftGroupOptions = RaftGroupOptions.forPersistentStores();
        }

        raftGroupOptions.snapshotStorageFactory(snapshotFactory);

        raftGroupOptions.commandsMarshaller(raftCommandsMarshaller);

        return raftGroupOptions;
    }

    /**
     * Stops a replica by the partition group id.
     *
     * @param replicaGrpId Replication group id.
     * @return True if the replica is found and closed, false otherwise.
     * @throws NodeStoppingException If the node is stopping.
     */
    public CompletableFuture<Boolean> stopReplica(ReplicationGroupId replicaGrpId) throws NodeStoppingException {
        if (!busyLock.enterBusy()) {
            throw new NodeStoppingException();
        }

        try {
            return stopReplicaInternal(replicaGrpId);
        } finally {
            busyLock.leaveBusy();
        }
    }

    /**
     * Internal method for stopping a replica.
     *
     * @param replicaGrpId Replication group id.
     * @return True if the replica is found and closed, false otherwise.
     */
    private CompletableFuture<Boolean> stopReplicaInternal(ReplicationGroupId replicaGrpId) {
        var isRemovedFuture = new CompletableFuture<Boolean>();

        var eventParams = new LocalReplicaEventParameters(replicaGrpId);

        fireEvent(BEFORE_REPLICA_STOPPED, eventParams).whenComplete((v, e) -> {
            if (e != null) {
                LOG.error("Error when notifying about BEFORE_REPLICA_STOPPED event.", e);
            }

            if (!busyLock.enterBusy()) {
                isRemovedFuture.completeExceptionally(new NodeStoppingException());

                return;
            }

            try {
                replicas.compute(replicaGrpId, (grpId, replicaFuture) -> {
                    if (replicaFuture == null) {
                        isRemovedFuture.complete(false);
                    } else if (!replicaFuture.isDone()) {
                        ClusterNode localMember = clusterNetSvc.topologyService().localMember();

                        replicaFuture.completeExceptionally(new ReplicaStoppingException(grpId, localMember));

                        isRemovedFuture.complete(true);
                    } else if (!isCompletedSuccessfully(replicaFuture)) {
                        isRemovedFuture.complete(true);
                    } else {
                        replicaFuture
                                .thenCompose(Replica::shutdown)
                                .whenComplete((notUsed, throwable) -> {
                                    if (throwable != null) {
                                        LOG.error("Failed to stop replica [replicaGrpId={}].", throwable, grpId);
                                    }

                                    isRemovedFuture.complete(throwable == null);
                                });
                    }

                    return null;
                });
            } finally {
                busyLock.leaveBusy();
            }
        });

        return isRemovedFuture
                .thenApply(v -> {
                    try {
                        // TODO: move into {@method Replica#shutdown} https://issues.apache.org/jira/browse/IGNITE-22372
                        raftManager.stopRaftNodes(replicaGrpId);
                    } catch (NodeStoppingException ignored) {
                        // No-op.
                    }
                    return v;
                });
    }

    /** {@inheritDoc} */
    @Override
    public CompletableFuture<Void> startAsync(ComponentContext componentContext) {
        ExecutorChooser<NetworkMessage> replicaMessagesExecutorChooser = message -> requestsExecutor;

        clusterNetSvc.messagingService().addMessageHandler(ReplicaMessageGroup.class, replicaMessagesExecutorChooser, handler);
        clusterNetSvc.messagingService().addMessageHandler(PlacementDriverMessageGroup.class, placementDriverMessageHandler);
        messageGroupsToHandle.forEach(
                mg -> clusterNetSvc.messagingService().addMessageHandler(mg, replicaMessagesExecutorChooser, handler)
        );
        scheduledIdleSafeTimeSyncExecutor.scheduleAtFixedRate(
                this::idleSafeTimeSync,
                0,
                idleSafeTimePropagationPeriodMsSupplier.getAsLong(),
                TimeUnit.MILLISECONDS
        );

        cmgMgr.metaStorageNodes().whenComplete((nodes, e) -> {
            if (e != null) {
                msNodes.completeExceptionally(e);
            } else {
                msNodes.complete(nodes);
            }
        });

        localNodeId = clusterNetSvc.topologyService().localMember().id();

        localNodeConsistentId = clusterNetSvc.topologyService().localMember().name();

        replicaStateManager.start(localNodeId);

        return nullCompletedFuture();
    }

    /** {@inheritDoc} */
    @Override
    public CompletableFuture<Void> stopAsync(ComponentContext componentContext) {
        if (!stopGuard.compareAndSet(false, true)) {
            return nullCompletedFuture();
        }

        busyLock.block();

        int shutdownTimeoutSeconds = 10;

        shutdownAndAwaitTermination(scheduledIdleSafeTimeSyncExecutor, shutdownTimeoutSeconds, TimeUnit.SECONDS);
        shutdownAndAwaitTermination(executor, shutdownTimeoutSeconds, TimeUnit.SECONDS);
        shutdownAndAwaitTermination(replicasCreationExecutor, shutdownTimeoutSeconds, TimeUnit.SECONDS);

        assert replicas.values().stream().noneMatch(CompletableFuture::isDone)
                : "There are replicas alive [replicas="
                + replicas.entrySet().stream().filter(e -> e.getValue().isDone()).map(Entry::getKey).collect(toSet()) + ']';

        for (CompletableFuture<Replica> replicaFuture : replicas.values()) {
            replicaFuture.completeExceptionally(new NodeStoppingException());
        }

        return nullCompletedFuture();
    }

    /**
     * Extract a hybrid timestamp from timestamp aware request or return null.
     */
    private static @Nullable HybridTimestamp extractTimestamp(ReplicaRequest request) {
        if (request instanceof TimestampAware) {
            return ((TimestampAware) request).timestamp();
        } else {
            return null;
        }
    }

    /**
     * Sends replica unavailable error response.
     */
    private void sendReplicaUnavailableErrorResponse(
            String senderConsistentId,
            long correlationId,
            ReplicationGroupId groupId,
            @Nullable HybridTimestamp requestTimestamp
    ) {
        if (requestTimestamp != null) {
            clusterNetSvc.messagingService().respond(
                    senderConsistentId,
                    REPLICA_MESSAGES_FACTORY
                            .errorTimestampAwareReplicaResponse()
                            .throwable(
                                    new ReplicaUnavailableException(
                                            groupId,
                                            clusterNetSvc.topologyService().localMember())
                            )
                            .timestamp(clockService.updateClock(requestTimestamp))
                            .build(),
                    correlationId);
        } else {
            clusterNetSvc.messagingService().respond(
                    senderConsistentId,
                    REPLICA_MESSAGES_FACTORY
                            .errorReplicaResponse()
                            .throwable(
                                    new ReplicaUnavailableException(
                                            groupId,
                                            clusterNetSvc.topologyService().localMember())
                            )
                            .build(),
                    correlationId);
        }
    }

    /**
     * Sends await replica response.
     */
    private void sendAwaitReplicaResponse(String senderConsistentId, long correlationId) {
        clusterNetSvc.messagingService().respond(
                senderConsistentId,
                REPLICA_MESSAGES_FACTORY
                        .awaitReplicaResponse()
                        .build(),
                correlationId);
    }

    /**
     * Prepares replica response.
     */
    private NetworkMessage prepareReplicaResponse(boolean sendTimestamp, Object result) {
        if (sendTimestamp) {
            return REPLICA_MESSAGES_FACTORY
                    .timestampAwareReplicaResponse()
                    .result(result)
                    .timestamp(clockService.now())
                    .build();
        } else {
            return REPLICA_MESSAGES_FACTORY
                    .replicaResponse()
                    .result(result)
                    .build();
        }
    }

    /**
     * Prepares replica error response.
     */
    private NetworkMessage prepareReplicaErrorResponse(boolean sendTimestamp, Throwable ex) {
        if (sendTimestamp) {
            return REPLICA_MESSAGES_FACTORY
                    .errorTimestampAwareReplicaResponse()
                    .throwable(ex)
                    .timestamp(clockService.now())
                    .build();
        } else {
            return REPLICA_MESSAGES_FACTORY
                    .errorReplicaResponse()
                    .throwable(ex)
                    .build();
        }
    }

    /**
     * Idle safe time sync for replicas.
     */
    private void idleSafeTimeSync() {
        for (Entry<ReplicationGroupId, CompletableFuture<Replica>> entry : replicas.entrySet()) {
            try {
                sendSafeTimeSyncIfReplicaReady(entry.getValue());
            } catch (Exception | AssertionError e) {
                LOG.warn("Error while trying to send a safe time sync request [groupId={}]", e, entry.getKey());
            } catch (Error e) {
                LOG.error("Error while trying to send a safe time sync request [groupId={}]", e, entry.getKey());

                failureProcessor.process(new FailureContext(FailureType.CRITICAL_ERROR, e));
            }
        }
    }

    private void sendSafeTimeSyncIfReplicaReady(CompletableFuture<Replica> replicaFuture) {
        if (isCompletedSuccessfully(replicaFuture)) {
            Replica replica = replicaFuture.join();

            ReplicaSafeTimeSyncRequest req = REPLICA_MESSAGES_FACTORY.replicaSafeTimeSyncRequest()
                    .groupId(toReplicationGroupIdMessage(replica.groupId()))
                    .build();

            replica.processRequest(req, localNodeId);
        }
    }

    /**
     * Check if replica is started.
     *
     * @param replicaGrpId Replication group id.
     * @return True if the replica is started.
     */
    public boolean isReplicaStarted(ReplicationGroupId replicaGrpId) {
        CompletableFuture<Replica> replicaFuture = replicas.get(replicaGrpId);
        return replicaFuture != null && isCompletedSuccessfully(replicaFuture);
    }

    /**
     * Can possibly start replica if it's not running or is stopping. Nothing happens if the replica is already running
     * ({@link ReplicaState#ASSIGNED} or {@link ReplicaState#PRIMARY_ONLY}) and {@code forcedAssignments} is {@code null}.
     * If the replica is {@link ReplicaState#ASSIGNED} and {@code forcedAssignments} is not {@code null} then peers will be
     * reset to the given assignments. See {@link ReplicaState} for exact replica state transitions.
     *
     * @param groupId Group id.
     * @param startOperation Replica start operation. Will be called if this method decides to start the replica.
     * @param forcedAssignments Assignments to reset forcibly, if needed. Assignments reset is only available when replica is started.
     * @return Completable future, the result means whether the replica was started.
     */
    public CompletableFuture<Boolean> weakStartReplica(
            ReplicationGroupId groupId,
            Supplier<CompletableFuture<Boolean>> startOperation,
            @Nullable Assignments forcedAssignments
    ) {
        return replicaStateManager.weakStartReplica(groupId, startOperation, forcedAssignments);
    }

    /**
     * Can possibly stop replica if it is running or starting, and is not a primary replica. Relies on the given reason. If
     * the reason is {@link WeakReplicaStopReason#EXCLUDED_FROM_ASSIGNMENTS} then the replica can be not stopped if it is still
     * a primary. If the reason is {@link WeakReplicaStopReason#PRIMARY_EXPIRED} then the replica is stopped only if its state
     * is {@link ReplicaState#PRIMARY_ONLY}, because this assumes that it was excluded from assignments before.
     * See {@link ReplicaState} for exact replica state transitions.
     *
     * @param groupId Group id.
     * @param reason Reason to stop replica.
     * @param stopOperation Replica stop operation.
     * @return Completable future, the result means whether the replica was stopped.
     */
    public CompletableFuture<Void> weakStopReplica(
            ReplicationGroupId groupId,
            WeakReplicaStopReason reason,
            Supplier<CompletableFuture<Void>> stopOperation
    ) {
        return replicaStateManager.weakStopReplica(groupId, reason, stopOperation);
    }

    /**
     * Check if replica was touched by an any actor. Touched here means either replica creation or replica waiter registration.
     *
     * @param replicaGrpId Replication group id.
     * @return True if the replica was touched.
     */
    @TestOnly
    public boolean isReplicaTouched(ReplicationGroupId replicaGrpId) {
        return replicas.containsKey(replicaGrpId);
    }

    /**
     * Returns started replication groups.
     *
     * @return Set of started replication groups.
     */
    @TestOnly
    public Set<ReplicationGroupId> startedGroups() {
        return replicas.entrySet().stream()
                .filter(entry -> isCompletedSuccessfully(entry.getValue()))
                .map(Entry::getKey)
                .collect(toSet());
    }

    @TestOnly
    public boolean isReplicaPrimaryOnly(ReplicationGroupId groupId) {
        return replicaStateManager.isReplicaPrimaryOnly(groupId);
    }

    private static class ReplicaStateManager {
        private static final IgniteLogger LOG = Loggers.forClass(ReplicaStateManager.class);

        final Map<ReplicationGroupId, ReplicaStateContext> replicaContexts = new ConcurrentHashMap<>();

        final Executor replicaStartStopPool;

        final ClockService clockService;

        final PlacementDriver placementDriver;

        final ReplicaManager replicaManager;

        volatile String localNodeId;

        ReplicaStateManager(
                Executor replicaStartStopPool,
                ClockService clockService,
                PlacementDriver placementDriver,
                ReplicaManager replicaManager
        ) {
            this.replicaStartStopPool = replicaStartStopPool;
            this.clockService = clockService;
            this.placementDriver = placementDriver;
            this.replicaManager = replicaManager;
        }

        void start(String localNodeId) {
            this.localNodeId = localNodeId;
            placementDriver.listen(PrimaryReplicaEvent.PRIMARY_REPLICA_ELECTED, this::onPrimaryElected);
            placementDriver.listen(PrimaryReplicaEvent.PRIMARY_REPLICA_EXPIRED, this::onPrimaryExpired);
        }

        private CompletableFuture<Boolean> onPrimaryElected(PrimaryReplicaEventParameters parameters) {
            ReplicationGroupId groupId = parameters.groupId();
            ReplicaStateContext context = getContext(groupId);

            synchronized (context) {
                if (localNodeId.equals(parameters.leaseholderId())) {
                    assert context.replicaState != ReplicaState.STOPPED : "Unexpected primary replica state STOPPED [groupId="
                            + groupId + ", leaseStartTime=" + parameters.startTime() + "].";
                } else if (context.reservedForPrimary) {
                    context.assertReservation(groupId, parameters.startTime());

                    // Unreserve if another replica was elected as primary, only if its lease start time is greater,
                    // otherwise it means that event is too late relatively to lease negotiation start and should be ignored.
                    if (parameters.startTime().compareTo(context.leaseStartTime) > 0) {
                        context.unreserve();

                        if (context.replicaState == ReplicaState.PRIMARY_ONLY) {
                            stopReplica(groupId, context, context.deferredStopOperation, WeakReplicaStopReason.PRIMARY_EXPIRED);
                        }
                    }
                }
            }

            return falseCompletedFuture();
        }

        private CompletableFuture<Boolean> onPrimaryExpired(PrimaryReplicaEventParameters parameters) {
            if (localNodeId.equals(parameters.leaseholderId())) {
                ReplicaStateContext context = replicaContexts.get(parameters.groupId());

                if (context != null) {
                    synchronized (context) {
                        context.assertReservation(parameters.groupId(), parameters.startTime());
                        // Unreserve if primary replica expired, only if its lease start time is greater,
                        // otherwise it means that event is too late relatively to lease negotiation start and should be ignored.
                        if (parameters.startTime().equals(context.leaseStartTime)) {
                            context.unreserve();
                        }
                    }
                }
            }

            return falseCompletedFuture();
        }

        ReplicaStateContext getContext(ReplicationGroupId groupId) {
            return replicaContexts.computeIfAbsent(groupId,
                    // Treat the absence in the map as STOPPED.
                    k -> new ReplicaStateContext(ReplicaState.STOPPED, nullCompletedFuture()));
        }

        /**
         * Can possibly start replica if it's not running or is stopping.
         *
         * @param groupId Group id.
         * @param startOperation Replica start operation.
         * @param forcedAssignments Assignments to reset forcibly, if needed. Assignments reset is only available when replica is started.
         * @return Completable future, the result means whether the replica was started.
         */
        CompletableFuture<Boolean> weakStartReplica(
                ReplicationGroupId groupId,
                Supplier<CompletableFuture<Boolean>> startOperation,
                @Nullable Assignments forcedAssignments
        ) {
            ReplicaStateContext context = getContext(groupId);

            synchronized (context) {
                ReplicaState state = context.replicaState;

                LOG.debug("Weak replica start [grp={}, state={}, future={}].", groupId, state, context.previousOperationFuture);

                if (state == ReplicaState.STOPPED || state == ReplicaState.STOPPING) {
                    return startReplica(groupId, context, startOperation);
                } else if (state == ReplicaState.ASSIGNED) {
                    if (forcedAssignments != null) {
                        assert forcedAssignments.force() :
                                format("Unexpected assignments to force [assignments={}, groupId={}].", forcedAssignments, groupId);

                        replicaManager.resetPeers(groupId, fromAssignments(forcedAssignments.nodes()));
                    }

                    // Telling the caller that the replica is started.
                    return trueCompletedFuture();
                } else if (state == ReplicaState.PRIMARY_ONLY) {
                    context.replicaState = ReplicaState.ASSIGNED;

                    LOG.debug("Weak replica start complete [state={}].", context.replicaState);

                    return trueCompletedFuture();
                } // else no-op.

                throw new AssertionError("Replica start cannot begin while the replica is being started [groupId=" + groupId + "].");
            }
        }

        private CompletableFuture<Boolean> startReplica(
                ReplicationGroupId groupId,
                ReplicaStateContext context,
                Supplier<CompletableFuture<Boolean>> startOperation
        ) {
            context.replicaState = ReplicaState.STARTING;
            context.previousOperationFuture = context.previousOperationFuture
                    .handleAsync((v, e) -> startOperation.get(), replicaStartStopPool)
                    .thenCompose(startOperationFuture -> startOperationFuture.thenApply(partitionStarted -> {
                        synchronized (context) {
                            if (partitionStarted) {
                                context.replicaState = ReplicaState.ASSIGNED;
                            } else {
                                context.replicaState = ReplicaState.STOPPED;
                                replicaContexts.remove(groupId);
                            }
                        }

                        LOG.debug("Weak replica start complete [state={}, partitionStarted={}].", context.replicaState, partitionStarted);

                        return partitionStarted;
                    }));

            return context.previousOperationFuture;
        }

        /**
         * Can possibly stop replica if it is running or starting, and is not a primary replica. Relies on the given reason. If
         * the reason is {@link WeakReplicaStopReason#EXCLUDED_FROM_ASSIGNMENTS} then the replica can be not stopped if it is still
         * a primary. If the reason is {@link WeakReplicaStopReason#PRIMARY_EXPIRED} then the replica is stopped only if its state
         * is {@link ReplicaState#PRIMARY_ONLY}, because this assumes that it was excluded from assignments before.
         *
         * @param groupId Group id.
         * @param reason Reason to stop replica.
         * @param stopOperation Replica stop operation.
         * @return Completable future, the result means whether the replica was stopped.
         */
        CompletableFuture<Void> weakStopReplica(
                ReplicationGroupId groupId,
                WeakReplicaStopReason reason,
                Supplier<CompletableFuture<Void>> stopOperation
        ) {
            ReplicaStateContext context = getContext(groupId);

            synchronized (context) {
                ReplicaState state = context.replicaState;

                LOG.debug("Weak replica stop [grpId={}, state={}, reason={}, reservedForPrimary={}, future={}].", groupId, state,
                        reason, context.reservedForPrimary, context.previousOperationFuture);

                if (reason == WeakReplicaStopReason.EXCLUDED_FROM_ASSIGNMENTS) {
                    if (state == ReplicaState.ASSIGNED) {
                        if (context.reservedForPrimary) {
                            context.replicaState = ReplicaState.PRIMARY_ONLY;
                            context.deferredStopOperation = stopOperation;
                        } else {
                            return stopReplica(groupId, context, stopOperation, reason);
                        }
                    } else if (state == ReplicaState.STARTING) {
                        return stopReplica(groupId, context, stopOperation, reason);
                    } else if (state == ReplicaState.STOPPED) {
                        // We need to stop replica and destroy storages anyway, because they can be already created.
                        // See TODO-s for IGNITE-19713
                        return stopReplica(groupId, context, stopOperation, reason);
                    } // else: no-op.
                } else if (reason == WeakReplicaStopReason.RESTART) {
                    // Explicit restart: always stop.
                    return stopReplica(groupId, context, stopOperation, reason);
                } else {
                    assert reason == WeakReplicaStopReason.PRIMARY_EXPIRED : "Unknown replica stop reason: " + reason;

                    if (state == ReplicaState.PRIMARY_ONLY) {
                        return stopReplica(groupId, context, stopOperation, reason);
                    } // else: no-op.
                }

                LOG.debug("Weak replica stop complete [grpId={}, state={}].", groupId, context.replicaState);

                return nullCompletedFuture();
            }
        }

        private CompletableFuture<Void> stopReplica(
                ReplicationGroupId groupId,
                ReplicaStateContext context,
                Supplier<CompletableFuture<Void>> stopOperation,
                WeakReplicaStopReason reason
        ) {
            context.replicaState = ReplicaState.STOPPING;
            context.previousOperationFuture = context.previousOperationFuture
                    .handleAsync((v, e) -> stopOperation.get(), replicaStartStopPool)
                    .thenCompose(stopOperationFuture -> stopOperationFuture.thenApply(v -> {
                        synchronized (context) {
                            context.replicaState = ReplicaState.STOPPED;

                            if (reason != WeakReplicaStopReason.RESTART) {
                                // No need to remove the context while restarting, it can lead to the loss of reservation context.
                                replicaContexts.remove(groupId);
                            }
                        }

                        LOG.debug("Weak replica stop complete [grpId={}, state={}].", groupId, context.replicaState);

                        return true;
                    }));

            return context.previousOperationFuture.thenApply(v -> null);
        }

        /**
         * Reserve replica as primary.
         *
         * @param groupId Group id.
         * @return Whether the replica was successfully reserved.
         */
        boolean reserveReplica(ReplicationGroupId groupId, HybridTimestamp leaseStartTime) {
            ReplicaStateContext context = getContext(groupId);

            synchronized (context) {
                ReplicaState state = context.replicaState;

                if (state == ReplicaState.STOPPING || state == ReplicaState.STOPPED) {
                    if (state == ReplicaState.STOPPED) {
                        replicaContexts.remove(groupId);
                    }

                    if (context.reservedForPrimary) {
                        throw new AssertionError("Unexpected replica reservation with " + state + " state [groupId=" + groupId + "].");
                    }
                } else {
                    context.reserve(leaseStartTime);
                }

                return context.reservedForPrimary;
            }
        }

        @TestOnly
        boolean isReplicaPrimaryOnly(ReplicationGroupId groupId) {
            ReplicaStateContext context = getContext(groupId);

            synchronized (context) {
                return context.replicaState == ReplicaState.PRIMARY_ONLY;
            }
        }
    }

    private static class ReplicaStateContext {
        /** Replica state. */
        ReplicaState replicaState;

        /**
         * Future of the previous operation, to linearize the starts and stops of replica. The result of the future is whether
         * the operation was actually performed (for example, partition start operation can not start replica or raft node locally).
         */
        CompletableFuture<Boolean> previousOperationFuture;

        /**
         * Whether the replica is reserved to serve as a primary even if it is not included into assignments. If it is {@code} true,
         * then {@link #weakStopReplica(ReplicationGroupId, WeakReplicaStopReason, Supplier)} transfers {@link ReplicaState#ASSIGNED}
         * to {@link ReplicaState#PRIMARY_ONLY} instead of {@link ReplicaState#STOPPING}.
         * Replica is reserved when it is primary and when it is in progress of lease negotiation. The negotiation moves this flag to
         * {@code true}. Primary replica expiration or the election of different node as a leaseholder moves this flag to {@code false}.
         */
        boolean reservedForPrimary;

        /**
         * Lease start time of the lease this replica is reserved for, not {@code null} if {@link #reservedForPrimary} is {@code true}.
         */
        @Nullable
        HybridTimestamp leaseStartTime;

        /**
         * Deferred stop operation for replica that was reserved for becoming primary, but hasn't become primary and was excluded from
         * assignments.
         */
        Supplier<CompletableFuture<Void>> deferredStopOperation;

        ReplicaStateContext(ReplicaState replicaState, CompletableFuture<Boolean> previousOperationFuture) {
            this.replicaState = replicaState;
            this.previousOperationFuture = previousOperationFuture;
        }

        void reserve(HybridTimestamp leaseStartTime) {
            reservedForPrimary = true;
            this.leaseStartTime = leaseStartTime;
        }

        void unreserve() {
            reservedForPrimary = false;
            leaseStartTime = null;
        }

        void assertReservation(ReplicationGroupId groupId, HybridTimestamp leaseStartTime) {
            assert reservedForPrimary : "Replica is elected as primary but not reserved [groupId="
                    + groupId + ", leaseStartTime=" + leaseStartTime + "].";
            assert leaseStartTime != null : "Replica is reserved but lease start time is null [groupId="
                    + groupId + ", leaseStartTime=" + leaseStartTime + "].";
        }
    }

    /**
     * Replica lifecycle states.
     * <br>
     * Transitions:
     * <br>
     * On {@link #weakStartReplica(ReplicationGroupId, Supplier, Assignments)} (this assumes that the replica is included into assignments):
     * <ul>
     *     <li>if {@link #ASSIGNED}: next state is {@link #ASSIGNED};</li>
     *     <li>if {@link #PRIMARY_ONLY}: next state is {@link #ASSIGNED};</li>
     *     <li>if {@link #STOPPED} or {@link #STOPPING}: next state is {@link #STARTING}, replica is started after stop operation
     *         completes;</li>
     *     <li>if {@link #STARTING}: produces {@link AssertionError}.</li>
     * </ul>
     * On {@link #weakStopReplica(ReplicationGroupId, WeakReplicaStopReason, Supplier)} the next state also depends on given
     * {@link WeakReplicaStopReason}:
     * <ul>
     *     <li>if {@link WeakReplicaStopReason#EXCLUDED_FROM_ASSIGNMENTS}:</li>
     *     <ul>
     *         <li>if {@link #ASSIGNED}: when {@link ReplicaStateContext#reservedForPrimary} is {@code true} then the next state
     *             is {@link #PRIMARY_ONLY}, otherwise the replica is stopped, the next state is {@link #STOPPING};</li>
     *         <li>if {@link #PRIMARY_ONLY} or {@link #STOPPING}: no-op.</li>
     *         <li>if {@link #STARTING}: replica is stopped, the next state is {@link #STOPPING};</li>
     *         <li>if {@link #STOPPED}: replica is stopped, see TODO-s for IGNITE-19713.</li>
     *     </ul>
     *     <li>if {@link WeakReplicaStopReason#PRIMARY_EXPIRED}:</li>
     *     <ul>
     *         <li>if {@link #PRIMARY_ONLY} replica is stopped, the next state is {@link #STOPPING}. Otherwise no-op.</li>
 *         </ul>
 *         <li>if {@link WeakReplicaStopReason#RESTART}: this is explicit manual replica restart for disaster recovery purposes,
     *         replica is stopped, the next state is {@link #STOPPING}.</li>
     * </ul>
     */
    private enum ReplicaState {
        /** Replica is starting. */
        STARTING,

        /**
         * Local node, where the replica is located, is included into the union of stable and pending assignments. The replica can
         * be either primary or non-primary. Assumes that the replica is started.
         */
        ASSIGNED,

        /**
         * Local node is excluded from the union of stable and pending assignments but the replica is a primary replica and hence
         * can't be stopped. Assumes that the replica is started.
         */
        PRIMARY_ONLY,

        /** Replica is stopping. */
        STOPPING,

        /** Replica is stopped. */
        STOPPED
    }

    /**
     * Reasons to stop a replica.
     */
    public enum WeakReplicaStopReason {
        /** If the local node is excluded from the union of stable and pending assignments. */
        EXCLUDED_FROM_ASSIGNMENTS,

        /** If the primary replica expired (A replica can stay alive when the node is not in assignments, if it's a primary replica). */
        PRIMARY_EXPIRED,

        /** Explicit manual replica restart for disaster recovery purposes. */
        RESTART
    }

    // TODO: IGNITE-22630 Fix serialization into message
    private static ReplicationGroupIdMessage toReplicationGroupIdMessage(ReplicationGroupId replicationGroupId) {
        if (replicationGroupId instanceof TablePartitionId) {
            return toTablePartitionIdMessage(REPLICA_MESSAGES_FACTORY, (TablePartitionId) replicationGroupId);
        } else if (replicationGroupId instanceof ZonePartitionId) {
            return toZonePartitionIdMessage(REPLICA_MESSAGES_FACTORY, (ZonePartitionId) replicationGroupId);
        }

        throw new AssertionError("Not supported: " + replicationGroupId);
    }
}<|MERGE_RESOLUTION|>--- conflicted
+++ resolved
@@ -765,24 +765,13 @@
     ) throws NodeStoppingException {
         LOG.info("Replica is about to start [replicationGroupId={}].", replicaGrpId);
 
-<<<<<<< HEAD
-        CompletableFuture<TopologyAwareRaftGroupService> resultFuture = newRaftClientFut
-                .thenAccept(updateTableRaftService)
-                .thenCompose((v) -> newRaftClientFut);
-
-        CompletableFuture<ReplicaListener> newReplicaListenerFut = resultFuture.thenApply(createListener);
-
-        return startReplica(replicaGrpId, storageIndexTracker, newReplicaListenerFut);
-=======
         return newRaftClientFut
                 .thenApplyAsync(raftClient -> {
                     // TODO: will be removed in https://issues.apache.org/jira/browse/IGNITE-22218
                     updateTableRaftService.accept(raftClient);
                     return createListener.apply(raftClient);
                 }, replicasCreationExecutor)
-                .thenCompose(replicaListener -> startReplica(replicaGrpId, storageIndexTracker, completedFuture(replicaListener)))
-                .thenApply(r -> true);
->>>>>>> 9b271581
+                .thenCompose(replicaListener -> startReplica(replicaGrpId, storageIndexTracker, completedFuture(replicaListener)));
     }
 
     /**
