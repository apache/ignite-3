--- conflicted
+++ resolved
@@ -17,6 +17,7 @@
 
 package org.apache.ignite.internal.replicator;
 
+import static java.util.concurrent.CompletableFuture.completedFuture;
 import static java.util.stream.Collectors.toSet;
 import static org.apache.ignite.internal.replicator.LocalReplicaEvent.AFTER_REPLICA_STARTED;
 import static org.apache.ignite.internal.replicator.LocalReplicaEvent.BEFORE_REPLICA_STOPPED;
@@ -44,16 +45,11 @@
 import java.util.concurrent.TimeUnit;
 import java.util.concurrent.TimeoutException;
 import java.util.concurrent.atomic.AtomicBoolean;
-<<<<<<< HEAD
-import java.util.function.Function;
-import java.util.function.LongSupplier;
-import org.apache.ignite.internal.ZonePartitionReplica;
-=======
 import java.util.function.Consumer;
 import java.util.function.Function;
 import java.util.function.LongSupplier;
 import java.util.function.Supplier;
->>>>>>> b594483b
+import org.apache.ignite.internal.ZonePartitionReplica;
 import org.apache.ignite.internal.cluster.management.ClusterManagementGroupManager;
 import org.apache.ignite.internal.components.LogSyncer;
 import org.apache.ignite.internal.event.AbstractEventProducer;
@@ -193,12 +189,13 @@
 
     private String localNodeId;
 
-<<<<<<< HEAD
+    private String localNodeConsistentId;
+
     /* Temporary converter to support the zone based partitions in tests. **/
     private Function<ReplicationGroupId, ReplicationGroupId> groupIdConverter = Function.identity();
 
     /**
-     * Constructor for a replica serivce.
+     * Constructor for a replica service.
      *
      * @param nodeName Node name.
      * @param clusterNetSvc Cluster network service.
@@ -207,7 +204,13 @@
      * @param messageGroupsToHandle Message handlers.
      * @param placementDriver A placement driver.
      * @param requestsExecutor Executor that will be used to execute requests by replicas.
+     * @param idleSafeTimePropagationPeriodMsSupplier Used to get idle safe time propagation period in ms.
      * @param failureProcessor Failure processor.
+     * @param raftCommandsMarshaller Command marshaller for raft groups creation.
+     * @param raftGroupServiceFactory A factory for raft-clients creation.
+     * @param raftManager The manager made up of songs and words to spite all my troubles is not so bad at all.
+     * @param volatileLogStorageFactoryCreator Creator for {@link org.apache.ignite.internal.raft.storage.LogStorageFactory} for
+     *      volatile tables.
      * @param groupIdConverter Temporary converter to support the zone based partitions in tests.
      */
     @TestOnly
@@ -219,7 +222,12 @@
             Set<Class<?>> messageGroupsToHandle,
             PlacementDriver placementDriver,
             Executor requestsExecutor,
+            LongSupplier idleSafeTimePropagationPeriodMsSupplier,
             FailureProcessor failureProcessor,
+            Marshaller raftCommandsMarshaller,
+            TopologyAwareRaftGroupServiceFactory raftGroupServiceFactory,
+            RaftManager raftManager,
+            LogStorageFactoryCreator volatileLogStorageFactoryCreator,
             Function<ReplicationGroupId, ReplicationGroupId> groupIdConverter
     ) {
         this(
@@ -230,48 +238,16 @@
                 messageGroupsToHandle,
                 placementDriver,
                 requestsExecutor,
-                () -> DEFAULT_IDLE_SAFE_TIME_PROPAGATION_PERIOD_MILLISECONDS,
-                failureProcessor);
+                idleSafeTimePropagationPeriodMsSupplier,
+                failureProcessor,
+                raftCommandsMarshaller,
+                raftGroupServiceFactory,
+                raftManager,
+                volatileLogStorageFactoryCreator
+        );
 
         this.groupIdConverter = groupIdConverter;
     }
-
-    /**
-     * Constructor for a replica service.
-     *
-     * @param nodeName Node name.
-     * @param clusterNetSvc Cluster network service.
-     * @param cmgMgr Cluster group manager.
-     * @param clockService Clock service.
-     * @param messageGroupsToHandle Message handlers.
-     * @param placementDriver A placement driver.
-     */
-    @TestOnly
-    public ReplicaManager(
-            String nodeName,
-            ClusterService clusterNetSvc,
-            ClusterManagementGroupManager cmgMgr,
-            ClockService clockService,
-            Set<Class<?>> messageGroupsToHandle,
-            PlacementDriver placementDriver,
-            Executor requestsExecutor,
-            FailureProcessor failureProcessor
-    ) {
-        this(
-                nodeName,
-                clusterNetSvc,
-                cmgMgr,
-                clockService,
-                messageGroupsToHandle,
-                placementDriver,
-                requestsExecutor,
-                () -> DEFAULT_IDLE_SAFE_TIME_PROPAGATION_PERIOD_MILLISECONDS,
-                failureProcessor
-        );
-    }
-=======
-    private String localNodeConsistentId;
->>>>>>> b594483b
 
     /**
      * Constructor for a replica service.
@@ -652,7 +628,6 @@
     }
 
     /**
-<<<<<<< HEAD
      * Starts a replica. If a replica with the same partition id already exists, the method throws an exception.
      *
      * @param replicaGrpId Replication group id.
@@ -701,12 +676,9 @@
     }
 
     /**
-     * Internal method for starting a replica.
-=======
      * Starts a raft-client and pass it to a replica creation if the replica should be started too. If a replica with the same partition id
      * already exists, the method throws an exception.
      * TODO: must be deleted or be private after https://issues.apache.org/jira/browse/IGNITE-22373
->>>>>>> b594483b
      *
      * @param replicaGrpId Replication group id.
      * @param newConfiguration Peers and Learners of the Raft group.
@@ -774,7 +746,7 @@
                     assert existingReplicaFuture == null || isCompletedSuccessfully(existingReplicaFuture);
                     LOG.info("Replica is started [replicationGroupId={}].", replicaGrpId);
 
-                    return CompletableFuture.completedFuture(newReplica);
+                    return completedFuture(newReplica);
                 } else {
                     LOG.info("Replica is started, existing replica waiter was completed [replicationGroupId={}].", replicaGrpId);
 
@@ -815,7 +787,7 @@
             throws NodeStoppingException {
         RaftGroupService cachedRaftClient = raftClientCache.get();
         return cachedRaftClient != null
-                ? CompletableFuture.completedFuture((TopologyAwareRaftGroupService) cachedRaftClient)
+                ? completedFuture((TopologyAwareRaftGroupService) cachedRaftClient)
                 // TODO IGNITE-19614 This procedure takes 10 seconds if there's no majority online.
                 : raftManager.startRaftGroupService(replicaGrpId, newConfiguration, raftGroupServiceFactory, raftCommandsMarshaller);
     }
