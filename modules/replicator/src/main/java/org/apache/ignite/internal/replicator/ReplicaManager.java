/*
 * Licensed to the Apache Software Foundation (ASF) under one or more
 * contributor license agreements. See the NOTICE file distributed with
 * this work for additional information regarding copyright ownership.
 * The ASF licenses this file to You under the Apache License, Version 2.0
 * (the "License"); you may not use this file except in compliance with
 * the License. You may obtain a copy of the License at
 *
 *      http://www.apache.org/licenses/LICENSE-2.0
 *
 * Unless required by applicable law or agreed to in writing, software
 * distributed under the License is distributed on an "AS IS" BASIS,
 * WITHOUT WARRANTIES OR CONDITIONS OF ANY KIND, either express or implied.
 * See the License for the specific language governing permissions and
 * limitations under the License.
 */

package org.apache.ignite.internal.replicator;

import static java.util.stream.Collectors.toSet;
import static org.apache.ignite.internal.lang.IgniteStringFormatter.format;
import static org.apache.ignite.internal.raft.PeersAndLearners.fromAssignments;
import static org.apache.ignite.internal.replicator.LocalReplicaEvent.AFTER_REPLICA_STARTED;
import static org.apache.ignite.internal.replicator.LocalReplicaEvent.BEFORE_REPLICA_STOPPED;
import static org.apache.ignite.internal.thread.ThreadOperation.STORAGE_READ;
import static org.apache.ignite.internal.thread.ThreadOperation.STORAGE_WRITE;
import static org.apache.ignite.internal.thread.ThreadOperation.TX_STATE_STORAGE_ACCESS;
import static org.apache.ignite.internal.util.CompletableFutures.falseCompletedFuture;
import static org.apache.ignite.internal.util.CompletableFutures.isCompletedSuccessfully;
import static org.apache.ignite.internal.util.CompletableFutures.nullCompletedFuture;
import static org.apache.ignite.internal.util.CompletableFutures.trueCompletedFuture;
import static org.apache.ignite.internal.util.ExceptionUtils.unwrapCause;
import static org.apache.ignite.internal.util.IgniteUtils.shutdownAndAwaitTermination;

import java.io.IOException;
import java.util.Map;
import java.util.Map.Entry;
import java.util.Set;
import java.util.concurrent.CompletableFuture;
import java.util.concurrent.CompletionException;
import java.util.concurrent.ConcurrentHashMap;
import java.util.concurrent.ExecutionException;
import java.util.concurrent.Executor;
import java.util.concurrent.ExecutorService;
import java.util.concurrent.Executors;
import java.util.concurrent.LinkedBlockingQueue;
import java.util.concurrent.ScheduledExecutorService;
import java.util.concurrent.ThreadPoolExecutor;
import java.util.concurrent.TimeUnit;
import java.util.concurrent.TimeoutException;
import java.util.concurrent.atomic.AtomicBoolean;
import java.util.function.Consumer;
import java.util.function.Function;
import java.util.function.LongSupplier;
<<<<<<< HEAD
=======
import java.util.function.Supplier;
import org.apache.ignite.internal.affinity.Assignments;
>>>>>>> 87e2db85
import org.apache.ignite.internal.cluster.management.ClusterManagementGroupManager;
import org.apache.ignite.internal.components.LogSyncer;
import org.apache.ignite.internal.event.AbstractEventProducer;
import org.apache.ignite.internal.failure.FailureContext;
import org.apache.ignite.internal.failure.FailureProcessor;
import org.apache.ignite.internal.failure.FailureType;
import org.apache.ignite.internal.hlc.ClockService;
import org.apache.ignite.internal.hlc.HybridTimestamp;
import org.apache.ignite.internal.lang.NodeStoppingException;
import org.apache.ignite.internal.logger.IgniteLogger;
import org.apache.ignite.internal.logger.Loggers;
import org.apache.ignite.internal.manager.ComponentContext;
import org.apache.ignite.internal.manager.IgniteComponent;
import org.apache.ignite.internal.network.ChannelType;
import org.apache.ignite.internal.network.ClusterService;
import org.apache.ignite.internal.network.NetworkMessage;
import org.apache.ignite.internal.network.NetworkMessageHandler;
import org.apache.ignite.internal.placementdriver.PlacementDriver;
import org.apache.ignite.internal.placementdriver.event.PrimaryReplicaEvent;
import org.apache.ignite.internal.placementdriver.event.PrimaryReplicaEventParameters;
import org.apache.ignite.internal.placementdriver.message.PlacementDriverMessageGroup;
import org.apache.ignite.internal.placementdriver.message.PlacementDriverMessagesFactory;
import org.apache.ignite.internal.placementdriver.message.PlacementDriverReplicaMessage;
import org.apache.ignite.internal.raft.Loza;
import org.apache.ignite.internal.raft.Marshaller;
import org.apache.ignite.internal.raft.Peer;
import org.apache.ignite.internal.raft.PeersAndLearners;
import org.apache.ignite.internal.raft.RaftGroupEventsListener;
import org.apache.ignite.internal.raft.RaftManager;
import org.apache.ignite.internal.raft.RaftNodeId;
import org.apache.ignite.internal.raft.client.TopologyAwareRaftGroupService;
import org.apache.ignite.internal.raft.client.TopologyAwareRaftGroupServiceFactory;
import org.apache.ignite.internal.raft.configuration.LogStorageBudgetView;
import org.apache.ignite.internal.raft.server.RaftGroupOptions;
import org.apache.ignite.internal.raft.service.RaftGroupListener;
import org.apache.ignite.internal.raft.service.RaftGroupService;
import org.apache.ignite.internal.raft.storage.SnapshotStorageFactory;
import org.apache.ignite.internal.raft.storage.impl.LogStorageFactoryCreator;
import org.apache.ignite.internal.replicator.exception.ExpectedReplicationException;
import org.apache.ignite.internal.replicator.exception.ReplicaIsAlreadyStartedException;
import org.apache.ignite.internal.replicator.exception.ReplicaStoppingException;
import org.apache.ignite.internal.replicator.exception.ReplicaUnavailableException;
import org.apache.ignite.internal.replicator.listener.ReplicaListener;
import org.apache.ignite.internal.replicator.message.AwaitReplicaRequest;
import org.apache.ignite.internal.replicator.message.PrimaryReplicaRequest;
import org.apache.ignite.internal.replicator.message.ReadOnlyDirectReplicaRequest;
import org.apache.ignite.internal.replicator.message.ReplicaMessageGroup;
import org.apache.ignite.internal.replicator.message.ReplicaMessagesFactory;
import org.apache.ignite.internal.replicator.message.ReplicaRequest;
import org.apache.ignite.internal.replicator.message.ReplicaSafeTimeSyncRequest;
import org.apache.ignite.internal.replicator.message.TimestampAware;
import org.apache.ignite.internal.thread.ExecutorChooser;
import org.apache.ignite.internal.thread.IgniteThreadFactory;
import org.apache.ignite.internal.thread.NamedThreadFactory;
import org.apache.ignite.internal.thread.PublicApiThreading;
import org.apache.ignite.internal.thread.ThreadAttributes;
import org.apache.ignite.internal.util.IgniteSpinBusyLock;
import org.apache.ignite.internal.util.PendingComparableValuesTracker;
import org.apache.ignite.network.ClusterNode;
import org.apache.ignite.raft.jraft.storage.impl.VolatileRaftMetaStorage;
import org.jetbrains.annotations.Nullable;
import org.jetbrains.annotations.TestOnly;
import org.jetbrains.annotations.VisibleForTesting;

/**
 * Replica manager maintains {@link Replica} instances on an Ignite node.
 *
 * <p>Manager allows starting, stopping, getting a {@link Replica} by its unique id.
 *
 * <p>Only a single instance of the class exists in Ignite node.
 */
public class ReplicaManager extends AbstractEventProducer<LocalReplicaEvent, LocalReplicaEventParameters> implements IgniteComponent {
    /** The logger. */
    private static final IgniteLogger LOG = Loggers.forClass(ReplicaManager.class);

    /** Replicator network message factory. */
    private static final ReplicaMessagesFactory REPLICA_MESSAGES_FACTORY = new ReplicaMessagesFactory();

    private static final PlacementDriverMessagesFactory PLACEMENT_DRIVER_MESSAGES_FACTORY = new PlacementDriverMessagesFactory();

    /** Busy lock to stop synchronously. */
    private final IgniteSpinBusyLock busyLock = new IgniteSpinBusyLock();

    /** Prevents double stopping of the component. */
    private final AtomicBoolean stopGuard = new AtomicBoolean();

    /** Meta storage node names. */
    private final CompletableFuture<Set<String>> msNodes = new CompletableFuture<>();

    /** Cluster network service. */
    private final ClusterService clusterNetSvc;

    /** Cluster group manager. */
    private final ClusterManagementGroupManager cmgMgr;

    /** Replica message handler. */
    private final NetworkMessageHandler handler;

    /** Raft manager for RAFT-clients creation. */
    // TODO: move into {@method Replica#shutdown} https://issues.apache.org/jira/browse/IGNITE-22372
    private final RaftManager raftManager;

    /** Raft clients factory for raft server endpoints starting. */
    private final TopologyAwareRaftGroupServiceFactory raftGroupServiceFactory;

    /** Creator for {@link org.apache.ignite.internal.raft.storage.LogStorageFactory} for volatile tables. */
    private final LogStorageFactoryCreator volatileLogStorageFactoryCreator;

    /** Raft command marshaller for raft server endpoints starting. */
    private final Marshaller raftCommandsMarshaller;

    /** Message handler for placement driver messages. */
    private final NetworkMessageHandler placementDriverMessageHandler;

    /** Placement driver. */
    private final PlacementDriver placementDriver;

    private final LongSupplier idleSafeTimePropagationPeriodMsSupplier;

    /** Replicas. */
    private final ConcurrentHashMap<ReplicationGroupId, CompletableFuture<Replica>> replicas = new ConcurrentHashMap<>();

    private final ClockService clockService;

    /** Scheduled executor for idle safe time sync. */
    private final ScheduledExecutorService scheduledIdleSafeTimeSyncExecutor;

    /** Executor that will be used to execute requests by replicas. */
    private final Executor requestsExecutor;

    /** Failure processor. */
    private final FailureProcessor failureProcessor;

    /** Set of message groups to handler as replica requests. */
    private final Set<Class<?>> messageGroupsToHandle;

    /** Executor. */
    // TODO: IGNITE-20063 Maybe get rid of it
    private final ExecutorService executor;

<<<<<<< HEAD
    private final ExecutorService replicasCreationExecutor;

    private String localNodeId;

=======
    private final ReplicaStateManager replicaStateManager;

    private volatile String localNodeId;

>>>>>>> 87e2db85
    private volatile String localNodeConsistentId;

    /**
     * Constructor for a replica service.
     *
     * @param nodeName Node name.
     * @param clusterNetSvc Cluster network service.
     * @param cmgMgr Cluster group manager.
     * @param clockService Clock service.
     * @param messageGroupsToHandle Message handlers.
     * @param placementDriver A placement driver.
     * @param requestsExecutor Executor that will be used to execute requests by replicas.
     * @param idleSafeTimePropagationPeriodMsSupplier Used to get idle safe time propagation period in ms.
     * @param failureProcessor Failure processor.
     * @param raftCommandsMarshaller Command marshaller for raft groups creation.
     * @param raftGroupServiceFactory A factory for raft-clients creation.
     * @param raftManager The manager made up of songs and words to spite all my troubles is not so bad at all.
     * @param volatileLogStorageFactoryCreator Creator for {@link org.apache.ignite.internal.raft.storage.LogStorageFactory} for
     *      volatile tables.
     */
    public ReplicaManager(
            String nodeName,
            ClusterService clusterNetSvc,
            ClusterManagementGroupManager cmgMgr,
            ClockService clockService,
            Set<Class<?>> messageGroupsToHandle,
            PlacementDriver placementDriver,
            Executor requestsExecutor,
            LongSupplier idleSafeTimePropagationPeriodMsSupplier,
            FailureProcessor failureProcessor,
            Marshaller raftCommandsMarshaller,
            TopologyAwareRaftGroupServiceFactory raftGroupServiceFactory,
            RaftManager raftManager,
            LogStorageFactoryCreator volatileLogStorageFactoryCreator,
            Executor replicaStartStopExecutor
    ) {
        this.clusterNetSvc = clusterNetSvc;
        this.cmgMgr = cmgMgr;
        this.clockService = clockService;
        this.messageGroupsToHandle = messageGroupsToHandle;
        this.volatileLogStorageFactoryCreator = volatileLogStorageFactoryCreator;
        this.handler = this::onReplicaMessageReceived;
        this.placementDriverMessageHandler = this::onPlacementDriverMessageReceived;
        this.placementDriver = placementDriver;
        this.requestsExecutor = requestsExecutor;
        this.idleSafeTimePropagationPeriodMsSupplier = idleSafeTimePropagationPeriodMsSupplier;
        this.failureProcessor = failureProcessor;
        this.raftCommandsMarshaller = raftCommandsMarshaller;
        this.raftGroupServiceFactory = raftGroupServiceFactory;
        this.raftManager = raftManager;
        this.replicaStateManager = new ReplicaStateManager(replicaStartStopExecutor, clockService, placementDriver, this);

        scheduledIdleSafeTimeSyncExecutor = Executors.newScheduledThreadPool(
                1,
                NamedThreadFactory.create(nodeName, "scheduled-idle-safe-time-sync-thread", LOG)
        );

        int threadCount = Runtime.getRuntime().availableProcessors();

        executor = new ThreadPoolExecutor(
                threadCount,
                threadCount,
                30,
                TimeUnit.SECONDS,
                new LinkedBlockingQueue<>(),
                NamedThreadFactory.create(nodeName, "replica", LOG)
        );

        replicasCreationExecutor = new ThreadPoolExecutor(
                threadCount,
                threadCount,
                30,
                TimeUnit.SECONDS,
                new LinkedBlockingQueue<>(),
                IgniteThreadFactory.create(nodeName, "replica-manager", LOG, STORAGE_READ, STORAGE_WRITE)
        );
    }

    private void onReplicaMessageReceived(NetworkMessage message, ClusterNode sender, @Nullable Long correlationId) {
        if (!(message instanceof ReplicaRequest)) {
            return;
        }

        assert correlationId != null;

        ReplicaRequest request = (ReplicaRequest) message;

        // If the request actually came from the network, we are already in the correct thread that has permissions to do storage reads
        // and writes.
        // But if this is a local call (in the same Ignite instance), we might still be in a thread that does not have those permissions.
        if (shouldSwitchToRequestsExecutor()) {
            requestsExecutor.execute(() -> handleReplicaRequest(request, sender, correlationId));
        } else {
            handleReplicaRequest(request, sender, correlationId);
        }
    }

    private static boolean shouldSwitchToRequestsExecutor() {
        if (Thread.currentThread() instanceof ThreadAttributes) {
            ThreadAttributes thread = (ThreadAttributes) Thread.currentThread();
            return !thread.allows(STORAGE_READ) || !thread.allows(STORAGE_WRITE) || !thread.allows(TX_STATE_STORAGE_ACCESS);
        } else {
            if (PublicApiThreading.executingSyncPublicApi()) {
                // It's a user thread, it executes a sync public API call, so it can do anything, no switch is needed.
                return false;
            }
            if (PublicApiThreading.executingAsyncPublicApi()) {
                // It's a user thread, it executes an async public API call, so it cannot do anything, a switch is needed.
                return true;
            }

            // It's something else: either a JRE thread or an Ignite thread not marked with ThreadAttributes. As we are not sure,
            // let's switch: false negative can produce assertion errors.
            return true;
        }
    }

    private void handleReplicaRequest(ReplicaRequest request, ClusterNode sender, @Nullable Long correlationId) {
        if (!busyLock.enterBusy()) {
            if (LOG.isInfoEnabled()) {
                LOG.info("Failed to process replica request (the node is stopping) [request={}].", request);
            }

            return;
        }

        String senderConsistentId = sender.name();

        try {
            // Notify the sender that the Replica is created and ready to process requests.
            if (request instanceof AwaitReplicaRequest) {
                replicas.compute(request.groupId(), (replicationGroupId, replicaFut) -> {
                    if (replicaFut == null) {
                        replicaFut = new CompletableFuture<>();
                    }

                    if (!replicaFut.isDone()) {
                        replicaFut.whenComplete((createdReplica, ex) -> {
                            if (ex != null) {
                                clusterNetSvc.messagingService().respond(
                                        senderConsistentId,
                                        REPLICA_MESSAGES_FACTORY
                                                .errorReplicaResponse()
                                                .throwable(ex)
                                                .build(),
                                        correlationId);
                            } else {
                                sendAwaitReplicaResponse(senderConsistentId, correlationId);
                            }
                        });
                    } else {
                        sendAwaitReplicaResponse(senderConsistentId, correlationId);
                    }
                    return replicaFut;
                });

                return;
            }

            CompletableFuture<Replica> replicaFut = replicas.get(request.groupId());

            HybridTimestamp requestTimestamp = extractTimestamp(request);

            if (replicaFut == null || !replicaFut.isDone()) {
                sendReplicaUnavailableErrorResponse(senderConsistentId, correlationId, request.groupId(), requestTimestamp);

                return;
            }

            if (requestTimestamp != null) {
                clockService.updateClock(requestTimestamp);
            }

            boolean sendTimestamp = request instanceof TimestampAware || request instanceof ReadOnlyDirectReplicaRequest;

            // replicaFut is always completed here.
            Replica replica = replicaFut.join();

            String senderId = sender.id();

            CompletableFuture<ReplicaResult> resFut = replica.processRequest(request, senderId);

            resFut.whenComplete((res, ex) -> {
                NetworkMessage msg;

                if (ex == null) {
                    msg = prepareReplicaResponse(sendTimestamp, res.result());
                } else {
                    if (indicatesUnexpectedProblem(ex)) {
                        LOG.warn("Failed to process replica request [request={}].", ex, request);
                    } else {
                        LOG.debug("Failed to process replica request [request={}].", ex, request);
                    }

                    msg = prepareReplicaErrorResponse(sendTimestamp, ex);
                }

                clusterNetSvc.messagingService().respond(senderConsistentId, msg, correlationId);

                if (request instanceof PrimaryReplicaRequest && isConnectivityRelatedException(ex)) {
                    stopLeaseProlongation(request.groupId(), null);
                }

                if (ex == null && res.replicationFuture() != null) {
                    res.replicationFuture().whenComplete((res0, ex0) -> {
                        NetworkMessage msg0;

                        LOG.debug("Sending delayed response for replica request [request={}]", request);

                        if (ex0 == null) {
                            msg0 = prepareReplicaResponse(sendTimestamp, res0);
                        } else {
                            LOG.warn("Failed to process delayed response [request={}]", ex0, request);

                            msg0 = prepareReplicaErrorResponse(sendTimestamp, ex0);
                        }

                        // Using strong send here is important to avoid a reordering with a normal response.
                        clusterNetSvc.messagingService().send(senderConsistentId, ChannelType.DEFAULT, msg0);
                    });
                }
            });
        } finally {
            busyLock.leaveBusy();
        }
    }

    private static boolean indicatesUnexpectedProblem(Throwable ex) {
        return !(unwrapCause(ex) instanceof ExpectedReplicationException);
    }

    /**
     * Checks this exception is caused of timeout or connectivity issue.
     *
     * @param ex An exception
     * @return True if this exception has thrown due to timeout or connection problem, false otherwise.
     */
    private static boolean isConnectivityRelatedException(@Nullable Throwable ex) {
        if (ex instanceof ExecutionException || ex instanceof CompletionException) {
            ex = ex.getCause();
        }

        return ex instanceof TimeoutException || ex instanceof IOException;
    }

    private void onPlacementDriverMessageReceived(NetworkMessage msg0, ClusterNode sender, @Nullable Long correlationId) {
        if (!(msg0 instanceof PlacementDriverReplicaMessage)) {
            return;
        }

        String senderConsistentId = sender.name();

        assert correlationId != null;

        var msg = (PlacementDriverReplicaMessage) msg0;

        if (!busyLock.enterBusy()) {
            if (LOG.isInfoEnabled()) {
                LOG.info("Failed to process placement driver message (the node is stopping) [msg={}].", msg);
            }

            return;
        }

        try {
            CompletableFuture<Replica> replicaFut = replicas.computeIfAbsent(msg.groupId(), k -> new CompletableFuture<>());

            replicaFut
                    .thenCompose(replica -> replica.processPlacementDriverMessage(msg))
                    .whenComplete((response, ex) -> {
                        if (ex == null) {
                            clusterNetSvc.messagingService().respond(senderConsistentId, response, correlationId);
                        } else if (!(unwrapCause(ex) instanceof NodeStoppingException)) {
                            LOG.error("Failed to process placement driver message [msg={}].", ex, msg);
                        }
                    });
        } finally {
            busyLock.leaveBusy();
        }
    }

    /**
     * Sends stop lease prolongation message to all participants of placement driver group.
     *
     * @param groupId Replication group id.
     * @param redirectNodeId Node consistent id to redirect.
     */
    private void stopLeaseProlongation(ReplicationGroupId groupId, @Nullable String redirectNodeId) {
        LOG.info("The replica does not meet the requirements for the leaseholder [groupId={}, redirectNodeId={}]", groupId, redirectNodeId);

        msNodes.thenAccept(nodeIds -> {
            for (String nodeId : nodeIds) {
                ClusterNode node = clusterNetSvc.topologyService().getByConsistentId(nodeId);

                if (node != null) {
                    // TODO: IGNITE-19441 Stop lease prolongation message might be sent several
                    clusterNetSvc.messagingService().send(node, PLACEMENT_DRIVER_MESSAGES_FACTORY.stopLeaseProlongationMessage()
                            .groupId(groupId)
                            .redirectProposal(redirectNodeId)
                            .build());
                }
            }
        });
    }

    private CompletableFuture<Replica> startReplicaInternal(
            RaftGroupEventsListener raftGroupEventsListener,
            RaftGroupListener raftGroupListener,
            boolean isVolatileStorage,
            SnapshotStorageFactory snapshotStorageFactory,
            Consumer<RaftGroupService> updateTableRaftService,
            Function<RaftGroupService, ReplicaListener> createListener,
            PendingComparableValuesTracker<Long, Void> storageIndexTracker,
            TablePartitionId replicaGrpId,
            PeersAndLearners newConfiguration
    ) throws NodeStoppingException {
        RaftNodeId raftNodeId = new RaftNodeId(replicaGrpId, new Peer(localNodeConsistentId));

        RaftGroupOptions groupOptions = groupOptionsForPartition(
                isVolatileStorage,
                snapshotStorageFactory);

        // TODO: move into {@method Replica#shutdown} https://issues.apache.org/jira/browse/IGNITE-22372
        // TODO: use RaftManager interface, see https://issues.apache.org/jira/browse/IGNITE-18273
        CompletableFuture<TopologyAwareRaftGroupService> newRaftClientFut = ((Loza) raftManager).startRaftGroupNode(
                raftNodeId,
                newConfiguration,
                raftGroupListener,
                raftGroupEventsListener,
                groupOptions,
                raftGroupServiceFactory
        );

        return startReplica(
                replicaGrpId,
                newConfiguration,
                updateTableRaftService,
                createListener,
                storageIndexTracker,
                newRaftClientFut);
    }

    /**
     * Creates and starts a new replica.
     *
     * @param raftGroupEventsListener Raft group events listener for raft group starting.
     * @param raftGroupListener Raft group listener for raft group starting.
     * @param isVolatileStorage is table storage volatile?
     * @param snapshotStorageFactory Snapshot storage factory for raft group option's parameterization.
     * @param updateTableRaftService Temporal consumer while TableRaftService wouldn't be removed in
     *      TODO: https://issues.apache.org/jira/browse/IGNITE-22218.
     * @param createListener Due to creation of ReplicaListener in TableManager, the function returns desired listener by created
     *      raft-client inside {@link #startReplica} method.
     * @param replicaGrpId Replication group id.
     * @param storageIndexTracker Storage index tracker.
     * @param newConfiguration A configuration for new raft group.
     *
     * @return Future that promises ready new replica when done.
     */
    public CompletableFuture<Replica> startReplica(
            RaftGroupEventsListener raftGroupEventsListener,
            RaftGroupListener raftGroupListener,
            boolean isVolatileStorage,
            SnapshotStorageFactory snapshotStorageFactory,
            Consumer<RaftGroupService> updateTableRaftService,
            Function<RaftGroupService, ReplicaListener> createListener,
            PendingComparableValuesTracker<Long, Void> storageIndexTracker,
            TablePartitionId replicaGrpId,
            PeersAndLearners newConfiguration
    ) throws NodeStoppingException {
        if (!busyLock.enterBusy()) {
            throw new NodeStoppingException();
        }

        try {
            return startReplicaInternal(
                    raftGroupEventsListener,
                    raftGroupListener,
                    isVolatileStorage,
                    snapshotStorageFactory,
                    updateTableRaftService,
                    createListener,
                    storageIndexTracker,
                    replicaGrpId,
                    newConfiguration);
        } finally {
            busyLock.leaveBusy();
        }
    }

    /**
     * Starts a raft-client and pass it to a replica creation if the replica should be started too. If a replica with the same partition id
     * already exists, the method throws an exception.
     * TODO: must be deleted or be private after https://issues.apache.org/jira/browse/IGNITE-22373
     *
     * @param replicaGrpId Replication group id.
     * @param newConfiguration Peers and Learners of the Raft group.
     * @param updateTableRaftService A temporal clojure that updates table raft service with new raft-client, but
     *      TODO: will be removed https://issues.apache.org/jira/browse/IGNITE-22218
     * @param createListener A clojure that returns done {@link ReplicaListener} by given raft-client {@link RaftGroupService}.
     * @param storageIndexTracker Storage index tracker.
     * @param newRaftClientFut A future that returns created raft-client.
     *
     * @return Future that promises ready new replica when done.
     *
     * @throws NodeStoppingException If node is stopping.
     * @throws ReplicaIsAlreadyStartedException Is thrown when a replica with the same replication group id has already been started.
     */
    @VisibleForTesting
    @Deprecated
    public CompletableFuture<Replica> startReplica(
            ReplicationGroupId replicaGrpId,
            PeersAndLearners newConfiguration,
            Consumer<RaftGroupService> updateTableRaftService,
            Function<RaftGroupService, ReplicaListener> createListener,
            PendingComparableValuesTracker<Long, Void> storageIndexTracker,
            CompletableFuture<TopologyAwareRaftGroupService> newRaftClientFut
    ) throws NodeStoppingException {
        LOG.info("Replica is about to start [replicationGroupId={}].", replicaGrpId);

        return newRaftClientFut
                .thenApplyAsync(raftClient -> {
                    // TODO: will be removed in https://issues.apache.org/jira/browse/IGNITE-22218
                    updateTableRaftService.accept(raftClient);
                    return createListener.apply(raftClient);
                }, replicasCreationExecutor)
                .thenCompose(replicaListener -> startReplica(replicaGrpId, storageIndexTracker, replicaListener));
    }

    /**
     * Creates and start new replica.
     * TODO: must be deleted or be private after https://issues.apache.org/jira/browse/IGNITE-22373
     *
     * @param replicaGrpId Replication group id.
     * @param storageIndexTracker Storage index tracker.
     * @param replicaListener Future that returns ready ReplicaListener for replica creation.
     *
     * @return Future that promises ready new replica when done.
     */
    @VisibleForTesting
    @Deprecated
    public CompletableFuture<Replica> startReplica(
            ReplicationGroupId replicaGrpId,
            PendingComparableValuesTracker<Long, Void> storageIndexTracker,
            ReplicaListener replicaListener
    ) {
        ClusterNode localNode = clusterNetSvc.topologyService().localMember();

<<<<<<< HEAD
        Replica newReplica = new Replica(
                replicaGrpId,
                replicaListener,
                storageIndexTracker,
                localNode,
                executor,
                placementDriver,
                clockService);
=======
        CompletableFuture<Replica> replicaFuture = newReplicaListenerFut.thenCompose(listener -> {
            Replica newReplica = new Replica(
                    replicaGrpId,
                    listener,
                    storageIndexTracker,
                    localNode,
                    executor,
                    placementDriver,
                    clockService,
                    replicaStateManager::reserveReplica
            );
>>>>>>> 87e2db85

        CompletableFuture<Replica> replicaFuture = replicas.compute(replicaGrpId, (k, existingReplicaFuture) -> {
            if (existingReplicaFuture == null || existingReplicaFuture.isDone()) {
                assert existingReplicaFuture == null || isCompletedSuccessfully(existingReplicaFuture);
                LOG.info("Replica is started [replicationGroupId={}].", replicaGrpId);

                return CompletableFuture.completedFuture(newReplica);
            } else {
                LOG.info("Replica is started, existing replica waiter was completed [replicationGroupId={}].", replicaGrpId);

                existingReplicaFuture.complete(newReplica);

                return existingReplicaFuture;
            }
        });

        var eventParams = new LocalReplicaEventParameters(replicaGrpId);

        return fireEvent(AFTER_REPLICA_STARTED, eventParams)
                .exceptionally(e -> {
                    LOG.error("Error when notifying about AFTER_REPLICA_STARTED event.", e);

                    return null;
                })
                .thenCompose(v -> replicaFuture);
    }

    /**
     * Returns future with a replica if it was created or null if there no any replicas starting with given identifier.
     *
     * @param replicationGroupId Table-Partition identifier.
     * @return replica if it was created or null otherwise.
     */
    public CompletableFuture<Replica> replica(ReplicationGroupId replicationGroupId) {
        return replicas.get(replicationGroupId);
    }

    /**
     * Performs a {@code resetPeers} operation on raft node.
     *
     * @param replicaGrpId Replication group ID.
     * @param peersAndLearners New node configuration.
     */
    public void resetPeers(ReplicationGroupId replicaGrpId, PeersAndLearners peersAndLearners) {
        RaftNodeId raftNodeId = new RaftNodeId(replicaGrpId, new Peer(localNodeConsistentId));
        ((Loza) raftManager).resetPeers(raftNodeId, peersAndLearners);
    }

    /** Getter for wrapped write-ahead log syncer. */
    // TODO: will be removed after https://issues.apache.org/jira/browse/IGNITE-22292
    public LogSyncer getLogSyncer() {
        return raftManager.getLogSyncer();
    }

    private RaftGroupOptions groupOptionsForPartition(boolean isVolatileStorage, SnapshotStorageFactory snapshotFactory) {
        RaftGroupOptions raftGroupOptions;

        if (isVolatileStorage) {
            LogStorageBudgetView view = ((Loza) raftManager).volatileRaft().logStorage().value();
            raftGroupOptions = RaftGroupOptions.forVolatileStores()
                    .setLogStorageFactory(volatileLogStorageFactoryCreator.factory(view))
                    .raftMetaStorageFactory((groupId, raftOptions) -> new VolatileRaftMetaStorage());
        } else {
            raftGroupOptions = RaftGroupOptions.forPersistentStores();
        }

        raftGroupOptions.snapshotStorageFactory(snapshotFactory);

        raftGroupOptions.commandsMarshaller(raftCommandsMarshaller);

        return raftGroupOptions;
    }

    /**
     * Stops a replica by the partition group id.
     *
     * @param replicaGrpId Replication group id.
     * @return True if the replica is found and closed, false otherwise.
     * @throws NodeStoppingException If the node is stopping.
     */
    public CompletableFuture<Boolean> stopReplica(ReplicationGroupId replicaGrpId) throws NodeStoppingException {
        if (!busyLock.enterBusy()) {
            throw new NodeStoppingException();
        }

        try {
            return stopReplicaInternal(replicaGrpId);
        } finally {
            busyLock.leaveBusy();
        }
    }

    /**
     * Internal method for stopping a replica.
     *
     * @param replicaGrpId Replication group id.
     * @return True if the replica is found and closed, false otherwise.
     */
    private CompletableFuture<Boolean> stopReplicaInternal(ReplicationGroupId replicaGrpId) {
        var isRemovedFuture = new CompletableFuture<Boolean>();

        var eventParams = new LocalReplicaEventParameters(replicaGrpId);

        fireEvent(BEFORE_REPLICA_STOPPED, eventParams).whenComplete((v, e) -> {
            if (e != null) {
                LOG.error("Error when notifying about BEFORE_REPLICA_STOPPED event.", e);
            }

            if (!busyLock.enterBusy()) {
                isRemovedFuture.completeExceptionally(new NodeStoppingException());

                return;
            }

            try {
                replicas.compute(replicaGrpId, (grpId, replicaFuture) -> {
                    if (replicaFuture == null) {
                        isRemovedFuture.complete(false);
                    } else if (!replicaFuture.isDone()) {
                        ClusterNode localMember = clusterNetSvc.topologyService().localMember();

                        replicaFuture.completeExceptionally(new ReplicaStoppingException(grpId, localMember));

                        isRemovedFuture.complete(true);
                    } else if (!isCompletedSuccessfully(replicaFuture)) {
                        isRemovedFuture.complete(true);
                    } else {
                        replicaFuture
                                .thenCompose(Replica::shutdown)
                                .whenComplete((notUsed, throwable) -> {
                                    if (throwable != null) {
                                        LOG.error("Failed to stop replica [replicaGrpId={}].", throwable, grpId);
                                    }

                                    isRemovedFuture.complete(throwable == null);
                                });
                    }

                    return null;
                });
            } finally {
                busyLock.leaveBusy();
            }
        });

        return isRemovedFuture
                .thenApply(v -> {
                    try {
                        // TODO: move into {@method Replica#shutdown} https://issues.apache.org/jira/browse/IGNITE-22372
                        raftManager.stopRaftNodes(replicaGrpId);
                    } catch (NodeStoppingException ignored) {
                        // No-op.
                    }
                    return v;
                });
    }

    /** {@inheritDoc} */
    @Override
    public CompletableFuture<Void> startAsync(ComponentContext componentContext) {
        ExecutorChooser<NetworkMessage> replicaMessagesExecutorChooser = message -> requestsExecutor;

        clusterNetSvc.messagingService().addMessageHandler(ReplicaMessageGroup.class, replicaMessagesExecutorChooser, handler);
        clusterNetSvc.messagingService().addMessageHandler(PlacementDriverMessageGroup.class, placementDriverMessageHandler);
        messageGroupsToHandle.forEach(
                mg -> clusterNetSvc.messagingService().addMessageHandler(mg, replicaMessagesExecutorChooser, handler)
        );
        scheduledIdleSafeTimeSyncExecutor.scheduleAtFixedRate(
                this::idleSafeTimeSync,
                0,
                idleSafeTimePropagationPeriodMsSupplier.getAsLong(),
                TimeUnit.MILLISECONDS
        );

        cmgMgr.metaStorageNodes().whenComplete((nodes, e) -> {
            if (e != null) {
                msNodes.completeExceptionally(e);
            } else {
                msNodes.complete(nodes);
            }
        });

        localNodeId = clusterNetSvc.topologyService().localMember().id();

        localNodeConsistentId = clusterNetSvc.topologyService().localMember().name();

        replicaStateManager.start(localNodeId);

        return nullCompletedFuture();
    }

    /** {@inheritDoc} */
    @Override
    public CompletableFuture<Void> stopAsync(ComponentContext componentContext) {
        if (!stopGuard.compareAndSet(false, true)) {
            return nullCompletedFuture();
        }

        busyLock.block();

        int shutdownTimeoutSeconds = 10;

        shutdownAndAwaitTermination(scheduledIdleSafeTimeSyncExecutor, shutdownTimeoutSeconds, TimeUnit.SECONDS);
        shutdownAndAwaitTermination(executor, shutdownTimeoutSeconds, TimeUnit.SECONDS);
        shutdownAndAwaitTermination(replicasCreationExecutor, shutdownTimeoutSeconds, TimeUnit.SECONDS);

        assert replicas.values().stream().noneMatch(CompletableFuture::isDone)
                : "There are replicas alive [replicas="
                + replicas.entrySet().stream().filter(e -> e.getValue().isDone()).map(Entry::getKey).collect(toSet()) + ']';

        for (CompletableFuture<Replica> replicaFuture : replicas.values()) {
            replicaFuture.completeExceptionally(new NodeStoppingException());
        }

        return nullCompletedFuture();
    }

    /**
     * Extract a hybrid timestamp from timestamp aware request or return null.
     */
    private static @Nullable HybridTimestamp extractTimestamp(ReplicaRequest request) {
        if (request instanceof TimestampAware) {
            return ((TimestampAware) request).timestamp();
        } else {
            return null;
        }
    }

    /**
     * Sends replica unavailable error response.
     */
    private void sendReplicaUnavailableErrorResponse(
            String senderConsistentId,
            long correlationId,
            ReplicationGroupId groupId,
            @Nullable HybridTimestamp requestTimestamp
    ) {
        if (requestTimestamp != null) {
            clusterNetSvc.messagingService().respond(
                    senderConsistentId,
                    REPLICA_MESSAGES_FACTORY
                            .errorTimestampAwareReplicaResponse()
                            .throwable(
                                    new ReplicaUnavailableException(
                                            groupId,
                                            clusterNetSvc.topologyService().localMember())
                            )
                            .timestampLong(clockService.updateClock(requestTimestamp).longValue())
                            .build(),
                    correlationId);
        } else {
            clusterNetSvc.messagingService().respond(
                    senderConsistentId,
                    REPLICA_MESSAGES_FACTORY
                            .errorReplicaResponse()
                            .throwable(
                                    new ReplicaUnavailableException(
                                            groupId,
                                            clusterNetSvc.topologyService().localMember())
                            )
                            .build(),
                    correlationId);
        }
    }

    /**
     * Sends await replica response.
     */
    private void sendAwaitReplicaResponse(String senderConsistentId, long correlationId) {
        clusterNetSvc.messagingService().respond(
                senderConsistentId,
                REPLICA_MESSAGES_FACTORY
                        .awaitReplicaResponse()
                        .build(),
                correlationId);
    }

    /**
     * Prepares replica response.
     */
    private NetworkMessage prepareReplicaResponse(boolean sendTimestamp, Object result) {
        if (sendTimestamp) {
            return REPLICA_MESSAGES_FACTORY
                    .timestampAwareReplicaResponse()
                    .result(result)
                    .timestampLong(clockService.nowLong())
                    .build();
        } else {
            return REPLICA_MESSAGES_FACTORY
                    .replicaResponse()
                    .result(result)
                    .build();
        }
    }

    /**
     * Prepares replica error response.
     */
    private NetworkMessage prepareReplicaErrorResponse(boolean sendTimestamp, Throwable ex) {
        if (sendTimestamp) {
            return REPLICA_MESSAGES_FACTORY
                    .errorTimestampAwareReplicaResponse()
                    .throwable(ex)
                    .timestampLong(clockService.nowLong())
                    .build();
        } else {
            return REPLICA_MESSAGES_FACTORY
                    .errorReplicaResponse()
                    .throwable(ex)
                    .build();
        }
    }

    /**
     * Idle safe time sync for replicas.
     */
    private void idleSafeTimeSync() {
        for (Entry<ReplicationGroupId, CompletableFuture<Replica>> entry : replicas.entrySet()) {
            try {
                sendSafeTimeSyncIfReplicaReady(entry.getValue());
            } catch (Exception | AssertionError e) {
                LOG.warn("Error while trying to send a safe time sync request [groupId={}]", e, entry.getKey());
            } catch (Error e) {
                LOG.error("Error while trying to send a safe time sync request [groupId={}]", e, entry.getKey());

                failureProcessor.process(new FailureContext(FailureType.CRITICAL_ERROR, e));
            }
        }
    }

    private void sendSafeTimeSyncIfReplicaReady(CompletableFuture<Replica> replicaFuture) {
        if (isCompletedSuccessfully(replicaFuture)) {
            Replica replica = replicaFuture.join();

            ReplicaSafeTimeSyncRequest req = REPLICA_MESSAGES_FACTORY.replicaSafeTimeSyncRequest()
                    .groupId(replica.groupId())
                    .build();

            replica.processRequest(req, localNodeId);
        }
    }

    /**
     * Check if replica is started.
     *
     * @param replicaGrpId Replication group id.
     * @return True if the replica is started.
     */
    public boolean isReplicaStarted(ReplicationGroupId replicaGrpId) {
        CompletableFuture<Replica> replicaFuture = replicas.get(replicaGrpId);
        return replicaFuture != null && isCompletedSuccessfully(replicaFuture);
    }

    /**
     * Can possibly start replica if it's not running or is stopping. Nothing happens if the replica is already running
     * ({@link ReplicaState#ASSIGNED} or {@link ReplicaState#PRIMARY_ONLY}) and {@code forcedAssignments} is {@code null}.
     * If the replica is {@link ReplicaState#ASSIGNED} and {@code forcedAssignments} is not {@code null} then peers will be
     * reset to the given assignments. See {@link ReplicaState} for exact replica state transitions.
     *
     * @param groupId Group id.
     * @param startOperation Replica start operation. Will be called if this method decides to start the replica.
     * @param forcedAssignments Assignments to reset forcibly, if needed. Assignments reset is only available when replica is started.
     * @return Completable future, the result means whether the replica was started.
     */
    public CompletableFuture<Boolean> weakStartReplica(
            ReplicationGroupId groupId,
            Supplier<CompletableFuture<Boolean>> startOperation,
            @Nullable Assignments forcedAssignments
    ) {
        return replicaStateManager.weakStartReplica(groupId, startOperation, forcedAssignments);
    }

    /**
     * Can possibly stop replica if it is running or starting, and is not a primary replica. Relies on the given reason. If
     * the reason is {@link WeakReplicaStopReason#EXCLUDED_FROM_ASSIGNMENTS} then the replica can be not stopped if it is still
     * a primary. If the reason is {@link WeakReplicaStopReason#PRIMARY_EXPIRED} then the replica is stopped only if its state
     * is {@link ReplicaState#PRIMARY_ONLY}, because this assumes that it was excluded from assignments before.
     * See {@link ReplicaState} for exact replica state transitions.
     *
     * @param groupId Group id.
     * @param reason Reason to stop replica.
     * @param stopOperation Replica stop operation.
     * @return Completable future, the result means whether the replica was stopped.
     */
    public CompletableFuture<Void> weakStopReplica(
            ReplicationGroupId groupId,
            WeakReplicaStopReason reason,
            Supplier<CompletableFuture<Void>> stopOperation
    ) {
        return replicaStateManager.weakStopReplica(groupId, reason, stopOperation);
    }

    /**
     * Check if replica was touched by an any actor. Touched here means either replica creation or replica waiter registration.
     *
     * @param replicaGrpId Replication group id.
     * @return True if the replica was touched.
     */
    @TestOnly
    public boolean isReplicaTouched(ReplicationGroupId replicaGrpId) {
        return replicas.containsKey(replicaGrpId);
    }

    /**
     * Returns started replication groups.
     *
     * @return Set of started replication groups.
     */
    @TestOnly
    public Set<ReplicationGroupId> startedGroups() {
        return replicas.entrySet().stream()
                .filter(entry -> isCompletedSuccessfully(entry.getValue()))
                .map(Entry::getKey)
                .collect(toSet());
    }

    @TestOnly
    public boolean isReplicaPrimaryOnly(ReplicationGroupId groupId) {
        return replicaStateManager.isReplicaPrimaryOnly(groupId);
    }

    private static class ReplicaStateManager {
        private static final IgniteLogger LOG = Loggers.forClass(ReplicaStateManager.class);

        final Map<ReplicationGroupId, ReplicaStateContext> replicaContexts = new ConcurrentHashMap<>();

        final Executor replicaStartStopPool;

        final ClockService clockService;

        final PlacementDriver placementDriver;

        final ReplicaManager replicaManager;

        volatile String localNodeId;

        ReplicaStateManager(
                Executor replicaStartStopPool,
                ClockService clockService,
                PlacementDriver placementDriver,
                ReplicaManager replicaManager
        ) {
            this.replicaStartStopPool = replicaStartStopPool;
            this.clockService = clockService;
            this.placementDriver = placementDriver;
            this.replicaManager = replicaManager;
        }

        void start(String localNodeId) {
            this.localNodeId = localNodeId;
            placementDriver.listen(PrimaryReplicaEvent.PRIMARY_REPLICA_ELECTED, this::onPrimaryElected);
            placementDriver.listen(PrimaryReplicaEvent.PRIMARY_REPLICA_EXPIRED, this::onPrimaryExpired);
        }

        private CompletableFuture<Boolean> onPrimaryElected(PrimaryReplicaEventParameters parameters) {
            ReplicationGroupId groupId = parameters.groupId();
            ReplicaStateContext context = getContext(groupId);

            synchronized (context) {
                if (localNodeId.equals(parameters.leaseholderId())) {
                    assert context.replicaState != ReplicaState.STOPPED : "Unexpected primary replica state STOPPED [groupId="
                            + groupId + "].";

                    context.assertReservation(groupId);
                } else if (context.reservedForPrimary) {
                    context.assertReservation(groupId);

                    // Unreserve if another replica was elected as primary, only if its lease start time is greater,
                    // otherwise it means that event is too late relatively to lease negotiation start and should be ignored.
                    if (parameters.startTime().compareTo(context.leaseStartTime) > 0) {
                        context.unreserve();

                        if (context.replicaState == ReplicaState.PRIMARY_ONLY) {
                            stopReplica(groupId, context, context.deferredStopOperation, WeakReplicaStopReason.PRIMARY_EXPIRED);
                        }
                    }
                }
            }

            return falseCompletedFuture();
        }

        private CompletableFuture<Boolean> onPrimaryExpired(PrimaryReplicaEventParameters parameters) {
            if (localNodeId.equals(parameters.leaseholderId())) {
                ReplicaStateContext context = replicaContexts.get(parameters.groupId());

                if (context != null) {
                    synchronized (context) {
                        context.assertReservation(parameters.groupId());
                        // Unreserve if primary replica expired, only if its lease start time is greater,
                        // otherwise it means that event is too late relatively to lease negotiation start and should be ignored.
                        if (parameters.startTime().equals(context.leaseStartTime)) {
                            context.unreserve();
                        }
                    }
                }
            }

            return falseCompletedFuture();
        }

        ReplicaStateContext getContext(ReplicationGroupId groupId) {
            return replicaContexts.computeIfAbsent(groupId,
                    // Treat the absence in the map as STOPPED.
                    k -> new ReplicaStateContext(ReplicaState.STOPPED, nullCompletedFuture()));
        }

        /**
         * Can possibly start replica if it's not running or is stopping.
         *
         * @param groupId Group id.
         * @param startOperation Replica start operation.
         * @param forcedAssignments Assignments to reset forcibly, if needed. Assignments reset is only available when replica is started.
         * @return Completable future, the result means whether the replica was started.
         */
        CompletableFuture<Boolean> weakStartReplica(
                ReplicationGroupId groupId,
                Supplier<CompletableFuture<Boolean>> startOperation,
                @Nullable Assignments forcedAssignments
        ) {
            ReplicaStateContext context = getContext(groupId);

            synchronized (context) {
                ReplicaState state = context.replicaState;

                LOG.debug("Weak replica start [grp={}, state={}, future={}].", groupId, state, context.previousOperationFuture);

                if (state == ReplicaState.STOPPED || state == ReplicaState.STOPPING) {
                    return startReplica(groupId, context, startOperation);
                } else if (state == ReplicaState.ASSIGNED) {
                    if (forcedAssignments != null) {
                        assert forcedAssignments.force() :
                                format("Unexpected assignments to force [assignments={}, groupId={}].", forcedAssignments, groupId);

                        replicaManager.resetPeers(groupId, fromAssignments(forcedAssignments.nodes()));
                    }

                    // Telling the caller that the replica is started.
                    return trueCompletedFuture();
                } else if (state == ReplicaState.PRIMARY_ONLY) {
                    context.replicaState = ReplicaState.ASSIGNED;

                    return trueCompletedFuture();
                } // else no-op.

                throw new AssertionError("Replica start cannot begin while the replica is being started [groupId=" + groupId + "].");
            }
        }

        private CompletableFuture<Boolean> startReplica(
                ReplicationGroupId groupId,
                ReplicaStateContext context,
                Supplier<CompletableFuture<Boolean>> startOperation
        ) {
            context.replicaState = ReplicaState.STARTING;
            context.previousOperationFuture = context.previousOperationFuture
                    .handleAsync((v, e) -> startOperation.get(), replicaStartStopPool)
                    .thenCompose(startOperationFuture -> startOperationFuture.thenApply(partitionStarted -> {
                        synchronized (context) {
                            if (partitionStarted) {
                                context.replicaState = ReplicaState.ASSIGNED;
                            } else {
                                context.replicaState = ReplicaState.STOPPED;
                                replicaContexts.remove(groupId);
                            }
                        }

                        LOG.debug("Weak replica start complete [state={}, partitionStarted={}].", context.replicaState, partitionStarted);

                        return partitionStarted;
                    }));

            return context.previousOperationFuture;
        }

        /**
         * Can possibly stop replica if it is running or starting, and is not a primary replica. Relies on the given reason. If
         * the reason is {@link WeakReplicaStopReason#EXCLUDED_FROM_ASSIGNMENTS} then the replica can be not stopped if it is still
         * a primary. If the reason is {@link WeakReplicaStopReason#PRIMARY_EXPIRED} then the replica is stopped only if its state
         * is {@link ReplicaState#PRIMARY_ONLY}, because this assumes that it was excluded from assignments before.
         *
         * @param groupId Group id.
         * @param reason Reason to stop replica.
         * @param stopOperation Replica stop operation.
         * @return Completable future, the result means whether the replica was stopped.
         */
        CompletableFuture<Void> weakStopReplica(
                ReplicationGroupId groupId,
                WeakReplicaStopReason reason,
                Supplier<CompletableFuture<Void>> stopOperation
        ) {
            ReplicaStateContext context = getContext(groupId);

            synchronized (context) {
                ReplicaState state = context.replicaState;

                LOG.debug("Weak replica stop [grpId={}, state={}, reason={}, reservedForPrimary={}, future={}].", groupId, state,
                        reason, context.reservedForPrimary, context.previousOperationFuture);

                if (reason == WeakReplicaStopReason.EXCLUDED_FROM_ASSIGNMENTS) {
                    if (state == ReplicaState.ASSIGNED) {
                        if (context.reservedForPrimary) {
                            context.replicaState = ReplicaState.PRIMARY_ONLY;
                            context.deferredStopOperation = stopOperation;
                        } else {
                            return stopReplica(groupId, context, stopOperation, reason);
                        }
                    } else if (state == ReplicaState.STARTING) {
                        return stopReplica(groupId, context, stopOperation, reason);
                    } else if (state == ReplicaState.STOPPED) {
                        // We need to stop replica and destroy storages anyway, because they can be already created.
                        // See TODO-s for IGNITE-19713
                        return stopReplica(groupId, context, stopOperation, reason);
                    } // else: no-op.
                } else if (reason == WeakReplicaStopReason.RESTART) {
                    // Explicit restart: always stop.
                    return stopReplica(groupId, context, stopOperation, reason);
                } else {
                    assert reason == WeakReplicaStopReason.PRIMARY_EXPIRED : "Unknown replica stop reason: " + reason;

                    if (state == ReplicaState.PRIMARY_ONLY) {
                        return stopReplica(groupId, context, stopOperation, reason);
                    } // else: no-op.
                }

                LOG.debug("Weak replica stop complete [grpId={}, state={}].", groupId, context.replicaState);

                return nullCompletedFuture();
            }
        }

        private CompletableFuture<Void> stopReplica(
                ReplicationGroupId groupId,
                ReplicaStateContext context,
                Supplier<CompletableFuture<Void>> stopOperation,
                WeakReplicaStopReason reason
        ) {
            context.replicaState = ReplicaState.STOPPING;
            context.previousOperationFuture = context.previousOperationFuture
                    .handleAsync((v, e) -> stopOperation.get(), replicaStartStopPool)
                    .thenCompose(stopOperationFuture -> stopOperationFuture.thenApply(v -> {
                        synchronized (context) {
                            context.replicaState = ReplicaState.STOPPED;

                            if (reason != WeakReplicaStopReason.RESTART) {
                                // No need to remove the context while restarting, it can lead to the loss of reservation context.
                                replicaContexts.remove(groupId);
                            }
                        }

                        LOG.debug("Weak replica stop complete [grpId={}, state={}].", groupId, context.replicaState);

                        return true;
                    }));

            return context.previousOperationFuture.thenApply(v -> null);
        }

        /**
         * Reserve replica as primary.
         *
         * @param groupId Group id.
         * @return Whether the replica was successfully reserved.
         */
        boolean reserveReplica(ReplicationGroupId groupId, HybridTimestamp leaseStartTime) {
            ReplicaStateContext context = getContext(groupId);

            synchronized (context) {
                ReplicaState state = context.replicaState;

                if (state == ReplicaState.STOPPING || state == ReplicaState.STOPPED) {
                    if (state == ReplicaState.STOPPED) {
                        replicaContexts.remove(groupId);
                    }

                    if (context.reservedForPrimary) {
                        throw new AssertionError("Unexpected replica reservation with " + state + " state [groupId=" + groupId + "].");
                    }
                } else {
                    context.reserve(leaseStartTime);
                }

                return context.reservedForPrimary;
            }
        }

        @TestOnly
        boolean isReplicaPrimaryOnly(ReplicationGroupId groupId) {
            ReplicaStateContext context = getContext(groupId);

            synchronized (context) {
                return context.replicaState == ReplicaState.PRIMARY_ONLY;
            }
        }
    }

    private static class ReplicaStateContext {
        /** Replica state. */
        ReplicaState replicaState;

        /**
         * Future of the previous operation, to linearize the starts and stops of replica. The result of the future is whether
         * the operation was actually performed (for example, partition start operation can not start replica or raft node locally).
         */
        CompletableFuture<Boolean> previousOperationFuture;

        /**
         * Whether the replica is reserved to serve as a primary even if it is not included into assignments. If it is {@code} true,
         * then {@link #weakStopReplica(ReplicationGroupId, WeakReplicaStopReason, Supplier)} transfers {@link ReplicaState#ASSIGNED}
         * to {@link ReplicaState#PRIMARY_ONLY} instead of {@link ReplicaState#STOPPING}.
         * Replica is reserved when it is primary and when it is in progress of lease negotiation. The negotiation moves this flag to
         * {@code true}. Primary replica expiration or the election of different node as a leaseholder moves this flag to {@code false}.
         */
        boolean reservedForPrimary;

        /**
         * Lease start time of the lease this replica is reserved for, not {@code null} if {@link #reservedForPrimary} is {@code true}.
         */
        @Nullable
        HybridTimestamp leaseStartTime;

        /**
         * Deferred stop operation for replica that was reserved for becoming primary, but hasn't become primary and was excluded from
         * assignments.
         */
        Supplier<CompletableFuture<Void>> deferredStopOperation;

        ReplicaStateContext(ReplicaState replicaState, CompletableFuture<Boolean> previousOperationFuture) {
            this.replicaState = replicaState;
            this.previousOperationFuture = previousOperationFuture;
        }

        void reserve(HybridTimestamp leaseStartTime) {
            reservedForPrimary = true;
            this.leaseStartTime = leaseStartTime;
        }

        void unreserve() {
            reservedForPrimary = false;
            leaseStartTime = null;
        }

        void assertReservation(ReplicationGroupId groupId) {
            assert reservedForPrimary : "Replica is elected as primary but not reserved [groupId=" + groupId + "].";
            assert leaseStartTime != null : "Replica is reserved but lease start time is null [groupId=" + groupId + "].";
        }
    }

    /**
     * Replica lifecycle states.
     * <br>
     * Transitions:
     * <br>
     * On {@link #weakStartReplica(ReplicationGroupId, Supplier, Assignments)} (this assumes that the replica is included into assignments):
     * <ul>
     *     <li>if {@link #ASSIGNED}: next state is {@link #ASSIGNED};</li>
     *     <li>if {@link #PRIMARY_ONLY}: next state is {@link #ASSIGNED};</li>
     *     <li>if {@link #STOPPED} or {@link #STOPPING}: next state is {@link #STARTING}, replica is started after stop operation
     *         completes;</li>
     *     <li>if {@link #STARTING}: produces {@link AssertionError}.</li>
     * </ul>
     * On {@link #weakStopReplica(ReplicationGroupId, WeakReplicaStopReason, Supplier)} the next state also depends on given
     * {@link WeakReplicaStopReason}:
     * <ul>
     *     <li>if {@link WeakReplicaStopReason#EXCLUDED_FROM_ASSIGNMENTS}:</li>
     *     <ul>
     *         <li>if {@link #ASSIGNED}: when {@link ReplicaStateContext#reservedForPrimary} is {@code true} then the next state
     *             is {@link #PRIMARY_ONLY}, otherwise the replica is stopped, the next state is {@link #STOPPING};</li>
     *         <li>if {@link #PRIMARY_ONLY} or {@link #STOPPING}: no-op.</li>
     *         <li>if {@link #STARTING}: replica is stopped, the next state is {@link #STOPPING};</li>
     *         <li>if {@link #STOPPED}: replica is stopped, see TODO-s for IGNITE-19713.</li>
     *     </ul>
     *     <li>if {@link WeakReplicaStopReason#PRIMARY_EXPIRED}:</li>
     *     <ul>
     *         <li>if {@link #PRIMARY_ONLY} replica is stopped, the next state is {@link #STOPPING}. Otherwise no-op.</li>
 *         </ul>
 *         <li>if {@link WeakReplicaStopReason#RESTART}: this is explicit manual replica restart for disaster recovery purposes,
     *         replica is stopped, the next state is {@link #STOPPING}.</li>
     * </ul>
     */
    private enum ReplicaState {
        /** Replica is starting. */
        STARTING,

        /**
         * Local node, where the replica is located, is included into the union of stable and pending assignments. The replica can
         * be either primary or non-primary. Assumes that the replica is started.
         */
        ASSIGNED,

        /**
         * Local node is excluded from the union of stable and pending assignments but the replica is a primary replica and hence
         * can't be stopped. Assumes that the replica is started.
         */
        PRIMARY_ONLY,

        /** Replica is stopping. */
        STOPPING,

        /** Replica is stopped. */
        STOPPED
    }

    /**
     * Reasons to stop a replica.
     */
    public enum WeakReplicaStopReason {
        /** If the local node is excluded from the union of stable and pending assignments. */
        EXCLUDED_FROM_ASSIGNMENTS,

        /** If the primary replica expired (A replica can stay alive when the node is not in assignments, if it's a primary replica). */
        PRIMARY_EXPIRED,

        /** Explicit manual replica restart for disaster recovery purposes. */
        RESTART
    }
}<|MERGE_RESOLUTION|>--- conflicted
+++ resolved
@@ -52,11 +52,8 @@
 import java.util.function.Consumer;
 import java.util.function.Function;
 import java.util.function.LongSupplier;
-<<<<<<< HEAD
-=======
 import java.util.function.Supplier;
 import org.apache.ignite.internal.affinity.Assignments;
->>>>>>> 87e2db85
 import org.apache.ignite.internal.cluster.management.ClusterManagementGroupManager;
 import org.apache.ignite.internal.components.LogSyncer;
 import org.apache.ignite.internal.event.AbstractEventProducer;
@@ -197,17 +194,11 @@
     // TODO: IGNITE-20063 Maybe get rid of it
     private final ExecutorService executor;
 
-<<<<<<< HEAD
+    private final ReplicaStateManager replicaStateManager;
     private final ExecutorService replicasCreationExecutor;
 
     private String localNodeId;
 
-=======
-    private final ReplicaStateManager replicaStateManager;
-
-    private volatile String localNodeId;
-
->>>>>>> 87e2db85
     private volatile String localNodeConsistentId;
 
     /**
@@ -656,7 +647,6 @@
     ) {
         ClusterNode localNode = clusterNetSvc.topologyService().localMember();
 
-<<<<<<< HEAD
         Replica newReplica = new Replica(
                 replicaGrpId,
                 replicaListener,
@@ -664,20 +654,8 @@
                 localNode,
                 executor,
                 placementDriver,
-                clockService);
-=======
-        CompletableFuture<Replica> replicaFuture = newReplicaListenerFut.thenCompose(listener -> {
-            Replica newReplica = new Replica(
-                    replicaGrpId,
-                    listener,
-                    storageIndexTracker,
-                    localNode,
-                    executor,
-                    placementDriver,
-                    clockService,
-                    replicaStateManager::reserveReplica
-            );
->>>>>>> 87e2db85
+                clockService,
+                replicaStateManager::reserveReplica);
 
         CompletableFuture<Replica> replicaFuture = replicas.compute(replicaGrpId, (k, existingReplicaFuture) -> {
             if (existingReplicaFuture == null || existingReplicaFuture.isDone()) {
