/*
 * Licensed to the Apache Software Foundation (ASF) under one or more
 * contributor license agreements. See the NOTICE file distributed with
 * this work for additional information regarding copyright ownership.
 * The ASF licenses this file to You under the Apache License, Version 2.0
 * (the "License"); you may not use this file except in compliance with
 * the License. You may obtain a copy of the License at
 *
 *      http://www.apache.org/licenses/LICENSE-2.0
 *
 * Unless required by applicable law or agreed to in writing, software
 * distributed under the License is distributed on an "AS IS" BASIS,
 * WITHOUT WARRANTIES OR CONDITIONS OF ANY KIND, either express or implied.
 * See the License for the specific language governing permissions and
 * limitations under the License.
 */

package org.apache.ignite.internal.replicator;

import static java.util.concurrent.CompletableFuture.completedFuture;
import static java.util.concurrent.CompletableFuture.delayedExecutor;
import static java.util.concurrent.CompletableFuture.failedFuture;
import static java.util.concurrent.CompletableFuture.supplyAsync;
import static java.util.concurrent.TimeUnit.SECONDS;
import static java.util.stream.Collectors.toSet;
import static java.util.stream.Collectors.toUnmodifiableSet;
import static org.apache.ignite.internal.failure.FailureType.CRITICAL_ERROR;
import static org.apache.ignite.internal.lang.IgniteStringFormatter.format;
import static org.apache.ignite.internal.replicator.LocalReplicaEvent.AFTER_REPLICA_STARTED;
import static org.apache.ignite.internal.replicator.LocalReplicaEvent.BEFORE_REPLICA_STOPPED;
import static org.apache.ignite.internal.replicator.message.ReplicaMessageUtils.toTablePartitionIdMessage;
import static org.apache.ignite.internal.replicator.message.ReplicaMessageUtils.toZonePartitionIdMessage;
import static org.apache.ignite.internal.thread.ThreadOperation.STORAGE_READ;
import static org.apache.ignite.internal.thread.ThreadOperation.STORAGE_WRITE;
import static org.apache.ignite.internal.thread.ThreadOperation.TX_STATE_STORAGE_ACCESS;
import static org.apache.ignite.internal.util.CompletableFutures.allOf;
import static org.apache.ignite.internal.util.CompletableFutures.isCompletedSuccessfully;
import static org.apache.ignite.internal.util.CompletableFutures.nullCompletedFuture;
import static org.apache.ignite.internal.util.ExceptionUtils.hasCause;
import static org.apache.ignite.internal.util.ExceptionUtils.unwrapCause;
import static org.apache.ignite.internal.util.IgniteUtils.shouldSwitchToRequestsExecutor;
import static org.apache.ignite.internal.util.IgniteUtils.shutdownAndAwaitTermination;
import static org.apache.ignite.lang.ErrorGroups.Common.INTERNAL_ERR;

import java.io.IOException;
import java.util.ArrayList;
import java.util.List;
import java.util.Map;
import java.util.Map.Entry;
import java.util.Set;
import java.util.UUID;
import java.util.concurrent.CompletableFuture;
import java.util.concurrent.CompletionException;
import java.util.concurrent.ConcurrentHashMap;
import java.util.concurrent.ExecutionException;
import java.util.concurrent.Executor;
import java.util.concurrent.Executors;
import java.util.concurrent.ScheduledExecutorService;
import java.util.concurrent.TimeUnit;
import java.util.concurrent.TimeoutException;
import java.util.concurrent.atomic.AtomicBoolean;
import java.util.function.Function;
import java.util.function.LongSupplier;
import java.util.function.Supplier;
import org.apache.ignite.internal.cluster.management.ClusterManagementGroupManager;
import org.apache.ignite.internal.event.AbstractEventProducer;
import org.apache.ignite.internal.failure.FailureContext;
import org.apache.ignite.internal.failure.FailureProcessor;
import org.apache.ignite.internal.hlc.ClockService;
import org.apache.ignite.internal.hlc.HybridTimestamp;
import org.apache.ignite.internal.lang.ComponentStoppingException;
import org.apache.ignite.internal.lang.IgniteBiTuple;
import org.apache.ignite.internal.lang.NodeStoppingException;
import org.apache.ignite.internal.logger.IgniteLogger;
import org.apache.ignite.internal.logger.IgniteThrottledLogger;
import org.apache.ignite.internal.logger.Loggers;
import org.apache.ignite.internal.manager.ComponentContext;
import org.apache.ignite.internal.manager.IgniteComponent;
import org.apache.ignite.internal.network.ChannelType;
import org.apache.ignite.internal.network.ClusterService;
import org.apache.ignite.internal.network.InternalClusterNode;
import org.apache.ignite.internal.network.NetworkMessage;
import org.apache.ignite.internal.network.NetworkMessageHandler;
import org.apache.ignite.internal.partitiondistribution.Assignments;
import org.apache.ignite.internal.placementdriver.PlacementDriver;
import org.apache.ignite.internal.placementdriver.message.PlacementDriverMessageGroup;
import org.apache.ignite.internal.placementdriver.message.PlacementDriverMessagesFactory;
import org.apache.ignite.internal.placementdriver.message.PlacementDriverReplicaMessage;
import org.apache.ignite.internal.placementdriver.message.StopLeaseProlongationMessageResponse;
import org.apache.ignite.internal.raft.GroupOverloadedException;
import org.apache.ignite.internal.raft.Loza;
import org.apache.ignite.internal.raft.Marshaller;
import org.apache.ignite.internal.raft.Peer;
import org.apache.ignite.internal.raft.PeersAndLearners;
import org.apache.ignite.internal.raft.RaftGroupEventsListener;
import org.apache.ignite.internal.raft.RaftGroupOptionsConfigurer;
import org.apache.ignite.internal.raft.RaftManager;
import org.apache.ignite.internal.raft.RaftNodeId;
import org.apache.ignite.internal.raft.client.TopologyAwareRaftGroupService;
import org.apache.ignite.internal.raft.client.TopologyAwareRaftGroupServiceFactory;
import org.apache.ignite.internal.raft.configuration.LogStorageBudgetView;
import org.apache.ignite.internal.raft.server.RaftGroupOptions;
import org.apache.ignite.internal.raft.service.RaftGroupListener;
import org.apache.ignite.internal.raft.service.RaftGroupService;
import org.apache.ignite.internal.raft.storage.SnapshotStorageFactory;
import org.apache.ignite.internal.raft.storage.impl.LogStorageFactoryCreator;
import org.apache.ignite.internal.raft.storage.impl.VolatileRaftMetaStorage;
import org.apache.ignite.internal.replicator.exception.ExpectedReplicationException;
import org.apache.ignite.internal.replicator.exception.ReplicaIsAlreadyStartedException;
import org.apache.ignite.internal.replicator.exception.ReplicaStoppingException;
import org.apache.ignite.internal.replicator.exception.ReplicaUnavailableException;
import org.apache.ignite.internal.replicator.exception.ReplicationTimeoutException;
import org.apache.ignite.internal.replicator.listener.ReplicaListener;
import org.apache.ignite.internal.replicator.message.AwaitReplicaRequest;
import org.apache.ignite.internal.replicator.message.PrimaryReplicaRequest;
import org.apache.ignite.internal.replicator.message.ReadOnlyDirectReplicaRequest;
import org.apache.ignite.internal.replicator.message.ReplicaMessageGroup;
import org.apache.ignite.internal.replicator.message.ReplicaMessagesFactory;
import org.apache.ignite.internal.replicator.message.ReplicaRequest;
import org.apache.ignite.internal.replicator.message.ReplicaSafeTimeSyncRequest;
import org.apache.ignite.internal.replicator.message.ReplicationGroupIdMessage;
import org.apache.ignite.internal.replicator.message.TimestampAware;
import org.apache.ignite.internal.thread.ExecutorChooser;
import org.apache.ignite.internal.thread.IgniteThreadFactory;
import org.apache.ignite.internal.util.IgniteSpinBusyLock;
import org.apache.ignite.internal.util.IgniteStripedBusyLock;
import org.apache.ignite.internal.util.IgniteUtils;
import org.apache.ignite.internal.util.PendingComparableValuesTracker;
import org.apache.ignite.internal.util.TrackerClosedException;
import org.apache.ignite.lang.IgniteException;
import org.jetbrains.annotations.Nullable;
import org.jetbrains.annotations.TestOnly;

/**
 * Replica manager maintains {@link Replica} instances on an Ignite node.
 *
 * <p>Manager allows starting, stopping, getting a {@link Replica} by its unique id.
 *
 * <p>Only a single instance of the class exists in Ignite node.
 */
public class ReplicaManager extends AbstractEventProducer<LocalReplicaEvent, LocalReplicaEventParameters> implements IgniteComponent {
    private static final long STOP_LEASE_PROLONGATION_RETRIES_TIMEOUT_MS = 60_000;

    private static final IgniteLogger LOG = Loggers.forClass(ReplicaManager.class);

    /** Replicator network message factory. */
    private static final ReplicaMessagesFactory REPLICA_MESSAGES_FACTORY = new ReplicaMessagesFactory();

    private static final PlacementDriverMessagesFactory PLACEMENT_DRIVER_MESSAGES_FACTORY = new PlacementDriverMessagesFactory();

    private static final int MAXIMUM_ATTEMPTS_WITHOUT_LOGGING = 10;

    private final Map<ReplicationGroupId, Integer> timeoutAttemptsCounters = new ConcurrentHashMap<>();

    private final IgniteThrottledLogger throttledLog;

    /** Busy lock to stop synchronously. */
    private final IgniteStripedBusyLock busyLock = new IgniteStripedBusyLock();

    /** Prevents double stopping of the component. */
    private final AtomicBoolean stopGuard = new AtomicBoolean();

    /** Meta storage node names. */
    private final CompletableFuture<Set<String>> msNodes = new CompletableFuture<>();

    /** Cluster network service. */
    private final ClusterService clusterNetSvc;

    /** Cluster group manager. */
    private final ClusterManagementGroupManager cmgMgr;

    /** Replica message handler. */
    private final NetworkMessageHandler handler;

    /** Raft manager for RAFT-clients creation. */
    // TODO: move into {@method Replica#shutdown} https://issues.apache.org/jira/browse/IGNITE-22372
    private final RaftManager raftManager;

    /** Raft clients factory for raft server endpoints starting. */
    private final TopologyAwareRaftGroupServiceFactory raftGroupServiceFactory;

    /** Creator for {@link org.apache.ignite.internal.raft.storage.LogStorageFactory} for volatile tables. */
    private final LogStorageFactoryCreator volatileLogStorageFactoryCreator;

    private final Executor replicaStartStopExecutor;

    /** Raft command marshaller for raft server endpoints starting. */
    private final Marshaller raftCommandsMarshaller;

    /** Message handler for placement driver messages. */
    private final NetworkMessageHandler placementDriverMessageHandler;

    /** Placement driver. */
    private final PlacementDriver placementDriver;

    private final LongSupplier idleSafeTimePropagationPeriodMsSupplier;

    /** Replicas. */
    private final ConcurrentHashMap<ReplicationGroupId, CompletableFuture<Replica>> replicas = new ConcurrentHashMap<>();

    private final ClockService clockService;

    /** Scheduled executor for idle safe time sync. */
    private final ScheduledExecutorService scheduledIdleSafeTimeSyncExecutor;

    /** Executor that will be used to execute requests by replicas. */
    private final Executor requestsExecutor;

    /** Failure processor. */
    private final FailureProcessor failureProcessor;

    /** Set of message groups to handler as replica requests. */
    private final Set<Class<?>> messageGroupsToHandle;

    private final RaftGroupOptionsConfigurer partitionRaftConfigurer;

    private final ReplicaStateManager replicaStateManager;

    private volatile UUID localNodeId;

    private volatile String localNodeConsistentId;

    private volatile @Nullable HybridTimestamp lastIdleSafeTimeProposal;

    private final Function<ReplicationGroupId, CompletableFuture<IgniteBiTuple<byte[], Long>>> getPendingAssignmentsSupplier;

    /**
     * Constructor for a replica service.
     *
     * @param nodeName Node name.
     * @param clusterNetSvc Cluster network service.
     * @param cmgMgr Cluster group manager.
     * @param clockService Clock service.
     * @param messageGroupsToHandle Message handlers.
     * @param placementDriver A placement driver.
     * @param requestsExecutor Executor that will be used to execute requests by replicas.
     * @param idleSafeTimePropagationPeriodMsSupplier Used to get idle safe time propagation period in ms.
     * @param failureProcessor Failure processor.
     * @param raftCommandsMarshaller Command marshaller for raft groups creation.
     * @param raftGroupServiceFactory A factory for raft-clients creation.
     * @param raftManager The manager made up of songs and words to spite all my troubles is not so bad at all.
     * @param partitionRaftConfigurer Configurer of raft options on raft group creation.
     * @param volatileLogStorageFactoryCreator Creator for {@link org.apache.ignite.internal.raft.storage.LogStorageFactory} for
     *      volatile tables.
     * @param replicaStartStopExecutor Executor for asynchronous replicas lifecycle management.
     * @param getPendingAssignmentsSupplier The supplier of pending assignments for rebalance failover purposes.
     * @param throttledLogExecutor Executor to clean up the throttled logger cache.
     */
    public ReplicaManager(
            String nodeName,
            ClusterService clusterNetSvc,
            ClusterManagementGroupManager cmgMgr,
            ClockService clockService,
            Set<Class<?>> messageGroupsToHandle,
            PlacementDriver placementDriver,
            Executor requestsExecutor,
            LongSupplier idleSafeTimePropagationPeriodMsSupplier,
            FailureProcessor failureProcessor,
            @Nullable Marshaller raftCommandsMarshaller,
            TopologyAwareRaftGroupServiceFactory raftGroupServiceFactory,
            RaftManager raftManager,
            RaftGroupOptionsConfigurer partitionRaftConfigurer,
            LogStorageFactoryCreator volatileLogStorageFactoryCreator,
            Executor replicaStartStopExecutor,
<<<<<<< HEAD
            Function<ReplicationGroupId, CompletableFuture<IgniteBiTuple<byte[], Long>>> getPendingAssignmentsSupplier
=======
            Function<ReplicationGroupId, CompletableFuture<byte[]>> getPendingAssignmentsSupplier,
            Executor throttledLogExecutor
>>>>>>> ef37739b
    ) {
        this.clusterNetSvc = clusterNetSvc;
        this.cmgMgr = cmgMgr;
        this.clockService = clockService;
        this.messageGroupsToHandle = messageGroupsToHandle;
        this.volatileLogStorageFactoryCreator = volatileLogStorageFactoryCreator;
        this.handler = this::onReplicaMessageReceived;
        this.placementDriverMessageHandler = this::onPlacementDriverMessageReceived;
        this.placementDriver = placementDriver;
        this.requestsExecutor = requestsExecutor;
        this.idleSafeTimePropagationPeriodMsSupplier = idleSafeTimePropagationPeriodMsSupplier;
        this.failureProcessor = failureProcessor;
        this.raftCommandsMarshaller = raftCommandsMarshaller;
        this.raftGroupServiceFactory = raftGroupServiceFactory;
        this.raftManager = raftManager;
        this.partitionRaftConfigurer = partitionRaftConfigurer;
        this.getPendingAssignmentsSupplier = getPendingAssignmentsSupplier;
        this.replicaStartStopExecutor = replicaStartStopExecutor;

        this.replicaStateManager = new ReplicaStateManager(
                replicaStartStopExecutor,
                placementDriver,
                this,
                failureProcessor
        );

        // This pool MUST be single-threaded to make sure idle safe time propagation attempts are not reordered on it.
        scheduledIdleSafeTimeSyncExecutor = Executors.newScheduledThreadPool(
                1,
                IgniteThreadFactory.create(nodeName, "scheduled-idle-safe-time-sync-thread", LOG)
        );

        throttledLog = Loggers.toThrottledLogger(LOG, throttledLogExecutor);
    }

    private void onReplicaMessageReceived(NetworkMessage message, InternalClusterNode sender, @Nullable Long correlationId) {
        if (!(message instanceof ReplicaRequest)) {
            return;
        }

        assert correlationId != null;

        ReplicaRequest request = (ReplicaRequest) message;

        // If the request actually came from the network, we are already in the correct thread that has permissions to do storage reads
        // and writes.
        // But if this is a local call (in the same Ignite instance), we might still be in a thread that does not have those permissions.
        if (shouldSwitchToRequestsExecutor(STORAGE_READ, STORAGE_WRITE, TX_STATE_STORAGE_ACCESS)) {
            requestsExecutor.execute(() -> handleReplicaRequest(request, sender, correlationId));
        } else {
            handleReplicaRequest(request, sender, correlationId);
        }
    }

    private void handleReplicaRequest(ReplicaRequest request, InternalClusterNode sender, @Nullable Long correlationId) {
        if (!enterBusy()) {
            if (LOG.isInfoEnabled()) {
                LOG.info("Failed to process replica request (the node is stopping) [request={}].", request);
            }

            return;
        }

        ReplicationGroupId groupId = request.groupId().asReplicationGroupId();

        String senderConsistentId = sender.name();

        try {
            // Notify the sender that the Replica is created and ready to process requests.
            if (request instanceof AwaitReplicaRequest) {
                replicas.compute(groupId, (replicationGroupId, replicaFut) -> {
                    if (replicaFut == null) {
                        replicaFut = new CompletableFuture<>();
                    }

                    if (!replicaFut.isDone()) {
                        replicaFut.whenComplete((createdReplica, ex) -> {
                            if (ex != null) {
                                clusterNetSvc.messagingService().respond(
                                        senderConsistentId,
                                        REPLICA_MESSAGES_FACTORY
                                                .errorReplicaResponse()
                                                .throwable(ex)
                                                .build(),
                                        correlationId);
                            } else {
                                sendAwaitReplicaResponse(senderConsistentId, correlationId);
                            }
                        });
                    } else {
                        sendAwaitReplicaResponse(senderConsistentId, correlationId);
                    }
                    return replicaFut;
                });

                return;
            }

            CompletableFuture<Replica> replicaFut = replicas.get(groupId);

            HybridTimestamp requestTimestamp = extractTimestamp(request);

            if (replicaFut == null || !replicaFut.isDone()) {
                sendReplicaUnavailableErrorResponse(senderConsistentId, correlationId, groupId, requestTimestamp);

                return;
            }

            if (requestTimestamp != null) {
                clockService.updateClock(requestTimestamp);
            }

            boolean sendTimestamp = request instanceof TimestampAware || request instanceof ReadOnlyDirectReplicaRequest;

            // replicaFut is always completed here.
            Replica replica = replicaFut.join();

            CompletableFuture<ReplicaResult> resFut = replica.processRequest(request, sender.id());

            resFut.handle((res, ex) -> {
                NetworkMessage msg;

                if (ex == null) {
                    msg = prepareReplicaResponse(sendTimestamp, res);
                } else {
                    if (indicatesUnexpectedProblem(ex)) {
                        throttledLog.warn("Failed to process replica request [request={}].", ex, request);
                    } else {
                        throttledLog.debug("Failed to process replica request [request={}].", ex, request);
                    }

                    msg = prepareReplicaErrorResponse(sendTimestamp, ex);
                }

                clusterNetSvc.messagingService().respond(senderConsistentId, msg, correlationId);

                if (request instanceof PrimaryReplicaRequest && isConnectivityRelatedException(ex)) {
                    LOG.info("The replica does not meet the requirements for the leaseholder [groupId={}].", groupId);

                    stopLeaseProlongation(groupId, null);
                }

                if (ex == null && res.applyResult().replicationFuture() != null) {
                    res.applyResult().replicationFuture().whenComplete(
                            res.delayedAckProcessor != null ? res.delayedAckProcessor : (res0, ex0) -> {
                                NetworkMessage msg0;

                                LOG.debug("Sending delayed response for replica request [request={}]", request);

                                if (ex0 == null) {
                                    msg0 = prepareReplicaResponse(sendTimestamp, new ReplicaResult(res0, null));
                                } else {
                                    if (indicatesUnexpectedProblem(ex0)) {
                                        LOG.warn("Failed to process delayed response [request={}]", ex0, request);
                                    }

                                    msg0 = prepareReplicaErrorResponse(sendTimestamp, ex0);
                                }

                                // Using strong send here is important to avoid a reordering with a normal response.
                                clusterNetSvc.messagingService().send(senderConsistentId, ChannelType.DEFAULT, msg0);
                            });
                }

                return null;
            }).whenComplete((res, ex) -> {
                if (ex != null) {
                    failureProcessor.process(new FailureContext(CRITICAL_ERROR, ex));
                }
            });
        } finally {
            leaveBusy();
        }
    }

    private static boolean indicatesUnexpectedProblem(Throwable ex) {
        Throwable unwrapped = unwrapCause(ex);
        return !(unwrapped instanceof ExpectedReplicationException)
                && !hasCause(
                        ex,
                        NodeStoppingException.class,
                        TrackerClosedException.class,
                        ComponentStoppingException.class,
                        GroupOverloadedException.class
                );
    }

    /**
     * Checks this exception is caused of timeout or connectivity issue.
     *
     * @param ex An exception
     * @return True if this exception has thrown due to timeout or connection problem, false otherwise.
     */
    private static boolean isConnectivityRelatedException(@Nullable Throwable ex) {
        if (ex instanceof ExecutionException || ex instanceof CompletionException) {
            ex = ex.getCause();
        }

        return ex instanceof TimeoutException || ex instanceof IOException;
    }

    private void onPlacementDriverMessageReceived(NetworkMessage msg0, InternalClusterNode sender, @Nullable Long correlationId) {
        if (!(msg0 instanceof PlacementDriverReplicaMessage)) {
            return;
        }

        String senderConsistentId = sender.name();

        assert correlationId != null;

        var msg = (PlacementDriverReplicaMessage) msg0;

        if (!enterBusy()) {
            if (LOG.isInfoEnabled()) {
                LOG.info("Failed to process placement driver message (the node is stopping) [msg={}].", msg);
            }

            return;
        }

        try {
            CompletableFuture<Replica> replicaFut = replicas.computeIfAbsent(msg.groupId(), k -> new CompletableFuture<>());

            replicaFut
                    .thenCompose(replica -> replica.processPlacementDriverMessage(msg))
                    .whenComplete((response, ex) -> {
                        if (ex == null) {
                            clusterNetSvc.messagingService().respond(senderConsistentId, response, correlationId);
                        } else if (!hasCause(ex, NodeStoppingException.class, ReplicaStoppingException.class)) {
                            String errorMessage = String.format("Failed to process placement driver message [msg=%s].", msg);
                            failureProcessor.process(new FailureContext(ex, errorMessage));
                        }
                    });
        } finally {
            leaveBusy();
        }
    }

    /**
     * Sends stop lease prolongation message to all participants of placement driver group.
     *
     * @param groupId Replication group id.
     * @param redirectNodeId Node consistent id to redirect.
     * @return Future that is completed when the lease is denied to prolong, containing the expiration time of this lease.
     */
    CompletableFuture<HybridTimestamp> stopLeaseProlongation(
            ReplicationGroupId groupId,
            @Nullable String redirectNodeId
    ) {
        long startTime = System.currentTimeMillis();

        return stopLeaseProlongation(groupId, redirectNodeId, startTime + STOP_LEASE_PROLONGATION_RETRIES_TIMEOUT_MS);
    }

    /**
     * Sends stop lease prolongation message to all participants of placement driver group.
     *
     * @param groupId Replication group id.
     * @param redirectNodeId Node consistent id to redirect.
     * @param endTime Time to end the retries.
     * @return Future that is completed when the lease is denied to prolong, containing the expiration time of this lease.
     */
    private CompletableFuture<HybridTimestamp> stopLeaseProlongation(
            ReplicationGroupId groupId,
            @Nullable String redirectNodeId,
            long endTime
    ) {
        long timeout = endTime - System.currentTimeMillis();

        if (timeout <= 0) {
            return failedFuture(new IgniteException(INTERNAL_ERR, format("Failed to stop lease prolongation within timeout [groupId={}]",
                    groupId)));
        } else {
            return msNodes.thenCompose(nodeIds -> {
                List<CompletableFuture<NetworkMessage>> futs = new ArrayList<>();

                for (String nodeId : nodeIds) {
                    InternalClusterNode node = clusterNetSvc.topologyService().getByConsistentId(nodeId);

                    if (node != null) {
                        // TODO: IGNITE-19441 Stop lease prolongation message might be sent several times.
                        futs.add(
                                clusterNetSvc.messagingService()
                                        .invoke(node, PLACEMENT_DRIVER_MESSAGES_FACTORY.stopLeaseProlongationMessage()
                                                .groupId(groupId)
                                                .redirectProposal(redirectNodeId)
                                                .build(), timeout)
                                        .exceptionally(th -> null)
                        );
                    }
                }

                // We send StopLeaseProlongationMessage on every node of placement driver group, so there should be all nulls or
                // just one non-null, possible outcomes:
                // - it wasn't successfully handled anywhere (lease updater thread made successful ms.invoke, and SLPM handlers failed
                //   to do ms.invoke)
                // - it was successfully handled on one node of PD group, in this case we get one non-null
                // - it was successfully handled on some node, but message handling was delayed on some other node and it already got lease
                //   update from MS where this lease was denied, in this case it also returns null (slightly other case than
                //   failed ms.invoke but same outcome)
                return allOf(futs)
                        .thenCompose(unused -> {
                            NetworkMessage response = futs.stream()
                                    .map(CompletableFuture::join)
                                    .filter(resp -> resp instanceof StopLeaseProlongationMessageResponse
                                            && ((StopLeaseProlongationMessageResponse) resp).deniedLeaseExpirationTime() != null)
                                    .findAny()
                                    .orElse(null);

                            if (response == null) {
                                // Schedule the retry with delay to increase possibility that leases would be refreshed by LeaseTracker
                                // and new attempt will succeed.
                                return supplyAsync(() -> null, delayedExecutor(50, TimeUnit.MILLISECONDS))
                                        .thenComposeAsync(un -> stopLeaseProlongation(groupId, redirectNodeId, endTime), requestsExecutor);
                            } else {
                                return completedFuture(((StopLeaseProlongationMessageResponse) response).deniedLeaseExpirationTime());
                            }
                        });
            });
        }
    }

    /**
     * Creates and starts a new replica.
     *
     * @param raftGroupEventsListener Raft group events listener for raft group starting.
     * @param raftGroupListener Raft group listener for raft group starting.
     * @param isVolatileStorage is table storage volatile?
     * @param snapshotStorageFactory Snapshot storage factory for raft group option's parameterization.
     * @param createListener Due to creation of ReplicaListener in TableManager, the function returns desired listener by created
     *      raft-client inside {@link #startReplicaInternal} method.
     * @param replicaGrpId Replication group id.
     * @param storageIndexTracker Storage index tracker.
     * @param newConfiguration A configuration for new raft group.
     *
     * @return Future that promises ready new replica when done.
     */
    public CompletableFuture<Replica> startReplica(
            RaftGroupEventsListener raftGroupEventsListener,
            RaftGroupListener raftGroupListener,
            boolean isVolatileStorage,
            @Nullable SnapshotStorageFactory snapshotStorageFactory,
            Function<RaftGroupService, ReplicaListener> createListener,
            PendingComparableValuesTracker<Long, Void> storageIndexTracker,
            ReplicationGroupId replicaGrpId,
            PeersAndLearners newConfiguration
    ) throws NodeStoppingException {
        if (!enterBusy()) {
            throw new NodeStoppingException();
        }

        try {
            InternalClusterNode localNode = clusterNetSvc.topologyService().localMember();

            return startReplicaInternal(
                    replicaGrpId,
                    snapshotStorageFactory,
                    newConfiguration,
                    raftGroupListener,
                    raftGroupEventsListener,
                    isVolatileStorage,
                    (raftClient) -> {
                        var placementDriverMessageProcessor = new PlacementDriverMessageProcessor(
                                replicaGrpId,
                                localNode,
                                placementDriver,
                                clockService,
                                replicaStateManager::reserveReplica,
                                requestsExecutor,
                                storageIndexTracker,
                                raftClient
                        );

                        return new ReplicaImpl(
                                replicaGrpId,
                                createListener.apply(raftClient),
                                localNode,
                                placementDriver,
                                getPendingAssignmentsSupplier,
                                failureProcessor,
                                placementDriverMessageProcessor
                        );
                    }
            );
        } finally {
            leaveBusy();
        }
    }

    /**
     * Starts a replica. If a replica with the same partition id already exists, the method throws an exception.
     *
     * @param replicaGrpId Replication group id.
     * @param snapshotStorageFactory Snapshot storage factory for raft group option's parameterization.
     * @param newConfiguration A configuration for new raft group.
     * @param raftGroupListener Raft group listener for the raft group being started.
     * @param raftGroupEventsListener Raft group events listener for raft group starting.
     * @param isVolatileStorage Whether partition storage is volatile for this partition.
     * @throws NodeStoppingException If node is stopping.
     * @throws ReplicaIsAlreadyStartedException Is thrown when a replica with the same replication group id has already been
     *         started.
     */
    public CompletableFuture<Replica> startReplica(
            ReplicationGroupId replicaGrpId,
            Function<RaftGroupService, ReplicaListener> listenerFactory,
            SnapshotStorageFactory snapshotStorageFactory,
            PeersAndLearners newConfiguration,
            RaftGroupListener raftGroupListener,
            RaftGroupEventsListener raftGroupEventsListener,
            boolean isVolatileStorage,
            IgniteSpinBusyLock busyLock,
            PendingComparableValuesTracker<Long, Void> storageIndexTracker
    ) throws NodeStoppingException {
        if (!busyLock.enterBusy()) {
            return failedFuture(new NodeStoppingException());
        }

        try {
            return startReplicaInternal(
                    replicaGrpId,
                    snapshotStorageFactory,
                    newConfiguration,
                    raftGroupListener,
                    raftGroupEventsListener,
                    isVolatileStorage,
                    raftClient -> {
                        var placementDriverMessageProcessor = new PlacementDriverMessageProcessor(
                                replicaGrpId,
                                clusterNetSvc.topologyService().localMember(),
                                placementDriver,
                                clockService,
                                replicaStateManager::reserveReplica,
                                requestsExecutor,
                                storageIndexTracker,
                                raftClient
                        );

                        return new ZonePartitionReplicaImpl(
                                replicaGrpId,
                                listenerFactory.apply(raftClient),
                                raftClient,
                                placementDriverMessageProcessor
                        );
                    }
            );
        } finally {
            busyLock.leaveBusy();
        }
    }

    private CompletableFuture<Replica> startReplicaInternal(
            ReplicationGroupId replicaGrpId,
            @Nullable SnapshotStorageFactory snapshotStorageFactory,
            PeersAndLearners newConfiguration,
            RaftGroupListener raftGroupListener,
            RaftGroupEventsListener raftGroupEventsListener,
            boolean isVolatileStorage,
            Function<TopologyAwareRaftGroupService, Replica> replicaFactory
    ) throws NodeStoppingException {
        RaftNodeId raftNodeId = new RaftNodeId(replicaGrpId, new Peer(localNodeConsistentId));

        RaftGroupOptions groupOptions = groupOptionsForPartition(isVolatileStorage, snapshotStorageFactory);

        // TODO: move into {@method Replica#shutdown} https://issues.apache.org/jira/browse/IGNITE-22372
        // TODO: use RaftManager interface, see https://issues.apache.org/jira/browse/IGNITE-18273
        TopologyAwareRaftGroupService raftClient = ((Loza) raftManager).startRaftGroupNode(
                raftNodeId,
                newConfiguration,
                raftGroupListener,
                raftGroupEventsListener,
                groupOptions,
                raftGroupServiceFactory
        );

        timeoutAttemptsCounters.put(replicaGrpId, 0);

        LOG.info("Replica is about to start [replicationGroupId={}].", replicaGrpId);

        Replica newReplica = replicaFactory.apply(raftClient);

        CompletableFuture<Replica> newReplicaFuture = replicas.compute(replicaGrpId, (k, existingReplicaFuture) -> {
            if (existingReplicaFuture == null || existingReplicaFuture.isDone()) {
                assert existingReplicaFuture == null || isCompletedSuccessfully(existingReplicaFuture);
                LOG.info("Replica is started [replicationGroupId={}].", replicaGrpId);

                return completedFuture(newReplica);
            } else {
                LOG.info("Replica is started, existing replica waiter was completed [replicationGroupId={}].", replicaGrpId);

                existingReplicaFuture.complete(newReplica);

                return existingReplicaFuture;
            }
        });

        var eventParams = new LocalReplicaEventParameters(replicaGrpId);

        return fireEvent(AFTER_REPLICA_STARTED, eventParams)
                .exceptionally(e -> {
                    LOG.error("Error when notifying about AFTER_REPLICA_STARTED event.", e);

                    return null;
                })
                .thenCompose(v -> newReplicaFuture);
    }

    /**
     * Returns future with a replica if it was created or null if there no any replicas starting with given identifier.
     *
     * @param replicationGroupId Table-Partition identifier.
     * @return replica if it was created or null otherwise.
     */
    public CompletableFuture<Replica> replica(ReplicationGroupId replicationGroupId) {
        return replicas.get(replicationGroupId);
    }

    /**
     * Performs a {@code resetPeers} operation on raft node.
     *
     * @param replicaGrpId Replication group ID.
     * @param peersAndLearners New node configuration.
     * @param sequenceToken Sequence token.
     */
    public void resetPeers(ReplicationGroupId replicaGrpId, PeersAndLearners peersAndLearners, long sequenceToken) {
        RaftNodeId raftNodeId = new RaftNodeId(replicaGrpId, new Peer(localNodeConsistentId));
        ((Loza) raftManager).resetPeers(raftNodeId, peersAndLearners, sequenceToken);
    }

    private RaftGroupOptions groupOptionsForPartition(boolean isVolatileStorage, @Nullable SnapshotStorageFactory snapshotFactory) {
        RaftGroupOptions raftGroupOptions;

        if (isVolatileStorage) {
            LogStorageBudgetView view = ((Loza) raftManager).volatileRaft().logStorageBudget().value();
            raftGroupOptions = RaftGroupOptions.forVolatileStores()
                    .setLogStorageFactory(volatileLogStorageFactoryCreator.factory(view))
                    .raftMetaStorageFactory((groupId, raftOptions) -> new VolatileRaftMetaStorage());
        } else {
            raftGroupOptions = RaftGroupOptions.forPersistentStores();
        }

        raftGroupOptions.snapshotStorageFactory(snapshotFactory);
        raftGroupOptions.maxClockSkew((int) clockService.maxClockSkewMillis());
        raftGroupOptions.commandsMarshaller(raftCommandsMarshaller);

        // TODO: The options will be used by Loza only. Consider rafactoring. see https://issues.apache.org/jira/browse/IGNITE-18273
        partitionRaftConfigurer.configure(raftGroupOptions);

        return raftGroupOptions;
    }

    /**
     * Stops a replica by the partition group id.
     *
     * @param replicaGrpId Replication group id.
     * @return True if the replica is found and closed, false otherwise.
     * @throws NodeStoppingException If the node is stopping.
     */
    public CompletableFuture<Boolean> stopReplica(ReplicationGroupId replicaGrpId) throws NodeStoppingException {
        if (!enterBusy()) {
            throw new NodeStoppingException();
        }

        try {
            return stopReplicaInternal(replicaGrpId);
        } finally {
            leaveBusy();
        }
    }

    /**
     * Internal method for stopping a replica.
     *
     * @param replicaGrpId Replication group id.
     * @return True if the replica is found and closed, false otherwise.
     */
    private CompletableFuture<Boolean> stopReplicaInternal(ReplicationGroupId replicaGrpId) {
        var isRemovedFuture = new CompletableFuture<Boolean>();

        var eventParams = new LocalReplicaEventParameters(replicaGrpId);

        LOG.info("Replica is stopping [replicationGroupId={}].", replicaGrpId);

        fireEvent(BEFORE_REPLICA_STOPPED, eventParams).whenComplete((v, e) -> {
            if (e != null) {
                failureProcessor.process(new FailureContext(e, "Error when notifying about BEFORE_REPLICA_STOPPED event."));
            }

            if (!enterBusy()) {
                isRemovedFuture.completeExceptionally(new NodeStoppingException());

                return;
            }

            try {
                replicas.compute(replicaGrpId, (grpId, replicaFuture) -> {
                    if (replicaFuture == null) {
                        isRemovedFuture.complete(false);
                    } else if (!replicaFuture.isDone()) {
                        InternalClusterNode localMember = clusterNetSvc.topologyService().localMember();

                        replicaFuture.completeExceptionally(new ReplicaStoppingException(grpId, localMember));

                        isRemovedFuture.complete(true);
                    } else if (!isCompletedSuccessfully(replicaFuture)) {
                        isRemovedFuture.complete(true);
                    } else {
                        replicaFuture
                                .thenCompose(Replica::shutdown)
                                .whenComplete((notUsed, throwable) -> {
                                    if (throwable != null) {
                                        String errorMessage = String.format("Failed to stop replica [replicaGrpId=%s].", grpId);
                                        failureProcessor.process(new FailureContext(throwable, errorMessage));
                                    }

                                    isRemovedFuture.complete(throwable == null);
                                });
                    }

                    return null;
                });
            } finally {
                leaveBusy();
            }
        });

        return isRemovedFuture
                .thenApplyAsync(replicaWasRemoved -> {
                    if (!replicaWasRemoved) {
                        return false;
                    }

                    timeoutAttemptsCounters.remove(replicaGrpId);

                    try {
                        // TODO: move into {@method Replica#shutdown} https://issues.apache.org/jira/browse/IGNITE-22372
                        raftManager.stopRaftNodes(replicaGrpId);
                    } catch (NodeStoppingException ignored) {
                        return false;
                    }

                    return true;
                }, replicaStartStopExecutor);
    }

    /** {@inheritDoc} */
    @Override
    public CompletableFuture<Void> startAsync(ComponentContext componentContext) {
        ExecutorChooser<NetworkMessage> replicaMessagesExecutorChooser = message -> requestsExecutor;

        clusterNetSvc.messagingService().addMessageHandler(ReplicaMessageGroup.class, replicaMessagesExecutorChooser, handler);
        clusterNetSvc.messagingService().addMessageHandler(PlacementDriverMessageGroup.class, placementDriverMessageHandler);
        messageGroupsToHandle.forEach(
                mg -> clusterNetSvc.messagingService().addMessageHandler(mg, replicaMessagesExecutorChooser, handler)
        );
        scheduledIdleSafeTimeSyncExecutor.scheduleAtFixedRate(
                this::idleSafeTimeSync,
                0,
                idleSafeTimePropagationPeriodMsSupplier.getAsLong(),
                TimeUnit.MILLISECONDS
        );

        cmgMgr.metaStorageNodes().whenComplete((nodes, e) -> {
            if (e != null) {
                msNodes.completeExceptionally(e);
            } else {
                msNodes.complete(nodes);
            }
        });

        localNodeId = clusterNetSvc.topologyService().localMember().id();

        localNodeConsistentId = clusterNetSvc.topologyService().localMember().name();

        replicaStateManager.start(localNodeId);

        return nullCompletedFuture();
    }

    /** {@inheritDoc} */
    @Override
    public CompletableFuture<Void> stopAsync(ComponentContext componentContext) {
        if (!stopGuard.compareAndSet(false, true)) {
            return nullCompletedFuture();
        }

        replicaStateManager.stop();

        blockBusy();

        int shutdownTimeoutSeconds = 10;

        shutdownAndAwaitTermination(scheduledIdleSafeTimeSyncExecutor, shutdownTimeoutSeconds, SECONDS);

        // There we're closing replicas' futures that was created by requests and should be completed with NodeStoppingException.
        try {
            IgniteUtils.closeAllManually(() -> {
                assert replicas.values().stream().noneMatch(CompletableFuture::isDone)
                        : "There are replicas alive [replicas="
                        + replicas.entrySet().stream().filter(e -> e.getValue().isDone()).map(Entry::getKey).collect(toSet()) + ']';

                replicas.values().forEach(replicaFuture -> replicaFuture.completeExceptionally(new NodeStoppingException()));
            });
        } catch (Exception e) {
            return failedFuture(e);
        }

        return nullCompletedFuture();
    }

    /**
     * Extract a hybrid timestamp from timestamp aware request or return null.
     */
    private static @Nullable HybridTimestamp extractTimestamp(ReplicaRequest request) {
        if (request instanceof TimestampAware) {
            return ((TimestampAware) request).timestamp();
        } else {
            return null;
        }
    }

    /**
     * Sends replica unavailable error response.
     */
    private void sendReplicaUnavailableErrorResponse(
            String senderConsistentId,
            long correlationId,
            ReplicationGroupId groupId,
            @Nullable HybridTimestamp requestTimestamp
    ) {
        if (requestTimestamp != null) {
            clusterNetSvc.messagingService().respond(
                    senderConsistentId,
                    REPLICA_MESSAGES_FACTORY
                            .errorTimestampAwareReplicaResponse()
                            .throwable(
                                    new ReplicaUnavailableException(
                                            groupId,
                                            clusterNetSvc.topologyService().localMember())
                            )
                            .timestamp(clockService.updateClock(requestTimestamp))
                            .build(),
                    correlationId);
        } else {
            clusterNetSvc.messagingService().respond(
                    senderConsistentId,
                    REPLICA_MESSAGES_FACTORY
                            .errorReplicaResponse()
                            .throwable(
                                    new ReplicaUnavailableException(
                                            groupId,
                                            clusterNetSvc.topologyService().localMember())
                            )
                            .build(),
                    correlationId);
        }
    }

    /**
     * Sends await replica response.
     */
    private void sendAwaitReplicaResponse(String senderConsistentId, long correlationId) {
        clusterNetSvc.messagingService().respond(
                senderConsistentId,
                REPLICA_MESSAGES_FACTORY
                        .awaitReplicaResponse()
                        .build(),
                correlationId);
    }

    /**
     * Prepares replica response.
     */
    private NetworkMessage prepareReplicaResponse(boolean sendTimestamp, ReplicaResult result) {
        if (sendTimestamp) {
            HybridTimestamp commitTs = result.applyResult().commitTimestamp();
            return REPLICA_MESSAGES_FACTORY
                    .timestampAwareReplicaResponse()
                    .result(result.result())
                    .timestamp(commitTs == null ? clockService.current() : commitTs)
                    .build();
        } else {
            return REPLICA_MESSAGES_FACTORY
                    .replicaResponse()
                    .result(result.result())
                    .build();
        }
    }

    /**
     * Prepares replica error response.
     */
    private NetworkMessage prepareReplicaErrorResponse(boolean sendTimestamp, Throwable ex) {
        if (sendTimestamp) {
            return REPLICA_MESSAGES_FACTORY
                    .errorTimestampAwareReplicaResponse()
                    .throwable(ex)
                    .timestamp(clockService.now())
                    .build();
        } else {
            return REPLICA_MESSAGES_FACTORY
                    .errorReplicaResponse()
                    .throwable(ex)
                    .build();
        }
    }

    /**
     * Idle safe time sync for replicas.
     */
    private void idleSafeTimeSync() {
        if (!shouldAdvanceIdleSafeTime()) {
            // If previous attempt may still be waiting on the Metastorage SafeTime, we should not send the command ourselves as this
            // might be an indicator that Metastorage SafeTime has stuck for some time; if we send the command, it will have to add its
            // future, increasing (most probably, uselessly) heap pressure.
            return;
        }

        lastIdleSafeTimeProposal = clockService.now();

        for (Entry<ReplicationGroupId, CompletableFuture<Replica>> entry : replicas.entrySet()) {
            try {
                sendSafeTimeSyncIfReplicaReady(entry.getValue());
            } catch (Throwable e) {
                String errorMessage = String.format("Error while trying to send a safe time sync request [groupId=%s]", entry.getKey());
                failureProcessor.process(new FailureContext(e, errorMessage));
            }
        }
    }

    private void sendSafeTimeSyncIfReplicaReady(CompletableFuture<Replica> replicaFuture) {
        if (!isCompletedSuccessfully(replicaFuture)) {
            return;
        }

        Replica replica = replicaFuture.join();

        ReplicationGroupId replicaGroupId = replica.groupId();

        ReplicaSafeTimeSyncRequest req = REPLICA_MESSAGES_FACTORY.replicaSafeTimeSyncRequest()
                .groupId(toReplicationGroupIdMessage(replicaGroupId))
                .build();

        replica.processRequest(req, localNodeId).whenComplete((res, ex) -> {
            if (ex != null) {
                if (hasCause(ex, TimeoutException.class, ReplicationTimeoutException.class)) {
                    tryToLogTimeoutFailure(replicaGroupId, ex);
                } else {
                    // Reset counter if timeouts aren't the reason.
                    timeoutAttemptsCounters.put(replicaGroupId, 0);
                }

                if (!hasCause(
                        ex,
                        NodeStoppingException.class,
                        ComponentStoppingException.class,
                        // Not a problem, there will be a retry.
                        TimeoutException.class,
                        GroupOverloadedException.class
                )) {
                    failureProcessor.process(
                            new FailureContext(ex, String.format("Could not advance safe time for %s", replica.groupId())));
                }
            }
        });
    }

    private void tryToLogTimeoutFailure(ReplicationGroupId replicaGroupId, Throwable timeoutException) {
        Integer currentAttempt = timeoutAttemptsCounters.computeIfPresent(replicaGroupId, (id, attempts) -> attempts + 1);

        // In case if for the group id there no entry, thus replica was stopped and this call in race, then skip logging.
        if (currentAttempt == null) {
            return;
        }

        if (currentAttempt < MAXIMUM_ATTEMPTS_WITHOUT_LOGGING) {
            return;
        }

        throttledLog.warn(
                "SafeTime-Sync-Timeouts", // Common key to throttle among all replicas and don't spoil the log.
                "Failed to sync safe time for partition, the same kind of issue may affect all other replicas on this node "
                        + "[groupId={}, attempt={}].",
                timeoutException,
                replicaGroupId,
                currentAttempt
        );
    }

    private boolean shouldAdvanceIdleSafeTime() {
        HybridTimestamp lastProposal = lastIdleSafeTimeProposal;
        if (lastProposal == null) {
            // No previous attempt, we have to do it ourselves.
            return true;
        }

        // This is the actuality time that was needed to be achieved for previous attempt to check that this node is still a primary.
        // If it's already achieved, then previous attempt is unblocked (most probably already finished), so we should proceed.
        // If it's not achieved yet, then the previous attempt is still waiting, so we should skip this round of idle safe time propagation.
        HybridTimestamp requiredLastAttemptActualityTime = lastProposal.addPhysicalTime(clockService.maxClockSkewMillis());

        return placementDriver.isActualAt(requiredLastAttemptActualityTime);
    }

    /**
     * Check if replica is started.
     *
     * @param replicaGrpId Replication group id.
     * @return True if the replica is started.
     */
    @TestOnly
    @Deprecated
    public boolean isReplicaStarted(ReplicationGroupId replicaGrpId) {
        CompletableFuture<Replica> replicaFuture = replicas.get(replicaGrpId);
        return replicaFuture != null && isCompletedSuccessfully(replicaFuture);
    }

    /**
     * Can possibly start replica if it's not running or is stopping. Nothing happens if the replica is already running
     * ({@code ReplicaState#ASSIGNED} or {@code ReplicaState#PRIMARY_ONLY}) and {@code forcedAssignments} is {@code null}.
     * If the replica is {@code ReplicaState#ASSIGNED} and {@code forcedAssignments} is not {@code null} then peers will be
     * reset to the given assignments. See {@code ReplicaState} for exact replica state transitions.
     *
     * @param groupId Group id.
     * @param startOperation Replica start operation. Will be called if this method decides to start the replica.
     * @param forcedAssignments Assignments to reset forcibly, if needed. Assignments reset is only available when replica is started.
     * @return Completable future, the result means whether the replica was started.
     */
    public CompletableFuture<Boolean> weakStartReplica(
            ReplicationGroupId groupId,
            Supplier<CompletableFuture<Boolean>> startOperation,
            @Nullable Assignments forcedAssignments,
            long revision
    ) {
        return replicaStateManager.weakStartReplica(groupId, startOperation, forcedAssignments, revision);
    }

    /**
     * Can possibly stop replica if it is running or starting, and is not a primary replica. Relies on the given reason. If
     * the reason is {@link WeakReplicaStopReason#EXCLUDED_FROM_ASSIGNMENTS} then the replica can be not stopped if it is still
     * a primary. If the reason is {@link WeakReplicaStopReason#PRIMARY_EXPIRED} then the replica is stopped only if its state
     * is {@code ReplicaState#PRIMARY_ONLY}, because this assumes that it was excluded from assignments before.
     * See {@code ReplicaState} for exact replica state transitions.
     *
     * @param groupId Group id.
     * @param reason Reason to stop replica.
     * @param stopOperation Replica stop operation.
     * @return Completable future, the result means whether the replica was stopped.
     */
    public CompletableFuture<Void> weakStopReplica(
            ReplicationGroupId groupId,
            WeakReplicaStopReason reason,
            Supplier<CompletableFuture<Void>> stopOperation
    ) {
        return replicaStateManager.weakStopReplica(groupId, reason, stopOperation);
    }

    /**
     * Check if replica was touched by an any actor. Touched here means either replica creation or replica waiter registration.
     *
     * @param replicaGrpId Replication group id.
     * @return True if the replica was touched.
     */
    @TestOnly
    public boolean isReplicaTouched(ReplicationGroupId replicaGrpId) {
        return replicas.containsKey(replicaGrpId);
    }

    /**
     * Returns started replication groups.
     *
     * @return Set of started replication groups.
     */
    @TestOnly
    public Set<ReplicationGroupId> startedGroups() {
        return replicas.entrySet().stream()
                .filter(entry -> isCompletedSuccessfully(entry.getValue()))
                .map(Entry::getKey)
                .collect(toSet());
    }

    /**
     * Destroys replication protocol storages for the given group ID.
     *
     * <p>No durability guarantees are provided. If a node crashes, the storage may come to life.
     *
     * @param replicaGrpId Replication group ID.
     * @throws NodeStoppingException If the node is being stopped.
     */
    public void destroyReplicationProtocolStoragesOnStartup(ReplicationGroupId replicaGrpId)
            throws NodeStoppingException {
        // We use 'isVolatileStorage' of false because on startup it's not a problem if the value is wrong. If it actually
        // was volatile, the log storage is already destroyed on an earlier phase of node startup, so we will just issue an excessive
        // log storage destruction request, and it's not a problem as persistent log storage with same table/zone ID cannot exist
        // if the storage was volatile.
        destroyReplicationProtocolStorages(replicaGrpId, false);
    }

    /**
     * Destroys replication protocol storages for the given group ID.
     *
     * <p>No durability guarantees are provided. If a node crashes, the storage may come to life.
     *
     * @param replicaGrpId Replication group ID.
     * @param isVolatileStorage is table storage volatile?
     * @throws NodeStoppingException If the node is being stopped.
     */
    public void destroyReplicationProtocolStorages(ReplicationGroupId replicaGrpId, boolean isVolatileStorage)
            throws NodeStoppingException {
        RaftNodeId raftNodeId = new RaftNodeId(replicaGrpId, new Peer(localNodeConsistentId));
        RaftGroupOptions groupOptions = groupOptionsForPartition(isVolatileStorage, null);

        ((Loza) raftManager).destroyRaftNodeStorages(raftNodeId, groupOptions);
    }

    /**
     * Destroys replication protocol storages for the given group ID.
     *
     * <p>Destruction is durable: that is, if this method returns and after that the node crashes, after it starts up, the storage
     * will not be there.
     *
     * @param replicaGrpId Replication group ID.
     * @param isVolatileStorage is table storage volatile?
     * @throws NodeStoppingException If the node is being stopped.
     */
    public void destroyReplicationProtocolStoragesDurably(ReplicationGroupId replicaGrpId, boolean isVolatileStorage)
            throws NodeStoppingException {
        RaftNodeId raftNodeId = new RaftNodeId(replicaGrpId, new Peer(localNodeConsistentId));
        RaftGroupOptions groupOptions = groupOptionsForPartition(isVolatileStorage, null);

        ((Loza) raftManager).destroyRaftNodeStoragesDurably(raftNodeId, groupOptions);
    }

    /**
     * Returns IDs of all partitions of tables for which any storage of replication protocol is present on disk.
     */
    public Set<TablePartitionId> replicationProtocolTablePartitionIdsOnDisk() throws NodeStoppingException {
        return ((Loza) raftManager).raftNodeIdsOnDisk().stream()
                .map(id -> {
                    assert id.peer().idx() == 0 : id;

                    return id.groupIdName();
                })
                .filter(PartitionGroupId::matchesString)
                .map(TablePartitionId::fromString)
                .collect(toUnmodifiableSet());
    }

    /**
     * Reasons to stop a replica.
     */
    public enum WeakReplicaStopReason {
        /** If the local node is excluded from the union of stable and pending assignments. */
        EXCLUDED_FROM_ASSIGNMENTS,

        /** If the primary replica expired (A replica can stay alive when the node is not in assignments, if it's a primary replica). */
        PRIMARY_EXPIRED,

        /** Explicit manual replica restart for disaster recovery purposes. */
        RESTART
    }

    // TODO: IGNITE-22630 Fix serialization into message
    private static ReplicationGroupIdMessage toReplicationGroupIdMessage(ReplicationGroupId replicationGroupId) {
        if (replicationGroupId instanceof TablePartitionId) {
            return toTablePartitionIdMessage(REPLICA_MESSAGES_FACTORY, (TablePartitionId) replicationGroupId);
        } else if (replicationGroupId instanceof ZonePartitionId) {
            return toZonePartitionIdMessage(REPLICA_MESSAGES_FACTORY, (ZonePartitionId) replicationGroupId);
        }

        throw new AssertionError("Not supported: " + replicationGroupId);
    }

    private boolean enterBusy() {
        return busyLock.enterBusy();
    }

    private void leaveBusy() {
        busyLock.leaveBusy();
    }

    private void blockBusy() {
        busyLock.block();
    }
}<|MERGE_RESOLUTION|>--- conflicted
+++ resolved
@@ -262,12 +262,8 @@
             RaftGroupOptionsConfigurer partitionRaftConfigurer,
             LogStorageFactoryCreator volatileLogStorageFactoryCreator,
             Executor replicaStartStopExecutor,
-<<<<<<< HEAD
-            Function<ReplicationGroupId, CompletableFuture<IgniteBiTuple<byte[], Long>>> getPendingAssignmentsSupplier
-=======
-            Function<ReplicationGroupId, CompletableFuture<byte[]>> getPendingAssignmentsSupplier,
+            Function<ReplicationGroupId, CompletableFuture<IgniteBiTuple<byte[], Long>>> getPendingAssignmentsSupplier,
             Executor throttledLogExecutor
->>>>>>> ef37739b
     ) {
         this.clusterNetSvc = clusterNetSvc;
         this.cmgMgr = cmgMgr;
