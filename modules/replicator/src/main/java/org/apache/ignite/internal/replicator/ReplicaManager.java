--- conflicted
+++ resolved
@@ -243,14 +243,10 @@
             // replicaFut is always completed here.
             Replica replica = replicaFut.join();
 
-<<<<<<< HEAD
-            CompletableFuture<ReplicaResult> resFut = replica.processRequest(request);
-=======
             // TODO IGNITE-20296 Id of the node should come along with the message itself.
             String senderId = clusterNetSvc.topologyService().getByConsistentId(senderConsistentId).id();
 
-            CompletableFuture<?> result = replica.processRequest(request, senderId);
->>>>>>> e37ff700
+            CompletableFuture<ReplicaResult> resFut = replica.processRequest(request, senderId);
 
             HybridTimestamp finalSendTimestamp = sendTimestamp;
             resFut.handle((res, ex) -> {
