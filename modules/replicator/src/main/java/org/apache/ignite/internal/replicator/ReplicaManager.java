/*
 * Licensed to the Apache Software Foundation (ASF) under one or more
 * contributor license agreements. See the NOTICE file distributed with
 * this work for additional information regarding copyright ownership.
 * The ASF licenses this file to You under the Apache License, Version 2.0
 * (the "License"); you may not use this file except in compliance with
 * the License. You may obtain a copy of the License at
 *
 *      http://www.apache.org/licenses/LICENSE-2.0
 *
 * Unless required by applicable law or agreed to in writing, software
 * distributed under the License is distributed on an "AS IS" BASIS,
 * WITHOUT WARRANTIES OR CONDITIONS OF ANY KIND, either express or implied.
 * See the License for the specific language governing permissions and
 * limitations under the License.
 */

package org.apache.ignite.internal.replicator;

import static java.util.concurrent.CompletableFuture.completedFuture;
import static java.util.concurrent.CompletableFuture.delayedExecutor;
import static java.util.concurrent.CompletableFuture.failedFuture;
import static java.util.concurrent.CompletableFuture.supplyAsync;
import static java.util.stream.Collectors.toSet;
import static org.apache.ignite.internal.lang.IgniteStringFormatter.format;
import static org.apache.ignite.internal.raft.PeersAndLearners.fromAssignments;
import static org.apache.ignite.internal.replicator.LocalReplicaEvent.AFTER_REPLICA_STARTED;
import static org.apache.ignite.internal.replicator.LocalReplicaEvent.BEFORE_REPLICA_STOPPED;
import static org.apache.ignite.internal.replicator.message.ReplicaMessageUtils.toTablePartitionIdMessage;
import static org.apache.ignite.internal.replicator.message.ReplicaMessageUtils.toZonePartitionIdMessage;
import static org.apache.ignite.internal.thread.ThreadOperation.STORAGE_READ;
import static org.apache.ignite.internal.thread.ThreadOperation.STORAGE_WRITE;
import static org.apache.ignite.internal.thread.ThreadOperation.TX_STATE_STORAGE_ACCESS;
import static org.apache.ignite.internal.util.CompletableFutures.allOf;
import static org.apache.ignite.internal.util.CompletableFutures.falseCompletedFuture;
import static org.apache.ignite.internal.util.CompletableFutures.isCompletedSuccessfully;
import static org.apache.ignite.internal.util.CompletableFutures.nullCompletedFuture;
import static org.apache.ignite.internal.util.CompletableFutures.trueCompletedFuture;
import static org.apache.ignite.internal.util.ExceptionUtils.unwrapCause;
import static org.apache.ignite.internal.util.IgniteUtils.shouldSwitchToRequestsExecutor;
import static org.apache.ignite.internal.util.IgniteUtils.shutdownAndAwaitTermination;
import static org.apache.ignite.lang.ErrorGroups.Common.INTERNAL_ERR;

import java.io.IOException;
import java.util.ArrayList;
import java.util.List;
import java.util.Map;
import java.util.Map.Entry;
import java.util.Set;
import java.util.UUID;
import java.util.concurrent.CompletableFuture;
import java.util.concurrent.CompletionException;
import java.util.concurrent.ConcurrentHashMap;
import java.util.concurrent.ExecutionException;
import java.util.concurrent.Executor;
import java.util.concurrent.ExecutorService;
import java.util.concurrent.Executors;
import java.util.concurrent.LinkedBlockingQueue;
import java.util.concurrent.ScheduledExecutorService;
import java.util.concurrent.ThreadPoolExecutor;
import java.util.concurrent.TimeUnit;
import java.util.concurrent.TimeoutException;
import java.util.concurrent.atomic.AtomicBoolean;
import java.util.function.Function;
import java.util.function.LongSupplier;
import java.util.function.Supplier;
import org.apache.ignite.internal.cluster.management.ClusterManagementGroupManager;
import org.apache.ignite.internal.event.AbstractEventProducer;
import org.apache.ignite.internal.failure.FailureContext;
import org.apache.ignite.internal.failure.FailureManager;
import org.apache.ignite.internal.failure.FailureType;
import org.apache.ignite.internal.hlc.ClockService;
import org.apache.ignite.internal.hlc.HybridTimestamp;
import org.apache.ignite.internal.lang.NodeStoppingException;
import org.apache.ignite.internal.logger.IgniteLogger;
import org.apache.ignite.internal.logger.Loggers;
import org.apache.ignite.internal.manager.ComponentContext;
import org.apache.ignite.internal.manager.IgniteComponent;
import org.apache.ignite.internal.network.ChannelType;
import org.apache.ignite.internal.network.ClusterService;
import org.apache.ignite.internal.network.NetworkMessage;
import org.apache.ignite.internal.network.NetworkMessageHandler;
import org.apache.ignite.internal.partitiondistribution.Assignments;
import org.apache.ignite.internal.placementdriver.PlacementDriver;
import org.apache.ignite.internal.placementdriver.event.PrimaryReplicaEvent;
import org.apache.ignite.internal.placementdriver.event.PrimaryReplicaEventParameters;
import org.apache.ignite.internal.placementdriver.message.PlacementDriverMessageGroup;
import org.apache.ignite.internal.placementdriver.message.PlacementDriverMessagesFactory;
import org.apache.ignite.internal.placementdriver.message.PlacementDriverReplicaMessage;
import org.apache.ignite.internal.placementdriver.message.StopLeaseProlongationMessageResponse;
import org.apache.ignite.internal.raft.LeaderElectionListener;
import org.apache.ignite.internal.raft.Loza;
import org.apache.ignite.internal.raft.Marshaller;
import org.apache.ignite.internal.raft.Peer;
import org.apache.ignite.internal.raft.PeersAndLearners;
import org.apache.ignite.internal.raft.RaftGroupEventsListener;
import org.apache.ignite.internal.raft.RaftGroupOptionsConfigurer;
import org.apache.ignite.internal.raft.RaftManager;
import org.apache.ignite.internal.raft.RaftNodeId;
import org.apache.ignite.internal.raft.client.TopologyAwareRaftGroupService;
import org.apache.ignite.internal.raft.client.TopologyAwareRaftGroupServiceFactory;
import org.apache.ignite.internal.raft.configuration.LogStorageBudgetView;
import org.apache.ignite.internal.raft.server.RaftGroupOptions;
import org.apache.ignite.internal.raft.service.RaftGroupListener;
import org.apache.ignite.internal.raft.service.RaftGroupService;
import org.apache.ignite.internal.raft.storage.SnapshotStorageFactory;
import org.apache.ignite.internal.raft.storage.impl.LogStorageFactoryCreator;
import org.apache.ignite.internal.raft.storage.impl.VolatileRaftMetaStorage;
import org.apache.ignite.internal.replicator.exception.ExpectedReplicationException;
import org.apache.ignite.internal.replicator.exception.ReplicaIsAlreadyStartedException;
import org.apache.ignite.internal.replicator.exception.ReplicaStoppingException;
import org.apache.ignite.internal.replicator.exception.ReplicaUnavailableException;
import org.apache.ignite.internal.replicator.listener.ReplicaListener;
import org.apache.ignite.internal.replicator.message.AwaitReplicaRequest;
import org.apache.ignite.internal.replicator.message.PrimaryReplicaRequest;
import org.apache.ignite.internal.replicator.message.ReadOnlyDirectReplicaRequest;
import org.apache.ignite.internal.replicator.message.ReplicaMessageGroup;
import org.apache.ignite.internal.replicator.message.ReplicaMessagesFactory;
import org.apache.ignite.internal.replicator.message.ReplicaRequest;
import org.apache.ignite.internal.replicator.message.ReplicaSafeTimeSyncRequest;
import org.apache.ignite.internal.replicator.message.ReplicationGroupIdMessage;
import org.apache.ignite.internal.replicator.message.TimestampAware;
import org.apache.ignite.internal.thread.ExecutorChooser;
import org.apache.ignite.internal.thread.IgniteThreadFactory;
import org.apache.ignite.internal.thread.NamedThreadFactory;
import org.apache.ignite.internal.util.IgniteSpinBusyLock;
import org.apache.ignite.internal.util.IgniteStripedReadWriteLock;
import org.apache.ignite.internal.util.IgniteUtils;
import org.apache.ignite.internal.util.PendingComparableValuesTracker;
import org.apache.ignite.lang.IgniteException;
import org.apache.ignite.network.ClusterNode;
import org.jetbrains.annotations.Nullable;
import org.jetbrains.annotations.TestOnly;
import org.jetbrains.annotations.VisibleForTesting;

/**
 * Replica manager maintains {@link Replica} instances on an Ignite node.
 *
 * <p>Manager allows starting, stopping, getting a {@link Replica} by its unique id.
 *
 * <p>Only a single instance of the class exists in Ignite node.
 */
public class ReplicaManager extends AbstractEventProducer<LocalReplicaEvent, LocalReplicaEventParameters> implements IgniteComponent {
    private static final long STOP_LEASE_PROLONGATION_RETRIES_TIMEOUT_MS = 60_000;

    /** The logger. */
    private static final IgniteLogger LOG = Loggers.forClass(ReplicaManager.class);

    /** Replicator network message factory. */
    private static final ReplicaMessagesFactory REPLICA_MESSAGES_FACTORY = new ReplicaMessagesFactory();

    private static final PlacementDriverMessagesFactory PLACEMENT_DRIVER_MESSAGES_FACTORY = new PlacementDriverMessagesFactory();

    /** Busy lock to stop synchronously. */
    private final IgniteStripedReadWriteLock busyLock = new IgniteStripedReadWriteLock();

    /** Prevents double stopping of the component. */
    private final AtomicBoolean stopGuard = new AtomicBoolean();

    /** Meta storage node names. */
    private final CompletableFuture<Set<String>> msNodes = new CompletableFuture<>();

    /** Cluster network service. */
    private final ClusterService clusterNetSvc;

    /** Cluster group manager. */
    private final ClusterManagementGroupManager cmgMgr;

    /** Replica message handler. */
    private final NetworkMessageHandler handler;

    /** Raft manager for RAFT-clients creation. */
    // TODO: move into {@method Replica#shutdown} https://issues.apache.org/jira/browse/IGNITE-22372
    private final RaftManager raftManager;

    /** Raft clients factory for raft server endpoints starting. */
    private final TopologyAwareRaftGroupServiceFactory raftGroupServiceFactory;

    /** Creator for {@link org.apache.ignite.internal.raft.storage.LogStorageFactory} for volatile tables. */
    private final LogStorageFactoryCreator volatileLogStorageFactoryCreator;

    /** Raft command marshaller for raft server endpoints starting. */
    private final Marshaller raftCommandsMarshaller;

    /** Message handler for placement driver messages. */
    private final NetworkMessageHandler placementDriverMessageHandler;

    /** Placement driver. */
    private final PlacementDriver placementDriver;

    private final LongSupplier idleSafeTimePropagationPeriodMsSupplier;

    /** Replicas. */
    private final ConcurrentHashMap<ReplicationGroupId, CompletableFuture<Replica>> replicas = new ConcurrentHashMap<>();

    private final ClockService clockService;

    /** Scheduled executor for idle safe time sync. */
    private final ScheduledExecutorService scheduledIdleSafeTimeSyncExecutor;

    /** Executor that will be used to execute requests by replicas. */
    private final Executor requestsExecutor;

    /** Failure processor. */
    private final FailureManager failureManager;

    /** Set of message groups to handler as replica requests. */
    private final Set<Class<?>> messageGroupsToHandle;

    private final RaftGroupOptionsConfigurer partitionRaftConfigurer;

    /** Executor. */
    // TODO: IGNITE-20063 Maybe get rid of it
    private final ExecutorService executor;

    private final ReplicaStateManager replicaStateManager;

    private final ExecutorService replicasCreationExecutor;

    private volatile UUID localNodeId;

    private volatile String localNodeConsistentId;

    /* Temporary converter to support the zone based partitions in tests. **/
    // TODO: https://issues.apache.org/jira/browse/IGNITE-22522 remove this code
    private Function<ReplicaRequest, ReplicationGroupId> groupIdConverter = r -> r.groupId().asReplicationGroupId();

    private volatile @Nullable HybridTimestamp lastIdleSafeTimeProposal;

    /**
     * Constructor for a replica service.
     *
     * @param nodeName Node name.
     * @param clusterNetSvc Cluster network service.
     * @param cmgMgr Cluster group manager.
     * @param clockService Clock service.
     * @param messageGroupsToHandle Message handlers.
     * @param placementDriver A placement driver.
     * @param requestsExecutor Executor that will be used to execute requests by replicas.
     * @param idleSafeTimePropagationPeriodMsSupplier Used to get idle safe time propagation period in ms.
     * @param failureManager Failure processor.
     * @param raftCommandsMarshaller Command marshaller for raft groups creation.
     * @param raftGroupServiceFactory A factory for raft-clients creation.
     * @param raftManager The manager made up of songs and words to spite all my troubles is not so bad at all.
     * @param volatileLogStorageFactoryCreator Creator for {@link org.apache.ignite.internal.raft.storage.LogStorageFactory} for
     *      volatile tables.
     * @param groupIdConverter Temporary converter to support the zone based partitions in tests.
     */
    // TODO: https://issues.apache.org/jira/browse/IGNITE-22522 remove this method
    @TestOnly
    public ReplicaManager(
            String nodeName,
            ClusterService clusterNetSvc,
            ClusterManagementGroupManager cmgMgr,
            ClockService clockService,
            Set<Class<?>> messageGroupsToHandle,
            PlacementDriver placementDriver,
            Executor requestsExecutor,
            LongSupplier idleSafeTimePropagationPeriodMsSupplier,
            FailureManager failureManager,
            Marshaller raftCommandsMarshaller,
            TopologyAwareRaftGroupServiceFactory raftGroupServiceFactory,
            RaftManager raftManager,
            RaftGroupOptionsConfigurer partitionRaftConfigurer,
            LogStorageFactoryCreator volatileLogStorageFactoryCreator,
            Executor replicaStartStopExecutor,
            Function<ReplicaRequest, ReplicationGroupId> groupIdConverter,
            Function<ReplicationGroupId, CompletableFuture<byte[]>> getPendingAssignmentsSupplier
    ) {
        this(
                nodeName,
                clusterNetSvc,
                cmgMgr,
                clockService,
                messageGroupsToHandle,
                placementDriver,
                requestsExecutor,
                idleSafeTimePropagationPeriodMsSupplier,
                failureManager,
                raftCommandsMarshaller,
                raftGroupServiceFactory,
                raftManager,
                partitionRaftConfigurer,
                volatileLogStorageFactoryCreator,
                replicaStartStopExecutor,
                getPendingAssignmentsSupplier
        );

        this.groupIdConverter = groupIdConverter;
    }

    /**
     * Constructor for a replica service.
     *
     * @param nodeName Node name.
     * @param clusterNetSvc Cluster network service.
     * @param cmgMgr Cluster group manager.
     * @param clockService Clock service.
     * @param messageGroupsToHandle Message handlers.
     * @param placementDriver A placement driver.
     * @param requestsExecutor Executor that will be used to execute requests by replicas.
     * @param idleSafeTimePropagationPeriodMsSupplier Used to get idle safe time propagation period in ms.
     * @param failureManager Failure processor.
     * @param raftCommandsMarshaller Command marshaller for raft groups creation.
     * @param raftGroupServiceFactory A factory for raft-clients creation.
     * @param raftManager The manager made up of songs and words to spite all my troubles is not so bad at all.
     * @param volatileLogStorageFactoryCreator Creator for {@link org.apache.ignite.internal.raft.storage.LogStorageFactory} for
     *      volatile tables.
     */
    public ReplicaManager(
            String nodeName,
            ClusterService clusterNetSvc,
            ClusterManagementGroupManager cmgMgr,
            ClockService clockService,
            Set<Class<?>> messageGroupsToHandle,
            PlacementDriver placementDriver,
            Executor requestsExecutor,
            LongSupplier idleSafeTimePropagationPeriodMsSupplier,
            FailureManager failureManager,
            @Nullable Marshaller raftCommandsMarshaller,
            TopologyAwareRaftGroupServiceFactory raftGroupServiceFactory,
            RaftManager raftManager,
            RaftGroupOptionsConfigurer partitionRaftConfigurer,
            LogStorageFactoryCreator volatileLogStorageFactoryCreator,
            Executor replicaStartStopExecutor,
            Function<ReplicationGroupId, CompletableFuture<byte[]>> getPendingAssignmentsSupplier
    ) {
        this.clusterNetSvc = clusterNetSvc;
        this.cmgMgr = cmgMgr;
        this.clockService = clockService;
        this.messageGroupsToHandle = messageGroupsToHandle;
        this.volatileLogStorageFactoryCreator = volatileLogStorageFactoryCreator;
        this.handler = this::onReplicaMessageReceived;
        this.placementDriverMessageHandler = this::onPlacementDriverMessageReceived;
        this.placementDriver = placementDriver;
        this.requestsExecutor = requestsExecutor;
        this.idleSafeTimePropagationPeriodMsSupplier = idleSafeTimePropagationPeriodMsSupplier;
        this.failureManager = failureManager;
        this.raftCommandsMarshaller = raftCommandsMarshaller;
        this.raftGroupServiceFactory = raftGroupServiceFactory;
        this.raftManager = raftManager;
        this.partitionRaftConfigurer = partitionRaftConfigurer;
        this.replicaStateManager = new ReplicaStateManager(
                replicaStartStopExecutor,
                clockService,
                placementDriver,
                getPendingAssignmentsSupplier,
                this
        );

        // This pool MUST be single-threaded to make sure idle safe time propagation attempts are not reordered on it.
        scheduledIdleSafeTimeSyncExecutor = Executors.newScheduledThreadPool(
                1,
                NamedThreadFactory.create(nodeName, "scheduled-idle-safe-time-sync-thread", LOG)
        );

        int threadCount = Runtime.getRuntime().availableProcessors();

        executor = new ThreadPoolExecutor(
                threadCount,
                threadCount,
                30,
                TimeUnit.SECONDS,
                new LinkedBlockingQueue<>(),
                NamedThreadFactory.create(nodeName, "replica", LOG)
        );

        replicasCreationExecutor = new ThreadPoolExecutor(
                threadCount,
                threadCount,
                30,
                TimeUnit.SECONDS,
                new LinkedBlockingQueue<>(),
                IgniteThreadFactory.create(nodeName, "replica-manager", LOG, STORAGE_READ, STORAGE_WRITE)
        );
    }

    private void onReplicaMessageReceived(NetworkMessage message, ClusterNode sender, @Nullable Long correlationId) {
        if (!(message instanceof ReplicaRequest)) {
            return;
        }

        assert correlationId != null;

        ReplicaRequest request = (ReplicaRequest) message;

        // If the request actually came from the network, we are already in the correct thread that has permissions to do storage reads
        // and writes.
        // But if this is a local call (in the same Ignite instance), we might still be in a thread that does not have those permissions.
        if (shouldSwitchToRequestsExecutor(STORAGE_READ, STORAGE_WRITE, TX_STATE_STORAGE_ACCESS)) {
            requestsExecutor.execute(() -> handleReplicaRequest(request, sender, correlationId));
        } else {
            handleReplicaRequest(request, sender, correlationId);
        }
    }

    private void handleReplicaRequest(ReplicaRequest request, ClusterNode sender, @Nullable Long correlationId) {
        if (!enterBusy()) {
            if (LOG.isInfoEnabled()) {
                LOG.info("Failed to process replica request (the node is stopping) [request={}].", request);
            }

            return;
        }

        ReplicationGroupId groupId = groupIdConverter.apply(request);

        String senderConsistentId = sender.name();

        try {
            // Notify the sender that the Replica is created and ready to process requests.
            if (request instanceof AwaitReplicaRequest) {
                replicas.compute(groupId, (replicationGroupId, replicaFut) -> {
                    if (replicaFut == null) {
                        replicaFut = new CompletableFuture<>();
                    }

                    if (!replicaFut.isDone()) {
                        replicaFut.whenComplete((createdReplica, ex) -> {
                            if (ex != null) {
                                clusterNetSvc.messagingService().respond(
                                        senderConsistentId,
                                        REPLICA_MESSAGES_FACTORY
                                                .errorReplicaResponse()
                                                .throwable(ex)
                                                .build(),
                                        correlationId);
                            } else {
                                sendAwaitReplicaResponse(senderConsistentId, correlationId);
                            }
                        });
                    } else {
                        sendAwaitReplicaResponse(senderConsistentId, correlationId);
                    }
                    return replicaFut;
                });

                return;
            }

            CompletableFuture<Replica> replicaFut = replicas.get(groupId);

            HybridTimestamp requestTimestamp = extractTimestamp(request);

            if (replicaFut == null || !replicaFut.isDone()) {
                sendReplicaUnavailableErrorResponse(senderConsistentId, correlationId, groupId, requestTimestamp);

                return;
            }

            if (requestTimestamp != null) {
                clockService.updateClock(requestTimestamp);
            }

            boolean sendTimestamp = request instanceof TimestampAware || request instanceof ReadOnlyDirectReplicaRequest;

            // replicaFut is always completed here.
            Replica replica = replicaFut.join();

            CompletableFuture<ReplicaResult> resFut = replica.processRequest(request, sender.id());

            resFut.whenComplete((res, ex) -> {
                NetworkMessage msg;

                if (ex == null) {
                    msg = prepareReplicaResponse(sendTimestamp, res);
                } else {
                    if (indicatesUnexpectedProblem(ex)) {
                        LOG.warn("Failed to process replica request [request={}].", ex, request);
                    } else {
                        LOG.debug("Failed to process replica request [request={}].", ex, request);
                    }

                    msg = prepareReplicaErrorResponse(sendTimestamp, ex);
                }

                clusterNetSvc.messagingService().respond(senderConsistentId, msg, correlationId);

                if (request instanceof PrimaryReplicaRequest && isConnectivityRelatedException(ex)) {
                    LOG.info("The replica does not meet the requirements for the leaseholder [groupId={}].", groupId);

                    stopLeaseProlongation(groupId, null);
                }

                if (ex == null && res.applyResult().replicationFuture() != null) {
                    res.applyResult().replicationFuture().whenComplete((res0, ex0) -> {
                        NetworkMessage msg0;

                        LOG.debug("Sending delayed response for replica request [request={}]", request);

                        if (ex0 == null) {
                            msg0 = prepareReplicaResponse(sendTimestamp, new ReplicaResult(res0, null));
                        } else {
                            LOG.warn("Failed to process delayed response [request={}]", ex0, request);

                            msg0 = prepareReplicaErrorResponse(sendTimestamp, ex0);
                        }

                        // Using strong send here is important to avoid a reordering with a normal response.
                        clusterNetSvc.messagingService().send(senderConsistentId, ChannelType.DEFAULT, msg0);
                    });
                }
            });
        } finally {
            leaveBusy();
        }
    }

    private static boolean indicatesUnexpectedProblem(Throwable ex) {
        return !(unwrapCause(ex) instanceof ExpectedReplicationException);
    }

    /**
     * Checks this exception is caused of timeout or connectivity issue.
     *
     * @param ex An exception
     * @return True if this exception has thrown due to timeout or connection problem, false otherwise.
     */
    private static boolean isConnectivityRelatedException(@Nullable Throwable ex) {
        if (ex instanceof ExecutionException || ex instanceof CompletionException) {
            ex = ex.getCause();
        }

        return ex instanceof TimeoutException || ex instanceof IOException;
    }

    private void onPlacementDriverMessageReceived(NetworkMessage msg0, ClusterNode sender, @Nullable Long correlationId) {
        if (!(msg0 instanceof PlacementDriverReplicaMessage)) {
            return;
        }

        String senderConsistentId = sender.name();

        assert correlationId != null;

        var msg = (PlacementDriverReplicaMessage) msg0;

        if (!enterBusy()) {
            if (LOG.isInfoEnabled()) {
                LOG.info("Failed to process placement driver message (the node is stopping) [msg={}].", msg);
            }

            return;
        }

        try {
            CompletableFuture<Replica> replicaFut = replicas.computeIfAbsent(msg.groupId(), k -> new CompletableFuture<>());

            replicaFut
                    .thenCompose(replica -> replica.processPlacementDriverMessage(msg))
                    .whenComplete((response, ex) -> {
                        if (ex == null) {
                            clusterNetSvc.messagingService().respond(senderConsistentId, response, correlationId);
                        } else if (!(unwrapCause(ex) instanceof NodeStoppingException)) {
                            LOG.error("Failed to process placement driver message [msg={}].", ex, msg);
                        }
                    });
        } finally {
            leaveBusy();
        }
    }

    /**
     * Sends stop lease prolongation message to all participants of placement driver group.
     *
     * @param groupId Replication group id.
     * @param redirectNodeId Node consistent id to redirect.
     * @return Future that is completed when the lease is denied to prolong, containing the expiration time of this lease.
     */
    private CompletableFuture<HybridTimestamp> stopLeaseProlongation(
            ReplicationGroupId groupId,
            @Nullable String redirectNodeId
    ) {
        long startTime = System.currentTimeMillis();

        return stopLeaseProlongation(groupId, redirectNodeId, startTime + STOP_LEASE_PROLONGATION_RETRIES_TIMEOUT_MS);
    }

    /**
     * Sends stop lease prolongation message to all participants of placement driver group.
     *
     * @param groupId Replication group id.
     * @param redirectNodeId Node consistent id to redirect.
     * @param endTime Time to end the retries.
     * @return Future that is completed when the lease is denied to prolong, containing the expiration time of this lease.
     */
    private CompletableFuture<HybridTimestamp> stopLeaseProlongation(
            ReplicationGroupId groupId,
            @Nullable String redirectNodeId,
            long endTime
    ) {
        long timeout = endTime - System.currentTimeMillis();

        if (timeout <= 0) {
            return failedFuture(new IgniteException(INTERNAL_ERR, format("Failed to stop lease prolongation within timeout [groupId={}]",
                    groupId)));
        } else {
            return msNodes.thenCompose(nodeIds -> {
                List<CompletableFuture<NetworkMessage>> futs = new ArrayList<>();

                for (String nodeId : nodeIds) {
                    ClusterNode node = clusterNetSvc.topologyService().getByConsistentId(nodeId);

                    if (node != null) {
                        // TODO: IGNITE-19441 Stop lease prolongation message might be sent several times.
                        futs.add(
                                clusterNetSvc.messagingService()
                                        .invoke(node, PLACEMENT_DRIVER_MESSAGES_FACTORY.stopLeaseProlongationMessage()
                                                .groupId(groupId)
                                                .redirectProposal(redirectNodeId)
                                                .build(), timeout)
                                        .exceptionally(th -> null)
                        );
                    }
                }

                // We send StopLeaseProlongationMessage on every node of placement driver group, so there should be all nulls or
                // just one non-null, possible outcomes:
                // - it wasn't successfully handled anywhere (lease updater thread made successful ms.invoke, and SLPM handlers failed
                //   to do ms.invoke)
                // - it was successfully handled on one node of PD group, in this case we get one non-null
                // - it was successfully handled on some node, but message handling was delayed on some other node and it already got lease
                //   update from MS where this lease was denied, in this case it also returns null (slightly other case than
                //   failed ms.invoke but same outcome)
                return allOf(futs)
                        .thenCompose(unused -> {
                            NetworkMessage response = futs.stream()
                                    .map(CompletableFuture::join)
                                    .filter(resp -> resp instanceof StopLeaseProlongationMessageResponse
                                            && ((StopLeaseProlongationMessageResponse) resp).deniedLeaseExpirationTime() != null)
                                    .findAny()
                                    .orElse(null);

                            if (response == null) {
                                // Schedule the retry with delay to increase possibility that leases would be refreshed by LeaseTracker
                                // and new attempt will succeed.
                                return supplyAsync(() -> null, delayedExecutor(50, TimeUnit.MILLISECONDS))
                                        .thenComposeAsync(un -> stopLeaseProlongation(groupId, redirectNodeId, endTime), requestsExecutor);
                            } else {
                                return completedFuture(((StopLeaseProlongationMessageResponse) response).deniedLeaseExpirationTime());
                            }
                        });
            });
        }
    }

    /**
     * Creates and starts a new replica.
     *
     * @param raftGroupEventsListener Raft group events listener for raft group starting.
     * @param raftGroupListener Raft group listener for raft group starting.
     * @param isVolatileStorage is table storage volatile?
     * @param snapshotStorageFactory Snapshot storage factory for raft group option's parameterization.
     * @param createListener Due to creation of ReplicaListener in TableManager, the function returns desired listener by created
     *      raft-client inside {@link #startReplicaInternal} method.
     * @param replicaGrpId Replication group id.
     * @param storageIndexTracker Storage index tracker.
     * @param newConfiguration A configuration for new raft group.
     *
     * @return Future that promises ready new replica when done.
     */
    public CompletableFuture<Replica> startReplica(
            RaftGroupEventsListener raftGroupEventsListener,
            RaftGroupListener raftGroupListener,
            boolean isVolatileStorage,
            @Nullable SnapshotStorageFactory snapshotStorageFactory,
            Function<RaftGroupService, ReplicaListener> createListener,
            PendingComparableValuesTracker<Long, Void> storageIndexTracker,
            ReplicationGroupId replicaGrpId,
            PeersAndLearners newConfiguration
    ) throws NodeStoppingException {
        if (!enterBusy()) {
            throw new NodeStoppingException();
        }

        try {
            return startReplicaInternal(
                    replicaGrpId,
                    snapshotStorageFactory,
                    newConfiguration,
                    raftGroupListener,
                    raftGroupEventsListener,
                    isVolatileStorage,
                    (raftClient) -> new ReplicaImpl(
                            replicaGrpId,
                            createListener.apply(raftClient),
                            storageIndexTracker,
                            clusterNetSvc.topologyService().localMember(),
                            executor,
                            placementDriver,
                            clockService,
                            replicaStateManager::reserveReplica
                    )
            );
        } finally {
            leaveBusy();
        }
    }

    /**
     * Starts a replica. If a replica with the same partition id already exists, the method throws an exception.
     *
     * @param replicaGrpId Replication group id.
     * @param snapshotStorageFactory Snapshot storage factory for raft group option's parameterization.
     * @param newConfiguration A configuration for new raft group.
     * @param raftGroupListener Raft group listener for raft group starting.
     * @param raftGroupEventsListener Raft group events listener for raft group starting.
     * @throws NodeStoppingException If node is stopping.
     * @throws ReplicaIsAlreadyStartedException Is thrown when a replica with the same replication group id has already been
     *         started.
     */
    public CompletableFuture<Replica> startReplica(
            ReplicationGroupId replicaGrpId,
            Function<RaftGroupService, ReplicaListener> createListener,
            SnapshotStorageFactory snapshotStorageFactory,
            PeersAndLearners newConfiguration,
            RaftGroupListener raftGroupListener,
            RaftGroupEventsListener raftGroupEventsListener,
            IgniteSpinBusyLock busyLock
    ) throws NodeStoppingException {
        if (!busyLock.enterBusy()) {
            return failedFuture(new NodeStoppingException());
        }

        try {
            return startReplicaInternal(
                    replicaGrpId,
                    snapshotStorageFactory,
                    newConfiguration,
                    raftGroupListener,
                    raftGroupEventsListener,
                    false,
                    (raftClient) -> new ZonePartitionReplicaImpl(
                            replicaGrpId,
                            createListener.apply(raftClient),
                            raftClient
                    )
            );
        } finally {
            busyLock.leaveBusy();
        }
    }

    private CompletableFuture<Replica> startReplicaInternal(
            ReplicationGroupId replicaGrpId,
            @Nullable SnapshotStorageFactory snapshotStorageFactory,
            PeersAndLearners newConfiguration,
            RaftGroupListener raftGroupListener,
            RaftGroupEventsListener raftGroupEventsListener,
            boolean isVolatileStorage,
            Function<TopologyAwareRaftGroupService, Replica> createReplica
    ) throws NodeStoppingException {
        RaftNodeId raftNodeId = new RaftNodeId(replicaGrpId, new Peer(localNodeConsistentId));

        RaftGroupOptions groupOptions = groupOptionsForPartition(isVolatileStorage, snapshotStorageFactory);

        // TODO: move into {@method Replica#shutdown} https://issues.apache.org/jira/browse/IGNITE-22372
        // TODO: use RaftManager interface, see https://issues.apache.org/jira/browse/IGNITE-18273
        TopologyAwareRaftGroupService raftClient = ((Loza) raftManager).startRaftGroupNode(
                raftNodeId,
                newConfiguration,
                raftGroupListener,
                raftGroupEventsListener,
                groupOptions,
                raftGroupServiceFactory
        );

        LOG.info("Replica is about to start [replicationGroupId={}].", replicaGrpId);

        Replica newReplica = createReplica.apply(raftClient);

        CompletableFuture<Replica> newReplicaFuture = replicas.compute(replicaGrpId, (k, existingReplicaFuture) -> {
            if (existingReplicaFuture == null || existingReplicaFuture.isDone()) {
                assert existingReplicaFuture == null || isCompletedSuccessfully(existingReplicaFuture);
                LOG.info("Replica is started [replicationGroupId={}].", replicaGrpId);

                return completedFuture(newReplica);
            } else {
                LOG.info("Replica is started, existing replica waiter was completed [replicationGroupId={}].", replicaGrpId);

                existingReplicaFuture.complete(newReplica);

                return existingReplicaFuture;
            }
        });

        var eventParams = new LocalReplicaEventParameters(replicaGrpId);

        return fireEvent(AFTER_REPLICA_STARTED, eventParams)
                .exceptionally(e -> {
                    LOG.error("Error when notifying about AFTER_REPLICA_STARTED event.", e);

                    return null;
                })
                .thenCompose(v -> newReplicaFuture);
    }

    /**
     * Returns future with a replica if it was created or null if there no any replicas starting with given identifier.
     *
     * @param replicationGroupId Table-Partition identifier.
     * @return replica if it was created or null otherwise.
     */
    public CompletableFuture<Replica> replica(ReplicationGroupId replicationGroupId) {
        return replicas.get(replicationGroupId);
    }

    /**
     * Performs a {@code resetPeers} operation on raft node.
     *
     * @param replicaGrpId Replication group ID.
     * @param peersAndLearners New node configuration.
     */
    public void resetPeers(ReplicationGroupId replicaGrpId, PeersAndLearners peersAndLearners) {
        RaftNodeId raftNodeId = new RaftNodeId(replicaGrpId, new Peer(localNodeConsistentId));
        ((Loza) raftManager).resetPeers(raftNodeId, peersAndLearners);
    }

    private RaftGroupOptions groupOptionsForPartition(boolean isVolatileStorage, @Nullable SnapshotStorageFactory snapshotFactory) {
        RaftGroupOptions raftGroupOptions;

        if (isVolatileStorage) {
            LogStorageBudgetView view = ((Loza) raftManager).volatileRaft().logStorageBudget().value();
            raftGroupOptions = RaftGroupOptions.forVolatileStores()
                    .setLogStorageFactory(volatileLogStorageFactoryCreator.factory(view))
                    .raftMetaStorageFactory((groupId, raftOptions) -> new VolatileRaftMetaStorage());
        } else {
            raftGroupOptions = RaftGroupOptions.forPersistentStores();
        }

        raftGroupOptions.snapshotStorageFactory(snapshotFactory);

        raftGroupOptions.commandsMarshaller(raftCommandsMarshaller);

        // TODO: The options will be used by Loza only. Consider rafactoring. see https://issues.apache.org/jira/browse/IGNITE-18273
        partitionRaftConfigurer.configure(raftGroupOptions);

        return raftGroupOptions;
    }

    /**
     * Stops a replica by the partition group id.
     *
     * @param replicaGrpId Replication group id.
     * @return True if the replica is found and closed, false otherwise.
     * @throws NodeStoppingException If the node is stopping.
     */
    public CompletableFuture<Boolean> stopReplica(ReplicationGroupId replicaGrpId) throws NodeStoppingException {
        if (!enterBusy()) {
            throw new NodeStoppingException();
        }

        try {
            return stopReplicaInternal(replicaGrpId);
        } finally {
            leaveBusy();
        }
    }

    /**
     * Internal method for stopping a replica.
     *
     * @param replicaGrpId Replication group id.
     * @return True if the replica is found and closed, false otherwise.
     */
    private CompletableFuture<Boolean> stopReplicaInternal(ReplicationGroupId replicaGrpId) {
        var isRemovedFuture = new CompletableFuture<Boolean>();

        var eventParams = new LocalReplicaEventParameters(replicaGrpId);

        fireEvent(BEFORE_REPLICA_STOPPED, eventParams).whenComplete((v, e) -> {
            if (e != null) {
                LOG.error("Error when notifying about BEFORE_REPLICA_STOPPED event.", e);
            }

            if (!enterBusy()) {
                isRemovedFuture.completeExceptionally(new NodeStoppingException());

                return;
            }

            try {
                replicas.compute(replicaGrpId, (grpId, replicaFuture) -> {
                    if (replicaFuture == null) {
                        isRemovedFuture.complete(false);
                    } else if (!replicaFuture.isDone()) {
                        ClusterNode localMember = clusterNetSvc.topologyService().localMember();

                        replicaFuture.completeExceptionally(new ReplicaStoppingException(grpId, localMember));

                        isRemovedFuture.complete(true);
                    } else if (!isCompletedSuccessfully(replicaFuture)) {
                        isRemovedFuture.complete(true);
                    } else {
                        replicaFuture
                                .thenCompose(Replica::shutdown)
                                .whenComplete((notUsed, throwable) -> {
                                    if (throwable != null) {
                                        LOG.error("Failed to stop replica [replicaGrpId={}].", throwable, grpId);
                                    }

                                    isRemovedFuture.complete(throwable == null);
                                });
                    }

                    return null;
                });
            } finally {
                leaveBusy();
            }
        });

        return isRemovedFuture
                .thenApply(v -> {
                    try {
                        // TODO: move into {@method Replica#shutdown} https://issues.apache.org/jira/browse/IGNITE-22372
                        raftManager.stopRaftNodes(replicaGrpId);
                    } catch (NodeStoppingException ignored) {
                        // No-op.
                    }

                    return v;
                });
    }

    /** {@inheritDoc} */
    @Override
    public CompletableFuture<Void> startAsync(ComponentContext componentContext) {
        ExecutorChooser<NetworkMessage> replicaMessagesExecutorChooser = message -> requestsExecutor;

        clusterNetSvc.messagingService().addMessageHandler(ReplicaMessageGroup.class, replicaMessagesExecutorChooser, handler);
        clusterNetSvc.messagingService().addMessageHandler(PlacementDriverMessageGroup.class, placementDriverMessageHandler);
        messageGroupsToHandle.forEach(
                mg -> clusterNetSvc.messagingService().addMessageHandler(mg, replicaMessagesExecutorChooser, handler)
        );
        scheduledIdleSafeTimeSyncExecutor.scheduleAtFixedRate(
                this::idleSafeTimeSync,
                0,
                idleSafeTimePropagationPeriodMsSupplier.getAsLong(),
                TimeUnit.MILLISECONDS
        );

        cmgMgr.metaStorageNodes().whenComplete((nodes, e) -> {
            if (e != null) {
                msNodes.completeExceptionally(e);
            } else {
                msNodes.complete(nodes);
            }
        });

        localNodeId = clusterNetSvc.topologyService().localMember().id();

        localNodeConsistentId = clusterNetSvc.topologyService().localMember().name();

        replicaStateManager.start(localNodeId);

        return nullCompletedFuture();
    }

    /** {@inheritDoc} */
    @Override
    public CompletableFuture<Void> stopAsync(ComponentContext componentContext) {
        if (!stopGuard.compareAndSet(false, true)) {
            return nullCompletedFuture();
        }

        blockBusy();

        int shutdownTimeoutSeconds = 10;

        shutdownAndAwaitTermination(scheduledIdleSafeTimeSyncExecutor, shutdownTimeoutSeconds, TimeUnit.SECONDS);
        shutdownAndAwaitTermination(executor, shutdownTimeoutSeconds, TimeUnit.SECONDS);
        shutdownAndAwaitTermination(replicasCreationExecutor, shutdownTimeoutSeconds, TimeUnit.SECONDS);

        // There we're closing replicas' futures that was created by requests and should be completed with NodeStoppingException.
        try {
            IgniteUtils.closeAllManually(() -> {
                assert replicas.values().stream().noneMatch(CompletableFuture::isDone)
                        : "There are replicas alive [replicas="
                        + replicas.entrySet().stream().filter(e -> e.getValue().isDone()).map(Entry::getKey).collect(toSet()) + ']';

                replicas.values().forEach(replicaFuture -> replicaFuture.completeExceptionally(new NodeStoppingException()));
            });
        } catch (Exception e) {
            return failedFuture(e);
        }

        return nullCompletedFuture();
    }

    /**
     * Extract a hybrid timestamp from timestamp aware request or return null.
     */
    private static @Nullable HybridTimestamp extractTimestamp(ReplicaRequest request) {
        if (request instanceof TimestampAware) {
            return ((TimestampAware) request).timestamp();
        } else {
            return null;
        }
    }

    /**
     * Sends replica unavailable error response.
     */
    private void sendReplicaUnavailableErrorResponse(
            String senderConsistentId,
            long correlationId,
            ReplicationGroupId groupId,
            @Nullable HybridTimestamp requestTimestamp
    ) {
        if (requestTimestamp != null) {
            clusterNetSvc.messagingService().respond(
                    senderConsistentId,
                    REPLICA_MESSAGES_FACTORY
                            .errorTimestampAwareReplicaResponse()
                            .throwable(
                                    new ReplicaUnavailableException(
                                            groupId,
                                            clusterNetSvc.topologyService().localMember())
                            )
                            .timestamp(clockService.updateClock(requestTimestamp))
                            .build(),
                    correlationId);
        } else {
            clusterNetSvc.messagingService().respond(
                    senderConsistentId,
                    REPLICA_MESSAGES_FACTORY
                            .errorReplicaResponse()
                            .throwable(
                                    new ReplicaUnavailableException(
                                            groupId,
                                            clusterNetSvc.topologyService().localMember())
                            )
                            .build(),
                    correlationId);
        }
    }

    /**
     * Sends await replica response.
     */
    private void sendAwaitReplicaResponse(String senderConsistentId, long correlationId) {
        clusterNetSvc.messagingService().respond(
                senderConsistentId,
                REPLICA_MESSAGES_FACTORY
                        .awaitReplicaResponse()
                        .build(),
                correlationId);
    }

    /**
     * Prepares replica response.
     */
    private NetworkMessage prepareReplicaResponse(boolean sendTimestamp, ReplicaResult result) {
        if (sendTimestamp) {
            HybridTimestamp commitTs = result.applyResult().getCommitTimestamp();
            return REPLICA_MESSAGES_FACTORY
                    .timestampAwareReplicaResponse()
                    .result(result.result())
                    .timestamp(commitTs == null ? clockService.current() : commitTs)
                    .build();
        } else {
            return REPLICA_MESSAGES_FACTORY
                    .replicaResponse()
                    .result(result.result())
                    .build();
        }
    }

    /**
     * Prepares replica error response.
     */
    private NetworkMessage prepareReplicaErrorResponse(boolean sendTimestamp, Throwable ex) {
        if (sendTimestamp) {
            return REPLICA_MESSAGES_FACTORY
                    .errorTimestampAwareReplicaResponse()
                    .throwable(ex)
                    .timestamp(clockService.now())
                    .build();
        } else {
            return REPLICA_MESSAGES_FACTORY
                    .errorReplicaResponse()
                    .throwable(ex)
                    .build();
        }
    }

    /**
     * Idle safe time sync for replicas.
     */
    private void idleSafeTimeSync() {
        if (!shouldAdvanceIdleSafeTime()) {
            // If previous attempt may still be waiting on the Metastorage SafeTime, we should not send the command ourselves as this
            // might be an indicator that Metastorage SafeTime has stuck for some time; if we send the command, it will have to add its
            // future, increasing (most probably, uselessly) heap pressure.
            return;
        }

        HybridTimestamp proposedSafeTime = clockService.now();

        lastIdleSafeTimeProposal = proposedSafeTime;

        for (Entry<ReplicationGroupId, CompletableFuture<Replica>> entry : replicas.entrySet()) {
            try {
                sendSafeTimeSyncIfReplicaReady(entry.getValue(), proposedSafeTime);
            } catch (Exception | AssertionError e) {
                LOG.warn("Error while trying to send a safe time sync request [groupId={}]", e, entry.getKey());
            } catch (Error e) {
                LOG.error("Error while trying to send a safe time sync request [groupId={}]", e, entry.getKey());

                failureManager.process(new FailureContext(FailureType.CRITICAL_ERROR, e));
            }
        }
    }

    private void sendSafeTimeSyncIfReplicaReady(CompletableFuture<Replica> replicaFuture, HybridTimestamp proposedSafeTime) {
        if (!isCompletedSuccessfully(replicaFuture)) {
            return;
        }

        Replica replica = replicaFuture.join();

        ReplicaSafeTimeSyncRequest req = REPLICA_MESSAGES_FACTORY.replicaSafeTimeSyncRequest()
                .groupId(toReplicationGroupIdMessage(replica.groupId()))
                .proposedSafeTime(proposedSafeTime)
                .build();

        replica.processRequest(req, localNodeId).whenComplete((res, ex) -> {
            if (ex != null) {
                LOG.error("Could not advance safe time for {} to {}", ex, replica.groupId(), proposedSafeTime);
            }
        });
    }

    private boolean shouldAdvanceIdleSafeTime() {
        HybridTimestamp lastProposal = lastIdleSafeTimeProposal;
        if (lastProposal == null) {
            // No previous attempt, we have to do it ourselves.
            return true;
        }

        // This is the actuality time that was needed to be achieved for previous attempt to check that this node is still a primary.
        // If it's already achieved, then previous attempt is unblocked (most probably already finished), so we should proceed.
        // If it's not achieved yet, then the previous attempt is still waiting, so we should skip this round of idle safe time propagation.
        HybridTimestamp requiredLastAttemptActualityTime = lastProposal.addPhysicalTime(clockService.maxClockSkewMillis());

        return placementDriver.isActualAt(requiredLastAttemptActualityTime);
    }

    /**
     * Check if replica is started.
     *
     * @param replicaGrpId Replication group id.
     * @return True if the replica is started.
     */
    @TestOnly
    @VisibleForTesting
    @Deprecated
    public boolean isReplicaStarted(ReplicationGroupId replicaGrpId) {
        CompletableFuture<Replica> replicaFuture = replicas.get(replicaGrpId);
        return replicaFuture != null && isCompletedSuccessfully(replicaFuture);
    }

    /**
     * Can possibly start replica if it's not running or is stopping. Nothing happens if the replica is already running
     * ({@link ReplicaState#ASSIGNED} or {@link ReplicaState#PRIMARY_ONLY}) and {@code forcedAssignments} is {@code null}.
     * If the replica is {@link ReplicaState#ASSIGNED} and {@code forcedAssignments} is not {@code null} then peers will be
     * reset to the given assignments. See {@link ReplicaState} for exact replica state transitions.
     *
     * @param groupId Group id.
     * @param startOperation Replica start operation. Will be called if this method decides to start the replica.
     * @param forcedAssignments Assignments to reset forcibly, if needed. Assignments reset is only available when replica is started.
     * @return Completable future, the result means whether the replica was started.
     */
    public CompletableFuture<Boolean> weakStartReplica(
            ReplicationGroupId groupId,
            Supplier<CompletableFuture<Boolean>> startOperation,
            @Nullable Assignments forcedAssignments
    ) {
        return replicaStateManager.weakStartReplica(groupId, startOperation, forcedAssignments);
    }

    /**
     * Can possibly stop replica if it is running or starting, and is not a primary replica. Relies on the given reason. If
     * the reason is {@link WeakReplicaStopReason#EXCLUDED_FROM_ASSIGNMENTS} then the replica can be not stopped if it is still
     * a primary. If the reason is {@link WeakReplicaStopReason#PRIMARY_EXPIRED} then the replica is stopped only if its state
     * is {@link ReplicaState#PRIMARY_ONLY}, because this assumes that it was excluded from assignments before.
     * See {@link ReplicaState} for exact replica state transitions.
     *
     * @param groupId Group id.
     * @param reason Reason to stop replica.
     * @param stopOperation Replica stop operation.
     * @return Completable future, the result means whether the replica was stopped.
     */
    public CompletableFuture<Void> weakStopReplica(
            ReplicationGroupId groupId,
            WeakReplicaStopReason reason,
            Supplier<CompletableFuture<Void>> stopOperation
    ) {
        return replicaStateManager.weakStopReplica(groupId, reason, stopOperation);
    }

    /**
     * Check if replica was touched by an any actor. Touched here means either replica creation or replica waiter registration.
     *
     * @param replicaGrpId Replication group id.
     * @return True if the replica was touched.
     */
    @TestOnly
    public boolean isReplicaTouched(ReplicationGroupId replicaGrpId) {
        return replicas.containsKey(replicaGrpId);
    }

    /**
     * Returns started replication groups.
     *
     * @return Set of started replication groups.
     */
    @TestOnly
    public Set<ReplicationGroupId> startedGroups() {
        return replicas.entrySet().stream()
                .filter(entry -> isCompletedSuccessfully(entry.getValue()))
                .map(Entry::getKey)
                .collect(toSet());
    }

    private static class ReplicaStateManager {
        private static final IgniteLogger LOG = Loggers.forClass(ReplicaStateManager.class);

        final Map<ReplicationGroupId, ReplicaStateContext> replicaContexts = new ConcurrentHashMap<>();

        final Executor replicaStartStopPool;

        final ClockService clockService;

        final PlacementDriver placementDriver;

        final ReplicaManager replicaManager;

        volatile UUID localNodeId;

        private final Function<ReplicationGroupId, CompletableFuture<byte[]>> getPendingAssignmentsSupplier;

        private LeaderElectionListener onLeaderElectedFailoverCallback;

        ReplicaStateManager(
                Executor replicaStartStopPool,
                ClockService clockService,
                PlacementDriver placementDriver,
                Function<ReplicationGroupId, CompletableFuture<byte[]>> getPendingAssignmentsSupplier,
                ReplicaManager replicaManager
        ) {
            this.replicaStartStopPool = replicaStartStopPool;
            this.clockService = clockService;
            this.placementDriver = placementDriver;
            this.getPendingAssignmentsSupplier = getPendingAssignmentsSupplier;
            this.replicaManager = replicaManager;
        }

        void start(UUID localNodeId) {
            this.localNodeId = localNodeId;
            placementDriver.listen(PrimaryReplicaEvent.PRIMARY_REPLICA_ELECTED, this::onPrimaryElected);
            placementDriver.listen(PrimaryReplicaEvent.PRIMARY_REPLICA_EXPIRED, this::onPrimaryExpired);
        }

        private CompletableFuture<Boolean> onPrimaryElected(PrimaryReplicaEventParameters parameters) {
            TablePartitionId replicationGroupId = (TablePartitionId) parameters.groupId();
            ReplicaStateContext context = getContext(replicationGroupId);

            synchronized (context) {
                if (localNodeId.equals(parameters.leaseholderId())) {
                    assert context.replicaState != ReplicaState.STOPPED
                            : "Unexpected primary replica state STOPPED [groupId=" + replicationGroupId
                                + ", leaseStartTime=" + parameters.startTime() + ", reservedForPrimary=" + context.reservedForPrimary
                                + ", contextLeaseStartTime=" + context.leaseStartTime + "].";

                    registerFailoverCallback(replicationGroupId);
                } else if (context.reservedForPrimary) {
                    context.assertReservation(replicationGroupId, parameters.startTime());

                    // Unreserve if another replica was elected as primary, only if its lease start time is greater,
                    // otherwise it means that event is too late relatively to lease negotiation start and should be ignored.
                    if (parameters.startTime().compareTo(context.leaseStartTime) > 0) {
                        context.unreserve();

                        if (context.replicaState == ReplicaState.PRIMARY_ONLY) {
                            executeDeferredReplicaStop(replicationGroupId, context);
                        }
                    }
                }
            }

            return falseCompletedFuture();
        }

        private CompletableFuture<Boolean> onPrimaryExpired(PrimaryReplicaEventParameters parameters) {
            if (localNodeId.equals(parameters.leaseholderId())) {
                ReplicaStateContext context = replicaContexts.get(parameters.groupId());

                if (context != null) {
                    synchronized (context) {
                        unregisterFailoverCallback(parameters);

                        context.assertReservation(parameters.groupId(), parameters.startTime());
<<<<<<< HEAD

                        // Unreserve if primary replica expired, only if its lease start time is greater,
=======
                        // Unreserve if primary replica expired, only if its lease start time is equal to reservation time,
>>>>>>> 849c9602
                        // otherwise it means that event is too late relatively to lease negotiation start and should be ignored.
                        if (parameters.startTime().equals(context.leaseStartTime)) {
                            context.unreserve();

                            if (context.replicaState == ReplicaState.RESTART_PLANNED) {
                                executeDeferredReplicaStop(parameters.groupId(), context);
                            }
                        }
                    }
                }
            }

            return falseCompletedFuture();
        }

        // TODO: move to Replica https://issues.apache.org/jira/browse/IGNITE-23750
        private void registerFailoverCallback(TablePartitionId replicationGroupId) {
            CompletableFuture<Replica> replicaFuture = replicaManager.replica(replicationGroupId);

            // TODO: https://issues.apache.org/jira/browse/IGNITE-23753
            // For now we assume that it's a possible situation to get null future on node's stopp process, but it should be fixed with
            // a correct and consistent replica's state.
            if (replicaFuture == null) {
                return;
            }

            replicaFuture.thenApply(electedPrimaryReplica -> {
                onLeaderElectedFailoverCallback = (leaderNode, term) -> changePeersAndLearnersAsyncIfPendingExists(
                        electedPrimaryReplica,
                        replicationGroupId,
                        term
                );

                return electedPrimaryReplica.raftClient().subscribeLeader(onLeaderElectedFailoverCallback);
            }).exceptionally(e -> {
                LOG.error("Rebalance failover subscription on elected primary replica failed [groupId=" + replicationGroupId + "].", e);

                return null;
            });
        }

        // TODO: move to Replica https://issues.apache.org/jira/browse/IGNITE-23750
        private void unregisterFailoverCallback(PrimaryReplicaEventParameters parameters) {
            CompletableFuture<Replica> replicaFuture = replicaManager.replica(parameters.groupId());

            // TODO: https://issues.apache.org/jira/browse/IGNITE-23753
            // For now we assume that it's a possible situation to get null future on node's stopp process, but it should be fixed with
            // a correct and consistent replica's state.
            if (replicaFuture == null) {
                return;
            }

            replicaFuture.thenAccept(expiredPrimaryReplica -> expiredPrimaryReplica.raftClient()
                    .unsubscribeLeader(onLeaderElectedFailoverCallback)
            );
        }

        private void changePeersAndLearnersAsyncIfPendingExists(
                Replica primaryReplica,
                TablePartitionId replicationGroupId,
                long term
        ) {
            getPendingAssignmentsSupplier.apply(replicationGroupId).exceptionally(e -> {
                LOG.error(
                        format(
                                "Couldn't fetch pending assignments for rebalance failover [groupId={}, term={}].",
                                replicationGroupId,
                                term
                        ),
                        e
                );

                return null;
            }).thenCompose(pendingsBytes -> {
                if (pendingsBytes == null) {
                    return nullCompletedFuture();
                }

                Assignments newConfiguration = Assignments.fromBytes(pendingsBytes);

                PeersAndLearners newConfigurationPeersAndLearners = fromAssignments(newConfiguration.nodes());

                LOG.info(
                        "New leader elected. Going to apply new configuration [tablePartitionId={}, peers={}, learners={}]",
                        replicationGroupId, newConfigurationPeersAndLearners.peers(), newConfigurationPeersAndLearners.learners()
                );

                return primaryReplica.raftClient().changePeersAndLearnersAsync(newConfigurationPeersAndLearners, term);
            }).exceptionally(e -> {
                LOG.error(
                        format(
                               "Failover ChangePeersAndLearners failed [groupId={}, term={}].",
                               replicationGroupId,
                               term
                        ),
                        e
                );

                return null;
            });
        }

        ReplicaStateContext getContext(ReplicationGroupId groupId) {
            return replicaContexts.computeIfAbsent(groupId,
                    // Treat the absence in the map as STOPPED.
                    k -> new ReplicaStateContext(ReplicaState.STOPPED, nullCompletedFuture()));
        }

        /**
         * Can possibly start replica if it's not running or is stopping.
         *
         * @param groupId Group id.
         * @param startOperation Replica start operation.
         * @param forcedAssignments Assignments to reset forcibly, if needed. Assignments reset is only available when replica is started.
         * @return Completable future, the result means whether the replica was started.
         */
        CompletableFuture<Boolean> weakStartReplica(
                ReplicationGroupId groupId,
                Supplier<CompletableFuture<Boolean>> startOperation,
                @Nullable Assignments forcedAssignments
        ) {
            ReplicaStateContext context = getContext(groupId);

            synchronized (context) {
                ReplicaState state = context.replicaState;

                LOG.debug("Weak replica start [grp={}, state={}, future={}].", groupId, state, context.previousOperationFuture);

                if (state == ReplicaState.STOPPED || state == ReplicaState.STOPPING) {
                    return startReplica(groupId, context, startOperation);
                } else if (state == ReplicaState.ASSIGNED) {
                    if (forcedAssignments != null) {
                        assert forcedAssignments.force() :
                                format("Unexpected assignments to force [assignments={}, groupId={}].", forcedAssignments, groupId);

                        replicaManager.resetPeers(groupId, fromAssignments(forcedAssignments.nodes()));
                    }

                    // Telling the caller that the replica is started.
                    return trueCompletedFuture();
                } else if (state == ReplicaState.PRIMARY_ONLY) {
                    context.replicaState = ReplicaState.ASSIGNED;

                    LOG.debug("Weak replica start complete [state={}].", context.replicaState);

                    return trueCompletedFuture();
                } else if (state == ReplicaState.RESTART_PLANNED) {
                    throw new AssertionError("Replica start cannot begin before stop on replica restart is completed [groupId="
                            + groupId + "].");
                } // else no-op.

                throw new AssertionError("Replica start cannot begin while the replica is being started [groupId=" + groupId + "].");
            }
        }

        private CompletableFuture<Boolean> startReplica(
                ReplicationGroupId groupId,
                ReplicaStateContext context,
                Supplier<CompletableFuture<Boolean>> startOperation
        ) {
            context.replicaState = ReplicaState.STARTING;
            context.previousOperationFuture = context.previousOperationFuture
                    .handleAsync((v, e) -> startOperation.get(), replicaStartStopPool)
                    .thenCompose(startOperationFuture -> startOperationFuture.thenApply(partitionStarted -> {
                        synchronized (context) {
                            if (partitionStarted) {
                                context.replicaState = ReplicaState.ASSIGNED;
                            } else {
                                context.replicaState = ReplicaState.STOPPED;
                                replicaContexts.remove(groupId);
                            }
                        }

                        LOG.debug("Weak replica start complete [state={}, partitionStarted={}].", context.replicaState, partitionStarted);

                        return partitionStarted;
                    }))
                    .exceptionally(e -> {
                        LOG.error("Replica start failed [groupId={}]", e, groupId);

                        throw new CompletionException(e);
                    });

            return context.previousOperationFuture;
        }

        /**
         * Can possibly stop replica if it is running or starting, and is not a primary replica. Relies on the given reason. If
         * the reason is {@link WeakReplicaStopReason#EXCLUDED_FROM_ASSIGNMENTS} then the replica can be not stopped if it is still
         * a primary. If the reason is {@link WeakReplicaStopReason#PRIMARY_EXPIRED} then the replica is stopped only if its state
         * is {@link ReplicaState#PRIMARY_ONLY}, because this assumes that it was excluded from assignments before.
         *
         * @param groupId Group id.
         * @param reason Reason to stop replica.
         * @param stopOperation Replica stop operation.
         * @return Completable future, the result means whether the replica was stopped.
         */
        CompletableFuture<Void> weakStopReplica(
                ReplicationGroupId groupId,
                WeakReplicaStopReason reason,
                Supplier<CompletableFuture<Void>> stopOperation
        ) {
            ReplicaStateContext context = getContext(groupId);

            synchronized (context) {
                ReplicaState state = context.replicaState;

                LOG.debug("Weak replica stop [grpId={}, state={}, reason={}, reservedForPrimary={}, future={}].", groupId, state,
                        reason, context.reservedForPrimary, context.previousOperationFuture);

                if (reason == WeakReplicaStopReason.EXCLUDED_FROM_ASSIGNMENTS) {
                    if (state == ReplicaState.ASSIGNED) {
                        if (context.reservedForPrimary) {
                            context.replicaState = ReplicaState.PRIMARY_ONLY;
                            // Intentionally do not return future here: it can freeze the handling of assignment changes.
                            planDeferredReplicaStop(groupId, context, null, stopOperation);
                        } else {
                            return stopReplica(groupId, context, stopOperation);
                        }
                    } else if (state == ReplicaState.STARTING) {
                        return stopReplica(groupId, context, stopOperation);
                    } else if (state == ReplicaState.STOPPED) {
                        // We need to stop replica and destroy storages anyway, because they can be already created.
                        return stopReplica(groupId, context, stopOperation);
                    } // else: no-op.
                } else if (reason == WeakReplicaStopReason.RESTART) {
                    // Explicit restart: always stop.
                    if (context.reservedForPrimary) {
                        // If is primary, turning off the primary first.
                        context.replicaState = ReplicaState.RESTART_PLANNED;
                        return replicaManager.stopLeaseProlongation(groupId, null)
                                .thenCompose(leaseExpirationTime ->
                                        planDeferredReplicaStop(groupId, context, leaseExpirationTime, stopOperation)
                                );
                    } else {
                        return stopReplica(groupId, context, stopOperation);
                    }
                } else {
                    assert reason == WeakReplicaStopReason.PRIMARY_EXPIRED : "Unknown replica stop reason: " + reason;

                    if (state == ReplicaState.PRIMARY_ONLY) {
                        return stopReplica(groupId, context, stopOperation);
                    } // else: no-op.
                }
                // State #RESTART_PLANNED is also no-op because replica will be stopped within deferred operation.

                LOG.debug("Weak replica stop (sync part) complete [grpId={}, state={}].", groupId, context.replicaState);

                return nullCompletedFuture();
            }
        }

        private CompletableFuture<Void> stopReplica(
                ReplicationGroupId groupId,
                ReplicaStateContext context,
                Supplier<CompletableFuture<Void>> stopOperation
        ) {
            context.replicaState = ReplicaState.STOPPING;
            context.previousOperationFuture = context.previousOperationFuture
                    .handleAsync((v, e) -> stopOperation.get(), replicaStartStopPool)
                    .thenCompose(stopOperationFuture -> stopOperationFuture.thenApply(v -> {
                        synchronized (context) {
                            context.replicaState = ReplicaState.STOPPED;
                        }

                        LOG.debug("Weak replica stop complete [grpId={}, state={}].", groupId, context.replicaState);

                        return true;
                    }))
                    .exceptionally(e -> {
                        LOG.error("Replica stop failed [groupId={}]", e, groupId);

                        throw new CompletionException(e);
                    });

            return context.previousOperationFuture.thenApply(v -> null);
        }

        private CompletableFuture<Void> planDeferredReplicaStop(
                ReplicationGroupId groupId,
                ReplicaStateContext context,
                @Nullable HybridTimestamp leaseExpirationTime,
                Supplier<CompletableFuture<Void>> deferredStopOperation
        ) {
            synchronized (context) {
                // TODO IGNITE-23702: proper sync with waiting of expiration event, and proper deferred stop after cancellation of
                //     reservation made by a lease that was not negotiated.
                context.deferredStopReadyFuture = leaseExpirationTime == null
                        ? new CompletableFuture<>()
                        : replicaManager.clockService.waitFor(leaseExpirationTime);

                return context.deferredStopReadyFuture
                        .thenComposeAsync(unused -> stopReplica(groupId, context, deferredStopOperation), replicaManager.requestsExecutor);
            }
        }

        private static void executeDeferredReplicaStop(ReplicationGroupId groupId, ReplicaStateContext context) {
            assert context.deferredStopReadyFuture != null : "Stop operation future is not set [groupId=" + groupId + "].";

            context.deferredStopReadyFuture.complete(null);
            context.deferredStopReadyFuture = null;
        }

        /**
         * Reserve replica as primary.
         *
         * @param groupId Group id.
         * @return Whether the replica was successfully reserved.
         */
        boolean reserveReplica(ReplicationGroupId groupId, HybridTimestamp leaseStartTime) {
            ReplicaStateContext context = getContext(groupId);

            synchronized (context) {
                ReplicaState state = context.replicaState;

                if (state == ReplicaState.STOPPING || state == ReplicaState.STOPPED) {
                    if (state == ReplicaState.STOPPED) {
                        replicaContexts.remove(groupId);
                    }

                    if (context.reservedForPrimary) {
                        throw new AssertionError("Unexpected replica reservation with " + state + " state [groupId=" + groupId + "].");
                    }
                } else if (state != ReplicaState.RESTART_PLANNED) {
                    context.reserve(groupId, leaseStartTime);
                }

                return context.reservedForPrimary;
            }
        }

        @TestOnly
        boolean isReplicaPrimaryOnly(ReplicationGroupId groupId) {
            ReplicaStateContext context = getContext(groupId);

            synchronized (context) {
                return context.replicaState == ReplicaState.PRIMARY_ONLY;
            }
        }
    }

    /**
     * Destroys replication protocol storages for the given group ID.
     *
     * @param replicaGrpId Replication group ID.
     * @param isVolatileStorage is table storage volatile?
     * @throws NodeStoppingException If the node is being stopped.
     */
    public void destroyReplicationProtocolStorages(ReplicationGroupId replicaGrpId, boolean isVolatileStorage)
            throws NodeStoppingException {
        RaftNodeId raftNodeId = new RaftNodeId(replicaGrpId, new Peer(localNodeConsistentId));
        RaftGroupOptions groupOptions = groupOptionsForPartition(isVolatileStorage, null);

        ((Loza) raftManager).destroyRaftNodeStorages(raftNodeId, groupOptions);
    }

    private static class ReplicaStateContext {
        /** Replica state. */
        ReplicaState replicaState;

        /**
         * Future of the previous operation, to linearize the starts and stops of replica. The result of the future is whether
         * the operation was actually performed (for example, partition start operation can not start replica or raft node locally).
         */
        CompletableFuture<Boolean> previousOperationFuture;

        /**
         * Whether the replica is reserved to serve as a primary even if it is not included into assignments. If it is {@code} true,
         * then {@link #weakStopReplica(ReplicationGroupId, WeakReplicaStopReason, Supplier)} transfers {@link ReplicaState#ASSIGNED}
         * to {@link ReplicaState#PRIMARY_ONLY} instead of {@link ReplicaState#STOPPING}.
         * Replica is reserved when it is in progress of lease negotiation and stays reserved when it's primary. The negotiation moves
         * this flag to {@code true}. Primary replica expiration or the election of different node as a leaseholder moves this flag
         * to {@code false}.
         */
        boolean reservedForPrimary;

        /**
         * Lease start time of the lease this replica is reserved for, not {@code null} if {@link #reservedForPrimary} is {@code true}.
         */
        @Nullable
        HybridTimestamp leaseStartTime;

        /**
         * Future that should be complete when the deferred stop operation is ready to begin. Deferred stop operation is the stop of
         * replica that was reserved for becoming primary, and needs to be stopped.
         */
        @Nullable
        CompletableFuture<Void> deferredStopReadyFuture;

        ReplicaStateContext(ReplicaState replicaState, CompletableFuture<Boolean> previousOperationFuture) {
            this.replicaState = replicaState;
            this.previousOperationFuture = previousOperationFuture;
        }

        void reserve(ReplicationGroupId groupId, HybridTimestamp leaseStartTime) {
            if (reservedForPrimary && this.leaseStartTime != null && leaseStartTime.compareTo(this.leaseStartTime) < 0) {
                // Newer lease may reserve this replica when it's already reserved by older one: this means than older one is no longer
                // valid and most likely has not been negotiated and is discarded. By the same reason we shouldn't process the attempt
                // of reservation by older lease, which is not likely and means reordering of message handling.
                throw new IllegalArgumentException(format("Replica reservation failed: newer lease has already reserved this replica ["
                        + "groupId={}, requestedLeaseStartTime={}, newerLeaseStartTime={}].", groupId, leaseStartTime,
                        this.leaseStartTime));
            }
            this.leaseStartTime = leaseStartTime;
            reservedForPrimary = true;
        }

        void unreserve() {
            // TODO IGNITE-23702: should also lead to replica stop if it is PRIMARY_ONLY.
            reservedForPrimary = false;
            leaseStartTime = null;
        }

        void assertReservation(ReplicationGroupId groupId, HybridTimestamp leaseStartTime) {
            assert reservedForPrimary : "Replica is elected as primary but not reserved [groupId="
                    + groupId + ", leaseStartTime=" + leaseStartTime + "].";
            assert leaseStartTime != null : "Replica is reserved but lease start time is null [groupId="
                    + groupId + ", leaseStartTime=" + leaseStartTime + "].";
        }
    }

    /**
     * Replica lifecycle states.
     * <br>
     * Transitions:
     * <br>
     * On {@link #weakStartReplica(ReplicationGroupId, Supplier, Assignments)} (this assumes that the replica is included into assignments):
     * <ul>
     *     <li>if {@link #ASSIGNED}: next state is {@link #ASSIGNED};</li>
     *     <li>if {@link #PRIMARY_ONLY}: next state is {@link #ASSIGNED};</li>
     *     <li>if {@link #STOPPED} or {@link #STOPPING}: next state is {@link #STARTING}, replica is started after stop operation
     *         completes;</li>
 *         <li>if {@link #RESTART_PLANNED}: produces {@link AssertionError} because replica should be stopped first;</li>
     *     <li>if {@link #STARTING}: produces {@link AssertionError}.</li>
     * </ul>
     * On {@link #weakStopReplica(ReplicationGroupId, WeakReplicaStopReason, Supplier)} the next state also depends on given
     * {@link WeakReplicaStopReason}:
     * <ul>
     *     <li>if {@link WeakReplicaStopReason#EXCLUDED_FROM_ASSIGNMENTS}:</li>
     *     <ul>
     *         <li>if {@link #ASSIGNED}: when {@link ReplicaStateContext#reservedForPrimary} is {@code true} then the next state
     *             is {@link #PRIMARY_ONLY}, otherwise the replica is stopped, the next state is {@link #STOPPING};</li>
     *         <li>if {@link #PRIMARY_ONLY} or {@link #STOPPING}: no-op.</li>
     *         <li>if {@link #RESTART_PLANNED} no-op, because replica will be stopped within deferred operation;</li>
     *         <li>if {@link #STARTING}: replica is stopped, the next state is {@link #STOPPING};</li>
     *         <li>if {@link #STOPPED}: replica is stopped.</li>
     *     </ul>
     *     <li>if {@link WeakReplicaStopReason#PRIMARY_EXPIRED}:</li>
     *     <ul>
     *         <li>if {@link #PRIMARY_ONLY} replica is stopped, the next state is {@link #STOPPING}. Otherwise no-op.</li>
 *         </ul>
 *         <li>if {@link WeakReplicaStopReason#RESTART}: this is explicit manual replica restart for disaster recovery purposes,
     *         replica is stopped. It happens immediately if it's <b>not</b> reserved as primary, the next state is {@link #STOPPING}. But
     *         if if is reserved as primary, it asks the lease placement driver to stop the prolongation of lease, and is transferred
     *         to the state {@link #RESTART_PLANNED}. When the lease is expired, the replica is stopped and transferred to
     *         {@link #STOPPING} state.</li>
     * </ul>
     */
    private enum ReplicaState {
        /** Replica is starting. */
        STARTING,

        /**
         * Local node, where the replica is located, is included into the union of stable and pending assignments. The replica can
         * be either primary or non-primary. Assumes that the replica is started.
         */
        ASSIGNED,

        /**
         * Local node is excluded from the union of stable and pending assignments but the replica is a primary replica and hence
         * can't be stopped. Assumes that the replica is started.
         */
        PRIMARY_ONLY,

        /**
         * Replica is going to be restarted, this state means that it is primary and needs to wait for lease expiration first.
         * After lease is expired, replica is stopped and transferred to {@link ReplicaState#STOPPING} state.
         */
        RESTART_PLANNED,

        /** Replica is stopping. */
        STOPPING,

        /** Replica is stopped. */
        STOPPED
    }

    /**
     * Reasons to stop a replica.
     */
    public enum WeakReplicaStopReason {
        /** If the local node is excluded from the union of stable and pending assignments. */
        EXCLUDED_FROM_ASSIGNMENTS,

        /** If the primary replica expired (A replica can stay alive when the node is not in assignments, if it's a primary replica). */
        PRIMARY_EXPIRED,

        /** Explicit manual replica restart for disaster recovery purposes. */
        RESTART
    }

    // TODO: IGNITE-22630 Fix serialization into message
    private static ReplicationGroupIdMessage toReplicationGroupIdMessage(ReplicationGroupId replicationGroupId) {
        if (replicationGroupId instanceof TablePartitionId) {
            return toTablePartitionIdMessage(REPLICA_MESSAGES_FACTORY, (TablePartitionId) replicationGroupId);
        } else if (replicationGroupId instanceof ZonePartitionId) {
            return toZonePartitionIdMessage(REPLICA_MESSAGES_FACTORY, (ZonePartitionId) replicationGroupId);
        }

        throw new AssertionError("Not supported: " + replicationGroupId);
    }

    private boolean enterBusy() {
        return !busyLock.isWriteLockedByCurrentThread() && busyLock.readLock().tryLock();
    }

    private void leaveBusy() {
        busyLock.readLock().unlock();
    }

    private void blockBusy() {
        busyLock.writeLock().lock();
    }
}<|MERGE_RESOLUTION|>--- conflicted
+++ resolved
@@ -1302,12 +1302,8 @@
                         unregisterFailoverCallback(parameters);
 
                         context.assertReservation(parameters.groupId(), parameters.startTime());
-<<<<<<< HEAD
-
-                        // Unreserve if primary replica expired, only if its lease start time is greater,
-=======
+
                         // Unreserve if primary replica expired, only if its lease start time is equal to reservation time,
->>>>>>> 849c9602
                         // otherwise it means that event is too late relatively to lease negotiation start and should be ignored.
                         if (parameters.startTime().equals(context.leaseStartTime)) {
                             context.unreserve();
