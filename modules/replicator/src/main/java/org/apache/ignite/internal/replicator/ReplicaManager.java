--- conflicted
+++ resolved
@@ -177,7 +177,7 @@
             }
 
             // replicaFut is always completed here.
-            CompletableFuture<Object> result = replicaFut.join().processRequest(request);
+            CompletableFuture<?> result = replicaFut.join().processRequest(request);
 
             result.handle((res, ex) -> {
                 NetworkMessage msg;
@@ -190,7 +190,6 @@
                     msg = prepareReplicaErrorResponse(requestTimestamp, ex);
                 }
 
-<<<<<<< HEAD
                 clusterNetSvc.messagingService().respond(senderConsistentId, msg, correlationId);
 
                 return null;
@@ -204,10 +203,6 @@
         if (!busyLock.enterBusy()) {
             throw new IgniteException(new NodeStoppingException());
         }
-=======
-                // replicaFut is always completed here.
-                CompletableFuture<?> result = replicaFut.join().processRequest(request);
->>>>>>> 80e48d76
 
         try {
             if (!(msg0 instanceof PlacementDriverReplicaMessage)) {
