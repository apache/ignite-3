/*
 * Licensed to the Apache Software Foundation (ASF) under one or more
 * contributor license agreements. See the NOTICE file distributed with
 * this work for additional information regarding copyright ownership.
 * The ASF licenses this file to You under the Apache License, Version 2.0
 * (the "License"); you may not use this file except in compliance with
 * the License. You may obtain a copy of the License at
 *
 *      http://www.apache.org/licenses/LICENSE-2.0
 *
 * Unless required by applicable law or agreed to in writing, software
 * distributed under the License is distributed on an "AS IS" BASIS,
 * WITHOUT WARRANTIES OR CONDITIONS OF ANY KIND, either express or implied.
 * See the License for the specific language governing permissions and
 * limitations under the License.
 */

package org.apache.ignite.internal.replicator;

import static java.util.concurrent.CompletableFuture.completedFuture;
import static java.util.stream.Collectors.toSet;
import static org.apache.ignite.internal.Kludges.IDLE_SAFE_TIME_PROPAGATION_PERIOD_MILLISECONDS_PROPERTY;
import static org.apache.ignite.internal.tracing.TracingManager.spanWithResult;
import static org.apache.ignite.internal.util.IgniteUtils.shutdownAndAwaitTermination;

import java.io.IOException;
import java.util.Map.Entry;
import java.util.Set;
import java.util.concurrent.CompletableFuture;
import java.util.concurrent.CompletionException;
import java.util.concurrent.ConcurrentHashMap;
import java.util.concurrent.ExecutionException;
import java.util.concurrent.ExecutorService;
import java.util.concurrent.Executors;
import java.util.concurrent.LinkedBlockingQueue;
import java.util.concurrent.ScheduledExecutorService;
import java.util.concurrent.ThreadPoolExecutor;
import java.util.concurrent.TimeUnit;
import java.util.concurrent.TimeoutException;
import java.util.concurrent.atomic.AtomicBoolean;
import java.util.function.LongSupplier;
import org.apache.ignite.internal.cluster.management.ClusterManagementGroupManager;
import org.apache.ignite.internal.hlc.HybridClock;
import org.apache.ignite.internal.hlc.HybridTimestamp;
import org.apache.ignite.internal.lang.NodeStoppingException;
import org.apache.ignite.internal.logger.IgniteLogger;
import org.apache.ignite.internal.logger.Loggers;
import org.apache.ignite.internal.manager.IgniteComponent;
import org.apache.ignite.internal.placementdriver.PlacementDriver;
import org.apache.ignite.internal.placementdriver.message.PlacementDriverMessageGroup;
import org.apache.ignite.internal.placementdriver.message.PlacementDriverMessagesFactory;
import org.apache.ignite.internal.placementdriver.message.PlacementDriverReplicaMessage;
import org.apache.ignite.internal.raft.client.TopologyAwareRaftGroupService;
import org.apache.ignite.internal.replicator.exception.ExpectedReplicationException;
import org.apache.ignite.internal.replicator.exception.ReplicaIsAlreadyStartedException;
import org.apache.ignite.internal.replicator.exception.ReplicaStoppingException;
import org.apache.ignite.internal.replicator.exception.ReplicaUnavailableException;
import org.apache.ignite.internal.replicator.listener.ReplicaListener;
import org.apache.ignite.internal.replicator.message.AwaitReplicaRequest;
import org.apache.ignite.internal.replicator.message.PrimaryReplicaRequest;
import org.apache.ignite.internal.replicator.message.ReadOnlyDirectReplicaRequest;
import org.apache.ignite.internal.replicator.message.ReplicaMessageGroup;
import org.apache.ignite.internal.replicator.message.ReplicaMessagesFactory;
import org.apache.ignite.internal.replicator.message.ReplicaRequest;
import org.apache.ignite.internal.replicator.message.ReplicaSafeTimeSyncRequest;
import org.apache.ignite.internal.replicator.message.TimestampAware;
import org.apache.ignite.internal.thread.NamedThreadFactory;
import org.apache.ignite.internal.util.IgniteSpinBusyLock;
import org.apache.ignite.internal.util.IgniteUtils;
import org.apache.ignite.internal.util.PendingComparableValuesTracker;
import org.apache.ignite.lang.IgniteException;
import org.apache.ignite.network.ChannelType;
import org.apache.ignite.network.ClusterNode;
import org.apache.ignite.network.ClusterService;
import org.apache.ignite.network.NetworkMessage;
import org.apache.ignite.network.NetworkMessageHandler;
import org.jetbrains.annotations.Nullable;
import org.jetbrains.annotations.TestOnly;

/**
 * Replica manager maintains {@link Replica} instances on an Ignite node.
 * Manager allows starting, stopping, getting a {@link Replica} by its unique id.
 * Only a single instance of the class exists in Ignite node.
 * This class allow to start/stop/get a replica.
 */
public class ReplicaManager implements IgniteComponent {
    /** Default Idle safe time propagation period for tests. */
    public static final int DEFAULT_IDLE_SAFE_TIME_PROPAGATION_PERIOD_MILLISECONDS = 1000;

    /** The logger. */
    private static final IgniteLogger LOG = Loggers.forClass(ReplicaManager.class);

    /** Replicator network message factory. */
    private static final ReplicaMessagesFactory REPLICA_MESSAGES_FACTORY = new ReplicaMessagesFactory();

    private static final PlacementDriverMessagesFactory PLACEMENT_DRIVER_MESSAGES_FACTORY = new PlacementDriverMessagesFactory();

    /** Busy lock to stop synchronously. */
    private final IgniteSpinBusyLock busyLock = new IgniteSpinBusyLock();

    /** Prevents double stopping of the component. */
    private final AtomicBoolean metaStorageNodes = new AtomicBoolean();

    /** Meta storage service. */
    private final CompletableFuture<Set<String>> msNodes = new CompletableFuture<>();

    /** Cluster network service. */
    private final ClusterService clusterNetSvc;

    /** Cluster group manager. */
    private final ClusterManagementGroupManager cmgMgr;

    /** Replica message handler. */
    private final NetworkMessageHandler handler;

    /** Message handler for placement driver messages. */
    private final NetworkMessageHandler placementDriverMessageHandler;

    /** Placement driver. */
    private final PlacementDriver placementDriver;

    private final LongSupplier idleSafeTimePropagationPeriodMsSupplier;

    /** Replicas. */
    private final ConcurrentHashMap<ReplicationGroupId, CompletableFuture<Replica>> replicas = new ConcurrentHashMap<>();

    /** A hybrid logical clock. */
    private final HybridClock clock;

    /** Scheduled executor for idle safe time sync. */
    private final ScheduledExecutorService scheduledIdleSafeTimeSyncExecutor;

    /** Set of message groups to handler as replica requests. */
    private final Set<Class<?>> messageGroupsToHandle;

    /** Executor. */
    // TODO: IGNITE-20063 Maybe get rid of it
    private final ExecutorService executor;

    private String localNodeId;

    /**
     * Constructor for a replica service.
     *
     * @param nodeName Node name.
     * @param clusterNetSvc Cluster network service.
     * @param cmgMgr Cluster group manager.
     * @param clock A hybrid logical clock.
     * @param messageGroupsToHandle Message handlers.
     * @param placementDriver A placement driver.
     */
    @TestOnly
    public ReplicaManager(
            String nodeName,
            ClusterService clusterNetSvc,
            ClusterManagementGroupManager cmgMgr,
            HybridClock clock,
            Set<Class<?>> messageGroupsToHandle,
            PlacementDriver placementDriver
    ) {
        this(
                nodeName,
                clusterNetSvc,
                cmgMgr,
                clock,
                messageGroupsToHandle,
                placementDriver,
                () -> DEFAULT_IDLE_SAFE_TIME_PROPAGATION_PERIOD_MILLISECONDS
        );
    }

    /**
     * Constructor for a replica service.
     *
     * @param nodeName Node name.
     * @param clusterNetSvc Cluster network service.
     * @param cmgMgr Cluster group manager.
     * @param clock A hybrid logical clock.
     * @param messageGroupsToHandle Message handlers.
     * @param placementDriver A placement driver.
     * @param idleSafeTimePropagationPeriodMsSupplier Used to get idle safe time propagation period in ms.
     */
    public ReplicaManager(
            String nodeName,
            ClusterService clusterNetSvc,
            ClusterManagementGroupManager cmgMgr,
            HybridClock clock,
            Set<Class<?>> messageGroupsToHandle,
            PlacementDriver placementDriver,
            LongSupplier idleSafeTimePropagationPeriodMsSupplier
    ) {
        this.clusterNetSvc = clusterNetSvc;
        this.cmgMgr = cmgMgr;
        this.clock = clock;
        this.messageGroupsToHandle = messageGroupsToHandle;
        this.handler = this::onReplicaMessageReceived;
        this.placementDriverMessageHandler = this::onPlacementDriverMessageReceived;
        this.placementDriver = placementDriver;
        this.idleSafeTimePropagationPeriodMsSupplier = idleSafeTimePropagationPeriodMsSupplier;

        scheduledIdleSafeTimeSyncExecutor = Executors.newScheduledThreadPool(
                1,
                NamedThreadFactory.create(nodeName, "scheduled-idle-safe-time-sync-thread", LOG)
        );

        int threadCount = Runtime.getRuntime().availableProcessors();

        executor = new ThreadPoolExecutor(
                threadCount,
                threadCount,
                30,
                TimeUnit.SECONDS,
                new LinkedBlockingQueue<>(),
                NamedThreadFactory.create(nodeName, "replica", LOG)
        );
    }

    private void onReplicaMessageReceived(NetworkMessage message, String senderConsistentId, @Nullable Long correlationId) {
        if (!(message instanceof ReplicaRequest)) {
            return;
        }

        spanWithResult("ReplicaManager.onReplicaMessageReceived", (span) -> {
            ReplicaRequest request = (ReplicaRequest) message;

            if (!busyLock.enterBusy()) {
                throw new IgniteException(new NodeStoppingException());
            }

            try {
                // Notify the sender that the Replica is created and ready to process requests.
                if (request instanceof AwaitReplicaRequest) {
                    replicas.compute(request.groupId(), (replicationGroupId, replicaFut) -> {
                        if (replicaFut == null) {
                            replicaFut = new CompletableFuture<>();
                        }

                        if (!replicaFut.isDone()) {
                            replicaFut.whenComplete((createdReplica, ex) -> {
                                        if (ex != null) {
                                            clusterNetSvc.messagingService().respond(
                                                    senderConsistentId,
                                                    REPLICA_MESSAGES_FACTORY
                                                            .errorReplicaResponse()
                                                            .throwable(ex)
                                                            .build(),
                                                    correlationId);
                                        } else {
                                            createdReplica.ready().thenAccept(unused ->
                                                    IgniteUtils.inBusyLock(
                                                            busyLock,
                                                            () -> sendAwaitReplicaResponse(senderConsistentId, correlationId)
                                                    )
                                            );
                                        }
                                    }
                            );
                        } else {
                            sendAwaitReplicaResponse(senderConsistentId, correlationId);
                        }
                        return replicaFut;
                    });

                    return null;
                }

                CompletableFuture<Replica> replicaFut = replicas.get(request.groupId());

                HybridTimestamp requestTimestamp = extractTimestamp(request);

                if (replicaFut == null || !replicaFut.isDone() || !replicaFut.join().ready().isDone()) {
                    sendReplicaUnavailableErrorResponse(senderConsistentId, correlationId, request.groupId(), requestTimestamp);

                    return null;
                }

                if (requestTimestamp != null) {
                    clock.update(requestTimestamp);
                }

                boolean sendTimestamp = request instanceof TimestampAware || request instanceof ReadOnlyDirectReplicaRequest;

                // replicaFut is always completed here.
                Replica replica = replicaFut.join();

                // TODO IGNITE-20296 Id of the node should come along with the message itself.
                String senderId = clusterNetSvc.topologyService().getByConsistentId(senderConsistentId).id();

                CompletableFuture<ReplicaResult> resFut = replica.processRequest(request, senderId);

                return resFut.handle((res, ex) -> {
                    NetworkMessage msg;

<<<<<<< HEAD
                    if (ex == null) {
                        msg = prepareReplicaResponse(sendTimestamp, res.result());
                    } else {
                        LOG.warn("Failed to process replica request [request={}]", ex, request);
=======
                if (ex == null) {
                    msg = prepareReplicaResponse(sendTimestamp, res.result());
                } else {
                    if (indicatesUnexpectedProblem(ex)) {
                        LOG.warn("Failed to process replica request [request={}]", ex, request);
                    } else {
                        LOG.debug("Failed to process replica request [request={}]", ex, request);
                    }
>>>>>>> 96a2160f

                        msg = prepareReplicaErrorResponse(sendTimestamp, ex);
                    }

                    clusterNetSvc.messagingService().respond(senderConsistentId, msg, correlationId);

                    if (request instanceof PrimaryReplicaRequest) {
                        ClusterNode localNode = clusterNetSvc.topologyService().localMember();

                        if (!localNode.name().equals(replica.proposedPrimary())) {
                            stopLeaseProlongation(request.groupId(), replica.proposedPrimary());
                        } else if (isConnectivityRelatedException(ex)) {
                            stopLeaseProlongation(request.groupId(), null);
                        }
                    }

                    if (ex == null && res.replicationFuture() != null) {
                        assert request instanceof PrimaryReplicaRequest;

                        res.replicationFuture().handle((res0, ex0) -> {
                            NetworkMessage msg0;

                            LOG.debug("Sending delayed response for replica request [request={}]", request);

                            if (ex == null) {
                                msg0 = prepareReplicaResponse(sendTimestamp, res0);
                            } else {
                                LOG.warn("Failed to process delayed response [request={}]", ex, request);

                                msg0 = prepareReplicaErrorResponse(sendTimestamp, ex);
                            }

                            // Using strong send here is important to avoid a reordering with a normal response.
                            clusterNetSvc.messagingService().send(senderConsistentId, ChannelType.DEFAULT, msg0);

                            return null;
                        });
                    }

                    return null;
                });
            } finally {
                busyLock.leaveBusy();
            }
        });
    }

    private static boolean indicatesUnexpectedProblem(Throwable ex) {
        return !(ex instanceof ExpectedReplicationException);
    }

    /**
     * Checks this exception is caused of timeout or connectivity issue.
     *
     * @param ex An exception
     * @return True if this exception has thrown due to timeout or connection problem, false otherwise.
     */
    private static boolean isConnectivityRelatedException(Throwable ex) {
        if (ex instanceof ExecutionException || ex instanceof CompletionException) {
            ex = ex.getCause();
        }

        return ex instanceof TimeoutException || ex instanceof IOException;
    }

    private void onPlacementDriverMessageReceived(NetworkMessage msg0, String senderConsistentId, @Nullable Long correlationId) {
        if (!(msg0 instanceof PlacementDriverReplicaMessage)) {
            return;
        }

        var msg = (PlacementDriverReplicaMessage) msg0;

        if (!busyLock.enterBusy()) {
            throw new IgniteException(new NodeStoppingException());
        }

        try {
            CompletableFuture<Replica> replicaFut = replicas.computeIfAbsent(msg.groupId(), k -> new CompletableFuture<>());

            replicaFut
                    .thenCompose(replica -> replica.processPlacementDriverMessage(msg))
                    .handle((response, ex) -> {
                        if (ex == null) {
                            clusterNetSvc.messagingService().respond(senderConsistentId, response, correlationId);
                        } else {
                            LOG.error("Failed to process placement driver message [msg={}]", ex, msg);
                        }

                        return null;
                    });
        } finally {
            busyLock.leaveBusy();
        }
    }

    /**
     * Sends stop lease prolongation message to all participants of placement driver group.
     *
     * @param groupId Replication group id.
     * @param redirectNodeId Node consistent id to redirect.
     */
    private void stopLeaseProlongation(ReplicationGroupId groupId, String redirectNodeId) {
        LOG.info("The replica does not meet the requirements for the leaseholder [groupId={}, redirectNodeId={}]", groupId, redirectNodeId);

        msNodes.thenAccept(nodeIds -> {
            for (String nodeId : nodeIds) {
                ClusterNode node = clusterNetSvc.topologyService().getByConsistentId(nodeId);

                if (node != null) {
                    //TODO: IGNITE-19441 Stop lease prolongation message might be sent several
                    clusterNetSvc.messagingService().send(node, PLACEMENT_DRIVER_MESSAGES_FACTORY.stopLeaseProlongationMessage()
                            .groupId(groupId)
                            .redirectProposal(redirectNodeId)
                            .build());
                }
            }
        });
    }

    /**
     * Starts a replica. If a replica with the same partition id already exists, the method throws an exception.
     *
     * @param replicaGrpId Replication group id.
     * @param whenReplicaReady Future that completes when the replica become ready.
     * @param listener Replica listener.
     * @param raftClient Topology aware Raft client.
     * @param storageIndexTracker Storage index tracker.
     * @throws NodeStoppingException If node is stopping.
     * @throws ReplicaIsAlreadyStartedException Is thrown when a replica with the same replication group id has already been started.
     */
    public void startReplica(
            ReplicationGroupId replicaGrpId,
            CompletableFuture<Void> whenReplicaReady,
            ReplicaListener listener,
            TopologyAwareRaftGroupService raftClient,
            PendingComparableValuesTracker<Long, Void> storageIndexTracker
    ) throws NodeStoppingException {
        if (!busyLock.enterBusy()) {
            throw new NodeStoppingException();
        }

        try {
            startReplicaInternal(replicaGrpId, whenReplicaReady, listener, raftClient, storageIndexTracker);
        } finally {
            busyLock.leaveBusy();
        }
    }

    /**
     * Internal method for starting a replica.
     *
     * @param replicaGrpId Replication group id.
     * @param whenReplicaReady Future that completes when the replica become ready.
     * @param listener Replica listener.
     * @param raftClient Topology aware Raft client.
     * @param storageIndexTracker Storage index tracker.
     */
    private void startReplicaInternal(
            ReplicationGroupId replicaGrpId,
            CompletableFuture<Void> whenReplicaReady,
            ReplicaListener listener,
            TopologyAwareRaftGroupService raftClient,
            PendingComparableValuesTracker<Long, Void> storageIndexTracker
    ) {
        ClusterNode localNode = clusterNetSvc.topologyService().localMember();

        Replica newReplica = new Replica(
                replicaGrpId,
                whenReplicaReady,
                listener,
                storageIndexTracker,
                raftClient,
                localNode,
                executor,
                placementDriver
        );

        replicas.compute(replicaGrpId, (replicationGroupId, replicaFut) -> {
            if (replicaFut == null) {
                return completedFuture(newReplica);
            } else {
                if (replicaFut.isDone() && !replicaFut.isCancelled() && !replicaFut.isCompletedExceptionally()) {
                    return completedFuture(newReplica);
                }

                replicaFut.complete(newReplica);

                return replicaFut;
            }
        });
    }

    /**
     * Stops a replica by the partition group id.
     *
     * @param replicaGrpId Replication group id.
     * @return True if the replica is found and closed, false otherwise.
     * @throws NodeStoppingException If the node is stopping.
     */
    public CompletableFuture<Boolean> stopReplica(ReplicationGroupId replicaGrpId) throws NodeStoppingException {
        if (!busyLock.enterBusy()) {
            throw new NodeStoppingException();
        }

        try {
            return stopReplicaInternal(replicaGrpId);
        } finally {
            busyLock.leaveBusy();
        }
    }

    /**
     * Internal method for stopping a replica.
     *
     * @param replicaGrpId Replication group id.
     * @return True if the replica is found and closed, false otherwise.
     */
    private CompletableFuture<Boolean> stopReplicaInternal(ReplicationGroupId replicaGrpId) {
        CompletableFuture<Replica> removed = replicas.remove(replicaGrpId);

        if (removed != null) {
            if (!removed.isDone()) {
                removed.completeExceptionally(new ReplicaStoppingException(
                        replicaGrpId,
                        clusterNetSvc.topologyService().localMember()
                ));
            }

            if (!removed.isCompletedExceptionally()) {
                return removed
                        .thenCompose(Replica::shutdown)
                        .handle((notUsed, throwable) -> {
                            if (throwable == null) {
                                return true;
                            } else {
                                LOG.error("Failed to stop replica [replicaGrpId={}]", throwable, replicaGrpId);

                                return false;
                            }
                        });
            }

            return completedFuture(true);
        }

        return completedFuture(false);
    }

    /** {@inheritDoc} */
    @Override
    public void start() {
        clusterNetSvc.messagingService().addMessageHandler(ReplicaMessageGroup.class, handler);
        clusterNetSvc.messagingService().addMessageHandler(PlacementDriverMessageGroup.class, placementDriverMessageHandler);
        messageGroupsToHandle.forEach(mg -> clusterNetSvc.messagingService().addMessageHandler(mg, handler));
        scheduledIdleSafeTimeSyncExecutor.scheduleAtFixedRate(
                this::idleSafeTimeSync,
                0,
                idleSafeTimePropagationPeriodMsSupplier.getAsLong(),
                TimeUnit.MILLISECONDS
        );

        cmgMgr.metaStorageNodes().whenComplete((nodes, e) -> {
                    if (e != null) {
                        msNodes.completeExceptionally(e);
                    } else {
                        msNodes.complete(nodes);
                    }
                }
        );

        localNodeId = clusterNetSvc.topologyService().localMember().id();
    }

    /** {@inheritDoc} */
    @Override
    public void stop() throws Exception {
        if (!metaStorageNodes.compareAndSet(false, true)) {
            return;
        }

        busyLock.block();

        shutdownAndAwaitTermination(scheduledIdleSafeTimeSyncExecutor, 10, TimeUnit.SECONDS);
        shutdownAndAwaitTermination(executor, 10, TimeUnit.SECONDS);

        assert replicas.values().stream().noneMatch(CompletableFuture::isDone)
                : "There are replicas alive [replicas="
                    + replicas.entrySet().stream().filter(e -> e.getValue().isDone()).map(Entry::getKey).collect(toSet()) + ']';

        for (CompletableFuture<Replica> replicaFuture : replicas.values()) {
            if (!replicaFuture.isDone()) {
                replicaFuture.completeExceptionally(new NodeStoppingException());
            }
        }
    }

    /**
     * Extract a hybrid timestamp from timestamp aware request or return null.
     */
    private static @Nullable HybridTimestamp extractTimestamp(ReplicaRequest request) {
        if (request instanceof TimestampAware) {
            return ((TimestampAware) request).timestamp();
        } else {
            return null;
        }
    }

    /**
     * Sends replica unavailable error response.
     */
    private void sendReplicaUnavailableErrorResponse(
            String senderConsistentId,
            @Nullable Long correlationId,
            ReplicationGroupId groupId,
            @Nullable HybridTimestamp requestTimestamp
    ) {
        if (requestTimestamp != null) {
            clusterNetSvc.messagingService().respond(
                    senderConsistentId,
                    REPLICA_MESSAGES_FACTORY
                            .errorTimestampAwareReplicaResponse()
                            .throwable(
                                    new ReplicaUnavailableException(
                                            groupId,
                                            clusterNetSvc.topologyService().localMember())
                            )
                            .timestampLong(clock.update(requestTimestamp).longValue())
                            .build(),
                    correlationId);
        } else {
            clusterNetSvc.messagingService().respond(
                    senderConsistentId,
                    REPLICA_MESSAGES_FACTORY
                            .errorReplicaResponse()
                            .throwable(
                                    new ReplicaUnavailableException(
                                        groupId,
                                        clusterNetSvc.topologyService().localMember())
                            )
                            .build(),
                    correlationId);
        }
    }

    /**
     * Sends await replica response.
     */
    private void sendAwaitReplicaResponse(String senderConsistentId, @Nullable Long correlationId) {
        clusterNetSvc.messagingService().respond(
                senderConsistentId,
                REPLICA_MESSAGES_FACTORY
                        .awaitReplicaResponse()
                        .build(),
                correlationId);
    }

    /**
     * Prepares replica response.
     */
    private NetworkMessage prepareReplicaResponse(boolean sendTimestamp, Object result) {
        if (sendTimestamp) {
            return REPLICA_MESSAGES_FACTORY
                    .timestampAwareReplicaResponse()
                    .result(result)
                    .timestampLong(clock.nowLong())
                    .build();
        } else {
            return REPLICA_MESSAGES_FACTORY
                    .replicaResponse()
                    .result(result)
                    .build();
        }
    }

    /**
     * Prepares replica error response.
     */
    private NetworkMessage prepareReplicaErrorResponse(boolean sendTimestamp, Throwable ex) {
        if (sendTimestamp) {
            return REPLICA_MESSAGES_FACTORY
                    .errorTimestampAwareReplicaResponse()
                    .throwable(ex)
                    .timestampLong(clock.nowLong())
                    .build();
        } else {
            return REPLICA_MESSAGES_FACTORY
                    .errorReplicaResponse()
                    .throwable(ex)
                    .build();
        }
    }

    /**
     * Idle safe time sync for replicas.
     */
    private void idleSafeTimeSync() {
        replicas.values().forEach(r -> {
            if (r.isDone()) {
                ReplicaSafeTimeSyncRequest req = REPLICA_MESSAGES_FACTORY.replicaSafeTimeSyncRequest()
                        .groupId(r.join().groupId())
                        .build();

                r.join().processRequest(req, localNodeId);
            }
        });
    }

    /**
     * Check if replica is started.
     *
     * @param replicaGrpId Replication group id.
     * @return True if the replica is started.
     */
    public boolean isReplicaStarted(ReplicationGroupId replicaGrpId) {
        return replicas.containsKey(replicaGrpId);
    }

    /**
     * Returns started replication groups.
     *
     * @return Set of started replication groups.
     */
    @TestOnly
    public Set<ReplicationGroupId> startedGroups() {
        return replicas.keySet();
    }

    /**
     * TODO: to be removed after IGNITE-20499 is fixed. This was introduced in a rush because of a burning release, should be fixe asap.
     */
    public static long idleSafeTimePropagationPeriodMs() {
        return Long.parseLong(
                System.getProperty(
                        IDLE_SAFE_TIME_PROPAGATION_PERIOD_MILLISECONDS_PROPERTY,
                        Integer.toString(DEFAULT_IDLE_SAFE_TIME_PROPAGATION_PERIOD_MILLISECONDS)
                )
        );
    }
}<|MERGE_RESOLUTION|>--- conflicted
+++ resolved
@@ -291,21 +291,14 @@
                 return resFut.handle((res, ex) -> {
                     NetworkMessage msg;
 
-<<<<<<< HEAD
                     if (ex == null) {
                         msg = prepareReplicaResponse(sendTimestamp, res.result());
                     } else {
-                        LOG.warn("Failed to process replica request [request={}]", ex, request);
-=======
-                if (ex == null) {
-                    msg = prepareReplicaResponse(sendTimestamp, res.result());
-                } else {
-                    if (indicatesUnexpectedProblem(ex)) {
+                        if (indicatesUnexpectedProblem(ex)) {
                         LOG.warn("Failed to process replica request [request={}]", ex, request);
                     } else {
                         LOG.debug("Failed to process replica request [request={}]", ex, request);
                     }
->>>>>>> 96a2160f
 
                         msg = prepareReplicaErrorResponse(sendTimestamp, ex);
                     }
