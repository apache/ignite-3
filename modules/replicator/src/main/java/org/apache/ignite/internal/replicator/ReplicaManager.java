--- conflicted
+++ resolved
@@ -122,12 +122,8 @@
     private final Set<Class<?>> messageGroupsToHandle;
 
     /** Executor. */
-<<<<<<< HEAD
-    private ExecutorService executor;
-=======
     // TODO: IGNITE-20063 Maybe get rid of it
     private final ExecutorService executor;
->>>>>>> 9d7383ab
 
     /**
      * Constructor for a replica service.
