/*
 * Licensed to the Apache Software Foundation (ASF) under one or more
 * contributor license agreements. See the NOTICE file distributed with
 * this work for additional information regarding copyright ownership.
 * The ASF licenses this file to You under the Apache License, Version 2.0
 * (the "License"); you may not use this file except in compliance with
 * the License. You may obtain a copy of the License at
 *
 *      http://www.apache.org/licenses/LICENSE-2.0
 *
 * Unless required by applicable law or agreed to in writing, software
 * distributed under the License is distributed on an "AS IS" BASIS,
 * WITHOUT WARRANTIES OR CONDITIONS OF ANY KIND, either express or implied.
 * See the License for the specific language governing permissions and
 * limitations under the License.
 */

package org.apache.ignite.internal.replicator;

import static java.util.concurrent.CompletableFuture.completedFuture;
import static java.util.concurrent.CompletableFuture.delayedExecutor;
import static java.util.concurrent.CompletableFuture.failedFuture;
import static java.util.concurrent.CompletableFuture.supplyAsync;
import static java.util.stream.Collectors.toSet;
import static org.apache.ignite.internal.failure.FailureType.CRITICAL_ERROR;
import static org.apache.ignite.internal.lang.IgniteStringFormatter.format;
import static org.apache.ignite.internal.raft.PeersAndLearners.fromAssignments;
import static org.apache.ignite.internal.replicator.LocalReplicaEvent.AFTER_REPLICA_STARTED;
import static org.apache.ignite.internal.replicator.LocalReplicaEvent.BEFORE_REPLICA_STOPPED;
import static org.apache.ignite.internal.replicator.message.ReplicaMessageUtils.toTablePartitionIdMessage;
import static org.apache.ignite.internal.replicator.message.ReplicaMessageUtils.toZonePartitionIdMessage;
import static org.apache.ignite.internal.thread.ThreadOperation.STORAGE_READ;
import static org.apache.ignite.internal.thread.ThreadOperation.STORAGE_WRITE;
import static org.apache.ignite.internal.thread.ThreadOperation.TX_STATE_STORAGE_ACCESS;
import static org.apache.ignite.internal.util.CompletableFutures.allOf;
import static org.apache.ignite.internal.util.CompletableFutures.falseCompletedFuture;
import static org.apache.ignite.internal.util.CompletableFutures.isCompletedSuccessfully;
import static org.apache.ignite.internal.util.CompletableFutures.nullCompletedFuture;
import static org.apache.ignite.internal.util.CompletableFutures.trueCompletedFuture;
import static org.apache.ignite.internal.util.ExceptionUtils.hasCauseOrSuppressed;
import static org.apache.ignite.internal.util.ExceptionUtils.unwrapCause;
import static org.apache.ignite.internal.util.IgniteUtils.shouldSwitchToRequestsExecutor;
import static org.apache.ignite.internal.util.IgniteUtils.shutdownAndAwaitTermination;
import static org.apache.ignite.lang.ErrorGroups.Common.INTERNAL_ERR;

import java.io.IOException;
import java.util.ArrayList;
import java.util.List;
import java.util.Map;
import java.util.Map.Entry;
import java.util.Set;
import java.util.UUID;
import java.util.concurrent.CompletableFuture;
import java.util.concurrent.CompletionException;
import java.util.concurrent.ConcurrentHashMap;
import java.util.concurrent.ExecutionException;
import java.util.concurrent.Executor;
import java.util.concurrent.ExecutorService;
import java.util.concurrent.Executors;
import java.util.concurrent.LinkedBlockingQueue;
import java.util.concurrent.ScheduledExecutorService;
import java.util.concurrent.ThreadPoolExecutor;
import java.util.concurrent.TimeUnit;
import java.util.concurrent.TimeoutException;
import java.util.concurrent.atomic.AtomicBoolean;
import java.util.function.Function;
import java.util.function.LongSupplier;
import java.util.function.Supplier;
import org.apache.ignite.internal.cluster.management.ClusterManagementGroupManager;
import org.apache.ignite.internal.event.AbstractEventProducer;
import org.apache.ignite.internal.failure.FailureContext;
import org.apache.ignite.internal.failure.FailureManager;
import org.apache.ignite.internal.hlc.ClockService;
import org.apache.ignite.internal.hlc.HybridTimestamp;
import org.apache.ignite.internal.lang.NodeStoppingException;
import org.apache.ignite.internal.logger.IgniteLogger;
import org.apache.ignite.internal.logger.IgniteThrottledLogger;
import org.apache.ignite.internal.logger.Loggers;
import org.apache.ignite.internal.manager.ComponentContext;
import org.apache.ignite.internal.manager.IgniteComponent;
import org.apache.ignite.internal.network.ChannelType;
import org.apache.ignite.internal.network.ClusterService;
import org.apache.ignite.internal.network.NetworkMessage;
import org.apache.ignite.internal.network.NetworkMessageHandler;
import org.apache.ignite.internal.partitiondistribution.Assignments;
import org.apache.ignite.internal.placementdriver.PlacementDriver;
import org.apache.ignite.internal.placementdriver.event.PrimaryReplicaEvent;
import org.apache.ignite.internal.placementdriver.event.PrimaryReplicaEventParameters;
import org.apache.ignite.internal.placementdriver.message.PlacementDriverMessageGroup;
import org.apache.ignite.internal.placementdriver.message.PlacementDriverMessagesFactory;
import org.apache.ignite.internal.placementdriver.message.PlacementDriverReplicaMessage;
import org.apache.ignite.internal.placementdriver.message.StopLeaseProlongationMessageResponse;
import org.apache.ignite.internal.raft.Loza;
import org.apache.ignite.internal.raft.Marshaller;
import org.apache.ignite.internal.raft.Peer;
import org.apache.ignite.internal.raft.PeersAndLearners;
import org.apache.ignite.internal.raft.RaftGroupEventsListener;
import org.apache.ignite.internal.raft.RaftGroupOptionsConfigurer;
import org.apache.ignite.internal.raft.RaftManager;
import org.apache.ignite.internal.raft.RaftNodeId;
import org.apache.ignite.internal.raft.client.TopologyAwareRaftGroupService;
import org.apache.ignite.internal.raft.client.TopologyAwareRaftGroupServiceFactory;
import org.apache.ignite.internal.raft.configuration.LogStorageBudgetView;
import org.apache.ignite.internal.raft.server.RaftGroupOptions;
import org.apache.ignite.internal.raft.service.RaftGroupListener;
import org.apache.ignite.internal.raft.service.RaftGroupService;
import org.apache.ignite.internal.raft.storage.SnapshotStorageFactory;
import org.apache.ignite.internal.raft.storage.impl.LogStorageFactoryCreator;
import org.apache.ignite.internal.raft.storage.impl.VolatileRaftMetaStorage;
import org.apache.ignite.internal.replicator.exception.ExpectedReplicationException;
import org.apache.ignite.internal.replicator.exception.ReplicaIsAlreadyStartedException;
import org.apache.ignite.internal.replicator.exception.ReplicaStoppingException;
import org.apache.ignite.internal.replicator.exception.ReplicaUnavailableException;
import org.apache.ignite.internal.replicator.listener.ReplicaListener;
import org.apache.ignite.internal.replicator.message.AwaitReplicaRequest;
import org.apache.ignite.internal.replicator.message.PrimaryReplicaRequest;
import org.apache.ignite.internal.replicator.message.ReadOnlyDirectReplicaRequest;
import org.apache.ignite.internal.replicator.message.ReplicaMessageGroup;
import org.apache.ignite.internal.replicator.message.ReplicaMessagesFactory;
import org.apache.ignite.internal.replicator.message.ReplicaRequest;
import org.apache.ignite.internal.replicator.message.ReplicaSafeTimeSyncRequest;
import org.apache.ignite.internal.replicator.message.ReplicationGroupIdMessage;
import org.apache.ignite.internal.replicator.message.TimestampAware;
import org.apache.ignite.internal.thread.ExecutorChooser;
import org.apache.ignite.internal.thread.IgniteThreadFactory;
import org.apache.ignite.internal.thread.NamedThreadFactory;
import org.apache.ignite.internal.util.IgniteSpinBusyLock;
import org.apache.ignite.internal.util.IgniteStripedReadWriteLock;
import org.apache.ignite.internal.util.IgniteUtils;
import org.apache.ignite.internal.util.PendingComparableValuesTracker;
import org.apache.ignite.lang.IgniteException;
import org.apache.ignite.network.ClusterNode;
import org.jetbrains.annotations.Nullable;
import org.jetbrains.annotations.TestOnly;
import org.jetbrains.annotations.VisibleForTesting;

/**
 * Replica manager maintains {@link Replica} instances on an Ignite node.
 *
 * <p>Manager allows starting, stopping, getting a {@link Replica} by its unique id.
 *
 * <p>Only a single instance of the class exists in Ignite node.
 */
public class ReplicaManager extends AbstractEventProducer<LocalReplicaEvent, LocalReplicaEventParameters> implements IgniteComponent {
    private static final long STOP_LEASE_PROLONGATION_RETRIES_TIMEOUT_MS = 60_000;

    private static final IgniteLogger LOG = Loggers.forClass(ReplicaManager.class);

    /** Replicator network message factory. */
    private static final ReplicaMessagesFactory REPLICA_MESSAGES_FACTORY = new ReplicaMessagesFactory();

    private static final PlacementDriverMessagesFactory PLACEMENT_DRIVER_MESSAGES_FACTORY = new PlacementDriverMessagesFactory();

    private final IgniteThrottledLogger throttledLog;

    /** Busy lock to stop synchronously. */
    private final IgniteStripedReadWriteLock busyLock = new IgniteStripedReadWriteLock();

    /** Prevents double stopping of the component. */
    private final AtomicBoolean stopGuard = new AtomicBoolean();

    /** Meta storage node names. */
    private final CompletableFuture<Set<String>> msNodes = new CompletableFuture<>();

    /** Cluster network service. */
    private final ClusterService clusterNetSvc;

    /** Cluster group manager. */
    private final ClusterManagementGroupManager cmgMgr;

    /** Replica message handler. */
    private final NetworkMessageHandler handler;

    /** Raft manager for RAFT-clients creation. */
    // TODO: move into {@method Replica#shutdown} https://issues.apache.org/jira/browse/IGNITE-22372
    private final RaftManager raftManager;

    /** Raft clients factory for raft server endpoints starting. */
    private final TopologyAwareRaftGroupServiceFactory raftGroupServiceFactory;

    /** Creator for {@link org.apache.ignite.internal.raft.storage.LogStorageFactory} for volatile tables. */
    private final LogStorageFactoryCreator volatileLogStorageFactoryCreator;

    /** Raft command marshaller for raft server endpoints starting. */
    private final Marshaller raftCommandsMarshaller;

    /** Message handler for placement driver messages. */
    private final NetworkMessageHandler placementDriverMessageHandler;

    /** Placement driver. */
    private final PlacementDriver placementDriver;

    private final LongSupplier idleSafeTimePropagationPeriodMsSupplier;

    /** Replicas. */
    private final ConcurrentHashMap<ReplicationGroupId, CompletableFuture<Replica>> replicas = new ConcurrentHashMap<>();

    private final ClockService clockService;

    /** Scheduled executor for idle safe time sync. */
    private final ScheduledExecutorService scheduledIdleSafeTimeSyncExecutor;

    /** Executor that will be used to execute requests by replicas. */
    private final Executor requestsExecutor;

    /** Failure processor. */
    private final FailureManager failureManager;

    /** Set of message groups to handler as replica requests. */
    private final Set<Class<?>> messageGroupsToHandle;

    private final RaftGroupOptionsConfigurer partitionRaftConfigurer;

    /** Executor. */
    // TODO: IGNITE-20063 Maybe get rid of it
    private final ExecutorService executor;

    private final ReplicaStateManager replicaStateManager;

    private final ExecutorService replicasCreationExecutor;

    private volatile UUID localNodeId;

    private volatile String localNodeConsistentId;

    /* Temporary converter to support the zone based partitions in tests. **/
    // TODO: https://issues.apache.org/jira/browse/IGNITE-22522 remove this code
    private Function<ReplicaRequest, ReplicationGroupId> groupIdConverter = r -> r.groupId().asReplicationGroupId();

    private volatile @Nullable HybridTimestamp lastIdleSafeTimeProposal;

    private final Function<ReplicationGroupId, CompletableFuture<byte[]>> getPendingAssignmentsSupplier;

    /**
     * Constructor for a replica service.
     *
     * @param nodeName Node name.
     * @param clusterNetSvc Cluster network service.
     * @param cmgMgr Cluster group manager.
     * @param clockService Clock service.
     * @param messageGroupsToHandle Message handlers.
     * @param placementDriver A placement driver.
     * @param requestsExecutor Executor that will be used to execute requests by replicas.
     * @param idleSafeTimePropagationPeriodMsSupplier Used to get idle safe time propagation period in ms.
     * @param failureManager Failure processor.
     * @param raftCommandsMarshaller Command marshaller for raft groups creation.
     * @param raftGroupServiceFactory A factory for raft-clients creation.
     * @param raftManager The manager made up of songs and words to spite all my troubles is not so bad at all.
     * @param volatileLogStorageFactoryCreator Creator for {@link org.apache.ignite.internal.raft.storage.LogStorageFactory} for
     *      volatile tables.
     * @param groupIdConverter Temporary converter to support the zone based partitions in tests.
     * @param getPendingAssignmentsSupplier The supplier of pending assignments for rebalance failover purposes.
     */
    // TODO: https://issues.apache.org/jira/browse/IGNITE-22522 remove this method
    @TestOnly
    public ReplicaManager(
            String nodeName,
            ClusterService clusterNetSvc,
            ClusterManagementGroupManager cmgMgr,
            ClockService clockService,
            Set<Class<?>> messageGroupsToHandle,
            PlacementDriver placementDriver,
            Executor requestsExecutor,
            LongSupplier idleSafeTimePropagationPeriodMsSupplier,
            FailureManager failureManager,
            Marshaller raftCommandsMarshaller,
            TopologyAwareRaftGroupServiceFactory raftGroupServiceFactory,
            RaftManager raftManager,
            RaftGroupOptionsConfigurer partitionRaftConfigurer,
            LogStorageFactoryCreator volatileLogStorageFactoryCreator,
            Executor replicaStartStopExecutor,
            Function<ReplicaRequest, ReplicationGroupId> groupIdConverter,
            Function<ReplicationGroupId, CompletableFuture<byte[]>> getPendingAssignmentsSupplier
    ) {
        this(
                nodeName,
                clusterNetSvc,
                cmgMgr,
                clockService,
                messageGroupsToHandle,
                placementDriver,
                requestsExecutor,
                idleSafeTimePropagationPeriodMsSupplier,
                failureManager,
                raftCommandsMarshaller,
                raftGroupServiceFactory,
                raftManager,
                partitionRaftConfigurer,
                volatileLogStorageFactoryCreator,
                replicaStartStopExecutor,
                getPendingAssignmentsSupplier
        );

        this.groupIdConverter = groupIdConverter;
    }

    /**
     * Constructor for a replica service.
     *
     * @param nodeName Node name.
     * @param clusterNetSvc Cluster network service.
     * @param cmgMgr Cluster group manager.
     * @param clockService Clock service.
     * @param messageGroupsToHandle Message handlers.
     * @param placementDriver A placement driver.
     * @param requestsExecutor Executor that will be used to execute requests by replicas.
     * @param idleSafeTimePropagationPeriodMsSupplier Used to get idle safe time propagation period in ms.
     * @param failureManager Failure processor.
     * @param raftCommandsMarshaller Command marshaller for raft groups creation.
     * @param raftGroupServiceFactory A factory for raft-clients creation.
     * @param raftManager The manager made up of songs and words to spite all my troubles is not so bad at all.
     * @param partitionRaftConfigurer Configurer of raft options on raft group creation.
     * @param volatileLogStorageFactoryCreator Creator for {@link org.apache.ignite.internal.raft.storage.LogStorageFactory} for
     *      volatile tables.
     * @param replicaStartStopExecutor Executor for asynchronous replicas lifecycle management.
     * @param getPendingAssignmentsSupplier The supplier of pending assignments for rebalance failover purposes.
     */
    public ReplicaManager(
            String nodeName,
            ClusterService clusterNetSvc,
            ClusterManagementGroupManager cmgMgr,
            ClockService clockService,
            Set<Class<?>> messageGroupsToHandle,
            PlacementDriver placementDriver,
            Executor requestsExecutor,
            LongSupplier idleSafeTimePropagationPeriodMsSupplier,
            FailureManager failureManager,
            @Nullable Marshaller raftCommandsMarshaller,
            TopologyAwareRaftGroupServiceFactory raftGroupServiceFactory,
            RaftManager raftManager,
            RaftGroupOptionsConfigurer partitionRaftConfigurer,
            LogStorageFactoryCreator volatileLogStorageFactoryCreator,
            Executor replicaStartStopExecutor,
            Function<ReplicationGroupId, CompletableFuture<byte[]>> getPendingAssignmentsSupplier
    ) {
        this.clusterNetSvc = clusterNetSvc;
        this.cmgMgr = cmgMgr;
        this.clockService = clockService;
        this.messageGroupsToHandle = messageGroupsToHandle;
        this.volatileLogStorageFactoryCreator = volatileLogStorageFactoryCreator;
        this.handler = this::onReplicaMessageReceived;
        this.placementDriverMessageHandler = this::onPlacementDriverMessageReceived;
        this.placementDriver = placementDriver;
        this.requestsExecutor = requestsExecutor;
        this.idleSafeTimePropagationPeriodMsSupplier = idleSafeTimePropagationPeriodMsSupplier;
        this.failureManager = failureManager;
        this.raftCommandsMarshaller = raftCommandsMarshaller;
        this.raftGroupServiceFactory = raftGroupServiceFactory;
        this.raftManager = raftManager;
        this.partitionRaftConfigurer = partitionRaftConfigurer;
        this.getPendingAssignmentsSupplier = getPendingAssignmentsSupplier;
        this.replicaStateManager = new ReplicaStateManager(
                replicaStartStopExecutor,
                clockService,
                placementDriver,
                this
        );

        // This pool MUST be single-threaded to make sure idle safe time propagation attempts are not reordered on it.
        scheduledIdleSafeTimeSyncExecutor = Executors.newScheduledThreadPool(
                1,
                NamedThreadFactory.create(nodeName, "scheduled-idle-safe-time-sync-thread", LOG)
        );

        int threadCount = Runtime.getRuntime().availableProcessors();

        executor = new ThreadPoolExecutor(
                threadCount,
                threadCount,
                30,
                TimeUnit.SECONDS,
                new LinkedBlockingQueue<>(),
                NamedThreadFactory.create(nodeName, "replica", LOG)
        );

        replicasCreationExecutor = new ThreadPoolExecutor(
                threadCount,
                threadCount,
                30,
                TimeUnit.SECONDS,
                new LinkedBlockingQueue<>(),
                IgniteThreadFactory.create(nodeName, "replica-manager", LOG, STORAGE_READ, STORAGE_WRITE)
        );

        throttledLog = Loggers.toThrottledLogger(LOG, executor);
    }

    private void onReplicaMessageReceived(NetworkMessage message, ClusterNode sender, @Nullable Long correlationId) {
        if (!(message instanceof ReplicaRequest)) {
            return;
        }

        assert correlationId != null;

        ReplicaRequest request = (ReplicaRequest) message;

        // If the request actually came from the network, we are already in the correct thread that has permissions to do storage reads
        // and writes.
        // But if this is a local call (in the same Ignite instance), we might still be in a thread that does not have those permissions.
        if (shouldSwitchToRequestsExecutor(STORAGE_READ, STORAGE_WRITE, TX_STATE_STORAGE_ACCESS)) {
            requestsExecutor.execute(() -> handleReplicaRequest(request, sender, correlationId));
        } else {
            handleReplicaRequest(request, sender, correlationId);
        }
    }

    private void handleReplicaRequest(ReplicaRequest request, ClusterNode sender, @Nullable Long correlationId) {
        if (!enterBusy()) {
            if (LOG.isInfoEnabled()) {
                LOG.info("Failed to process replica request (the node is stopping) [request={}].", request);
            }

            return;
        }

        ReplicationGroupId groupId = groupIdConverter.apply(request);

        String senderConsistentId = sender.name();

        try {
            // Notify the sender that the Replica is created and ready to process requests.
            if (request instanceof AwaitReplicaRequest) {
                replicas.compute(groupId, (replicationGroupId, replicaFut) -> {
                    if (replicaFut == null) {
                        replicaFut = new CompletableFuture<>();
                    }

                    if (!replicaFut.isDone()) {
                        replicaFut.whenComplete((createdReplica, ex) -> {
                            if (ex != null) {
                                clusterNetSvc.messagingService().respond(
                                        senderConsistentId,
                                        REPLICA_MESSAGES_FACTORY
                                                .errorReplicaResponse()
                                                .throwable(ex)
                                                .build(),
                                        correlationId);
                            } else {
                                sendAwaitReplicaResponse(senderConsistentId, correlationId);
                            }
                        });
                    } else {
                        sendAwaitReplicaResponse(senderConsistentId, correlationId);
                    }
                    return replicaFut;
                });

                return;
            }

            CompletableFuture<Replica> replicaFut = replicas.get(groupId);

            HybridTimestamp requestTimestamp = extractTimestamp(request);

            if (replicaFut == null || !replicaFut.isDone()) {
                sendReplicaUnavailableErrorResponse(senderConsistentId, correlationId, groupId, requestTimestamp);

                return;
            }

            if (requestTimestamp != null) {
                clockService.updateClock(requestTimestamp);
            }

            boolean sendTimestamp = request instanceof TimestampAware || request instanceof ReadOnlyDirectReplicaRequest;

            // replicaFut is always completed here.
            Replica replica = replicaFut.join();

            CompletableFuture<ReplicaResult> resFut = replica.processRequest(request, sender.id());

            resFut.whenComplete((res, ex) -> {
                NetworkMessage msg;

                if (ex == null) {
                    msg = prepareReplicaResponse(sendTimestamp, res);
                } else {
                    if (indicatesUnexpectedProblem(ex)) {
                        throttledLog.warn("Failed to process replica request [request={}].", ex, request);
                    } else {
                        throttledLog.debug("Failed to process replica request [request={}].", ex, request);
                    }

                    msg = prepareReplicaErrorResponse(sendTimestamp, ex);
                }

                clusterNetSvc.messagingService().respond(senderConsistentId, msg, correlationId);

                if (request instanceof PrimaryReplicaRequest && isConnectivityRelatedException(ex)) {
                    LOG.info("The replica does not meet the requirements for the leaseholder [groupId={}].", groupId);

                    stopLeaseProlongation(groupId, null);
                }

                if (ex == null && res.applyResult().replicationFuture() != null) {
                    res.applyResult().replicationFuture().whenComplete((res0, ex0) -> {
                        NetworkMessage msg0;

                        LOG.debug("Sending delayed response for replica request [request={}]", request);

                        if (ex0 == null) {
                            msg0 = prepareReplicaResponse(sendTimestamp, new ReplicaResult(res0, null));
                        } else {
                            LOG.warn("Failed to process delayed response [request={}]", ex0, request);

                            msg0 = prepareReplicaErrorResponse(sendTimestamp, ex0);
                        }

                        // Using strong send here is important to avoid a reordering with a normal response.
                        clusterNetSvc.messagingService().send(senderConsistentId, ChannelType.DEFAULT, msg0);
                    });
                }
            });
        } finally {
            leaveBusy();
        }
    }

    private static boolean indicatesUnexpectedProblem(Throwable ex) {
        return !(unwrapCause(ex) instanceof ExpectedReplicationException);
    }

    /**
     * Checks this exception is caused of timeout or connectivity issue.
     *
     * @param ex An exception
     * @return True if this exception has thrown due to timeout or connection problem, false otherwise.
     */
    private static boolean isConnectivityRelatedException(@Nullable Throwable ex) {
        if (ex instanceof ExecutionException || ex instanceof CompletionException) {
            ex = ex.getCause();
        }

        return ex instanceof TimeoutException || ex instanceof IOException;
    }

    private void onPlacementDriverMessageReceived(NetworkMessage msg0, ClusterNode sender, @Nullable Long correlationId) {
        if (!(msg0 instanceof PlacementDriverReplicaMessage)) {
            return;
        }

        String senderConsistentId = sender.name();

        assert correlationId != null;

        var msg = (PlacementDriverReplicaMessage) msg0;

        if (!enterBusy()) {
            if (LOG.isInfoEnabled()) {
                LOG.info("Failed to process placement driver message (the node is stopping) [msg={}].", msg);
            }

            return;
        }

        try {
            CompletableFuture<Replica> replicaFut = replicas.computeIfAbsent(msg.groupId(), k -> new CompletableFuture<>());

            replicaFut
                    .thenCompose(replica -> replica.processPlacementDriverMessage(msg))
                    .whenComplete((response, ex) -> {
                        if (ex == null) {
                            clusterNetSvc.messagingService().respond(senderConsistentId, response, correlationId);
                        } else if (!(unwrapCause(ex) instanceof NodeStoppingException)) {
                            LOG.error("Failed to process placement driver message [msg={}].", ex, msg);
                        }
                    });
        } finally {
            leaveBusy();
        }
    }

    /**
     * Sends stop lease prolongation message to all participants of placement driver group.
     *
     * @param groupId Replication group id.
     * @param redirectNodeId Node consistent id to redirect.
     * @return Future that is completed when the lease is denied to prolong, containing the expiration time of this lease.
     */
    private CompletableFuture<HybridTimestamp> stopLeaseProlongation(
            ReplicationGroupId groupId,
            @Nullable String redirectNodeId
    ) {
        long startTime = System.currentTimeMillis();

        return stopLeaseProlongation(groupId, redirectNodeId, startTime + STOP_LEASE_PROLONGATION_RETRIES_TIMEOUT_MS);
    }

    /**
     * Sends stop lease prolongation message to all participants of placement driver group.
     *
     * @param groupId Replication group id.
     * @param redirectNodeId Node consistent id to redirect.
     * @param endTime Time to end the retries.
     * @return Future that is completed when the lease is denied to prolong, containing the expiration time of this lease.
     */
    private CompletableFuture<HybridTimestamp> stopLeaseProlongation(
            ReplicationGroupId groupId,
            @Nullable String redirectNodeId,
            long endTime
    ) {
        long timeout = endTime - System.currentTimeMillis();

        if (timeout <= 0) {
            return failedFuture(new IgniteException(INTERNAL_ERR, format("Failed to stop lease prolongation within timeout [groupId={}]",
                    groupId)));
        } else {
            return msNodes.thenCompose(nodeIds -> {
                List<CompletableFuture<NetworkMessage>> futs = new ArrayList<>();

                for (String nodeId : nodeIds) {
                    ClusterNode node = clusterNetSvc.topologyService().getByConsistentId(nodeId);

                    if (node != null) {
                        // TODO: IGNITE-19441 Stop lease prolongation message might be sent several times.
                        futs.add(
                                clusterNetSvc.messagingService()
                                        .invoke(node, PLACEMENT_DRIVER_MESSAGES_FACTORY.stopLeaseProlongationMessage()
                                                .groupId(groupId)
                                                .redirectProposal(redirectNodeId)
                                                .build(), timeout)
                                        .exceptionally(th -> null)
                        );
                    }
                }

                // We send StopLeaseProlongationMessage on every node of placement driver group, so there should be all nulls or
                // just one non-null, possible outcomes:
                // - it wasn't successfully handled anywhere (lease updater thread made successful ms.invoke, and SLPM handlers failed
                //   to do ms.invoke)
                // - it was successfully handled on one node of PD group, in this case we get one non-null
                // - it was successfully handled on some node, but message handling was delayed on some other node and it already got lease
                //   update from MS where this lease was denied, in this case it also returns null (slightly other case than
                //   failed ms.invoke but same outcome)
                return allOf(futs)
                        .thenCompose(unused -> {
                            NetworkMessage response = futs.stream()
                                    .map(CompletableFuture::join)
                                    .filter(resp -> resp instanceof StopLeaseProlongationMessageResponse
                                            && ((StopLeaseProlongationMessageResponse) resp).deniedLeaseExpirationTime() != null)
                                    .findAny()
                                    .orElse(null);

                            if (response == null) {
                                // Schedule the retry with delay to increase possibility that leases would be refreshed by LeaseTracker
                                // and new attempt will succeed.
                                return supplyAsync(() -> null, delayedExecutor(50, TimeUnit.MILLISECONDS))
                                        .thenComposeAsync(un -> stopLeaseProlongation(groupId, redirectNodeId, endTime), requestsExecutor);
                            } else {
                                return completedFuture(((StopLeaseProlongationMessageResponse) response).deniedLeaseExpirationTime());
                            }
                        });
            });
        }
    }

    /**
     * Creates and starts a new replica.
     *
     * @param raftGroupEventsListener Raft group events listener for raft group starting.
     * @param raftGroupListener Raft group listener for raft group starting.
     * @param isVolatileStorage is table storage volatile?
     * @param snapshotStorageFactory Snapshot storage factory for raft group option's parameterization.
     * @param createListener Due to creation of ReplicaListener in TableManager, the function returns desired listener by created
     *      raft-client inside {@link #startReplicaInternal} method.
     * @param replicaGrpId Replication group id.
     * @param storageIndexTracker Storage index tracker.
     * @param newConfiguration A configuration for new raft group.
     *
     * @return Future that promises ready new replica when done.
     */
    public CompletableFuture<Replica> startReplica(
            RaftGroupEventsListener raftGroupEventsListener,
            RaftGroupListener raftGroupListener,
            boolean isVolatileStorage,
            @Nullable SnapshotStorageFactory snapshotStorageFactory,
            Function<RaftGroupService, ReplicaListener> createListener,
            PendingComparableValuesTracker<Long, Void> storageIndexTracker,
            ReplicationGroupId replicaGrpId,
            PeersAndLearners newConfiguration
    ) throws NodeStoppingException {
        if (!enterBusy()) {
            throw new NodeStoppingException();
        }

        try {
            return startReplicaInternal(
                    replicaGrpId,
                    snapshotStorageFactory,
                    newConfiguration,
                    raftGroupListener,
                    raftGroupEventsListener,
                    isVolatileStorage,
                    (raftClient) -> new ReplicaImpl(
                            replicaGrpId,
                            createListener.apply(raftClient),
                            storageIndexTracker,
                            clusterNetSvc.topologyService().localMember(),
                            executor,
                            placementDriver,
                            clockService,
                            replicaStateManager::reserveReplica,
                            getPendingAssignmentsSupplier,
                            failureManager
                    )
            );
        } finally {
            leaveBusy();
        }
    }

    /**
     * Starts a replica. If a replica with the same partition id already exists, the method throws an exception.
     *
     * @param replicaGrpId Replication group id.
     * @param snapshotStorageFactory Snapshot storage factory for raft group option's parameterization.
     * @param newConfiguration A configuration for new raft group.
     * @param raftGroupListener Raft group listener for raft group starting.
     * @param raftGroupEventsListener Raft group events listener for raft group starting.
     * @throws NodeStoppingException If node is stopping.
     * @throws ReplicaIsAlreadyStartedException Is thrown when a replica with the same replication group id has already been
     *         started.
     */
    public CompletableFuture<Replica> startReplica(
            ReplicationGroupId replicaGrpId,
            Function<RaftGroupService, ReplicaListener> createListener,
            SnapshotStorageFactory snapshotStorageFactory,
            PeersAndLearners newConfiguration,
            RaftGroupListener raftGroupListener,
            RaftGroupEventsListener raftGroupEventsListener,
            IgniteSpinBusyLock busyLock
    ) throws NodeStoppingException {
        if (!busyLock.enterBusy()) {
            return failedFuture(new NodeStoppingException());
        }

        try {
            return startReplicaInternal(
                    replicaGrpId,
                    snapshotStorageFactory,
                    newConfiguration,
                    raftGroupListener,
                    raftGroupEventsListener,
                    false,
                    (raftClient) -> new ZonePartitionReplicaImpl(
                            replicaGrpId,
                            createListener.apply(raftClient),
                            raftClient
                    )
            );
        } finally {
            busyLock.leaveBusy();
        }
    }

    private CompletableFuture<Replica> startReplicaInternal(
            ReplicationGroupId replicaGrpId,
            @Nullable SnapshotStorageFactory snapshotStorageFactory,
            PeersAndLearners newConfiguration,
            RaftGroupListener raftGroupListener,
            RaftGroupEventsListener raftGroupEventsListener,
            boolean isVolatileStorage,
            Function<TopologyAwareRaftGroupService, Replica> createReplica
    ) throws NodeStoppingException {
        RaftNodeId raftNodeId = new RaftNodeId(replicaGrpId, new Peer(localNodeConsistentId));

        RaftGroupOptions groupOptions = groupOptionsForPartition(isVolatileStorage, snapshotStorageFactory);

        // TODO: move into {@method Replica#shutdown} https://issues.apache.org/jira/browse/IGNITE-22372
        // TODO: use RaftManager interface, see https://issues.apache.org/jira/browse/IGNITE-18273
        TopologyAwareRaftGroupService raftClient = ((Loza) raftManager).startRaftGroupNode(
                raftNodeId,
                newConfiguration,
                raftGroupListener,
                raftGroupEventsListener,
                groupOptions,
                raftGroupServiceFactory
        );

        LOG.info("Replica is about to start [replicationGroupId={}].", replicaGrpId);

        Replica newReplica = createReplica.apply(raftClient);

        CompletableFuture<Replica> newReplicaFuture = replicas.compute(replicaGrpId, (k, existingReplicaFuture) -> {
            if (existingReplicaFuture == null || existingReplicaFuture.isDone()) {
                assert existingReplicaFuture == null || isCompletedSuccessfully(existingReplicaFuture);
                LOG.info("Replica is started [replicationGroupId={}].", replicaGrpId);

                return completedFuture(newReplica);
            } else {
                LOG.info("Replica is started, existing replica waiter was completed [replicationGroupId={}].", replicaGrpId);

                existingReplicaFuture.complete(newReplica);

                return existingReplicaFuture;
            }
        });

        var eventParams = new LocalReplicaEventParameters(replicaGrpId);

        return fireEvent(AFTER_REPLICA_STARTED, eventParams)
                .exceptionally(e -> {
                    LOG.error("Error when notifying about AFTER_REPLICA_STARTED event.", e);

                    return null;
                })
                .thenCompose(v -> newReplicaFuture);
    }

    /**
     * Returns future with a replica if it was created or null if there no any replicas starting with given identifier.
     *
     * @param replicationGroupId Table-Partition identifier.
     * @return replica if it was created or null otherwise.
     */
    public CompletableFuture<Replica> replica(ReplicationGroupId replicationGroupId) {
        return replicas.get(replicationGroupId);
    }

    /**
     * Performs a {@code resetPeers} operation on raft node.
     *
     * @param replicaGrpId Replication group ID.
     * @param peersAndLearners New node configuration.
     */
    public void resetPeers(ReplicationGroupId replicaGrpId, PeersAndLearners peersAndLearners) {
        RaftNodeId raftNodeId = new RaftNodeId(replicaGrpId, new Peer(localNodeConsistentId));
        ((Loza) raftManager).resetPeers(raftNodeId, peersAndLearners);
    }

    private RaftGroupOptions groupOptionsForPartition(boolean isVolatileStorage, @Nullable SnapshotStorageFactory snapshotFactory) {
        RaftGroupOptions raftGroupOptions;

        if (isVolatileStorage) {
            LogStorageBudgetView view = ((Loza) raftManager).volatileRaft().logStorageBudget().value();
            raftGroupOptions = RaftGroupOptions.forVolatileStores()
                    .setLogStorageFactory(volatileLogStorageFactoryCreator.factory(view))
                    .raftMetaStorageFactory((groupId, raftOptions) -> new VolatileRaftMetaStorage());
        } else {
            raftGroupOptions = RaftGroupOptions.forPersistentStores();
        }

        raftGroupOptions.snapshotStorageFactory(snapshotFactory);
        raftGroupOptions.maxClockSkew((int) clockService.maxClockSkewMillis());
        raftGroupOptions.commandsMarshaller(raftCommandsMarshaller);

        // TODO: The options will be used by Loza only. Consider rafactoring. see https://issues.apache.org/jira/browse/IGNITE-18273
        partitionRaftConfigurer.configure(raftGroupOptions);

        return raftGroupOptions;
    }

    /**
     * Stops a replica by the partition group id.
     *
     * @param replicaGrpId Replication group id.
     * @return True if the replica is found and closed, false otherwise.
     * @throws NodeStoppingException If the node is stopping.
     */
    public CompletableFuture<Boolean> stopReplica(ReplicationGroupId replicaGrpId) throws NodeStoppingException {
        if (!enterBusy()) {
            throw new NodeStoppingException();
        }

        try {
            return stopReplicaInternal(replicaGrpId);
        } finally {
            leaveBusy();
        }
    }

    /**
     * Internal method for stopping a replica.
     *
     * @param replicaGrpId Replication group id.
     * @return True if the replica is found and closed, false otherwise.
     */
    private CompletableFuture<Boolean> stopReplicaInternal(ReplicationGroupId replicaGrpId) {
        var isRemovedFuture = new CompletableFuture<Boolean>();

        var eventParams = new LocalReplicaEventParameters(replicaGrpId);

        fireEvent(BEFORE_REPLICA_STOPPED, eventParams).whenComplete((v, e) -> {
            if (e != null) {
                LOG.error("Error when notifying about BEFORE_REPLICA_STOPPED event.", e);
            }

            if (!enterBusy()) {
                isRemovedFuture.completeExceptionally(new NodeStoppingException());

                return;
            }

            try {
                replicas.compute(replicaGrpId, (grpId, replicaFuture) -> {
                    if (replicaFuture == null) {
                        isRemovedFuture.complete(false);
                    } else if (!replicaFuture.isDone()) {
                        ClusterNode localMember = clusterNetSvc.topologyService().localMember();

                        replicaFuture.completeExceptionally(new ReplicaStoppingException(grpId, localMember));

                        isRemovedFuture.complete(true);
                    } else if (!isCompletedSuccessfully(replicaFuture)) {
                        isRemovedFuture.complete(true);
                    } else {
                        replicaFuture
                                .thenCompose(Replica::shutdown)
                                .whenComplete((notUsed, throwable) -> {
                                    if (throwable != null) {
                                        LOG.error("Failed to stop replica [replicaGrpId={}].", throwable, grpId);
                                    }

                                    isRemovedFuture.complete(throwable == null);
                                });
                    }

                    return null;
                });
            } finally {
                leaveBusy();
            }
        });

        return isRemovedFuture
                .thenApplyAsync(v -> {
                    try {
                        // TODO: move into {@method Replica#shutdown} https://issues.apache.org/jira/browse/IGNITE-22372
                        raftManager.stopRaftNodes(replicaGrpId);
                    } catch (NodeStoppingException ignored) {
                        // No-op.
                    }

                    return v;
                }, replicaStateManager.replicaStartStopPool);
    }

    /** {@inheritDoc} */
    @Override
    public CompletableFuture<Void> startAsync(ComponentContext componentContext) {
        ExecutorChooser<NetworkMessage> replicaMessagesExecutorChooser = message -> requestsExecutor;

        clusterNetSvc.messagingService().addMessageHandler(ReplicaMessageGroup.class, replicaMessagesExecutorChooser, handler);
        clusterNetSvc.messagingService().addMessageHandler(PlacementDriverMessageGroup.class, placementDriverMessageHandler);
        messageGroupsToHandle.forEach(
                mg -> clusterNetSvc.messagingService().addMessageHandler(mg, replicaMessagesExecutorChooser, handler)
        );
        scheduledIdleSafeTimeSyncExecutor.scheduleAtFixedRate(
                this::idleSafeTimeSync,
                0,
                idleSafeTimePropagationPeriodMsSupplier.getAsLong(),
                TimeUnit.MILLISECONDS
        );

        cmgMgr.metaStorageNodes().whenComplete((nodes, e) -> {
            if (e != null) {
                msNodes.completeExceptionally(e);
            } else {
                msNodes.complete(nodes);
            }
        });

        localNodeId = clusterNetSvc.topologyService().localMember().id();

        localNodeConsistentId = clusterNetSvc.topologyService().localMember().name();

        replicaStateManager.start(localNodeId);

        return nullCompletedFuture();
    }

    /** {@inheritDoc} */
    @Override
    public CompletableFuture<Void> stopAsync(ComponentContext componentContext) {
        if (!stopGuard.compareAndSet(false, true)) {
            return nullCompletedFuture();
        }

        replicaStateManager.stop();

        blockBusy();

        int shutdownTimeoutSeconds = 10;

        shutdownAndAwaitTermination(scheduledIdleSafeTimeSyncExecutor, shutdownTimeoutSeconds, TimeUnit.SECONDS);
        shutdownAndAwaitTermination(executor, shutdownTimeoutSeconds, TimeUnit.SECONDS);
        shutdownAndAwaitTermination(replicasCreationExecutor, shutdownTimeoutSeconds, TimeUnit.SECONDS);

        // There we're closing replicas' futures that was created by requests and should be completed with NodeStoppingException.
        try {
            IgniteUtils.closeAllManually(() -> {
                assert replicas.values().stream().noneMatch(CompletableFuture::isDone)
                        : "There are replicas alive [replicas="
                        + replicas.entrySet().stream().filter(e -> e.getValue().isDone()).map(Entry::getKey).collect(toSet()) + ']';

                replicas.values().forEach(replicaFuture -> replicaFuture.completeExceptionally(new NodeStoppingException()));
            });
        } catch (Exception e) {
            return failedFuture(e);
        }

        return nullCompletedFuture();
    }

    /**
     * Extract a hybrid timestamp from timestamp aware request or return null.
     */
    private static @Nullable HybridTimestamp extractTimestamp(ReplicaRequest request) {
        if (request instanceof TimestampAware) {
            return ((TimestampAware) request).timestamp();
        } else {
            return null;
        }
    }

    /**
     * Sends replica unavailable error response.
     */
    private void sendReplicaUnavailableErrorResponse(
            String senderConsistentId,
            long correlationId,
            ReplicationGroupId groupId,
            @Nullable HybridTimestamp requestTimestamp
    ) {
        if (requestTimestamp != null) {
            clusterNetSvc.messagingService().respond(
                    senderConsistentId,
                    REPLICA_MESSAGES_FACTORY
                            .errorTimestampAwareReplicaResponse()
                            .throwable(
                                    new ReplicaUnavailableException(
                                            groupId,
                                            clusterNetSvc.topologyService().localMember())
                            )
                            .timestamp(clockService.updateClock(requestTimestamp))
                            .build(),
                    correlationId);
        } else {
            clusterNetSvc.messagingService().respond(
                    senderConsistentId,
                    REPLICA_MESSAGES_FACTORY
                            .errorReplicaResponse()
                            .throwable(
                                    new ReplicaUnavailableException(
                                            groupId,
                                            clusterNetSvc.topologyService().localMember())
                            )
                            .build(),
                    correlationId);
        }
    }

    /**
     * Sends await replica response.
     */
    private void sendAwaitReplicaResponse(String senderConsistentId, long correlationId) {
        clusterNetSvc.messagingService().respond(
                senderConsistentId,
                REPLICA_MESSAGES_FACTORY
                        .awaitReplicaResponse()
                        .build(),
                correlationId);
    }

    /**
     * Prepares replica response.
     */
    private NetworkMessage prepareReplicaResponse(boolean sendTimestamp, ReplicaResult result) {
        if (sendTimestamp) {
            HybridTimestamp commitTs = result.applyResult().commitTimestamp();
            return REPLICA_MESSAGES_FACTORY
                    .timestampAwareReplicaResponse()
                    .result(result.result())
                    .timestamp(commitTs == null ? clockService.current() : commitTs)
                    .build();
        } else {
            return REPLICA_MESSAGES_FACTORY
                    .replicaResponse()
                    .result(result.result())
                    .build();
        }
    }

    /**
     * Prepares replica error response.
     */
    private NetworkMessage prepareReplicaErrorResponse(boolean sendTimestamp, Throwable ex) {
        if (sendTimestamp) {
            return REPLICA_MESSAGES_FACTORY
                    .errorTimestampAwareReplicaResponse()
                    .throwable(ex)
                    .timestamp(clockService.now())
                    .build();
        } else {
            return REPLICA_MESSAGES_FACTORY
                    .errorReplicaResponse()
                    .throwable(ex)
                    .build();
        }
    }

    /**
     * Idle safe time sync for replicas.
     */
    private void idleSafeTimeSync() {
        if (!shouldAdvanceIdleSafeTime()) {
            // If previous attempt may still be waiting on the Metastorage SafeTime, we should not send the command ourselves as this
            // might be an indicator that Metastorage SafeTime has stuck for some time; if we send the command, it will have to add its
            // future, increasing (most probably, uselessly) heap pressure.
            return;
        }

        lastIdleSafeTimeProposal = clockService.now();

        for (Entry<ReplicationGroupId, CompletableFuture<Replica>> entry : replicas.entrySet()) {
            try {
                sendSafeTimeSyncIfReplicaReady(entry.getValue());
            } catch (Exception | AssertionError e) {
                LOG.warn("Error while trying to send a safe time sync request [groupId={}]", e, entry.getKey());
            } catch (Error e) {
                LOG.error("Error while trying to send a safe time sync request [groupId={}]", e, entry.getKey());

                failureManager.process(new FailureContext(CRITICAL_ERROR, e));
            }
        }
    }

    private void sendSafeTimeSyncIfReplicaReady(CompletableFuture<Replica> replicaFuture) {
        if (!isCompletedSuccessfully(replicaFuture)) {
            return;
        }

        Replica replica = replicaFuture.join();

        ReplicaSafeTimeSyncRequest req = REPLICA_MESSAGES_FACTORY.replicaSafeTimeSyncRequest()
                .groupId(toReplicationGroupIdMessage(replica.groupId()))
                .build();

        replica.processRequest(req, localNodeId).whenComplete((res, ex) -> {
<<<<<<< HEAD
            if (ex != null) {
                LOG.error("Could not advance safe time for {}", ex, replica.groupId());
=======
            if (ex != null && !hasCauseOrSuppressed(ex, null, NodeStoppingException.class)) {
                LOG.error("Could not advance safe time for {} to {}", ex, replica.groupId(), proposedSafeTime);
>>>>>>> e41ee1dd
            }
        });
    }

    private boolean shouldAdvanceIdleSafeTime() {
        HybridTimestamp lastProposal = lastIdleSafeTimeProposal;
        if (lastProposal == null) {
            // No previous attempt, we have to do it ourselves.
            return true;
        }

        // This is the actuality time that was needed to be achieved for previous attempt to check that this node is still a primary.
        // If it's already achieved, then previous attempt is unblocked (most probably already finished), so we should proceed.
        // If it's not achieved yet, then the previous attempt is still waiting, so we should skip this round of idle safe time propagation.
        HybridTimestamp requiredLastAttemptActualityTime = lastProposal.addPhysicalTime(clockService.maxClockSkewMillis());

        return placementDriver.isActualAt(requiredLastAttemptActualityTime);
    }

    /**
     * Check if replica is started.
     *
     * @param replicaGrpId Replication group id.
     * @return True if the replica is started.
     */
    @TestOnly
    @VisibleForTesting
    @Deprecated
    public boolean isReplicaStarted(ReplicationGroupId replicaGrpId) {
        CompletableFuture<Replica> replicaFuture = replicas.get(replicaGrpId);
        return replicaFuture != null && isCompletedSuccessfully(replicaFuture);
    }

    /**
     * Can possibly start replica if it's not running or is stopping. Nothing happens if the replica is already running
     * ({@link ReplicaState#ASSIGNED} or {@link ReplicaState#PRIMARY_ONLY}) and {@code forcedAssignments} is {@code null}.
     * If the replica is {@link ReplicaState#ASSIGNED} and {@code forcedAssignments} is not {@code null} then peers will be
     * reset to the given assignments. See {@link ReplicaState} for exact replica state transitions.
     *
     * @param groupId Group id.
     * @param startOperation Replica start operation. Will be called if this method decides to start the replica.
     * @param forcedAssignments Assignments to reset forcibly, if needed. Assignments reset is only available when replica is started.
     * @return Completable future, the result means whether the replica was started.
     */
    public CompletableFuture<Boolean> weakStartReplica(
            ReplicationGroupId groupId,
            Supplier<CompletableFuture<Boolean>> startOperation,
            @Nullable Assignments forcedAssignments
    ) {
        return replicaStateManager.weakStartReplica(groupId, startOperation, forcedAssignments);
    }

    /**
     * Can possibly stop replica if it is running or starting, and is not a primary replica. Relies on the given reason. If
     * the reason is {@link WeakReplicaStopReason#EXCLUDED_FROM_ASSIGNMENTS} then the replica can be not stopped if it is still
     * a primary. If the reason is {@link WeakReplicaStopReason#PRIMARY_EXPIRED} then the replica is stopped only if its state
     * is {@link ReplicaState#PRIMARY_ONLY}, because this assumes that it was excluded from assignments before.
     * See {@link ReplicaState} for exact replica state transitions.
     *
     * @param groupId Group id.
     * @param reason Reason to stop replica.
     * @param stopOperation Replica stop operation.
     * @return Completable future, the result means whether the replica was stopped.
     */
    public CompletableFuture<Void> weakStopReplica(
            ReplicationGroupId groupId,
            WeakReplicaStopReason reason,
            Supplier<CompletableFuture<Void>> stopOperation
    ) {
        return replicaStateManager.weakStopReplica(groupId, reason, stopOperation);
    }

    /**
     * Check if replica was touched by an any actor. Touched here means either replica creation or replica waiter registration.
     *
     * @param replicaGrpId Replication group id.
     * @return True if the replica was touched.
     */
    @TestOnly
    public boolean isReplicaTouched(ReplicationGroupId replicaGrpId) {
        return replicas.containsKey(replicaGrpId);
    }

    /**
     * Returns started replication groups.
     *
     * @return Set of started replication groups.
     */
    @TestOnly
    public Set<ReplicationGroupId> startedGroups() {
        return replicas.entrySet().stream()
                .filter(entry -> isCompletedSuccessfully(entry.getValue()))
                .map(Entry::getKey)
                .collect(toSet());
    }

    private static class ReplicaStateManager {
        private static final IgniteLogger LOG = Loggers.forClass(ReplicaStateManager.class);

        final Map<ReplicationGroupId, ReplicaStateContext> replicaContexts = new ConcurrentHashMap<>();

        final Executor replicaStartStopPool;

        final ClockService clockService;

        final PlacementDriver placementDriver;

        final ReplicaManager replicaManager;

        volatile UUID localNodeId;

        private final IgniteSpinBusyLock busyLock = new IgniteSpinBusyLock();

        ReplicaStateManager(
                Executor replicaStartStopPool,
                ClockService clockService,
                PlacementDriver placementDriver,
                ReplicaManager replicaManager
        ) {
            this.replicaStartStopPool = replicaStartStopPool;
            this.clockService = clockService;
            this.placementDriver = placementDriver;
            this.replicaManager = replicaManager;
        }

        void start(UUID localNodeId) {
            this.localNodeId = localNodeId;
            placementDriver.listen(PrimaryReplicaEvent.PRIMARY_REPLICA_ELECTED, this::onPrimaryElected);
            placementDriver.listen(PrimaryReplicaEvent.PRIMARY_REPLICA_EXPIRED, this::onPrimaryExpired);
        }

        void stop() {
            busyLock.block();
        }

        private CompletableFuture<Boolean> onPrimaryElected(PrimaryReplicaEventParameters parameters) {
            // Busy lock guarding because on node stop we shouldn't handle primary replica events anymore.
            if (!busyLock.enterBusy()) {
                return failedFuture(new NodeStoppingException());
            }

            try {
                ReplicationGroupId replicationGroupId = parameters.groupId();
                ReplicaStateContext context = getContext(replicationGroupId);

                synchronized (context) {
                    if (localNodeId.equals(parameters.leaseholderId())) {
                        assert context.replicaState != ReplicaState.STOPPED
                                : "Unexpected primary replica state STOPPED [groupId=" + replicationGroupId
                                    + ", leaseStartTime=" + parameters.startTime() + ", reservedForPrimary=" + context.reservedForPrimary
                                    + ", contextLeaseStartTime=" + context.leaseStartTime + "].";
                    } else if (context.reservedForPrimary) {
                        context.assertReservation(replicationGroupId, parameters.startTime());

                        // Unreserve if another replica was elected as primary, only if its lease start time is greater,
                        // otherwise it means that event is too late relatively to lease negotiation start and should be ignored.
                        if (parameters.startTime().compareTo(context.leaseStartTime) > 0) {
                            context.unreserve();

                            if (context.replicaState == ReplicaState.PRIMARY_ONLY) {
                                executeDeferredReplicaStop(replicationGroupId, context);
                            }
                        }
                    }
                }

                return falseCompletedFuture();
            } finally {
                busyLock.leaveBusy();
            }
        }

        private CompletableFuture<Boolean> onPrimaryExpired(PrimaryReplicaEventParameters parameters) {
            // Busy lock guarding because on node stop we shouldn't handle primary replica events anymore.
            if (!busyLock.enterBusy()) {
                return failedFuture(new NodeStoppingException());
            }

            try {
                if (localNodeId.equals(parameters.leaseholderId())) {
                    ReplicaStateContext context = replicaContexts.get(parameters.groupId());

                    if (context != null) {
                        synchronized (context) {
                            context.assertReservation(parameters.groupId(), parameters.startTime());

                            // Unreserve if primary replica expired, only if its lease start time is equal to reservation time,
                            // otherwise it means that event is too late relatively to lease negotiation start and should be ignored.
                            if (parameters.startTime().equals(context.leaseStartTime)) {
                                context.unreserve();

                                if (context.replicaState == ReplicaState.RESTART_PLANNED) {
                                    executeDeferredReplicaStop(parameters.groupId(), context);
                                }
                            }
                        }
                    }
                }

                return falseCompletedFuture();
            } finally {
                busyLock.leaveBusy();
            }
        }

        ReplicaStateContext getContext(ReplicationGroupId groupId) {
            return replicaContexts.computeIfAbsent(groupId,
                    // Treat the absence in the map as STOPPED.
                    k -> new ReplicaStateContext(ReplicaState.STOPPED, nullCompletedFuture()));
        }

        /**
         * Can possibly start replica if it's not running or is stopping.
         *
         * @param groupId Group id.
         * @param startOperation Replica start operation.
         * @param forcedAssignments Assignments to reset forcibly, if needed. Assignments reset is only available when replica is started.
         * @return Completable future, the result means whether the replica was started.
         */
        CompletableFuture<Boolean> weakStartReplica(
                ReplicationGroupId groupId,
                Supplier<CompletableFuture<Boolean>> startOperation,
                @Nullable Assignments forcedAssignments
        ) {
            ReplicaStateContext context = getContext(groupId);

            synchronized (context) {
                ReplicaState state = context.replicaState;

                LOG.debug("Weak replica start [grp={}, state={}, future={}].", groupId, state, context.previousOperationFuture);

                if (state == ReplicaState.STOPPED || state == ReplicaState.STOPPING) {
                    return startReplica(groupId, context, startOperation);
                } else if (state == ReplicaState.ASSIGNED) {
                    if (forcedAssignments != null) {
                        assert forcedAssignments.force() :
                                format("Unexpected assignments to force [assignments={}, groupId={}].", forcedAssignments, groupId);

                        replicaManager.resetPeers(groupId, fromAssignments(forcedAssignments.nodes()));
                    }

                    // Telling the caller that the replica is started.
                    return trueCompletedFuture();
                } else if (state == ReplicaState.PRIMARY_ONLY) {
                    context.replicaState = ReplicaState.ASSIGNED;

                    LOG.debug("Weak replica start complete [state={}].", context.replicaState);

                    return trueCompletedFuture();
                } else if (state == ReplicaState.RESTART_PLANNED) {
                    throw new AssertionError("Replica start cannot begin before stop on replica restart is completed [groupId="
                            + groupId + "].");
                } // else no-op.

                throw new AssertionError("Replica start cannot begin while the replica is being started [groupId=" + groupId + "].");
            }
        }

        private CompletableFuture<Boolean> startReplica(
                ReplicationGroupId groupId,
                ReplicaStateContext context,
                Supplier<CompletableFuture<Boolean>> startOperation
        ) {
            context.replicaState = ReplicaState.STARTING;
            context.previousOperationFuture = context.previousOperationFuture
                    .handleAsync((v, e) -> startOperation.get(), replicaStartStopPool)
                    .thenCompose(startOperationFuture -> startOperationFuture.thenApply(partitionStarted -> {
                        synchronized (context) {
                            if (partitionStarted) {
                                context.replicaState = ReplicaState.ASSIGNED;
                            } else {
                                context.replicaState = ReplicaState.STOPPED;
                                replicaContexts.remove(groupId);
                            }
                        }

                        LOG.debug("Weak replica start complete [state={}, partitionStarted={}].", context.replicaState, partitionStarted);

                        return partitionStarted;
                    }))
                    .exceptionally(e -> {
                        LOG.error("Replica start failed [groupId={}]", e, groupId);

                        throw new CompletionException(e);
                    });

            return context.previousOperationFuture;
        }

        /**
         * Can possibly stop replica if it is running or starting, and is not a primary replica. Relies on the given reason. If
         * the reason is {@link WeakReplicaStopReason#EXCLUDED_FROM_ASSIGNMENTS} then the replica can be not stopped if it is still
         * a primary. If the reason is {@link WeakReplicaStopReason#PRIMARY_EXPIRED} then the replica is stopped only if its state
         * is {@link ReplicaState#PRIMARY_ONLY}, because this assumes that it was excluded from assignments before.
         *
         * @param groupId Group id.
         * @param reason Reason to stop replica.
         * @param stopOperation Replica stop operation.
         * @return Completable future, the result means whether the replica was stopped.
         */
        CompletableFuture<Void> weakStopReplica(
                ReplicationGroupId groupId,
                WeakReplicaStopReason reason,
                Supplier<CompletableFuture<Void>> stopOperation
        ) {
            ReplicaStateContext context = getContext(groupId);

            synchronized (context) {
                ReplicaState state = context.replicaState;

                LOG.debug("Weak replica stop [grpId={}, state={}, reason={}, reservedForPrimary={}, future={}].", groupId, state,
                        reason, context.reservedForPrimary, context.previousOperationFuture);

                if (reason == WeakReplicaStopReason.EXCLUDED_FROM_ASSIGNMENTS) {
                    if (state == ReplicaState.ASSIGNED) {
                        if (context.reservedForPrimary) {
                            context.replicaState = ReplicaState.PRIMARY_ONLY;
                            // Intentionally do not return future here: it can freeze the handling of assignment changes.
                            planDeferredReplicaStop(groupId, context, null, stopOperation);
                        } else {
                            return stopReplica(groupId, context, stopOperation);
                        }
                    } else if (state == ReplicaState.STARTING) {
                        return stopReplica(groupId, context, stopOperation);
                    } else if (state == ReplicaState.STOPPED) {
                        // We need to stop replica and destroy storages anyway, because they can be already created.
                        return stopReplica(groupId, context, stopOperation);
                    } // else: no-op.
                } else if (reason == WeakReplicaStopReason.RESTART) {
                    // Explicit restart: always stop.
                    if (context.reservedForPrimary) {
                        // If is primary, turning off the primary first.
                        context.replicaState = ReplicaState.RESTART_PLANNED;
                        return replicaManager.stopLeaseProlongation(groupId, null)
                                .thenCompose(leaseExpirationTime ->
                                        planDeferredReplicaStop(groupId, context, leaseExpirationTime, stopOperation)
                                );
                    } else {
                        return stopReplica(groupId, context, stopOperation);
                    }
                } else {
                    assert reason == WeakReplicaStopReason.PRIMARY_EXPIRED : "Unknown replica stop reason: " + reason;

                    if (state == ReplicaState.PRIMARY_ONLY) {
                        return stopReplica(groupId, context, stopOperation);
                    } // else: no-op.
                }
                // State #RESTART_PLANNED is also no-op because replica will be stopped within deferred operation.

                LOG.debug("Weak replica stop (sync part) complete [grpId={}, state={}].", groupId, context.replicaState);

                return nullCompletedFuture();
            }
        }

        private CompletableFuture<Void> stopReplica(
                ReplicationGroupId groupId,
                ReplicaStateContext context,
                Supplier<CompletableFuture<Void>> stopOperation
        ) {
            context.replicaState = ReplicaState.STOPPING;
            context.previousOperationFuture = context.previousOperationFuture
                    .handleAsync((v, e) -> stopOperation.get(), replicaStartStopPool)
                    .thenCompose(stopOperationFuture -> stopOperationFuture.thenApply(v -> {
                        synchronized (context) {
                            context.replicaState = ReplicaState.STOPPED;
                        }

                        LOG.debug("Weak replica stop complete [grpId={}, state={}].", groupId, context.replicaState);

                        return true;
                    }))
                    .exceptionally(e -> {
                        LOG.error("Replica stop failed [groupId={}]", e, groupId);

                        throw new CompletionException(e);
                    });

            return context.previousOperationFuture.thenApply(v -> null);
        }

        private CompletableFuture<Void> planDeferredReplicaStop(
                ReplicationGroupId groupId,
                ReplicaStateContext context,
                @Nullable HybridTimestamp leaseExpirationTime,
                Supplier<CompletableFuture<Void>> deferredStopOperation
        ) {
            synchronized (context) {
                // TODO IGNITE-23702: proper sync with waiting of expiration event, and proper deferred stop after cancellation of
                //     reservation made by a lease that was not negotiated.
                context.deferredStopReadyFuture = leaseExpirationTime == null
                        ? new CompletableFuture<>()
                        : replicaManager.clockService.waitFor(leaseExpirationTime);

                return context.deferredStopReadyFuture
                        .thenComposeAsync(unused -> stopReplica(groupId, context, deferredStopOperation), replicaManager.requestsExecutor);
            }
        }

        private static void executeDeferredReplicaStop(ReplicationGroupId groupId, ReplicaStateContext context) {
            assert context.deferredStopReadyFuture != null : "Stop operation future is not set [groupId=" + groupId + "].";

            context.deferredStopReadyFuture.complete(null);
            context.deferredStopReadyFuture = null;
        }

        /**
         * Reserve replica as primary.
         *
         * @param groupId Group id.
         * @return Whether the replica was successfully reserved.
         */
        boolean reserveReplica(ReplicationGroupId groupId, HybridTimestamp leaseStartTime) {
            ReplicaStateContext context = getContext(groupId);

            synchronized (context) {
                ReplicaState state = context.replicaState;

                if (state == ReplicaState.STOPPING || state == ReplicaState.STOPPED) {
                    if (state == ReplicaState.STOPPED) {
                        replicaContexts.remove(groupId);
                    }

                    if (context.reservedForPrimary) {
                        throw new AssertionError("Unexpected replica reservation with " + state + " state [groupId=" + groupId + "].");
                    }
                } else if (state != ReplicaState.RESTART_PLANNED) {
                    context.reserve(groupId, leaseStartTime);
                }

                return context.reservedForPrimary;
            }
        }

        @TestOnly
        boolean isReplicaPrimaryOnly(ReplicationGroupId groupId) {
            ReplicaStateContext context = getContext(groupId);

            synchronized (context) {
                return context.replicaState == ReplicaState.PRIMARY_ONLY;
            }
        }
    }

    /**
     * Destroys replication protocol storages for the given group ID.
     *
     * @param replicaGrpId Replication group ID.
     * @param isVolatileStorage is table storage volatile?
     * @throws NodeStoppingException If the node is being stopped.
     */
    public void destroyReplicationProtocolStorages(ReplicationGroupId replicaGrpId, boolean isVolatileStorage)
            throws NodeStoppingException {
        RaftNodeId raftNodeId = new RaftNodeId(replicaGrpId, new Peer(localNodeConsistentId));
        RaftGroupOptions groupOptions = groupOptionsForPartition(isVolatileStorage, null);

        ((Loza) raftManager).destroyRaftNodeStorages(raftNodeId, groupOptions);
    }

    private static class ReplicaStateContext {
        /** Replica state. */
        ReplicaState replicaState;

        /**
         * Future of the previous operation, to linearize the starts and stops of replica. The result of the future is whether
         * the operation was actually performed (for example, partition start operation can not start replica or raft node locally).
         */
        CompletableFuture<Boolean> previousOperationFuture;

        /**
         * Whether the replica is reserved to serve as a primary even if it is not included into assignments. If it is {@code} true,
         * then {@link #weakStopReplica(ReplicationGroupId, WeakReplicaStopReason, Supplier)} transfers {@link ReplicaState#ASSIGNED}
         * to {@link ReplicaState#PRIMARY_ONLY} instead of {@link ReplicaState#STOPPING}.
         * Replica is reserved when it is in progress of lease negotiation and stays reserved when it's primary. The negotiation moves
         * this flag to {@code true}. Primary replica expiration or the election of different node as a leaseholder moves this flag
         * to {@code false}.
         */
        boolean reservedForPrimary;

        /**
         * Lease start time of the lease this replica is reserved for, not {@code null} if {@link #reservedForPrimary} is {@code true}.
         */
        @Nullable
        HybridTimestamp leaseStartTime;

        /**
         * Future that should be complete when the deferred stop operation is ready to begin. Deferred stop operation is the stop of
         * replica that was reserved for becoming primary, and needs to be stopped.
         */
        @Nullable
        CompletableFuture<Void> deferredStopReadyFuture;

        ReplicaStateContext(ReplicaState replicaState, CompletableFuture<Boolean> previousOperationFuture) {
            this.replicaState = replicaState;
            this.previousOperationFuture = previousOperationFuture;
        }

        void reserve(ReplicationGroupId groupId, HybridTimestamp leaseStartTime) {
            if (reservedForPrimary && this.leaseStartTime != null && leaseStartTime.compareTo(this.leaseStartTime) < 0) {
                // Newer lease may reserve this replica when it's already reserved by older one: this means than older one is no longer
                // valid and most likely has not been negotiated and is discarded. By the same reason we shouldn't process the attempt
                // of reservation by older lease, which is not likely and means reordering of message handling.
                throw new IllegalArgumentException(format("Replica reservation failed: newer lease has already reserved this replica ["
                        + "groupId={}, requestedLeaseStartTime={}, newerLeaseStartTime={}].", groupId, leaseStartTime,
                        this.leaseStartTime));
            }
            this.leaseStartTime = leaseStartTime;
            reservedForPrimary = true;
        }

        void unreserve() {
            // TODO IGNITE-23702: should also lead to replica stop if it is PRIMARY_ONLY.
            reservedForPrimary = false;
            leaseStartTime = null;
        }

        void assertReservation(ReplicationGroupId groupId, HybridTimestamp leaseStartTime) {
            assert reservedForPrimary : "Replica is elected as primary but not reserved [groupId="
                    + groupId + ", leaseStartTime=" + leaseStartTime + "].";
            assert leaseStartTime != null : "Replica is reserved but lease start time is null [groupId="
                    + groupId + ", leaseStartTime=" + leaseStartTime + "].";
        }
    }

    /**
     * Replica lifecycle states.
     * <br>
     * Transitions:
     * <br>
     * On {@link #weakStartReplica(ReplicationGroupId, Supplier, Assignments)} (this assumes that the replica is included into assignments):
     * <ul>
     *     <li>if {@link #ASSIGNED}: next state is {@link #ASSIGNED};</li>
     *     <li>if {@link #PRIMARY_ONLY}: next state is {@link #ASSIGNED};</li>
     *     <li>if {@link #STOPPED} or {@link #STOPPING}: next state is {@link #STARTING}, replica is started after stop operation
     *         completes;</li>
 *         <li>if {@link #RESTART_PLANNED}: produces {@link AssertionError} because replica should be stopped first;</li>
     *     <li>if {@link #STARTING}: produces {@link AssertionError}.</li>
     * </ul>
     * On {@link #weakStopReplica(ReplicationGroupId, WeakReplicaStopReason, Supplier)} the next state also depends on given
     * {@link WeakReplicaStopReason}:
     * <ul>
     *     <li>if {@link WeakReplicaStopReason#EXCLUDED_FROM_ASSIGNMENTS}:</li>
     *     <ul>
     *         <li>if {@link #ASSIGNED}: when {@link ReplicaStateContext#reservedForPrimary} is {@code true} then the next state
     *             is {@link #PRIMARY_ONLY}, otherwise the replica is stopped, the next state is {@link #STOPPING};</li>
     *         <li>if {@link #PRIMARY_ONLY} or {@link #STOPPING}: no-op.</li>
     *         <li>if {@link #RESTART_PLANNED} no-op, because replica will be stopped within deferred operation;</li>
     *         <li>if {@link #STARTING}: replica is stopped, the next state is {@link #STOPPING};</li>
     *         <li>if {@link #STOPPED}: replica is stopped.</li>
     *     </ul>
     *     <li>if {@link WeakReplicaStopReason#PRIMARY_EXPIRED}:</li>
     *     <ul>
     *         <li>if {@link #PRIMARY_ONLY} replica is stopped, the next state is {@link #STOPPING}. Otherwise no-op.</li>
 *         </ul>
 *         <li>if {@link WeakReplicaStopReason#RESTART}: this is explicit manual replica restart for disaster recovery purposes,
     *         replica is stopped. It happens immediately if it's <b>not</b> reserved as primary, the next state is {@link #STOPPING}. But
     *         if if is reserved as primary, it asks the lease placement driver to stop the prolongation of lease, and is transferred
     *         to the state {@link #RESTART_PLANNED}. When the lease is expired, the replica is stopped and transferred to
     *         {@link #STOPPING} state.</li>
     * </ul>
     */
    private enum ReplicaState {
        /** Replica is starting. */
        STARTING,

        /**
         * Local node, where the replica is located, is included into the union of stable and pending assignments. The replica can
         * be either primary or non-primary. Assumes that the replica is started.
         */
        ASSIGNED,

        /**
         * Local node is excluded from the union of stable and pending assignments but the replica is a primary replica and hence
         * can't be stopped. Assumes that the replica is started.
         */
        PRIMARY_ONLY,

        /**
         * Replica is going to be restarted, this state means that it is primary and needs to wait for lease expiration first.
         * After lease is expired, replica is stopped and transferred to {@link ReplicaState#STOPPING} state.
         */
        RESTART_PLANNED,

        /** Replica is stopping. */
        STOPPING,

        /** Replica is stopped. */
        STOPPED
    }

    /**
     * Reasons to stop a replica.
     */
    public enum WeakReplicaStopReason {
        /** If the local node is excluded from the union of stable and pending assignments. */
        EXCLUDED_FROM_ASSIGNMENTS,

        /** If the primary replica expired (A replica can stay alive when the node is not in assignments, if it's a primary replica). */
        PRIMARY_EXPIRED,

        /** Explicit manual replica restart for disaster recovery purposes. */
        RESTART
    }

    // TODO: IGNITE-22630 Fix serialization into message
    private static ReplicationGroupIdMessage toReplicationGroupIdMessage(ReplicationGroupId replicationGroupId) {
        if (replicationGroupId instanceof TablePartitionId) {
            return toTablePartitionIdMessage(REPLICA_MESSAGES_FACTORY, (TablePartitionId) replicationGroupId);
        } else if (replicationGroupId instanceof ZonePartitionId) {
            return toZonePartitionIdMessage(REPLICA_MESSAGES_FACTORY, (ZonePartitionId) replicationGroupId);
        }

        throw new AssertionError("Not supported: " + replicationGroupId);
    }

    private boolean enterBusy() {
        return !busyLock.isWriteLockedByCurrentThread() && busyLock.readLock().tryLock();
    }

    private void leaveBusy() {
        busyLock.readLock().unlock();
    }

    private void blockBusy() {
        busyLock.writeLock().lock();
    }
}<|MERGE_RESOLUTION|>--- conflicted
+++ resolved
@@ -1137,13 +1137,8 @@
                 .build();
 
         replica.processRequest(req, localNodeId).whenComplete((res, ex) -> {
-<<<<<<< HEAD
-            if (ex != null) {
-                LOG.error("Could not advance safe time for {}", ex, replica.groupId());
-=======
             if (ex != null && !hasCauseOrSuppressed(ex, null, NodeStoppingException.class)) {
-                LOG.error("Could not advance safe time for {} to {}", ex, replica.groupId(), proposedSafeTime);
->>>>>>> e41ee1dd
+                LOG.error("Could not advance safe time for {} to {}", ex, replica.groupId());
             }
         });
     }
