--- conflicted
+++ resolved
@@ -446,12 +446,13 @@
     private static boolean indicatesUnexpectedProblem(Throwable ex) {
         Throwable unwrapped = unwrapCause(ex);
         return !(unwrapped instanceof ExpectedReplicationException)
-<<<<<<< HEAD
-                && !(unwrapped instanceof TrackerClosedException)
-                && !(unwrapped instanceof GroupOverloadedException);
-=======
-                && !hasCause(ex, NodeStoppingException.class, TrackerClosedException.class, ComponentStoppingException.class);
->>>>>>> 6efa9fa6
+                && !hasCause(
+                        ex,
+                        NodeStoppingException.class,
+                        TrackerClosedException.class,
+                        ComponentStoppingException.class,
+                        GroupOverloadedException.class
+                );
     }
 
     /**
