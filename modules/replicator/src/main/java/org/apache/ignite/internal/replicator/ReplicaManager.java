--- conflicted
+++ resolved
@@ -88,42 +88,48 @@
         this.clusterNetSvc = clusterNetSvc;
         this.clock = clock;
         this.handler = (message, senderAddr, correlationId) -> {
-            if (!busyLock.enterBusy()) {
-                throw new IgniteException(new NodeStoppingException());
+            @Override
+            public void onReceived(NetworkMessage message, NetworkAddress senderAddr, @Nullable Long correlationId) {
+                if (!busyLock.enterBusy()) {
+                    throw new IgniteException(new NodeStoppingException());
+                }
+
+                try {
+                    assert message instanceof ReplicaRequest : "Unexpected message [message=" + message + ']';
+
+                    ReplicaRequest request = (ReplicaRequest) message;
+
+                    HybridTimestamp requestTimestamp = extractTimestamp(request);
+
+                    Replica replica = replicas.get(request.groupId());
+
+                    if (replica == null) {
+                        sendReplicaUnavailableErrorResponse(senderAddr, correlationId, request, requestTimestamp);
+
+                        return;
+                    }
+
+                    CompletableFuture<Object> result = replica.processRequest(request);
+
+                    result.handle((res, ex) -> {
+                        NetworkMessage msg;
+
+                        if (ex == null) {
+                            msg = prepareReplicaResponse(requestTimestamp, res);
+                        } else {
+                            LOG.warn("Failed to process replica request [request={}]", ex, request);
+
+                            msg = prepareReplicaErrorResponse(requestTimestamp, ex);
+                        }
+
+                        clusterNetSvc.messagingService().respond(senderAddr, msg, correlationId);
+
+                        return null;
+                    });
+                } finally {
+                    busyLock.leaveBusy();
+                }
             }
-
-            try {
-                assert message instanceof ReplicaRequest : IgniteStringFormatter.format("Unexpected message [message={}]", message);
-
-                ReplicaRequest request = (ReplicaRequest) message;
-
-                HybridTimestamp requestTimestamp = extractTimestamp(request);
-
-                Replica replica = replicas.get(request.groupId());
-
-                if (replica == null) {
-                    sendReplicaUnavailableErrorResponse(senderAddr, correlationId, request, requestTimestamp);
-                }
-
-                CompletableFuture<Object> result = replica.processRequest(request);
-
-                result.handle((res, ex) -> {
-                    NetworkMessage msg;
-
-                    if (ex == null) {
-                        msg = prepareReplicaResponse(requestTimestamp, res);
-                    } else {
-                        msg = prepareReplicaErrorResponse(request, requestTimestamp, ex);
-                    }
-
-                    clusterNetSvc.messagingService().respond(senderAddr, msg, correlationId);
-
-                    return null;
-                });
-            } finally {
-                busyLock.leaveBusy();
-            }
-        };
         this.registeredMessageGroups = new ConcurrentHashSet<>();
     }
 
@@ -230,54 +236,7 @@
     /** {@inheritDoc} */
     @Override
     public void start() {
-<<<<<<< HEAD
         clusterNetSvc.messagingService().addMessageHandler(ReplicaMessageGroup.class, handler);
-=======
-        clusterNetSvc.messagingService().addMessageHandler(ReplicaMessageGroup.class, new NetworkMessageHandler() {
-            @Override
-            public void onReceived(NetworkMessage message, NetworkAddress senderAddr, @Nullable Long correlationId) {
-                if (!busyLock.enterBusy()) {
-                    throw new IgniteException(new NodeStoppingException());
-                }
-
-                try {
-                    assert message instanceof ReplicaRequest : "Unexpected message [message=" + message + ']';
-
-                    ReplicaRequest request = (ReplicaRequest) message;
-
-                    HybridTimestamp requestTimestamp = extractTimestamp(request);
-
-                    Replica replica = replicas.get(request.groupId());
-
-                    if (replica == null) {
-                        sendReplicaUnavailableErrorResponse(senderAddr, correlationId, request, requestTimestamp);
-
-                        return;
-                    }
-
-                    CompletableFuture<Object> result = replica.processRequest(request);
-
-                    result.handle((res, ex) -> {
-                        NetworkMessage msg;
-
-                        if (ex == null) {
-                            msg = prepareReplicaResponse(requestTimestamp, res);
-                        } else {
-                            LOG.warn("Failed to process replica request [request={}]", ex, request);
-
-                            msg = prepareReplicaErrorResponse(requestTimestamp, ex);
-                        }
-
-                        clusterNetSvc.messagingService().respond(senderAddr, msg, correlationId);
-
-                        return null;
-                    });
-                } finally {
-                    busyLock.leaveBusy();
-                }
-            }
-        });
->>>>>>> e225ff5b
     }
 
     /** {@inheritDoc} */
