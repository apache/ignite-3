/*
 * Licensed to the Apache Software Foundation (ASF) under one or more
 * contributor license agreements. See the NOTICE file distributed with
 * this work for additional information regarding copyright ownership.
 * The ASF licenses this file to You under the Apache License, Version 2.0
 * (the "License"); you may not use this file except in compliance with
 * the License. You may obtain a copy of the License at
 *
 *      http://www.apache.org/licenses/LICENSE-2.0
 *
 * Unless required by applicable law or agreed to in writing, software
 * distributed under the License is distributed on an "AS IS" BASIS,
 * WITHOUT WARRANTIES OR CONDITIONS OF ANY KIND, either express or implied.
 * See the License for the specific language governing permissions and
 * limitations under the License.
 */

package org.apache.ignite.internal.replicator;

import static java.util.concurrent.CompletableFuture.completedFuture;
import static java.util.stream.Collectors.toSet;
import static org.apache.ignite.internal.lang.IgniteStringFormatter.format;
import static org.apache.ignite.internal.raft.PeersAndLearners.fromAssignments;
import static org.apache.ignite.internal.replicator.LocalReplicaEvent.AFTER_REPLICA_STARTED;
import static org.apache.ignite.internal.replicator.LocalReplicaEvent.BEFORE_REPLICA_STOPPED;
import static org.apache.ignite.internal.thread.ThreadOperation.STORAGE_READ;
import static org.apache.ignite.internal.thread.ThreadOperation.STORAGE_WRITE;
import static org.apache.ignite.internal.thread.ThreadOperation.TX_STATE_STORAGE_ACCESS;
import static org.apache.ignite.internal.util.CompletableFutures.falseCompletedFuture;
import static org.apache.ignite.internal.util.CompletableFutures.isCompletedSuccessfully;
import static org.apache.ignite.internal.util.CompletableFutures.nullCompletedFuture;
import static org.apache.ignite.internal.util.CompletableFutures.trueCompletedFuture;
import static org.apache.ignite.internal.util.ExceptionUtils.unwrapCause;
import static org.apache.ignite.internal.util.IgniteUtils.shutdownAndAwaitTermination;

import java.io.IOException;
import java.util.Map;
import java.util.Map.Entry;
import java.util.Set;
import java.util.concurrent.CompletableFuture;
import java.util.concurrent.CompletionException;
import java.util.concurrent.ConcurrentHashMap;
import java.util.concurrent.ExecutionException;
import java.util.concurrent.Executor;
import java.util.concurrent.ExecutorService;
import java.util.concurrent.Executors;
import java.util.concurrent.LinkedBlockingQueue;
import java.util.concurrent.ScheduledExecutorService;
import java.util.concurrent.ThreadPoolExecutor;
import java.util.concurrent.TimeUnit;
import java.util.concurrent.TimeoutException;
import java.util.concurrent.atomic.AtomicBoolean;
import java.util.function.Consumer;
import java.util.function.Function;
import java.util.function.LongSupplier;
import java.util.function.Supplier;
import org.apache.ignite.internal.affinity.Assignments;
import org.apache.ignite.internal.cluster.management.ClusterManagementGroupManager;
import org.apache.ignite.internal.components.LogSyncer;
import org.apache.ignite.internal.event.AbstractEventProducer;
import org.apache.ignite.internal.failure.FailureContext;
import org.apache.ignite.internal.failure.FailureProcessor;
import org.apache.ignite.internal.failure.FailureType;
import org.apache.ignite.internal.hlc.ClockService;
import org.apache.ignite.internal.hlc.HybridTimestamp;
import org.apache.ignite.internal.lang.NodeStoppingException;
import org.apache.ignite.internal.logger.IgniteLogger;
import org.apache.ignite.internal.logger.Loggers;
import org.apache.ignite.internal.manager.ComponentContext;
import org.apache.ignite.internal.manager.IgniteComponent;
import org.apache.ignite.internal.network.ChannelType;
import org.apache.ignite.internal.network.ClusterService;
import org.apache.ignite.internal.network.NetworkMessage;
import org.apache.ignite.internal.network.NetworkMessageHandler;
import org.apache.ignite.internal.placementdriver.PlacementDriver;
import org.apache.ignite.internal.placementdriver.event.PrimaryReplicaEvent;
import org.apache.ignite.internal.placementdriver.event.PrimaryReplicaEventParameters;
import org.apache.ignite.internal.placementdriver.message.PlacementDriverMessageGroup;
import org.apache.ignite.internal.placementdriver.message.PlacementDriverMessagesFactory;
import org.apache.ignite.internal.placementdriver.message.PlacementDriverReplicaMessage;
import org.apache.ignite.internal.raft.Loza;
import org.apache.ignite.internal.raft.Marshaller;
import org.apache.ignite.internal.raft.Peer;
import org.apache.ignite.internal.raft.PeersAndLearners;
import org.apache.ignite.internal.raft.RaftGroupEventsListener;
import org.apache.ignite.internal.raft.RaftManager;
import org.apache.ignite.internal.raft.RaftNodeId;
import org.apache.ignite.internal.raft.client.TopologyAwareRaftGroupService;
import org.apache.ignite.internal.raft.client.TopologyAwareRaftGroupServiceFactory;
import org.apache.ignite.internal.raft.configuration.LogStorageBudgetView;
import org.apache.ignite.internal.raft.server.RaftGroupOptions;
import org.apache.ignite.internal.raft.service.RaftGroupListener;
import org.apache.ignite.internal.raft.service.RaftGroupService;
import org.apache.ignite.internal.raft.storage.SnapshotStorageFactory;
import org.apache.ignite.internal.raft.storage.impl.LogStorageFactoryCreator;
import org.apache.ignite.internal.replicator.exception.ExpectedReplicationException;
import org.apache.ignite.internal.replicator.exception.ReplicaIsAlreadyStartedException;
import org.apache.ignite.internal.replicator.exception.ReplicaStoppingException;
import org.apache.ignite.internal.replicator.exception.ReplicaUnavailableException;
import org.apache.ignite.internal.replicator.listener.ReplicaListener;
import org.apache.ignite.internal.replicator.message.AwaitReplicaRequest;
import org.apache.ignite.internal.replicator.message.PrimaryReplicaRequest;
import org.apache.ignite.internal.replicator.message.ReadOnlyDirectReplicaRequest;
import org.apache.ignite.internal.replicator.message.ReplicaMessageGroup;
import org.apache.ignite.internal.replicator.message.ReplicaMessagesFactory;
import org.apache.ignite.internal.replicator.message.ReplicaRequest;
import org.apache.ignite.internal.replicator.message.ReplicaSafeTimeSyncRequest;
import org.apache.ignite.internal.replicator.message.TimestampAware;
import org.apache.ignite.internal.thread.ExecutorChooser;
import org.apache.ignite.internal.thread.IgniteThreadFactory;
import org.apache.ignite.internal.thread.NamedThreadFactory;
import org.apache.ignite.internal.thread.PublicApiThreading;
import org.apache.ignite.internal.thread.ThreadAttributes;
import org.apache.ignite.internal.util.IgniteSpinBusyLock;
import org.apache.ignite.internal.util.PendingComparableValuesTracker;
import org.apache.ignite.network.ClusterNode;
import org.apache.ignite.raft.jraft.storage.impl.VolatileRaftMetaStorage;
import org.jetbrains.annotations.Nullable;
import org.jetbrains.annotations.TestOnly;
import org.jetbrains.annotations.VisibleForTesting;

/**
 * Replica manager maintains {@link Replica} instances on an Ignite node.
 *
 * <p>Manager allows starting, stopping, getting a {@link Replica} by its unique id.
 *
 * <p>Only a single instance of the class exists in Ignite node.
 */
public class ReplicaManager extends AbstractEventProducer<LocalReplicaEvent, LocalReplicaEventParameters> implements IgniteComponent {
    /** The logger. */
    private static final IgniteLogger LOG = Loggers.forClass(ReplicaManager.class);

    /** Replicator network message factory. */
    private static final ReplicaMessagesFactory REPLICA_MESSAGES_FACTORY = new ReplicaMessagesFactory();

    private static final PlacementDriverMessagesFactory PLACEMENT_DRIVER_MESSAGES_FACTORY = new PlacementDriverMessagesFactory();

    /** Busy lock to stop synchronously. */
    private final IgniteSpinBusyLock busyLock = new IgniteSpinBusyLock();

    /** Prevents double stopping of the component. */
    private final AtomicBoolean stopGuard = new AtomicBoolean();

    /** Meta storage node names. */
    private final CompletableFuture<Set<String>> msNodes = new CompletableFuture<>();

    /** Cluster network service. */
    private final ClusterService clusterNetSvc;

    /** Cluster group manager. */
    private final ClusterManagementGroupManager cmgMgr;

    /** Replica message handler. */
    private final NetworkMessageHandler handler;

    /** Raft manager for RAFT-clients creation. */
    // TODO: move into {@method Replica#shutdown} https://issues.apache.org/jira/browse/IGNITE-22372
    private final RaftManager raftManager;

    /** Raft clients factory for raft server endpoints starting. */
    private final TopologyAwareRaftGroupServiceFactory raftGroupServiceFactory;

    /** Creator for {@link org.apache.ignite.internal.raft.storage.LogStorageFactory} for volatile tables. */
    private final LogStorageFactoryCreator volatileLogStorageFactoryCreator;

    /** Raft command marshaller for raft server endpoints starting. */
    private final Marshaller raftCommandsMarshaller;

    /** Message handler for placement driver messages. */
    private final NetworkMessageHandler placementDriverMessageHandler;

    /** Placement driver. */
    private final PlacementDriver placementDriver;

    private final LongSupplier idleSafeTimePropagationPeriodMsSupplier;

    /** Replicas. */
    private final ConcurrentHashMap<ReplicationGroupId, CompletableFuture<Replica>> replicas = new ConcurrentHashMap<>();

    private final ClockService clockService;

    /** Scheduled executor for idle safe time sync. */
    private final ScheduledExecutorService scheduledIdleSafeTimeSyncExecutor;

    /** Executor that will be used to execute requests by replicas. */
    private final Executor requestsExecutor;

    /** Failure processor. */
    private final FailureProcessor failureProcessor;

    /** Set of message groups to handler as replica requests. */
    private final Set<Class<?>> messageGroupsToHandle;

    /** Executor. */
    // TODO: IGNITE-20063 Maybe get rid of it
    private final ExecutorService executor;

    private final ReplicaStateManager replicaStateManager;
    private final ExecutorService replicasCreationExecutor;

    private String localNodeId;

    private volatile String localNodeConsistentId;

    /* Temporary converter to support the zone based partitions in tests. **/
    // TODO: https://issues.apache.org/jira/browse/IGNITE-22522 remove this code
    private Function<ReplicationGroupId, ReplicationGroupId> groupIdConverter = Function.identity();

    /**
     * Constructor for a replica service.
     *
     * @param nodeName Node name.
     * @param clusterNetSvc Cluster network service.
     * @param cmgMgr Cluster group manager.
     * @param clockService Clock service.
     * @param messageGroupsToHandle Message handlers.
     * @param placementDriver A placement driver.
     * @param requestsExecutor Executor that will be used to execute requests by replicas.
     * @param idleSafeTimePropagationPeriodMsSupplier Used to get idle safe time propagation period in ms.
     * @param failureProcessor Failure processor.
     * @param raftCommandsMarshaller Command marshaller for raft groups creation.
     * @param raftGroupServiceFactory A factory for raft-clients creation.
     * @param raftManager The manager made up of songs and words to spite all my troubles is not so bad at all.
     * @param volatileLogStorageFactoryCreator Creator for {@link org.apache.ignite.internal.raft.storage.LogStorageFactory} for
     *      volatile tables.
     * @param groupIdConverter Temporary converter to support the zone based partitions in tests.
     */
    // TODO: https://issues.apache.org/jira/browse/IGNITE-22522 remove this method
    @TestOnly
    public ReplicaManager(
            String nodeName,
            ClusterService clusterNetSvc,
            ClusterManagementGroupManager cmgMgr,
            ClockService clockService,
            Set<Class<?>> messageGroupsToHandle,
            PlacementDriver placementDriver,
            Executor requestsExecutor,
            LongSupplier idleSafeTimePropagationPeriodMsSupplier,
            FailureProcessor failureProcessor,
            Marshaller raftCommandsMarshaller,
            TopologyAwareRaftGroupServiceFactory raftGroupServiceFactory,
            RaftManager raftManager,
            LogStorageFactoryCreator volatileLogStorageFactoryCreator,
            Executor replicaStartStopExecutor,
            Function<ReplicationGroupId, ReplicationGroupId> groupIdConverter
    ) {
        this(
                nodeName,
                clusterNetSvc,
                cmgMgr,
                clockService,
                messageGroupsToHandle,
                placementDriver,
                requestsExecutor,
                idleSafeTimePropagationPeriodMsSupplier,
                failureProcessor,
                raftCommandsMarshaller,
                raftGroupServiceFactory,
                raftManager,
                volatileLogStorageFactoryCreator,
                replicaStartStopExecutor
        );

        this.groupIdConverter = groupIdConverter;
    }

    /**
     * Constructor for a replica service.
     *
     * @param nodeName Node name.
     * @param clusterNetSvc Cluster network service.
     * @param cmgMgr Cluster group manager.
     * @param clockService Clock service.
     * @param messageGroupsToHandle Message handlers.
     * @param placementDriver A placement driver.
     * @param requestsExecutor Executor that will be used to execute requests by replicas.
     * @param idleSafeTimePropagationPeriodMsSupplier Used to get idle safe time propagation period in ms.
     * @param failureProcessor Failure processor.
     * @param raftCommandsMarshaller Command marshaller for raft groups creation.
     * @param raftGroupServiceFactory A factory for raft-clients creation.
     * @param raftManager The manager made up of songs and words to spite all my troubles is not so bad at all.
     * @param volatileLogStorageFactoryCreator Creator for {@link org.apache.ignite.internal.raft.storage.LogStorageFactory} for
     *      volatile tables.
     */
    public ReplicaManager(
            String nodeName,
            ClusterService clusterNetSvc,
            ClusterManagementGroupManager cmgMgr,
            ClockService clockService,
            Set<Class<?>> messageGroupsToHandle,
            PlacementDriver placementDriver,
            Executor requestsExecutor,
            LongSupplier idleSafeTimePropagationPeriodMsSupplier,
            FailureProcessor failureProcessor,
            Marshaller raftCommandsMarshaller,
            TopologyAwareRaftGroupServiceFactory raftGroupServiceFactory,
            RaftManager raftManager,
            LogStorageFactoryCreator volatileLogStorageFactoryCreator,
            Executor replicaStartStopExecutor
    ) {
        this.clusterNetSvc = clusterNetSvc;
        this.cmgMgr = cmgMgr;
        this.clockService = clockService;
        this.messageGroupsToHandle = messageGroupsToHandle;
        this.volatileLogStorageFactoryCreator = volatileLogStorageFactoryCreator;
        this.handler = this::onReplicaMessageReceived;
        this.placementDriverMessageHandler = this::onPlacementDriverMessageReceived;
        this.placementDriver = placementDriver;
        this.requestsExecutor = requestsExecutor;
        this.idleSafeTimePropagationPeriodMsSupplier = idleSafeTimePropagationPeriodMsSupplier;
        this.failureProcessor = failureProcessor;
        this.raftCommandsMarshaller = raftCommandsMarshaller;
        this.raftGroupServiceFactory = raftGroupServiceFactory;
        this.raftManager = raftManager;
        this.replicaStateManager = new ReplicaStateManager(replicaStartStopExecutor, clockService, placementDriver, this);

        scheduledIdleSafeTimeSyncExecutor = Executors.newScheduledThreadPool(
                1,
                NamedThreadFactory.create(nodeName, "scheduled-idle-safe-time-sync-thread", LOG)
        );

        int threadCount = Runtime.getRuntime().availableProcessors();

        executor = new ThreadPoolExecutor(
                threadCount,
                threadCount,
                30,
                TimeUnit.SECONDS,
                new LinkedBlockingQueue<>(),
                NamedThreadFactory.create(nodeName, "replica", LOG)
        );

        replicasCreationExecutor = new ThreadPoolExecutor(
                threadCount,
                threadCount,
                30,
                TimeUnit.SECONDS,
                new LinkedBlockingQueue<>(),
                IgniteThreadFactory.create(nodeName, "replica-manager", LOG, STORAGE_READ, STORAGE_WRITE)
        );
    }

    private void onReplicaMessageReceived(NetworkMessage message, ClusterNode sender, @Nullable Long correlationId) {
        if (!(message instanceof ReplicaRequest)) {
            return;
        }

        assert correlationId != null;

        ReplicaRequest request = (ReplicaRequest) message;

        // If the request actually came from the network, we are already in the correct thread that has permissions to do storage reads
        // and writes.
        // But if this is a local call (in the same Ignite instance), we might still be in a thread that does not have those permissions.
        if (shouldSwitchToRequestsExecutor()) {
            requestsExecutor.execute(() -> handleReplicaRequest(request, sender, correlationId));
        } else {
            handleReplicaRequest(request, sender, correlationId);
        }
    }

    private static boolean shouldSwitchToRequestsExecutor() {
        if (Thread.currentThread() instanceof ThreadAttributes) {
            ThreadAttributes thread = (ThreadAttributes) Thread.currentThread();
            return !thread.allows(STORAGE_READ) || !thread.allows(STORAGE_WRITE) || !thread.allows(TX_STATE_STORAGE_ACCESS);
        } else {
            if (PublicApiThreading.executingSyncPublicApi()) {
                // It's a user thread, it executes a sync public API call, so it can do anything, no switch is needed.
                return false;
            }
            if (PublicApiThreading.executingAsyncPublicApi()) {
                // It's a user thread, it executes an async public API call, so it cannot do anything, a switch is needed.
                return true;
            }

            // It's something else: either a JRE thread or an Ignite thread not marked with ThreadAttributes. As we are not sure,
            // let's switch: false negative can produce assertion errors.
            return true;
        }
    }

    private void handleReplicaRequest(ReplicaRequest request, ClusterNode sender, @Nullable Long correlationId) {
        if (!busyLock.enterBusy()) {
            if (LOG.isInfoEnabled()) {
                LOG.info("Failed to process replica request (the node is stopping) [request={}].", request);
            }

            return;
        }

        ReplicationGroupId groupId = groupIdConverter.apply(request.groupId());

        String senderConsistentId = sender.name();

        try {
            // Notify the sender that the Replica is created and ready to process requests.
            if (request instanceof AwaitReplicaRequest) {
                replicas.compute(groupId, (replicationGroupId, replicaFut) -> {
                    if (replicaFut == null) {
                        replicaFut = new CompletableFuture<>();
                    }

                    if (!replicaFut.isDone()) {
                        replicaFut.whenComplete((createdReplica, ex) -> {
                            if (ex != null) {
                                clusterNetSvc.messagingService().respond(
                                        senderConsistentId,
                                        REPLICA_MESSAGES_FACTORY
                                                .errorReplicaResponse()
                                                .throwable(ex)
                                                .build(),
                                        correlationId);
                            } else {
                                sendAwaitReplicaResponse(senderConsistentId, correlationId);
                            }
                        });
                    } else {
                        sendAwaitReplicaResponse(senderConsistentId, correlationId);
                    }
                    return replicaFut;
                });

                return;
            }

            CompletableFuture<Replica> replicaFut = replicas.get(groupId);

            HybridTimestamp requestTimestamp = extractTimestamp(request);

            if (replicaFut == null || !replicaFut.isDone()) {
                sendReplicaUnavailableErrorResponse(senderConsistentId, correlationId, groupId, requestTimestamp);

                return;
            }

            if (requestTimestamp != null) {
                clockService.updateClock(requestTimestamp);
            }

            boolean sendTimestamp = request instanceof TimestampAware || request instanceof ReadOnlyDirectReplicaRequest;

            // replicaFut is always completed here.
            Replica replica = replicaFut.join();

            String senderId = sender.id();

            CompletableFuture<ReplicaResult> resFut = replica.processRequest(request, senderId);

            resFut.whenComplete((res, ex) -> {
                NetworkMessage msg;

                if (ex == null) {
                    msg = prepareReplicaResponse(sendTimestamp, res.result());
                } else {
                    if (indicatesUnexpectedProblem(ex)) {
                        LOG.warn("Failed to process replica request [request={}].", ex, request);
                    } else {
                        LOG.debug("Failed to process replica request [request={}].", ex, request);
                    }

                    msg = prepareReplicaErrorResponse(sendTimestamp, ex);
                }

                clusterNetSvc.messagingService().respond(senderConsistentId, msg, correlationId);

                if (request instanceof PrimaryReplicaRequest && isConnectivityRelatedException(ex)) {
                    stopLeaseProlongation(groupId, null);
                }

                if (ex == null && res.replicationFuture() != null) {
                    res.replicationFuture().whenComplete((res0, ex0) -> {
                        NetworkMessage msg0;

                        LOG.debug("Sending delayed response for replica request [request={}]", request);

                        if (ex0 == null) {
                            msg0 = prepareReplicaResponse(sendTimestamp, res0);
                        } else {
                            LOG.warn("Failed to process delayed response [request={}]", ex0, request);

                            msg0 = prepareReplicaErrorResponse(sendTimestamp, ex0);
                        }

                        // Using strong send here is important to avoid a reordering with a normal response.
                        clusterNetSvc.messagingService().send(senderConsistentId, ChannelType.DEFAULT, msg0);
                    });
                }
            });
        } finally {
            busyLock.leaveBusy();
        }
    }

    private static boolean indicatesUnexpectedProblem(Throwable ex) {
        return !(unwrapCause(ex) instanceof ExpectedReplicationException);
    }

    /**
     * Checks this exception is caused of timeout or connectivity issue.
     *
     * @param ex An exception
     * @return True if this exception has thrown due to timeout or connection problem, false otherwise.
     */
    private static boolean isConnectivityRelatedException(@Nullable Throwable ex) {
        if (ex instanceof ExecutionException || ex instanceof CompletionException) {
            ex = ex.getCause();
        }

        return ex instanceof TimeoutException || ex instanceof IOException;
    }

    private void onPlacementDriverMessageReceived(NetworkMessage msg0, ClusterNode sender, @Nullable Long correlationId) {
        if (!(msg0 instanceof PlacementDriverReplicaMessage)) {
            return;
        }

        String senderConsistentId = sender.name();

        assert correlationId != null;

        var msg = (PlacementDriverReplicaMessage) msg0;

        if (!busyLock.enterBusy()) {
            if (LOG.isInfoEnabled()) {
                LOG.info("Failed to process placement driver message (the node is stopping) [msg={}].", msg);
            }

            return;
        }

        try {
            CompletableFuture<Replica> replicaFut = replicas.computeIfAbsent(msg.groupId(), k -> new CompletableFuture<>());

            replicaFut
                    .thenCompose(replica -> replica.processPlacementDriverMessage(msg))
                    .whenComplete((response, ex) -> {
                        if (ex == null) {
                            clusterNetSvc.messagingService().respond(senderConsistentId, response, correlationId);
                        } else if (!(unwrapCause(ex) instanceof NodeStoppingException)) {
                            LOG.error("Failed to process placement driver message [msg={}].", ex, msg);
                        }
                    });
        } finally {
            busyLock.leaveBusy();
        }
    }

    /**
     * Sends stop lease prolongation message to all participants of placement driver group.
     *
     * @param groupId Replication group id.
     * @param redirectNodeId Node consistent id to redirect.
     */
    private void stopLeaseProlongation(ReplicationGroupId groupId, @Nullable String redirectNodeId) {
        LOG.info("The replica does not meet the requirements for the leaseholder [groupId={}, redirectNodeId={}]", groupId, redirectNodeId);

        msNodes.thenAccept(nodeIds -> {
            for (String nodeId : nodeIds) {
                ClusterNode node = clusterNetSvc.topologyService().getByConsistentId(nodeId);

                if (node != null) {
                    // TODO: IGNITE-19441 Stop lease prolongation message might be sent several
                    clusterNetSvc.messagingService().send(node, PLACEMENT_DRIVER_MESSAGES_FACTORY.stopLeaseProlongationMessage()
                            .groupId(groupId)
                            .redirectProposal(redirectNodeId)
                            .build());
                }
            }
        });
    }

    private CompletableFuture<Boolean> startReplicaInternal(
            RaftGroupEventsListener raftGroupEventsListener,
            RaftGroupListener raftGroupListener,
            boolean isVolatileStorage,
            SnapshotStorageFactory snapshotStorageFactory,
            Consumer<RaftGroupService> updateTableRaftService,
            Function<RaftGroupService, ReplicaListener> createListener,
            PendingComparableValuesTracker<Long, Void> storageIndexTracker,
            TablePartitionId replicaGrpId,
            PeersAndLearners newConfiguration
    ) throws NodeStoppingException {
        RaftNodeId raftNodeId = new RaftNodeId(replicaGrpId, new Peer(localNodeConsistentId));

        RaftGroupOptions groupOptions = groupOptionsForPartition(
                isVolatileStorage,
                snapshotStorageFactory);

        // TODO: move into {@method Replica#shutdown} https://issues.apache.org/jira/browse/IGNITE-22372
        // TODO: use RaftManager interface, see https://issues.apache.org/jira/browse/IGNITE-18273
        CompletableFuture<TopologyAwareRaftGroupService> newRaftClientFut = ((Loza) raftManager).startRaftGroupNode(
                raftNodeId,
                newConfiguration,
                raftGroupListener,
                raftGroupEventsListener,
                groupOptions,
                raftGroupServiceFactory
        );

        return startReplica(
                replicaGrpId,
                newConfiguration,
                updateTableRaftService,
                createListener,
                storageIndexTracker,
                newRaftClientFut);
    }

    /**
     * Creates and starts a new replica.
     *
     * @param raftGroupEventsListener Raft group events listener for raft group starting.
     * @param raftGroupListener Raft group listener for raft group starting.
     * @param isVolatileStorage is table storage volatile?
     * @param snapshotStorageFactory Snapshot storage factory for raft group option's parameterization.
     * @param updateTableRaftService Temporal consumer while TableRaftService wouldn't be removed in
     *      TODO: https://issues.apache.org/jira/browse/IGNITE-22218.
     * @param createListener Due to creation of ReplicaListener in TableManager, the function returns desired listener by created
     *      raft-client inside {@link #startReplica} method.
     * @param replicaGrpId Replication group id.
     * @param storageIndexTracker Storage index tracker.
     * @param newConfiguration A configuration for new raft group.
     *
     * @return Future that promises ready new replica when done.
     */
    public CompletableFuture<Boolean> startReplica(
            RaftGroupEventsListener raftGroupEventsListener,
            RaftGroupListener raftGroupListener,
            boolean isVolatileStorage,
            SnapshotStorageFactory snapshotStorageFactory,
            Consumer<RaftGroupService> updateTableRaftService,
            Function<RaftGroupService, ReplicaListener> createListener,
            PendingComparableValuesTracker<Long, Void> storageIndexTracker,
            TablePartitionId replicaGrpId,
            PeersAndLearners newConfiguration
    ) throws NodeStoppingException {
        if (!busyLock.enterBusy()) {
            throw new NodeStoppingException();
        }

        try {
            return startReplicaInternal(
                    raftGroupEventsListener,
                    raftGroupListener,
                    isVolatileStorage,
                    snapshotStorageFactory,
                    updateTableRaftService,
                    createListener,
                    storageIndexTracker,
                    replicaGrpId,
                    newConfiguration);
        } finally {
            busyLock.leaveBusy();
        }
    }

    /**
     * Starts a replica. If a replica with the same partition id already exists, the method throws an exception.
     *
     * @param replicaGrpId Replication group id.
     * @param listener Replica listener.
     * @param snapshotStorageFactory Snapshot storage factory for raft group option's parameterization.
     * @param newConfiguration A configuration for new raft group.
     * @param raftGroupListener Raft group listener for raft group starting.
     * @param raftGroupEventsListener Raft group events listener for raft group starting.
     * @throws NodeStoppingException If node is stopping.
     * @throws ReplicaIsAlreadyStartedException Is thrown when a replica with the same replication group id has already been
     *         started.
     */
    public CompletableFuture<Replica> startReplica(
            ReplicationGroupId replicaGrpId,
            ReplicaListener listener,
            SnapshotStorageFactory snapshotStorageFactory,
            PeersAndLearners newConfiguration,
            RaftGroupListener raftGroupListener,
            RaftGroupEventsListener raftGroupEventsListener
    ) throws NodeStoppingException {
        RaftGroupOptions groupOptions = groupOptionsForPartition(
                false,
                snapshotStorageFactory);

        RaftNodeId raftNodeId = new RaftNodeId(replicaGrpId, new Peer(localNodeConsistentId));

        ((Loza) raftManager).startRaftGroupNodeWithoutService(
                raftNodeId,
                newConfiguration,
                raftGroupListener,
                raftGroupEventsListener,
                groupOptions
        );

        LOG.info("Replica is about to start [replicationGroupId={}].", replicaGrpId);

        Replica newReplica = new ZonePartitionReplicaImpl(
                replicaGrpId,
                listener
        );

        CompletableFuture<Replica> replicaFuture = replicas.compute(replicaGrpId, (k, existingReplicaFuture) -> {
            if (existingReplicaFuture == null || existingReplicaFuture.isDone()) {
                assert existingReplicaFuture == null || isCompletedSuccessfully(existingReplicaFuture);
                LOG.info("Replica is started [replicationGroupId={}].", replicaGrpId);

                return completedFuture(newReplica);
            } else {
                existingReplicaFuture.complete(newReplica);
                LOG.info("Replica is started, existing replica waiter was completed [replicationGroupId={}].", replicaGrpId);

                return existingReplicaFuture;
            }
        });

        var eventParams = new LocalReplicaEventParameters(replicaGrpId);

        return fireEvent(AFTER_REPLICA_STARTED, eventParams)
                .exceptionally(e -> {
                    LOG.error("Error when notifying about AFTER_REPLICA_STARTED event.", e);

                    return null;
                })
                .thenCompose(v -> replicaFuture);
    }

    /**
     * Starts a raft-client and pass it to a replica creation if the replica should be started too. If a replica with the same partition id
     * already exists, the method throws an exception.
     * TODO: must be deleted or be private after https://issues.apache.org/jira/browse/IGNITE-22373
     *
     * @param replicaGrpId Replication group id.
     * @param newConfiguration Peers and Learners of the Raft group.
     * @param updateTableRaftService A temporal clojure that updates table raft service with new raft-client, but
     *      TODO: will be removed https://issues.apache.org/jira/browse/IGNITE-22218
     * @param createListener A clojure that returns done {@link ReplicaListener} by given raft-client {@link RaftGroupService}.
     * @param storageIndexTracker Storage index tracker.
     * @param newRaftClientFut A future that returns created raft-client.
     * @throws NodeStoppingException If node is stopping.
     * @throws ReplicaIsAlreadyStartedException Is thrown when a replica with the same replication group id has already been started.
     */
    @VisibleForTesting
    @Deprecated
    public CompletableFuture<Boolean> startReplica(
            ReplicationGroupId replicaGrpId,
            PeersAndLearners newConfiguration,
            Consumer<RaftGroupService> updateTableRaftService,
            Function<RaftGroupService, ReplicaListener> createListener,
            PendingComparableValuesTracker<Long, Void> storageIndexTracker,
            CompletableFuture<TopologyAwareRaftGroupService> newRaftClientFut
    ) throws NodeStoppingException {
        LOG.info("Replica is about to start [replicationGroupId={}].", replicaGrpId);

        return newRaftClientFut
                .thenApplyAsync(raftClient -> {
                    // TODO: will be removed in https://issues.apache.org/jira/browse/IGNITE-22218
                    updateTableRaftService.accept(raftClient);
                    return createListener.apply(raftClient);
                }, replicasCreationExecutor)
                .thenCompose(replicaListener -> startReplica(replicaGrpId, storageIndexTracker, completedFuture(replicaListener)))
                .thenApply(r -> true);
    }

    /**
     * Creates and start new replica.
     * TODO: must be deleted or be private after https://issues.apache.org/jira/browse/IGNITE-22373
     *
     * @param replicaGrpId Replication group id.
     * @param storageIndexTracker Storage index tracker.
     * @param newReplicaListenerFut Future that returns ready ReplicaListener for replica creation.
     * @return Future that promises ready new replica when done.
     */
    @VisibleForTesting
    @Deprecated
    public CompletableFuture<Replica> startReplica(
            ReplicationGroupId replicaGrpId,
            PendingComparableValuesTracker<Long, Void> storageIndexTracker,
            CompletableFuture<ReplicaListener> newReplicaListenerFut
    ) {

        ClusterNode localNode = clusterNetSvc.topologyService().localMember();

        CompletableFuture<Replica> replicaFuture = newReplicaListenerFut.thenCompose(listener -> {
            Replica newReplica = new ReplicaImpl(
                    replicaGrpId,
                    listener,
                    storageIndexTracker,
                    localNode,
                    executor,
                    placementDriver,
                    clockService,
                    replicaStateManager::reserveReplica
            );

            return replicas.compute(replicaGrpId, (k, existingReplicaFuture) -> {
                if (existingReplicaFuture == null || existingReplicaFuture.isDone()) {
                    assert existingReplicaFuture == null || isCompletedSuccessfully(existingReplicaFuture);
                    LOG.info("Replica is started [replicationGroupId={}].", replicaGrpId);

                    return completedFuture(newReplica);
                } else {
                    LOG.info("Replica is started, existing replica waiter was completed [replicationGroupId={}].", replicaGrpId);

                    existingReplicaFuture.complete(newReplica);

                    return existingReplicaFuture;
                }
            });
        });

        var eventParams = new LocalReplicaEventParameters(replicaGrpId);

        return fireEvent(AFTER_REPLICA_STARTED, eventParams)
                .exceptionally(e -> {
                    LOG.error("Error when notifying about AFTER_REPLICA_STARTED event.", e);

                    return null;
                })
                .thenCompose(v -> replicaFuture);
    }

    /**
<<<<<<< HEAD
=======
     * Temporary public method for RAFT-client starting.
     * TODO: will be removed after https://issues.apache.org/jira/browse/IGNITE-22315
     *
     * @param replicaGrpId Replication Group ID.
     * @param newConfiguration Peers and learners nodes for a raft group.
     * @param raftClientCache Temporal supplier that returns RAFT-client from TableRaftService if it's already exists and was put into the
     *      service's map.
     * @return Future that returns started RAFT-client.
     * @throws NodeStoppingException In case if node was stopping.
     */
    @Deprecated
    public CompletableFuture<TopologyAwareRaftGroupService> startRaftClient(
            ReplicationGroupId replicaGrpId,
            PeersAndLearners newConfiguration,
            Supplier<RaftGroupService> raftClientCache)
            throws NodeStoppingException {
        RaftGroupService cachedRaftClient = raftClientCache.get();
        return cachedRaftClient != null
                ? completedFuture((TopologyAwareRaftGroupService) cachedRaftClient)
                // TODO IGNITE-19614 This procedure takes 10 seconds if there's no majority online.
                : raftManager.startRaftGroupService(replicaGrpId, newConfiguration, raftGroupServiceFactory, raftCommandsMarshaller);
    }

    /**
>>>>>>> d5adf9ed
     * Returns future with a replica if it was created or null if there no any replicas starting with given identifier.
     *
     * @param replicationGroupId Table-Partition identifier.
     * @return replica if it was created or null otherwise.
     */
    public CompletableFuture<Replica> replica(ReplicationGroupId replicationGroupId) {
        return replicas.get(replicationGroupId);
    }

    /**
     * Performs a {@code resetPeers} operation on raft node.
     *
     * @param replicaGrpId Replication group ID.
     * @param peersAndLearners New node configuration.
     */
    public void resetPeers(ReplicationGroupId replicaGrpId, PeersAndLearners peersAndLearners) {
        RaftNodeId raftNodeId = new RaftNodeId(replicaGrpId, new Peer(localNodeConsistentId));
        ((Loza) raftManager).resetPeers(raftNodeId, peersAndLearners);
    }

    /** Getter for wrapped write-ahead log syncer. */
    // TODO: will be removed after https://issues.apache.org/jira/browse/IGNITE-22292
    public LogSyncer getLogSyncer() {
        return raftManager.getLogSyncer();
    }

    private RaftGroupOptions groupOptionsForPartition(boolean isVolatileStorage, SnapshotStorageFactory snapshotFactory) {
        RaftGroupOptions raftGroupOptions;

        if (isVolatileStorage) {
            LogStorageBudgetView view = ((Loza) raftManager).volatileRaft().logStorage().value();
            raftGroupOptions = RaftGroupOptions.forVolatileStores()
                    .setLogStorageFactory(volatileLogStorageFactoryCreator.factory(view))
                    .raftMetaStorageFactory((groupId, raftOptions) -> new VolatileRaftMetaStorage());
        } else {
            raftGroupOptions = RaftGroupOptions.forPersistentStores();
        }

        raftGroupOptions.snapshotStorageFactory(snapshotFactory);

        raftGroupOptions.commandsMarshaller(raftCommandsMarshaller);

        return raftGroupOptions;
    }

    /**
     * Stops a replica by the partition group id.
     *
     * @param replicaGrpId Replication group id.
     * @return True if the replica is found and closed, false otherwise.
     * @throws NodeStoppingException If the node is stopping.
     */
    public CompletableFuture<Boolean> stopReplica(ReplicationGroupId replicaGrpId) throws NodeStoppingException {
        if (!busyLock.enterBusy()) {
            throw new NodeStoppingException();
        }

        try {
            return stopReplicaInternal(replicaGrpId);
        } finally {
            busyLock.leaveBusy();
        }
    }

    /**
     * Internal method for stopping a replica.
     *
     * @param replicaGrpId Replication group id.
     * @return True if the replica is found and closed, false otherwise.
     */
    private CompletableFuture<Boolean> stopReplicaInternal(ReplicationGroupId replicaGrpId) {
        var isRemovedFuture = new CompletableFuture<Boolean>();

        var eventParams = new LocalReplicaEventParameters(replicaGrpId);

        fireEvent(BEFORE_REPLICA_STOPPED, eventParams).whenComplete((v, e) -> {
            if (e != null) {
                LOG.error("Error when notifying about BEFORE_REPLICA_STOPPED event.", e);
            }

            if (!busyLock.enterBusy()) {
                isRemovedFuture.completeExceptionally(new NodeStoppingException());

                return;
            }

            try {
                replicas.compute(replicaGrpId, (grpId, replicaFuture) -> {
                    if (replicaFuture == null) {
                        isRemovedFuture.complete(false);
                    } else if (!replicaFuture.isDone()) {
                        ClusterNode localMember = clusterNetSvc.topologyService().localMember();

                        replicaFuture.completeExceptionally(new ReplicaStoppingException(grpId, localMember));

                        isRemovedFuture.complete(true);
                    } else if (!isCompletedSuccessfully(replicaFuture)) {
                        isRemovedFuture.complete(true);
                    } else {
                        replicaFuture
                                .thenCompose(Replica::shutdown)
                                .whenComplete((notUsed, throwable) -> {
                                    if (throwable != null) {
                                        LOG.error("Failed to stop replica [replicaGrpId={}].", throwable, grpId);
                                    }

                                    isRemovedFuture.complete(throwable == null);
                                });
                    }

                    return null;
                });
            } finally {
                busyLock.leaveBusy();
            }
        });

        return isRemovedFuture
                .thenApply(v -> {
                    try {
                        // TODO: move into {@method Replica#shutdown} https://issues.apache.org/jira/browse/IGNITE-22372
                        raftManager.stopRaftNodes(replicaGrpId);
                    } catch (NodeStoppingException ignored) {
                        // No-op.
                    }
                    return v;
                });
    }

    /** {@inheritDoc} */
    @Override
    public CompletableFuture<Void> startAsync(ComponentContext componentContext) {
        ExecutorChooser<NetworkMessage> replicaMessagesExecutorChooser = message -> requestsExecutor;

        clusterNetSvc.messagingService().addMessageHandler(ReplicaMessageGroup.class, replicaMessagesExecutorChooser, handler);
        clusterNetSvc.messagingService().addMessageHandler(PlacementDriverMessageGroup.class, placementDriverMessageHandler);
        messageGroupsToHandle.forEach(
                mg -> clusterNetSvc.messagingService().addMessageHandler(mg, replicaMessagesExecutorChooser, handler)
        );
        scheduledIdleSafeTimeSyncExecutor.scheduleAtFixedRate(
                this::idleSafeTimeSync,
                0,
                idleSafeTimePropagationPeriodMsSupplier.getAsLong(),
                TimeUnit.MILLISECONDS
        );

        cmgMgr.metaStorageNodes().whenComplete((nodes, e) -> {
            if (e != null) {
                msNodes.completeExceptionally(e);
            } else {
                msNodes.complete(nodes);
            }
        });

        localNodeId = clusterNetSvc.topologyService().localMember().id();

        localNodeConsistentId = clusterNetSvc.topologyService().localMember().name();

        replicaStateManager.start(localNodeId);

        return nullCompletedFuture();
    }

    /** {@inheritDoc} */
    @Override
    public CompletableFuture<Void> stopAsync(ComponentContext componentContext) {
        if (!stopGuard.compareAndSet(false, true)) {
            return nullCompletedFuture();
        }

        busyLock.block();

        int shutdownTimeoutSeconds = 10;

        shutdownAndAwaitTermination(scheduledIdleSafeTimeSyncExecutor, shutdownTimeoutSeconds, TimeUnit.SECONDS);
        shutdownAndAwaitTermination(executor, shutdownTimeoutSeconds, TimeUnit.SECONDS);
        shutdownAndAwaitTermination(replicasCreationExecutor, shutdownTimeoutSeconds, TimeUnit.SECONDS);

        assert replicas.values().stream().noneMatch(CompletableFuture::isDone)
                : "There are replicas alive [replicas="
                + replicas.entrySet().stream().filter(e -> e.getValue().isDone()).map(Entry::getKey).collect(toSet()) + ']';

        for (CompletableFuture<Replica> replicaFuture : replicas.values()) {
            replicaFuture.completeExceptionally(new NodeStoppingException());
        }

        return nullCompletedFuture();
    }

    /**
     * Extract a hybrid timestamp from timestamp aware request or return null.
     */
    private static @Nullable HybridTimestamp extractTimestamp(ReplicaRequest request) {
        if (request instanceof TimestampAware) {
            return ((TimestampAware) request).timestamp();
        } else {
            return null;
        }
    }

    /**
     * Sends replica unavailable error response.
     */
    private void sendReplicaUnavailableErrorResponse(
            String senderConsistentId,
            long correlationId,
            ReplicationGroupId groupId,
            @Nullable HybridTimestamp requestTimestamp
    ) {
        if (requestTimestamp != null) {
            clusterNetSvc.messagingService().respond(
                    senderConsistentId,
                    REPLICA_MESSAGES_FACTORY
                            .errorTimestampAwareReplicaResponse()
                            .throwable(
                                    new ReplicaUnavailableException(
                                            groupId,
                                            clusterNetSvc.topologyService().localMember())
                            )
                            .timestampLong(clockService.updateClock(requestTimestamp).longValue())
                            .build(),
                    correlationId);
        } else {
            clusterNetSvc.messagingService().respond(
                    senderConsistentId,
                    REPLICA_MESSAGES_FACTORY
                            .errorReplicaResponse()
                            .throwable(
                                    new ReplicaUnavailableException(
                                            groupId,
                                            clusterNetSvc.topologyService().localMember())
                            )
                            .build(),
                    correlationId);
        }
    }

    /**
     * Sends await replica response.
     */
    private void sendAwaitReplicaResponse(String senderConsistentId, long correlationId) {
        clusterNetSvc.messagingService().respond(
                senderConsistentId,
                REPLICA_MESSAGES_FACTORY
                        .awaitReplicaResponse()
                        .build(),
                correlationId);
    }

    /**
     * Prepares replica response.
     */
    private NetworkMessage prepareReplicaResponse(boolean sendTimestamp, Object result) {
        if (sendTimestamp) {
            return REPLICA_MESSAGES_FACTORY
                    .timestampAwareReplicaResponse()
                    .result(result)
                    .timestampLong(clockService.nowLong())
                    .build();
        } else {
            return REPLICA_MESSAGES_FACTORY
                    .replicaResponse()
                    .result(result)
                    .build();
        }
    }

    /**
     * Prepares replica error response.
     */
    private NetworkMessage prepareReplicaErrorResponse(boolean sendTimestamp, Throwable ex) {
        if (sendTimestamp) {
            return REPLICA_MESSAGES_FACTORY
                    .errorTimestampAwareReplicaResponse()
                    .throwable(ex)
                    .timestampLong(clockService.nowLong())
                    .build();
        } else {
            return REPLICA_MESSAGES_FACTORY
                    .errorReplicaResponse()
                    .throwable(ex)
                    .build();
        }
    }

    /**
     * Idle safe time sync for replicas.
     */
    private void idleSafeTimeSync() {
        for (Entry<ReplicationGroupId, CompletableFuture<Replica>> entry : replicas.entrySet()) {
            try {
                sendSafeTimeSyncIfReplicaReady(entry.getValue());
            } catch (Exception | AssertionError e) {
                LOG.warn("Error while trying to send a safe time sync request [groupId={}]", e, entry.getKey());
            } catch (Error e) {
                LOG.error("Error while trying to send a safe time sync request [groupId={}]", e, entry.getKey());

                failureProcessor.process(new FailureContext(FailureType.CRITICAL_ERROR, e));
            }
        }
    }

    private void sendSafeTimeSyncIfReplicaReady(CompletableFuture<Replica> replicaFuture) {
        if (isCompletedSuccessfully(replicaFuture)) {
            Replica replica = replicaFuture.join();

            ReplicaSafeTimeSyncRequest req = REPLICA_MESSAGES_FACTORY.replicaSafeTimeSyncRequest()
                    .groupId(replica.groupId())
                    .build();

            replica.processRequest(req, localNodeId);
        }
    }

    /**
     * Check if replica is started.
     *
     * @param replicaGrpId Replication group id.
     * @return True if the replica is started.
     */
    public boolean isReplicaStarted(ReplicationGroupId replicaGrpId) {
        CompletableFuture<Replica> replicaFuture = replicas.get(replicaGrpId);
        return replicaFuture != null && isCompletedSuccessfully(replicaFuture);
    }

    /**
     * Can possibly start replica if it's not running or is stopping. Nothing happens if the replica is already running
     * ({@link ReplicaState#ASSIGNED} or {@link ReplicaState#PRIMARY_ONLY}) and {@code forcedAssignments} is {@code null}.
     * If the replica is {@link ReplicaState#ASSIGNED} and {@code forcedAssignments} is not {@code null} then peers will be
     * reset to the given assignments. See {@link ReplicaState} for exact replica state transitions.
     *
     * @param groupId Group id.
     * @param startOperation Replica start operation. Will be called if this method decides to start the replica.
     * @param forcedAssignments Assignments to reset forcibly, if needed. Assignments reset is only available when replica is started.
     * @return Completable future, the result means whether the replica was started.
     */
    public CompletableFuture<Boolean> weakStartReplica(
            ReplicationGroupId groupId,
            Supplier<CompletableFuture<Boolean>> startOperation,
            @Nullable Assignments forcedAssignments
    ) {
        return replicaStateManager.weakStartReplica(groupId, startOperation, forcedAssignments);
    }

    /**
     * Can possibly stop replica if it is running or starting, and is not a primary replica. Relies on the given reason. If
     * the reason is {@link WeakReplicaStopReason#EXCLUDED_FROM_ASSIGNMENTS} then the replica can be not stopped if it is still
     * a primary. If the reason is {@link WeakReplicaStopReason#PRIMARY_EXPIRED} then the replica is stopped only if its state
     * is {@link ReplicaState#PRIMARY_ONLY}, because this assumes that it was excluded from assignments before.
     * See {@link ReplicaState} for exact replica state transitions.
     *
     * @param groupId Group id.
     * @param reason Reason to stop replica.
     * @param stopOperation Replica stop operation.
     * @return Completable future, the result means whether the replica was stopped.
     */
    public CompletableFuture<Void> weakStopReplica(
            ReplicationGroupId groupId,
            WeakReplicaStopReason reason,
            Supplier<CompletableFuture<Void>> stopOperation
    ) {
        return replicaStateManager.weakStopReplica(groupId, reason, stopOperation);
    }

    /**
     * Check if replica was touched by an any actor. Touched here means either replica creation or replica waiter registration.
     *
     * @param replicaGrpId Replication group id.
     * @return True if the replica was touched.
     */
    @TestOnly
    public boolean isReplicaTouched(ReplicationGroupId replicaGrpId) {
        return replicas.containsKey(replicaGrpId);
    }

    @TestOnly
    public CompletableFuture<Replica> getReplica(ReplicationGroupId replicationGroupId) {
        return replicas.get(replicationGroupId);
    }

    /**
     * Returns started replication groups.
     *
     * @return Set of started replication groups.
     */
    @TestOnly
    public Set<ReplicationGroupId> startedGroups() {
        return replicas.entrySet().stream()
                .filter(entry -> isCompletedSuccessfully(entry.getValue()))
                .map(Entry::getKey)
                .collect(toSet());
    }

    @TestOnly
    public boolean isReplicaPrimaryOnly(ReplicationGroupId groupId) {
        return replicaStateManager.isReplicaPrimaryOnly(groupId);
    }

    private static class ReplicaStateManager {
        private static final IgniteLogger LOG = Loggers.forClass(ReplicaStateManager.class);

        final Map<ReplicationGroupId, ReplicaStateContext> replicaContexts = new ConcurrentHashMap<>();

        final Executor replicaStartStopPool;

        final ClockService clockService;

        final PlacementDriver placementDriver;

        final ReplicaManager replicaManager;

        volatile String localNodeId;

        ReplicaStateManager(
                Executor replicaStartStopPool,
                ClockService clockService,
                PlacementDriver placementDriver,
                ReplicaManager replicaManager
        ) {
            this.replicaStartStopPool = replicaStartStopPool;
            this.clockService = clockService;
            this.placementDriver = placementDriver;
            this.replicaManager = replicaManager;
        }

        void start(String localNodeId) {
            this.localNodeId = localNodeId;
            placementDriver.listen(PrimaryReplicaEvent.PRIMARY_REPLICA_ELECTED, this::onPrimaryElected);
            placementDriver.listen(PrimaryReplicaEvent.PRIMARY_REPLICA_EXPIRED, this::onPrimaryExpired);
        }

        private CompletableFuture<Boolean> onPrimaryElected(PrimaryReplicaEventParameters parameters) {
            ReplicationGroupId groupId = parameters.groupId();
            ReplicaStateContext context = getContext(groupId);

            synchronized (context) {
                if (localNodeId.equals(parameters.leaseholderId())) {
                    assert context.replicaState != ReplicaState.STOPPED : "Unexpected primary replica state STOPPED [groupId="
                            + groupId + "].";

                    context.assertReservation(groupId);
                } else if (context.reservedForPrimary) {
                    context.assertReservation(groupId);

                    // Unreserve if another replica was elected as primary, only if its lease start time is greater,
                    // otherwise it means that event is too late relatively to lease negotiation start and should be ignored.
                    if (parameters.startTime().compareTo(context.leaseStartTime) > 0) {
                        context.unreserve();

                        if (context.replicaState == ReplicaState.PRIMARY_ONLY) {
                            stopReplica(groupId, context, context.deferredStopOperation, WeakReplicaStopReason.PRIMARY_EXPIRED);
                        }
                    }
                }
            }

            return falseCompletedFuture();
        }

        private CompletableFuture<Boolean> onPrimaryExpired(PrimaryReplicaEventParameters parameters) {
            if (localNodeId.equals(parameters.leaseholderId())) {
                ReplicaStateContext context = replicaContexts.get(parameters.groupId());

                if (context != null) {
                    synchronized (context) {
                        context.assertReservation(parameters.groupId());
                        // Unreserve if primary replica expired, only if its lease start time is greater,
                        // otherwise it means that event is too late relatively to lease negotiation start and should be ignored.
                        if (parameters.startTime().equals(context.leaseStartTime)) {
                            context.unreserve();
                        }
                    }
                }
            }

            return falseCompletedFuture();
        }

        ReplicaStateContext getContext(ReplicationGroupId groupId) {
            return replicaContexts.computeIfAbsent(groupId,
                    // Treat the absence in the map as STOPPED.
                    k -> new ReplicaStateContext(ReplicaState.STOPPED, nullCompletedFuture()));
        }

        /**
         * Can possibly start replica if it's not running or is stopping.
         *
         * @param groupId Group id.
         * @param startOperation Replica start operation.
         * @param forcedAssignments Assignments to reset forcibly, if needed. Assignments reset is only available when replica is started.
         * @return Completable future, the result means whether the replica was started.
         */
        CompletableFuture<Boolean> weakStartReplica(
                ReplicationGroupId groupId,
                Supplier<CompletableFuture<Boolean>> startOperation,
                @Nullable Assignments forcedAssignments
        ) {
            ReplicaStateContext context = getContext(groupId);

            synchronized (context) {
                ReplicaState state = context.replicaState;

                LOG.debug("Weak replica start [grp={}, state={}, future={}].", groupId, state, context.previousOperationFuture);

                if (state == ReplicaState.STOPPED || state == ReplicaState.STOPPING) {
                    return startReplica(groupId, context, startOperation);
                } else if (state == ReplicaState.ASSIGNED) {
                    if (forcedAssignments != null) {
                        assert forcedAssignments.force() :
                                format("Unexpected assignments to force [assignments={}, groupId={}].", forcedAssignments, groupId);

                        replicaManager.resetPeers(groupId, fromAssignments(forcedAssignments.nodes()));
                    }

                    // Telling the caller that the replica is started.
                    return trueCompletedFuture();
                } else if (state == ReplicaState.PRIMARY_ONLY) {
                    context.replicaState = ReplicaState.ASSIGNED;

                    return trueCompletedFuture();
                } // else no-op.

                throw new AssertionError("Replica start cannot begin while the replica is being started [groupId=" + groupId + "].");
            }
        }

        private CompletableFuture<Boolean> startReplica(
                ReplicationGroupId groupId,
                ReplicaStateContext context,
                Supplier<CompletableFuture<Boolean>> startOperation
        ) {
            context.replicaState = ReplicaState.STARTING;
            context.previousOperationFuture = context.previousOperationFuture
                    .handleAsync((v, e) -> startOperation.get(), replicaStartStopPool)
                    .thenCompose(startOperationFuture -> startOperationFuture.thenApply(partitionStarted -> {
                        synchronized (context) {
                            if (partitionStarted) {
                                context.replicaState = ReplicaState.ASSIGNED;
                            } else {
                                context.replicaState = ReplicaState.STOPPED;
                                replicaContexts.remove(groupId);
                            }
                        }

                        LOG.debug("Weak replica start complete [state={}, partitionStarted={}].", context.replicaState, partitionStarted);

                        return partitionStarted;
                    }));

            return context.previousOperationFuture;
        }

        /**
         * Can possibly stop replica if it is running or starting, and is not a primary replica. Relies on the given reason. If
         * the reason is {@link WeakReplicaStopReason#EXCLUDED_FROM_ASSIGNMENTS} then the replica can be not stopped if it is still
         * a primary. If the reason is {@link WeakReplicaStopReason#PRIMARY_EXPIRED} then the replica is stopped only if its state
         * is {@link ReplicaState#PRIMARY_ONLY}, because this assumes that it was excluded from assignments before.
         *
         * @param groupId Group id.
         * @param reason Reason to stop replica.
         * @param stopOperation Replica stop operation.
         * @return Completable future, the result means whether the replica was stopped.
         */
        CompletableFuture<Void> weakStopReplica(
                ReplicationGroupId groupId,
                WeakReplicaStopReason reason,
                Supplier<CompletableFuture<Void>> stopOperation
        ) {
            ReplicaStateContext context = getContext(groupId);

            synchronized (context) {
                ReplicaState state = context.replicaState;

                LOG.debug("Weak replica stop [grpId={}, state={}, reason={}, reservedForPrimary={}, future={}].", groupId, state,
                        reason, context.reservedForPrimary, context.previousOperationFuture);

                if (reason == WeakReplicaStopReason.EXCLUDED_FROM_ASSIGNMENTS) {
                    if (state == ReplicaState.ASSIGNED) {
                        if (context.reservedForPrimary) {
                            context.replicaState = ReplicaState.PRIMARY_ONLY;
                            context.deferredStopOperation = stopOperation;
                        } else {
                            return stopReplica(groupId, context, stopOperation, reason);
                        }
                    } else if (state == ReplicaState.STARTING) {
                        return stopReplica(groupId, context, stopOperation, reason);
                    } else if (state == ReplicaState.STOPPED) {
                        // We need to stop replica and destroy storages anyway, because they can be already created.
                        // See TODO-s for IGNITE-19713
                        return stopReplica(groupId, context, stopOperation, reason);
                    } // else: no-op.
                } else if (reason == WeakReplicaStopReason.RESTART) {
                    // Explicit restart: always stop.
                    return stopReplica(groupId, context, stopOperation, reason);
                } else {
                    assert reason == WeakReplicaStopReason.PRIMARY_EXPIRED : "Unknown replica stop reason: " + reason;

                    if (state == ReplicaState.PRIMARY_ONLY) {
                        return stopReplica(groupId, context, stopOperation, reason);
                    } // else: no-op.
                }

                LOG.debug("Weak replica stop complete [grpId={}, state={}].", groupId, context.replicaState);

                return nullCompletedFuture();
            }
        }

        private CompletableFuture<Void> stopReplica(
                ReplicationGroupId groupId,
                ReplicaStateContext context,
                Supplier<CompletableFuture<Void>> stopOperation,
                WeakReplicaStopReason reason
        ) {
            context.replicaState = ReplicaState.STOPPING;
            context.previousOperationFuture = context.previousOperationFuture
                    .handleAsync((v, e) -> stopOperation.get(), replicaStartStopPool)
                    .thenCompose(stopOperationFuture -> stopOperationFuture.thenApply(v -> {
                        synchronized (context) {
                            context.replicaState = ReplicaState.STOPPED;

                            if (reason != WeakReplicaStopReason.RESTART) {
                                // No need to remove the context while restarting, it can lead to the loss of reservation context.
                                replicaContexts.remove(groupId);
                            }
                        }

                        LOG.debug("Weak replica stop complete [grpId={}, state={}].", groupId, context.replicaState);

                        return true;
                    }));

            return context.previousOperationFuture.thenApply(v -> null);
        }

        /**
         * Reserve replica as primary.
         *
         * @param groupId Group id.
         * @return Whether the replica was successfully reserved.
         */
        boolean reserveReplica(ReplicationGroupId groupId, HybridTimestamp leaseStartTime) {
            ReplicaStateContext context = getContext(groupId);

            synchronized (context) {
                ReplicaState state = context.replicaState;

                if (state == ReplicaState.STOPPING || state == ReplicaState.STOPPED) {
                    if (state == ReplicaState.STOPPED) {
                        replicaContexts.remove(groupId);
                    }

                    if (context.reservedForPrimary) {
                        throw new AssertionError("Unexpected replica reservation with " + state + " state [groupId=" + groupId + "].");
                    }
                } else {
                    context.reserve(leaseStartTime);
                }

                return context.reservedForPrimary;
            }
        }

        @TestOnly
        boolean isReplicaPrimaryOnly(ReplicationGroupId groupId) {
            ReplicaStateContext context = getContext(groupId);

            synchronized (context) {
                return context.replicaState == ReplicaState.PRIMARY_ONLY;
            }
        }
    }

    private static class ReplicaStateContext {
        /** Replica state. */
        ReplicaState replicaState;

        /**
         * Future of the previous operation, to linearize the starts and stops of replica. The result of the future is whether
         * the operation was actually performed (for example, partition start operation can not start replica or raft node locally).
         */
        CompletableFuture<Boolean> previousOperationFuture;

        /**
         * Whether the replica is reserved to serve as a primary even if it is not included into assignments. If it is {@code} true,
         * then {@link #weakStopReplica(ReplicationGroupId, WeakReplicaStopReason, Supplier)} transfers {@link ReplicaState#ASSIGNED}
         * to {@link ReplicaState#PRIMARY_ONLY} instead of {@link ReplicaState#STOPPING}.
         * Replica is reserved when it is primary and when it is in progress of lease negotiation. The negotiation moves this flag to
         * {@code true}. Primary replica expiration or the election of different node as a leaseholder moves this flag to {@code false}.
         */
        boolean reservedForPrimary;

        /**
         * Lease start time of the lease this replica is reserved for, not {@code null} if {@link #reservedForPrimary} is {@code true}.
         */
        @Nullable
        HybridTimestamp leaseStartTime;

        /**
         * Deferred stop operation for replica that was reserved for becoming primary, but hasn't become primary and was excluded from
         * assignments.
         */
        Supplier<CompletableFuture<Void>> deferredStopOperation;

        ReplicaStateContext(ReplicaState replicaState, CompletableFuture<Boolean> previousOperationFuture) {
            this.replicaState = replicaState;
            this.previousOperationFuture = previousOperationFuture;
        }

        void reserve(HybridTimestamp leaseStartTime) {
            reservedForPrimary = true;
            this.leaseStartTime = leaseStartTime;
        }

        void unreserve() {
            reservedForPrimary = false;
            leaseStartTime = null;
        }

        void assertReservation(ReplicationGroupId groupId) {
            assert reservedForPrimary : "Replica is elected as primary but not reserved [groupId=" + groupId + "].";
            assert leaseStartTime != null : "Replica is reserved but lease start time is null [groupId=" + groupId + "].";
        }
    }

    /**
     * Replica lifecycle states.
     * <br>
     * Transitions:
     * <br>
     * On {@link #weakStartReplica(ReplicationGroupId, Supplier, Assignments)} (this assumes that the replica is included into assignments):
     * <ul>
     *     <li>if {@link #ASSIGNED}: next state is {@link #ASSIGNED};</li>
     *     <li>if {@link #PRIMARY_ONLY}: next state is {@link #ASSIGNED};</li>
     *     <li>if {@link #STOPPED} or {@link #STOPPING}: next state is {@link #STARTING}, replica is started after stop operation
     *         completes;</li>
     *     <li>if {@link #STARTING}: produces {@link AssertionError}.</li>
     * </ul>
     * On {@link #weakStopReplica(ReplicationGroupId, WeakReplicaStopReason, Supplier)} the next state also depends on given
     * {@link WeakReplicaStopReason}:
     * <ul>
     *     <li>if {@link WeakReplicaStopReason#EXCLUDED_FROM_ASSIGNMENTS}:</li>
     *     <ul>
     *         <li>if {@link #ASSIGNED}: when {@link ReplicaStateContext#reservedForPrimary} is {@code true} then the next state
     *             is {@link #PRIMARY_ONLY}, otherwise the replica is stopped, the next state is {@link #STOPPING};</li>
     *         <li>if {@link #PRIMARY_ONLY} or {@link #STOPPING}: no-op.</li>
     *         <li>if {@link #STARTING}: replica is stopped, the next state is {@link #STOPPING};</li>
     *         <li>if {@link #STOPPED}: replica is stopped, see TODO-s for IGNITE-19713.</li>
     *     </ul>
     *     <li>if {@link WeakReplicaStopReason#PRIMARY_EXPIRED}:</li>
     *     <ul>
     *         <li>if {@link #PRIMARY_ONLY} replica is stopped, the next state is {@link #STOPPING}. Otherwise no-op.</li>
 *         </ul>
 *         <li>if {@link WeakReplicaStopReason#RESTART}: this is explicit manual replica restart for disaster recovery purposes,
     *         replica is stopped, the next state is {@link #STOPPING}.</li>
     * </ul>
     */
    private enum ReplicaState {
        /** Replica is starting. */
        STARTING,

        /**
         * Local node, where the replica is located, is included into the union of stable and pending assignments. The replica can
         * be either primary or non-primary. Assumes that the replica is started.
         */
        ASSIGNED,

        /**
         * Local node is excluded from the union of stable and pending assignments but the replica is a primary replica and hence
         * can't be stopped. Assumes that the replica is started.
         */
        PRIMARY_ONLY,

        /** Replica is stopping. */
        STOPPING,

        /** Replica is stopped. */
        STOPPED
    }

    /**
     * Reasons to stop a replica.
     */
    public enum WeakReplicaStopReason {
        /** If the local node is excluded from the union of stable and pending assignments. */
        EXCLUDED_FROM_ASSIGNMENTS,

        /** If the primary replica expired (A replica can stay alive when the node is not in assignments, if it's a primary replica). */
        PRIMARY_EXPIRED,

        /** Explicit manual replica restart for disaster recovery purposes. */
        RESTART
    }
}<|MERGE_RESOLUTION|>--- conflicted
+++ resolved
@@ -196,6 +196,7 @@
     private final ExecutorService executor;
 
     private final ReplicaStateManager replicaStateManager;
+
     private final ExecutorService replicasCreationExecutor;
 
     private String localNodeId;
@@ -817,33 +818,6 @@
     }
 
     /**
-<<<<<<< HEAD
-=======
-     * Temporary public method for RAFT-client starting.
-     * TODO: will be removed after https://issues.apache.org/jira/browse/IGNITE-22315
-     *
-     * @param replicaGrpId Replication Group ID.
-     * @param newConfiguration Peers and learners nodes for a raft group.
-     * @param raftClientCache Temporal supplier that returns RAFT-client from TableRaftService if it's already exists and was put into the
-     *      service's map.
-     * @return Future that returns started RAFT-client.
-     * @throws NodeStoppingException In case if node was stopping.
-     */
-    @Deprecated
-    public CompletableFuture<TopologyAwareRaftGroupService> startRaftClient(
-            ReplicationGroupId replicaGrpId,
-            PeersAndLearners newConfiguration,
-            Supplier<RaftGroupService> raftClientCache)
-            throws NodeStoppingException {
-        RaftGroupService cachedRaftClient = raftClientCache.get();
-        return cachedRaftClient != null
-                ? completedFuture((TopologyAwareRaftGroupService) cachedRaftClient)
-                // TODO IGNITE-19614 This procedure takes 10 seconds if there's no majority online.
-                : raftManager.startRaftGroupService(replicaGrpId, newConfiguration, raftGroupServiceFactory, raftCommandsMarshaller);
-    }
-
-    /**
->>>>>>> d5adf9ed
      * Returns future with a replica if it was created or null if there no any replicas starting with given identifier.
      *
      * @param replicationGroupId Table-Partition identifier.
