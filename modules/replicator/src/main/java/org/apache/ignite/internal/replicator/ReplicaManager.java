--- conflicted
+++ resolved
@@ -676,23 +676,50 @@
         );
 
         scheduledTableLeaseUpdateExecutor.scheduleAtFixedRate(() -> {
-<<<<<<< HEAD
-                    for (Map.Entry<ZonePartitionId, Set<ReplicationGroupId>> entry : zonePartIdToTablePartId.entrySet()) {
-                        ZonePartitionId repGrp = entry.getKey();
-
-                        ReplicaMeta meta = placementDriver.getLeaseMeta(repGrp);
-
-                        if (meta != null) {
-                            HashSet<ReplicationGroupId> diff = new HashSet<>(entry.getValue());
-                            diff.removeAll(meta.subgroups());
-
-                            if (meta.getLeaseholderId().equals(localNodeId) && !diff.isEmpty()) {
-                                LOG.info("New subgroups are found for existing lease [repGrp={}, subGroups={}]", repGrp, diff);
-
-                                try {
-                                    placementDriver.addSubgroups(repGrp, meta.getStartTime().longValue(), diff)
-                                            .thenCompose(unused -> {
-                                                ArrayList<CompletableFuture<?>> requestToReplicas = new ArrayList<>();
+            if (!busyLock.enterBusy()) {
+                return;
+            }
+
+            try {
+                updateTableGroupsInternal();
+            } finally {
+                busyLock.leaveBusy();
+            }
+        }, 0, 1, TimeUnit.SECONDS);
+
+        cmgMgr.metaStorageNodes().whenComplete((nodes, e) -> {
+            if (e != null) {
+                msNodes.completeExceptionally(e);
+            } else {
+                msNodes.complete(nodes);
+            }
+        });
+
+        localNodeId = clusterNetSvc.topologyService().localMember().id();
+
+        return nullCompletedFuture();
+    }
+
+    /**
+     * Updates list of replication groups for each distributed zone.
+     */
+    private void updateTableGroupsInternal() {
+        for (Entry<ZonePartitionId, Set<ReplicationGroupId>> entry : zonePartIdToTablePartId.entrySet()) {
+            ZonePartitionId repGrp = entry.getKey();
+
+            ReplicaMeta meta = placementDriver.getLeaseMeta(repGrp);
+
+            if (meta != null) {
+                HashSet<ReplicationGroupId> diff = new HashSet<>(entry.getValue());
+                diff.removeAll(meta.subgroups());
+
+                if (meta.getLeaseholderId().equals(localNodeId) && !diff.isEmpty()) {
+                    LOG.info("New subgroups are found for existing lease [repGrp={}, subGroups={}]", repGrp, diff);
+
+                    try {
+                        placementDriver.addSubgroups(repGrp, meta.getStartTime().longValue(), diff)
+                                .thenCompose(unused -> {
+                                    ArrayList<CompletableFuture<?>> requestToReplicas = new ArrayList<>();
 
                                                 for (ReplicationGroupId partId : diff) {
                                                     WaitReplicaStateMessage req = REPLICA_MESSAGES_FACTORY.waitReplicaStateMessage()
@@ -701,85 +728,6 @@
                                                             // TODO: discuss this timeout
                                                             .timeout(10)
                                                             .build();
-
-                                                    CompletableFuture<Replica> replicaFut = replicas.get(repGrp);
-
-                                                    if (replicaFut != null) {
-                                                        requestToReplicas.add(replicaFut.thenCompose(
-                                                                replica -> replica.processRequest(req, localNodeId)));
-                                                    }
-                                                }
-
-                                                return allOf(requestToReplicas.toArray(CompletableFuture[]::new));
-                                            }).join();
-                                } catch (Exception ex) {
-                                    LOG.error(
-                                            "Failed to add new subgroups to the replication group [repGrp={}, subGroups={}]",
-                                            ex,
-                                            repGrp,
-                                            diff
-                                    );
-                                }
-                            }
-                        }
-                    }
-                },
-                0,
-                1,
-                TimeUnit.SECONDS
-        );
-=======
-            if (!busyLock.enterBusy()) {
-                return;
-            }
-
-            try {
-                updateTableGroupsInternal();
-            } finally {
-                busyLock.leaveBusy();
-            }
-        }, 0, 1, TimeUnit.SECONDS);
->>>>>>> 6a2557e1
-
-        cmgMgr.metaStorageNodes().whenComplete((nodes, e) -> {
-            if (e != null) {
-                msNodes.completeExceptionally(e);
-            } else {
-                msNodes.complete(nodes);
-            }
-        });
-
-        localNodeId = clusterNetSvc.topologyService().localMember().id();
-
-        return nullCompletedFuture();
-    }
-
-    /**
-     * Updates list of replication groups for each distributed zone.
-     */
-    private void updateTableGroupsInternal() {
-        for (Entry<ZonePartitionId, Set<ReplicationGroupId>> entry : zonePartIdToTablePartId.entrySet()) {
-            ZonePartitionId repGrp = entry.getKey();
-
-            ReplicaMeta meta = placementDriver.getLeaseMeta(repGrp);
-
-            if (meta != null) {
-                HashSet<ReplicationGroupId> diff = new HashSet<>(entry.getValue());
-                diff.removeAll(meta.subgroups());
-
-                if (meta.getLeaseholderId().equals(localNodeId) && !diff.isEmpty()) {
-                    LOG.info("New subgroups are found for existing lease [repGrp={}, subGroups={}]", repGrp, diff);
-
-                    try {
-                        placementDriver.addSubgroups(repGrp, meta.getStartTime().longValue(), diff)
-                                .thenCompose(unused -> {
-                                    ArrayList<CompletableFuture<?>> requestToReplicas = new ArrayList<>();
-
-                                    for (ReplicationGroupId partId : diff) {
-                                        EmptyPrimaryReplicaRequest req = REPLICA_MESSAGES_FACTORY.emptyPrimaryReplicaRequest()
-                                                .enlistmentConsistencyToken(meta.getStartTime().longValue())
-                                                .groupId(partId)
-                                                .build();
 
                                         CompletableFuture<Replica> replicaFut = replicas.get(repGrp);
 
