/*
 * Licensed to the Apache Software Foundation (ASF) under one or more
 * contributor license agreements. See the NOTICE file distributed with
 * this work for additional information regarding copyright ownership.
 * The ASF licenses this file to You under the Apache License, Version 2.0
 * (the "License"); you may not use this file except in compliance with
 * the License. You may obtain a copy of the License at
 *
 *      http://www.apache.org/licenses/LICENSE-2.0
 *
 * Unless required by applicable law or agreed to in writing, software
 * distributed under the License is distributed on an "AS IS" BASIS,
 * WITHOUT WARRANTIES OR CONDITIONS OF ANY KIND, either express or implied.
 * See the License for the specific language governing permissions and
 * limitations under the License.
 */

package org.apache.ignite.internal.replicator;

import static java.util.concurrent.CompletableFuture.completedFuture;
import static java.util.stream.Collectors.toSet;
import static org.apache.ignite.internal.replicator.LocalReplicaEvent.AFTER_REPLICA_STARTED;
import static org.apache.ignite.internal.replicator.LocalReplicaEvent.BEFORE_REPLICA_STOPPED;
import static org.apache.ignite.internal.thread.ThreadOperation.STORAGE_READ;
import static org.apache.ignite.internal.thread.ThreadOperation.STORAGE_WRITE;
import static org.apache.ignite.internal.util.CompletableFutures.isCompletedSuccessfully;
import static org.apache.ignite.internal.util.CompletableFutures.nullCompletedFuture;
import static org.apache.ignite.internal.util.ExceptionUtils.unwrapCause;
import static org.apache.ignite.internal.util.IgniteUtils.shutdownAndAwaitTermination;

import java.io.IOException;
import java.util.Map.Entry;
import java.util.Set;
import java.util.concurrent.CompletableFuture;
import java.util.concurrent.CompletionException;
import java.util.concurrent.ConcurrentHashMap;
import java.util.concurrent.ExecutionException;
import java.util.concurrent.Executor;
import java.util.concurrent.ExecutorService;
import java.util.concurrent.Executors;
import java.util.concurrent.LinkedBlockingQueue;
import java.util.concurrent.ScheduledExecutorService;
import java.util.concurrent.ThreadPoolExecutor;
import java.util.concurrent.TimeUnit;
import java.util.concurrent.TimeoutException;
import java.util.concurrent.atomic.AtomicBoolean;
import java.util.function.LongSupplier;
import org.apache.ignite.internal.cluster.management.ClusterManagementGroupManager;
import org.apache.ignite.internal.event.AbstractEventProducer;
import org.apache.ignite.internal.hlc.ClockService;
import org.apache.ignite.internal.hlc.HybridTimestamp;
import org.apache.ignite.internal.lang.NodeStoppingException;
import org.apache.ignite.internal.logger.IgniteLogger;
import org.apache.ignite.internal.logger.Loggers;
import org.apache.ignite.internal.manager.IgniteComponent;
import org.apache.ignite.internal.network.ChannelType;
import org.apache.ignite.internal.network.ClusterService;
import org.apache.ignite.internal.network.NetworkMessage;
import org.apache.ignite.internal.network.NetworkMessageHandler;
import org.apache.ignite.internal.placementdriver.PlacementDriver;
import org.apache.ignite.internal.placementdriver.message.PlacementDriverMessageGroup;
import org.apache.ignite.internal.placementdriver.message.PlacementDriverMessagesFactory;
import org.apache.ignite.internal.placementdriver.message.PlacementDriverReplicaMessage;
import org.apache.ignite.internal.raft.client.TopologyAwareRaftGroupService;
import org.apache.ignite.internal.replicator.exception.ExpectedReplicationException;
import org.apache.ignite.internal.replicator.exception.ReplicaIsAlreadyStartedException;
import org.apache.ignite.internal.replicator.exception.ReplicaStoppingException;
import org.apache.ignite.internal.replicator.exception.ReplicaUnavailableException;
import org.apache.ignite.internal.replicator.listener.ReplicaListener;
import org.apache.ignite.internal.replicator.message.AwaitReplicaRequest;
import org.apache.ignite.internal.replicator.message.PrimaryReplicaRequest;
import org.apache.ignite.internal.replicator.message.ReadOnlyDirectReplicaRequest;
import org.apache.ignite.internal.replicator.message.ReplicaMessageGroup;
import org.apache.ignite.internal.replicator.message.ReplicaMessagesFactory;
import org.apache.ignite.internal.replicator.message.ReplicaRequest;
import org.apache.ignite.internal.replicator.message.ReplicaSafeTimeSyncRequest;
import org.apache.ignite.internal.replicator.message.TimestampAware;
import org.apache.ignite.internal.thread.ExecutorChooser;
import org.apache.ignite.internal.thread.NamedThreadFactory;
import org.apache.ignite.internal.thread.PublicApiThreading;
import org.apache.ignite.internal.thread.ThreadAttributes;
import org.apache.ignite.internal.util.IgniteSpinBusyLock;
import org.apache.ignite.internal.util.PendingComparableValuesTracker;
import org.apache.ignite.network.ClusterNode;
import org.jetbrains.annotations.Nullable;
import org.jetbrains.annotations.TestOnly;

/**
 * Replica manager maintains {@link Replica} instances on an Ignite node.
 *
 * <p>Manager allows starting, stopping, getting a {@link Replica} by its unique id.
 *
 * <p>Only a single instance of the class exists in Ignite node.
 */
public class ReplicaManager extends AbstractEventProducer<LocalReplicaEvent, LocalReplicaEventParameters> implements IgniteComponent {
    /** Default Idle safe time propagation period for tests. */
    public static final int DEFAULT_IDLE_SAFE_TIME_PROPAGATION_PERIOD_MILLISECONDS = 1000;

    /** The logger. */
    private static final IgniteLogger LOG = Loggers.forClass(ReplicaManager.class);

    /** Replicator network message factory. */
    private static final ReplicaMessagesFactory REPLICA_MESSAGES_FACTORY = new ReplicaMessagesFactory();

    private static final PlacementDriverMessagesFactory PLACEMENT_DRIVER_MESSAGES_FACTORY = new PlacementDriverMessagesFactory();

    /** Busy lock to stop synchronously. */
    private final IgniteSpinBusyLock busyLock = new IgniteSpinBusyLock();

    /** Prevents double stopping of the component. */
    private final AtomicBoolean stopGuard = new AtomicBoolean();

    /** Meta storage node names. */
    private final CompletableFuture<Set<String>> msNodes = new CompletableFuture<>();

    /** Cluster network service. */
    private final ClusterService clusterNetSvc;

    /** Cluster group manager. */
    private final ClusterManagementGroupManager cmgMgr;

    /** Replica message handler. */
    private final NetworkMessageHandler handler;

    /** Message handler for placement driver messages. */
    private final NetworkMessageHandler placementDriverMessageHandler;

    /** Placement driver. */
    private final PlacementDriver placementDriver;

    private final LongSupplier idleSafeTimePropagationPeriodMsSupplier;

    /** Replicas. */
    private final ConcurrentHashMap<ReplicationGroupId, CompletableFuture<Replica>> replicas = new ConcurrentHashMap<>();

    private final ClockService clockService;

    /** Scheduled executor for idle safe time sync. */
    private final ScheduledExecutorService scheduledIdleSafeTimeSyncExecutor;

    private final Executor requestsExecutor;

    /** Set of message groups to handler as replica requests. */
    private final Set<Class<?>> messageGroupsToHandle;

    /** Executor. */
    // TODO: IGNITE-20063 Maybe get rid of it
    private final ExecutorService executor;

    private String localNodeId;

    /**
     * Constructor for a replica service.
     *
     * @param nodeName Node name.
     * @param clusterNetSvc Cluster network service.
     * @param cmgMgr Cluster group manager.
     * @param clockService Clock service.
     * @param messageGroupsToHandle Message handlers.
     * @param placementDriver A placement driver.
     */
    @TestOnly
    public ReplicaManager(
            String nodeName,
            ClusterService clusterNetSvc,
            ClusterManagementGroupManager cmgMgr,
            ClockService clockService,
            Set<Class<?>> messageGroupsToHandle,
            PlacementDriver placementDriver,
            Executor requestsExecutor
    ) {
        this(
                nodeName,
                clusterNetSvc,
                cmgMgr,
                clockService,
                messageGroupsToHandle,
                placementDriver,
                requestsExecutor,
                () -> DEFAULT_IDLE_SAFE_TIME_PROPAGATION_PERIOD_MILLISECONDS
        );
    }

    /**
     * Constructor for a replica service.
     *
     * @param nodeName Node name.
     * @param clusterNetSvc Cluster network service.
     * @param cmgMgr Cluster group manager.
     * @param clockService Clock service.
     * @param messageGroupsToHandle Message handlers.
     * @param placementDriver A placement driver.
     * @param requestsExecutor Executor that will be used to execute requests by replicas.
     * @param idleSafeTimePropagationPeriodMsSupplier Used to get idle safe time propagation period in ms.
     */
    public ReplicaManager(
            String nodeName,
            ClusterService clusterNetSvc,
            ClusterManagementGroupManager cmgMgr,
            ClockService clockService,
            Set<Class<?>> messageGroupsToHandle,
            PlacementDriver placementDriver,
            Executor requestsExecutor,
            LongSupplier idleSafeTimePropagationPeriodMsSupplier
    ) {
        this.clusterNetSvc = clusterNetSvc;
        this.cmgMgr = cmgMgr;
        this.clockService = clockService;
        this.messageGroupsToHandle = messageGroupsToHandle;
        this.handler = this::onReplicaMessageReceived;
        this.placementDriverMessageHandler = this::onPlacementDriverMessageReceived;
        this.placementDriver = placementDriver;
        this.requestsExecutor = requestsExecutor;
        this.idleSafeTimePropagationPeriodMsSupplier = idleSafeTimePropagationPeriodMsSupplier;

        scheduledIdleSafeTimeSyncExecutor = Executors.newScheduledThreadPool(
                1,
                NamedThreadFactory.create(nodeName, "scheduled-idle-safe-time-sync-thread", LOG)
        );

        int threadCount = Runtime.getRuntime().availableProcessors();

        executor = new ThreadPoolExecutor(
                threadCount,
                threadCount,
                30,
                TimeUnit.SECONDS,
                new LinkedBlockingQueue<>(),
                NamedThreadFactory.create(nodeName, "replica", LOG)
        );
    }

    private void onReplicaMessageReceived(NetworkMessage message, ClusterNode sender, @Nullable Long correlationId) {
        if (!(message instanceof ReplicaRequest)) {
            return;
        }

        assert correlationId != null;

        ReplicaRequest request = (ReplicaRequest) message;

        // If the request actually came from the network, we are already in the correct thread that has permissions to do storage reads
        // and writes.
        // But if this is a local call (in the same Ignite instance), we might still be in a thread that does not have those permissions.
        if (shouldSwitchToRequestsExecutor()) {
            requestsExecutor.execute(() -> handleReplicaRequest(request, sender, correlationId));
        } else {
            handleReplicaRequest(request, sender, correlationId);
        }
    }

    private static boolean shouldSwitchToRequestsExecutor() {
        if (Thread.currentThread() instanceof ThreadAttributes) {
            ThreadAttributes thread = (ThreadAttributes) Thread.currentThread();
            return !thread.allows(STORAGE_READ) || !thread.allows(STORAGE_WRITE);
        } else {
<<<<<<< HEAD
            // We don't know for sure, but false negative will cause thread assertions (see ThreadAssertions#assertThreadAllowsTo).
            return true;
=======
            if (PublicApiThreading.executingSyncPublicApi()) {
                // It's a user thread, it executes a sync public API call, so it can do anything, no switch is needed.
                return false;
            }
            if (PublicApiThreading.executingAsyncPublicApi()) {
                // It's a user thread, it executes an async public API call, so it cannot do anything, a switch is needed.
                return true;
            }

            // It's something else: either a JRE thread or an Ignite thread not marked with ThreadAttributes. In any case,
            // let it proceed. If it touches a storage, we'll see an assertion.
            return false;
>>>>>>> 5075e7d4
        }
    }

    private void handleReplicaRequest(ReplicaRequest request, ClusterNode sender, @Nullable Long correlationId) {
        if (!busyLock.enterBusy()) {
            if (LOG.isInfoEnabled()) {
                LOG.info("Failed to process replica request (the node is stopping) [request={}].", request);
            }

            return;
        }

        String senderConsistentId = sender.name();

        try {
            // Notify the sender that the Replica is created and ready to process requests.
            if (request instanceof AwaitReplicaRequest) {
                replicas.compute(request.groupId(), (replicationGroupId, replicaFut) -> {
                    if (replicaFut == null) {
                        replicaFut = new CompletableFuture<>();
                    }

                    if (!replicaFut.isDone()) {
                        replicaFut.whenComplete((createdReplica, ex) -> {
                            if (ex != null) {
                                clusterNetSvc.messagingService().respond(
                                        senderConsistentId,
                                        REPLICA_MESSAGES_FACTORY
                                                .errorReplicaResponse()
                                                .throwable(ex)
                                                .build(),
                                        correlationId);
                            } else {
                                sendAwaitReplicaResponse(senderConsistentId, correlationId);
                            }
                        });
                    } else {
                        sendAwaitReplicaResponse(senderConsistentId, correlationId);
                    }
                    return replicaFut;
                });

                return;
            }

            CompletableFuture<Replica> replicaFut = replicas.get(request.groupId());

            HybridTimestamp requestTimestamp = extractTimestamp(request);

            if (replicaFut == null || !replicaFut.isDone()) {
                sendReplicaUnavailableErrorResponse(senderConsistentId, correlationId, request.groupId(), requestTimestamp);

                return;
            }

            if (requestTimestamp != null) {
                clockService.updateClock(requestTimestamp);
            }

            boolean sendTimestamp = request instanceof TimestampAware || request instanceof ReadOnlyDirectReplicaRequest;

            // replicaFut is always completed here.
            Replica replica = replicaFut.join();

            String senderId = sender.id();

            CompletableFuture<ReplicaResult> resFut = replica.processRequest(request, senderId);

            resFut.whenComplete((res, ex) -> {
                NetworkMessage msg;

                if (ex == null) {
                    msg = prepareReplicaResponse(sendTimestamp, res.result());
                } else {
                    if (indicatesUnexpectedProblem(ex)) {
                        LOG.warn("Failed to process replica request [request={}].", ex, request);
                    } else {
                        LOG.debug("Failed to process replica request [request={}].", ex, request);
                    }

                    msg = prepareReplicaErrorResponse(sendTimestamp, ex);
                }

                clusterNetSvc.messagingService().respond(senderConsistentId, msg, correlationId);

                if (request instanceof PrimaryReplicaRequest && isConnectivityRelatedException(ex)) {
                    stopLeaseProlongation(request.groupId(), null);
                }

                if (ex == null && res.replicationFuture() != null) {
                    res.replicationFuture().whenComplete((res0, ex0) -> {
                        NetworkMessage msg0;

                        LOG.debug("Sending delayed response for replica request [request={}]", request);

                        if (ex0 == null) {
                            msg0 = prepareReplicaResponse(sendTimestamp, res0);
                        } else {
                            LOG.warn("Failed to process delayed response [request={}]", ex0, request);

                            msg0 = prepareReplicaErrorResponse(sendTimestamp, ex0);
                        }

                        // Using strong send here is important to avoid a reordering with a normal response.
                        clusterNetSvc.messagingService().send(senderConsistentId, ChannelType.DEFAULT, msg0);
                    });
                }
            });
        } finally {
            busyLock.leaveBusy();
        }
    }

    private static boolean indicatesUnexpectedProblem(Throwable ex) {
        return !(unwrapCause(ex) instanceof ExpectedReplicationException);
    }

    /**
     * Checks this exception is caused of timeout or connectivity issue.
     *
     * @param ex An exception
     * @return True if this exception has thrown due to timeout or connection problem, false otherwise.
     */
    private static boolean isConnectivityRelatedException(@Nullable Throwable ex) {
        if (ex instanceof ExecutionException || ex instanceof CompletionException) {
            ex = ex.getCause();
        }

        return ex instanceof TimeoutException || ex instanceof IOException;
    }

    private void onPlacementDriverMessageReceived(NetworkMessage msg0, ClusterNode sender, @Nullable Long correlationId) {
        if (!(msg0 instanceof PlacementDriverReplicaMessage)) {
            return;
        }

        String senderConsistentId = sender.name();

        assert correlationId != null;

        var msg = (PlacementDriverReplicaMessage) msg0;

        if (!busyLock.enterBusy()) {
            if (LOG.isInfoEnabled()) {
                LOG.info("Failed to process placement driver message (the node is stopping) [msg={}].", msg);
            }

            return;
        }

        try {
            CompletableFuture<Replica> replicaFut = replicas.computeIfAbsent(msg.groupId(), k -> new CompletableFuture<>());

            replicaFut
                    .thenCompose(replica -> replica.processPlacementDriverMessage(msg))
                    .whenComplete((response, ex) -> {
                        if (ex == null) {
                            clusterNetSvc.messagingService().respond(senderConsistentId, response, correlationId);
                        } else if (!(unwrapCause(ex) instanceof NodeStoppingException)) {
                            LOG.error("Failed to process placement driver message [msg={}].", ex, msg);
                        }
                    });
        } finally {
            busyLock.leaveBusy();
        }
    }

    /**
     * Sends stop lease prolongation message to all participants of placement driver group.
     *
     * @param groupId Replication group id.
     * @param redirectNodeId Node consistent id to redirect.
     */
    private void stopLeaseProlongation(ReplicationGroupId groupId, @Nullable String redirectNodeId) {
        LOG.info("The replica does not meet the requirements for the leaseholder [groupId={}, redirectNodeId={}]", groupId, redirectNodeId);

        msNodes.thenAccept(nodeIds -> {
            for (String nodeId : nodeIds) {
                ClusterNode node = clusterNetSvc.topologyService().getByConsistentId(nodeId);

                if (node != null) {
                    // TODO: IGNITE-19441 Stop lease prolongation message might be sent several
                    clusterNetSvc.messagingService().send(node, PLACEMENT_DRIVER_MESSAGES_FACTORY.stopLeaseProlongationMessage()
                            .groupId(groupId)
                            .redirectProposal(redirectNodeId)
                            .build());
                }
            }
        });
    }

    /**
     * Starts a replica. If a replica with the same partition id already exists, the method throws an exception.
     *
     * @param replicaGrpId Replication group id.
     * @param listener Replica listener.
     * @param raftClient Topology aware Raft client.
     * @param storageIndexTracker Storage index tracker.
     * @throws NodeStoppingException If node is stopping.
     * @throws ReplicaIsAlreadyStartedException Is thrown when a replica with the same replication group id has already been
     *         started.
     */
    public CompletableFuture<Replica> startReplica(
            ReplicationGroupId replicaGrpId,
            ReplicaListener listener,
            TopologyAwareRaftGroupService raftClient,
            PendingComparableValuesTracker<Long, Void> storageIndexTracker
    ) throws NodeStoppingException {
        if (!busyLock.enterBusy()) {
            throw new NodeStoppingException();
        }

        try {
            return startReplicaInternal(replicaGrpId, listener, raftClient, storageIndexTracker);
        } finally {
            busyLock.leaveBusy();
        }
    }

    /**
     * Internal method for starting a replica.
     *
     * @param replicaGrpId Replication group id.
     * @param listener Replica listener.
     * @param raftClient Topology aware Raft client.
     * @param storageIndexTracker Storage index tracker.
     */
    private CompletableFuture<Replica> startReplicaInternal(
            ReplicationGroupId replicaGrpId,
            ReplicaListener listener,
            TopologyAwareRaftGroupService raftClient,
            PendingComparableValuesTracker<Long, Void> storageIndexTracker
    ) {
        LOG.info("Replica is about to start [replicationGroupId={}].", replicaGrpId);

        ClusterNode localNode = clusterNetSvc.topologyService().localMember();

        Replica newReplica = new Replica(
                replicaGrpId,
                listener,
                storageIndexTracker,
                raftClient,
                localNode,
                executor,
                placementDriver,
                clockService
        );

        CompletableFuture<Replica> replicaFuture = replicas.compute(replicaGrpId, (k, existingReplicaFuture) -> {
            if (existingReplicaFuture == null || existingReplicaFuture.isDone()) {
                assert existingReplicaFuture == null || isCompletedSuccessfully(existingReplicaFuture);
                LOG.info("Replica is started [replicationGroupId={}].", replicaGrpId);

                return completedFuture(newReplica);
            } else {
                existingReplicaFuture.complete(newReplica);
                LOG.info("Replica is started, existing replica waiter was completed [replicationGroupId={}].", replicaGrpId);

                return existingReplicaFuture;
            }
        });

        var eventParams = new LocalReplicaEventParameters(replicaGrpId);

        return fireEvent(AFTER_REPLICA_STARTED, eventParams)
                .exceptionally(e -> {
                    LOG.error("Error when notifying about AFTER_REPLICA_STARTED event.", e);

                    return null;
                })
                .thenCompose(v -> replicaFuture);
    }

    /**
     * Stops a replica by the partition group id.
     *
     * @param replicaGrpId Replication group id.
     * @return True if the replica is found and closed, false otherwise.
     * @throws NodeStoppingException If the node is stopping.
     */
    public CompletableFuture<Boolean> stopReplica(ReplicationGroupId replicaGrpId) throws NodeStoppingException {
        if (!busyLock.enterBusy()) {
            throw new NodeStoppingException();
        }

        try {
            return stopReplicaInternal(replicaGrpId);
        } finally {
            busyLock.leaveBusy();
        }
    }

    /**
     * Internal method for stopping a replica.
     *
     * @param replicaGrpId Replication group id.
     * @return True if the replica is found and closed, false otherwise.
     */
    private CompletableFuture<Boolean> stopReplicaInternal(ReplicationGroupId replicaGrpId) {
        var isRemovedFuture = new CompletableFuture<Boolean>();

        var eventParams = new LocalReplicaEventParameters(replicaGrpId);

        fireEvent(BEFORE_REPLICA_STOPPED, eventParams).whenComplete((v, e) -> {
            if (e != null) {
                LOG.error("Error when notifying about BEFORE_REPLICA_STOPPED event.", e);
            }

            if (!busyLock.enterBusy()) {
                isRemovedFuture.completeExceptionally(new NodeStoppingException());

                return;
            }

            try {
                replicas.compute(replicaGrpId, (grpId, replicaFuture) -> {
                    if (replicaFuture == null) {
                        isRemovedFuture.complete(false);
                    } else if (!replicaFuture.isDone()) {
                        ClusterNode localMember = clusterNetSvc.topologyService().localMember();

                        replicaFuture.completeExceptionally(new ReplicaStoppingException(grpId, localMember));

                        isRemovedFuture.complete(true);
                    } else if (!isCompletedSuccessfully(replicaFuture)) {
                        isRemovedFuture.complete(true);
                    } else {
                        replicaFuture
                                .thenCompose(Replica::shutdown)
                                .whenComplete((notUsed, throwable) -> {
                                    if (throwable != null) {
                                        LOG.error("Failed to stop replica [replicaGrpId={}].", throwable, grpId);
                                    }

                                    isRemovedFuture.complete(throwable == null);
                                });
                    }

                    return null;
                });
            } finally {
                busyLock.leaveBusy();
            }
        });

        return isRemovedFuture;
    }

    /** {@inheritDoc} */
    @Override
    public CompletableFuture<Void> start() {
        ExecutorChooser<NetworkMessage> replicaMessagesExecutorChooser = message -> requestsExecutor;

        clusterNetSvc.messagingService().addMessageHandler(ReplicaMessageGroup.class, replicaMessagesExecutorChooser, handler);
        clusterNetSvc.messagingService().addMessageHandler(PlacementDriverMessageGroup.class, placementDriverMessageHandler);
        messageGroupsToHandle.forEach(
                mg -> clusterNetSvc.messagingService().addMessageHandler(mg, replicaMessagesExecutorChooser, handler)
        );
        scheduledIdleSafeTimeSyncExecutor.scheduleAtFixedRate(
                this::idleSafeTimeSync,
                0,
                idleSafeTimePropagationPeriodMsSupplier.getAsLong(),
                TimeUnit.MILLISECONDS
        );

        cmgMgr.metaStorageNodes().whenComplete((nodes, e) -> {
            if (e != null) {
                msNodes.completeExceptionally(e);
            } else {
                msNodes.complete(nodes);
            }
        });

        localNodeId = clusterNetSvc.topologyService().localMember().id();

        return nullCompletedFuture();
    }

    /** {@inheritDoc} */
    @Override
    public void stop() throws Exception {
        if (!stopGuard.compareAndSet(false, true)) {
            return;
        }

        busyLock.block();

        shutdownAndAwaitTermination(scheduledIdleSafeTimeSyncExecutor, 10, TimeUnit.SECONDS);
        shutdownAndAwaitTermination(executor, 10, TimeUnit.SECONDS);

        assert replicas.values().stream().noneMatch(CompletableFuture::isDone)
                : "There are replicas alive [replicas="
                + replicas.entrySet().stream().filter(e -> e.getValue().isDone()).map(Entry::getKey).collect(toSet()) + ']';

        for (CompletableFuture<Replica> replicaFuture : replicas.values()) {
            replicaFuture.completeExceptionally(new NodeStoppingException());
        }
    }

    /**
     * Extract a hybrid timestamp from timestamp aware request or return null.
     */
    private static @Nullable HybridTimestamp extractTimestamp(ReplicaRequest request) {
        if (request instanceof TimestampAware) {
            return ((TimestampAware) request).timestamp();
        } else {
            return null;
        }
    }

    /**
     * Sends replica unavailable error response.
     */
    private void sendReplicaUnavailableErrorResponse(
            String senderConsistentId,
            long correlationId,
            ReplicationGroupId groupId,
            @Nullable HybridTimestamp requestTimestamp
    ) {
        if (requestTimestamp != null) {
            clusterNetSvc.messagingService().respond(
                    senderConsistentId,
                    REPLICA_MESSAGES_FACTORY
                            .errorTimestampAwareReplicaResponse()
                            .throwable(
                                    new ReplicaUnavailableException(
                                            groupId,
                                            clusterNetSvc.topologyService().localMember())
                            )
                            .timestampLong(clockService.updateClock(requestTimestamp).longValue())
                            .build(),
                    correlationId);
        } else {
            clusterNetSvc.messagingService().respond(
                    senderConsistentId,
                    REPLICA_MESSAGES_FACTORY
                            .errorReplicaResponse()
                            .throwable(
                                    new ReplicaUnavailableException(
                                            groupId,
                                            clusterNetSvc.topologyService().localMember())
                            )
                            .build(),
                    correlationId);
        }
    }

    /**
     * Sends await replica response.
     */
    private void sendAwaitReplicaResponse(String senderConsistentId, long correlationId) {
        clusterNetSvc.messagingService().respond(
                senderConsistentId,
                REPLICA_MESSAGES_FACTORY
                        .awaitReplicaResponse()
                        .build(),
                correlationId);
    }

    /**
     * Prepares replica response.
     */
    private NetworkMessage prepareReplicaResponse(boolean sendTimestamp, Object result) {
        if (sendTimestamp) {
            return REPLICA_MESSAGES_FACTORY
                    .timestampAwareReplicaResponse()
                    .result(result)
                    .timestampLong(clockService.nowLong())
                    .build();
        } else {
            return REPLICA_MESSAGES_FACTORY
                    .replicaResponse()
                    .result(result)
                    .build();
        }
    }

    /**
     * Prepares replica error response.
     */
    private NetworkMessage prepareReplicaErrorResponse(boolean sendTimestamp, Throwable ex) {
        if (sendTimestamp) {
            return REPLICA_MESSAGES_FACTORY
                    .errorTimestampAwareReplicaResponse()
                    .throwable(ex)
                    .timestampLong(clockService.nowLong())
                    .build();
        } else {
            return REPLICA_MESSAGES_FACTORY
                    .errorReplicaResponse()
                    .throwable(ex)
                    .build();
        }
    }

    /**
     * Idle safe time sync for replicas.
     */
    private void idleSafeTimeSync() {
        replicas.values().forEach(r -> {
            if (r.isDone()) {
                ReplicaSafeTimeSyncRequest req = REPLICA_MESSAGES_FACTORY.replicaSafeTimeSyncRequest()
                        .groupId(r.join().groupId())
                        .build();

                r.join().processRequest(req, localNodeId);
            }
        });
    }

    /**
     * Check if replica is started.
     *
     * @param replicaGrpId Replication group id.
     * @return True if the replica is started.
     */
    public boolean isReplicaStarted(ReplicationGroupId replicaGrpId) {
        CompletableFuture<Replica> replicaFuture = replicas.get(replicaGrpId);
        return replicaFuture != null && isCompletedSuccessfully(replicaFuture);
    }

    /**
     * Check if replica was touched by an any actor. Touched here means either replica creation or replica waiter registration.
     *
     * @param replicaGrpId Replication group id.
     * @return True if the replica was touched.
     */
    @TestOnly
    public boolean isReplicaTouched(ReplicationGroupId replicaGrpId) {
        return replicas.containsKey(replicaGrpId);
    }

    /**
     * Returns started replication groups.
     *
     * @return Set of started replication groups.
     */
    @TestOnly
    public Set<ReplicationGroupId> startedGroups() {
        return replicas.entrySet().stream()
                .filter(entry -> isCompletedSuccessfully(entry.getValue()))
                .map(Entry::getKey)
                .collect(toSet());
    }
}<|MERGE_RESOLUTION|>--- conflicted
+++ resolved
@@ -254,10 +254,6 @@
             ThreadAttributes thread = (ThreadAttributes) Thread.currentThread();
             return !thread.allows(STORAGE_READ) || !thread.allows(STORAGE_WRITE);
         } else {
-<<<<<<< HEAD
-            // We don't know for sure, but false negative will cause thread assertions (see ThreadAssertions#assertThreadAllowsTo).
-            return true;
-=======
             if (PublicApiThreading.executingSyncPublicApi()) {
                 // It's a user thread, it executes a sync public API call, so it can do anything, no switch is needed.
                 return false;
@@ -270,7 +266,6 @@
             // It's something else: either a JRE thread or an Ignite thread not marked with ThreadAttributes. In any case,
             // let it proceed. If it touches a storage, we'll see an assertion.
             return false;
->>>>>>> 5075e7d4
         }
     }
 
