--- conflicted
+++ resolved
@@ -17,11 +17,8 @@
 
 package org.apache.ignite.internal.replicator;
 
-<<<<<<< HEAD
-=======
 import java.util.UUID;
 import java.util.concurrent.CompletableFuture;
->>>>>>> 072a2237
 import java.util.concurrent.ConcurrentHashMap;
 import java.util.concurrent.atomic.AtomicBoolean;
 import org.apache.ignite.internal.logger.IgniteLogger;
@@ -30,6 +27,7 @@
 import org.apache.ignite.internal.replicator.exception.ReplicaAlreadyIsStartedException;
 import org.apache.ignite.internal.replicator.listener.ReplicaListener;
 import org.apache.ignite.internal.replicator.message.ReplicaMessageGroup;
+import org.apache.ignite.internal.replicator.message.ReplicaMessagesFactory;
 import org.apache.ignite.internal.replicator.message.ReplicaRequest;
 import org.apache.ignite.internal.util.IgniteSpinBusyLock;
 import org.apache.ignite.lang.ErrorGroups.Replicator;
@@ -48,15 +46,12 @@
  * This class allow to start/stop/get a replica.
  */
 public class ReplicaManager implements IgniteComponent {
-<<<<<<< HEAD
-=======
     /** The logger. */
     private static final IgniteLogger LOG = Loggers.forClass(ReplicaManager.class);
 
     /** Replicator network message factory. */
     private static final ReplicaMessagesFactory REPLICA_MESSAGES_FACTORY = new ReplicaMessagesFactory();
 
->>>>>>> 072a2237
     /** Busy lock to stop synchronously. */
     private final IgniteSpinBusyLock busyLock = new IgniteSpinBusyLock();
 
@@ -193,11 +188,6 @@
                         //TODO:IGNITE-17255 Send an exceptional response to the client side when the replica is absent.
                     }
 
-<<<<<<< HEAD
-                    ReplicaResponse resp = replica.processRequest(request);
-
-                    clusterNetSvc.messagingService().respond(senderAddr, resp, correlationId);
-=======
                     CompletableFuture<Object> result = replica.processRequest(request);
 
                     result.handle((res, ex) -> {
@@ -229,7 +219,6 @@
 
                         return null;
                     });
->>>>>>> 072a2237
                 } finally {
                     busyLock.leaveBusy();
                 }
