/*
 * Licensed to the Apache Software Foundation (ASF) under one or more
 * contributor license agreements. See the NOTICE file distributed with
 * this work for additional information regarding copyright ownership.
 * The ASF licenses this file to You under the Apache License, Version 2.0
 * (the "License"); you may not use this file except in compliance with
 * the License. You may obtain a copy of the License at
 *
 *      http://www.apache.org/licenses/LICENSE-2.0
 *
 * Unless required by applicable law or agreed to in writing, software
 * distributed under the License is distributed on an "AS IS" BASIS,
 * WITHOUT WARRANTIES OR CONDITIONS OF ANY KIND, either express or implied.
 * See the License for the specific language governing permissions and
 * limitations under the License.
 */

package org.apache.ignite.internal.replicator;

import static java.util.concurrent.CompletableFuture.completedFuture;
import static java.util.concurrent.CompletableFuture.failedFuture;
import static java.util.stream.Collectors.toSet;
import static org.apache.ignite.internal.lang.IgniteStringFormatter.format;
import static org.apache.ignite.internal.raft.PeersAndLearners.fromAssignments;
import static org.apache.ignite.internal.replicator.LocalReplicaEvent.AFTER_REPLICA_STARTED;
import static org.apache.ignite.internal.replicator.LocalReplicaEvent.BEFORE_REPLICA_STOPPED;
import static org.apache.ignite.internal.replicator.message.ReplicaMessageUtils.toTablePartitionIdMessage;
import static org.apache.ignite.internal.replicator.message.ReplicaMessageUtils.toZonePartitionIdMessage;
import static org.apache.ignite.internal.thread.ThreadOperation.STORAGE_READ;
import static org.apache.ignite.internal.thread.ThreadOperation.STORAGE_WRITE;
import static org.apache.ignite.internal.thread.ThreadOperation.TX_STATE_STORAGE_ACCESS;
import static org.apache.ignite.internal.util.CompletableFutures.falseCompletedFuture;
import static org.apache.ignite.internal.util.CompletableFutures.isCompletedSuccessfully;
import static org.apache.ignite.internal.util.CompletableFutures.nullCompletedFuture;
import static org.apache.ignite.internal.util.CompletableFutures.trueCompletedFuture;
import static org.apache.ignite.internal.util.ExceptionUtils.unwrapCause;
import static org.apache.ignite.internal.util.IgniteUtils.shutdownAndAwaitTermination;

import java.io.IOException;
import java.util.Map;
import java.util.Map.Entry;
import java.util.Set;
import java.util.concurrent.CompletableFuture;
import java.util.concurrent.CompletionException;
import java.util.concurrent.ConcurrentHashMap;
import java.util.concurrent.ExecutionException;
import java.util.concurrent.Executor;
import java.util.concurrent.ExecutorService;
import java.util.concurrent.Executors;
import java.util.concurrent.LinkedBlockingQueue;
import java.util.concurrent.ScheduledExecutorService;
import java.util.concurrent.ThreadPoolExecutor;
import java.util.concurrent.TimeUnit;
import java.util.concurrent.TimeoutException;
import java.util.concurrent.atomic.AtomicBoolean;
import java.util.function.Function;
import java.util.function.LongSupplier;
import java.util.function.Supplier;
import org.apache.ignite.internal.affinity.Assignments;
import org.apache.ignite.internal.cluster.management.ClusterManagementGroupManager;
import org.apache.ignite.internal.event.AbstractEventProducer;
import org.apache.ignite.internal.failure.FailureContext;
import org.apache.ignite.internal.failure.FailureProcessor;
import org.apache.ignite.internal.failure.FailureType;
import org.apache.ignite.internal.hlc.ClockService;
import org.apache.ignite.internal.hlc.HybridTimestamp;
import org.apache.ignite.internal.lang.NodeStoppingException;
import org.apache.ignite.internal.logger.IgniteLogger;
import org.apache.ignite.internal.logger.Loggers;
import org.apache.ignite.internal.manager.ComponentContext;
import org.apache.ignite.internal.manager.IgniteComponent;
import org.apache.ignite.internal.network.ChannelType;
import org.apache.ignite.internal.network.ClusterService;
import org.apache.ignite.internal.network.NetworkMessage;
import org.apache.ignite.internal.network.NetworkMessageHandler;
import org.apache.ignite.internal.placementdriver.PlacementDriver;
import org.apache.ignite.internal.placementdriver.event.PrimaryReplicaEvent;
import org.apache.ignite.internal.placementdriver.event.PrimaryReplicaEventParameters;
import org.apache.ignite.internal.placementdriver.message.PlacementDriverMessageGroup;
import org.apache.ignite.internal.placementdriver.message.PlacementDriverMessagesFactory;
import org.apache.ignite.internal.placementdriver.message.PlacementDriverReplicaMessage;
import org.apache.ignite.internal.raft.Loza;
import org.apache.ignite.internal.raft.Marshaller;
import org.apache.ignite.internal.raft.Peer;
import org.apache.ignite.internal.raft.PeersAndLearners;
import org.apache.ignite.internal.raft.RaftGroupEventsListener;
import org.apache.ignite.internal.raft.RaftManager;
import org.apache.ignite.internal.raft.RaftNodeId;
import org.apache.ignite.internal.raft.client.TopologyAwareRaftGroupService;
import org.apache.ignite.internal.raft.client.TopologyAwareRaftGroupServiceFactory;
import org.apache.ignite.internal.raft.configuration.LogStorageBudgetView;
import org.apache.ignite.internal.raft.server.RaftGroupOptions;
import org.apache.ignite.internal.raft.service.RaftGroupListener;
import org.apache.ignite.internal.raft.service.RaftGroupService;
import org.apache.ignite.internal.raft.storage.SnapshotStorageFactory;
import org.apache.ignite.internal.raft.storage.impl.LogStorageFactoryCreator;
import org.apache.ignite.internal.replicator.exception.ExpectedReplicationException;
import org.apache.ignite.internal.replicator.exception.ReplicaIsAlreadyStartedException;
import org.apache.ignite.internal.replicator.exception.ReplicaStoppingException;
import org.apache.ignite.internal.replicator.exception.ReplicaUnavailableException;
import org.apache.ignite.internal.replicator.listener.ReplicaListener;
import org.apache.ignite.internal.replicator.message.AwaitReplicaRequest;
import org.apache.ignite.internal.replicator.message.PrimaryReplicaRequest;
import org.apache.ignite.internal.replicator.message.ReadOnlyDirectReplicaRequest;
import org.apache.ignite.internal.replicator.message.ReplicaMessageGroup;
import org.apache.ignite.internal.replicator.message.ReplicaMessagesFactory;
import org.apache.ignite.internal.replicator.message.ReplicaRequest;
import org.apache.ignite.internal.replicator.message.ReplicaSafeTimeSyncRequest;
import org.apache.ignite.internal.replicator.message.ReplicationGroupIdMessage;
import org.apache.ignite.internal.replicator.message.TimestampAware;
import org.apache.ignite.internal.thread.ExecutorChooser;
import org.apache.ignite.internal.thread.IgniteThreadFactory;
import org.apache.ignite.internal.thread.NamedThreadFactory;
import org.apache.ignite.internal.thread.PublicApiThreading;
import org.apache.ignite.internal.thread.ThreadAttributes;
import org.apache.ignite.internal.util.IgniteSpinBusyLock;
import org.apache.ignite.internal.util.PendingComparableValuesTracker;
import org.apache.ignite.network.ClusterNode;
import org.apache.ignite.raft.jraft.storage.impl.VolatileRaftMetaStorage;
import org.jetbrains.annotations.Nullable;
import org.jetbrains.annotations.TestOnly;
import org.jetbrains.annotations.VisibleForTesting;

/**
 * Replica manager maintains {@link Replica} instances on an Ignite node.
 *
 * <p>Manager allows starting, stopping, getting a {@link Replica} by its unique id.
 *
 * <p>Only a single instance of the class exists in Ignite node.
 */
public class ReplicaManager extends AbstractEventProducer<LocalReplicaEvent, LocalReplicaEventParameters> implements IgniteComponent {
    /** The logger. */
    private static final IgniteLogger LOG = Loggers.forClass(ReplicaManager.class);

    /** Replicator network message factory. */
    private static final ReplicaMessagesFactory REPLICA_MESSAGES_FACTORY = new ReplicaMessagesFactory();

    private static final PlacementDriverMessagesFactory PLACEMENT_DRIVER_MESSAGES_FACTORY = new PlacementDriverMessagesFactory();

    /** Busy lock to stop synchronously. */
    private final IgniteSpinBusyLock busyLock = new IgniteSpinBusyLock();

    /** Prevents double stopping of the component. */
    private final AtomicBoolean stopGuard = new AtomicBoolean();

    /** Meta storage node names. */
    private final CompletableFuture<Set<String>> msNodes = new CompletableFuture<>();

    /** Cluster network service. */
    private final ClusterService clusterNetSvc;

    /** Cluster group manager. */
    private final ClusterManagementGroupManager cmgMgr;

    /** Replica message handler. */
    private final NetworkMessageHandler handler;

    /** Raft manager for RAFT-clients creation. */
    // TODO: move into {@method Replica#shutdown} https://issues.apache.org/jira/browse/IGNITE-22372
    private final RaftManager raftManager;

    /** Raft clients factory for raft server endpoints starting. */
    private final TopologyAwareRaftGroupServiceFactory raftGroupServiceFactory;

    /** Creator for {@link org.apache.ignite.internal.raft.storage.LogStorageFactory} for volatile tables. */
    private final LogStorageFactoryCreator volatileLogStorageFactoryCreator;

    /** Raft command marshaller for raft server endpoints starting. */
    private final Marshaller raftCommandsMarshaller;

    /** Message handler for placement driver messages. */
    private final NetworkMessageHandler placementDriverMessageHandler;

    /** Placement driver. */
    private final PlacementDriver placementDriver;

    private final LongSupplier idleSafeTimePropagationPeriodMsSupplier;

    /** Replicas. */
    private final ConcurrentHashMap<ReplicationGroupId, CompletableFuture<Replica>> replicas = new ConcurrentHashMap<>();

    private final ClockService clockService;

    /** Scheduled executor for idle safe time sync. */
    private final ScheduledExecutorService scheduledIdleSafeTimeSyncExecutor;

    /** Executor that will be used to execute requests by replicas. */
    private final Executor requestsExecutor;

    /** Failure processor. */
    private final FailureProcessor failureProcessor;

    /** Set of message groups to handler as replica requests. */
    private final Set<Class<?>> messageGroupsToHandle;

    /** Executor. */
    // TODO: IGNITE-20063 Maybe get rid of it
    private final ExecutorService executor;

    private final ReplicaStateManager replicaStateManager;

    private final ExecutorService replicasCreationExecutor;

    private volatile String localNodeId;

    private volatile String localNodeConsistentId;

    /* Temporary converter to support the zone based partitions in tests. **/
    // TODO: https://issues.apache.org/jira/browse/IGNITE-22522 remove this code
    private Function<ReplicaRequest, ReplicationGroupId> groupIdConverter = r -> r.groupId().asReplicationGroupId();

    /**
     * Constructor for a replica service.
     *
     * @param nodeName Node name.
     * @param clusterNetSvc Cluster network service.
     * @param cmgMgr Cluster group manager.
     * @param clockService Clock service.
     * @param messageGroupsToHandle Message handlers.
     * @param placementDriver A placement driver.
     * @param requestsExecutor Executor that will be used to execute requests by replicas.
     * @param idleSafeTimePropagationPeriodMsSupplier Used to get idle safe time propagation period in ms.
     * @param failureProcessor Failure processor.
     * @param raftCommandsMarshaller Command marshaller for raft groups creation.
     * @param raftGroupServiceFactory A factory for raft-clients creation.
     * @param raftManager The manager made up of songs and words to spite all my troubles is not so bad at all.
     * @param volatileLogStorageFactoryCreator Creator for {@link org.apache.ignite.internal.raft.storage.LogStorageFactory} for
     *      volatile tables.
     * @param groupIdConverter Temporary converter to support the zone based partitions in tests.
     */
    // TODO: https://issues.apache.org/jira/browse/IGNITE-22522 remove this method
    @TestOnly
    public ReplicaManager(
            String nodeName,
            ClusterService clusterNetSvc,
            ClusterManagementGroupManager cmgMgr,
            ClockService clockService,
            Set<Class<?>> messageGroupsToHandle,
            PlacementDriver placementDriver,
            Executor requestsExecutor,
            LongSupplier idleSafeTimePropagationPeriodMsSupplier,
            FailureProcessor failureProcessor,
            Marshaller raftCommandsMarshaller,
            TopologyAwareRaftGroupServiceFactory raftGroupServiceFactory,
            RaftManager raftManager,
            LogStorageFactoryCreator volatileLogStorageFactoryCreator,
            Executor replicaStartStopExecutor,
            Function<ReplicaRequest, ReplicationGroupId> groupIdConverter
    ) {
        this(
                nodeName,
                clusterNetSvc,
                cmgMgr,
                clockService,
                messageGroupsToHandle,
                placementDriver,
                requestsExecutor,
                idleSafeTimePropagationPeriodMsSupplier,
                failureProcessor,
                raftCommandsMarshaller,
                raftGroupServiceFactory,
                raftManager,
                volatileLogStorageFactoryCreator,
                replicaStartStopExecutor
        );

        this.groupIdConverter = groupIdConverter;
    }

    /**
     * Constructor for a replica service.
     *
     * @param nodeName Node name.
     * @param clusterNetSvc Cluster network service.
     * @param cmgMgr Cluster group manager.
     * @param clockService Clock service.
     * @param messageGroupsToHandle Message handlers.
     * @param placementDriver A placement driver.
     * @param requestsExecutor Executor that will be used to execute requests by replicas.
     * @param idleSafeTimePropagationPeriodMsSupplier Used to get idle safe time propagation period in ms.
     * @param failureProcessor Failure processor.
     * @param raftCommandsMarshaller Command marshaller for raft groups creation.
     * @param raftGroupServiceFactory A factory for raft-clients creation.
     * @param raftManager The manager made up of songs and words to spite all my troubles is not so bad at all.
     * @param volatileLogStorageFactoryCreator Creator for {@link org.apache.ignite.internal.raft.storage.LogStorageFactory} for
     *      volatile tables.
     */
    public ReplicaManager(
            String nodeName,
            ClusterService clusterNetSvc,
            ClusterManagementGroupManager cmgMgr,
            ClockService clockService,
            Set<Class<?>> messageGroupsToHandle,
            PlacementDriver placementDriver,
            Executor requestsExecutor,
            LongSupplier idleSafeTimePropagationPeriodMsSupplier,
            FailureProcessor failureProcessor,
            Marshaller raftCommandsMarshaller,
            TopologyAwareRaftGroupServiceFactory raftGroupServiceFactory,
            RaftManager raftManager,
            LogStorageFactoryCreator volatileLogStorageFactoryCreator,
            Executor replicaStartStopExecutor
    ) {
        this.clusterNetSvc = clusterNetSvc;
        this.cmgMgr = cmgMgr;
        this.clockService = clockService;
        this.messageGroupsToHandle = messageGroupsToHandle;
        this.volatileLogStorageFactoryCreator = volatileLogStorageFactoryCreator;
        this.handler = this::onReplicaMessageReceived;
        this.placementDriverMessageHandler = this::onPlacementDriverMessageReceived;
        this.placementDriver = placementDriver;
        this.requestsExecutor = requestsExecutor;
        this.idleSafeTimePropagationPeriodMsSupplier = idleSafeTimePropagationPeriodMsSupplier;
        this.failureProcessor = failureProcessor;
        this.raftCommandsMarshaller = raftCommandsMarshaller;
        this.raftGroupServiceFactory = raftGroupServiceFactory;
        this.raftManager = raftManager;
        this.replicaStateManager = new ReplicaStateManager(replicaStartStopExecutor, clockService, placementDriver, this);

        scheduledIdleSafeTimeSyncExecutor = Executors.newScheduledThreadPool(
                1,
                NamedThreadFactory.create(nodeName, "scheduled-idle-safe-time-sync-thread", LOG)
        );

        int threadCount = Runtime.getRuntime().availableProcessors();

        executor = new ThreadPoolExecutor(
                threadCount,
                threadCount,
                30,
                TimeUnit.SECONDS,
                new LinkedBlockingQueue<>(),
                NamedThreadFactory.create(nodeName, "replica", LOG)
        );

        replicasCreationExecutor = new ThreadPoolExecutor(
                threadCount,
                threadCount,
                30,
                TimeUnit.SECONDS,
                new LinkedBlockingQueue<>(),
                IgniteThreadFactory.create(nodeName, "replica-manager", LOG, STORAGE_READ, STORAGE_WRITE)
        );
    }

    private void onReplicaMessageReceived(NetworkMessage message, ClusterNode sender, @Nullable Long correlationId) {
        if (!(message instanceof ReplicaRequest)) {
            return;
        }

        assert correlationId != null;

        ReplicaRequest request = (ReplicaRequest) message;

        // If the request actually came from the network, we are already in the correct thread that has permissions to do storage reads
        // and writes.
        // But if this is a local call (in the same Ignite instance), we might still be in a thread that does not have those permissions.
        if (shouldSwitchToRequestsExecutor()) {
            requestsExecutor.execute(() -> handleReplicaRequest(request, sender, correlationId));
        } else {
            handleReplicaRequest(request, sender, correlationId);
        }
    }

    private static boolean shouldSwitchToRequestsExecutor() {
        if (Thread.currentThread() instanceof ThreadAttributes) {
            ThreadAttributes thread = (ThreadAttributes) Thread.currentThread();
            return !thread.allows(STORAGE_READ) || !thread.allows(STORAGE_WRITE) || !thread.allows(TX_STATE_STORAGE_ACCESS);
        } else {
            if (PublicApiThreading.executingSyncPublicApi()) {
                // It's a user thread, it executes a sync public API call, so it can do anything, no switch is needed.
                return false;
            }
            if (PublicApiThreading.executingAsyncPublicApi()) {
                // It's a user thread, it executes an async public API call, so it cannot do anything, a switch is needed.
                return true;
            }

            // It's something else: either a JRE thread or an Ignite thread not marked with ThreadAttributes. As we are not sure,
            // let's switch: false negative can produce assertion errors.
            return true;
        }
    }

    private void handleReplicaRequest(ReplicaRequest request, ClusterNode sender, @Nullable Long correlationId) {
        if (!busyLock.enterBusy()) {
            if (LOG.isInfoEnabled()) {
                LOG.info("Failed to process replica request (the node is stopping) [request={}].", request);
            }

            return;
        }

        ReplicationGroupId groupId = groupIdConverter.apply(request);

        String senderConsistentId = sender.name();

        try {
            // Notify the sender that the Replica is created and ready to process requests.
            if (request instanceof AwaitReplicaRequest) {
                replicas.compute(groupId, (replicationGroupId, replicaFut) -> {
                    if (replicaFut == null) {
                        replicaFut = new CompletableFuture<>();
                    }

                    if (!replicaFut.isDone()) {
                        replicaFut.whenComplete((createdReplica, ex) -> {
                            if (ex != null) {
                                clusterNetSvc.messagingService().respond(
                                        senderConsistentId,
                                        REPLICA_MESSAGES_FACTORY
                                                .errorReplicaResponse()
                                                .throwable(ex)
                                                .build(),
                                        correlationId);
                            } else {
                                sendAwaitReplicaResponse(senderConsistentId, correlationId);
                            }
                        });
                    } else {
                        sendAwaitReplicaResponse(senderConsistentId, correlationId);
                    }
                    return replicaFut;
                });

                return;
            }

            CompletableFuture<Replica> replicaFut = replicas.get(groupId);

            HybridTimestamp requestTimestamp = extractTimestamp(request);

            if (replicaFut == null || !replicaFut.isDone()) {
                sendReplicaUnavailableErrorResponse(senderConsistentId, correlationId, groupId, requestTimestamp);

                return;
            }

            if (requestTimestamp != null) {
                clockService.updateClock(requestTimestamp);
            }

            boolean sendTimestamp = request instanceof TimestampAware || request instanceof ReadOnlyDirectReplicaRequest;

            // replicaFut is always completed here.
            Replica replica = replicaFut.join();

            String senderId = sender.id();

            CompletableFuture<ReplicaResult> resFut = replica.processRequest(request, senderId);

            resFut.whenComplete((res, ex) -> {
                NetworkMessage msg;

                if (ex == null) {
                    msg = prepareReplicaResponse(sendTimestamp, res.result());
                } else {
                    if (indicatesUnexpectedProblem(ex)) {
                        LOG.warn("Failed to process replica request [request={}].", ex, request);
                    } else {
                        LOG.debug("Failed to process replica request [request={}].", ex, request);
                    }

                    msg = prepareReplicaErrorResponse(sendTimestamp, ex);
                }

                clusterNetSvc.messagingService().respond(senderConsistentId, msg, correlationId);

                if (request instanceof PrimaryReplicaRequest && isConnectivityRelatedException(ex)) {
                    stopLeaseProlongation(groupId, null);
                }

                if (ex == null && res.replicationFuture() != null) {
                    res.replicationFuture().whenComplete((res0, ex0) -> {
                        NetworkMessage msg0;

                        LOG.debug("Sending delayed response for replica request [request={}]", request);

                        if (ex0 == null) {
                            msg0 = prepareReplicaResponse(sendTimestamp, res0);
                        } else {
                            LOG.warn("Failed to process delayed response [request={}]", ex0, request);

                            msg0 = prepareReplicaErrorResponse(sendTimestamp, ex0);
                        }

                        // Using strong send here is important to avoid a reordering with a normal response.
                        clusterNetSvc.messagingService().send(senderConsistentId, ChannelType.DEFAULT, msg0);
                    });
                }
            });
        } finally {
            busyLock.leaveBusy();
        }
    }

    private static boolean indicatesUnexpectedProblem(Throwable ex) {
        return !(unwrapCause(ex) instanceof ExpectedReplicationException);
    }

    /**
     * Checks this exception is caused of timeout or connectivity issue.
     *
     * @param ex An exception
     * @return True if this exception has thrown due to timeout or connection problem, false otherwise.
     */
    private static boolean isConnectivityRelatedException(@Nullable Throwable ex) {
        if (ex instanceof ExecutionException || ex instanceof CompletionException) {
            ex = ex.getCause();
        }

        return ex instanceof TimeoutException || ex instanceof IOException;
    }

    private void onPlacementDriverMessageReceived(NetworkMessage msg0, ClusterNode sender, @Nullable Long correlationId) {
        if (!(msg0 instanceof PlacementDriverReplicaMessage)) {
            return;
        }

        String senderConsistentId = sender.name();

        assert correlationId != null;

        var msg = (PlacementDriverReplicaMessage) msg0;

        if (!busyLock.enterBusy()) {
            if (LOG.isInfoEnabled()) {
                LOG.info("Failed to process placement driver message (the node is stopping) [msg={}].", msg);
            }

            return;
        }

        try {
            CompletableFuture<Replica> replicaFut = replicas.computeIfAbsent(msg.groupId(), k -> new CompletableFuture<>());

            replicaFut
                    .thenCompose(replica -> replica.processPlacementDriverMessage(msg))
                    .whenComplete((response, ex) -> {
                        if (ex == null) {
                            clusterNetSvc.messagingService().respond(senderConsistentId, response, correlationId);
                        } else if (!(unwrapCause(ex) instanceof NodeStoppingException)) {
                            LOG.error("Failed to process placement driver message [msg={}].", ex, msg);
                        }
                    });
        } finally {
            busyLock.leaveBusy();
        }
    }

    /**
     * Sends stop lease prolongation message to all participants of placement driver group.
     *
     * @param groupId Replication group id.
     * @param redirectNodeId Node consistent id to redirect.
     */
    private void stopLeaseProlongation(ReplicationGroupId groupId, @Nullable String redirectNodeId) {
        LOG.info("The replica does not meet the requirements for the leaseholder [groupId={}, redirectNodeId={}]", groupId, redirectNodeId);

        msNodes.thenAccept(nodeIds -> {
            for (String nodeId : nodeIds) {
                ClusterNode node = clusterNetSvc.topologyService().getByConsistentId(nodeId);

                if (node != null) {
                    // TODO: IGNITE-19441 Stop lease prolongation message might be sent several
                    clusterNetSvc.messagingService().send(node, PLACEMENT_DRIVER_MESSAGES_FACTORY.stopLeaseProlongationMessage()
                            .groupId(groupId)
                            .redirectProposal(redirectNodeId)
                            .build());
                }
            }
        });
    }

    private CompletableFuture<Replica> startReplicaInternal(
            RaftGroupEventsListener raftGroupEventsListener,
            RaftGroupListener raftGroupListener,
            boolean isVolatileStorage,
            SnapshotStorageFactory snapshotStorageFactory,
            Function<RaftGroupService, ReplicaListener> createListener,
            PendingComparableValuesTracker<Long, Void> storageIndexTracker,
            TablePartitionId replicaGrpId,
            PeersAndLearners newConfiguration
    ) throws NodeStoppingException {
        RaftNodeId raftNodeId = new RaftNodeId(replicaGrpId, new Peer(localNodeConsistentId));

        RaftGroupOptions groupOptions = groupOptionsForPartition(
                isVolatileStorage,
                snapshotStorageFactory);

        // TODO: move into {@method Replica#shutdown} https://issues.apache.org/jira/browse/IGNITE-22372
        // TODO: use RaftManager interface, see https://issues.apache.org/jira/browse/IGNITE-18273
        CompletableFuture<TopologyAwareRaftGroupService> newRaftClientFut = ((Loza) raftManager).startRaftGroupNode(
                raftNodeId,
                newConfiguration,
                raftGroupListener,
                raftGroupEventsListener,
                groupOptions,
                raftGroupServiceFactory
        );

        return startReplica(
                replicaGrpId,
                newConfiguration,
                createListener,
                storageIndexTracker,
                newRaftClientFut
        );
    }

    /**
     * Creates and starts a new replica.
     *
     * @param raftGroupEventsListener Raft group events listener for raft group starting.
     * @param raftGroupListener Raft group listener for raft group starting.
     * @param isVolatileStorage is table storage volatile?
     * @param snapshotStorageFactory Snapshot storage factory for raft group option's parameterization.
     * @param createListener Due to creation of ReplicaListener in TableManager, the function returns desired listener by created
     *      raft-client inside {@link #startReplica} method.
     * @param replicaGrpId Replication group id.
     * @param storageIndexTracker Storage index tracker.
     * @param newConfiguration A configuration for new raft group.
     *
     * @return Future that promises ready new replica when done.
     */
    public CompletableFuture<Replica> startReplica(
            RaftGroupEventsListener raftGroupEventsListener,
            RaftGroupListener raftGroupListener,
            boolean isVolatileStorage,
            SnapshotStorageFactory snapshotStorageFactory,
            Function<RaftGroupService, ReplicaListener> createListener,
            PendingComparableValuesTracker<Long, Void> storageIndexTracker,
            TablePartitionId replicaGrpId,
            PeersAndLearners newConfiguration
    ) throws NodeStoppingException {
        if (!busyLock.enterBusy()) {
            throw new NodeStoppingException();
        }

        try {
            return startReplicaInternal(
                    raftGroupEventsListener,
                    raftGroupListener,
                    isVolatileStorage,
                    snapshotStorageFactory,
                    createListener,
                    storageIndexTracker,
                    replicaGrpId,
                    newConfiguration);
        } finally {
            busyLock.leaveBusy();
        }
    }

    /**
     * Starts a replica. If a replica with the same partition id already exists, the method throws an exception.
     *
     * @param replicaGrpId Replication group id.
     * @param snapshotStorageFactory Snapshot storage factory for raft group option's parameterization.
     * @param newConfiguration A configuration for new raft group.
     * @param raftGroupListener Raft group listener for raft group starting.
     * @param raftGroupEventsListener Raft group events listener for raft group starting.
     * @throws NodeStoppingException If node is stopping.
     * @throws ReplicaIsAlreadyStartedException Is thrown when a replica with the same replication group id has already been
     *         started.
     */
    public CompletableFuture<Replica> startReplica(
            ReplicationGroupId replicaGrpId,
            Function<RaftGroupService, ReplicaListener> listener,
            SnapshotStorageFactory snapshotStorageFactory,
            PeersAndLearners newConfiguration,
            RaftGroupListener raftGroupListener,
            RaftGroupEventsListener raftGroupEventsListener,
            IgniteSpinBusyLock busyLock
    ) throws NodeStoppingException {
        RaftGroupOptions groupOptions = groupOptionsForPartition(
                false,
                snapshotStorageFactory);

        RaftNodeId raftNodeId = new RaftNodeId(replicaGrpId, new Peer(localNodeConsistentId));

        CompletableFuture<TopologyAwareRaftGroupService> newRaftClientFut = ((Loza) raftManager).startRaftGroupNode(
                raftNodeId,
                newConfiguration,
                raftGroupListener,
                raftGroupEventsListener,
                groupOptions,
                raftGroupServiceFactory
        );

        return newRaftClientFut.thenComposeAsync(raftClient -> {
            if (!busyLock.enterBusy()) {
                return failedFuture(new NodeStoppingException());
            }

            try {
                LOG.info("Replica is about to start [replicationGroupId={}].", replicaGrpId);

                Replica newReplica = new ZonePartitionReplicaImpl(
                        replicaGrpId,
                        listener.apply(raftClient),
                        raftClient
                );

                CompletableFuture<Replica> replicaFuture = replicas.compute(replicaGrpId, (k, existingReplicaFuture) -> {
                    if (existingReplicaFuture == null || existingReplicaFuture.isDone()) {
                        assert existingReplicaFuture == null || isCompletedSuccessfully(existingReplicaFuture);
                        LOG.info("Replica is started [replicationGroupId={}].", replicaGrpId);

                        return completedFuture(newReplica);
                    } else {
                        existingReplicaFuture.complete(newReplica);
                        LOG.info("Replica is started, existing replica waiter was completed [replicationGroupId={}].", replicaGrpId);

                        return existingReplicaFuture;
                    }
                });

                var eventParams = new LocalReplicaEventParameters(replicaGrpId);

                return fireEvent(AFTER_REPLICA_STARTED, eventParams)
                        .exceptionally(e -> {
                            LOG.error("Error when notifying about AFTER_REPLICA_STARTED event.", e);

                            return null;
                        })
                        .thenCompose(v -> replicaFuture);
            } finally {
                busyLock.leaveBusy();
            }
        }, executor);
    }

    /**
     * Starts a raft-client and pass it to a replica creation if the replica should be started too. If a replica with the same partition id
     * already exists, the method throws an exception.
     * TODO: must be deleted or be private after https://issues.apache.org/jira/browse/IGNITE-22373
     *
     * @param replicaGrpId Replication group id.
     * @param newConfiguration Peers and Learners of the Raft group.
     * @param createListener A clojure that returns done {@link ReplicaListener} by given raft-client {@link RaftGroupService}.
     * @param storageIndexTracker Storage index tracker.
     * @param newRaftClientFut A future that returns created raft-client.
     * @throws NodeStoppingException If node is stopping.
     * @throws ReplicaIsAlreadyStartedException Is thrown when a replica with the same replication group id has already been started.
     */
    @VisibleForTesting
    @Deprecated
    public CompletableFuture<Replica> startReplica(
            ReplicationGroupId replicaGrpId,
            PeersAndLearners newConfiguration,
            Function<RaftGroupService, ReplicaListener> createListener,
            PendingComparableValuesTracker<Long, Void> storageIndexTracker,
            CompletableFuture<TopologyAwareRaftGroupService> newRaftClientFut
    ) throws NodeStoppingException {
        LOG.info("Replica is about to start [replicationGroupId={}].", replicaGrpId);

        return newRaftClientFut
                .thenApplyAsync(createListener, replicasCreationExecutor)
<<<<<<< HEAD
                .thenCompose(replicaListener -> startReplica(replicaGrpId, storageIndexTracker, completedFuture(replicaListener)))
                .thenApply(r -> true);
=======
                .thenCompose(replicaListener -> startReplica(replicaGrpId, storageIndexTracker, completedFuture(replicaListener)));
>>>>>>> 76a8705c
    }

    /**
     * Creates and start new replica.
     *
     * @param replicaGrpId Replication group id.
     * @param storageIndexTracker Storage index tracker.
     * @param newReplicaListenerFut Future that returns ready ReplicaListener for replica creation.
     * @return Future that promises ready new replica when done.
     */
    private CompletableFuture<Replica> startReplica(
            ReplicationGroupId replicaGrpId,
            PendingComparableValuesTracker<Long, Void> storageIndexTracker,
            CompletableFuture<ReplicaListener> newReplicaListenerFut
    ) {

        ClusterNode localNode = clusterNetSvc.topologyService().localMember();

        CompletableFuture<Replica> replicaFuture = newReplicaListenerFut.thenCompose(listener -> {
            Replica newReplica = new ReplicaImpl(
                    replicaGrpId,
                    listener,
                    storageIndexTracker,
                    localNode,
                    executor,
                    placementDriver,
                    clockService,
                    replicaStateManager::reserveReplica
            );

            return replicas.compute(replicaGrpId, (k, existingReplicaFuture) -> {
                if (existingReplicaFuture == null || existingReplicaFuture.isDone()) {
                    assert existingReplicaFuture == null || isCompletedSuccessfully(existingReplicaFuture);
                    LOG.info("Replica is started [replicationGroupId={}].", replicaGrpId);

                    return completedFuture(newReplica);
                } else {
                    LOG.info("Replica is started, existing replica waiter was completed [replicationGroupId={}].", replicaGrpId);

                    existingReplicaFuture.complete(newReplica);

                    return existingReplicaFuture;
                }
            });
        });

        var eventParams = new LocalReplicaEventParameters(replicaGrpId);

        return fireEvent(AFTER_REPLICA_STARTED, eventParams)
                .exceptionally(e -> {
                    LOG.error("Error when notifying about AFTER_REPLICA_STARTED event.", e);

                    return null;
                })
                .thenCompose(v -> replicaFuture);
    }

    /**
     * Returns future with a replica if it was created or null if there no any replicas starting with given identifier.
     *
     * @param replicationGroupId Table-Partition identifier.
     * @return replica if it was created or null otherwise.
     */
    public CompletableFuture<Replica> replica(ReplicationGroupId replicationGroupId) {
        return replicas.get(replicationGroupId);
    }

    /**
     * Performs a {@code resetPeers} operation on raft node.
     *
     * @param replicaGrpId Replication group ID.
     * @param peersAndLearners New node configuration.
     */
    public void resetPeers(ReplicationGroupId replicaGrpId, PeersAndLearners peersAndLearners) {
        RaftNodeId raftNodeId = new RaftNodeId(replicaGrpId, new Peer(localNodeConsistentId));
        ((Loza) raftManager).resetPeers(raftNodeId, peersAndLearners);
    }

    private RaftGroupOptions groupOptionsForPartition(boolean isVolatileStorage, SnapshotStorageFactory snapshotFactory) {
        RaftGroupOptions raftGroupOptions;

        if (isVolatileStorage) {
            LogStorageBudgetView view = ((Loza) raftManager).volatileRaft().logStorage().value();
            raftGroupOptions = RaftGroupOptions.forVolatileStores()
                    .setLogStorageFactory(volatileLogStorageFactoryCreator.factory(view))
                    .raftMetaStorageFactory((groupId, raftOptions) -> new VolatileRaftMetaStorage());
        } else {
            raftGroupOptions = RaftGroupOptions.forPersistentStores();
        }

        raftGroupOptions.snapshotStorageFactory(snapshotFactory);

        raftGroupOptions.commandsMarshaller(raftCommandsMarshaller);

        return raftGroupOptions;
    }

    /**
     * Stops a replica by the partition group id.
     *
     * @param replicaGrpId Replication group id.
     * @return True if the replica is found and closed, false otherwise.
     * @throws NodeStoppingException If the node is stopping.
     */
    public CompletableFuture<Boolean> stopReplica(ReplicationGroupId replicaGrpId) throws NodeStoppingException {
        if (!busyLock.enterBusy()) {
            throw new NodeStoppingException();
        }

        try {
            return stopReplicaInternal(replicaGrpId);
        } finally {
            busyLock.leaveBusy();
        }
    }

    /**
     * Internal method for stopping a replica.
     *
     * @param replicaGrpId Replication group id.
     * @return True if the replica is found and closed, false otherwise.
     */
    private CompletableFuture<Boolean> stopReplicaInternal(ReplicationGroupId replicaGrpId) {
        var isRemovedFuture = new CompletableFuture<Boolean>();

        var eventParams = new LocalReplicaEventParameters(replicaGrpId);

        fireEvent(BEFORE_REPLICA_STOPPED, eventParams).whenComplete((v, e) -> {
            if (e != null) {
                LOG.error("Error when notifying about BEFORE_REPLICA_STOPPED event.", e);
            }

            if (!busyLock.enterBusy()) {
                isRemovedFuture.completeExceptionally(new NodeStoppingException());

                return;
            }

            try {
                replicas.compute(replicaGrpId, (grpId, replicaFuture) -> {
                    if (replicaFuture == null) {
                        isRemovedFuture.complete(false);
                    } else if (!replicaFuture.isDone()) {
                        ClusterNode localMember = clusterNetSvc.topologyService().localMember();

                        replicaFuture.completeExceptionally(new ReplicaStoppingException(grpId, localMember));

                        isRemovedFuture.complete(true);
                    } else if (!isCompletedSuccessfully(replicaFuture)) {
                        isRemovedFuture.complete(true);
                    } else {
                        replicaFuture
                                .thenCompose(Replica::shutdown)
                                .whenComplete((notUsed, throwable) -> {
                                    if (throwable != null) {
                                        LOG.error("Failed to stop replica [replicaGrpId={}].", throwable, grpId);
                                    }

                                    isRemovedFuture.complete(throwable == null);
                                });
                    }

                    return null;
                });
            } finally {
                busyLock.leaveBusy();
            }
        });

        return isRemovedFuture
                .thenApply(v -> {
                    try {
                        // TODO: move into {@method Replica#shutdown} https://issues.apache.org/jira/browse/IGNITE-22372
                        raftManager.stopRaftNodes(replicaGrpId);
                    } catch (NodeStoppingException ignored) {
                        // No-op.
                    }
                    return v;
                });
    }

    /** {@inheritDoc} */
    @Override
    public CompletableFuture<Void> startAsync(ComponentContext componentContext) {
        ExecutorChooser<NetworkMessage> replicaMessagesExecutorChooser = message -> requestsExecutor;

        clusterNetSvc.messagingService().addMessageHandler(ReplicaMessageGroup.class, replicaMessagesExecutorChooser, handler);
        clusterNetSvc.messagingService().addMessageHandler(PlacementDriverMessageGroup.class, placementDriverMessageHandler);
        messageGroupsToHandle.forEach(
                mg -> clusterNetSvc.messagingService().addMessageHandler(mg, replicaMessagesExecutorChooser, handler)
        );
        scheduledIdleSafeTimeSyncExecutor.scheduleAtFixedRate(
                this::idleSafeTimeSync,
                0,
                idleSafeTimePropagationPeriodMsSupplier.getAsLong(),
                TimeUnit.MILLISECONDS
        );

        cmgMgr.metaStorageNodes().whenComplete((nodes, e) -> {
            if (e != null) {
                msNodes.completeExceptionally(e);
            } else {
                msNodes.complete(nodes);
            }
        });

        localNodeId = clusterNetSvc.topologyService().localMember().id();

        localNodeConsistentId = clusterNetSvc.topologyService().localMember().name();

        replicaStateManager.start(localNodeId);

        return nullCompletedFuture();
    }

    /** {@inheritDoc} */
    @Override
    public CompletableFuture<Void> stopAsync(ComponentContext componentContext) {
        if (!stopGuard.compareAndSet(false, true)) {
            return nullCompletedFuture();
        }

        busyLock.block();

        int shutdownTimeoutSeconds = 10;

        shutdownAndAwaitTermination(scheduledIdleSafeTimeSyncExecutor, shutdownTimeoutSeconds, TimeUnit.SECONDS);
        shutdownAndAwaitTermination(executor, shutdownTimeoutSeconds, TimeUnit.SECONDS);
        shutdownAndAwaitTermination(replicasCreationExecutor, shutdownTimeoutSeconds, TimeUnit.SECONDS);

        assert replicas.values().stream().noneMatch(CompletableFuture::isDone)
                : "There are replicas alive [replicas="
                + replicas.entrySet().stream().filter(e -> e.getValue().isDone()).map(Entry::getKey).collect(toSet()) + ']';

        for (CompletableFuture<Replica> replicaFuture : replicas.values()) {
            replicaFuture.completeExceptionally(new NodeStoppingException());
        }

        return nullCompletedFuture();
    }

    /**
     * Extract a hybrid timestamp from timestamp aware request or return null.
     */
    private static @Nullable HybridTimestamp extractTimestamp(ReplicaRequest request) {
        if (request instanceof TimestampAware) {
            return ((TimestampAware) request).timestamp();
        } else {
            return null;
        }
    }

    /**
     * Sends replica unavailable error response.
     */
    private void sendReplicaUnavailableErrorResponse(
            String senderConsistentId,
            long correlationId,
            ReplicationGroupId groupId,
            @Nullable HybridTimestamp requestTimestamp
    ) {
        if (requestTimestamp != null) {
            clusterNetSvc.messagingService().respond(
                    senderConsistentId,
                    REPLICA_MESSAGES_FACTORY
                            .errorTimestampAwareReplicaResponse()
                            .throwable(
                                    new ReplicaUnavailableException(
                                            groupId,
                                            clusterNetSvc.topologyService().localMember())
                            )
                            .timestamp(clockService.updateClock(requestTimestamp))
                            .build(),
                    correlationId);
        } else {
            clusterNetSvc.messagingService().respond(
                    senderConsistentId,
                    REPLICA_MESSAGES_FACTORY
                            .errorReplicaResponse()
                            .throwable(
                                    new ReplicaUnavailableException(
                                            groupId,
                                            clusterNetSvc.topologyService().localMember())
                            )
                            .build(),
                    correlationId);
        }
    }

    /**
     * Sends await replica response.
     */
    private void sendAwaitReplicaResponse(String senderConsistentId, long correlationId) {
        clusterNetSvc.messagingService().respond(
                senderConsistentId,
                REPLICA_MESSAGES_FACTORY
                        .awaitReplicaResponse()
                        .build(),
                correlationId);
    }

    /**
     * Prepares replica response.
     */
    private NetworkMessage prepareReplicaResponse(boolean sendTimestamp, Object result) {
        if (sendTimestamp) {
            return REPLICA_MESSAGES_FACTORY
                    .timestampAwareReplicaResponse()
                    .result(result)
                    .timestamp(clockService.now())
                    .build();
        } else {
            return REPLICA_MESSAGES_FACTORY
                    .replicaResponse()
                    .result(result)
                    .build();
        }
    }

    /**
     * Prepares replica error response.
     */
    private NetworkMessage prepareReplicaErrorResponse(boolean sendTimestamp, Throwable ex) {
        if (sendTimestamp) {
            return REPLICA_MESSAGES_FACTORY
                    .errorTimestampAwareReplicaResponse()
                    .throwable(ex)
                    .timestamp(clockService.now())
                    .build();
        } else {
            return REPLICA_MESSAGES_FACTORY
                    .errorReplicaResponse()
                    .throwable(ex)
                    .build();
        }
    }

    /**
     * Idle safe time sync for replicas.
     */
    private void idleSafeTimeSync() {
        for (Entry<ReplicationGroupId, CompletableFuture<Replica>> entry : replicas.entrySet()) {
            try {
                sendSafeTimeSyncIfReplicaReady(entry.getValue());
            } catch (Exception | AssertionError e) {
                LOG.warn("Error while trying to send a safe time sync request [groupId={}]", e, entry.getKey());
            } catch (Error e) {
                LOG.error("Error while trying to send a safe time sync request [groupId={}]", e, entry.getKey());

                failureProcessor.process(new FailureContext(FailureType.CRITICAL_ERROR, e));
            }
        }
    }

    private void sendSafeTimeSyncIfReplicaReady(CompletableFuture<Replica> replicaFuture) {
        if (isCompletedSuccessfully(replicaFuture)) {
            Replica replica = replicaFuture.join();

            ReplicaSafeTimeSyncRequest req = REPLICA_MESSAGES_FACTORY.replicaSafeTimeSyncRequest()
                    .groupId(toReplicationGroupIdMessage(replica.groupId()))
                    .build();

            replica.processRequest(req, localNodeId);
        }
    }

    /**
     * Check if replica is started.
     *
     * @param replicaGrpId Replication group id.
     * @return True if the replica is started.
     */
    @TestOnly
    @VisibleForTesting
    @Deprecated
    public boolean isReplicaStarted(ReplicationGroupId replicaGrpId) {
        CompletableFuture<Replica> replicaFuture = replicas.get(replicaGrpId);
        return replicaFuture != null && isCompletedSuccessfully(replicaFuture);
    }

    /**
     * Can possibly start replica if it's not running or is stopping. Nothing happens if the replica is already running
     * ({@link ReplicaState#ASSIGNED} or {@link ReplicaState#PRIMARY_ONLY}) and {@code forcedAssignments} is {@code null}.
     * If the replica is {@link ReplicaState#ASSIGNED} and {@code forcedAssignments} is not {@code null} then peers will be
     * reset to the given assignments. See {@link ReplicaState} for exact replica state transitions.
     *
     * @param groupId Group id.
     * @param startOperation Replica start operation. Will be called if this method decides to start the replica.
     * @param forcedAssignments Assignments to reset forcibly, if needed. Assignments reset is only available when replica is started.
     * @return Completable future, the result means whether the replica was started.
     */
    public CompletableFuture<Boolean> weakStartReplica(
            ReplicationGroupId groupId,
            Supplier<CompletableFuture<Boolean>> startOperation,
            @Nullable Assignments forcedAssignments
    ) {
        return replicaStateManager.weakStartReplica(groupId, startOperation, forcedAssignments);
    }

    /**
     * Can possibly stop replica if it is running or starting, and is not a primary replica. Relies on the given reason. If
     * the reason is {@link WeakReplicaStopReason#EXCLUDED_FROM_ASSIGNMENTS} then the replica can be not stopped if it is still
     * a primary. If the reason is {@link WeakReplicaStopReason#PRIMARY_EXPIRED} then the replica is stopped only if its state
     * is {@link ReplicaState#PRIMARY_ONLY}, because this assumes that it was excluded from assignments before.
     * See {@link ReplicaState} for exact replica state transitions.
     *
     * @param groupId Group id.
     * @param reason Reason to stop replica.
     * @param stopOperation Replica stop operation.
     * @return Completable future, the result means whether the replica was stopped.
     */
    public CompletableFuture<Void> weakStopReplica(
            ReplicationGroupId groupId,
            WeakReplicaStopReason reason,
            Supplier<CompletableFuture<Void>> stopOperation
    ) {
        return replicaStateManager.weakStopReplica(groupId, reason, stopOperation);
    }

    /**
     * Check if replica was touched by an any actor. Touched here means either replica creation or replica waiter registration.
     *
     * @param replicaGrpId Replication group id.
     * @return True if the replica was touched.
     */
    @TestOnly
    public boolean isReplicaTouched(ReplicationGroupId replicaGrpId) {
        return replicas.containsKey(replicaGrpId);
    }

    /**
     * Returns started replication groups.
     *
     * @return Set of started replication groups.
     */
    @TestOnly
    public Set<ReplicationGroupId> startedGroups() {
        return replicas.entrySet().stream()
                .filter(entry -> isCompletedSuccessfully(entry.getValue()))
                .map(Entry::getKey)
                .collect(toSet());
    }

    @TestOnly
    public boolean isReplicaPrimaryOnly(ReplicationGroupId groupId) {
        return replicaStateManager.isReplicaPrimaryOnly(groupId);
    }

    private static class ReplicaStateManager {
        private static final IgniteLogger LOG = Loggers.forClass(ReplicaStateManager.class);

        final Map<ReplicationGroupId, ReplicaStateContext> replicaContexts = new ConcurrentHashMap<>();

        final Executor replicaStartStopPool;

        final ClockService clockService;

        final PlacementDriver placementDriver;

        final ReplicaManager replicaManager;

        volatile String localNodeId;

        ReplicaStateManager(
                Executor replicaStartStopPool,
                ClockService clockService,
                PlacementDriver placementDriver,
                ReplicaManager replicaManager
        ) {
            this.replicaStartStopPool = replicaStartStopPool;
            this.clockService = clockService;
            this.placementDriver = placementDriver;
            this.replicaManager = replicaManager;
        }

        void start(String localNodeId) {
            this.localNodeId = localNodeId;
            placementDriver.listen(PrimaryReplicaEvent.PRIMARY_REPLICA_ELECTED, this::onPrimaryElected);
            placementDriver.listen(PrimaryReplicaEvent.PRIMARY_REPLICA_EXPIRED, this::onPrimaryExpired);
        }

        private CompletableFuture<Boolean> onPrimaryElected(PrimaryReplicaEventParameters parameters) {
            ReplicationGroupId groupId = parameters.groupId();
            ReplicaStateContext context = getContext(groupId);

            synchronized (context) {
                if (localNodeId.equals(parameters.leaseholderId())) {
                    assert context.replicaState != ReplicaState.STOPPED : "Unexpected primary replica state STOPPED [groupId="
                            + groupId + ", leaseStartTime=" + parameters.startTime() + "].";
                } else if (context.reservedForPrimary) {
                    context.assertReservation(groupId, parameters.startTime());

                    // Unreserve if another replica was elected as primary, only if its lease start time is greater,
                    // otherwise it means that event is too late relatively to lease negotiation start and should be ignored.
                    if (parameters.startTime().compareTo(context.leaseStartTime) > 0) {
                        context.unreserve();

                        if (context.replicaState == ReplicaState.PRIMARY_ONLY) {
                            stopReplica(groupId, context, context.deferredStopOperation, WeakReplicaStopReason.PRIMARY_EXPIRED);
                        }
                    }
                }
            }

            return falseCompletedFuture();
        }

        private CompletableFuture<Boolean> onPrimaryExpired(PrimaryReplicaEventParameters parameters) {
            if (localNodeId.equals(parameters.leaseholderId())) {
                ReplicaStateContext context = replicaContexts.get(parameters.groupId());

                if (context != null) {
                    synchronized (context) {
                        context.assertReservation(parameters.groupId(), parameters.startTime());
                        // Unreserve if primary replica expired, only if its lease start time is greater,
                        // otherwise it means that event is too late relatively to lease negotiation start and should be ignored.
                        if (parameters.startTime().equals(context.leaseStartTime)) {
                            context.unreserve();
                        }
                    }
                }
            }

            return falseCompletedFuture();
        }

        ReplicaStateContext getContext(ReplicationGroupId groupId) {
            return replicaContexts.computeIfAbsent(groupId,
                    // Treat the absence in the map as STOPPED.
                    k -> new ReplicaStateContext(ReplicaState.STOPPED, nullCompletedFuture()));
        }

        /**
         * Can possibly start replica if it's not running or is stopping.
         *
         * @param groupId Group id.
         * @param startOperation Replica start operation.
         * @param forcedAssignments Assignments to reset forcibly, if needed. Assignments reset is only available when replica is started.
         * @return Completable future, the result means whether the replica was started.
         */
        CompletableFuture<Boolean> weakStartReplica(
                ReplicationGroupId groupId,
                Supplier<CompletableFuture<Boolean>> startOperation,
                @Nullable Assignments forcedAssignments
        ) {
            ReplicaStateContext context = getContext(groupId);

            synchronized (context) {
                ReplicaState state = context.replicaState;

                LOG.debug("Weak replica start [grp={}, state={}, future={}].", groupId, state, context.previousOperationFuture);

                if (state == ReplicaState.STOPPED || state == ReplicaState.STOPPING) {
                    return startReplica(groupId, context, startOperation);
                } else if (state == ReplicaState.ASSIGNED) {
                    if (forcedAssignments != null) {
                        assert forcedAssignments.force() :
                                format("Unexpected assignments to force [assignments={}, groupId={}].", forcedAssignments, groupId);

                        replicaManager.resetPeers(groupId, fromAssignments(forcedAssignments.nodes()));
                    }

                    // Telling the caller that the replica is started.
                    return trueCompletedFuture();
                } else if (state == ReplicaState.PRIMARY_ONLY) {
                    context.replicaState = ReplicaState.ASSIGNED;

                    LOG.debug("Weak replica start complete [state={}].", context.replicaState);

                    return trueCompletedFuture();
                } // else no-op.

                throw new AssertionError("Replica start cannot begin while the replica is being started [groupId=" + groupId + "].");
            }
        }

        private CompletableFuture<Boolean> startReplica(
                ReplicationGroupId groupId,
                ReplicaStateContext context,
                Supplier<CompletableFuture<Boolean>> startOperation
        ) {
            context.replicaState = ReplicaState.STARTING;
            context.previousOperationFuture = context.previousOperationFuture
                    .handleAsync((v, e) -> startOperation.get(), replicaStartStopPool)
                    .thenCompose(startOperationFuture -> startOperationFuture.thenApply(partitionStarted -> {
                        synchronized (context) {
                            if (partitionStarted) {
                                context.replicaState = ReplicaState.ASSIGNED;
                            } else {
                                context.replicaState = ReplicaState.STOPPED;
                                replicaContexts.remove(groupId);
                            }
                        }

                        LOG.debug("Weak replica start complete [state={}, partitionStarted={}].", context.replicaState, partitionStarted);

                        return partitionStarted;
                    }));

            return context.previousOperationFuture;
        }

        /**
         * Can possibly stop replica if it is running or starting, and is not a primary replica. Relies on the given reason. If
         * the reason is {@link WeakReplicaStopReason#EXCLUDED_FROM_ASSIGNMENTS} then the replica can be not stopped if it is still
         * a primary. If the reason is {@link WeakReplicaStopReason#PRIMARY_EXPIRED} then the replica is stopped only if its state
         * is {@link ReplicaState#PRIMARY_ONLY}, because this assumes that it was excluded from assignments before.
         *
         * @param groupId Group id.
         * @param reason Reason to stop replica.
         * @param stopOperation Replica stop operation.
         * @return Completable future, the result means whether the replica was stopped.
         */
        CompletableFuture<Void> weakStopReplica(
                ReplicationGroupId groupId,
                WeakReplicaStopReason reason,
                Supplier<CompletableFuture<Void>> stopOperation
        ) {
            ReplicaStateContext context = getContext(groupId);

            synchronized (context) {
                ReplicaState state = context.replicaState;

                LOG.debug("Weak replica stop [grpId={}, state={}, reason={}, reservedForPrimary={}, future={}].", groupId, state,
                        reason, context.reservedForPrimary, context.previousOperationFuture);

                if (reason == WeakReplicaStopReason.EXCLUDED_FROM_ASSIGNMENTS) {
                    if (state == ReplicaState.ASSIGNED) {
                        if (context.reservedForPrimary) {
                            context.replicaState = ReplicaState.PRIMARY_ONLY;
                            context.deferredStopOperation = stopOperation;
                        } else {
                            return stopReplica(groupId, context, stopOperation, reason);
                        }
                    } else if (state == ReplicaState.STARTING) {
                        return stopReplica(groupId, context, stopOperation, reason);
                    } else if (state == ReplicaState.STOPPED) {
                        // We need to stop replica and destroy storages anyway, because they can be already created.
                        // See TODO-s for IGNITE-19713
                        return stopReplica(groupId, context, stopOperation, reason);
                    } // else: no-op.
                } else if (reason == WeakReplicaStopReason.RESTART) {
                    // Explicit restart: always stop.
                    return stopReplica(groupId, context, stopOperation, reason);
                } else {
                    assert reason == WeakReplicaStopReason.PRIMARY_EXPIRED : "Unknown replica stop reason: " + reason;

                    if (state == ReplicaState.PRIMARY_ONLY) {
                        return stopReplica(groupId, context, stopOperation, reason);
                    } // else: no-op.
                }

                LOG.debug("Weak replica stop complete [grpId={}, state={}].", groupId, context.replicaState);

                return nullCompletedFuture();
            }
        }

        private CompletableFuture<Void> stopReplica(
                ReplicationGroupId groupId,
                ReplicaStateContext context,
                Supplier<CompletableFuture<Void>> stopOperation,
                WeakReplicaStopReason reason
        ) {
            context.replicaState = ReplicaState.STOPPING;
            context.previousOperationFuture = context.previousOperationFuture
                    .handleAsync((v, e) -> stopOperation.get(), replicaStartStopPool)
                    .thenCompose(stopOperationFuture -> stopOperationFuture.thenApply(v -> {
                        synchronized (context) {
                            context.replicaState = ReplicaState.STOPPED;

                            if (reason != WeakReplicaStopReason.RESTART) {
                                // No need to remove the context while restarting, it can lead to the loss of reservation context.
                                replicaContexts.remove(groupId);
                            }
                        }

                        LOG.debug("Weak replica stop complete [grpId={}, state={}].", groupId, context.replicaState);

                        return true;
                    }));

            return context.previousOperationFuture.thenApply(v -> null);
        }

        /**
         * Reserve replica as primary.
         *
         * @param groupId Group id.
         * @return Whether the replica was successfully reserved.
         */
        boolean reserveReplica(ReplicationGroupId groupId, HybridTimestamp leaseStartTime) {
            ReplicaStateContext context = getContext(groupId);

            synchronized (context) {
                ReplicaState state = context.replicaState;

                if (state == ReplicaState.STOPPING || state == ReplicaState.STOPPED) {
                    if (state == ReplicaState.STOPPED) {
                        replicaContexts.remove(groupId);
                    }

                    if (context.reservedForPrimary) {
                        throw new AssertionError("Unexpected replica reservation with " + state + " state [groupId=" + groupId + "].");
                    }
                } else {
                    context.reserve(leaseStartTime);
                }

                return context.reservedForPrimary;
            }
        }

        @TestOnly
        boolean isReplicaPrimaryOnly(ReplicationGroupId groupId) {
            ReplicaStateContext context = getContext(groupId);

            synchronized (context) {
                return context.replicaState == ReplicaState.PRIMARY_ONLY;
            }
        }
    }

    private static class ReplicaStateContext {
        /** Replica state. */
        ReplicaState replicaState;

        /**
         * Future of the previous operation, to linearize the starts and stops of replica. The result of the future is whether
         * the operation was actually performed (for example, partition start operation can not start replica or raft node locally).
         */
        CompletableFuture<Boolean> previousOperationFuture;

        /**
         * Whether the replica is reserved to serve as a primary even if it is not included into assignments. If it is {@code} true,
         * then {@link #weakStopReplica(ReplicationGroupId, WeakReplicaStopReason, Supplier)} transfers {@link ReplicaState#ASSIGNED}
         * to {@link ReplicaState#PRIMARY_ONLY} instead of {@link ReplicaState#STOPPING}.
         * Replica is reserved when it is primary and when it is in progress of lease negotiation. The negotiation moves this flag to
         * {@code true}. Primary replica expiration or the election of different node as a leaseholder moves this flag to {@code false}.
         */
        boolean reservedForPrimary;

        /**
         * Lease start time of the lease this replica is reserved for, not {@code null} if {@link #reservedForPrimary} is {@code true}.
         */
        @Nullable
        HybridTimestamp leaseStartTime;

        /**
         * Deferred stop operation for replica that was reserved for becoming primary, but hasn't become primary and was excluded from
         * assignments.
         */
        Supplier<CompletableFuture<Void>> deferredStopOperation;

        ReplicaStateContext(ReplicaState replicaState, CompletableFuture<Boolean> previousOperationFuture) {
            this.replicaState = replicaState;
            this.previousOperationFuture = previousOperationFuture;
        }

        void reserve(HybridTimestamp leaseStartTime) {
            reservedForPrimary = true;
            this.leaseStartTime = leaseStartTime;
        }

        void unreserve() {
            reservedForPrimary = false;
            leaseStartTime = null;
        }

        void assertReservation(ReplicationGroupId groupId, HybridTimestamp leaseStartTime) {
            assert reservedForPrimary : "Replica is elected as primary but not reserved [groupId="
                    + groupId + ", leaseStartTime=" + leaseStartTime + "].";
            assert leaseStartTime != null : "Replica is reserved but lease start time is null [groupId="
                    + groupId + ", leaseStartTime=" + leaseStartTime + "].";
        }
    }

    /**
     * Replica lifecycle states.
     * <br>
     * Transitions:
     * <br>
     * On {@link #weakStartReplica(ReplicationGroupId, Supplier, Assignments)} (this assumes that the replica is included into assignments):
     * <ul>
     *     <li>if {@link #ASSIGNED}: next state is {@link #ASSIGNED};</li>
     *     <li>if {@link #PRIMARY_ONLY}: next state is {@link #ASSIGNED};</li>
     *     <li>if {@link #STOPPED} or {@link #STOPPING}: next state is {@link #STARTING}, replica is started after stop operation
     *         completes;</li>
     *     <li>if {@link #STARTING}: produces {@link AssertionError}.</li>
     * </ul>
     * On {@link #weakStopReplica(ReplicationGroupId, WeakReplicaStopReason, Supplier)} the next state also depends on given
     * {@link WeakReplicaStopReason}:
     * <ul>
     *     <li>if {@link WeakReplicaStopReason#EXCLUDED_FROM_ASSIGNMENTS}:</li>
     *     <ul>
     *         <li>if {@link #ASSIGNED}: when {@link ReplicaStateContext#reservedForPrimary} is {@code true} then the next state
     *             is {@link #PRIMARY_ONLY}, otherwise the replica is stopped, the next state is {@link #STOPPING};</li>
     *         <li>if {@link #PRIMARY_ONLY} or {@link #STOPPING}: no-op.</li>
     *         <li>if {@link #STARTING}: replica is stopped, the next state is {@link #STOPPING};</li>
     *         <li>if {@link #STOPPED}: replica is stopped, see TODO-s for IGNITE-19713.</li>
     *     </ul>
     *     <li>if {@link WeakReplicaStopReason#PRIMARY_EXPIRED}:</li>
     *     <ul>
     *         <li>if {@link #PRIMARY_ONLY} replica is stopped, the next state is {@link #STOPPING}. Otherwise no-op.</li>
 *         </ul>
 *         <li>if {@link WeakReplicaStopReason#RESTART}: this is explicit manual replica restart for disaster recovery purposes,
     *         replica is stopped, the next state is {@link #STOPPING}.</li>
     * </ul>
     */
    private enum ReplicaState {
        /** Replica is starting. */
        STARTING,

        /**
         * Local node, where the replica is located, is included into the union of stable and pending assignments. The replica can
         * be either primary or non-primary. Assumes that the replica is started.
         */
        ASSIGNED,

        /**
         * Local node is excluded from the union of stable and pending assignments but the replica is a primary replica and hence
         * can't be stopped. Assumes that the replica is started.
         */
        PRIMARY_ONLY,

        /** Replica is stopping. */
        STOPPING,

        /** Replica is stopped. */
        STOPPED
    }

    /**
     * Reasons to stop a replica.
     */
    public enum WeakReplicaStopReason {
        /** If the local node is excluded from the union of stable and pending assignments. */
        EXCLUDED_FROM_ASSIGNMENTS,

        /** If the primary replica expired (A replica can stay alive when the node is not in assignments, if it's a primary replica). */
        PRIMARY_EXPIRED,

        /** Explicit manual replica restart for disaster recovery purposes. */
        RESTART
    }

    // TODO: IGNITE-22630 Fix serialization into message
    private static ReplicationGroupIdMessage toReplicationGroupIdMessage(ReplicationGroupId replicationGroupId) {
        if (replicationGroupId instanceof TablePartitionId) {
            return toTablePartitionIdMessage(REPLICA_MESSAGES_FACTORY, (TablePartitionId) replicationGroupId);
        } else if (replicationGroupId instanceof ZonePartitionId) {
            return toZonePartitionIdMessage(REPLICA_MESSAGES_FACTORY, (ZonePartitionId) replicationGroupId);
        }

        throw new AssertionError("Not supported: " + replicationGroupId);
    }
}<|MERGE_RESOLUTION|>--- conflicted
+++ resolved
@@ -757,12 +757,7 @@
 
         return newRaftClientFut
                 .thenApplyAsync(createListener, replicasCreationExecutor)
-<<<<<<< HEAD
-                .thenCompose(replicaListener -> startReplica(replicaGrpId, storageIndexTracker, completedFuture(replicaListener)))
-                .thenApply(r -> true);
-=======
                 .thenCompose(replicaListener -> startReplica(replicaGrpId, storageIndexTracker, completedFuture(replicaListener)));
->>>>>>> 76a8705c
     }
 
     /**
