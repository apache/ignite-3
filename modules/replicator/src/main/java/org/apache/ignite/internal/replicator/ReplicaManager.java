/*
 * Licensed to the Apache Software Foundation (ASF) under one or more
 * contributor license agreements. See the NOTICE file distributed with
 * this work for additional information regarding copyright ownership.
 * The ASF licenses this file to You under the Apache License, Version 2.0
 * (the "License"); you may not use this file except in compliance with
 * the License. You may obtain a copy of the License at
 *
 *      http://www.apache.org/licenses/LICENSE-2.0
 *
 * Unless required by applicable law or agreed to in writing, software
 * distributed under the License is distributed on an "AS IS" BASIS,
 * WITHOUT WARRANTIES OR CONDITIONS OF ANY KIND, either express or implied.
 * See the License for the specific language governing permissions and
 * limitations under the License.
 */

package org.apache.ignite.internal.replicator;

import static java.util.stream.Collectors.toSet;
import static org.apache.ignite.internal.replicator.LocalReplicaEvent.AFTER_REPLICA_STARTED;
import static org.apache.ignite.internal.replicator.LocalReplicaEvent.BEFORE_REPLICA_STOPPED;
import static org.apache.ignite.internal.thread.ThreadOperation.STORAGE_READ;
import static org.apache.ignite.internal.thread.ThreadOperation.STORAGE_WRITE;
import static org.apache.ignite.internal.thread.ThreadOperation.TX_STATE_STORAGE_ACCESS;
import static org.apache.ignite.internal.util.CompletableFutures.isCompletedSuccessfully;
import static org.apache.ignite.internal.util.CompletableFutures.nullCompletedFuture;
import static org.apache.ignite.internal.util.ExceptionUtils.unwrapCause;
import static org.apache.ignite.internal.util.IgniteUtils.shutdownAndAwaitTermination;

import java.io.IOException;
import java.util.Map;
import java.util.Map.Entry;
import java.util.Set;
import java.util.concurrent.CompletableFuture;
import java.util.concurrent.CompletionException;
import java.util.concurrent.ConcurrentHashMap;
import java.util.concurrent.ExecutionException;
import java.util.concurrent.Executor;
import java.util.concurrent.ExecutorService;
import java.util.concurrent.Executors;
import java.util.concurrent.LinkedBlockingQueue;
import java.util.concurrent.ScheduledExecutorService;
import java.util.concurrent.ThreadPoolExecutor;
import java.util.concurrent.TimeUnit;
import java.util.concurrent.TimeoutException;
import java.util.concurrent.atomic.AtomicBoolean;
import java.util.function.Consumer;
import java.util.function.Function;
import java.util.function.LongSupplier;
import java.util.function.Supplier;
import org.apache.ignite.internal.cluster.management.ClusterManagementGroupManager;
import org.apache.ignite.internal.components.LogSyncer;
import org.apache.ignite.internal.event.AbstractEventProducer;
import org.apache.ignite.internal.failure.FailureContext;
import org.apache.ignite.internal.failure.FailureProcessor;
import org.apache.ignite.internal.failure.FailureType;
import org.apache.ignite.internal.hlc.ClockService;
import org.apache.ignite.internal.hlc.HybridTimestamp;
import org.apache.ignite.internal.lang.NodeStoppingException;
import org.apache.ignite.internal.logger.IgniteLogger;
import org.apache.ignite.internal.logger.Loggers;
import org.apache.ignite.internal.manager.ComponentContext;
import org.apache.ignite.internal.manager.IgniteComponent;
import org.apache.ignite.internal.network.ChannelType;
import org.apache.ignite.internal.network.ClusterService;
import org.apache.ignite.internal.network.NetworkMessage;
import org.apache.ignite.internal.network.NetworkMessageHandler;
import org.apache.ignite.internal.placementdriver.PlacementDriver;
import org.apache.ignite.internal.placementdriver.message.PlacementDriverMessageGroup;
import org.apache.ignite.internal.placementdriver.message.PlacementDriverMessagesFactory;
import org.apache.ignite.internal.placementdriver.message.PlacementDriverReplicaMessage;
import org.apache.ignite.internal.raft.Loza;
import org.apache.ignite.internal.raft.Marshaller;
import org.apache.ignite.internal.raft.Peer;
import org.apache.ignite.internal.raft.PeersAndLearners;
import org.apache.ignite.internal.raft.RaftGroupEventsListener;
import org.apache.ignite.internal.raft.RaftManager;
import org.apache.ignite.internal.raft.RaftNodeId;
import org.apache.ignite.internal.raft.client.TopologyAwareRaftGroupService;
import org.apache.ignite.internal.raft.client.TopologyAwareRaftGroupServiceFactory;
import org.apache.ignite.internal.raft.configuration.LogStorageBudgetView;
import org.apache.ignite.internal.raft.server.RaftGroupOptions;
import org.apache.ignite.internal.raft.service.RaftGroupListener;
import org.apache.ignite.internal.raft.service.RaftGroupService;
import org.apache.ignite.internal.raft.storage.SnapshotStorageFactory;
import org.apache.ignite.internal.raft.storage.impl.LogStorageFactoryCreator;
import org.apache.ignite.internal.replicator.exception.ExpectedReplicationException;
import org.apache.ignite.internal.replicator.exception.ReplicaIsAlreadyStartedException;
import org.apache.ignite.internal.replicator.exception.ReplicaStoppingException;
import org.apache.ignite.internal.replicator.exception.ReplicaUnavailableException;
import org.apache.ignite.internal.replicator.listener.ReplicaListener;
import org.apache.ignite.internal.replicator.message.AwaitReplicaRequest;
import org.apache.ignite.internal.replicator.message.PrimaryReplicaRequest;
import org.apache.ignite.internal.replicator.message.ReadOnlyDirectReplicaRequest;
import org.apache.ignite.internal.replicator.message.ReplicaMessageGroup;
import org.apache.ignite.internal.replicator.message.ReplicaMessagesFactory;
import org.apache.ignite.internal.replicator.message.ReplicaRequest;
import org.apache.ignite.internal.replicator.message.ReplicaSafeTimeSyncRequest;
import org.apache.ignite.internal.replicator.message.TimestampAware;
import org.apache.ignite.internal.thread.ExecutorChooser;
import org.apache.ignite.internal.thread.NamedThreadFactory;
import org.apache.ignite.internal.thread.PublicApiThreading;
import org.apache.ignite.internal.thread.ThreadAttributes;
import org.apache.ignite.internal.util.IgniteSpinBusyLock;
import org.apache.ignite.internal.util.PendingComparableValuesTracker;
import org.apache.ignite.network.ClusterNode;
import org.apache.ignite.raft.jraft.storage.impl.VolatileRaftMetaStorage;
import org.jetbrains.annotations.Nullable;
import org.jetbrains.annotations.TestOnly;
import org.jetbrains.annotations.VisibleForTesting;

/**
 * Replica manager maintains {@link Replica} instances on an Ignite node.
 *
 * <p>Manager allows starting, stopping, getting a {@link Replica} by its unique id.
 *
 * <p>Only a single instance of the class exists in Ignite node.
 */
public class ReplicaManager extends AbstractEventProducer<LocalReplicaEvent, LocalReplicaEventParameters> implements IgniteComponent {
    /** The logger. */
    private static final IgniteLogger LOG = Loggers.forClass(ReplicaManager.class);

    /** Replicator network message factory. */
    private static final ReplicaMessagesFactory REPLICA_MESSAGES_FACTORY = new ReplicaMessagesFactory();

    private static final PlacementDriverMessagesFactory PLACEMENT_DRIVER_MESSAGES_FACTORY = new PlacementDriverMessagesFactory();

    /** Busy lock to stop synchronously. */
    private final IgniteSpinBusyLock busyLock = new IgniteSpinBusyLock();

    /** Prevents double stopping of the component. */
    private final AtomicBoolean stopGuard = new AtomicBoolean();

    /** Meta storage node names. */
    private final CompletableFuture<Set<String>> msNodes = new CompletableFuture<>();

    /** Cluster network service. */
    private final ClusterService clusterNetSvc;

    /** Cluster group manager. */
    private final ClusterManagementGroupManager cmgMgr;

    /** Replica message handler. */
    private final NetworkMessageHandler handler;

    /** Raft manager for RAFT-clients creation. */
    // TODO: move into {@method Replica#shutdown} https://issues.apache.org/jira/browse/IGNITE-22372
    private final RaftManager raftManager;

    /** Raft clients factory for raft server endpoints starting. */
    private final TopologyAwareRaftGroupServiceFactory raftGroupServiceFactory;

    /** Creator for {@link org.apache.ignite.internal.raft.storage.LogStorageFactory} for volatile tables. */
    private final LogStorageFactoryCreator volatileLogStorageFactoryCreator;

    /** Raft command marshaller for raft server endpoints starting. */
    private final Marshaller raftCommandsMarshaller;

    /** Message handler for placement driver messages. */
    private final NetworkMessageHandler placementDriverMessageHandler;

    /** Placement driver. */
    private final PlacementDriver placementDriver;

    private final LongSupplier idleSafeTimePropagationPeriodMsSupplier;

    /** Replicas. */
    private final ConcurrentHashMap<ReplicationGroupId, CompletableFuture<Replica>> replicas = new ConcurrentHashMap<>();

    private final ClockService clockService;

    /** Scheduled executor for idle safe time sync. */
    private final ScheduledExecutorService scheduledIdleSafeTimeSyncExecutor;

    /** Executor that will be used to execute requests by replicas. */
    private final Executor requestsExecutor;

    /** Failure processor. */
    private final FailureProcessor failureProcessor;

    /** Set of message groups to handler as replica requests. */
    private final Set<Class<?>> messageGroupsToHandle;

    /** Executor. */
    // TODO: IGNITE-20063 Maybe get rid of it
    private final ExecutorService executor;

    private final ReplicaLifecycle replicaLifecycle;

    private String localNodeId;

<<<<<<< HEAD
    /**
     * Constructor for a replica service.
     *
     * @param nodeName Node name.
     * @param clusterNetSvc Cluster network service.
     * @param cmgMgr Cluster group manager.
     * @param clockService Clock service.
     * @param messageGroupsToHandle Message handlers.
     * @param placementDriver A placement driver.
     */
    @TestOnly
    public ReplicaManager(
            String nodeName,
            ClusterService clusterNetSvc,
            ClusterManagementGroupManager cmgMgr,
            ClockService clockService,
            Set<Class<?>> messageGroupsToHandle,
            PlacementDriver placementDriver,
            Executor requestsExecutor,
            FailureProcessor failureProcessor
    ) {
        this(
                nodeName,
                clusterNetSvc,
                cmgMgr,
                clockService,
                messageGroupsToHandle,
                placementDriver,
                requestsExecutor,
                () -> DEFAULT_IDLE_SAFE_TIME_PROPAGATION_PERIOD_MILLISECONDS,
                failureProcessor,
                Executors.newSingleThreadExecutor()
        );
    }
=======
    private String localNodeConsistentId;
>>>>>>> 9823caf4

    /**
     * Constructor for a replica service.
     *
     * @param nodeName Node name.
     * @param clusterNetSvc Cluster network service.
     * @param cmgMgr Cluster group manager.
     * @param clockService Clock service.
     * @param messageGroupsToHandle Message handlers.
     * @param placementDriver A placement driver.
     * @param requestsExecutor Executor that will be used to execute requests by replicas.
     * @param idleSafeTimePropagationPeriodMsSupplier Used to get idle safe time propagation period in ms.
<<<<<<< HEAD
     * @param replicaStartStopExecutor Executor for replica start/stop operations.
=======
     * @param failureProcessor Failure processor.
     * @param raftCommandsMarshaller Command marshaller for raft groups creation.
     * @param raftGroupServiceFactory A factory for raft-clients creation.
     * @param raftManager The manager made up of songs and words to spite all my troubles is not so bad at all.
     * @param volatileLogStorageFactoryCreator Creator for {@link org.apache.ignite.internal.raft.storage.LogStorageFactory} for
     *      volatile tables.
>>>>>>> 9823caf4
     */
    public ReplicaManager(
            String nodeName,
            ClusterService clusterNetSvc,
            ClusterManagementGroupManager cmgMgr,
            ClockService clockService,
            Set<Class<?>> messageGroupsToHandle,
            PlacementDriver placementDriver,
            Executor requestsExecutor,
            LongSupplier idleSafeTimePropagationPeriodMsSupplier,
            FailureProcessor failureProcessor,
<<<<<<< HEAD
            Executor replicaStartStopExecutor
=======
            Marshaller raftCommandsMarshaller,
            TopologyAwareRaftGroupServiceFactory raftGroupServiceFactory,
            RaftManager raftManager,
            LogStorageFactoryCreator volatileLogStorageFactoryCreator
>>>>>>> 9823caf4
    ) {
        this.clusterNetSvc = clusterNetSvc;
        this.cmgMgr = cmgMgr;
        this.clockService = clockService;
        this.messageGroupsToHandle = messageGroupsToHandle;
        this.volatileLogStorageFactoryCreator = volatileLogStorageFactoryCreator;
        this.handler = this::onReplicaMessageReceived;
        this.placementDriverMessageHandler = this::onPlacementDriverMessageReceived;
        this.placementDriver = placementDriver;
        this.requestsExecutor = requestsExecutor;
        this.idleSafeTimePropagationPeriodMsSupplier = idleSafeTimePropagationPeriodMsSupplier;
        this.failureProcessor = failureProcessor;
<<<<<<< HEAD
        this.replicaLifecycle = new ReplicaLifecycle(replicaStartStopExecutor);
=======
        this.raftCommandsMarshaller = raftCommandsMarshaller;
        this.raftGroupServiceFactory = raftGroupServiceFactory;
        this.raftManager = raftManager;
>>>>>>> 9823caf4

        scheduledIdleSafeTimeSyncExecutor = Executors.newScheduledThreadPool(
                1,
                NamedThreadFactory.create(nodeName, "scheduled-idle-safe-time-sync-thread", LOG)
        );

        int threadCount = Runtime.getRuntime().availableProcessors();

        executor = new ThreadPoolExecutor(
                threadCount,
                threadCount,
                30,
                TimeUnit.SECONDS,
                new LinkedBlockingQueue<>(),
                NamedThreadFactory.create(nodeName, "replica", LOG)
        );
    }

    private void onReplicaMessageReceived(NetworkMessage message, ClusterNode sender, @Nullable Long correlationId) {
        if (!(message instanceof ReplicaRequest)) {
            return;
        }

        assert correlationId != null;

        ReplicaRequest request = (ReplicaRequest) message;

        // If the request actually came from the network, we are already in the correct thread that has permissions to do storage reads
        // and writes.
        // But if this is a local call (in the same Ignite instance), we might still be in a thread that does not have those permissions.
        if (shouldSwitchToRequestsExecutor()) {
            requestsExecutor.execute(() -> handleReplicaRequest(request, sender, correlationId));
        } else {
            handleReplicaRequest(request, sender, correlationId);
        }
    }

    private static boolean shouldSwitchToRequestsExecutor() {
        if (Thread.currentThread() instanceof ThreadAttributes) {
            ThreadAttributes thread = (ThreadAttributes) Thread.currentThread();
            return !thread.allows(STORAGE_READ) || !thread.allows(STORAGE_WRITE) || !thread.allows(TX_STATE_STORAGE_ACCESS);
        } else {
            if (PublicApiThreading.executingSyncPublicApi()) {
                // It's a user thread, it executes a sync public API call, so it can do anything, no switch is needed.
                return false;
            }
            if (PublicApiThreading.executingAsyncPublicApi()) {
                // It's a user thread, it executes an async public API call, so it cannot do anything, a switch is needed.
                return true;
            }

            // It's something else: either a JRE thread or an Ignite thread not marked with ThreadAttributes. As we are not sure,
            // let's switch: false negative can produce assertion errors.
            return true;
        }
    }

    private void handleReplicaRequest(ReplicaRequest request, ClusterNode sender, @Nullable Long correlationId) {
        if (!busyLock.enterBusy()) {
            if (LOG.isInfoEnabled()) {
                LOG.info("Failed to process replica request (the node is stopping) [request={}].", request);
            }

            return;
        }

        String senderConsistentId = sender.name();

        try {
            // Notify the sender that the Replica is created and ready to process requests.
            if (request instanceof AwaitReplicaRequest) {
                replicas.compute(request.groupId(), (replicationGroupId, replicaFut) -> {
                    if (replicaFut == null) {
                        replicaFut = new CompletableFuture<>();
                    }

                    if (!replicaFut.isDone()) {
                        replicaFut.whenComplete((createdReplica, ex) -> {
                            if (ex != null) {
                                clusterNetSvc.messagingService().respond(
                                        senderConsistentId,
                                        REPLICA_MESSAGES_FACTORY
                                                .errorReplicaResponse()
                                                .throwable(ex)
                                                .build(),
                                        correlationId);
                            } else {
                                sendAwaitReplicaResponse(senderConsistentId, correlationId);
                            }
                        });
                    } else {
                        sendAwaitReplicaResponse(senderConsistentId, correlationId);
                    }
                    return replicaFut;
                });

                return;
            }

            CompletableFuture<Replica> replicaFut = replicas.get(request.groupId());

            HybridTimestamp requestTimestamp = extractTimestamp(request);

            if (replicaFut == null || !replicaFut.isDone()) {
                sendReplicaUnavailableErrorResponse(senderConsistentId, correlationId, request.groupId(), requestTimestamp);

                return;
            }

            if (requestTimestamp != null) {
                clockService.updateClock(requestTimestamp);
            }

            boolean sendTimestamp = request instanceof TimestampAware || request instanceof ReadOnlyDirectReplicaRequest;

            // replicaFut is always completed here.
            Replica replica = replicaFut.join();

            String senderId = sender.id();

            CompletableFuture<ReplicaResult> resFut = replica.processRequest(request, senderId);

            resFut.whenComplete((res, ex) -> {
                NetworkMessage msg;

                if (ex == null) {
                    msg = prepareReplicaResponse(sendTimestamp, res.result());
                } else {
                    if (indicatesUnexpectedProblem(ex)) {
                        LOG.warn("Failed to process replica request [request={}].", ex, request);
                    } else {
                        LOG.debug("Failed to process replica request [request={}].", ex, request);
                    }

                    msg = prepareReplicaErrorResponse(sendTimestamp, ex);
                }

                clusterNetSvc.messagingService().respond(senderConsistentId, msg, correlationId);

                if (request instanceof PrimaryReplicaRequest && isConnectivityRelatedException(ex)) {
                    stopLeaseProlongation(request.groupId(), null);
                }

                if (ex == null && res.replicationFuture() != null) {
                    res.replicationFuture().whenComplete((res0, ex0) -> {
                        NetworkMessage msg0;

                        LOG.debug("Sending delayed response for replica request [request={}]", request);

                        if (ex0 == null) {
                            msg0 = prepareReplicaResponse(sendTimestamp, res0);
                        } else {
                            LOG.warn("Failed to process delayed response [request={}]", ex0, request);

                            msg0 = prepareReplicaErrorResponse(sendTimestamp, ex0);
                        }

                        // Using strong send here is important to avoid a reordering with a normal response.
                        clusterNetSvc.messagingService().send(senderConsistentId, ChannelType.DEFAULT, msg0);
                    });
                }
            });
        } finally {
            busyLock.leaveBusy();
        }
    }

    private static boolean indicatesUnexpectedProblem(Throwable ex) {
        return !(unwrapCause(ex) instanceof ExpectedReplicationException);
    }

    /**
     * Checks this exception is caused of timeout or connectivity issue.
     *
     * @param ex An exception
     * @return True if this exception has thrown due to timeout or connection problem, false otherwise.
     */
    private static boolean isConnectivityRelatedException(@Nullable Throwable ex) {
        if (ex instanceof ExecutionException || ex instanceof CompletionException) {
            ex = ex.getCause();
        }

        return ex instanceof TimeoutException || ex instanceof IOException;
    }

    private void onPlacementDriverMessageReceived(NetworkMessage msg0, ClusterNode sender, @Nullable Long correlationId) {
        if (!(msg0 instanceof PlacementDriverReplicaMessage)) {
            return;
        }

        String senderConsistentId = sender.name();

        assert correlationId != null;

        var msg = (PlacementDriverReplicaMessage) msg0;

        if (!busyLock.enterBusy()) {
            if (LOG.isInfoEnabled()) {
                LOG.info("Failed to process placement driver message (the node is stopping) [msg={}].", msg);
            }

            return;
        }

        try {
            CompletableFuture<Replica> replicaFut = replicas.computeIfAbsent(msg.groupId(), k -> new CompletableFuture<>());

            replicaFut
                    .thenCompose(replica -> replica.processPlacementDriverMessage(msg))
                    .whenComplete((response, ex) -> {
                        if (ex == null) {
                            clusterNetSvc.messagingService().respond(senderConsistentId, response, correlationId);
                        } else if (!(unwrapCause(ex) instanceof NodeStoppingException)) {
                            LOG.error("Failed to process placement driver message [msg={}].", ex, msg);
                        }
                    });
        } finally {
            busyLock.leaveBusy();
        }
    }

    /**
     * Sends stop lease prolongation message to all participants of placement driver group.
     *
     * @param groupId Replication group id.
     * @param redirectNodeId Node consistent id to redirect.
     */
    private void stopLeaseProlongation(ReplicationGroupId groupId, @Nullable String redirectNodeId) {
        LOG.info("The replica does not meet the requirements for the leaseholder [groupId={}, redirectNodeId={}]", groupId, redirectNodeId);

        msNodes.thenAccept(nodeIds -> {
            for (String nodeId : nodeIds) {
                ClusterNode node = clusterNetSvc.topologyService().getByConsistentId(nodeId);

                if (node != null) {
                    // TODO: IGNITE-19441 Stop lease prolongation message might be sent several
                    clusterNetSvc.messagingService().send(node, PLACEMENT_DRIVER_MESSAGES_FACTORY.stopLeaseProlongationMessage()
                            .groupId(groupId)
                            .redirectProposal(redirectNodeId)
                            .build());
                }
            }
        });
    }

    private CompletableFuture<Boolean> startReplicaInternal(
            RaftGroupEventsListener raftGroupEventsListener,
            RaftGroupListener raftGroupListener,
            boolean isVolatileStorage,
            SnapshotStorageFactory snapshotStorageFactory,
            Consumer<RaftGroupService> updateTableRaftService,
            Function<RaftGroupService, ReplicaListener> createListener,
            PendingComparableValuesTracker<Long, Void> storageIndexTracker,
            TablePartitionId replicaGrpId,
            PeersAndLearners newConfiguration
    ) throws NodeStoppingException {
        RaftNodeId raftNodeId = new RaftNodeId(replicaGrpId, new Peer(localNodeConsistentId));

        RaftGroupOptions groupOptions = groupOptionsForPartition(
                isVolatileStorage,
                snapshotStorageFactory);

        // TODO: move into {@method Replica#shutdown} https://issues.apache.org/jira/browse/IGNITE-22372
        // TODO: use RaftManager interface, see https://issues.apache.org/jira/browse/IGNITE-18273
        CompletableFuture<TopologyAwareRaftGroupService> newRaftClientFut = ((Loza) raftManager).startRaftGroupNode(
                raftNodeId,
                newConfiguration,
                raftGroupListener,
                raftGroupEventsListener,
                groupOptions,
                raftGroupServiceFactory
        );

        return startReplica(
                replicaGrpId,
                newConfiguration,
                updateTableRaftService,
                createListener,
                storageIndexTracker,
                newRaftClientFut);
    }

    /**
     * Creates and starts a new replica.
     *
     * @param raftGroupEventsListener Raft group events listener for raft group starting.
     * @param raftGroupListener Raft group listener for raft group starting.
     * @param isVolatileStorage is table storage volatile?
     * @param snapshotStorageFactory Snapshot storage factory for raft group option's parameterization.
     * @param updateTableRaftService Temporal consumer while TableRaftService wouldn't be removed in
     *      TODO: https://issues.apache.org/jira/browse/IGNITE-22218.
     * @param createListener Due to creation of ReplicaListener in TableManager, the function returns desired listener by created
     *      raft-client inside {@link #startReplica} method.
     * @param replicaGrpId Replication group id.
     * @param storageIndexTracker Storage index tracker.
     * @param newConfiguration A configuration for new raft group.
     * @return Future that promises ready new replica when done.
     */
    public CompletableFuture<Boolean> startReplica(
            RaftGroupEventsListener raftGroupEventsListener,
            RaftGroupListener raftGroupListener,
            boolean isVolatileStorage,
            SnapshotStorageFactory snapshotStorageFactory,
            Consumer<RaftGroupService> updateTableRaftService,
            Function<RaftGroupService, ReplicaListener> createListener,
            PendingComparableValuesTracker<Long, Void> storageIndexTracker,
            TablePartitionId replicaGrpId,
            PeersAndLearners newConfiguration
    ) throws NodeStoppingException {
        if (!busyLock.enterBusy()) {
            throw new NodeStoppingException();
        }

        try {
            return startReplicaInternal(
                    raftGroupEventsListener,
                    raftGroupListener,
                    isVolatileStorage,
                    snapshotStorageFactory,
                    updateTableRaftService,
                    createListener,
                    storageIndexTracker,
                    replicaGrpId,
                    newConfiguration);
        } finally {
            busyLock.leaveBusy();
        }
    }

    /**
     * Starts a raft-client and pass it to a replica creation if the replica should be started too. If a replica with the same partition id
     * already exists, the method throws an exception.
     * TODO: must be deleted or be private after https://issues.apache.org/jira/browse/IGNITE-22373
     *
     * @param replicaGrpId Replication group id.
     * @param newConfiguration Peers and Learners of the Raft group.
     * @param updateTableRaftService A temporal clojure that updates table raft service with new raft-client, but
     *      TODO: will be removed https://issues.apache.org/jira/browse/IGNITE-22218
     * @param createListener A clojure that returns done {@link ReplicaListener} by given raft-client {@link RaftGroupService}.
     * @param storageIndexTracker Storage index tracker.
     * @param newRaftClientFut A future that returns created raft-client.
     * @throws NodeStoppingException If node is stopping.
     * @throws ReplicaIsAlreadyStartedException Is thrown when a replica with the same replication group id has already been started.
     */
    @VisibleForTesting
    @Deprecated
    public CompletableFuture<Boolean> startReplica(
            ReplicationGroupId replicaGrpId,
            PeersAndLearners newConfiguration,
            Consumer<RaftGroupService> updateTableRaftService,
            Function<RaftGroupService, ReplicaListener> createListener,
            PendingComparableValuesTracker<Long, Void> storageIndexTracker,
            CompletableFuture<TopologyAwareRaftGroupService> newRaftClientFut
    ) throws NodeStoppingException {
        LOG.info("Replica is about to start [replicationGroupId={}].", replicaGrpId);

        CompletableFuture<Boolean> resultFuture = newRaftClientFut.thenAccept(updateTableRaftService)
                .thenApply((v) -> true);

        CompletableFuture<ReplicaListener> newReplicaListenerFut = newRaftClientFut.thenApply(createListener);

        startReplica(replicaGrpId, storageIndexTracker, newReplicaListenerFut);

        return resultFuture;
    }

    /**
     * Creates and start new replica.
     * TODO: must be deleted or be private after https://issues.apache.org/jira/browse/IGNITE-22373
     *
     * @param replicaGrpId Replication group id.
     * @param storageIndexTracker Storage index tracker.
     * @param newReplicaListenerFut Future that returns ready ReplicaListener for replica creation.
     * @return Future that promises ready new replica when done.
     */
    @VisibleForTesting
    @Deprecated
    public CompletableFuture<Replica> startReplica(
            ReplicationGroupId replicaGrpId,
            PendingComparableValuesTracker<Long, Void> storageIndexTracker,
            CompletableFuture<ReplicaListener> newReplicaListenerFut
    ) throws NodeStoppingException {

        ClusterNode localNode = clusterNetSvc.topologyService().localMember();

        CompletableFuture<Replica> replicaFuture = newReplicaListenerFut.thenCompose(listener -> {
            Replica newReplica = new Replica(
                    replicaGrpId,
                    listener,
                    storageIndexTracker,
                    localNode,
                    executor,
                    placementDriver,
                    clockService);

            return replicas.compute(replicaGrpId, (k, existingReplicaFuture) -> {
                if (existingReplicaFuture == null || existingReplicaFuture.isDone()) {
                    assert existingReplicaFuture == null || isCompletedSuccessfully(existingReplicaFuture);
                    LOG.info("Replica is started [replicationGroupId={}].", replicaGrpId);

                    return CompletableFuture.completedFuture(newReplica);
                } else {
                    LOG.info("Replica is started, existing replica waiter was completed [replicationGroupId={}].", replicaGrpId);

                    existingReplicaFuture.complete(newReplica);

                    return existingReplicaFuture;
                }
            });
        });

        var eventParams = new LocalReplicaEventParameters(replicaGrpId);

        return fireEvent(AFTER_REPLICA_STARTED, eventParams)
                .exceptionally(e -> {
                    LOG.error("Error when notifying about AFTER_REPLICA_STARTED event.", e);

                    return null;
                })
                .thenCompose(v -> replicaFuture);
    }

    /**
     * Temporary public method for RAFT-client starting.
     * TODO: will be removed after https://issues.apache.org/jira/browse/IGNITE-22315
     *
     * @param replicaGrpId Replication Group ID.
     * @param newConfiguration Peers and learners nodes for a raft group.
     * @param raftClientCache Temporal supplier that returns RAFT-client from TableRaftService if it's already exists and was put into the
     *      service's map.
     * @return Future that returns started RAFT-client.
     * @throws NodeStoppingException In case if node was stopping.
     */
    @Deprecated
    public CompletableFuture<TopologyAwareRaftGroupService> startRaftClient(
            ReplicationGroupId replicaGrpId,
            PeersAndLearners newConfiguration,
            Supplier<RaftGroupService> raftClientCache)
            throws NodeStoppingException {
        RaftGroupService cachedRaftClient = raftClientCache.get();
        return cachedRaftClient != null
                ? CompletableFuture.completedFuture((TopologyAwareRaftGroupService) cachedRaftClient)
                // TODO IGNITE-19614 This procedure takes 10 seconds if there's no majority online.
                : raftManager.startRaftGroupService(replicaGrpId, newConfiguration, raftGroupServiceFactory, raftCommandsMarshaller);
    }

    /**
     * Returns future with a replica if it was created or null if there no any replicas starting with given identifier.
     *
     * @param replicationGroupId Table-Partition identifier.
     * @return replica if it was created or null otherwise.
     */
    public CompletableFuture<Replica> replica(ReplicationGroupId replicationGroupId) {
        return replicas.get(replicationGroupId);
    }

    /**
     * Performs a {@code resetPeers} operation on raft node.
     *
     * @param replicaGrpId Replication group ID.
     * @param peersAndLearners New node configuration.
     */
    public void resetPeers(ReplicationGroupId replicaGrpId, PeersAndLearners peersAndLearners) {
        RaftNodeId raftNodeId = new RaftNodeId(replicaGrpId, new Peer(localNodeConsistentId));
        ((Loza) raftManager).resetPeers(raftNodeId, peersAndLearners);
    }

    /** Getter for wrapped write-ahead log syncer. */
    // TODO: will be removed after https://issues.apache.org/jira/browse/IGNITE-22292
    public LogSyncer getLogSyncer() {
        return raftManager.getLogSyncer();
    }

    private RaftGroupOptions groupOptionsForPartition(boolean isVolatileStorage, SnapshotStorageFactory snapshotFactory) {
        RaftGroupOptions raftGroupOptions;

        if (isVolatileStorage) {
            LogStorageBudgetView view = ((Loza) raftManager).volatileRaft().logStorage().value();
            raftGroupOptions = RaftGroupOptions.forVolatileStores()
                    .setLogStorageFactory(volatileLogStorageFactoryCreator.factory(view))
                    .raftMetaStorageFactory((groupId, raftOptions) -> new VolatileRaftMetaStorage());
        } else {
            raftGroupOptions = RaftGroupOptions.forPersistentStores();
        }

        raftGroupOptions.snapshotStorageFactory(snapshotFactory);

        raftGroupOptions.commandsMarshaller(raftCommandsMarshaller);

        return raftGroupOptions;
    }

    /**
     * Stops a replica by the partition group id.
     *
     * @param replicaGrpId Replication group id.
     * @return True if the replica is found and closed, false otherwise.
     * @throws NodeStoppingException If the node is stopping.
     */
    public CompletableFuture<Boolean> stopReplica(ReplicationGroupId replicaGrpId) throws NodeStoppingException {
        if (!busyLock.enterBusy()) {
            throw new NodeStoppingException();
        }

        try {
            return stopReplicaInternal(replicaGrpId);
        } finally {
            busyLock.leaveBusy();
        }
    }

    /**
     * Internal method for stopping a replica.
     *
     * @param replicaGrpId Replication group id.
     * @return True if the replica is found and closed, false otherwise.
     */
    private CompletableFuture<Boolean> stopReplicaInternal(ReplicationGroupId replicaGrpId) {
        var isRemovedFuture = new CompletableFuture<Boolean>();

        var eventParams = new LocalReplicaEventParameters(replicaGrpId);

        fireEvent(BEFORE_REPLICA_STOPPED, eventParams).whenComplete((v, e) -> {
            if (e != null) {
                LOG.error("Error when notifying about BEFORE_REPLICA_STOPPED event.", e);
            }

            if (!busyLock.enterBusy()) {
                isRemovedFuture.completeExceptionally(new NodeStoppingException());

                return;
            }

            try {
                replicas.compute(replicaGrpId, (grpId, replicaFuture) -> {
                    if (replicaFuture == null) {
                        isRemovedFuture.complete(false);
                    } else if (!replicaFuture.isDone()) {
                        ClusterNode localMember = clusterNetSvc.topologyService().localMember();

                        replicaFuture.completeExceptionally(new ReplicaStoppingException(grpId, localMember));

                        isRemovedFuture.complete(true);
                    } else if (!isCompletedSuccessfully(replicaFuture)) {
                        isRemovedFuture.complete(true);
                    } else {
                        replicaFuture
                                .thenCompose(Replica::shutdown)
                                .whenComplete((notUsed, throwable) -> {
                                    if (throwable != null) {
                                        LOG.error("Failed to stop replica [replicaGrpId={}].", throwable, grpId);
                                    }

                                    isRemovedFuture.complete(throwable == null);
                                });
                    }

                    return null;
                });
            } finally {
                busyLock.leaveBusy();
            }
        });

        return isRemovedFuture
                .thenApply(v -> {
                    try {
                        // TODO: move into {@method Replica#shutdown} https://issues.apache.org/jira/browse/IGNITE-22372
                        raftManager.stopRaftNodes(replicaGrpId);
                    } catch (NodeStoppingException ignored) {
                        // No-op.
                    }
                    return v;
                });
    }

    /** {@inheritDoc} */
    @Override
    public CompletableFuture<Void> startAsync(ComponentContext componentContext) {
        ExecutorChooser<NetworkMessage> replicaMessagesExecutorChooser = message -> requestsExecutor;

        clusterNetSvc.messagingService().addMessageHandler(ReplicaMessageGroup.class, replicaMessagesExecutorChooser, handler);
        clusterNetSvc.messagingService().addMessageHandler(PlacementDriverMessageGroup.class, placementDriverMessageHandler);
        messageGroupsToHandle.forEach(
                mg -> clusterNetSvc.messagingService().addMessageHandler(mg, replicaMessagesExecutorChooser, handler)
        );
        scheduledIdleSafeTimeSyncExecutor.scheduleAtFixedRate(
                this::idleSafeTimeSync,
                0,
                idleSafeTimePropagationPeriodMsSupplier.getAsLong(),
                TimeUnit.MILLISECONDS
        );

        cmgMgr.metaStorageNodes().whenComplete((nodes, e) -> {
            if (e != null) {
                msNodes.completeExceptionally(e);
            } else {
                msNodes.complete(nodes);
            }
        });

        localNodeId = clusterNetSvc.topologyService().localMember().id();

        localNodeConsistentId = clusterNetSvc.topologyService().localMember().name();

        return nullCompletedFuture();
    }

    /** {@inheritDoc} */
    @Override
    public CompletableFuture<Void> stopAsync(ComponentContext componentContext) {
        if (!stopGuard.compareAndSet(false, true)) {
            return nullCompletedFuture();
        }

        busyLock.block();

        int shutdownTimeoutSeconds = 10;

        shutdownAndAwaitTermination(scheduledIdleSafeTimeSyncExecutor, shutdownTimeoutSeconds, TimeUnit.SECONDS);
        shutdownAndAwaitTermination(executor, shutdownTimeoutSeconds, TimeUnit.SECONDS);

        assert replicas.values().stream().noneMatch(CompletableFuture::isDone)
                : "There are replicas alive [replicas="
                + replicas.entrySet().stream().filter(e -> e.getValue().isDone()).map(Entry::getKey).collect(toSet()) + ']';

        for (CompletableFuture<Replica> replicaFuture : replicas.values()) {
            replicaFuture.completeExceptionally(new NodeStoppingException());
        }

        return nullCompletedFuture();
    }

    /**
     * Extract a hybrid timestamp from timestamp aware request or return null.
     */
    private static @Nullable HybridTimestamp extractTimestamp(ReplicaRequest request) {
        if (request instanceof TimestampAware) {
            return ((TimestampAware) request).timestamp();
        } else {
            return null;
        }
    }

    /**
     * Sends replica unavailable error response.
     */
    private void sendReplicaUnavailableErrorResponse(
            String senderConsistentId,
            long correlationId,
            ReplicationGroupId groupId,
            @Nullable HybridTimestamp requestTimestamp
    ) {
        if (requestTimestamp != null) {
            clusterNetSvc.messagingService().respond(
                    senderConsistentId,
                    REPLICA_MESSAGES_FACTORY
                            .errorTimestampAwareReplicaResponse()
                            .throwable(
                                    new ReplicaUnavailableException(
                                            groupId,
                                            clusterNetSvc.topologyService().localMember())
                            )
                            .timestampLong(clockService.updateClock(requestTimestamp).longValue())
                            .build(),
                    correlationId);
        } else {
            clusterNetSvc.messagingService().respond(
                    senderConsistentId,
                    REPLICA_MESSAGES_FACTORY
                            .errorReplicaResponse()
                            .throwable(
                                    new ReplicaUnavailableException(
                                            groupId,
                                            clusterNetSvc.topologyService().localMember())
                            )
                            .build(),
                    correlationId);
        }
    }

    /**
     * Sends await replica response.
     */
    private void sendAwaitReplicaResponse(String senderConsistentId, long correlationId) {
        clusterNetSvc.messagingService().respond(
                senderConsistentId,
                REPLICA_MESSAGES_FACTORY
                        .awaitReplicaResponse()
                        .build(),
                correlationId);
    }

    /**
     * Prepares replica response.
     */
    private NetworkMessage prepareReplicaResponse(boolean sendTimestamp, Object result) {
        if (sendTimestamp) {
            return REPLICA_MESSAGES_FACTORY
                    .timestampAwareReplicaResponse()
                    .result(result)
                    .timestampLong(clockService.nowLong())
                    .build();
        } else {
            return REPLICA_MESSAGES_FACTORY
                    .replicaResponse()
                    .result(result)
                    .build();
        }
    }

    /**
     * Prepares replica error response.
     */
    private NetworkMessage prepareReplicaErrorResponse(boolean sendTimestamp, Throwable ex) {
        if (sendTimestamp) {
            return REPLICA_MESSAGES_FACTORY
                    .errorTimestampAwareReplicaResponse()
                    .throwable(ex)
                    .timestampLong(clockService.nowLong())
                    .build();
        } else {
            return REPLICA_MESSAGES_FACTORY
                    .errorReplicaResponse()
                    .throwable(ex)
                    .build();
        }
    }

    /**
     * Idle safe time sync for replicas.
     */
    private void idleSafeTimeSync() {
        for (Entry<ReplicationGroupId, CompletableFuture<Replica>> entry : replicas.entrySet()) {
            try {
                sendSafeTimeSyncIfReplicaReady(entry.getValue());
            } catch (Exception | AssertionError e) {
                LOG.warn("Error while trying to send a safe time sync request [groupId={}]", e, entry.getKey());
            } catch (Error e) {
                LOG.error("Error while trying to send a safe time sync request [groupId={}]", e, entry.getKey());

                failureProcessor.process(new FailureContext(FailureType.CRITICAL_ERROR, e));
            }
        }
    }

    private void sendSafeTimeSyncIfReplicaReady(CompletableFuture<Replica> replicaFuture) {
        if (isCompletedSuccessfully(replicaFuture)) {
            Replica replica = replicaFuture.join();

            ReplicaSafeTimeSyncRequest req = REPLICA_MESSAGES_FACTORY.replicaSafeTimeSyncRequest()
                    .groupId(replica.groupId())
                    .build();

            replica.processRequest(req, localNodeId);
        }
    }

    /**
     * Check if replica is started.
     *
     * @param replicaGrpId Replication group id.
     * @return True if the replica is started.
     */
    public boolean isReplicaStarted(ReplicationGroupId replicaGrpId) {
        CompletableFuture<Replica> replicaFuture = replicas.get(replicaGrpId);
        return replicaFuture != null && isCompletedSuccessfully(replicaFuture);
    }

    public CompletableFuture<Void> weakReplicaStart(
            ReplicationGroupId replicationGroupId,
            Supplier<CompletableFuture<Void>> startOperation
    ) {
        return replicaLifecycle.weakReplicaStart(replicationGroupId, startOperation);
    }

    public CompletableFuture<Void> weakReplicaStop(
            ReplicationGroupId replicationGroupId,
            WeakReplicaStopReason weakReplicaStopReason,
            Supplier<CompletableFuture<Void>> stopOperation
    ) {
        return replicaLifecycle.weakReplicaStop(replicationGroupId, weakReplicaStopReason, stopOperation);
    }

    /**
     * Check if replica was touched by an any actor. Touched here means either replica creation or replica waiter registration.
     *
     * @param replicaGrpId Replication group id.
     * @return True if the replica was touched.
     */
    @TestOnly
    public boolean isReplicaTouched(ReplicationGroupId replicaGrpId) {
        return replicas.containsKey(replicaGrpId);
    }

    /**
     * Returns started replication groups.
     *
     * @return Set of started replication groups.
     */
    @TestOnly
    public Set<ReplicationGroupId> startedGroups() {
        return replicas.entrySet().stream()
                .filter(entry -> isCompletedSuccessfully(entry.getValue()))
                .map(Entry::getKey)
                .collect(toSet());
    }

    private class ReplicaLifecycle {
        final Map<ReplicationGroupId, ReplicaLifecycleContext> replicaContexts = new ConcurrentHashMap<>();

        final Executor replicaStartStopPool;

        public ReplicaLifecycle(Executor replicaStartStopPool) {
            this.replicaStartStopPool = replicaStartStopPool;
        }

        ReplicaLifecycleContext getContext(ReplicationGroupId groupId) {
            return replicaContexts.computeIfAbsent(groupId,
                    // Treat the absence in the map as STOPPED.
                    k -> new ReplicaLifecycleContext(ReplicaState.STOPPED, nullCompletedFuture()));
        }

        /**
         * Can possibly start replica if it's not running or is stopping.
         *
         * @param groupId Group id.
         * @param startOperation Replica start operation.
         */
        CompletableFuture<Void> weakReplicaStart(ReplicationGroupId groupId, Supplier<CompletableFuture<Void>> startOperation) {
            ReplicaLifecycleContext context = getContext(groupId);

            synchronized (context) {
                ReplicaState state = context.replicaState;

                if (state == ReplicaState.STOPPED || state == ReplicaState.STOPPING) {
                    return startReplica(context, startOperation);
                } else if (state == ReplicaState.PRIMARY_ONLY) {
                    context.replicaState = ReplicaState.ASSIGNED;
                } // else no-op.

                return nullCompletedFuture();
            }
        }

        private CompletableFuture<Void> startReplica(ReplicaLifecycleContext context, Supplier<CompletableFuture<Void>> startOperation) {
            context.replicaState = ReplicaState.STARTING;
            context.previousOperationFuture = context.previousOperationFuture
                    .handleAsync((v, e) -> startOperation.get(), replicaStartStopPool)
                    .thenCompose(future -> {
                        synchronized (context) {
                            context.replicaState = ReplicaState.ASSIGNED;
                        }

                        return future;
                    });

            return context.previousOperationFuture;
        }

        /**
         * Can possibly stop replica if it is running or starting, and is not a primary replica. Relies on the given reason. If
         * the reason is {@link WeakReplicaStopReason#EXCLUDED_FROM_ASSIGNMENTS} then the replica can be not stopped if it is still
         * a primary. If the reason is {@link WeakReplicaStopReason#PRIMARY_EXPIRED} then the replica is stopped only if its state
         * is {@link ReplicaState#PRIMARY_ONLY}, because this assumes that it was excluded from assignments before.
         *
         * @param groupId Group id.
         * @param reason Reason to stop replica.
         * @param stopOperation Replica stop operation.
         */
        CompletableFuture<Void> weakReplicaStop(
                ReplicationGroupId groupId,
                WeakReplicaStopReason reason,
                Supplier<CompletableFuture<Void>> stopOperation) {
            return weakReplicaStop(groupId, reason, null, stopOperation);
        }

        CompletableFuture<Void> weakReplicaStop(
                ReplicationGroupId groupId,
                WeakReplicaStopReason reason,
                @Nullable Boolean isPrimaryLocal,
                Supplier<CompletableFuture<Void>> stopOperation
        ) {
            ReplicaLifecycleContext context = getContext(groupId);

            synchronized (context) {
                ReplicaState state = context.replicaState;

                if (reason == WeakReplicaStopReason.EXCLUDED_FROM_ASSIGNMENTS) {
                    if (state == ReplicaState.ASSIGNED) {
                        if (isPrimaryLocal == null) {
                            return isPrimaryLocal(groupId).thenCompose(ipl -> weakReplicaStop(groupId, reason, ipl, stopOperation));
                        } else if (isPrimaryLocal) {
                            context.replicaState = ReplicaState.PRIMARY_ONLY;
                        } else {
                            return stopReplica(groupId, context, stopOperation);
                        }
                    } else if (state == ReplicaState.STARTING) {
                        return stopReplica(groupId, context, stopOperation);
                    } // else: no-op.
                } else if (reason == WeakReplicaStopReason.RESTART) {
                    return stopReplica(groupId, context, stopOperation);
                } else {
                    assert reason == WeakReplicaStopReason.PRIMARY_EXPIRED : "Unknown replica stop reason: " + reason;

                    if (state == ReplicaState.PRIMARY_ONLY) {
                        return stopReplica(groupId, context, stopOperation);
                    } // else: no-op.
                }

                return nullCompletedFuture();
            }
        }

        private CompletableFuture<Void> stopReplica(
                ReplicationGroupId groupId,
                ReplicaLifecycleContext context,
                Supplier<CompletableFuture<Void>> stopOperation
        ) {
            context.replicaState = ReplicaState.STOPPING;
            context.previousOperationFuture = context.previousOperationFuture
                    .handleAsync((v, e) -> stopOperation.get(), replicaStartStopPool)
                    .thenCompose(future -> {
                        synchronized (context) {
                            context.replicaState = ReplicaState.STOPPED;
                            replicaContexts.remove(groupId);
                        }

                        return future;
                    });

            return context.previousOperationFuture;
        }

        private CompletableFuture<Boolean> isPrimaryLocal(ReplicationGroupId groupId) {
            HybridTimestamp now = clockService.now();

            return placementDriver.getPrimaryReplica(groupId, now)
                    .thenApply(replicaMeta -> replicaMeta != null && localNodeId.equals(replicaMeta.getLeaseholderId()));
        }
    }

    private static class ReplicaLifecycleContext {
        ReplicaState replicaState;

        CompletableFuture<Void> previousOperationFuture;

        ReplicaLifecycleContext(ReplicaState replicaState, CompletableFuture<Void> previousOperationFuture) {
            this.replicaState = replicaState;
            this.previousOperationFuture = previousOperationFuture;
        }
    }

    /**
     * Replica lifecycle states.
     */
    private enum ReplicaState {
        /**
         * Local node, where the replica is located, is included into the union of stable and pending assignments. The replica can
         * be either primary or non-primary.
         */
        ASSIGNED,

        /**
         * Local node is excluded from the union of stable and pending assignments but the replica is a primary replica and hence
         * can't be stopped.
         */
        PRIMARY_ONLY,

        /** Replica is starting. */
        STARTING,

        /** Replica is stopping. */
        STOPPING,

        /** Replica is stopped. */
        STOPPED
    }

    /**
     * Reasons to stop a replica.
     */
    public enum WeakReplicaStopReason {
        /** If the local node is excluded from the union of stable and pending assignments. */
        EXCLUDED_FROM_ASSIGNMENTS,

        /** If the primary replica expired (A replica can stay alive when the node is not in assignments, if it's a primary replica). */
        PRIMARY_EXPIRED,

        /** This reason is used if the replica is explicitly restarted, always leads to replica stop. */
        RESTART
    }
}<|MERGE_RESOLUTION|>--- conflicted
+++ resolved
@@ -190,44 +190,7 @@
 
     private String localNodeId;
 
-<<<<<<< HEAD
-    /**
-     * Constructor for a replica service.
-     *
-     * @param nodeName Node name.
-     * @param clusterNetSvc Cluster network service.
-     * @param cmgMgr Cluster group manager.
-     * @param clockService Clock service.
-     * @param messageGroupsToHandle Message handlers.
-     * @param placementDriver A placement driver.
-     */
-    @TestOnly
-    public ReplicaManager(
-            String nodeName,
-            ClusterService clusterNetSvc,
-            ClusterManagementGroupManager cmgMgr,
-            ClockService clockService,
-            Set<Class<?>> messageGroupsToHandle,
-            PlacementDriver placementDriver,
-            Executor requestsExecutor,
-            FailureProcessor failureProcessor
-    ) {
-        this(
-                nodeName,
-                clusterNetSvc,
-                cmgMgr,
-                clockService,
-                messageGroupsToHandle,
-                placementDriver,
-                requestsExecutor,
-                () -> DEFAULT_IDLE_SAFE_TIME_PROPAGATION_PERIOD_MILLISECONDS,
-                failureProcessor,
-                Executors.newSingleThreadExecutor()
-        );
-    }
-=======
     private String localNodeConsistentId;
->>>>>>> 9823caf4
 
     /**
      * Constructor for a replica service.
@@ -240,16 +203,12 @@
      * @param placementDriver A placement driver.
      * @param requestsExecutor Executor that will be used to execute requests by replicas.
      * @param idleSafeTimePropagationPeriodMsSupplier Used to get idle safe time propagation period in ms.
-<<<<<<< HEAD
-     * @param replicaStartStopExecutor Executor for replica start/stop operations.
-=======
      * @param failureProcessor Failure processor.
      * @param raftCommandsMarshaller Command marshaller for raft groups creation.
      * @param raftGroupServiceFactory A factory for raft-clients creation.
      * @param raftManager The manager made up of songs and words to spite all my troubles is not so bad at all.
      * @param volatileLogStorageFactoryCreator Creator for {@link org.apache.ignite.internal.raft.storage.LogStorageFactory} for
      *      volatile tables.
->>>>>>> 9823caf4
      */
     public ReplicaManager(
             String nodeName,
@@ -261,14 +220,11 @@
             Executor requestsExecutor,
             LongSupplier idleSafeTimePropagationPeriodMsSupplier,
             FailureProcessor failureProcessor,
-<<<<<<< HEAD
-            Executor replicaStartStopExecutor
-=======
             Marshaller raftCommandsMarshaller,
             TopologyAwareRaftGroupServiceFactory raftGroupServiceFactory,
             RaftManager raftManager,
-            LogStorageFactoryCreator volatileLogStorageFactoryCreator
->>>>>>> 9823caf4
+            LogStorageFactoryCreator volatileLogStorageFactoryCreator,
+            Executor replicaStartStopExecutor
     ) {
         this.clusterNetSvc = clusterNetSvc;
         this.cmgMgr = cmgMgr;
@@ -281,13 +237,10 @@
         this.requestsExecutor = requestsExecutor;
         this.idleSafeTimePropagationPeriodMsSupplier = idleSafeTimePropagationPeriodMsSupplier;
         this.failureProcessor = failureProcessor;
-<<<<<<< HEAD
-        this.replicaLifecycle = new ReplicaLifecycle(replicaStartStopExecutor);
-=======
         this.raftCommandsMarshaller = raftCommandsMarshaller;
         this.raftGroupServiceFactory = raftGroupServiceFactory;
         this.raftManager = raftManager;
->>>>>>> 9823caf4
+        this.replicaLifecycle = new ReplicaLifecycle(replicaStartStopExecutor);
 
         scheduledIdleSafeTimeSyncExecutor = Executors.newScheduledThreadPool(
                 1,
