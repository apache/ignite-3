--- conflicted
+++ resolved
@@ -230,9 +230,6 @@
     /** {@inheritDoc} */
     @Override
     public void start() {
-<<<<<<< HEAD
-        clusterNetSvc.messagingService().addMessageHandler(ReplicaMessageGroup.class, handler);
-=======
         clusterNetSvc.messagingService().addMessageHandler(ReplicaMessageGroup.class, new NetworkMessageHandler() {
             @Override
             public void onReceived(NetworkMessage message, NetworkAddress senderAddr, @Nullable Long correlationId) {
@@ -277,7 +274,6 @@
                 }
             }
         });
->>>>>>> e225ff5b
     }
 
     /** {@inheritDoc} */
