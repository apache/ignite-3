--- conflicted
+++ resolved
@@ -170,8 +170,6 @@
                                 consistentId -> requestFuture
                         );
 
-<<<<<<< HEAD
-=======
                         // Means we have put this future, so proceed with the call.
                         // We use such approach here instead of sending network message in the computeIfAbsent lambda to avoid deadlocks.
                         if (awaitReplicaFut == requestFuture) {
@@ -193,7 +191,6 @@
                         }
 
                         // Use handleAsync to avoid interaction in the network thread
->>>>>>> 596ef0b5
                         awaitReplicaFut.handleAsync((response0, throwable0) -> {
                             pendingInvokes.remove(targetNodeConsistentId, awaitReplicaFut);
 
