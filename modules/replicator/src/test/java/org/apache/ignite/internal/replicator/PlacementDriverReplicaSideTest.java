--- conflicted
+++ resolved
@@ -31,12 +31,8 @@
 import static org.mockito.Mockito.when;
 
 import java.util.concurrent.CompletableFuture;
-<<<<<<< HEAD
-import java.util.concurrent.ForkJoinPool;
-=======
 import java.util.concurrent.ExecutorService;
 import java.util.concurrent.Executors;
->>>>>>> 9d7383ab
 import java.util.concurrent.TimeUnit;
 import java.util.concurrent.TimeoutException;
 import java.util.concurrent.atomic.AtomicLong;
@@ -119,11 +115,7 @@
                 storageIndexTracker,
                 raftClient,
                 LOCAL_NODE,
-<<<<<<< HEAD
-                ForkJoinPool.commonPool()
-=======
                 executor
->>>>>>> 9d7383ab
         );
     }
 
