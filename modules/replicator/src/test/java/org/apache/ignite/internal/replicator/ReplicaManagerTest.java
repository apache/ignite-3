/*
 * Licensed to the Apache Software Foundation (ASF) under one or more
 * contributor license agreements. See the NOTICE file distributed with
 * this work for additional information regarding copyright ownership.
 * The ASF licenses this file to You under the Apache License, Version 2.0
 * (the "License"); you may not use this file except in compliance with
 * the License. You may obtain a copy of the License at
 *
 *      http://www.apache.org/licenses/LICENSE-2.0
 *
 * Unless required by applicable law or agreed to in writing, software
 * distributed under the License is distributed on an "AS IS" BASIS,
 * WITHOUT WARRANTIES OR CONDITIONS OF ANY KIND, either express or implied.
 * See the License for the specific language governing permissions and
 * limitations under the License.
 */

package org.apache.ignite.internal.replicator;

import static java.util.concurrent.CompletableFuture.allOf;
import static java.util.concurrent.CompletableFuture.completedFuture;
import static org.apache.ignite.internal.replicator.LocalReplicaEvent.AFTER_REPLICA_STARTED;
import static org.apache.ignite.internal.replicator.LocalReplicaEvent.BEFORE_REPLICA_STOPPED;
import static org.apache.ignite.internal.replicator.ReplicatorConstants.DEFAULT_IDLE_SAFE_TIME_PROPAGATION_PERIOD_MILLISECONDS;
import static org.apache.ignite.internal.testframework.IgniteTestUtils.testNodeName;
import static org.apache.ignite.internal.testframework.matchers.CompletableFutureMatcher.willBe;
import static org.apache.ignite.internal.testframework.matchers.CompletableFutureMatcher.willCompleteSuccessfully;
import static org.apache.ignite.internal.util.CompletableFutures.emptySetCompletedFuture;
import static org.apache.ignite.internal.util.CompletableFutures.falseCompletedFuture;
import static org.apache.ignite.internal.util.CompletableFutures.nullCompletedFuture;
import static org.hamcrest.MatcherAssert.assertThat;
import static org.mockito.ArgumentMatchers.any;
import static org.mockito.ArgumentMatchers.eq;
import static org.mockito.Mockito.mock;
import static org.mockito.Mockito.never;
import static org.mockito.Mockito.verify;
import static org.mockito.Mockito.when;

import java.util.Set;
import java.util.concurrent.CompletableFuture;
import java.util.concurrent.ExecutorService;
import java.util.concurrent.Executors;
import java.util.concurrent.ForkJoinPool;
import java.util.concurrent.TimeUnit;
import org.apache.ignite.internal.cluster.management.ClusterManagementGroupManager;
import org.apache.ignite.internal.event.EventListener;
import org.apache.ignite.internal.failure.NoOpFailureProcessor;
import org.apache.ignite.internal.hlc.HybridClockImpl;
import org.apache.ignite.internal.hlc.TestClockService;
import org.apache.ignite.internal.lang.NodeStoppingException;
import org.apache.ignite.internal.manager.ComponentContext;
import org.apache.ignite.internal.network.ClusterNodeImpl;
import org.apache.ignite.internal.network.ClusterService;
import org.apache.ignite.internal.network.MessagingService;
import org.apache.ignite.internal.network.TopologyService;
import org.apache.ignite.internal.placementdriver.PlacementDriver;
import org.apache.ignite.internal.raft.Loza;
import org.apache.ignite.internal.raft.Marshaller;
import org.apache.ignite.internal.raft.PeersAndLearners;
<<<<<<< HEAD
import org.apache.ignite.internal.raft.RaftGroupEventsListener;
=======
import org.apache.ignite.internal.raft.RaftGroupOptionsConfigurer;
import org.apache.ignite.internal.raft.RaftManager;
>>>>>>> 720d316f
import org.apache.ignite.internal.raft.client.TopologyAwareRaftGroupService;
import org.apache.ignite.internal.raft.client.TopologyAwareRaftGroupServiceFactory;
import org.apache.ignite.internal.raft.service.RaftGroupListener;
import org.apache.ignite.internal.raft.storage.impl.VolatileLogStorageFactoryCreator;
import org.apache.ignite.internal.replicator.listener.ReplicaListener;
import org.apache.ignite.internal.testframework.BaseIgniteAbstractTest;
import org.apache.ignite.internal.thread.NamedThreadFactory;
import org.apache.ignite.internal.util.IgniteUtils;
import org.apache.ignite.internal.util.PendingComparableValuesTracker;
import org.apache.ignite.network.NetworkAddress;
import org.junit.jupiter.api.AfterEach;
import org.junit.jupiter.api.BeforeEach;
import org.junit.jupiter.api.Test;
import org.junit.jupiter.api.TestInfo;
import org.junit.jupiter.api.extension.ExtendWith;
import org.mockito.Mock;
import org.mockito.junit.jupiter.MockitoExtension;

/**
 * Tests for {@link ReplicaManager}.
 */
@ExtendWith(MockitoExtension.class)
public class ReplicaManagerTest extends BaseIgniteAbstractTest {
    private ExecutorService requestsExecutor;

    private ReplicaManager replicaManager;

    @Mock
    private Loza raftManager;

    @Mock
    TopologyAwareRaftGroupService raftGroupService;

    @BeforeEach
    void startReplicaManager(
            TestInfo testInfo,
            @Mock ClusterService clusterService,
            @Mock ClusterManagementGroupManager cmgManager,
            @Mock PlacementDriver placementDriver,
            @Mock MessagingService messagingService,
            @Mock TopologyService topologyService,
            @Mock Marshaller marshaller,
            @Mock TopologyAwareRaftGroupServiceFactory raftGroupServiceFactory,
            @Mock VolatileLogStorageFactoryCreator volatileLogStorageFactoryCreator
    ) throws NodeStoppingException {
        String nodeName = testNodeName(testInfo, 0);

        when(clusterService.messagingService()).thenReturn(messagingService);
        when(clusterService.topologyService()).thenReturn(topologyService);

        when(topologyService.localMember()).thenReturn(new ClusterNodeImpl(nodeName, nodeName, new NetworkAddress("foo", 0)));

        when(cmgManager.metaStorageNodes()).thenReturn(emptySetCompletedFuture());

        when(raftGroupService.unsubscribeLeader()).thenReturn(nullCompletedFuture());

        when(raftManager.startRaftGroupNode(any(), any(), any(), any(), any(), any())).thenReturn(completedFuture(raftGroupService));

        var clock = new HybridClockImpl();

        requestsExecutor = Executors.newFixedThreadPool(
                5,
                NamedThreadFactory.create(nodeName, "partition-operations", log)
        );

        RaftGroupOptionsConfigurer partitionsConfigurer = mock(RaftGroupOptionsConfigurer.class);

        replicaManager = new ReplicaManager(
                nodeName,
                clusterService,
                cmgManager,
                new TestClockService(clock),
                Set.of(),
                placementDriver,
                requestsExecutor,
                () -> DEFAULT_IDLE_SAFE_TIME_PROPAGATION_PERIOD_MILLISECONDS,
                new NoOpFailureProcessor(),
                marshaller,
                raftGroupServiceFactory,
                raftManager,
                partitionsConfigurer,
                volatileLogStorageFactoryCreator,
                ForkJoinPool.commonPool()
        );

        assertThat(replicaManager.startAsync(new ComponentContext()), willCompleteSuccessfully());
    }

    @AfterEach
    void stopReplicaManager() {
        CompletableFuture<?>[] replicaStopFutures = replicaManager.startedGroups().stream()
            .map(id -> {
                try {
                    return replicaManager.stopReplica(id);
                } catch (NodeStoppingException e) {
                    throw new AssertionError(e);
                }
            })
            .toArray(CompletableFuture[]::new);

        assertThat(allOf(replicaStopFutures), willCompleteSuccessfully());

        assertThat(replicaManager.stopAsync(new ComponentContext()), willCompleteSuccessfully());

        IgniteUtils.shutdownAndAwaitTermination(requestsExecutor, 10, TimeUnit.SECONDS);
    }

    /**
     * Tests that Replica Manager produces events when a Replica is started or stopped.
     */
    @Test
    void testReplicaEvents(
            TestInfo testInfo,
            @Mock EventListener<LocalReplicaEventParameters> createReplicaListener,
            @Mock EventListener<LocalReplicaEventParameters> removeReplicaListener,
            @Mock RaftGroupEventsListener raftGroupEventsListener,
            @Mock RaftGroupListener raftGroupListener,
            @Mock ReplicaListener replicaListener
    ) throws NodeStoppingException {
        when(createReplicaListener.notify(any())).thenReturn(falseCompletedFuture());
        when(removeReplicaListener.notify(any())).thenReturn(falseCompletedFuture());

        replicaManager.listen(AFTER_REPLICA_STARTED, createReplicaListener);
        replicaManager.listen(BEFORE_REPLICA_STOPPED, removeReplicaListener);

        var groupId = new TablePartitionId(0, 0);
        when(replicaListener.raftClient()).thenReturn(raftGroupService);

        String nodeName = testNodeName(testInfo, 0);
        PeersAndLearners newConfiguration = PeersAndLearners.fromConsistentIds(Set.of(nodeName));

        CompletableFuture<Replica> startReplicaFuture = replicaManager.startReplica(
                raftGroupEventsListener,
                raftGroupListener,
                false,
                null,
                (unused) -> replicaListener,
                new PendingComparableValuesTracker<>(0L),
                groupId,
                newConfiguration
        );

        assertThat(startReplicaFuture, willCompleteSuccessfully());

        var expectedCreateParams = new LocalReplicaEventParameters(groupId);

        verify(createReplicaListener).notify(eq(expectedCreateParams));
        verify(removeReplicaListener, never()).notify(any());

        CompletableFuture<Boolean> stopReplicaFuture = replicaManager.stopReplica(groupId);

        assertThat(stopReplicaFuture, willBe(true));

        verify(createReplicaListener).notify(eq(expectedCreateParams));
        verify(removeReplicaListener).notify(eq(expectedCreateParams));
    }
}<|MERGE_RESOLUTION|>--- conflicted
+++ resolved
@@ -57,12 +57,9 @@
 import org.apache.ignite.internal.raft.Loza;
 import org.apache.ignite.internal.raft.Marshaller;
 import org.apache.ignite.internal.raft.PeersAndLearners;
-<<<<<<< HEAD
-import org.apache.ignite.internal.raft.RaftGroupEventsListener;
-=======
 import org.apache.ignite.internal.raft.RaftGroupOptionsConfigurer;
 import org.apache.ignite.internal.raft.RaftManager;
->>>>>>> 720d316f
+import org.apache.ignite.internal.raft.RaftGroupEventsListener;
 import org.apache.ignite.internal.raft.client.TopologyAwareRaftGroupService;
 import org.apache.ignite.internal.raft.client.TopologyAwareRaftGroupServiceFactory;
 import org.apache.ignite.internal.raft.service.RaftGroupListener;
@@ -91,10 +88,7 @@
     private ReplicaManager replicaManager;
 
     @Mock
-    private Loza raftManager;
-
-    @Mock
-    TopologyAwareRaftGroupService raftGroupService;
+    private RaftManager raftManager;
 
     @BeforeEach
     void startReplicaManager(
@@ -107,7 +101,7 @@
             @Mock Marshaller marshaller,
             @Mock TopologyAwareRaftGroupServiceFactory raftGroupServiceFactory,
             @Mock VolatileLogStorageFactoryCreator volatileLogStorageFactoryCreator
-    ) throws NodeStoppingException {
+    ) {
         String nodeName = testNodeName(testInfo, 0);
 
         when(clusterService.messagingService()).thenReturn(messagingService);
@@ -116,10 +110,6 @@
         when(topologyService.localMember()).thenReturn(new ClusterNodeImpl(nodeName, nodeName, new NetworkAddress("foo", 0)));
 
         when(cmgManager.metaStorageNodes()).thenReturn(emptySetCompletedFuture());
-
-        when(raftGroupService.unsubscribeLeader()).thenReturn(nullCompletedFuture());
-
-        when(raftManager.startRaftGroupNode(any(), any(), any(), any(), any(), any())).thenReturn(completedFuture(raftGroupService));
 
         var clock = new HybridClockImpl();
 
@@ -180,7 +170,8 @@
             @Mock EventListener<LocalReplicaEventParameters> removeReplicaListener,
             @Mock RaftGroupEventsListener raftGroupEventsListener,
             @Mock RaftGroupListener raftGroupListener,
-            @Mock ReplicaListener replicaListener
+            @Mock ReplicaListener replicaListener,
+            @Mock TopologyAwareRaftGroupService raftGroupService
     ) throws NodeStoppingException {
         when(createReplicaListener.notify(any())).thenReturn(falseCompletedFuture());
         when(removeReplicaListener.notify(any())).thenReturn(falseCompletedFuture());
