/*
 * Licensed to the Apache Software Foundation (ASF) under one or more
 * contributor license agreements. See the NOTICE file distributed with
 * this work for additional information regarding copyright ownership.
 * The ASF licenses this file to You under the Apache License, Version 2.0
 * (the "License"); you may not use this file except in compliance with
 * the License. You may obtain a copy of the License at
 *
 *      http://www.apache.org/licenses/LICENSE-2.0
 *
 * Unless required by applicable law or agreed to in writing, software
 * distributed under the License is distributed on an "AS IS" BASIS,
 * WITHOUT WARRANTIES OR CONDITIONS OF ANY KIND, either express or implied.
 * See the License for the specific language governing permissions and
 * limitations under the License.
 */

package org.apache.ignite.internal.replicator;

import static java.util.concurrent.CompletableFuture.allOf;
import static java.util.concurrent.CompletableFuture.completedFuture;
import static org.apache.ignite.internal.replicator.LocalReplicaEvent.AFTER_REPLICA_STARTED;
import static org.apache.ignite.internal.replicator.LocalReplicaEvent.BEFORE_REPLICA_STOPPED;
import static org.apache.ignite.internal.replicator.ReplicatorConstants.DEFAULT_IDLE_SAFE_TIME_PROPAGATION_PERIOD_MILLISECONDS;
import static org.apache.ignite.internal.testframework.IgniteTestUtils.testNodeName;
import static org.apache.ignite.internal.testframework.matchers.CompletableFutureMatcher.willBe;
import static org.apache.ignite.internal.testframework.matchers.CompletableFutureMatcher.willCompleteSuccessfully;
import static org.apache.ignite.internal.util.CompletableFutures.emptySetCompletedFuture;
import static org.apache.ignite.internal.util.CompletableFutures.falseCompletedFuture;
import static org.apache.ignite.internal.util.CompletableFutures.nullCompletedFuture;
import static org.hamcrest.MatcherAssert.assertThat;
import static org.mockito.ArgumentMatchers.any;
import static org.mockito.ArgumentMatchers.eq;
import static org.mockito.Mockito.never;
import static org.mockito.Mockito.verify;
import static org.mockito.Mockito.when;

import java.util.Set;
import java.util.concurrent.CompletableFuture;
import java.util.concurrent.ExecutorService;
import java.util.concurrent.ForkJoinPool;
import java.util.concurrent.LinkedBlockingQueue;
import java.util.concurrent.ThreadPoolExecutor;
import java.util.concurrent.TimeUnit;
import org.apache.ignite.internal.cluster.management.ClusterManagementGroupManager;
import org.apache.ignite.internal.event.EventListener;
import org.apache.ignite.internal.failure.NoOpFailureProcessor;
import org.apache.ignite.internal.hlc.HybridClockImpl;
import org.apache.ignite.internal.hlc.TestClockService;
import org.apache.ignite.internal.lang.NodeStoppingException;
import org.apache.ignite.internal.manager.ComponentContext;
import org.apache.ignite.internal.network.ClusterNodeImpl;
import org.apache.ignite.internal.network.ClusterService;
import org.apache.ignite.internal.network.MessagingService;
import org.apache.ignite.internal.network.TopologyService;
import org.apache.ignite.internal.placementdriver.PlacementDriver;
import org.apache.ignite.internal.raft.Loza;
import org.apache.ignite.internal.raft.Marshaller;
import org.apache.ignite.internal.raft.PeersAndLearners;
import org.apache.ignite.internal.raft.RaftGroupEventsListener;
import org.apache.ignite.internal.raft.client.TopologyAwareRaftGroupService;
import org.apache.ignite.internal.raft.client.TopologyAwareRaftGroupServiceFactory;
import org.apache.ignite.internal.raft.service.RaftGroupListener;
import org.apache.ignite.internal.raft.storage.impl.VolatileLogStorageFactoryCreator;
import org.apache.ignite.internal.replicator.listener.ReplicaListener;
import org.apache.ignite.internal.testframework.BaseIgniteAbstractTest;
import org.apache.ignite.internal.thread.NamedThreadFactory;
import org.apache.ignite.internal.util.IgniteUtils;
import org.apache.ignite.internal.util.PendingComparableValuesTracker;
import org.apache.ignite.network.NetworkAddress;
import org.junit.jupiter.api.AfterEach;
import org.junit.jupiter.api.BeforeEach;
import org.junit.jupiter.api.Test;
import org.junit.jupiter.api.TestInfo;
import org.junit.jupiter.api.extension.ExtendWith;
import org.mockito.Mock;
import org.mockito.junit.jupiter.MockitoExtension;

/**
 * Tests for {@link ReplicaManager}.
 */
@ExtendWith(MockitoExtension.class)
public class ReplicaManagerTest extends BaseIgniteAbstractTest {
    private ExecutorService requestsExecutor;

    private ReplicaManager replicaManager;

    @Mock
    private Loza raftManager;

    @Mock
    TopologyAwareRaftGroupService raftGroupService;

    @BeforeEach
    void startReplicaManager(
            TestInfo testInfo,
            @Mock ClusterService clusterService,
            @Mock ClusterManagementGroupManager cmgManager,
            @Mock PlacementDriver placementDriver,
            @Mock MessagingService messagingService,
            @Mock TopologyService topologyService,
            @Mock Marshaller marshaller,
            @Mock TopologyAwareRaftGroupServiceFactory raftGroupServiceFactory,
            @Mock VolatileLogStorageFactoryCreator volatileLogStorageFactoryCreator
    ) throws NodeStoppingException {
        String nodeName = testNodeName(testInfo, 0);

        when(clusterService.messagingService()).thenReturn(messagingService);
        when(clusterService.topologyService()).thenReturn(topologyService);

        when(topologyService.localMember()).thenReturn(new ClusterNodeImpl(nodeName, nodeName, new NetworkAddress("foo", 0)));

        when(cmgManager.metaStorageNodes()).thenReturn(emptySetCompletedFuture());

        when(raftGroupService.unsubscribeLeader()).thenReturn(nullCompletedFuture());

        when(raftManager.startRaftGroupNode(any(), any(), any(), any(), any(), any())).thenReturn(completedFuture(raftGroupService));

        var clock = new HybridClockImpl();

        requestsExecutor = new ThreadPoolExecutor(
                0, 5,
                0, TimeUnit.SECONDS,
                new LinkedBlockingQueue<>(),
                NamedThreadFactory.create(nodeName, "partition-operations", log)
        );

        replicaManager = new ReplicaManager(
                nodeName,
                clusterService,
                cmgManager,
                new TestClockService(clock),
                Set.of(),
                placementDriver,
                requestsExecutor,
                () -> DEFAULT_IDLE_SAFE_TIME_PROPAGATION_PERIOD_MILLISECONDS,
                new NoOpFailureProcessor(),
                marshaller,
                raftGroupServiceFactory,
                raftManager,
                volatileLogStorageFactoryCreator,
                ForkJoinPool.commonPool()
        );

        assertThat(replicaManager.startAsync(new ComponentContext()), willCompleteSuccessfully());
    }

    @AfterEach
    void stopReplicaManager() {
        CompletableFuture<?>[] replicaStopFutures = replicaManager.startedGroups().stream()
            .map(id -> {
                try {
                    return replicaManager.stopReplica(id);
                } catch (NodeStoppingException e) {
                    throw new AssertionError(e);
                }
            })
            .toArray(CompletableFuture[]::new);

        assertThat(allOf(replicaStopFutures), willCompleteSuccessfully());

        assertThat(replicaManager.stopAsync(new ComponentContext()), willCompleteSuccessfully());

        IgniteUtils.shutdownAndAwaitTermination(requestsExecutor, 10, TimeUnit.SECONDS);
    }

    /**
     * Tests that Replica Manager produces events when a Replica is started or stopped.
     */
    @Test
    void testReplicaEvents(
            TestInfo testInfo,
            @Mock EventListener<LocalReplicaEventParameters> createReplicaListener,
            @Mock EventListener<LocalReplicaEventParameters> removeReplicaListener,
            @Mock RaftGroupEventsListener raftGroupEventsListener,
            @Mock RaftGroupListener raftGroupListener,
            @Mock ReplicaListener replicaListener
    ) throws NodeStoppingException {
        when(createReplicaListener.notify(any())).thenReturn(falseCompletedFuture());
        when(removeReplicaListener.notify(any())).thenReturn(falseCompletedFuture());

        replicaManager.listen(AFTER_REPLICA_STARTED, createReplicaListener);
        replicaManager.listen(BEFORE_REPLICA_STOPPED, removeReplicaListener);

        var groupId = new TablePartitionId(0, 0);
        when(replicaListener.raftClient()).thenReturn(raftGroupService);

        String nodeName = testNodeName(testInfo, 0);
        PeersAndLearners newConfiguration = PeersAndLearners.fromConsistentIds(Set.of(nodeName));

        CompletableFuture<Replica> startReplicaFuture = replicaManager.startReplica(
<<<<<<< HEAD
                groupId,
                newConfiguration,
=======
                raftGroupEventsListener,
                raftGroupListener,
                false,
                null,
>>>>>>> 4d724d3f
                (unused) -> replicaListener,
                new PendingComparableValuesTracker<>(0L),
                groupId,
                newConfiguration
        );

        assertThat(startReplicaFuture, willCompleteSuccessfully());

        var expectedCreateParams = new LocalReplicaEventParameters(groupId);

        verify(createReplicaListener).notify(eq(expectedCreateParams));
        verify(removeReplicaListener, never()).notify(any());

        CompletableFuture<Boolean> stopReplicaFuture = replicaManager.stopReplica(groupId);

        assertThat(stopReplicaFuture, willBe(true));

        verify(createReplicaListener).notify(eq(expectedCreateParams));
        verify(removeReplicaListener).notify(eq(expectedCreateParams));
    }
}<|MERGE_RESOLUTION|>--- conflicted
+++ resolved
@@ -189,15 +189,10 @@
         PeersAndLearners newConfiguration = PeersAndLearners.fromConsistentIds(Set.of(nodeName));
 
         CompletableFuture<Replica> startReplicaFuture = replicaManager.startReplica(
-<<<<<<< HEAD
-                groupId,
-                newConfiguration,
-=======
                 raftGroupEventsListener,
                 raftGroupListener,
                 false,
                 null,
->>>>>>> 4d724d3f
                 (unused) -> replicaListener,
                 new PendingComparableValuesTracker<>(0L),
                 groupId,
