--- conflicted
+++ resolved
@@ -26,23 +26,12 @@
     /**
      * Creates a new {@link ClusterService} using the provided context. The created network will not be in the "started" state.
      *
-<<<<<<< HEAD
-     * @param context            Cluster context.
-     * @param nodeConfiguration  Node configuration.
-     * @param nodeFinderSupplier Supplier that provides node finder for discovering the initial cluster members.
-=======
      * @param context              Cluster context.
      * @param networkConfiguration Network configuration.
->>>>>>> a323c22d
      * @return New cluster service.
      */
     ClusterService createClusterService(
             ClusterLocalConfiguration context,
-<<<<<<< HEAD
-            ConfigurationManager nodeConfiguration,
-            Supplier<NodeFinder> nodeFinderSupplier
-=======
             NetworkConfiguration networkConfiguration
->>>>>>> a323c22d
     );
 }