/*
 * Licensed to the Apache Software Foundation (ASF) under one or more
 * contributor license agreements. See the NOTICE file distributed with
 * this work for additional information regarding copyright ownership.
 * The ASF licenses this file to You under the Apache License, Version 2.0
 * (the "License"); you may not use this file except in compliance with
 * the License. You may obtain a copy of the License at
 *
 *      http://www.apache.org/licenses/LICENSE-2.0
 *
 * Unless required by applicable law or agreed to in writing, software
 * distributed under the License is distributed on an "AS IS" BASIS,
 * WITHOUT WARRANTIES OR CONDITIONS OF ANY KIND, either express or implied.
 * See the License for the specific language governing permissions and
 * limitations under the License.
 */

package org.apache.ignite.internal.compute;

import static java.util.concurrent.CompletableFuture.completedFuture;

import java.util.concurrent.CompletableFuture;
import org.apache.ignite.compute.ComputeJob;
import org.apache.ignite.compute.JobExecutionContext;

/** Compute job that returns the node name. */
public class GetNodeNameJob implements ComputeJob<Void, String> {
    @Override
<<<<<<< HEAD
    public String execute(JobExecutionContext context, Void input) {
        return context.ignite().name();
=======
    public CompletableFuture<String> executeAsync(JobExecutionContext context, Object... args) {
        return completedFuture(context.ignite().name());
>>>>>>> 22624571
    }
}<|MERGE_RESOLUTION|>--- conflicted
+++ resolved
@@ -26,12 +26,7 @@
 /** Compute job that returns the node name. */
 public class GetNodeNameJob implements ComputeJob<Void, String> {
     @Override
-<<<<<<< HEAD
-    public String execute(JobExecutionContext context, Void input) {
-        return context.ignite().name();
-=======
-    public CompletableFuture<String> executeAsync(JobExecutionContext context, Object... args) {
+    public CompletableFuture<String> executeAsync(JobExecutionContext context, Void input) {
         return completedFuture(context.ignite().name());
->>>>>>> 22624571
     }
 }