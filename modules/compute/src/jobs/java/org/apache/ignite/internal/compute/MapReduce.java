/*
 * Licensed to the Apache Software Foundation (ASF) under one or more
 * contributor license agreements. See the NOTICE file distributed with
 * this work for additional information regarding copyright ownership.
 * The ASF licenses this file to You under the Apache License, Version 2.0
 * (the "License"); you may not use this file except in compliance with
 * the License. You may obtain a copy of the License at
 *
 *      http://www.apache.org/licenses/LICENSE-2.0
 *
 * Unless required by applicable law or agreed to in writing, software
 * distributed under the License is distributed on an "AS IS" BASIS,
 * WITHOUT WARRANTIES OR CONDITIONS OF ANY KIND, either express or implied.
 * See the License for the specific language governing permissions and
 * limitations under the License.
 */

package org.apache.ignite.internal.compute;

import static java.util.concurrent.CompletableFuture.completedFuture;
import static java.util.stream.Collectors.toList;

import java.util.List;
import java.util.Map;
import java.util.Set;
import java.util.UUID;
import java.util.concurrent.CompletableFuture;
import org.apache.ignite.compute.DeploymentUnit;
import org.apache.ignite.compute.JobDescriptor;
import org.apache.ignite.compute.JobExecutionOptions;
import org.apache.ignite.compute.task.MapReduceJob;
import org.apache.ignite.compute.task.MapReduceTask;
import org.apache.ignite.compute.task.TaskExecutionContext;

/** Map reduce task which runs a {@link GetNodeNameJob} on each node and computes a sum of length of all node names. */
public class MapReduce implements MapReduceTask<List<DeploymentUnit>, Integer> {
    @Override
<<<<<<< HEAD
    public List<MapReduceJob> split(TaskExecutionContext taskContext, List<DeploymentUnit> deploymentUnits) {
        return taskContext.ignite().clusterNodes().stream().map(node ->
=======
    public CompletableFuture<List<MapReduceJob>> splitAsync(TaskExecutionContext taskContext, Object... args) {
        List<DeploymentUnit> deploymentUnits = (List<DeploymentUnit>) args[0];

        return taskContext.ignite().clusterNodesAsync().thenApply(nodes -> nodes.stream().map(node ->
>>>>>>> 9961bc8b
                MapReduceJob.builder()
                        .jobDescriptor(JobDescriptor.builder(GetNodeNameJob.class)
                                .units(deploymentUnits)
                                .options(JobExecutionOptions.builder()
                                    .maxRetries(10)
                                    .priority(Integer.MAX_VALUE)
                                    .build())
                                .build())
                        .nodes(Set.of(node))
                        .build()
        ).collect(toList()));
    }

    @Override
    public CompletableFuture<Integer> reduceAsync(TaskExecutionContext taskContext, Map<UUID, ?> results) {
        return completedFuture(results.values().stream()
                .map(String.class::cast)
                .map(String::length)
                .reduce(Integer::sum)
                .orElseThrow());
    }
}<|MERGE_RESOLUTION|>--- conflicted
+++ resolved
@@ -35,15 +35,8 @@
 /** Map reduce task which runs a {@link GetNodeNameJob} on each node and computes a sum of length of all node names. */
 public class MapReduce implements MapReduceTask<List<DeploymentUnit>, Integer> {
     @Override
-<<<<<<< HEAD
-    public List<MapReduceJob> split(TaskExecutionContext taskContext, List<DeploymentUnit> deploymentUnits) {
-        return taskContext.ignite().clusterNodes().stream().map(node ->
-=======
-    public CompletableFuture<List<MapReduceJob>> splitAsync(TaskExecutionContext taskContext, Object... args) {
-        List<DeploymentUnit> deploymentUnits = (List<DeploymentUnit>) args[0];
-
+    public CompletableFuture<List<MapReduceJob>> splitAsync(TaskExecutionContext taskContext, List<DeploymentUnit> deploymentUnits) {
         return taskContext.ignite().clusterNodesAsync().thenApply(nodes -> nodes.stream().map(node ->
->>>>>>> 9961bc8b
                 MapReduceJob.builder()
                         .jobDescriptor(JobDescriptor.builder(GetNodeNameJob.class)
                                 .units(deploymentUnits)
