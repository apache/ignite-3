/*
 * Licensed to the Apache Software Foundation (ASF) under one or more
 * contributor license agreements. See the NOTICE file distributed with
 * this work for additional information regarding copyright ownership.
 * The ASF licenses this file to You under the Apache License, Version 2.0
 * (the "License"); you may not use this file except in compliance with
 * the License. You may obtain a copy of the License at
 *
 *      http://www.apache.org/licenses/LICENSE-2.0
 *
 * Unless required by applicable law or agreed to in writing, software
 * distributed under the License is distributed on an "AS IS" BASIS,
 * WITHOUT WARRANTIES OR CONDITIONS OF ANY KIND, either express or implied.
 * See the License for the specific language governing permissions and
 * limitations under the License.
 */

package org.apache.ignite.internal.compute;

import static java.util.concurrent.CompletableFuture.completedFuture;

import java.util.concurrent.CompletableFuture;
import org.apache.ignite.compute.ComputeJob;
import org.apache.ignite.compute.JobExecutionContext;

/** A compute job without default constructor. */
public class NonEmptyConstructorJob implements ComputeJob<Void, String> {
    private NonEmptyConstructorJob(String s) {
    }

    /** {@inheritDoc} */
    @Override
<<<<<<< HEAD
    public String execute(JobExecutionContext context, Void input) {
        return "";
=======
    public CompletableFuture<String> executeAsync(JobExecutionContext context, Object... args) {
        return completedFuture("");
>>>>>>> 22624571
    }
}<|MERGE_RESOLUTION|>--- conflicted
+++ resolved
@@ -30,12 +30,7 @@
 
     /** {@inheritDoc} */
     @Override
-<<<<<<< HEAD
-    public String execute(JobExecutionContext context, Void input) {
-        return "";
-=======
-    public CompletableFuture<String> executeAsync(JobExecutionContext context, Object... args) {
+    public CompletableFuture<String> executeAsync(JobExecutionContext context, Void input) {
         return completedFuture("");
->>>>>>> 22624571
     }
 }