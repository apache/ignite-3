--- conflicted
+++ resolved
@@ -149,30 +149,19 @@
     }
 
     private enum ComputeAsyncOperation {
-<<<<<<< HEAD
-        EXECUTE_ASYNC(compute -> compute.executeAsync(justNonEntryNode(), JobDescriptor.builder(NoOpJob.class).build(), null)),
+        EXECUTE_ASYNC(compute -> compute.executeAsync(JobTarget.anyNode(justNonEntryNode()), JobDescriptor.builder(NoOpJob.class).build(), null)),
         EXECUTE_COLOCATED_BY_TUPLE_ASYNC(compute ->
-                compute.executeColocatedAsync(TABLE_NAME, KEY_TUPLE, JobDescriptor.builder(NoOpJob.class).build(), null)),
+                compute.executeAsync(
+                        JobTarget.colocated(TABLE_NAME, KEY_TUPLE),
+                        JobDescriptor.builder(NoOpJob.class).build(), null)),
         EXECUTE_COLOCATED_BY_KEY_ASYNC(compute ->
-                compute.executeColocatedAsync(TABLE_NAME, KEY, Mapper.of(Integer.class), JobDescriptor.builder(NoOpJob.class).build(),
+                compute.executeAsync(
+                        JobTarget.colocated(TABLE_NAME, KEY, Mapper.of(Integer.class)),
+                        JobDescriptor.builder(NoOpJob.class).build(),
+
                         null)),
         EXECUTE_BROADCAST_ASYNC(compute -> compute.executeBroadcastAsync(justNonEntryNode(), JobDescriptor.builder(NoOpJob.class).build(),
                 null));
-=======
-        EXECUTE_ASYNC(compute -> compute.executeAsync(JobTarget.anyNode(justNonEntryNode()), JobDescriptor.builder(NoOpJob.class).build())),
-
-        EXECUTE_COLOCATED_BY_TUPLE_ASYNC(compute ->
-                compute.executeAsync(
-                        JobTarget.colocated(TABLE_NAME, KEY_TUPLE),
-                        JobDescriptor.builder(NoOpJob.class).build())),
-
-        EXECUTE_COLOCATED_BY_KEY_ASYNC(compute ->
-                compute.executeAsync(
-                        JobTarget.colocated(TABLE_NAME, KEY, Mapper.of(Integer.class)),
-                        JobDescriptor.builder(NoOpJob.class).build())),
-
-        EXECUTE_BROADCAST_ASYNC(compute -> compute.executeBroadcastAsync(justNonEntryNode(), JobDescriptor.builder(NoOpJob.class).build()));
->>>>>>> 79aad62d
 
         private final Function<IgniteCompute, CompletableFuture<?>> action;
 
@@ -186,23 +175,15 @@
     }
 
     private enum ComputeSubmitOperation {
-<<<<<<< HEAD
-        SUBMIT(compute -> compute.submit(justNonEntryNode(), JobDescriptor.builder(NoOpJob.class).build(), null)),
-        SUBMIT_COLOCATED_BY_TUPLE(compute -> compute.submitColocated(TABLE_NAME, KEY_TUPLE, JobDescriptor.builder(NoOpJob.class).build(),
-                null)),
-        SUBMIT_COLOCATED_BY_KEY(compute -> compute.submitColocated(
-                TABLE_NAME, KEY, Mapper.of(Integer.class), JobDescriptor.builder(NoOpJob.class).build(), null)
-=======
-        SUBMIT(compute -> compute.submit(JobTarget.anyNode(justNonEntryNode()), JobDescriptor.builder(NoOpJob.class).build())),
+        SUBMIT(compute -> compute.submit(JobTarget.anyNode(justNonEntryNode()), JobDescriptor.builder(NoOpJob.class).build(), null)),
 
         SUBMIT_COLOCATED_BY_TUPLE(compute -> compute.submit(
                 JobTarget.colocated(TABLE_NAME, KEY_TUPLE),
-                JobDescriptor.builder(NoOpJob.class).build())),
-
+                JobDescriptor.builder(NoOpJob.class).build(),
+                null)),
         SUBMIT_COLOCATED_BY_KEY(compute -> compute.submit(
                 JobTarget.colocated(TABLE_NAME, KEY, Mapper.of(Integer.class)),
-                JobDescriptor.builder(NoOpJob.class).build())
->>>>>>> 79aad62d
+                JobDescriptor.builder(NoOpJob.class).build(), null)
         ),
 
         SUBMIT_BROADCAST(compute -> compute
