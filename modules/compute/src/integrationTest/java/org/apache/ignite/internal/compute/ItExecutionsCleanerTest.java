/*
 * Licensed to the Apache Software Foundation (ASF) under one or more
 * contributor license agreements. See the NOTICE file distributed with
 * this work for additional information regarding copyright ownership.
 * The ASF licenses this file to You under the Apache License, Version 2.0
 * (the "License"); you may not use this file except in compliance with
 * the License. You may obtain a copy of the License at
 *
 *      http://www.apache.org/licenses/LICENSE-2.0
 *
 * Unless required by applicable law or agreed to in writing, software
 * distributed under the License is distributed on an "AS IS" BASIS,
 * WITHOUT WARRANTIES OR CONDITIONS OF ANY KIND, either express or implied.
 * See the License for the specific language governing permissions and
 * limitations under the License.
 */

package org.apache.ignite.internal.compute;

import static org.apache.ignite.internal.TestWrappers.unwrapIgniteImpl;
import static org.apache.ignite.internal.testframework.matchers.CompletableFutureExceptionMatcher.willThrow;
import static org.awaitility.Awaitility.await;
import static org.hamcrest.MatcherAssert.assertThat;
import static org.hamcrest.Matchers.empty;
import static org.hamcrest.Matchers.hasItem;
import static org.hamcrest.Matchers.is;
import static org.hamcrest.Matchers.not;

import java.util.Set;
import java.util.UUID;
import org.apache.ignite.Ignite;
import org.apache.ignite.compute.ComputeException;
import org.apache.ignite.compute.IgniteCompute;
import org.apache.ignite.compute.JobDescriptor;
import org.apache.ignite.compute.JobTarget;
import org.apache.ignite.internal.ClusterPerClassIntegrationTest;
import org.apache.ignite.internal.compute.utils.InteractiveJobs;
import org.apache.ignite.internal.compute.utils.TestingJobExecution;
import org.apache.ignite.internal.wrapper.Wrappers;
import org.apache.ignite.lang.CancelHandle;
import org.apache.ignite.lang.CancellationToken;
import org.apache.ignite.network.ClusterNode;
import org.jetbrains.annotations.Nullable;
import org.junit.jupiter.api.BeforeEach;
import org.junit.jupiter.api.Test;

@SuppressWarnings("resource")
class ItExecutionsCleanerTest extends ClusterPerClassIntegrationTest {
    private ExecutionManager localExecutionManager;

    private ExecutionManager remoteExecutionManager;

    private Set<ClusterNode> localNodes;

    private Set<ClusterNode> remoteNodes;

    @Override
    protected int[] cmgMetastoreNodes() {
        return new int[]{0, 1, 2};
    }

    @Override
    protected String getNodeBootstrapConfigTemplate() {
        return "ignite {\n"
                + "  network: {\n"
                + "    port: {},\n"
                + "    nodeFinder.netClusterNodes: [ {} ]\n"
                + "  },\n"
                + "  clientConnector.port: {},\n"
                + "  rest.port: {},\n"
                + "  compute: {"
                + "    threadPoolSize: 1,\n"
                + "    statesLifetimeMillis: 1000\n"
                + "  },\n"
                + "  failureHandler.dumpThreadsOnFailure: false\n"
                + "}";
    }

    @BeforeEach
    void setUp() {
        // Get new references before each test since node can be restarted.
        Ignite localNode = CLUSTER.node(0);
        Ignite remoteNode = CLUSTER.node(1);

        IgniteComputeImpl localCompute = unwrapIgniteComputeImpl(localNode.compute());
        IgniteComputeImpl remoteCompute = unwrapIgniteComputeImpl(remoteNode.compute());

        localExecutionManager = ((ComputeComponentImpl) localCompute.computeComponent()).executionManager();
        remoteExecutionManager = ((ComputeComponentImpl) remoteCompute.computeComponent()).executionManager();

        localNodes = Set.of(unwrapIgniteImpl(localNode).node());
        remoteNodes = Set.of(unwrapIgniteImpl(remoteNode).node());
    }

    private static IgniteComputeImpl unwrapIgniteComputeImpl(IgniteCompute compute) {
        return Wrappers.unwrap(compute, IgniteComputeImpl.class);
    }

    @Test
    void localCompleted() throws Exception {
        TestingJobExecution<Object> execution = submit(localNodes);
        UUID jobId = execution.idSync();

        // Complete the task
        InteractiveJobs.globalJob().finish();
        execution.assertCompleted();

        // Execution is retained
        assertThat(localExecutionManager.executions(), hasItem(jobId));

        // And eventually cleaned
        await().untilAsserted(() -> {
            assertThat(localExecutionManager.executions(), is(empty()));

            assertThat(localExecutionManager.resultAsync(jobId), willThrow(ComputeException.class));
        });
    }

    @Test
    void localCancelled() throws Exception {
        // Start first task
        CancelHandle runningCancelHandle = CancelHandle.create();
        TestingJobExecution<Object> runningExecution = submit(localNodes, runningCancelHandle.token());
        UUID runningJobId = runningExecution.idSync();

        // Start second task
        CancelHandle queuedCancelHandle = CancelHandle.create();
        TestingJobExecution<Object> queuedExecution = submit(localNodes, queuedCancelHandle.token());
        UUID queuedJobId = queuedExecution.idSync();

        // Second task is queued, cancel it
        queuedExecution.assertQueued();
        queuedCancelHandle.cancel();
        queuedExecution.assertCancelled();

        // First task is executing, cancel it
        runningExecution.assertExecuting();
        runningCancelHandle.cancel();
        runningExecution.assertCancelled();

        // All executions are retained
        assertThat(localExecutionManager.executions(), hasItem(runningJobId));
        assertThat(localExecutionManager.executions(), hasItem(queuedJobId));

        // And eventually cleaned
        await().untilAsserted(() -> {
            assertThat(localExecutionManager.executions(), is(empty()));

            assertThat(localExecutionManager.resultAsync(runningJobId), willThrow(ComputeException.class));
            assertThat(localExecutionManager.resultAsync(queuedJobId), willThrow(ComputeException.class));
        });
    }

    @Test
    void remoteCompleted() throws Exception {
        // Completed
        TestingJobExecution<Object> execution = submit(remoteNodes);
        UUID jobId = execution.idSync();

        // Complete the task
        InteractiveJobs.globalJob().finish();
        execution.assertCompleted();

        // Execution is retained
        assertThat(localExecutionManager.executions(), hasItem(jobId));
        assertThat(remoteExecutionManager.executions(), hasItem(jobId));

        // And eventually cleaned
        await().untilAsserted(() -> {
            assertThat(localExecutionManager.executions(), is(empty()));
            assertThat(remoteExecutionManager.executions(), is(empty()));

            assertThat(localExecutionManager.resultAsync(jobId), willThrow(ComputeException.class));
            assertThat(remoteExecutionManager.resultAsync(jobId), willThrow(ComputeException.class));
        });
    }

    @Test
    void remoteCancelled() throws Exception {
        // Start first task
        CancelHandle runningCancelHandle = CancelHandle.create();
        TestingJobExecution<Object> runningExecution = submit(remoteNodes, runningCancelHandle.token());
        UUID runningJobId = runningExecution.idSync();

        // Start second task
        CancelHandle queuedCancelHandle = CancelHandle.create();
        TestingJobExecution<Object> queuedExecution = submit(remoteNodes, queuedCancelHandle.token());
        UUID queuedJobId = queuedExecution.idSync();

        // Second task is queued, cancel it
        queuedExecution.assertQueued();
        queuedCancelHandle.cancel();
        queuedExecution.assertCancelled();

        // First task is executing, cancel it
        runningExecution.assertExecuting();
        runningCancelHandle.cancel();
        runningExecution.assertCancelled();

        // All executions are retained
        assertThat(localExecutionManager.executions(), hasItem(runningJobId));
        assertThat(remoteExecutionManager.executions(), hasItem(queuedJobId));

        // And eventually cleaned
        await().untilAsserted(() -> {
            assertThat(localExecutionManager.executions(), is(empty()));
            assertThat(remoteExecutionManager.executions(), is(empty()));

            assertThat(localExecutionManager.resultAsync(runningJobId), willThrow(ComputeException.class));
            assertThat(remoteExecutionManager.resultAsync(runningJobId), willThrow(ComputeException.class));
            assertThat(localExecutionManager.resultAsync(queuedJobId), willThrow(ComputeException.class));
            assertThat(remoteExecutionManager.resultAsync(queuedJobId), willThrow(ComputeException.class));
        });
    }

    @Test
    void failover() throws Exception {
        TestingJobExecution<Object> execution = submit(
                Set.of(unwrapIgniteImpl(CLUSTER.node(1)).node(), unwrapIgniteImpl(CLUSTER.node(2)).node())
        );
        UUID jobId = execution.idSync();

        execution.assertExecuting();

        // Stop the worker node
        String workerNodeName = InteractiveJobs.globalJob().currentWorkerName();
        int workerNodeIndex = CLUSTER.nodeIndex(workerNodeName);
        CLUSTER.stopNode(workerNodeIndex);

        String failoverWorkerNodeName = InteractiveJobs.globalJob().currentWorkerName();

        Ignite failoverNode = CLUSTER.node(CLUSTER.nodeIndex(failoverWorkerNodeName));
        IgniteComputeImpl failoverCompute = unwrapIgniteComputeImpl(failoverNode.compute());
        ExecutionManager failoverExecutionManager = ((ComputeComponentImpl) failoverCompute.computeComponent()).executionManager();

        InteractiveJobs.globalJob().assertAlive();
        execution.assertExecuting();

        // Complete the task
        InteractiveJobs.globalJob().finish();
        execution.assertCompleted();

        // Execution is retained
        assertThat(localExecutionManager.executions(), hasItem(jobId));
        // Job id on the failover node is different, so just check that something is stored there
        assertThat(failoverExecutionManager.executions(), is(not(empty())));

        // And eventually cleaned
        await().untilAsserted(() -> {
            assertThat(localExecutionManager.executions(), is(empty()));
            assertThat(failoverExecutionManager.executions(), is(empty()));
        });

        // Start node again for next tests
        CLUSTER.startNode(workerNodeIndex);
    }

    private static TestingJobExecution<Object> submit(Set<ClusterNode> nodes) {
        return submit(nodes, null);
    }

    private static TestingJobExecution<Object> submit(Set<ClusterNode> nodes, @Nullable CancellationToken cancellationToken) {
        return new TestingJobExecution<>(CLUSTER.node(0).compute().submitAsync(
<<<<<<< HEAD
                JobTarget.anyNode(nodes), JobDescriptor.builder(InteractiveJobs.globalJob().name()).build(), cancellationToken, null
=======
                JobTarget.anyNode(nodes), JobDescriptor.builder(InteractiveJobs.globalJob().name()).build(), null, cancellationToken
>>>>>>> 85d36ec3
        ));
    }
}<|MERGE_RESOLUTION|>--- conflicted
+++ resolved
@@ -261,11 +261,7 @@
 
     private static TestingJobExecution<Object> submit(Set<ClusterNode> nodes, @Nullable CancellationToken cancellationToken) {
         return new TestingJobExecution<>(CLUSTER.node(0).compute().submitAsync(
-<<<<<<< HEAD
-                JobTarget.anyNode(nodes), JobDescriptor.builder(InteractiveJobs.globalJob().name()).build(), cancellationToken, null
-=======
                 JobTarget.anyNode(nodes), JobDescriptor.builder(InteractiveJobs.globalJob().name()).build(), null, cancellationToken
->>>>>>> 85d36ec3
         ));
     }
 }