--- conflicted
+++ resolved
@@ -139,11 +139,7 @@
     protected abstract IgniteCompute compute();
 
     private TestingJobExecution<String> executeGlobalInteractiveJob(Set<ClusterNode> nodes) {
-<<<<<<< HEAD
-        return new TestingJobExecution<>(compute().submit(nodes, JobDescriptor.builder(InteractiveJobs.globalJob().name()).build(), ""));
-=======
         return new TestingJobExecution<>(
-                compute().submit(JobTarget.anyNode(nodes), JobDescriptor.builder(InteractiveJobs.globalJob().name()).build()));
->>>>>>> 79aad62d
+                compute().submit(JobTarget.anyNode(nodes), JobDescriptor.builder(InteractiveJobs.globalJob().name()).build(), ""));
     }
 }