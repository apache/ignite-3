--- conflicted
+++ resolved
@@ -68,15 +68,10 @@
         IgniteImpl entryNode = CLUSTER.node(0);
 
         // Given running task.
-<<<<<<< HEAD
         TaskExecution<List<String>> taskExecution = entryNode.compute().submitMapReduce(
                 List.of(), InteractiveTasks.GlobalApi.name(), null
         );
-        TestingJobExecution<List<String>> testExecution = new TestingJobExecution<>(taskExecution);
-=======
-        TaskExecution<List<String>> taskExecution = entryNode.compute().submitMapReduce(List.of(), InteractiveTasks.GlobalApi.name());
         TestingJobExecution<List<String>> testExecution = new TestingJobExecution<>(new TaskToJobExecutionWrapper<>(taskExecution));
->>>>>>> dc962df8
         testExecution.assertExecuting();
         InteractiveTasks.GlobalApi.assertAlive();
 
@@ -186,15 +181,10 @@
         IgniteImpl entryNode = CLUSTER.node(0);
 
         // Given running task.
-<<<<<<< HEAD
         TaskExecution<List<String>> taskExecution = entryNode.compute().submitMapReduce(
                 List.of(), InteractiveTasks.GlobalApi.name(), null
         );
-        TestingJobExecution<List<String>> testExecution = new TestingJobExecution<>(taskExecution);
-=======
-        TaskExecution<List<String>> taskExecution = entryNode.compute().submitMapReduce(List.of(), InteractiveTasks.GlobalApi.name());
         TestingJobExecution<List<String>> testExecution = new TestingJobExecution<>(new TaskToJobExecutionWrapper<>(taskExecution));
->>>>>>> dc962df8
         testExecution.assertExecuting();
         InteractiveTasks.GlobalApi.assertAlive();
 
@@ -249,17 +239,11 @@
         IgniteImpl entryNode = CLUSTER.node(0);
 
         // Given running task.
-<<<<<<< HEAD
         String arg = cooperativeCancel ? "NO_INTERRUPT" : null;
         TaskExecution<List<String>> taskExecution = entryNode.compute().submitMapReduce(
                 List.of(), InteractiveTasks.GlobalApi.name(), arg
         );
-        TestingJobExecution<List<String>> testExecution = new TestingJobExecution<>(taskExecution);
-=======
-        String arg = cooperativeCancel ? "NO_INTERRUPT" : "";
-        TaskExecution<List<String>> taskExecution = entryNode.compute().submitMapReduce(List.of(), InteractiveTasks.GlobalApi.name(), arg);
         TestingJobExecution<List<String>> testExecution = new TestingJobExecution<>(new TaskToJobExecutionWrapper<>(taskExecution));
->>>>>>> dc962df8
         testExecution.assertExecuting();
         InteractiveTasks.GlobalApi.assertAlive();
 
