/*
 * Licensed to the Apache Software Foundation (ASF) under one or more
 * contributor license agreements. See the NOTICE file distributed with
 * this work for additional information regarding copyright ownership.
 * The ASF licenses this file to You under the Apache License, Version 2.0
 * (the "License"); you may not use this file except in compliance with
 * the License. You may obtain a copy of the License at
 *
 *      http://www.apache.org/licenses/LICENSE-2.0
 *
 * Unless required by applicable law or agreed to in writing, software
 * distributed under the License is distributed on an "AS IS" BASIS,
 * WITHOUT WARRANTIES OR CONDITIONS OF ANY KIND, either express or implied.
 * See the License for the specific language governing permissions and
 * limitations under the License.
 */

package org.apache.ignite.internal.compute;

import static org.apache.ignite.internal.TestWrappers.unwrapIgniteImpl;

import org.apache.ignite.client.IgniteClient;
import org.apache.ignite.compute.IgniteCompute;
import org.junit.jupiter.api.AfterEach;
import org.junit.jupiter.api.BeforeEach;

/**
 * Integration tests for Compute functionality using thin client API.
 */
@SuppressWarnings("NewClassNamingConvention")
public class ItComputeTestClient extends ItComputeTestEmbedded {
    private IgniteClient client;

    @BeforeEach
    void startClient() {
        int port = unwrapIgniteImpl(node(0)).clientAddress().port();

        client = IgniteClient.builder()
                .addresses("localhost:" + port)
                .build();
    }

    @AfterEach
    void stopClient() {
        client.close();
    }

    @Override
    protected IgniteCompute compute() {
        return client.compute();
    }

    @Override
    void cancelsNotCancellableJob(boolean local) {
        // No-op. Embedded-specific.
    }
<<<<<<< HEAD

    @Override
    @Disabled("IGNITE-24059 Compute argument serialization is inconsistent in embedded and thin client")
    void executesJobLocally() {
        super.executesJobLocally();
    }

    @Override
    @Disabled("IGNITE-24059 Compute argument serialization is inconsistent in embedded and thin client")
    void executesJobLocallyAsync() {
        super.executesJobLocallyAsync();
    }

    @Override
    @Disabled("IGNITE-24059 Compute argument serialization is inconsistent in embedded and thin client")
    void broadcastsJobWithArgumentsAsync() {
        super.broadcastsJobWithArgumentsAsync();
    }

    @Override
    @Disabled("IGNITE-24059 Compute argument serialization is inconsistent in embedded and thin client")
    void executesJobOnRemoteNodes() {
        super.executesJobOnRemoteNodes();
    }

    @Override
    @Disabled("IGNITE-24059 Compute argument serialization is inconsistent in embedded and thin client")
    void executesJobOnRemoteNodesAsync() {
        super.executesJobOnRemoteNodesAsync();
    }

    @Override
    @Disabled("IGNITE-24059 Compute argument serialization is inconsistent in embedded and thin client")
    void changeJobPriorityLocally() {
        super.changeJobPriorityLocally();
    }

    @Override
    @Disabled("IGNITE-24059 Compute argument serialization is inconsistent in embedded and thin client")
    void executesJobLocallyWithOptions() {
        super.executesJobLocallyWithOptions();
    }
=======
>>>>>>> a57ee5f9
}<|MERGE_RESOLUTION|>--- conflicted
+++ resolved
@@ -23,6 +23,7 @@
 import org.apache.ignite.compute.IgniteCompute;
 import org.junit.jupiter.api.AfterEach;
 import org.junit.jupiter.api.BeforeEach;
+import org.junit.jupiter.api.Disabled;
 
 /**
  * Integration tests for Compute functionality using thin client API.
@@ -54,49 +55,4 @@
     void cancelsNotCancellableJob(boolean local) {
         // No-op. Embedded-specific.
     }
-<<<<<<< HEAD
-
-    @Override
-    @Disabled("IGNITE-24059 Compute argument serialization is inconsistent in embedded and thin client")
-    void executesJobLocally() {
-        super.executesJobLocally();
-    }
-
-    @Override
-    @Disabled("IGNITE-24059 Compute argument serialization is inconsistent in embedded and thin client")
-    void executesJobLocallyAsync() {
-        super.executesJobLocallyAsync();
-    }
-
-    @Override
-    @Disabled("IGNITE-24059 Compute argument serialization is inconsistent in embedded and thin client")
-    void broadcastsJobWithArgumentsAsync() {
-        super.broadcastsJobWithArgumentsAsync();
-    }
-
-    @Override
-    @Disabled("IGNITE-24059 Compute argument serialization is inconsistent in embedded and thin client")
-    void executesJobOnRemoteNodes() {
-        super.executesJobOnRemoteNodes();
-    }
-
-    @Override
-    @Disabled("IGNITE-24059 Compute argument serialization is inconsistent in embedded and thin client")
-    void executesJobOnRemoteNodesAsync() {
-        super.executesJobOnRemoteNodesAsync();
-    }
-
-    @Override
-    @Disabled("IGNITE-24059 Compute argument serialization is inconsistent in embedded and thin client")
-    void changeJobPriorityLocally() {
-        super.changeJobPriorityLocally();
-    }
-
-    @Override
-    @Disabled("IGNITE-24059 Compute argument serialization is inconsistent in embedded and thin client")
-    void executesJobLocallyWithOptions() {
-        super.executesJobLocallyWithOptions();
-    }
-=======
->>>>>>> a57ee5f9
 }