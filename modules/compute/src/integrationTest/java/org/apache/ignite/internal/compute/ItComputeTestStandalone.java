--- conflicted
+++ resolved
@@ -104,15 +104,10 @@
         IgniteImpl entryNode = node(0);
 
         List<DeploymentUnit> nonExistingUnits = List.of(new DeploymentUnit("non-existing", "1.0.0"));
-<<<<<<< HEAD
-        CompletableFuture<String> result = entryNode.compute()
-                .executeAsync(Set.of(entryNode.node()), nonExistingUnits, concatJobClassName(), new Object[] {"a", 42});
-=======
         CompletableFuture<String> result = entryNode.compute().executeAsync(
                 Set.of(entryNode.node()),
                 JobDescriptor.builder(concatJobClassName()).units(nonExistingUnits).build(),
-                "a", 42);
->>>>>>> d8fd384a
+                new Object[]{"a", 42});
 
         CompletionException ex0 = assertThrows(CompletionException.class, result::join);
 
@@ -132,24 +127,14 @@
         DeploymentUnit firstVersion = new DeploymentUnit("latest-unit", Version.parseVersion("1.0.0"));
         deployJar(entryNode, firstVersion.name(), firstVersion.version(), "ignite-unit-test-job1-1.0-SNAPSHOT.jar");
 
-<<<<<<< HEAD
-        CompletableFuture<Integer> result1 = entryNode.compute()
-                .executeAsync(Set.of(entryNode.node()), jobUnits, "org.apache.ignite.internal.compute.UnitJob", null);
-=======
         JobDescriptor job = JobDescriptor.builder("org.apache.ignite.internal.compute.UnitJob").units(jobUnits).build();
-        CompletableFuture<Integer> result1 = entryNode.compute().executeAsync(Set.of(entryNode.node()), job);
->>>>>>> d8fd384a
+        CompletableFuture<Integer> result1 = entryNode.compute().executeAsync(Set.of(entryNode.node()), job, null);
         assertThat(result1, willBe(1));
 
         DeploymentUnit secondVersion = new DeploymentUnit("latest-unit", Version.parseVersion("1.0.1"));
         deployJar(entryNode, secondVersion.name(), secondVersion.version(), "ignite-unit-test-job2-1.0-SNAPSHOT.jar");
 
-<<<<<<< HEAD
-        CompletableFuture<String> result2 = entryNode.compute()
-                .executeAsync(Set.of(entryNode.node()), jobUnits, "org.apache.ignite.internal.compute.UnitJob", null);
-=======
-        CompletableFuture<String> result2 = entryNode.compute().executeAsync(Set.of(entryNode.node()), job);
->>>>>>> d8fd384a
+        CompletableFuture<String> result2 = entryNode.compute().executeAsync(Set.of(entryNode.node()), job, null);
         assertThat(result2, willBe("Hello World!"));
     }
 
