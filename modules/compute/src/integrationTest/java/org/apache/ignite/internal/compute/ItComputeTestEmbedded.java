/*
 * Licensed to the Apache Software Foundation (ASF) under one or more
 * contributor license agreements. See the NOTICE file distributed with
 * this work for additional information regarding copyright ownership.
 * The ASF licenses this file to You under the Apache License, Version 2.0
 * (the "License"); you may not use this file except in compliance with
 * the License. You may obtain a copy of the License at
 *
 *      http://www.apache.org/licenses/LICENSE-2.0
 *
 * Unless required by applicable law or agreed to in writing, software
 * distributed under the License is distributed on an "AS IS" BASIS,
 * WITHOUT WARRANTIES OR CONDITIONS OF ANY KIND, either express or implied.
 * See the License for the specific language governing permissions and
 * limitations under the License.
 */

package org.apache.ignite.internal.compute;

import static java.util.concurrent.CompletableFuture.allOf;
import static java.util.stream.Collectors.toList;
import static java.util.stream.Collectors.toSet;
import static org.apache.ignite.compute.JobState.CANCELED;
import static org.apache.ignite.compute.JobState.COMPLETED;
import static org.apache.ignite.compute.JobState.EXECUTING;
import static org.apache.ignite.compute.JobState.QUEUED;
import static org.apache.ignite.internal.IgniteExceptionTestUtils.assertPublicCheckedException;
import static org.apache.ignite.internal.IgniteExceptionTestUtils.assertPublicException;
import static org.apache.ignite.internal.testframework.matchers.CompletableFutureMatcher.willBe;
import static org.apache.ignite.internal.testframework.matchers.CompletableFutureMatcher.willCompleteSuccessfully;
import static org.apache.ignite.internal.testframework.matchers.JobStatusMatcher.jobStatusWithState;
import static org.apache.ignite.lang.ErrorGroups.Common.INTERNAL_ERR;
import static org.awaitility.Awaitility.await;
import static org.hamcrest.MatcherAssert.assertThat;
import static org.hamcrest.Matchers.contains;
import static org.hamcrest.Matchers.equalTo;
import static org.hamcrest.Matchers.is;
import static org.hamcrest.Matchers.nullValue;
import static org.junit.jupiter.api.Assertions.assertDoesNotThrow;
import static org.junit.jupiter.api.Assertions.assertEquals;
import static org.junit.jupiter.api.Assertions.assertThrows;

import java.util.ArrayList;
import java.util.HashSet;
import java.util.List;
import java.util.Map;
import java.util.Set;
import java.util.concurrent.CompletableFuture;
import java.util.concurrent.CountDownLatch;
import java.util.concurrent.atomic.AtomicInteger;
import java.util.stream.IntStream;
import java.util.stream.Stream;
import org.apache.ignite.compute.ComputeJob;
import org.apache.ignite.compute.DeploymentUnit;
import org.apache.ignite.compute.JobDescriptor;
import org.apache.ignite.compute.JobExecution;
import org.apache.ignite.compute.JobExecutionContext;
import org.apache.ignite.compute.JobExecutionOptions;
import org.apache.ignite.internal.app.IgniteImpl;
import org.apache.ignite.internal.lang.IgniteInternalCheckedException;
import org.apache.ignite.internal.lang.IgniteInternalException;
import org.apache.ignite.internal.util.ExceptionUtils;
import org.apache.ignite.lang.IgniteCheckedException;
import org.apache.ignite.lang.IgniteException;
import org.apache.ignite.network.ClusterNode;
import org.apache.ignite.table.KeyValueView;
import org.apache.ignite.table.Table;
import org.junit.jupiter.api.Test;
import org.junit.jupiter.params.ParameterizedTest;
import org.junit.jupiter.params.provider.Arguments;
import org.junit.jupiter.params.provider.MethodSource;

/**
 * Integration tests for Compute functionality in embedded Ignite mode.
 */
@SuppressWarnings("resource")
class ItComputeTestEmbedded extends ItComputeBaseTest {

    @Override
    protected List<DeploymentUnit> units() {
        return List.of();
    }

    @Test
    void cancelsJobLocally() {
        IgniteImpl entryNode = node(0);

        JobDescriptor job = JobDescriptor.builder(WaitLatchJob.class).units(units()).build();
        JobExecution<String> execution = entryNode.compute().submit(Set.of(entryNode.node()), job, new CountDownLatch(1));

        await().until(execution::statusAsync, willBe(jobStatusWithState(EXECUTING)));

        assertThat(execution.cancelAsync(), willBe(true));

        await().until(execution::statusAsync, willBe(jobStatusWithState(CANCELED)));
    }

    @Test
    void cancelsQueuedJobLocally() {
        IgniteImpl entryNode = node(0);
        Set<ClusterNode> nodes = Set.of(entryNode.node());

        CountDownLatch countDownLatch = new CountDownLatch(1);
        JobDescriptor job = JobDescriptor.builder(WaitLatchJob.class).units(units()).build();

        // Start 1 task in executor with 1 thread
        JobExecution<String> execution1 = entryNode.compute().submit(nodes, job, countDownLatch);
        await().until(execution1::statusAsync, willBe(jobStatusWithState(EXECUTING)));

        // Start one more task
        JobExecution<String> execution2 = entryNode.compute().submit(nodes, job, new CountDownLatch(1));
        await().until(execution2::statusAsync, willBe(jobStatusWithState(QUEUED)));

        // Task 2 is not complete, in queued state
        assertThat(execution2.resultAsync().isDone(), is(false));

        // Cancel queued task
        assertThat(execution2.cancelAsync(), willBe(true));
        assertThat(execution2.statusAsync(), willBe(jobStatusWithState(CANCELED)));

        // Finish running task
        countDownLatch.countDown();
        await().until(execution1::statusAsync, willBe(jobStatusWithState(COMPLETED)));
        assertThat(execution1.cancelAsync(), willBe(false));
    }

    @Test
    void cancelsJobRemotely() {
        IgniteImpl entryNode = node(0);

        JobDescriptor job = JobDescriptor.builder(WaitLatchJob.class).units(units()).build();
        JobExecution<String> execution = entryNode.compute().submit(Set.of(node(1).node()), job, new CountDownLatch(1));

        await().until(execution::statusAsync, willBe(jobStatusWithState(EXECUTING)));

        assertThat(execution.cancelAsync(), willBe(true));

        await().until(execution::statusAsync, willBe(jobStatusWithState(CANCELED)));
    }

    @Test
    void changeExecutingJobPriorityLocally() {
        IgniteImpl entryNode = node(0);

        JobDescriptor job = JobDescriptor.builder(WaitLatchJob.class).units(units()).build();
        JobExecution<String> execution = entryNode.compute().submit(Set.of(entryNode.node()), job, new CountDownLatch(1));
        await().until(execution::statusAsync, willBe(jobStatusWithState(EXECUTING)));

        assertThat(execution.changePriorityAsync(2), willBe(false));
        assertThat(execution.cancelAsync(), willBe(true));
    }

    @Test
    void changeExecutingJobPriorityRemotely() {
        IgniteImpl entryNode = node(0);

        JobDescriptor job = JobDescriptor.builder(WaitLatchJob.class).units(units()).build();
        JobExecution<String> execution = entryNode.compute().submit(Set.of(node(1).node()), job, new CountDownLatch(1));
        await().until(execution::statusAsync, willBe(jobStatusWithState(EXECUTING)));

        assertThat(execution.changePriorityAsync(2), willBe(false));
        assertThat(execution.cancelAsync(), willBe(true));
    }

    @Test
    void changeJobPriorityLocally() {
        IgniteImpl entryNode = node(0);
        Set<ClusterNode> nodes = Set.of(entryNode.node());

        CountDownLatch countDownLatch = new CountDownLatch(1);
        JobDescriptor job = JobDescriptor.builder(WaitLatchJob.class).units(units()).build();

        // Start 1 task in executor with 1 thread
        JobExecution<String> execution1 = entryNode.compute().submit(nodes, job, countDownLatch);
        await().until(execution1::statusAsync, willBe(jobStatusWithState(EXECUTING)));

        // Start one more task
        JobExecution<String> execution2 = entryNode.compute().submit(nodes, job, new CountDownLatch(1));
        await().until(execution2::statusAsync, willBe(jobStatusWithState(QUEUED)));

        // Start third task
        JobExecution<String> execution3 = entryNode.compute().submit(nodes, job, countDownLatch);
        await().until(execution3::statusAsync, willBe(jobStatusWithState(QUEUED)));

        // Task 2 and 3 are not completed, in queued state
        assertThat(execution2.resultAsync().isDone(), is(false));
        assertThat(execution3.resultAsync().isDone(), is(false));

        // Change priority of task 3, so it should be executed before task 2
        assertThat(execution3.changePriorityAsync(2), willBe(true));

        // Run 1 and 3 task
        countDownLatch.countDown();

        // Tasks 1 and 3 completed successfully
        assertThat(execution1.resultAsync(), willCompleteSuccessfully());
        assertThat(execution3.resultAsync(), willCompleteSuccessfully());

        // Task 2 is not completed
        assertThat(execution2.resultAsync().isDone(), is(false));

        // Finish task 2
        assertThat(execution2.cancelAsync(), willBe(true));
    }

    @Test
    void executesJobLocallyWithOptions() {
        IgniteImpl entryNode = node(0);
        Set<ClusterNode> nodes = Set.of(entryNode.node());

        CountDownLatch countDownLatch = new CountDownLatch(1);
        JobDescriptor job = JobDescriptor.builder(WaitLatchJob.class).units(units()).build();

        // Start 1 task in executor with 1 thread
<<<<<<< HEAD
        JobExecution<String> execution1 = entryNode.compute().submit(nodes, job, countDownLatch);

        await().until(execution1::statusAsync, willBe(jobStatusWithState(JobState.EXECUTING)));

        // Start one more task
        JobExecution<String> execution2 = entryNode.compute().submit(nodes, job, new CountDownLatch(1));
        await().until(execution2::statusAsync, willBe(jobStatusWithState(JobState.QUEUED)));
=======
        JobExecution<String> execution1 = entryNode.compute().submit(nodes, job, new Object[]{countDownLatch});
        await().until(execution1::statusAsync, willBe(jobStatusWithState(EXECUTING)));

        // Start one more task
        JobExecution<String> execution2 = entryNode.compute().submit(nodes, job, new Object[]{new CountDownLatch(1)});
        await().until(execution2::statusAsync, willBe(jobStatusWithState(QUEUED)));
>>>>>>> 9961bc8b

        // Start third task it should be before task2 in the queue due to higher priority in options
        JobExecutionOptions options = JobExecutionOptions.builder().priority(1).maxRetries(2).build();
        JobExecution<String> execution3 = entryNode.compute().submit(
                nodes,
                JobDescriptor.builder(WaitLatchThrowExceptionOnFirstExecutionJob.class)
                    .units(units())
                    .options(options)
                    .build(),
                countDownLatch);
        await().until(execution3::statusAsync, willBe(jobStatusWithState(QUEUED)));

        // Task 1 and 2 are not competed, in queue state
        assertThat(execution2.resultAsync().isDone(), is(false));
        assertThat(execution3.resultAsync().isDone(), is(false));

        // Reset counter
        WaitLatchThrowExceptionOnFirstExecutionJob.counter.set(0);

        // Run 1 and 3 task
        countDownLatch.countDown();

        // Tasks 1 and 3 completed successfully
        assertThat(execution1.resultAsync(), willCompleteSuccessfully());
        assertThat(execution3.resultAsync(), willCompleteSuccessfully());

        // Task 3 should be executed 2 times
        assertEquals(2, WaitLatchThrowExceptionOnFirstExecutionJob.counter.get());

        // Task 2 is not completed
        assertThat(execution2.resultAsync().isDone(), is(false));

        // Cancel task2
        assertThat(execution2.cancelAsync(), willBe(true));
    }

    @Test
    void shouldNotConvertIgniteException() {
        IgniteImpl entryNode = node(0);

        IgniteException exception = new IgniteException(INTERNAL_ERR, "Test exception");

        IgniteException ex = assertThrows(IgniteException.class, () -> entryNode.compute().execute(
                Set.of(entryNode.node()),
                JobDescriptor.builder(CustomFailingJob.class).units(units()).build(),
                exception));

        assertPublicException(ex, exception.code(), exception.getMessage());
    }

    @Test
    void shouldNotConvertIgniteCheckedException() {
        IgniteImpl entryNode = node(0);

        IgniteCheckedException exception = new IgniteCheckedException(INTERNAL_ERR, "Test exception");

        IgniteCheckedException ex = assertThrows(IgniteCheckedException.class, () -> entryNode.compute().execute(
                Set.of(entryNode.node()),
                JobDescriptor.builder(CustomFailingJob.class).units(units()).build(),
                exception));

        assertPublicCheckedException(ex, exception.code(), exception.getMessage());
    }

    private static Stream<Arguments> privateExceptions() {
        return Stream.of(
                Arguments.of(new IgniteInternalException(INTERNAL_ERR, "Test exception")),
                Arguments.of(new IgniteInternalCheckedException(INTERNAL_ERR, "Test exception")),
                Arguments.of(new RuntimeException("Test exception")),
                Arguments.of(new Exception("Test exception"))
        );
    }

    @ParameterizedTest
    @MethodSource("privateExceptions")
    void shouldConvertToComputeException(Throwable throwable) {
        IgniteImpl entryNode = node(0);

        IgniteException ex = assertThrows(IgniteException.class, () -> entryNode.compute().execute(
                Set.of(entryNode.node()),
                JobDescriptor.builder(CustomFailingJob.class).units(units()).build(),
                throwable));

        assertComputeException(ex, throwable);
    }

    @ParameterizedTest
    @MethodSource("targetNodeIndexes")
    void executesSyncKvGetPutFromJob(int targetNodeIndex) {
        createTestTableWithOneRow();

        int entryNodeIndex = 0;

        IgniteImpl entryNode = node(entryNodeIndex);
        IgniteImpl targetNode = node(targetNodeIndex);

        assertDoesNotThrow(() -> entryNode.compute().execute(
                Set.of(targetNode.node()),
                JobDescriptor.builder(PerformSyncKvGetPutJob.class).build(), null));
    }

    @Test
    void executesNullReturningJobViaSyncBroadcast() {
        IgniteImpl entryNode = node(0);

        Map<ClusterNode, Object> results = entryNode.compute()
                .executeBroadcast(new HashSet<>(entryNode.clusterNodes()), JobDescriptor.builder(NullReturningJob.class).build(), null);

        assertThat(results.keySet(), equalTo(new HashSet<>(entryNode.clusterNodes())));
        assertThat(new HashSet<>(results.values()), contains(nullValue()));
    }

    @Test
    void executesNullReturningJobViaAsyncBroadcast() {
        IgniteImpl entryNode = node(0);

        CompletableFuture<Map<ClusterNode, Object>> resultsFuture = entryNode.compute()
                .executeBroadcastAsync(new HashSet<>(entryNode.clusterNodes()), JobDescriptor.builder(NullReturningJob.class).build(), null);
        assertThat(resultsFuture, willCompleteSuccessfully());
        Map<ClusterNode, Object> results = resultsFuture.join();

        assertThat(results.keySet(), equalTo(new HashSet<>(entryNode.clusterNodes())));
        assertThat(new HashSet<>(results.values()), contains(nullValue()));
    }

    @Test
    void executesNullReturningJobViaSubmitBroadcast() {
        IgniteImpl entryNode = node(0);

        Map<ClusterNode, JobExecution<Object>> executionsMap = entryNode.compute().submitBroadcast(
                new HashSet<>(entryNode.clusterNodes()),
                JobDescriptor.builder(NullReturningJob.class.getName()).build(), null);
        assertThat(executionsMap.keySet(), equalTo(new HashSet<>(entryNode.clusterNodes())));

        List<JobExecution<Object>> executions = new ArrayList<>(executionsMap.values());
        List<CompletableFuture<Object>> futures = executions.stream()
                .map(JobExecution::resultAsync)
                .collect(toList());
        assertThat(allOf(futures.toArray(CompletableFuture[]::new)), willCompleteSuccessfully());

        assertThat(futures.stream().map(CompletableFuture::join).collect(toSet()), contains(nullValue()));
    }

    private Stream<Arguments> targetNodeIndexes() {
        return IntStream.range(0, initialNodes()).mapToObj(Arguments::of);
    }

    private static class CustomFailingJob implements ComputeJob<Throwable, String> {
        @Override
        public CompletableFuture<String> executeAsync(JobExecutionContext context, Throwable th) {
            throw ExceptionUtils.sneakyThrow(th);
        }
    }

    private static class WaitLatchJob implements ComputeJob<CountDownLatch, String> {
        @Override
        public CompletableFuture<String> executeAsync(JobExecutionContext context, CountDownLatch latch) {
            try {
                latch.await();
            } catch (InterruptedException e) {
                Thread.currentThread().interrupt();
            }
            return null;
        }
    }

    private static class WaitLatchThrowExceptionOnFirstExecutionJob implements ComputeJob<CountDownLatch, String> {
        static final AtomicInteger counter = new AtomicInteger(0);

        @Override
        public CompletableFuture<String> executeAsync(JobExecutionContext context, CountDownLatch latch) {
            try {
                latch.await();
                if (counter.incrementAndGet() == 1) {
                    throw new RuntimeException();
                }
            } catch (InterruptedException e) {
                Thread.currentThread().interrupt();
            }
            return null;
        }
    }

    private static class PerformSyncKvGetPutJob implements ComputeJob<Void, Void> {
        @Override
        public CompletableFuture<Void> executeAsync(JobExecutionContext context, Void input) {
            Table table = context.ignite().tables().table("test");
            KeyValueView<Integer, Integer> view = table.keyValueView(Integer.class, Integer.class);

            view.get(null, 1);
            view.put(null, 1, 1);

            return null;
        }
    }

    private static class NullReturningJob implements ComputeJob<Void, Void> {
        @Override
        public CompletableFuture<Void> executeAsync(JobExecutionContext context, Void input) {
            return null;
        }
    }
}<|MERGE_RESOLUTION|>--- conflicted
+++ resolved
@@ -212,22 +212,13 @@
         JobDescriptor job = JobDescriptor.builder(WaitLatchJob.class).units(units()).build();
 
         // Start 1 task in executor with 1 thread
-<<<<<<< HEAD
         JobExecution<String> execution1 = entryNode.compute().submit(nodes, job, countDownLatch);
 
-        await().until(execution1::statusAsync, willBe(jobStatusWithState(JobState.EXECUTING)));
+        await().until(execution1::statusAsync, willBe(jobStatusWithState(EXECUTING)));
 
         // Start one more task
         JobExecution<String> execution2 = entryNode.compute().submit(nodes, job, new CountDownLatch(1));
-        await().until(execution2::statusAsync, willBe(jobStatusWithState(JobState.QUEUED)));
-=======
-        JobExecution<String> execution1 = entryNode.compute().submit(nodes, job, new Object[]{countDownLatch});
-        await().until(execution1::statusAsync, willBe(jobStatusWithState(EXECUTING)));
-
-        // Start one more task
-        JobExecution<String> execution2 = entryNode.compute().submit(nodes, job, new Object[]{new CountDownLatch(1)});
         await().until(execution2::statusAsync, willBe(jobStatusWithState(QUEUED)));
->>>>>>> 9961bc8b
 
         // Start third task it should be before task2 in the queue due to higher priority in options
         JobExecutionOptions options = JobExecutionOptions.builder().priority(1).maxRetries(2).build();
