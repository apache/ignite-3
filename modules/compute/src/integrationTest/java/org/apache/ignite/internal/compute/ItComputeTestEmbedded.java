/*
 * Licensed to the Apache Software Foundation (ASF) under one or more
 * contributor license agreements. See the NOTICE file distributed with
 * this work for additional information regarding copyright ownership.
 * The ASF licenses this file to You under the Apache License, Version 2.0
 * (the "License"); you may not use this file except in compliance with
 * the License. You may obtain a copy of the License at
 *
 *      http://www.apache.org/licenses/LICENSE-2.0
 *
 * Unless required by applicable law or agreed to in writing, software
 * distributed under the License is distributed on an "AS IS" BASIS,
 * WITHOUT WARRANTIES OR CONDITIONS OF ANY KIND, either express or implied.
 * See the License for the specific language governing permissions and
 * limitations under the License.
 */

package org.apache.ignite.internal.compute;

import static org.apache.ignite.compute.JobStatus.EXECUTING;
import static org.apache.ignite.compute.JobStatus.QUEUED;
import static org.apache.ignite.internal.IgniteExceptionTestUtils.assertPublicCheckedException;
import static org.apache.ignite.internal.IgniteExceptionTestUtils.assertPublicException;
import static org.apache.ignite.internal.testframework.matchers.CompletableFutureMatcher.will;
import static org.apache.ignite.internal.testframework.matchers.CompletableFutureMatcher.willBe;
import static org.apache.ignite.internal.testframework.matchers.CompletableFutureMatcher.willCompleteSuccessfully;
import static org.apache.ignite.internal.testframework.matchers.JobStateMatcher.jobStateWithStatus;
import static org.apache.ignite.lang.ErrorGroups.Common.INTERNAL_ERR;
import static org.awaitility.Awaitility.await;
import static org.hamcrest.MatcherAssert.assertThat;
import static org.hamcrest.Matchers.everyItem;
import static org.hamcrest.Matchers.is;
import static org.hamcrest.Matchers.nullValue;
import static org.junit.jupiter.api.Assertions.assertDoesNotThrow;
import static org.junit.jupiter.api.Assertions.assertEquals;
import static org.junit.jupiter.api.Assertions.assertThrows;

import java.util.Collection;
import java.util.List;
import java.util.concurrent.CompletableFuture;
import java.util.concurrent.CountDownLatch;
import java.util.concurrent.atomic.AtomicInteger;
import java.util.stream.IntStream;
import java.util.stream.Stream;
import org.apache.ignite.Ignite;
import org.apache.ignite.compute.BroadcastExecution;
import org.apache.ignite.compute.BroadcastJobTarget;
import org.apache.ignite.compute.ComputeJob;
import org.apache.ignite.compute.JobDescriptor;
import org.apache.ignite.compute.JobExecution;
import org.apache.ignite.compute.JobExecutionContext;
import org.apache.ignite.compute.JobExecutionOptions;
import org.apache.ignite.compute.JobTarget;
import org.apache.ignite.deployment.DeploymentUnit;
import org.apache.ignite.internal.lang.IgniteInternalCheckedException;
import org.apache.ignite.internal.lang.IgniteInternalException;
import org.apache.ignite.internal.util.ExceptionUtils;
import org.apache.ignite.lang.IgniteCheckedException;
import org.apache.ignite.lang.IgniteException;
import org.apache.ignite.table.KeyValueView;
import org.apache.ignite.table.Table;
import org.jetbrains.annotations.Nullable;
import org.junit.jupiter.api.Test;
import org.junit.jupiter.params.ParameterizedTest;
import org.junit.jupiter.params.provider.Arguments;
import org.junit.jupiter.params.provider.MethodSource;

/**
 * Integration tests for Compute functionality in embedded Ignite mode.
 */
@SuppressWarnings("NewClassNamingConvention")
class ItComputeTestEmbedded extends ItComputeBaseTest {
    @Override
    protected List<DeploymentUnit> units() {
        return List.of();
    }

    @SuppressWarnings("AssignmentToStaticFieldFromInstanceMethod")
    @Test
    void changeJobPriorityLocally() {
        JobTarget jobTarget = JobTarget.node(clusterNode(0));

        CountDownLatch countDownLatch = new CountDownLatch(1);
        WaitLatchJob.latches = new CountDownLatch[]{countDownLatch, new CountDownLatch(1)};

        JobDescriptor<Integer, Void> job = JobDescriptor.builder(WaitLatchJob.class).units(units()).build();

        // Start 1 task in executor with 1 thread
<<<<<<< HEAD
        JobExecution<String> execution1 = submit(jobTarget, job, countDownLatch);
        await().until(execution1::stateAsync, willBe(jobStateWithStatus(EXECUTING)));

        // Start one more task
        JobExecution<String> execution2 = submit(jobTarget, job, new CountDownLatch(1));
        await().until(execution2::stateAsync, willBe(jobStateWithStatus(QUEUED)));

        // Start third task
        JobExecution<String> execution3 = submit(jobTarget, job, countDownLatch);
=======
        JobExecution<Void> execution1 = entryNode.compute().submit(jobTarget, job, 0);
        await().until(execution1::stateAsync, willBe(jobStateWithStatus(EXECUTING)));

        // Start one more task
        JobExecution<Void> execution2 = entryNode.compute().submit(jobTarget, job, 1);
        await().until(execution2::stateAsync, willBe(jobStateWithStatus(QUEUED)));

        // Start third task
        JobExecution<Void> execution3 = entryNode.compute().submit(jobTarget, job, 0);
>>>>>>> a57ee5f9
        await().until(execution3::stateAsync, willBe(jobStateWithStatus(QUEUED)));

        // Task 2 and 3 are not completed, in queued state
        assertThat(execution2.resultAsync().isDone(), is(false));
        assertThat(execution3.resultAsync().isDone(), is(false));

        // Change priority of task 3, so it should be executed before task 2
        assertThat(execution3.changePriorityAsync(2), willBe(true));

        // Run 1 and 3 task
        countDownLatch.countDown();

        // Tasks 1 and 3 completed successfully
        assertThat(execution1.resultAsync(), willCompleteSuccessfully());
        assertThat(execution3.resultAsync(), willCompleteSuccessfully());

        // Task 2 is not completed
        assertThat(execution2.resultAsync().isDone(), is(false));

        // Finish task 2
        assertThat(execution2.cancelAsync(), willBe(true));
    }

    @SuppressWarnings("AssignmentToStaticFieldFromInstanceMethod")
    @Test
    void executesJobLocallyWithOptions() {
        JobTarget jobTarget = JobTarget.node(clusterNode(0));

        CountDownLatch countDownLatch = new CountDownLatch(1);
        WaitLatchJob.latches = new CountDownLatch[]{countDownLatch, new CountDownLatch(1)};

        JobDescriptor<Integer, Void> job = JobDescriptor.builder(WaitLatchJob.class).units(units()).build();

        // Start 1 task in executor with 1 thread
<<<<<<< HEAD
        JobExecution<String> execution1 = submit(jobTarget, job, countDownLatch);
=======
        JobExecution<Void> execution1 = entryNode.compute().submit(jobTarget, job, 0);
>>>>>>> a57ee5f9

        await().until(execution1::stateAsync, willBe(jobStateWithStatus(EXECUTING)));

        // Start one more task
<<<<<<< HEAD
        JobExecution<String> execution2 = submit(jobTarget, job, new CountDownLatch(1));
=======
        JobExecution<Void> execution2 = entryNode.compute().submit(jobTarget, job, 1);
>>>>>>> a57ee5f9
        await().until(execution2::stateAsync, willBe(jobStateWithStatus(QUEUED)));

        // Start third task it should be before task2 in the queue due to higher priority in options
        JobExecutionOptions options = JobExecutionOptions.builder().priority(1).maxRetries(2).build();
<<<<<<< HEAD
        JobExecution<String> execution3 = submit(
=======
        WaitLatchThrowExceptionOnFirstExecutionJob.latch = countDownLatch;

        JobExecution<Void> execution3 = entryNode.compute().submit(
>>>>>>> a57ee5f9
                jobTarget,
                JobDescriptor.builder(WaitLatchThrowExceptionOnFirstExecutionJob.class)
                        .units(units())
                        .options(options)
                        .build(),
<<<<<<< HEAD
                countDownLatch
        );
=======
                null);
>>>>>>> a57ee5f9
        await().until(execution3::stateAsync, willBe(jobStateWithStatus(QUEUED)));

        // Task 1 and 2 are not competed, in queue state
        assertThat(execution2.resultAsync().isDone(), is(false));
        assertThat(execution3.resultAsync().isDone(), is(false));

        // Reset counter
        WaitLatchThrowExceptionOnFirstExecutionJob.counter.set(0);

        // Run 1 and 3 task
        countDownLatch.countDown();

        // Tasks 1 and 3 completed successfully
        assertThat(execution1.resultAsync(), willCompleteSuccessfully());
        assertThat(execution3.resultAsync(), willCompleteSuccessfully());

        // Task 3 should be executed 2 times
        assertEquals(2, WaitLatchThrowExceptionOnFirstExecutionJob.counter.get());

        // Task 2 is not completed
        assertThat(execution2.resultAsync().isDone(), is(false));

        // Cancel task2
        assertThat(execution2.cancelAsync(), willBe(true));
    }

    @SuppressWarnings("AssignmentToStaticFieldFromInstanceMethod")
    @Test
    void shouldNotConvertIgniteException() {
        Ignite entryNode = node(0);

        IgniteException exception = new IgniteException(INTERNAL_ERR, "Test exception");
        CustomFailingJob.th = exception;

        IgniteException ex = assertThrows(IgniteException.class, () -> entryNode.compute().execute(
                JobTarget.node(clusterNode(entryNode)),
                JobDescriptor.builder(CustomFailingJob.class).units(units()).build(),
                null));

        assertPublicException(ex, exception.code(), exception.getMessage());
    }

    @SuppressWarnings("AssignmentToStaticFieldFromInstanceMethod")
    @Test
    void shouldNotConvertIgniteCheckedException() {
        Ignite entryNode = node(0);

        IgniteCheckedException exception = new IgniteCheckedException(INTERNAL_ERR, "Test exception");
        CustomFailingJob.th = exception;

        IgniteCheckedException ex = assertThrows(IgniteCheckedException.class, () -> entryNode.compute().execute(
                JobTarget.node(clusterNode(entryNode)),
                JobDescriptor.builder(CustomFailingJob.class).units(units()).build(),
                null));

        assertPublicCheckedException(ex, exception.code(), exception.getMessage());
    }

    private static Stream<Arguments> privateExceptions() {
        return Stream.of(
                Arguments.of(new IgniteInternalException(INTERNAL_ERR, "Test exception")),
                Arguments.of(new IgniteInternalCheckedException(INTERNAL_ERR, "Test exception")),
                Arguments.of(new RuntimeException("Test exception")),
                Arguments.of(new Exception("Test exception"))
        );
    }

    @SuppressWarnings("AssignmentToStaticFieldFromInstanceMethod")
    @ParameterizedTest
    @MethodSource("privateExceptions")
    void shouldConvertToComputeException(Throwable throwable) {
        Ignite entryNode = node(0);

        CustomFailingJob.th = throwable;

        IgniteException ex = assertThrows(IgniteException.class, () -> entryNode.compute().execute(
                JobTarget.node(clusterNode(entryNode)),
                JobDescriptor.builder(CustomFailingJob.class).units(units()).build(),
                null));

        assertComputeException(ex, throwable);
    }

    @ParameterizedTest
    @MethodSource("targetNodeIndexes")
    void executesSyncKvGetPutFromJob(int targetNodeIndex) {
        createTestTableWithOneRow();

        int entryNodeIndex = 0;

        Ignite entryNode = node(entryNodeIndex);
        Ignite targetNode = node(targetNodeIndex);

        assertDoesNotThrow(() -> entryNode.compute().execute(
                JobTarget.node(clusterNode(targetNode)),
                JobDescriptor.builder(PerformSyncKvGetPutJob.class).build(), null));
    }

    @Test
    void executesNullReturningJobViaSyncBroadcast() {
        Ignite entryNode = node(0);

        Collection<Object> results = entryNode.compute()
                .execute(BroadcastJobTarget.nodes(entryNode.clusterNodes()), JobDescriptor.builder(NullReturningJob.class).build(), null);

        assertThat(results, everyItem(nullValue()));
    }

    @Test
    void executesNullReturningJobViaAsyncBroadcast() {
        Ignite entryNode = node(0);

        CompletableFuture<Collection<Object>> resultsFuture = entryNode.compute().executeAsync(
                BroadcastJobTarget.nodes(entryNode.clusterNodes()),
                JobDescriptor.builder(NullReturningJob.class).build(),
                null
        );
        assertThat(resultsFuture, will(everyItem(nullValue())));
    }

    @Test
    void executesNullReturningJobViaSubmitBroadcast() {
        Ignite entryNode = node(0);

        CompletableFuture<BroadcastExecution<Object>> executionFut = entryNode.compute().submitAsync(
                BroadcastJobTarget.nodes(entryNode.clusterNodes()),
                JobDescriptor.builder(NullReturningJob.class).build(),
                null
        );
        assertThat(executionFut, willCompleteSuccessfully());
        BroadcastExecution<Object> execution = executionFut.join();

        assertThat(execution.resultsAsync(), will(everyItem(nullValue())));
    }

    private Stream<Arguments> targetNodeIndexes() {
        return IntStream.range(0, initialNodes()).mapToObj(Arguments::of);
    }

    private static class CustomFailingJob implements ComputeJob<Void, Void> {
        static Throwable th;

        @Override
        public CompletableFuture<Void> executeAsync(JobExecutionContext context, Void arg) {
            throw ExceptionUtils.sneakyThrow(th);
        }
    }

    private static class WaitLatchJob implements ComputeJob<Integer, Void> {
        private static CountDownLatch[] latches;

        @Override
        public @Nullable CompletableFuture<Void> executeAsync(JobExecutionContext context, Integer latchId) {
            try {
                latches[latchId].await();
            } catch (InterruptedException e) {
                Thread.currentThread().interrupt();
            }
            return null;
        }
    }

    private static class WaitLatchThrowExceptionOnFirstExecutionJob implements ComputeJob<Void, Void> {
        private static CountDownLatch latch;
        static final AtomicInteger counter = new AtomicInteger(0);

        @Override
        public @Nullable CompletableFuture<Void> executeAsync(JobExecutionContext context, Void arg) {
            try {
                latch.await();
                if (counter.incrementAndGet() == 1) {
                    throw new RuntimeException();
                }
            } catch (InterruptedException e) {
                Thread.currentThread().interrupt();
            }
            return null;
        }
    }

    private static class PerformSyncKvGetPutJob implements ComputeJob<Void, Void> {
        @Override
        public CompletableFuture<Void> executeAsync(JobExecutionContext context, Void input) {
            Table table = context.ignite().tables().table("test");
            KeyValueView<Integer, Integer> view = table.keyValueView(Integer.class, Integer.class);

            view.get(null, 1);
            view.put(null, 1, 1);

            return null;
        }
    }

    private static class NullReturningJob implements ComputeJob<Object, Object> {
        @Override
        public CompletableFuture<Object> executeAsync(JobExecutionContext context, Object input) {
            return null;
        }
    }
}<|MERGE_RESOLUTION|>--- conflicted
+++ resolved
@@ -86,27 +86,15 @@
         JobDescriptor<Integer, Void> job = JobDescriptor.builder(WaitLatchJob.class).units(units()).build();
 
         // Start 1 task in executor with 1 thread
-<<<<<<< HEAD
-        JobExecution<String> execution1 = submit(jobTarget, job, countDownLatch);
+        JobExecution<Void> execution1 = submit(jobTarget, job, 0);
         await().until(execution1::stateAsync, willBe(jobStateWithStatus(EXECUTING)));
 
         // Start one more task
-        JobExecution<String> execution2 = submit(jobTarget, job, new CountDownLatch(1));
+        JobExecution<Void> execution2 = submit(jobTarget, job, 1);
         await().until(execution2::stateAsync, willBe(jobStateWithStatus(QUEUED)));
 
         // Start third task
-        JobExecution<String> execution3 = submit(jobTarget, job, countDownLatch);
-=======
-        JobExecution<Void> execution1 = entryNode.compute().submit(jobTarget, job, 0);
-        await().until(execution1::stateAsync, willBe(jobStateWithStatus(EXECUTING)));
-
-        // Start one more task
-        JobExecution<Void> execution2 = entryNode.compute().submit(jobTarget, job, 1);
-        await().until(execution2::stateAsync, willBe(jobStateWithStatus(QUEUED)));
-
-        // Start third task
-        JobExecution<Void> execution3 = entryNode.compute().submit(jobTarget, job, 0);
->>>>>>> a57ee5f9
+        JobExecution<Void> execution3 = submit(jobTarget, job, 0);
         await().until(execution3::stateAsync, willBe(jobStateWithStatus(QUEUED)));
 
         // Task 2 and 3 are not completed, in queued state
@@ -141,42 +129,26 @@
         JobDescriptor<Integer, Void> job = JobDescriptor.builder(WaitLatchJob.class).units(units()).build();
 
         // Start 1 task in executor with 1 thread
-<<<<<<< HEAD
-        JobExecution<String> execution1 = submit(jobTarget, job, countDownLatch);
-=======
-        JobExecution<Void> execution1 = entryNode.compute().submit(jobTarget, job, 0);
->>>>>>> a57ee5f9
+        JobExecution<Void> execution1 = submit(jobTarget, job, 0);
 
         await().until(execution1::stateAsync, willBe(jobStateWithStatus(EXECUTING)));
 
         // Start one more task
-<<<<<<< HEAD
-        JobExecution<String> execution2 = submit(jobTarget, job, new CountDownLatch(1));
-=======
-        JobExecution<Void> execution2 = entryNode.compute().submit(jobTarget, job, 1);
->>>>>>> a57ee5f9
+        JobExecution<Void> execution2 = submit(jobTarget, job, 1);
         await().until(execution2::stateAsync, willBe(jobStateWithStatus(QUEUED)));
 
         // Start third task it should be before task2 in the queue due to higher priority in options
         JobExecutionOptions options = JobExecutionOptions.builder().priority(1).maxRetries(2).build();
-<<<<<<< HEAD
-        JobExecution<String> execution3 = submit(
-=======
         WaitLatchThrowExceptionOnFirstExecutionJob.latch = countDownLatch;
 
-        JobExecution<Void> execution3 = entryNode.compute().submit(
->>>>>>> a57ee5f9
+        JobExecution<Void> execution3 = submit(
                 jobTarget,
                 JobDescriptor.builder(WaitLatchThrowExceptionOnFirstExecutionJob.class)
                         .units(units())
                         .options(options)
                         .build(),
-<<<<<<< HEAD
-                countDownLatch
+                null
         );
-=======
-                null);
->>>>>>> a57ee5f9
         await().until(execution3::stateAsync, willBe(jobStateWithStatus(QUEUED)));
 
         // Task 1 and 2 are not competed, in queue state
