/*
 * Licensed to the Apache Software Foundation (ASF) under one or more
 * contributor license agreements. See the NOTICE file distributed with
 * this work for additional information regarding copyright ownership.
 * The ASF licenses this file to You under the Apache License, Version 2.0
 * (the "License"); you may not use this file except in compliance with
 * the License. You may obtain a copy of the License at
 *
 *      http://www.apache.org/licenses/LICENSE-2.0
 *
 * Unless required by applicable law or agreed to in writing, software
 * distributed under the License is distributed on an "AS IS" BASIS,
 * WITHOUT WARRANTIES OR CONDITIONS OF ANY KIND, either express or implied.
 * See the License for the specific language governing permissions and
 * limitations under the License.
 */

package org.apache.ignite.internal.compute;

import static java.util.concurrent.CompletableFuture.allOf;
import static java.util.stream.Collectors.toList;
import static java.util.stream.Collectors.toSet;
import static org.apache.ignite.compute.JobStatus.CANCELED;
import static org.apache.ignite.compute.JobStatus.COMPLETED;
import static org.apache.ignite.compute.JobStatus.EXECUTING;
import static org.apache.ignite.compute.JobStatus.QUEUED;
import static org.apache.ignite.internal.IgniteExceptionTestUtils.assertPublicCheckedException;
import static org.apache.ignite.internal.IgniteExceptionTestUtils.assertPublicException;
import static org.apache.ignite.internal.testframework.matchers.CompletableFutureMatcher.willBe;
import static org.apache.ignite.internal.testframework.matchers.CompletableFutureMatcher.willCompleteSuccessfully;
import static org.apache.ignite.internal.testframework.matchers.JobStateMatcher.jobStateWithStatus;
import static org.apache.ignite.lang.ErrorGroups.Common.INTERNAL_ERR;
import static org.awaitility.Awaitility.await;
import static org.hamcrest.MatcherAssert.assertThat;
import static org.hamcrest.Matchers.contains;
import static org.hamcrest.Matchers.equalTo;
import static org.hamcrest.Matchers.is;
import static org.hamcrest.Matchers.nullValue;
import static org.junit.jupiter.api.Assertions.assertDoesNotThrow;
import static org.junit.jupiter.api.Assertions.assertEquals;
import static org.junit.jupiter.api.Assertions.assertThrows;

import java.util.ArrayList;
import java.util.HashSet;
import java.util.List;
import java.util.Map;
import java.util.concurrent.CompletableFuture;
import java.util.concurrent.CountDownLatch;
import java.util.concurrent.atomic.AtomicInteger;
import java.util.stream.IntStream;
import java.util.stream.Stream;
import org.apache.ignite.compute.ComputeJob;
import org.apache.ignite.compute.DeploymentUnit;
import org.apache.ignite.compute.JobDescriptor;
import org.apache.ignite.compute.JobExecution;
import org.apache.ignite.compute.JobExecutionContext;
import org.apache.ignite.compute.JobExecutionOptions;
import org.apache.ignite.compute.JobTarget;
import org.apache.ignite.internal.app.IgniteImpl;
import org.apache.ignite.internal.lang.IgniteInternalCheckedException;
import org.apache.ignite.internal.lang.IgniteInternalException;
import org.apache.ignite.internal.util.ExceptionUtils;
import org.apache.ignite.lang.IgniteCheckedException;
import org.apache.ignite.lang.IgniteException;
import org.apache.ignite.network.ClusterNode;
import org.apache.ignite.table.KeyValueView;
import org.apache.ignite.table.Table;
import org.junit.jupiter.api.Test;
import org.junit.jupiter.params.ParameterizedTest;
import org.junit.jupiter.params.provider.Arguments;
import org.junit.jupiter.params.provider.MethodSource;

/**
 * Integration tests for Compute functionality in embedded Ignite mode.
 */
@SuppressWarnings("resource")
class ItComputeTestEmbedded extends ItComputeBaseTest {

    @Override
    protected List<DeploymentUnit> units() {
        return List.of();
    }

    @Test
    void cancelsJobLocally() {
        IgniteImpl entryNode = node(0);

        JobDescriptor job = JobDescriptor.builder(WaitLatchJob.class).units(units()).build();
        JobExecution<String> execution = entryNode.compute().submit(JobTarget.node(entryNode.node()), job, new CountDownLatch(1));

        await().until(execution::stateAsync, willBe(jobStateWithStatus(EXECUTING)));

        assertThat(execution.cancelAsync(), willBe(true));

        await().until(execution::stateAsync, willBe(jobStateWithStatus(CANCELED)));
    }

    @Test
    void cancelsQueuedJobLocally() {
        IgniteImpl entryNode = node(0);
        var nodes = JobTarget.node(entryNode.node());

        CountDownLatch countDownLatch = new CountDownLatch(1);
        JobDescriptor job = JobDescriptor.builder(WaitLatchJob.class).units(units()).build();

        // Start 1 task in executor with 1 thread
        JobExecution<String> execution1 = entryNode.compute().submit(nodes, job, countDownLatch);
        await().until(execution1::stateAsync, willBe(jobStateWithStatus(EXECUTING)));

        // Start one more task
        JobExecution<String> execution2 = entryNode.compute().submit(nodes, job, new CountDownLatch(1));
        await().until(execution2::stateAsync, willBe(jobStateWithStatus(QUEUED)));

        // Task 2 is not complete, in queued state
        assertThat(execution2.resultAsync().isDone(), is(false));

        // Cancel queued task
        assertThat(execution2.cancelAsync(), willBe(true));
        assertThat(execution2.stateAsync(), willBe(jobStateWithStatus(CANCELED)));

        // Finish running task
        countDownLatch.countDown();
        await().until(execution1::stateAsync, willBe(jobStateWithStatus(COMPLETED)));
        assertThat(execution1.cancelAsync(), willBe(false));
    }

    @Test
    void cancelsJobRemotely() {
        IgniteImpl entryNode = node(0);

        JobDescriptor job = JobDescriptor.builder(WaitLatchJob.class).units(units()).build();
        JobExecution<String> execution = entryNode.compute().submit(JobTarget.node(node(1).node()), job, new CountDownLatch(1));

        await().until(execution::stateAsync, willBe(jobStateWithStatus(EXECUTING)));

        assertThat(execution.cancelAsync(), willBe(true));

        await().until(execution::stateAsync, willBe(jobStateWithStatus(CANCELED)));
    }

    @Test
    void changeExecutingJobPriorityLocally() {
        IgniteImpl entryNode = node(0);

        JobDescriptor job = JobDescriptor.builder(WaitLatchJob.class).units(units()).build();
        JobExecution<String> execution = entryNode.compute().submit(JobTarget.node(entryNode.node()), job, new CountDownLatch(1));
        await().until(execution::stateAsync, willBe(jobStateWithStatus(EXECUTING)));

        assertThat(execution.changePriorityAsync(2), willBe(false));
        assertThat(execution.cancelAsync(), willBe(true));
    }

    @Test
    void changeExecutingJobPriorityRemotely() {
        IgniteImpl entryNode = node(0);

        JobDescriptor job = JobDescriptor.builder(WaitLatchJob.class).units(units()).build();
        JobExecution<String> execution = entryNode.compute().submit(JobTarget.node(node(1).node()), job, new CountDownLatch(1));
        await().until(execution::stateAsync, willBe(jobStateWithStatus(EXECUTING)));

        assertThat(execution.changePriorityAsync(2), willBe(false));
        assertThat(execution.cancelAsync(), willBe(true));
    }

    @Test
    void changeJobPriorityLocally() {
        IgniteImpl entryNode = node(0);
        JobTarget jobTarget = JobTarget.node(entryNode.node());

        CountDownLatch countDownLatch = new CountDownLatch(1);
        JobDescriptor job = JobDescriptor.builder(WaitLatchJob.class).units(units()).build();

        // Start 1 task in executor with 1 thread
        JobExecution<String> execution1 = entryNode.compute().submit(jobTarget, job, countDownLatch);
        await().until(execution1::stateAsync, willBe(jobStateWithStatus(EXECUTING)));

        // Start one more task
        JobExecution<String> execution2 = entryNode.compute().submit(jobTarget, job, new CountDownLatch(1));
        await().until(execution2::stateAsync, willBe(jobStateWithStatus(QUEUED)));

        // Start third task
        JobExecution<String> execution3 = entryNode.compute().submit(jobTarget, job, countDownLatch);
        await().until(execution3::stateAsync, willBe(jobStateWithStatus(QUEUED)));

        // Task 2 and 3 are not completed, in queued state
        assertThat(execution2.resultAsync().isDone(), is(false));
        assertThat(execution3.resultAsync().isDone(), is(false));

        // Change priority of task 3, so it should be executed before task 2
        assertThat(execution3.changePriorityAsync(2), willBe(true));

        // Run 1 and 3 task
        countDownLatch.countDown();

        // Tasks 1 and 3 completed successfully
        assertThat(execution1.resultAsync(), willCompleteSuccessfully());
        assertThat(execution3.resultAsync(), willCompleteSuccessfully());

        // Task 2 is not completed
        assertThat(execution2.resultAsync().isDone(), is(false));

        // Finish task 2
        assertThat(execution2.cancelAsync(), willBe(true));
    }

    @Test
    void executesJobLocallyWithOptions() {
        IgniteImpl entryNode = node(0);
        JobTarget jobTarget = JobTarget.node(entryNode.node());

        CountDownLatch countDownLatch = new CountDownLatch(1);
        JobDescriptor job = JobDescriptor.builder(WaitLatchJob.class).units(units()).build();

        // Start 1 task in executor with 1 thread
<<<<<<< HEAD
        JobExecution<String> execution1 = entryNode.compute().submit(nodes, job, countDownLatch);

        await().until(execution1::statusAsync, willBe(jobStatusWithState(EXECUTING)));

        // Start one more task
        JobExecution<String> execution2 = entryNode.compute().submit(nodes, job, new CountDownLatch(1));
        await().until(execution2::statusAsync, willBe(jobStatusWithState(QUEUED)));
=======
        JobExecution<String> execution1 = entryNode.compute().submit(jobTarget, job, new Object[]{countDownLatch});
        await().until(execution1::stateAsync, willBe(jobStateWithStatus(EXECUTING)));

        // Start one more task
        JobExecution<String> execution2 = entryNode.compute().submit(jobTarget, job, new Object[]{new CountDownLatch(1)});
        await().until(execution2::stateAsync, willBe(jobStateWithStatus(QUEUED)));
>>>>>>> 79aad62d

        // Start third task it should be before task2 in the queue due to higher priority in options
        JobExecutionOptions options = JobExecutionOptions.builder().priority(1).maxRetries(2).build();
        JobExecution<String> execution3 = entryNode.compute().submit(
                jobTarget,
                JobDescriptor.builder(WaitLatchThrowExceptionOnFirstExecutionJob.class)
                    .units(units())
                    .options(options)
                    .build(),
                countDownLatch);
        await().until(execution3::stateAsync, willBe(jobStateWithStatus(QUEUED)));

        // Task 1 and 2 are not competed, in queue state
        assertThat(execution2.resultAsync().isDone(), is(false));
        assertThat(execution3.resultAsync().isDone(), is(false));

        // Reset counter
        WaitLatchThrowExceptionOnFirstExecutionJob.counter.set(0);

        // Run 1 and 3 task
        countDownLatch.countDown();

        // Tasks 1 and 3 completed successfully
        assertThat(execution1.resultAsync(), willCompleteSuccessfully());
        assertThat(execution3.resultAsync(), willCompleteSuccessfully());

        // Task 3 should be executed 2 times
        assertEquals(2, WaitLatchThrowExceptionOnFirstExecutionJob.counter.get());

        // Task 2 is not completed
        assertThat(execution2.resultAsync().isDone(), is(false));

        // Cancel task2
        assertThat(execution2.cancelAsync(), willBe(true));
    }

    @Test
    void shouldNotConvertIgniteException() {
        IgniteImpl entryNode = node(0);

        IgniteException exception = new IgniteException(INTERNAL_ERR, "Test exception");

        IgniteException ex = assertThrows(IgniteException.class, () -> entryNode.compute().execute(
                JobTarget.node(entryNode.node()),
                JobDescriptor.builder(CustomFailingJob.class).units(units()).build(),
                exception));

        assertPublicException(ex, exception.code(), exception.getMessage());
    }

    @Test
    void shouldNotConvertIgniteCheckedException() {
        IgniteImpl entryNode = node(0);

        IgniteCheckedException exception = new IgniteCheckedException(INTERNAL_ERR, "Test exception");

        IgniteCheckedException ex = assertThrows(IgniteCheckedException.class, () -> entryNode.compute().execute(
                JobTarget.node(entryNode.node()),
                JobDescriptor.builder(CustomFailingJob.class).units(units()).build(),
                exception));

        assertPublicCheckedException(ex, exception.code(), exception.getMessage());
    }

    private static Stream<Arguments> privateExceptions() {
        return Stream.of(
                Arguments.of(new IgniteInternalException(INTERNAL_ERR, "Test exception")),
                Arguments.of(new IgniteInternalCheckedException(INTERNAL_ERR, "Test exception")),
                Arguments.of(new RuntimeException("Test exception")),
                Arguments.of(new Exception("Test exception"))
        );
    }

    @ParameterizedTest
    @MethodSource("privateExceptions")
    void shouldConvertToComputeException(Throwable throwable) {
        IgniteImpl entryNode = node(0);

        IgniteException ex = assertThrows(IgniteException.class, () -> entryNode.compute().execute(
                JobTarget.node(entryNode.node()),
                JobDescriptor.builder(CustomFailingJob.class).units(units()).build(),
                throwable));

        assertComputeException(ex, throwable);
    }

    @ParameterizedTest
    @MethodSource("targetNodeIndexes")
    void executesSyncKvGetPutFromJob(int targetNodeIndex) {
        createTestTableWithOneRow();

        int entryNodeIndex = 0;

        IgniteImpl entryNode = node(entryNodeIndex);
        IgniteImpl targetNode = node(targetNodeIndex);

        assertDoesNotThrow(() -> entryNode.compute().execute(
<<<<<<< HEAD
                Set.of(targetNode.node()),
                JobDescriptor.builder(PerformSyncKvGetPutJob.class).build(), null));
=======
                JobTarget.node(targetNode.node()),
                JobDescriptor.builder(PerformSyncKvGetPutJob.class).build()));
>>>>>>> 79aad62d
    }

    @Test
    void executesNullReturningJobViaSyncBroadcast() {
        IgniteImpl entryNode = node(0);

        Map<ClusterNode, Object> results = entryNode.compute()
                .executeBroadcast(new HashSet<>(entryNode.clusterNodes()), JobDescriptor.builder(NullReturningJob.class).build(), null);

        assertThat(results.keySet(), equalTo(new HashSet<>(entryNode.clusterNodes())));
        assertThat(new HashSet<>(results.values()), contains(nullValue()));
    }

    @Test
    void executesNullReturningJobViaAsyncBroadcast() {
        IgniteImpl entryNode = node(0);

        CompletableFuture<Map<ClusterNode, Object>> resultsFuture = entryNode.compute().executeBroadcastAsync(
                new HashSet<>(entryNode.clusterNodes()), JobDescriptor.builder(NullReturningJob.class).build(), null
        );
        assertThat(resultsFuture, willCompleteSuccessfully());
        Map<ClusterNode, Object> results = resultsFuture.join();

        assertThat(results.keySet(), equalTo(new HashSet<>(entryNode.clusterNodes())));
        assertThat(new HashSet<>(results.values()), contains(nullValue()));
    }

    @Test
    void executesNullReturningJobViaSubmitBroadcast() {
        IgniteImpl entryNode = node(0);

        Map<ClusterNode, JobExecution<Object>> executionsMap = entryNode.compute().submitBroadcast(
                new HashSet<>(entryNode.clusterNodes()),
                JobDescriptor.builder(NullReturningJob.class.getName()).build(), null);
        assertThat(executionsMap.keySet(), equalTo(new HashSet<>(entryNode.clusterNodes())));

        List<JobExecution<Object>> executions = new ArrayList<>(executionsMap.values());
        List<CompletableFuture<Object>> futures = executions.stream()
                .map(JobExecution::resultAsync)
                .collect(toList());
        assertThat(allOf(futures.toArray(CompletableFuture[]::new)), willCompleteSuccessfully());

        assertThat(futures.stream().map(CompletableFuture::join).collect(toSet()), contains(nullValue()));
    }

    private Stream<Arguments> targetNodeIndexes() {
        return IntStream.range(0, initialNodes()).mapToObj(Arguments::of);
    }

    private static class CustomFailingJob implements ComputeJob<Throwable, String> {
        @Override
        public CompletableFuture<String> executeAsync(JobExecutionContext context, Throwable th) {
            throw ExceptionUtils.sneakyThrow(th);
        }
    }

    private static class WaitLatchJob implements ComputeJob<CountDownLatch, String> {
        @Override
        public CompletableFuture<String> executeAsync(JobExecutionContext context, CountDownLatch latch) {
            try {
                latch.await();
            } catch (InterruptedException e) {
                Thread.currentThread().interrupt();
            }
            return null;
        }
    }

    private static class WaitLatchThrowExceptionOnFirstExecutionJob implements ComputeJob<CountDownLatch, String> {
        static final AtomicInteger counter = new AtomicInteger(0);

        @Override
        public CompletableFuture<String> executeAsync(JobExecutionContext context, CountDownLatch latch) {
            try {
                latch.await();
                if (counter.incrementAndGet() == 1) {
                    throw new RuntimeException();
                }
            } catch (InterruptedException e) {
                Thread.currentThread().interrupt();
            }
            return null;
        }
    }

    private static class PerformSyncKvGetPutJob implements ComputeJob<Void, Void> {
        @Override
        public CompletableFuture<Void> executeAsync(JobExecutionContext context, Void input) {
            Table table = context.ignite().tables().table("test");
            KeyValueView<Integer, Integer> view = table.keyValueView(Integer.class, Integer.class);

            view.get(null, 1);
            view.put(null, 1, 1);

            return null;
        }
    }

    private static class NullReturningJob implements ComputeJob<Void, Void> {
        @Override
        public CompletableFuture<Void> executeAsync(JobExecutionContext context, Void input) {
            return null;
        }
    }
}<|MERGE_RESOLUTION|>--- conflicted
+++ resolved
@@ -212,22 +212,13 @@
         JobDescriptor job = JobDescriptor.builder(WaitLatchJob.class).units(units()).build();
 
         // Start 1 task in executor with 1 thread
-<<<<<<< HEAD
-        JobExecution<String> execution1 = entryNode.compute().submit(nodes, job, countDownLatch);
-
-        await().until(execution1::statusAsync, willBe(jobStatusWithState(EXECUTING)));
+        JobExecution<String> execution1 = entryNode.compute().submit(jobTarget, job, countDownLatch);
+
+        await().until(execution1::stateAsync, willBe(jobStateWithStatus(EXECUTING)));
 
         // Start one more task
-        JobExecution<String> execution2 = entryNode.compute().submit(nodes, job, new CountDownLatch(1));
-        await().until(execution2::statusAsync, willBe(jobStatusWithState(QUEUED)));
-=======
-        JobExecution<String> execution1 = entryNode.compute().submit(jobTarget, job, new Object[]{countDownLatch});
-        await().until(execution1::stateAsync, willBe(jobStateWithStatus(EXECUTING)));
-
-        // Start one more task
-        JobExecution<String> execution2 = entryNode.compute().submit(jobTarget, job, new Object[]{new CountDownLatch(1)});
+        JobExecution<String> execution2 = entryNode.compute().submit(jobTarget, job, new CountDownLatch(1));
         await().until(execution2::stateAsync, willBe(jobStateWithStatus(QUEUED)));
->>>>>>> 79aad62d
 
         // Start third task it should be before task2 in the queue due to higher priority in options
         JobExecutionOptions options = JobExecutionOptions.builder().priority(1).maxRetries(2).build();
@@ -325,13 +316,8 @@
         IgniteImpl targetNode = node(targetNodeIndex);
 
         assertDoesNotThrow(() -> entryNode.compute().execute(
-<<<<<<< HEAD
-                Set.of(targetNode.node()),
+                JobTarget.node(targetNode.node()),
                 JobDescriptor.builder(PerformSyncKvGetPutJob.class).build(), null));
-=======
-                JobTarget.node(targetNode.node()),
-                JobDescriptor.builder(PerformSyncKvGetPutJob.class).build()));
->>>>>>> 79aad62d
     }
 
     @Test
