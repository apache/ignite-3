/*
 * Licensed to the Apache Software Foundation (ASF) under one or more
 * contributor license agreements. See the NOTICE file distributed with
 * this work for additional information regarding copyright ownership.
 * The ASF licenses this file to You under the Apache License, Version 2.0
 * (the "License"); you may not use this file except in compliance with
 * the License. You may obtain a copy of the License at
 *
 *      http://www.apache.org/licenses/LICENSE-2.0
 *
 * Unless required by applicable law or agreed to in writing, software
 * distributed under the License is distributed on an "AS IS" BASIS,
 * WITHOUT WARRANTIES OR CONDITIONS OF ANY KIND, either express or implied.
 * See the License for the specific language governing permissions and
 * limitations under the License.
 */

package org.apache.ignite.internal.compute;

import static java.util.stream.Collectors.toList;
import static org.apache.ignite.compute.JobStatus.CANCELED;
import static org.apache.ignite.compute.JobStatus.COMPLETED;
import static org.apache.ignite.compute.JobStatus.EXECUTING;
import static org.apache.ignite.compute.JobStatus.FAILED;
import static org.apache.ignite.compute.JobStatus.QUEUED;
import static org.apache.ignite.internal.IgniteExceptionTestUtils.assertTraceableException;
import static org.apache.ignite.internal.testframework.matchers.CompletableFutureExceptionMatcher.willThrow;
import static org.apache.ignite.internal.testframework.matchers.CompletableFutureMatcher.will;
import static org.apache.ignite.internal.testframework.matchers.CompletableFutureMatcher.willBe;
import static org.apache.ignite.internal.testframework.matchers.CompletableFutureMatcher.willCompleteSuccessfully;
import static org.apache.ignite.internal.testframework.matchers.JobExecutionMatcher.jobExecutionWithResultStatusAndNode;
import static org.apache.ignite.internal.testframework.matchers.JobStateMatcher.jobStateWithStatus;
import static org.apache.ignite.lang.ErrorGroups.Compute.CLASS_INITIALIZATION_ERR;
import static org.apache.ignite.lang.ErrorGroups.Compute.COMPUTE_JOB_FAILED_ERR;
import static org.awaitility.Awaitility.await;
import static org.hamcrest.MatcherAssert.assertThat;
import static org.hamcrest.Matchers.contains;
import static org.hamcrest.Matchers.containsInAnyOrder;
import static org.hamcrest.Matchers.containsString;
import static org.hamcrest.Matchers.everyItem;
import static org.hamcrest.Matchers.hasSize;
import static org.hamcrest.Matchers.in;
import static org.hamcrest.Matchers.instanceOf;
import static org.hamcrest.Matchers.is;
import static org.hamcrest.Matchers.nullValue;
import static org.junit.jupiter.api.Assertions.assertInstanceOf;
import static org.junit.jupiter.api.Assertions.assertIterableEquals;
import static org.junit.jupiter.api.Assertions.assertThrows;

import java.util.ArrayList;
import java.util.Collection;
import java.util.Collections;
import java.util.List;
import java.util.Map;
import java.util.Set;
import java.util.concurrent.CancellationException;
import java.util.concurrent.CompletableFuture;
import java.util.concurrent.CompletionException;
import java.util.concurrent.ExecutionException;
import java.util.concurrent.TimeUnit;
import java.util.stream.IntStream;
import java.util.stream.Stream;
import org.apache.ignite.Ignite;
import org.apache.ignite.compute.BroadcastExecution;
import org.apache.ignite.compute.BroadcastJobTarget;
import org.apache.ignite.compute.ComputeException;
import org.apache.ignite.compute.IgniteCompute;
import org.apache.ignite.compute.JobDescriptor;
import org.apache.ignite.compute.JobExecution;
import org.apache.ignite.compute.JobExecutionOptions;
import org.apache.ignite.compute.JobTarget;
import org.apache.ignite.compute.TaskDescriptor;
import org.apache.ignite.compute.task.TaskExecution;
import org.apache.ignite.deployment.DeploymentUnit;
import org.apache.ignite.internal.ClusterPerClassIntegrationTest;
import org.apache.ignite.internal.testframework.IgniteTestUtils;
import org.apache.ignite.internal.util.ExceptionUtils;
import org.apache.ignite.lang.CancelHandle;
import org.apache.ignite.lang.CancellationToken;
import org.apache.ignite.lang.IgniteException;
import org.apache.ignite.lang.TableNotFoundException;
import org.apache.ignite.network.ClusterNode;
import org.apache.ignite.table.Tuple;
import org.apache.ignite.table.mapper.Mapper;
import org.jetbrains.annotations.Nullable;
import org.junit.jupiter.api.Test;
import org.junit.jupiter.params.ParameterizedTest;
import org.junit.jupiter.params.provider.Arguments;
import org.junit.jupiter.params.provider.MethodSource;
import org.junit.jupiter.params.provider.ValueSource;

/**
 * Base integration tests for Compute functionality. To add new compute job for testing both in embedded and standalone mode, add the
 * corresponding job class to the jobs source set. The integration tests depend on this source set so the job class will be visible and it
 * will be automatically compiled and packed into the ignite-integration-test-jobs-1.0-SNAPSHOT.jar.
 */
public abstract class ItComputeBaseTest extends ClusterPerClassIntegrationTest {
    protected abstract List<DeploymentUnit> units();

    protected IgniteCompute compute() {
        return node(0).compute();
    }

    /**
     * Submits the job for execution, verifies that the execution future completes successfully and returns an execution object.
     *
     * @param <T> Job argument (T)ype.
     * @param <R> Job (R)esult type.
     * @param target Execution target.
     * @param descriptor Job descriptor.
     * @param arg Argument of the job.
     * @return Job execution object.
     */
    protected <T, R> JobExecution<R> submit(
            JobTarget target,
            JobDescriptor<T, R> descriptor,
            @Nullable T arg
    ) {
        return submit(target, descriptor, null, arg);
    }

    protected <T, R> JobExecution<R> submit(
            JobTarget target,
            JobDescriptor<T, R> descriptor,
            @Nullable CancellationToken cancellationToken,
            @Nullable T arg
    ) {
<<<<<<< HEAD
        CompletableFuture<JobExecution<R>> executionFut = compute().submitAsync(target, descriptor, cancellationToken, arg);
=======
        CompletableFuture<JobExecution<R>> executionFut = compute().submitAsync(target, descriptor, arg, cancellationToken);
>>>>>>> 85d36ec3
        assertThat(executionFut, willCompleteSuccessfully());
        return executionFut.join();
    }

    protected <T, R> BroadcastExecution<R> submit(
            Set<ClusterNode> nodes,
            JobDescriptor<T, R> descriptor,
            @Nullable T arg
    ) {
        CompletableFuture<BroadcastExecution<R>> executionFut = compute().submitAsync(BroadcastJobTarget.nodes(nodes), descriptor, arg);
        assertThat(executionFut, willCompleteSuccessfully());
        return executionFut.join();
    }

    private static List<Arguments> wrongJobClassArguments() {
        return List.of(
                Arguments.of("org.example.NonExistentJob", CLASS_INITIALIZATION_ERR, "Cannot load job class by name"),
                Arguments.of(NonComputeJob.class.getName(), CLASS_INITIALIZATION_ERR, "does not implement ComputeJob interface"),
                Arguments.of(NonEmptyConstructorJob.class.getName(), CLASS_INITIALIZATION_ERR, "Cannot instantiate job")
        );
    }

    @ParameterizedTest
    @MethodSource("wrongJobClassArguments")
    void executesWrongJobClassLocally(String jobClassName, int errorCode, String msg) {
        Ignite entryNode = node(0);

        IgniteException ex = assertThrows(
                IgniteException.class, () ->
                        compute().execute(
                                JobTarget.node(clusterNode(entryNode)),
                                JobDescriptor.builder(jobClassName).units(units()).build(),
                                null
                        ));

        assertTraceableException(ex, ComputeException.class, errorCode, msg);
    }

    @ParameterizedTest
    @MethodSource("wrongJobClassArguments")
    void executesWrongJobClassLocallyAsync(String jobClassName, int errorCode, String msg) {
        Ignite entryNode = node(0);

        ExecutionException ex = assertThrows(ExecutionException.class, () -> compute().executeAsync(
                        JobTarget.node(clusterNode(entryNode)), JobDescriptor.builder(jobClassName).units(units()).build(), null)
                .get(1, TimeUnit.SECONDS));

        assertTraceableException(ex, ComputeException.class, errorCode, msg);
    }

    @ParameterizedTest
    @MethodSource("wrongJobClassArguments")
    void executesWrongJobClassOnRemoteNodes(String jobClassName, int errorCode, String msg) {
        IgniteException ex = assertThrows(IgniteException.class, () -> compute().execute(
                JobTarget.anyNode(clusterNode(node(1)), clusterNode(node(2))),
                JobDescriptor.builder(jobClassName).units(units()).build(),
                null));

        assertTraceableException(ex, ComputeException.class, errorCode, msg);
    }

    @ParameterizedTest
    @MethodSource("wrongJobClassArguments")
    void executesWrongJobClassOnRemoteNodesAsync(String jobClassName, int errorCode, String msg) {
        ExecutionException ex = assertThrows(ExecutionException.class, () -> compute().executeAsync(
                JobTarget.anyNode(clusterNode(node(1)), clusterNode(node(2))),
                JobDescriptor.builder(jobClassName).units(units()).build(),
                null
        ).get(1, TimeUnit.SECONDS));

        assertTraceableException(ex, ComputeException.class, errorCode, msg);
    }

    @Test
    void executesJobLocally() {
        Ignite entryNode = node(0);

        String result = compute().execute(
                JobTarget.node(clusterNode(entryNode)),
                JobDescriptor.builder(toStringJobClass()).units(units()).build(),
                42);

        assertThat(result, is("42"));
    }

    @Test
    void executesJobLocallyAsync() {
        Ignite entryNode = node(0);

        JobExecution<String> execution = submit(
                JobTarget.node(clusterNode(entryNode)),
                JobDescriptor.builder(toStringJobClass()).units(units()).build(),
                42
        );

        assertThat(execution.resultAsync(), willBe("42"));
        assertThat(execution.stateAsync(), willBe(jobStateWithStatus(COMPLETED)));
    }

    @Test
    void executesJobOnRemoteNodes() {
        String result = compute().execute(
                JobTarget.anyNode(clusterNode(node(1)), clusterNode(node(2))),
                JobDescriptor.builder(toStringJobClass()).units(units()).build(),
                42);

        assertThat(result, is("42"));
    }

    @Test
    void executesJobOnRemoteNodesAsync() {
        JobExecution<String> execution = submit(
                JobTarget.anyNode(clusterNode(node(1)), clusterNode(node(2))),
                JobDescriptor.builder(toStringJobClass()).units(units()).build(),
                42
        );

        assertThat(execution.resultAsync(), willBe("42"));
        assertThat(execution.stateAsync(), willBe(jobStateWithStatus(COMPLETED)));
    }

    @Test
    void localExecutionActuallyUsesLocalNode() {
        Ignite entryNode = node(0);

        CompletableFuture<String> fut = compute().executeAsync(
                JobTarget.node(clusterNode(entryNode)),
                JobDescriptor.builder(getNodeNameJobClass()).units(units()).build(), null);

        assertThat(fut, willBe(entryNode.name()));
    }

    @Test
    void remoteExecutionActuallyUsesRemoteNode() {
        Ignite remoteNode = node(1);

        CompletableFuture<String> fut = compute().executeAsync(
                JobTarget.node(clusterNode(remoteNode)),
                JobDescriptor.builder(getNodeNameJobClass()).units(units()).build(), null);

        assertThat(fut, willBe(remoteNode.name()));
    }

    @Test
    void executesFailingJobLocally() {
        Ignite entryNode = node(0);

        IgniteException ex = assertThrows(IgniteException.class, () -> compute().execute(
                JobTarget.node(clusterNode(entryNode)),
                JobDescriptor.builder(failingJobClassName()).units(units()).build(), null));

        assertComputeException(ex, "JobException", "Oops");
    }

    @Test
    void executesFailingJobLocallyAsync() {
        Ignite entryNode = node(0);

        JobExecution<String> execution = submit(
                JobTarget.node(clusterNode(entryNode)),
                JobDescriptor.<Object, String>builder(failingJobClassName()).units(units()).build(),
                null
        );

        ExecutionException ex = assertThrows(ExecutionException.class, () -> execution.resultAsync().get(1, TimeUnit.SECONDS));

        assertComputeException(ex, "JobException", "Oops");

        assertThat(execution.stateAsync(), willBe(jobStateWithStatus(FAILED)));
    }

    @Test
    void executesFailingJobOnRemoteNodes() {
        IgniteException ex = assertThrows(IgniteException.class, () -> compute().execute(
                JobTarget.anyNode(clusterNode(node(1)), clusterNode(node(2))),
                JobDescriptor.builder(failingJobClassName()).units(units()).build(), null));

        assertComputeException(ex, "JobException", "Oops");
    }

    @Test
    void executesFailingJobOnRemoteNodesWithOptions() {
        JobExecutionOptions options = JobExecutionOptions.builder().priority(1).maxRetries(2).build();

        String result = compute().execute(
                JobTarget.anyNode(clusterNode(node(1)), clusterNode(node(2))),
                JobDescriptor.builder(FailingJobOnFirstExecution.class).units(units()).options(options).build(),
                null
        );

        assertThat(result, is("done"));
    }

    @Test
    void executesFailingJobOnRemoteNodesAsync() {
        JobExecution<String> execution = submit(
                JobTarget.anyNode(clusterNode(node(1)), clusterNode(node(2))),
                JobDescriptor.<Object, String>builder(failingJobClassName()).units(units()).build(),
                null
        );

        ExecutionException ex = assertThrows(ExecutionException.class, () -> execution.resultAsync().get(1, TimeUnit.SECONDS));

        assertComputeException(ex, "JobException", "Oops");

        assertThat(execution.stateAsync(), willBe(jobStateWithStatus(FAILED)));
    }

    @Test
    void broadcastsJobWithArgumentsAsync() {
        BroadcastExecution<String> broadcastExecution = submit(
                Set.of(clusterNode(node(0)), clusterNode(node(1)), clusterNode(node(2))),
                JobDescriptor.builder(toStringJobClass()).units(units()).build(),
                42
        );

        Collection<JobExecution<String>> executions = broadcastExecution.executions();
        assertThat(executions, containsInAnyOrder(
                jobExecutionWithResultStatusAndNode("42", COMPLETED, clusterNode(0)),
                jobExecutionWithResultStatusAndNode("42", COMPLETED, clusterNode(1)),
                jobExecutionWithResultStatusAndNode("42", COMPLETED, clusterNode(2))
        ));

        assertThat(broadcastExecution.resultsAsync(), will(hasSize(3)));
        assertThat(broadcastExecution.resultsAsync(), will(everyItem(is("42"))));
    }

    @Test
    void broadcastExecutesJobOnRespectiveNodes() {
        BroadcastExecution<String> broadcastExecution = submit(
                Set.of(clusterNode(node(0)), clusterNode(node(1)), clusterNode(node(2))),
                JobDescriptor.builder(getNodeNameJobClass()).units(units()).build(),
                null
        );

        Collection<JobExecution<String>> executions = broadcastExecution.executions();
        assertThat(executions, containsInAnyOrder(
                jobExecutionWithResultStatusAndNode(clusterNode(0).name(), COMPLETED, clusterNode(0)),
                jobExecutionWithResultStatusAndNode(clusterNode(1).name(), COMPLETED, clusterNode(1)),
                jobExecutionWithResultStatusAndNode(clusterNode(2).name(), COMPLETED, clusterNode(2))
        ));

        assertThat(broadcastExecution.resultsAsync(), will(hasSize(3)));
        assertThat(broadcastExecution.resultsAsync(), will(containsInAnyOrder(allNodeNames().toArray())));
    }

    @Test
    void broadcastsFailingJob() {
        BroadcastExecution<String> broadcastExecution = submit(
                Set.of(clusterNode(node(0)), clusterNode(node(1)), clusterNode(node(2))),
                JobDescriptor.<Object, String>builder(failingJobClassName()).units(units()).build(),
                null
        );

        Collection<JobExecution<String>> executions = broadcastExecution.executions();
        assertThat(executions, hasSize(3));
        for (JobExecution<String> execution : executions) {
            ExecutionException ex = assertThrows(ExecutionException.class, () -> execution.resultAsync().get(1, TimeUnit.SECONDS));
            assertComputeException(ex, "JobException", "Oops");

            assertThat(execution.stateAsync(), willBe(jobStateWithStatus(FAILED)));
        }

        ExecutionException ex = assertThrows(ExecutionException.class, () -> broadcastExecution.resultsAsync().get(1, TimeUnit.SECONDS));
        assertComputeException(ex, "JobException", "Oops");
    }

    @Test
    void executesColocatedWithTupleKey() {
        createTestTableWithOneRow();

        String actualNodeName = compute().execute(
                JobTarget.colocated("test", Tuple.create(Map.of("k", 1))),
                JobDescriptor.builder(getNodeNameJobClass()).units(units()).build(), null);

        assertThat(actualNodeName, in(allNodeNames()));
    }

    @Test
    void executesColocatedWithTupleKeyAsync() {
        createTestTableWithOneRow();

        JobExecution<String> execution = submit(
                JobTarget.colocated("test", Tuple.create(Map.of("k", 1))),
                JobDescriptor.builder(getNodeNameJobClass()).units(units()).build(),
                null
        );

        assertThat(execution.resultAsync(), willBe(in(allNodeNames())));
        assertThat(execution.stateAsync(), willBe(jobStateWithStatus(COMPLETED)));
    }

    @Test
    public void executesColocatedWithNonConsecutiveKeyColumnOrder() {
        sql("DROP TABLE IF EXISTS test");
        sql("CREATE TABLE test (k int, key_int int, v int, key_str VARCHAR, CONSTRAINT PK PRIMARY KEY (key_int, key_str))");
        sql("INSERT INTO test VALUES (1, 2, 3, '4')");

        String actualNodeName = compute().execute(
                JobTarget.colocated("test", Tuple.create(Map.of("key_int", 2, "key_str", "4"))),
                JobDescriptor.builder(getNodeNameJobClass()).units(units()).build(), null);
        assertThat(actualNodeName, in(allNodeNames()));
    }

    @Test
    void executeColocatedThrowsTableNotFoundExceptionWhenTableDoesNotExist() {
        var ex = assertThrows(CompletionException.class,
                () -> compute().submitAsync(
                        JobTarget.colocated("BAD_TABLE", Tuple.create(Map.of("k", 1))),
                        JobDescriptor.builder(getNodeNameJobClassName()).units(units()).build(),
                        null
                ).join()
        );

        assertInstanceOf(TableNotFoundException.class, ex.getCause());
        assertThat(ex.getCause().getMessage(), containsString("The table does not exist [name=\"PUBLIC\".\"BAD_TABLE\"]"));
    }

    @ParameterizedTest(name = "local: {0}")
    @ValueSource(booleans = {true, false})
    void cancelComputeExecuteAsyncWithCancelHandle(boolean local) {
        Ignite executeNode = local ? node(0) : node(1);

        CancelHandle cancelHandle = CancelHandle.create();

        JobDescriptor<Long, Void> job = JobDescriptor.builder(SilentSleepJob.class).units(units()).build();

        CompletableFuture<Void> execution = compute()
                .executeAsync(JobTarget.node(clusterNode(executeNode)), job, 100L, cancelHandle.token());

        cancelHandle.cancel();

        assertThrows(ExecutionException.class, () -> execution.get(10, TimeUnit.SECONDS));
    }

    @ParameterizedTest(name = "local: {0}")
    @ValueSource(booleans = {true, false})
    void cancelComputeExecuteWithCancelHandle(boolean local) {
        Ignite executeNode = local ? node(0) : node(1);

        CancelHandle cancelHandle = CancelHandle.create();

        JobDescriptor<Long, Void> job = JobDescriptor.builder(SilentSleepJob.class).units(units()).build();

        CompletableFuture<Void> runFut = IgniteTestUtils.runAsync(() -> compute()
                .execute(JobTarget.node(clusterNode(executeNode)), job, 100L, cancelHandle.token()));

        cancelHandle.cancel();

        assertThrows(ExecutionException.class, () -> runFut.get(10, TimeUnit.SECONDS));
    }

    @ParameterizedTest(name = "withLocal: {0}")
    @ValueSource(booleans = {true, false})
    void cancelComputeExecuteBroadcastAsyncWithCancelHandle(boolean local) {
        Ignite entryNode = node(0);
        Set<ClusterNode> executeNodes =
                local ? Set.of(clusterNode(entryNode), clusterNode(node(2))) : Set.of(clusterNode(node(1)), clusterNode(node(2)));

        CancelHandle cancelHandle = CancelHandle.create();

        CompletableFuture<Collection<Void>> resultsFut = compute().executeAsync(
                BroadcastJobTarget.nodes(executeNodes),
<<<<<<< HEAD
                JobDescriptor.builder(SilentSleepJob.class).units(units()).build(), cancelHandle.token(), 100L
=======
                JobDescriptor.builder(SilentSleepJob.class).units(units()).build(), 100L, cancelHandle.token()
>>>>>>> 85d36ec3
        );

        cancelHandle.cancel();

        assertThat(resultsFut, willThrow(ComputeException.class));
    }

    @ParameterizedTest(name = "local: {0}")
    @ValueSource(booleans = {true, false})
    void cancelComputeExecuteBroadcastWithCancelHandle(boolean local) {
        Ignite entryNode = node(0);
        Set<ClusterNode> executeNodes =
                local ? Set.of(clusterNode(entryNode), clusterNode(node(2))) : Set.of(clusterNode(node(1)), clusterNode(node(2)));

        CancelHandle cancelHandle = CancelHandle.create();

        CompletableFuture<Collection<Void>> runFut = IgniteTestUtils.runAsync(() -> compute().execute(
                BroadcastJobTarget.nodes(executeNodes),
<<<<<<< HEAD
                JobDescriptor.builder(SilentSleepJob.class).units(units()).build(), cancelHandle.token(), 100L
=======
                JobDescriptor.builder(SilentSleepJob.class).units(units()).build(), 100L, cancelHandle.token()
>>>>>>> 85d36ec3
        ));

        cancelHandle.cancel();

        assertThat(runFut, willThrow(ComputeException.class));
    }

    @Test
    void cancelComputeExecuteMapReduceAsyncWithCancelHandle() {
        CancelHandle cancelHandle = CancelHandle.create();

        CompletableFuture<Void> execution = compute()
                .executeMapReduceAsync(TaskDescriptor.builder(InfiniteMapReduceTask.class).build(), null, cancelHandle.token());

        cancelHandle.cancel();

        assertThrows(ExecutionException.class, () -> execution.get(10, TimeUnit.SECONDS));
    }

    static void createTestTableWithOneRow() {
        sql("DROP TABLE IF EXISTS test");
        sql("CREATE TABLE test (k int, v int, CONSTRAINT PK PRIMARY KEY (k))");
        sql("INSERT INTO test(k, v) VALUES (1, 101)");
    }

    private List<String> allNodeNames() {
        return IntStream.range(0, initialNodes())
                .mapToObj(ClusterPerClassIntegrationTest::node)
                .map(Ignite::name)
                .collect(toList());
    }

    @Test
    void executesColocatedWithMappedKey() {
        createTestTableWithOneRow();

        String actualNodeName = compute().execute(
                JobTarget.colocated("test", 1, Mapper.of(Integer.class)),
                JobDescriptor.builder(getNodeNameJobClass()).units(units()).build(), null);

        assertThat(actualNodeName, in(allNodeNames()));
    }

    @Test
    void executesColocatedWithMappedKeyAsync() {
        createTestTableWithOneRow();

        JobExecution<String> execution = submit(
                JobTarget.colocated("test", 1, Mapper.of(Integer.class)),
                JobDescriptor.builder(getNodeNameJobClass()).units(units()).build(),
                null
        );

        assertThat(execution.resultAsync(), willBe(in(allNodeNames())));
        assertThat(execution.stateAsync(), willBe(jobStateWithStatus(COMPLETED)));
    }

    @Test
    void submitMapReduce() {
        List<DeploymentUnit> units = units();
        @Nullable List<DeploymentUnit> arg = units();
        TaskExecution<Integer> taskExecution = compute().submitMapReduce(
                TaskDescriptor.<List<DeploymentUnit>, Integer>builder(mapReduceTaskClassName()).units(units).build(), arg);

        int sumOfNodeNamesLengths = CLUSTER.runningNodes().map(Ignite::name).map(String::length).reduce(Integer::sum).orElseThrow();
        assertThat(taskExecution.resultAsync(), willBe(sumOfNodeNamesLengths));

        // States list contains states for 3 running nodes
        assertThat(taskExecution.statesAsync(), willBe(contains(
                jobStateWithStatus(COMPLETED),
                jobStateWithStatus(COMPLETED),
                jobStateWithStatus(COMPLETED)
        )));
    }

    @Test
    void executeMapReduceAsync() {
        CompletableFuture<Integer> future = compute().executeMapReduceAsync(
                TaskDescriptor.<List<DeploymentUnit>, Integer>builder(mapReduceTaskClassName()).units(units()).build(),
                units());

        int sumOfNodeNamesLengths = CLUSTER.runningNodes().map(Ignite::name).map(String::length).reduce(Integer::sum).orElseThrow();
        assertThat(future, willBe(sumOfNodeNamesLengths));
    }

    @Test
    void executeMapReduce() {
        int result = compute().executeMapReduce(
                TaskDescriptor.<List<DeploymentUnit>, Integer>builder(mapReduceTaskClassName()).units(units()).build(),
                units());

        int sumOfNodeNamesLengths = CLUSTER.runningNodes().map(Ignite::name).map(String::length).reduce(Integer::sum).orElseThrow();
        assertThat(result, is(sumOfNodeNamesLengths));
    }

    @ParameterizedTest
    @ValueSource(booleans = {true, false})
    void cancelsJob(boolean local) {
        Ignite executeNode = local ? node(0) : node(1);

        CancelHandle cancelHandle = CancelHandle.create();

        // This job catches the interruption and throws a RuntimeException
        JobDescriptor<Long, Void> job = JobDescriptor.builder(SleepJob.class).units(units()).build();
        JobExecution<Void> execution = submit(JobTarget.node(clusterNode(executeNode)), job, cancelHandle.token(), Long.MAX_VALUE);

        await().until(execution::stateAsync, willBe(jobStateWithStatus(EXECUTING)));

        assertThat(cancelHandle.cancelAsync(), willCompleteSuccessfully());

        CompletionException completionException = assertThrows(CompletionException.class, () -> execution.resultAsync().join());

        // Unwrap CompletionException, ComputeException should be the cause thrown from the API
        assertThat(completionException.getCause(), instanceOf(ComputeException.class));
        ComputeException computeException = (ComputeException) completionException.getCause();

        // ComputeException should be caused by the RuntimeException thrown from the SleepJob
        assertThat(computeException.getCause(), instanceOf(RuntimeException.class));
        RuntimeException runtimeException = (RuntimeException) computeException.getCause();

        // RuntimeException is thrown when SleepJob catches the InterruptedException
        assertThat(runtimeException.toString(), containsString(InterruptedException.class.getName()));

        await().until(execution::stateAsync, willBe(jobStateWithStatus(CANCELED)));
    }

    @ParameterizedTest
    @ValueSource(booleans = {true, false})
    void cancelsNotCancellableJob(boolean local) {
        Ignite executeNode = local ? node(0) : node(1);

        CancelHandle cancelHandle = CancelHandle.create();

        // This job catches the interruption and returns normally
        JobDescriptor<Long, Void> job = JobDescriptor.builder(SilentSleepJob.class).units(units()).build();
        JobExecution<Void> execution = submit(JobTarget.node(clusterNode(executeNode)), job, cancelHandle.token(), Long.MAX_VALUE);

        await().until(execution::stateAsync, willBe(jobStateWithStatus(EXECUTING)));

        assertThat(cancelHandle.cancelAsync(), willCompleteSuccessfully());

        CompletionException completionException = assertThrows(CompletionException.class, () -> execution.resultAsync().join());

        // Unwrap CompletionException, ComputeException should be the cause thrown from the API
        assertThat(completionException.getCause(), instanceOf(ComputeException.class));
        ComputeException computeException = (ComputeException) completionException.getCause();

        // ComputeException should be caused by the CancellationException thrown from the executor which detects that the job completes,
        // but was previously cancelled
        assertThat(computeException.getCause(), instanceOf(CancellationException.class));
        CancellationException cancellationException = (CancellationException) computeException.getCause();
        assertThat(cancellationException.getCause(), is(nullValue()));

        await().until(execution::stateAsync, willBe(jobStateWithStatus(CANCELED)));
    }

    @ParameterizedTest
    @ValueSource(booleans = {true, false})
    void cancelsQueuedJob(boolean local) {
        Ignite executeNode = local ? node(0) : node(1);
        var nodes = JobTarget.node(clusterNode(executeNode));

        JobDescriptor<Long, Void> job = JobDescriptor.builder(SleepJob.class).units(units()).build();

        CancelHandle cancelHandle1 = CancelHandle.create();
        // Start 1 task in executor with 1 thread
        JobExecution<Void> execution1 = submit(nodes, job, cancelHandle1.token(), Long.MAX_VALUE);
        await().until(execution1::stateAsync, willBe(jobStateWithStatus(EXECUTING)));

        CancelHandle cancelHandle2 = CancelHandle.create();
        // Start one more task
        JobExecution<Void> execution2 = submit(nodes, job, cancelHandle2.token(), Long.MAX_VALUE);
        await().until(execution2::stateAsync, willBe(jobStateWithStatus(QUEUED)));

        // Task 2 is not complete, in queued state
        assertThat(execution2.resultAsync().isDone(), is(false));

        // Cancel queued task
        assertThat(cancelHandle2.cancelAsync(), willCompleteSuccessfully());
        await().until(execution2::stateAsync, willBe(jobStateWithStatus(CANCELED)));

        // Cancel running task
        assertThat(cancelHandle1.cancelAsync(), willCompleteSuccessfully());
        await().until(execution1::stateAsync, willBe(jobStateWithStatus(CANCELED)));
    }

    @ParameterizedTest
    @ValueSource(booleans = {true, false})
    void changeExecutingJobPriority(boolean local) {
        Ignite executeNode = local ? node(0) : node(1);

        CancelHandle cancelHandle = CancelHandle.create();
        JobDescriptor<Long, Void> job = JobDescriptor.builder(SleepJob.class).units(units()).build();
        JobExecution<Void> execution = submit(JobTarget.node(clusterNode(executeNode)), job, cancelHandle.token(), Long.MAX_VALUE);
        await().until(execution::stateAsync, willBe(jobStateWithStatus(EXECUTING)));

        assertThat(execution.changePriorityAsync(2), willBe(false));
        assertThat(cancelHandle.cancelAsync(), willCompleteSuccessfully());
    }

    @Test
    void tupleSerialization() {
        ClusterNode executeNode = clusterNode(node(1));

        // Execute the job on remote node to trigger serialization
        Integer result = compute().execute(
                JobTarget.node(executeNode),
                JobDescriptor.builder(TupleJob.class).units(units()).build(),
                Tuple.create().set("COUNT", 1)
        );

        assertThat(result, is(1));
    }

    @MethodSource("tupleCollections")
    @ParameterizedTest
    void tupleCollectionSerialization(Collection<Tuple> arg) {
        List<Tuple> expected = new ArrayList<>(arg);
        expected.add(Tuple.create().set("job-result", "done"));

        for (int nodeIdx = 0; nodeIdx < initialNodes(); nodeIdx++) {
            ClusterNode executeNode = clusterNode(node(nodeIdx));

            Collection<Tuple> result = compute().execute(
                    JobTarget.node(executeNode),
                    JobDescriptor.builder(TupleCollectionJob.class).units(units()).build(),
                    arg
            );

            assertIterableEquals(expected, result);
        }
    }

    private static Stream<Arguments> tupleCollections() {
        return Stream.of(
                List.of(),
                Collections.singletonList(Tuple.create()),
                Collections.singletonList(null),
                List.of(Tuple.create(), Tuple.create().set("key", 1), Tuple.create().set("key", "value1")),
                Set.of(Tuple.create().set("key", 2), Tuple.create().set("key", "value2"))
        ).map(Arguments::of);
    }

    static String toStringJobClassName() {
        return ToStringJob.class.getName();
    }

    private static Class<ToStringJob> toStringJobClass() {
        return ToStringJob.class;
    }

    private static String getNodeNameJobClassName() {
        return GetNodeNameJob.class.getName();
    }

    private static Class<GetNodeNameJob> getNodeNameJobClass() {
        return GetNodeNameJob.class;
    }

    private static String failingJobClassName() {
        return FailingJob.class.getName();
    }

    private static String mapReduceTaskClassName() {
        return MapReduce.class.getName();
    }

    static void assertComputeException(Exception ex, Throwable cause) {
        assertComputeException(ex, cause.getClass().getName(), cause.getMessage());
    }

    static void assertComputeException(Exception ex, Class<?> cause, String causeMsgSubstring) {
        assertComputeException(ex, cause.getName(), causeMsgSubstring);
    }

    private static void assertComputeException(Exception ex, String causeClass, String causeMsgSubstring) {
        assertTraceableException(ex, ComputeException.class, COMPUTE_JOB_FAILED_ERR, "Job execution failed:");
        Throwable cause = ExceptionUtils.unwrapCause(ex);
        assertThat(cause.toString(), containsString(causeClass));
        assertThat(cause.getCause().getMessage(), containsString(causeMsgSubstring));
    }
}<|MERGE_RESOLUTION|>--- conflicted
+++ resolved
@@ -125,11 +125,7 @@
             @Nullable CancellationToken cancellationToken,
             @Nullable T arg
     ) {
-<<<<<<< HEAD
-        CompletableFuture<JobExecution<R>> executionFut = compute().submitAsync(target, descriptor, cancellationToken, arg);
-=======
         CompletableFuture<JobExecution<R>> executionFut = compute().submitAsync(target, descriptor, arg, cancellationToken);
->>>>>>> 85d36ec3
         assertThat(executionFut, willCompleteSuccessfully());
         return executionFut.join();
     }
@@ -493,11 +489,7 @@
 
         CompletableFuture<Collection<Void>> resultsFut = compute().executeAsync(
                 BroadcastJobTarget.nodes(executeNodes),
-<<<<<<< HEAD
-                JobDescriptor.builder(SilentSleepJob.class).units(units()).build(), cancelHandle.token(), 100L
-=======
                 JobDescriptor.builder(SilentSleepJob.class).units(units()).build(), 100L, cancelHandle.token()
->>>>>>> 85d36ec3
         );
 
         cancelHandle.cancel();
@@ -516,11 +508,7 @@
 
         CompletableFuture<Collection<Void>> runFut = IgniteTestUtils.runAsync(() -> compute().execute(
                 BroadcastJobTarget.nodes(executeNodes),
-<<<<<<< HEAD
-                JobDescriptor.builder(SilentSleepJob.class).units(units()).build(), cancelHandle.token(), 100L
-=======
                 JobDescriptor.builder(SilentSleepJob.class).units(units()).build(), 100L, cancelHandle.token()
->>>>>>> 85d36ec3
         ));
 
         cancelHandle.cancel();
