/*
 * Licensed to the Apache Software Foundation (ASF) under one or more
 * contributor license agreements. See the NOTICE file distributed with
 * this work for additional information regarding copyright ownership.
 * The ASF licenses this file to You under the Apache License, Version 2.0
 * (the "License"); you may not use this file except in compliance with
 * the License. You may obtain a copy of the License at
 *
 *      http://www.apache.org/licenses/LICENSE-2.0
 *
 * Unless required by applicable law or agreed to in writing, software
 * distributed under the License is distributed on an "AS IS" BASIS,
 * WITHOUT WARRANTIES OR CONDITIONS OF ANY KIND, either express or implied.
 * See the License for the specific language governing permissions and
 * limitations under the License.
 */

package org.apache.ignite.internal.compute;

import static java.util.stream.Collectors.toList;
import static org.apache.ignite.compute.JobStatus.CANCELED;
import static org.apache.ignite.compute.JobStatus.COMPLETED;
import static org.apache.ignite.compute.JobStatus.EXECUTING;
import static org.apache.ignite.compute.JobStatus.FAILED;
import static org.apache.ignite.compute.JobStatus.QUEUED;
import static org.apache.ignite.internal.IgniteExceptionTestUtils.assertTraceableException;
import static org.apache.ignite.internal.testframework.matchers.CompletableFutureMatcher.willBe;
import static org.apache.ignite.internal.testframework.matchers.JobStateMatcher.jobStateWithStatus;
import static org.apache.ignite.lang.ErrorGroups.Compute.CLASS_INITIALIZATION_ERR;
import static org.apache.ignite.lang.ErrorGroups.Compute.COMPUTE_JOB_FAILED_ERR;
import static org.awaitility.Awaitility.await;
import static org.hamcrest.MatcherAssert.assertThat;
import static org.hamcrest.Matchers.aMapWithSize;
import static org.hamcrest.Matchers.contains;
import static org.hamcrest.Matchers.containsString;
import static org.hamcrest.Matchers.in;
import static org.hamcrest.Matchers.instanceOf;
import static org.hamcrest.Matchers.is;
import static org.hamcrest.Matchers.nullValue;
import static org.junit.jupiter.api.Assertions.assertInstanceOf;
import static org.junit.jupiter.api.Assertions.assertThrows;

import java.util.List;
import java.util.Map;
import java.util.Set;
import java.util.concurrent.CancellationException;
import java.util.concurrent.CompletableFuture;
import java.util.concurrent.CompletionException;
import java.util.concurrent.ExecutionException;
import java.util.concurrent.TimeUnit;
import java.util.stream.IntStream;
import org.apache.ignite.Ignite;
import org.apache.ignite.compute.ComputeException;
import org.apache.ignite.compute.IgniteCompute;
import org.apache.ignite.compute.JobDescriptor;
import org.apache.ignite.compute.JobExecution;
import org.apache.ignite.compute.JobTarget;
import org.apache.ignite.compute.TaskDescriptor;
import org.apache.ignite.compute.task.TaskExecution;
import org.apache.ignite.deployment.DeploymentUnit;
import org.apache.ignite.internal.ClusterPerClassIntegrationTest;
import org.apache.ignite.internal.testframework.IgniteTestUtils;
import org.apache.ignite.internal.util.ExceptionUtils;
import org.apache.ignite.lang.CancelHandle;
import org.apache.ignite.lang.IgniteException;
import org.apache.ignite.lang.TableNotFoundException;
import org.apache.ignite.network.ClusterNode;
import org.apache.ignite.table.Tuple;
import org.apache.ignite.table.mapper.Mapper;
import org.jetbrains.annotations.Nullable;
import org.junit.jupiter.api.Test;
import org.junit.jupiter.params.ParameterizedTest;
import org.junit.jupiter.params.provider.Arguments;
import org.junit.jupiter.params.provider.MethodSource;
import org.junit.jupiter.params.provider.ValueSource;

/**
 * Base integration tests for Compute functionality. To add new compute job for testing both in embedded and standalone mode, add the
 * corresponding job class to the jobs source set. The integration tests depend on this source set so the job class will be visible and it
 * will be automatically compiled and packed into the ignite-integration-test-jobs-1.0-SNAPSHOT.jar.
 */
public abstract class ItComputeBaseTest extends ClusterPerClassIntegrationTest {
    protected abstract List<DeploymentUnit> units();

    private static List<Arguments> wrongJobClassArguments() {
        return List.of(
                Arguments.of("org.example.NonExistentJob", CLASS_INITIALIZATION_ERR, "Cannot load job class by name"),
                Arguments.of(NonComputeJob.class.getName(), CLASS_INITIALIZATION_ERR, "does not implement ComputeJob interface"),
                Arguments.of(NonEmptyConstructorJob.class.getName(), CLASS_INITIALIZATION_ERR, "Cannot instantiate job")
        );
    }

    @ParameterizedTest
    @MethodSource("wrongJobClassArguments")
    void executesWrongJobClassLocally(String jobClassName, int errorCode, String msg) {
        Ignite entryNode = node(0);

        IgniteException ex = assertThrows(
                IgniteException.class, () ->
                entryNode.compute().execute(
                        JobTarget.node(clusterNode(entryNode)),
                        JobDescriptor.builder(jobClassName).units(units()).build(),
                        null
                ));

        assertTraceableException(ex, ComputeException.class, errorCode, msg);
    }

    @ParameterizedTest
    @MethodSource("wrongJobClassArguments")
    void executesWrongJobClassLocallyAsync(String jobClassName, int errorCode, String msg) {
        Ignite entryNode = node(0);

        ExecutionException ex = assertThrows(ExecutionException.class, () -> entryNode.compute().executeAsync(
                JobTarget.node(clusterNode(entryNode)), JobDescriptor.builder(jobClassName).units(units()).build(), null)
                .get(1, TimeUnit.SECONDS));

        assertTraceableException(ex, ComputeException.class, errorCode, msg);
    }

    @ParameterizedTest
    @MethodSource("wrongJobClassArguments")
    void executesWrongJobClassOnRemoteNodes(String jobClassName, int errorCode, String msg) {
        Ignite entryNode = node(0);

        IgniteException ex = assertThrows(IgniteException.class, () -> entryNode.compute().execute(
                JobTarget.anyNode(clusterNode(node(1)), clusterNode(node(2))),
                JobDescriptor.builder(jobClassName).units(units()).build(),
                null));

        assertTraceableException(ex, ComputeException.class, errorCode, msg);
    }

    @ParameterizedTest
    @MethodSource("wrongJobClassArguments")
    void executesWrongJobClassOnRemoteNodesAsync(String jobClassName, int errorCode, String msg) {
        Ignite entryNode = node(0);

        ExecutionException ex = assertThrows(ExecutionException.class, () -> entryNode.compute().executeAsync(
                JobTarget.anyNode(clusterNode(node(1)), clusterNode(node(2))),
                JobDescriptor.builder(jobClassName).units(units()).build(),
                null
        ).get(1, TimeUnit.SECONDS));

        assertTraceableException(ex, ComputeException.class, errorCode, msg);
    }

    @Test
    void executesJobLocally() {
        Ignite entryNode = node(0);

        String result = entryNode.compute().execute(
                JobTarget.node(clusterNode(entryNode)),
                JobDescriptor.builder(concatJobClass()).units(units()).build(),
                new Object[]{"a", 42});

        assertThat(result, is("a42"));
    }

    @Test
    void executesJobLocallyAsync() {
        Ignite entryNode = node(0);

        JobExecution<String> execution = entryNode.compute().submit(
                JobTarget.node(clusterNode(entryNode)),
                JobDescriptor.builder(concatJobClass()).units(units()).build(),
                new Object[] {"a", 42});

        assertThat(execution.resultAsync(), willBe("a42"));
        assertThat(execution.stateAsync(), willBe(jobStateWithStatus(COMPLETED)));
        assertThat(execution.cancelAsync(), willBe(false));
    }

    @Test
    void executesJobOnRemoteNodes() {
        Ignite entryNode = node(0);

        String result = entryNode.compute().execute(
                JobTarget.anyNode(clusterNode(node(1)), clusterNode(node(2))),
                JobDescriptor.builder(concatJobClass()).units(units()).build(),
                new Object[]{"a", 42});

        assertThat(result, is("a42"));
    }

    @Test
    void executesJobOnRemoteNodesAsync() {
        Ignite entryNode = node(0);

        JobExecution<String> execution = entryNode.compute().submit(
                JobTarget.anyNode(clusterNode(node(1)), clusterNode(node(2))),
                JobDescriptor.builder(concatJobClass()).units(units()).build(),
                new Object[]{"a", 42});

        assertThat(execution.resultAsync(), willBe("a42"));
        assertThat(execution.stateAsync(), willBe(jobStateWithStatus(COMPLETED)));
        assertThat(execution.cancelAsync(), willBe(false));
    }

    @Test
    void localExecutionActuallyUsesLocalNode() {
        Ignite entryNode = node(0);

        CompletableFuture<String> fut = entryNode.compute().executeAsync(
                JobTarget.node(clusterNode(entryNode)),
                JobDescriptor.builder(getNodeNameJobClass()).units(units()).build(), null);

        assertThat(fut, willBe(entryNode.name()));
    }

    @Test
    void remoteExecutionActuallyUsesRemoteNode() {
        Ignite entryNode = node(0);
        Ignite remoteNode = node(1);

        CompletableFuture<String> fut = entryNode.compute().executeAsync(
                JobTarget.node(clusterNode(remoteNode)),
                JobDescriptor.builder(getNodeNameJobClass()).units(units()).build(), null);

        assertThat(fut, willBe(remoteNode.name()));
    }

    @Test
    void executesFailingJobLocally() {
        Ignite entryNode = node(0);

        IgniteException ex = assertThrows(IgniteException.class, () -> entryNode.compute().execute(
                JobTarget.node(clusterNode(entryNode)),
                JobDescriptor.builder(failingJobClassName()).units(units()).build(), null));

        assertComputeException(ex, "JobException", "Oops");
    }

    @Test
    void executesFailingJobLocallyAsync() {
        Ignite entryNode = node(0);

        JobExecution<String> execution = entryNode.compute().submit(
                JobTarget.node(clusterNode(entryNode)),
                JobDescriptor.<Object, String>builder(failingJobClassName()).units(units()).build(), null);

        ExecutionException ex = assertThrows(ExecutionException.class, () -> execution.resultAsync().get(1, TimeUnit.SECONDS));

        assertComputeException(ex, "JobException", "Oops");

        assertThat(execution.stateAsync(), willBe(jobStateWithStatus(FAILED)));
        assertThat(execution.cancelAsync(), willBe(false));
    }

    @Test
    void executesFailingJobOnRemoteNodes() {
        Ignite entryNode = node(0);

        IgniteException ex = assertThrows(IgniteException.class, () -> entryNode.compute().execute(
                JobTarget.anyNode(clusterNode(node(1)), clusterNode(node(2))),
                JobDescriptor.builder(failingJobClassName()).units(units()).build(), null));

        assertComputeException(ex, "JobException", "Oops");
    }

    @Test
    void executesFailingJobOnRemoteNodesAsync() {
        Ignite entryNode = node(0);

        JobExecution<String> execution = entryNode.compute().submit(
                JobTarget.anyNode(clusterNode(node(1)), clusterNode(node(2))),
                JobDescriptor.<Object, String>builder(failingJobClassName()).units(units()).build(), null);

        ExecutionException ex = assertThrows(ExecutionException.class, () -> execution.resultAsync().get(1, TimeUnit.SECONDS));

        assertComputeException(ex, "JobException", "Oops");

        assertThat(execution.stateAsync(), willBe(jobStateWithStatus(FAILED)));
        assertThat(execution.cancelAsync(), willBe(false));
    }

    @Test
    void broadcastsJobWithArgumentsAsync() {
        Ignite entryNode = node(0);

        Map<ClusterNode, JobExecution<String>> results = entryNode.compute().submitBroadcast(
                Set.of(clusterNode(entryNode), clusterNode(node(1)), clusterNode(node(2))),
                JobDescriptor.builder(concatJobClass()).units(units()).build(),
                new Object[] {"a", 42});

        assertThat(results, is(aMapWithSize(3)));
        for (int i = 0; i < 3; i++) {
            ClusterNode node = clusterNode(node(i));
            JobExecution<String> execution = results.get(node);
            assertThat(execution.resultAsync(), willBe("a42"));
            assertThat(execution.stateAsync(), willBe(jobStateWithStatus(COMPLETED)));
            assertThat(execution.cancelAsync(), willBe(false));
        }
    }

    @Test
    void broadcastExecutesJobOnRespectiveNodes() {
        Ignite entryNode = node(0);

        Map<ClusterNode, JobExecution<String>> results = entryNode.compute().submitBroadcast(
                Set.of(clusterNode(entryNode), clusterNode(node(1)), clusterNode(node(2))),
                JobDescriptor.builder(getNodeNameJobClass()).units(units()).build(), null);

        assertThat(results, is(aMapWithSize(3)));
        for (int i = 0; i < 3; i++) {
            ClusterNode node = clusterNode(node(i));
            JobExecution<String> execution = results.get(node);
            assertThat(execution.resultAsync(), willBe(node.name()));
            assertThat(execution.stateAsync(), willBe(jobStateWithStatus(COMPLETED)));
            assertThat(execution.cancelAsync(), willBe(false));
        }
    }

    @Test
    void broadcastsFailingJob() throws Exception {
        Ignite entryNode = node(0);

        Map<ClusterNode, JobExecution<String>> results = entryNode.compute().submitBroadcast(
                Set.of(clusterNode(entryNode), clusterNode(node(1)), clusterNode(node(2))),
                JobDescriptor.<Object, String>builder(failingJobClassName()).units(units()).build(), null);

        assertThat(results, is(aMapWithSize(3)));
        for (int i = 0; i < 3; i++) {
            JobExecution<String> execution = results.get(clusterNode(node(i)));
            Exception result = (Exception) execution.resultAsync()
                    .handle((res, ex) -> ex != null ? ex : res)
                    .get(1, TimeUnit.SECONDS);

            assertThat(result, is(instanceOf(CompletionException.class)));
            assertComputeException(result, "JobException", "Oops");

            assertThat(execution.stateAsync(), willBe(jobStateWithStatus(FAILED)));
            assertThat(execution.cancelAsync(), willBe(false));
        }
    }

    @Test
    void executesColocatedWithTupleKey() {
        createTestTableWithOneRow();

        Ignite entryNode = node(0);

        String actualNodeName = entryNode.compute().execute(
                JobTarget.colocated("test", Tuple.create(Map.of("k", 1))),
                JobDescriptor.builder(getNodeNameJobClass()).units(units()).build(), null);

        assertThat(actualNodeName, in(allNodeNames()));
    }

    @Test
    void executesColocatedWithTupleKeyAsync() {
        createTestTableWithOneRow();

        Ignite entryNode = node(0);

        JobExecution<String> execution = entryNode.compute().submit(
                JobTarget.colocated("test", Tuple.create(Map.of("k", 1))),
                JobDescriptor.builder(getNodeNameJobClass()).units(units()).build(), null);

        assertThat(execution.resultAsync(), willBe(in(allNodeNames())));
        assertThat(execution.stateAsync(), willBe(jobStateWithStatus(COMPLETED)));
        assertThat(execution.cancelAsync(), willBe(false));
    }

    @Test
    public void executesColocatedWithNonConsecutiveKeyColumnOrder() {
        sql("DROP TABLE IF EXISTS test");
        sql("CREATE TABLE test (k int, key_int int, v int, key_str VARCHAR, CONSTRAINT PK PRIMARY KEY (key_int, key_str))");
        sql("INSERT INTO test VALUES (1, 2, 3, '4')");

        String actualNodeName = node(0).compute().execute(
                JobTarget.colocated("test", Tuple.create(Map.of("key_int", 2, "key_str", "4"))),
                JobDescriptor.builder(getNodeNameJobClass()).units(units()).build(), null);
        assertThat(actualNodeName, in(allNodeNames()));
    }

    @Test
    void executeColocatedThrowsTableNotFoundExceptionWhenTableDoesNotExist() {
        Ignite entryNode = node(0);

        var ex = assertThrows(CompletionException.class,
                () -> entryNode.compute().submit(
                        JobTarget.colocated("\"bad-table\"", Tuple.create(Map.of("k", 1))),
                        JobDescriptor.builder(getNodeNameJobClassName()).units(units()).build(), null).resultAsync().join());

        assertInstanceOf(TableNotFoundException.class, ex.getCause());
        assertThat(ex.getCause().getMessage(), containsString("The table does not exist [name=\"PUBLIC\".\"bad-table\"]"));
    }

    @ParameterizedTest(name = "local: {0}")
    @ValueSource(booleans = {true, false})
    void cancelComputeExecuteAsyncWithCancelHandle(boolean local) {
        Ignite entryNode = node(0);
        Ignite executeNode = local ? node(0) : node(1);

        CancelHandle cancelHandle = CancelHandle.create();

        JobDescriptor<Long, Void> job = JobDescriptor.builder(SilentSleepJob.class).units(units()).build();

        CompletableFuture<Void> execution = entryNode.compute()
                .executeAsync(JobTarget.node(clusterNode(executeNode)), job, cancelHandle.token(), 100L);

        cancelHandle.cancel();

        assertThrows(ExecutionException.class, () -> execution.get(10, TimeUnit.SECONDS));
    }

    @ParameterizedTest(name = "local: {0}")
    @ValueSource(booleans = {true, false})
    void cancelComputeExecuteWithCancelHandle(boolean local) {
        Ignite entryNode = node(0);
        Ignite executeNode = local ? node(0) : node(1);

        CancelHandle cancelHandle = CancelHandle.create();

        JobDescriptor<Long, Void> job = JobDescriptor.builder(SilentSleepJob.class).units(units()).build();

        CompletableFuture<Void> runFut = IgniteTestUtils.runAsync(() -> entryNode.compute()
                .execute(JobTarget.node(clusterNode(executeNode)), job, cancelHandle.token(), 100L));

        cancelHandle.cancel();

        assertThrows(ExecutionException.class, () -> runFut.get(10, TimeUnit.SECONDS));
    }

    @ParameterizedTest(name = "withLocal: {0}")
    @ValueSource(booleans = {true, false})
    void cancelComputeExecuteBroadcastAsyncWithCancelHandle(boolean local) {
        Ignite entryNode = node(0);
        Set<ClusterNode> executeNodes =
                local ? Set.of(clusterNode(entryNode), clusterNode(node(2))) : Set.of(clusterNode(node(1)), clusterNode(node(2)));

        CancelHandle cancelHandle = CancelHandle.create();

        CompletableFuture<Map<ClusterNode, Void>> executions = entryNode.compute().executeBroadcastAsync(
                executeNodes,
                JobDescriptor.builder(SilentSleepJob.class).units(units()).build(), cancelHandle.token(), 100L
        );

        cancelHandle.cancel();

        assertThrows(ExecutionException.class, () -> executions.get(10, TimeUnit.SECONDS));
    }

    @ParameterizedTest(name = "local: {0}")
    @ValueSource(booleans = {true, false})
    void cancelComputeExecuteBroadcastWithCancelHandle(boolean local) {
        Ignite entryNode = node(0);
        Set<ClusterNode> executeNodes =
                local ? Set.of(clusterNode(entryNode), clusterNode(node(2))) : Set.of(clusterNode(node(1)), clusterNode(node(2)));

        CancelHandle cancelHandle = CancelHandle.create();

        CompletableFuture<Map<ClusterNode, Void>> runFut = IgniteTestUtils.runAsync(() -> entryNode.compute().executeBroadcast(
                executeNodes,
                JobDescriptor.builder(SilentSleepJob.class).units(units()).build(), cancelHandle.token(), 100L
        ));

        cancelHandle.cancel();

        assertThrows(ExecutionException.class, () -> runFut.get(10, TimeUnit.SECONDS));
    }

    @Test
    void cancelComputeExecuteMapReduceAsyncWithCancelHandle() {
        Ignite entryNode = node(0);

        CancelHandle cancelHandle = CancelHandle.create();

        CompletableFuture<Void> execution = entryNode.compute()
                .executeMapReduceAsync(TaskDescriptor.builder(InfiniteMapReduceTask.class).build(), cancelHandle.token(), null);

        cancelHandle.cancel();

        assertThrows(ExecutionException.class, () -> execution.get(10, TimeUnit.SECONDS));
    }

    static void createTestTableWithOneRow() {
        sql("DROP TABLE IF EXISTS test");
        sql("CREATE TABLE test (k int, v int, CONSTRAINT PK PRIMARY KEY (k))");
        sql("INSERT INTO test(k, v) VALUES (1, 101)");
    }

    private List<String> allNodeNames() {
        return IntStream.range(0, initialNodes())
                .mapToObj(ClusterPerClassIntegrationTest::node)
                .map(Ignite::name)
                .collect(toList());
    }

    @Test
    void executesColocatedWithMappedKey() {
        createTestTableWithOneRow();

        Ignite entryNode = node(0);

        String actualNodeName = entryNode.compute().execute(
                JobTarget.colocated("test", 1, Mapper.of(Integer.class)),
                JobDescriptor.builder(getNodeNameJobClass()).units(units()).build(), null);

        assertThat(actualNodeName, in(allNodeNames()));
    }

    @Test
    void executesColocatedWithMappedKeyAsync() {
        createTestTableWithOneRow();

        Ignite entryNode = node(0);

        JobExecution<String> execution = entryNode.compute().submit(
                JobTarget.colocated("test", 1, Mapper.of(Integer.class)),
                JobDescriptor.builder(getNodeNameJobClass()).units(units()).build(), null);

        assertThat(execution.resultAsync(), willBe(in(allNodeNames())));
        assertThat(execution.stateAsync(), willBe(jobStateWithStatus(COMPLETED)));
        assertThat(execution.cancelAsync(), willBe(false));
    }

    @Test
    void submitMapReduce() {
        Ignite entryNode = node(0);

        IgniteCompute igniteCompute = entryNode.compute();
        List<DeploymentUnit> units = units();
        @Nullable List<DeploymentUnit> arg = units();
        TaskExecution<Integer> taskExecution = igniteCompute.submitMapReduce(
                TaskDescriptor.<List<DeploymentUnit>, Integer>builder(mapReduceTaskClassName()).units(units).build(), arg);

        int sumOfNodeNamesLengths = CLUSTER.runningNodes().map(Ignite::name).map(String::length).reduce(Integer::sum).orElseThrow();
        assertThat(taskExecution.resultAsync(), willBe(sumOfNodeNamesLengths));

        // States list contains states for 3 running nodes
        assertThat(taskExecution.statesAsync(), willBe(contains(
                jobStateWithStatus(COMPLETED),
                jobStateWithStatus(COMPLETED),
                jobStateWithStatus(COMPLETED)
        )));
    }

    @Test
    void executeMapReduceAsync() {
        Ignite entryNode = node(0);

        CompletableFuture<Integer> future = entryNode.compute().executeMapReduceAsync(
                TaskDescriptor.<List<DeploymentUnit>, Integer>builder(mapReduceTaskClassName()).units(units()).build(),
                units());

        int sumOfNodeNamesLengths = CLUSTER.runningNodes().map(Ignite::name).map(String::length).reduce(Integer::sum).orElseThrow();
        assertThat(future, willBe(sumOfNodeNamesLengths));
    }

    @Test
    void executeMapReduce() {
        Ignite entryNode = node(0);

        int result = entryNode.compute().executeMapReduce(
                TaskDescriptor.<List<DeploymentUnit>, Integer>builder(mapReduceTaskClassName()).units(units()).build(),
                units());

        int sumOfNodeNamesLengths = CLUSTER.runningNodes().map(Ignite::name).map(String::length).reduce(Integer::sum).orElseThrow();
        assertThat(result, is(sumOfNodeNamesLengths));
    }

    @ParameterizedTest
    @ValueSource(booleans = {true, false})
    void cancelsJob(boolean local) {
        Ignite entryNode = node(0);
        Ignite executeNode = local ? node(0) : node(1);

        // This job catches the interruption and throws a RuntimeException
        JobDescriptor<Long, Void> job = JobDescriptor.builder(SleepJob.class).units(units()).build();
        JobExecution<Void> execution = entryNode.compute().submit(JobTarget.node(clusterNode(executeNode)), job, Long.MAX_VALUE);

        await().until(execution::stateAsync, willBe(jobStateWithStatus(EXECUTING)));

        assertThat(execution.cancelAsync(), willBe(true));

        CompletionException completionException = assertThrows(CompletionException.class, () -> execution.resultAsync().join());

        // Unwrap CompletionException, ComputeException should be the cause thrown from the API
        assertThat(completionException.getCause(), instanceOf(ComputeException.class));
        ComputeException computeException = (ComputeException) completionException.getCause();

        // ComputeException should be caused by the RuntimeException thrown from the SleepJob
        assertThat(computeException.getCause(), instanceOf(RuntimeException.class));
        RuntimeException runtimeException = (RuntimeException) computeException.getCause();

        // RuntimeException is thrown when SleepJob catches the InterruptedException
        assertThat(runtimeException.getCause(), instanceOf(InterruptedException.class));
        assertThat(runtimeException.getCause().getCause(), is(nullValue()));

        await().until(execution::stateAsync, willBe(jobStateWithStatus(CANCELED)));
    }

    @ParameterizedTest
    @ValueSource(booleans = {true, false})
    void cancelsNotCancellableJob(boolean local) {
        Ignite entryNode = node(0);
        Ignite executeNode = local ? node(0) : node(1);

        // This job catches the interruption and returns normally
        JobDescriptor<Long, Void> job = JobDescriptor.builder(SilentSleepJob.class).units(units()).build();
        JobExecution<Void> execution = entryNode.compute().submit(JobTarget.node(clusterNode(executeNode)), job, Long.MAX_VALUE);

        await().until(execution::stateAsync, willBe(jobStateWithStatus(EXECUTING)));

        assertThat(execution.cancelAsync(), willBe(true));

        CompletionException completionException = assertThrows(CompletionException.class, () -> execution.resultAsync().join());

        // Unwrap CompletionException, ComputeException should be the cause thrown from the API
        assertThat(completionException.getCause(), instanceOf(ComputeException.class));
        ComputeException computeException = (ComputeException) completionException.getCause();

        // ComputeException should be caused by the CancellationException thrown from the executor which detects that the job completes,
        // but was previously cancelled
        assertThat(computeException.getCause(), instanceOf(CancellationException.class));
        CancellationException cancellationException = (CancellationException) computeException.getCause();
        assertThat(cancellationException.getCause(), is(nullValue()));

        await().until(execution::stateAsync, willBe(jobStateWithStatus(CANCELED)));
    }

    @ParameterizedTest
    @ValueSource(booleans = {true, false})
    void cancelsQueuedJob(boolean local) {
        Ignite entryNode = node(0);
        Ignite executeNode = local ? node(0) : node(1);
        var nodes = JobTarget.node(clusterNode(executeNode));

        JobDescriptor<Long, Void> job = JobDescriptor.builder(SleepJob.class).units(units()).build();

        // Start 1 task in executor with 1 thread
        JobExecution<Void> execution1 = entryNode.compute().submit(nodes, job, Long.MAX_VALUE);
        await().until(execution1::stateAsync, willBe(jobStateWithStatus(EXECUTING)));

        // Start one more task
        JobExecution<Void> execution2 = entryNode.compute().submit(nodes, job, Long.MAX_VALUE);
        await().until(execution2::stateAsync, willBe(jobStateWithStatus(QUEUED)));

        // Task 2 is not complete, in queued state
        assertThat(execution2.resultAsync().isDone(), is(false));

        // Cancel queued task
        assertThat(execution2.cancelAsync(), willBe(true));
        await().until(execution2::stateAsync, willBe(jobStateWithStatus(CANCELED)));

        // Cancel running task
        assertThat(execution1.cancelAsync(), willBe(true));
        await().until(execution1::stateAsync, willBe(jobStateWithStatus(CANCELED)));
    }

    @ParameterizedTest
    @ValueSource(booleans = {true, false})
    void changeExecutingJobPriority(boolean local) {
        Ignite entryNode = node(0);
        Ignite executeNode = local ? node(0) : node(1);

        JobDescriptor<Long, Void> job = JobDescriptor.builder(SleepJob.class).units(units()).build();
        JobExecution<Void> execution = entryNode.compute().submit(JobTarget.node(clusterNode(executeNode)), job, Long.MAX_VALUE);
        await().until(execution::stateAsync, willBe(jobStateWithStatus(EXECUTING)));

        assertThat(execution.changePriorityAsync(2), willBe(false));
        assertThat(execution.cancelAsync(), willBe(true));
    }

<<<<<<< HEAD
    @Test
    void tupleSerialization() {
        Ignite entryNode = node(0);
        ClusterNode executeNode = clusterNode(node(1));

        // Execute the job on remote node to trigger serialization
        Integer result = entryNode.compute().execute(
                JobTarget.node(executeNode),
                JobDescriptor.builder(TupleJob.class).units(units()).build(),
                Tuple.create().set("COUNT", 1)
        );

        assertThat(result, is(1));
    }

    static Ignite node(int i) {
        return CLUSTER.node(i);
    }

    static ClusterNode clusterNode(Ignite node) {
        return unwrapIgniteImpl(node).node();
    }

=======
>>>>>>> 1edda62a
    static String concatJobClassName() {
        return ConcatJob.class.getName();
    }

    private static Class<ConcatJob> concatJobClass() {
        return ConcatJob.class;
    }

    private static String getNodeNameJobClassName() {
        return GetNodeNameJob.class.getName();
    }

    private static Class<GetNodeNameJob> getNodeNameJobClass() {
        return GetNodeNameJob.class;
    }

    private static String failingJobClassName() {
        return FailingJob.class.getName();
    }

    private static String mapReduceTaskClassName() {
        return MapReduce.class.getName();
    }

    static void assertComputeException(Exception ex, Throwable cause) {
        assertComputeException(ex, cause.getClass().getName(), cause.getMessage());
    }

    static void assertComputeException(Exception ex, Class<?> cause, String causeMsgSubstring) {
        assertComputeException(ex, cause.getName(), causeMsgSubstring);
    }

    private static void assertComputeException(Exception ex, String causeClass, String causeMsgSubstring) {
        assertTraceableException(ex, ComputeException.class, COMPUTE_JOB_FAILED_ERR, "Job execution failed:");
        Throwable cause = ExceptionUtils.unwrapCause(ex);
        assertThat(cause.getCause().getClass().getName(), containsString(causeClass));
        assertThat(cause.getCause().getMessage(), containsString(causeMsgSubstring));
    }
}<|MERGE_RESOLUTION|>--- conflicted
+++ resolved
@@ -24,6 +24,7 @@
 import static org.apache.ignite.compute.JobStatus.FAILED;
 import static org.apache.ignite.compute.JobStatus.QUEUED;
 import static org.apache.ignite.internal.IgniteExceptionTestUtils.assertTraceableException;
+import static org.apache.ignite.internal.TestWrappers.unwrapIgniteImpl;
 import static org.apache.ignite.internal.testframework.matchers.CompletableFutureMatcher.willBe;
 import static org.apache.ignite.internal.testframework.matchers.JobStateMatcher.jobStateWithStatus;
 import static org.apache.ignite.lang.ErrorGroups.Compute.CLASS_INITIALIZATION_ERR;
@@ -664,7 +665,6 @@
         assertThat(execution.cancelAsync(), willBe(true));
     }
 
-<<<<<<< HEAD
     @Test
     void tupleSerialization() {
         Ignite entryNode = node(0);
@@ -680,16 +680,6 @@
         assertThat(result, is(1));
     }
 
-    static Ignite node(int i) {
-        return CLUSTER.node(i);
-    }
-
-    static ClusterNode clusterNode(Ignite node) {
-        return unwrapIgniteImpl(node).node();
-    }
-
-=======
->>>>>>> 1edda62a
     static String concatJobClassName() {
         return ConcatJob.class.getName();
     }
