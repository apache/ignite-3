/*
 * Licensed to the Apache Software Foundation (ASF) under one or more
 * contributor license agreements. See the NOTICE file distributed with
 * this work for additional information regarding copyright ownership.
 * The ASF licenses this file to You under the Apache License, Version 2.0
 * (the "License"); you may not use this file except in compliance with
 * the License. You may obtain a copy of the License at
 *
 *      http://www.apache.org/licenses/LICENSE-2.0
 *
 * Unless required by applicable law or agreed to in writing, software
 * distributed under the License is distributed on an "AS IS" BASIS,
 * WITHOUT WARRANTIES OR CONDITIONS OF ANY KIND, either express or implied.
 * See the License for the specific language governing permissions and
 * limitations under the License.
 */

package org.apache.ignite.internal.compute;

import static java.util.stream.Collectors.toList;
import static org.apache.ignite.compute.JobStatus.COMPLETED;
import static org.apache.ignite.compute.JobStatus.FAILED;
import static org.apache.ignite.internal.IgniteExceptionTestUtils.assertTraceableException;
import static org.apache.ignite.internal.TestWrappers.unwrapIgniteImpl;
import static org.apache.ignite.internal.testframework.matchers.CompletableFutureMatcher.willBe;
import static org.apache.ignite.internal.testframework.matchers.JobStateMatcher.jobStateWithStatus;
import static org.apache.ignite.lang.ErrorGroups.Compute.CLASS_INITIALIZATION_ERR;
import static org.apache.ignite.lang.ErrorGroups.Compute.COMPUTE_JOB_FAILED_ERR;
import static org.hamcrest.MatcherAssert.assertThat;
import static org.hamcrest.Matchers.aMapWithSize;
import static org.hamcrest.Matchers.contains;
import static org.hamcrest.Matchers.containsString;
import static org.hamcrest.Matchers.in;
import static org.hamcrest.Matchers.instanceOf;
import static org.hamcrest.Matchers.is;
import static org.junit.jupiter.api.Assertions.assertInstanceOf;
import static org.junit.jupiter.api.Assertions.assertThrows;

import java.util.List;
import java.util.Map;
import java.util.Set;
import java.util.concurrent.CompletableFuture;
import java.util.concurrent.CompletionException;
import java.util.concurrent.ExecutionException;
import java.util.concurrent.TimeUnit;
import java.util.stream.IntStream;
import org.apache.ignite.Ignite;
import org.apache.ignite.compute.ComputeException;
import org.apache.ignite.compute.ComputeJob;
import org.apache.ignite.compute.IgniteCompute;
import org.apache.ignite.compute.JobDescriptor;
import org.apache.ignite.compute.JobExecution;
import org.apache.ignite.compute.JobExecutionContext;
import org.apache.ignite.compute.JobTarget;
import org.apache.ignite.compute.TaskDescriptor;
import org.apache.ignite.compute.task.TaskExecution;
import org.apache.ignite.deployment.DeploymentUnit;
import org.apache.ignite.internal.ClusterPerClassIntegrationTest;
import org.apache.ignite.internal.util.ExceptionUtils;
import org.apache.ignite.lang.IgniteException;
import org.apache.ignite.lang.TableNotFoundException;
import org.apache.ignite.network.ClusterNode;
import org.apache.ignite.table.Tuple;
import org.apache.ignite.table.mapper.Mapper;
import org.jetbrains.annotations.Nullable;
import org.junit.jupiter.api.Test;
import org.junit.jupiter.params.ParameterizedTest;
import org.junit.jupiter.params.provider.Arguments;
import org.junit.jupiter.params.provider.MethodSource;

/**
 * Base integration tests for Compute functionality. To add new compute job for testing both in embedded and standalone mode, add the
 * corresponding job class to the jobs source set. The integration tests depend on this source set so the job class will be visible and it
 * will be automatically compiled and packed into the ignite-integration-test-jobs-1.0-SNAPSHOT.jar.
 */
public abstract class ItComputeBaseTest extends ClusterPerClassIntegrationTest {
    protected abstract List<DeploymentUnit> units();

    private static List<Arguments> wrongJobClassArguments() {
        return List.of(
                Arguments.of("org.example.NonExistentJob", CLASS_INITIALIZATION_ERR, "Cannot load job class by name"),
                Arguments.of(NonComputeJob.class.getName(), CLASS_INITIALIZATION_ERR, "does not implement ComputeJob interface"),
                Arguments.of(NonEmptyConstructorJob.class.getName(), CLASS_INITIALIZATION_ERR, "Cannot instantiate job")
        );
    }

    @ParameterizedTest
    @MethodSource("wrongJobClassArguments")
    void executesWrongJobClassLocally(String jobClassName, int errorCode, String msg) {
        Ignite entryNode = node(0);

        IgniteException ex = assertThrows(
                IgniteException.class, () ->
                entryNode.compute().execute(
                        JobTarget.node(clusterNode(entryNode)),
                        JobDescriptor.builder(jobClassName).units(units()).build(),
                        null
                ));

        assertTraceableException(ex, ComputeException.class, errorCode, msg);
    }

    @ParameterizedTest
    @MethodSource("wrongJobClassArguments")
    void executesWrongJobClassLocallyAsync(String jobClassName, int errorCode, String msg) {
        Ignite entryNode = node(0);

        ExecutionException ex = assertThrows(ExecutionException.class, () -> entryNode.compute().executeAsync(
                JobTarget.node(clusterNode(entryNode)), JobDescriptor.builder(jobClassName).units(units()).build(), null)
                .get(1, TimeUnit.SECONDS));

        assertTraceableException(ex, ComputeException.class, errorCode, msg);
    }

    @ParameterizedTest
    @MethodSource("wrongJobClassArguments")
    void executesWrongJobClassOnRemoteNodes(String jobClassName, int errorCode, String msg) {
        Ignite entryNode = node(0);

        IgniteException ex = assertThrows(IgniteException.class, () -> entryNode.compute().execute(
                JobTarget.anyNode(clusterNode(node(1)), clusterNode(node(2))),
                JobDescriptor.builder(jobClassName).units(units()).build(),
                null));

        assertTraceableException(ex, ComputeException.class, errorCode, msg);
    }

    @ParameterizedTest
    @MethodSource("wrongJobClassArguments")
    void executesWrongJobClassOnRemoteNodesAsync(String jobClassName, int errorCode, String msg) {
        Ignite entryNode = node(0);

        ExecutionException ex = assertThrows(ExecutionException.class, () -> entryNode.compute().executeAsync(
                JobTarget.anyNode(clusterNode(node(1)), clusterNode(node(2))),
                JobDescriptor.builder(jobClassName).units(units()).build(),
                null
        ).get(1, TimeUnit.SECONDS));

        assertTraceableException(ex, ComputeException.class, errorCode, msg);
    }

    @Test
    void executesJobLocally() {
        Ignite entryNode = node(0);

        String result = entryNode.compute().execute(
                JobTarget.node(clusterNode(entryNode)),
                JobDescriptor.builder(concatJobClass()).units(units()).build(),
                new Object[]{"a", 42});

        assertThat(result, is("a42"));
    }

    @Test
    void executesJobLocallyAsync() {
        Ignite entryNode = node(0);

        JobExecution<String> execution = entryNode.compute().submit(
                JobTarget.node(clusterNode(entryNode)),
                JobDescriptor.builder(concatJobClass()).units(units()).build(),
                new Object[] {"a", 42});

        assertThat(execution.resultAsync(), willBe("a42"));
        assertThat(execution.stateAsync(), willBe(jobStateWithStatus(COMPLETED)));
        assertThat(execution.cancelAsync(), willBe(false));
    }

    @Test
    void executesJobOnRemoteNodes() {
        Ignite entryNode = node(0);

        String result = entryNode.compute().execute(
                JobTarget.anyNode(clusterNode(node(1)), clusterNode(node(2))),
                JobDescriptor.builder(concatJobClass()).units(units()).build(),
                new Object[]{"a", 42});

        assertThat(result, is("a42"));
    }

    @Test
    void executesJobOnRemoteNodesAsync() {
        Ignite entryNode = node(0);

        JobExecution<String> execution = entryNode.compute().submit(
                JobTarget.anyNode(clusterNode(node(1)), clusterNode(node(2))),
                JobDescriptor.builder(concatJobClass()).units(units()).build(),
                new Object[]{"a", 42});

        assertThat(execution.resultAsync(), willBe("a42"));
        assertThat(execution.stateAsync(), willBe(jobStateWithStatus(COMPLETED)));
        assertThat(execution.cancelAsync(), willBe(false));
    }

    @Test
    void localExecutionActuallyUsesLocalNode() {
        Ignite entryNode = node(0);

        CompletableFuture<String> fut = entryNode.compute().executeAsync(
                JobTarget.node(clusterNode(entryNode)),
                JobDescriptor.builder(getNodeNameJobClass()).units(units()).build(), null);

        assertThat(fut, willBe(entryNode.name()));
    }

    @Test
    void remoteExecutionActuallyUsesRemoteNode() {
        Ignite entryNode = node(0);
        Ignite remoteNode = node(1);

        CompletableFuture<String> fut = entryNode.compute().executeAsync(
                JobTarget.node(clusterNode(remoteNode)),
                JobDescriptor.builder(getNodeNameJobClass()).units(units()).build(), null);

        assertThat(fut, willBe(remoteNode.name()));
    }

    @Test
    void executesFailingJobLocally() {
        Ignite entryNode = node(0);

        IgniteException ex = assertThrows(IgniteException.class, () -> entryNode.compute().execute(
                JobTarget.node(clusterNode(entryNode)),
                JobDescriptor.builder(failingJobClassName()).units(units()).build(), null));

        assertComputeException(ex, "JobException", "Oops");
    }

    @Test
    void executesFailingJobLocallyAsync() {
        Ignite entryNode = node(0);

        JobExecution<String> execution = entryNode.compute().submit(
                JobTarget.node(clusterNode(entryNode)),
                JobDescriptor.<Object, String>builder(failingJobClassName()).units(units()).build(), null);

        ExecutionException ex = assertThrows(ExecutionException.class, () -> execution.resultAsync().get(1, TimeUnit.SECONDS));

        assertComputeException(ex, "JobException", "Oops");

        assertThat(execution.stateAsync(), willBe(jobStateWithStatus(FAILED)));
        assertThat(execution.cancelAsync(), willBe(false));
    }

    @Test
    void executesFailingJobOnRemoteNodes() {
        Ignite entryNode = node(0);

        IgniteException ex = assertThrows(IgniteException.class, () -> entryNode.compute().execute(
                JobTarget.anyNode(clusterNode(node(1)), clusterNode(node(2))),
                JobDescriptor.builder(failingJobClassName()).units(units()).build(), null));

        assertComputeException(ex, "JobException", "Oops");
    }

    @Test
    void executesFailingJobOnRemoteNodesAsync() {
        Ignite entryNode = node(0);

        JobExecution<String> execution = entryNode.compute().submit(
                JobTarget.anyNode(clusterNode(node(1)), clusterNode(node(2))),
                JobDescriptor.<Object, String>builder(failingJobClassName()).units(units()).build(), null);

        ExecutionException ex = assertThrows(ExecutionException.class, () -> execution.resultAsync().get(1, TimeUnit.SECONDS));

        assertComputeException(ex, "JobException", "Oops");

        assertThat(execution.stateAsync(), willBe(jobStateWithStatus(FAILED)));
        assertThat(execution.cancelAsync(), willBe(false));
    }

    @Test
    void broadcastsJobWithArgumentsAsync() {
        Ignite entryNode = node(0);

        Map<ClusterNode, JobExecution<String>> results = entryNode.compute().submitBroadcast(
                Set.of(clusterNode(entryNode), clusterNode(node(1)), clusterNode(node(2))),
                JobDescriptor.builder(concatJobClass()).units(units()).build(),
                new Object[] {"a", 42});

        assertThat(results, is(aMapWithSize(3)));
        for (int i = 0; i < 3; i++) {
            ClusterNode node = clusterNode(node(i));
            JobExecution<String> execution = results.get(node);
            assertThat(execution.resultAsync(), willBe("a42"));
            assertThat(execution.stateAsync(), willBe(jobStateWithStatus(COMPLETED)));
            assertThat(execution.cancelAsync(), willBe(false));
        }
    }

    @Test
    void broadcastExecutesJobOnRespectiveNodes() {
        Ignite entryNode = node(0);

        Map<ClusterNode, JobExecution<String>> results = entryNode.compute().submitBroadcast(
                Set.of(clusterNode(entryNode), clusterNode(node(1)), clusterNode(node(2))),
                JobDescriptor.builder(getNodeNameJobClass()).units(units()).build(), null);

        assertThat(results, is(aMapWithSize(3)));
        for (int i = 0; i < 3; i++) {
            ClusterNode node = clusterNode(node(i));
            JobExecution<String> execution = results.get(node);
            assertThat(execution.resultAsync(), willBe(node.name()));
            assertThat(execution.stateAsync(), willBe(jobStateWithStatus(COMPLETED)));
            assertThat(execution.cancelAsync(), willBe(false));
        }
    }

    @Test
    void broadcastsFailingJob() throws Exception {
        Ignite entryNode = node(0);

        Map<ClusterNode, JobExecution<String>> results = entryNode.compute().submitBroadcast(
                Set.of(clusterNode(entryNode), clusterNode(node(1)), clusterNode(node(2))),
                JobDescriptor.<Object, String>builder(failingJobClassName()).units(units()).build(), null);

        assertThat(results, is(aMapWithSize(3)));
        for (int i = 0; i < 3; i++) {
            JobExecution<String> execution = results.get(clusterNode(node(i)));
            Exception result = (Exception) execution.resultAsync()
                    .handle((res, ex) -> ex != null ? ex : res)
                    .get(1, TimeUnit.SECONDS);

            assertThat(result, is(instanceOf(CompletionException.class)));
            assertComputeException(result, "JobException", "Oops");

            assertThat(execution.stateAsync(), willBe(jobStateWithStatus(FAILED)));
            assertThat(execution.cancelAsync(), willBe(false));
        }
    }

    @Test
    void executesColocatedWithTupleKey() {
        createTestTableWithOneRow();

        Ignite entryNode = node(0);

        String actualNodeName = entryNode.compute().execute(
                JobTarget.colocated("test", Tuple.create(Map.of("k", 1))),
                JobDescriptor.builder(getNodeNameJobClass()).units(units()).build(), null);

        assertThat(actualNodeName, in(allNodeNames()));
    }

    @Test
    void executesColocatedWithTupleKeyAsync() {
        createTestTableWithOneRow();

        Ignite entryNode = node(0);

        JobExecution<String> execution = entryNode.compute().submit(
                JobTarget.colocated("test", Tuple.create(Map.of("k", 1))),
                JobDescriptor.builder(getNodeNameJobClass()).units(units()).build(), null);

        assertThat(execution.resultAsync(), willBe(in(allNodeNames())));
        assertThat(execution.stateAsync(), willBe(jobStateWithStatus(COMPLETED)));
        assertThat(execution.cancelAsync(), willBe(false));
    }

    @Test
    public void executesColocatedWithNonConsecutiveKeyColumnOrder() {
        sql("DROP TABLE IF EXISTS test");
        sql("CREATE TABLE test (k int, key_int int, v int, key_str VARCHAR, CONSTRAINT PK PRIMARY KEY (key_int, key_str))");
        sql("INSERT INTO test VALUES (1, 2, 3, '4')");

        String actualNodeName = node(0).compute().execute(
                JobTarget.colocated("test", Tuple.create(Map.of("key_int", 2, "key_str", "4"))),
                JobDescriptor.builder(getNodeNameJobClass()).units(units()).build(), null);
        assertThat(actualNodeName, in(allNodeNames()));
    }

    @Test
    void executeColocatedThrowsTableNotFoundExceptionWhenTableDoesNotExist() {
        Ignite entryNode = node(0);

        var ex = assertThrows(CompletionException.class,
                () -> entryNode.compute().submit(
                        JobTarget.colocated("\"bad-table\"", Tuple.create(Map.of("k", 1))),
                        JobDescriptor.builder(getNodeNameJobClassName()).units(units()).build(), null).resultAsync().join());

        assertInstanceOf(TableNotFoundException.class, ex.getCause());
        assertThat(ex.getCause().getMessage(), containsString("The table does not exist [name=\"PUBLIC\".\"bad-table\"]"));
    }

    static void createTestTableWithOneRow() {
        sql("DROP TABLE IF EXISTS test");
        sql("CREATE TABLE test (k int, v int, CONSTRAINT PK PRIMARY KEY (k))");
        sql("INSERT INTO test(k, v) VALUES (1, 101)");
    }

    private List<String> allNodeNames() {
        return IntStream.range(0, initialNodes())
                .mapToObj(ItComputeBaseTest::node)
                .map(Ignite::name)
                .collect(toList());
    }

    @Test
    void executesColocatedWithMappedKey() {
        createTestTableWithOneRow();

        Ignite entryNode = node(0);

        String actualNodeName = entryNode.compute().execute(
                JobTarget.colocated("test", 1, Mapper.of(Integer.class)),
                JobDescriptor.builder(getNodeNameJobClass()).units(units()).build(), null);

        assertThat(actualNodeName, in(allNodeNames()));
    }

    @Test
    void executesColocatedWithMappedKeyAsync() {
        createTestTableWithOneRow();

        Ignite entryNode = node(0);

        JobExecution<String> execution = entryNode.compute().submit(
                JobTarget.colocated("test", 1, Mapper.of(Integer.class)),
                JobDescriptor.builder(getNodeNameJobClass()).units(units()).build(), null);

        assertThat(execution.resultAsync(), willBe(in(allNodeNames())));
        assertThat(execution.stateAsync(), willBe(jobStateWithStatus(COMPLETED)));
        assertThat(execution.cancelAsync(), willBe(false));
    }

    @Test
    void submitMapReduce() {
        Ignite entryNode = node(0);

        IgniteCompute igniteCompute = entryNode.compute();
        List<DeploymentUnit> units = units();
        @Nullable List<DeploymentUnit> arg = units();
        TaskExecution<Integer> taskExecution = igniteCompute.submitMapReduce(
                TaskDescriptor.<List<DeploymentUnit>, Integer>builder(mapReduceTaskClassName()).units(units).build(), arg);

        int sumOfNodeNamesLengths = CLUSTER.runningNodes().map(Ignite::name).map(String::length).reduce(Integer::sum).orElseThrow();
        assertThat(taskExecution.resultAsync(), willBe(sumOfNodeNamesLengths));

        // States list contains states for 3 running nodes
        assertThat(taskExecution.statesAsync(), willBe(contains(
                jobStateWithStatus(COMPLETED),
                jobStateWithStatus(COMPLETED),
                jobStateWithStatus(COMPLETED)
        )));
    }

    @Test
    void executeMapReduceAsync() {
        Ignite entryNode = node(0);

        CompletableFuture<Integer> future = entryNode.compute().executeMapReduceAsync(
                TaskDescriptor.<List<DeploymentUnit>, Integer>builder(mapReduceTaskClassName()).units(units()).build(),
                units());

        int sumOfNodeNamesLengths = CLUSTER.runningNodes().map(Ignite::name).map(String::length).reduce(Integer::sum).orElseThrow();
        assertThat(future, willBe(sumOfNodeNamesLengths));
    }

    @Test
    void executeMapReduce() {
        Ignite entryNode = node(0);

        int result = entryNode.compute().executeMapReduce(
                TaskDescriptor.<List<DeploymentUnit>, Integer>builder(mapReduceTaskClassName()).units(units()).build(),
                units());

        int sumOfNodeNamesLengths = CLUSTER.runningNodes().map(Ignite::name).map(String::length).reduce(Integer::sum).orElseThrow();
        assertThat(result, is(sumOfNodeNamesLengths));
    }

<<<<<<< HEAD
=======
    @Test
    void pojoJobArgumentSerialization() {
        Ignite entryNode = node(0);
        String address = "127.0.0.1:" + unwrapIgniteImpl(entryNode).clientAddress().port();
        try (IgniteClient client = IgniteClient.builder().addresses(address).build()) {
            var argumentPojo = new Pojo("Hey");

            String resultString = client.compute().execute(
                    JobTarget.node(clusterNode(node(1))),
                    JobDescriptor.builder(pojoJobClass())
                            .argumentMarshaller(ByteArrayMarshaller.create())
                            .build(),
                    argumentPojo
            );

            assertThat(resultString, equalTo(argumentPojo.getName()));
        }

    }

    /**
     * Tests that the nested tuples are correctly serialized and deserialized.
     */
    @Test
    void nestedTuplesArgumentSerialization() {
        Ignite entryNode = node(0);
        String address = "127.0.0.1:" + unwrapIgniteImpl(entryNode).clientAddress().port();
        try (IgniteClient client = IgniteClient.builder().addresses(address).build()) {
            var argument = Tuple.create(
                    Map.of("level1_key1", Tuple.create(
                                    Map.of("level2_key1", Tuple.create(
                                            Map.of("level3_key1", "level3_value1"))
                                    )
                            ),
                            "level1_key2", Tuple.create(
                                    Map.of("level2_key1", Tuple.create(
                                            Map.of("level3_key1", "level3_value1"))
                                    )
                            ),
                            "level1_key3", "Non-tuple-string-value",
                            "level1_key4", 42
                    )
            );

            Tuple resultTuple = client.compute().execute(
                    JobTarget.node(clusterNode(node(1))),
                    JobDescriptor.builder(TupleComputeJob.class)
                            .build(),
                    argument
            );

            assertThat(resultTuple, equalTo(argument));
        }
    }

>>>>>>> 6fc263e3
    static Ignite node(int i) {
        return CLUSTER.node(i);
    }

    static ClusterNode clusterNode(Ignite node) {
        return unwrapIgniteImpl(node).node();
    }

    static String concatJobClassName() {
        return ConcatJob.class.getName();
    }

    private static Class<ConcatJob> concatJobClass() {
        return ConcatJob.class;
    }

<<<<<<< HEAD
=======
    static String pojoJobClassName() {
        return PojoJob.class.getName();
    }

    private static class TupleComputeJob implements ComputeJob<Tuple, Tuple> {

        @Override
        public @Nullable CompletableFuture<Tuple> executeAsync(JobExecutionContext context, @Nullable Tuple arg) {
            return CompletableFuture.completedFuture(arg);
        }
    }

    static Class<PojoJob> pojoJobClass() {
        return PojoJob.class;
    }

>>>>>>> 6fc263e3
    private static String getNodeNameJobClassName() {
        return GetNodeNameJob.class.getName();
    }

    private static Class<GetNodeNameJob> getNodeNameJobClass() {
        return GetNodeNameJob.class;
    }

    private static String failingJobClassName() {
        return FailingJob.class.getName();
    }

    private static String mapReduceTaskClassName() {
        return MapReduce.class.getName();
    }

    static void assertComputeException(Exception ex, Throwable cause) {
        assertComputeException(ex, cause.getClass().getName(), cause.getMessage());
    }

    static void assertComputeException(Exception ex, Class<?> cause, String causeMsgSubstring) {
        assertComputeException(ex, cause.getName(), causeMsgSubstring);
    }

    private static void assertComputeException(Exception ex, String causeClass, String causeMsgSubstring) {
        assertTraceableException(ex, ComputeException.class, COMPUTE_JOB_FAILED_ERR, "Job execution failed:");
        Throwable cause = ExceptionUtils.unwrapCause(ex);
        assertThat(cause.getCause().getClass().getName(), containsString(causeClass));
        assertThat(cause.getCause().getMessage(), containsString(causeMsgSubstring));
    }
}<|MERGE_RESOLUTION|>--- conflicted
+++ resolved
@@ -30,6 +30,7 @@
 import static org.hamcrest.Matchers.aMapWithSize;
 import static org.hamcrest.Matchers.contains;
 import static org.hamcrest.Matchers.containsString;
+import static org.hamcrest.Matchers.equalTo;
 import static org.hamcrest.Matchers.in;
 import static org.hamcrest.Matchers.instanceOf;
 import static org.hamcrest.Matchers.is;
@@ -45,6 +46,7 @@
 import java.util.concurrent.TimeUnit;
 import java.util.stream.IntStream;
 import org.apache.ignite.Ignite;
+import org.apache.ignite.client.IgniteClient;
 import org.apache.ignite.compute.ComputeException;
 import org.apache.ignite.compute.ComputeJob;
 import org.apache.ignite.compute.IgniteCompute;
@@ -59,6 +61,7 @@
 import org.apache.ignite.internal.util.ExceptionUtils;
 import org.apache.ignite.lang.IgniteException;
 import org.apache.ignite.lang.TableNotFoundException;
+import org.apache.ignite.marshalling.ByteArrayMarshaller;
 import org.apache.ignite.network.ClusterNode;
 import org.apache.ignite.table.Tuple;
 import org.apache.ignite.table.mapper.Mapper;
@@ -467,8 +470,6 @@
         assertThat(result, is(sumOfNodeNamesLengths));
     }
 
-<<<<<<< HEAD
-=======
     @Test
     void pojoJobArgumentSerialization() {
         Ignite entryNode = node(0);
@@ -524,7 +525,6 @@
         }
     }
 
->>>>>>> 6fc263e3
     static Ignite node(int i) {
         return CLUSTER.node(i);
     }
@@ -541,8 +541,6 @@
         return ConcatJob.class;
     }
 
-<<<<<<< HEAD
-=======
     static String pojoJobClassName() {
         return PojoJob.class.getName();
     }
@@ -559,7 +557,6 @@
         return PojoJob.class;
     }
 
->>>>>>> 6fc263e3
     private static String getNodeNameJobClassName() {
         return GetNodeNameJob.class.getName();
     }
