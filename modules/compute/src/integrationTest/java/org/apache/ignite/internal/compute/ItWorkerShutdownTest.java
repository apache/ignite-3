/*
 * Licensed to the Apache Software Foundation (ASF) under one or more
 * contributor license agreements. See the NOTICE file distributed with
 * this work for additional information regarding copyright ownership.
 * The ASF licenses this file to You under the Apache License, Version 2.0
 * (the "License"); you may not use this file except in compliance with
 * the License. You may obtain a copy of the License at
 *
 *      http://www.apache.org/licenses/LICENSE-2.0
 *
 * Unless required by applicable law or agreed to in writing, software
 * distributed under the License is distributed on an "AS IS" BASIS,
 * WITHOUT WARRANTIES OR CONDITIONS OF ANY KIND, either express or implied.
 * See the License for the specific language governing permissions and
 * limitations under the License.
 */

package org.apache.ignite.internal.compute;

import static org.apache.ignite.internal.TestWrappers.unwrapTableImpl;
import static org.apache.ignite.internal.catalog.CatalogService.DEFAULT_STORAGE_PROFILE;
import static org.hamcrest.MatcherAssert.assertThat;
import static org.hamcrest.Matchers.equalTo;
import static org.hamcrest.Matchers.greaterThan;
import static org.hamcrest.Matchers.hasItem;
import static org.hamcrest.Matchers.in;
import static org.hamcrest.Matchers.is;
import static org.hamcrest.Matchers.not;

import java.util.ArrayList;
import java.util.Arrays;
import java.util.HashMap;
import java.util.List;
import java.util.Map;
import java.util.Set;
import java.util.UUID;
import java.util.concurrent.ExecutionException;
import java.util.stream.Collectors;
import org.apache.ignite.compute.IgniteCompute;
import org.apache.ignite.compute.JobDescriptor;
import org.apache.ignite.compute.JobExecution;
import org.apache.ignite.internal.ClusterPerTestIntegrationTest;
import org.apache.ignite.internal.app.IgniteImpl;
import org.apache.ignite.internal.compute.utils.InteractiveJobs;
import org.apache.ignite.internal.compute.utils.InteractiveJobs.AllInteractiveJobsApi;
import org.apache.ignite.internal.compute.utils.TestingJobExecution;
import org.apache.ignite.internal.hlc.HybridClock;
import org.apache.ignite.internal.placementdriver.ReplicaMeta;
import org.apache.ignite.internal.replicator.TablePartitionId;
import org.apache.ignite.internal.table.TableImpl;
import org.apache.ignite.network.ClusterNode;
import org.apache.ignite.table.Tuple;
import org.junit.jupiter.api.BeforeEach;
import org.junit.jupiter.api.Test;

/**
 * Integration tests for worker node shutdown failover.
 *
 * <p>The logic is that if we run the job on the remote node and this node has left the logical topology then we should restart a job on
 * another node. This is not true for broadcast and local jobs. They should not be restarted.
 */
@SuppressWarnings("resource")
public abstract class ItWorkerShutdownTest extends ClusterPerTestIntegrationTest {
    /**
     * Map from node name to node index in {@link super#cluster}.
     */
    private static final Map<String, Integer> NODES_NAMES_TO_INDEXES = new HashMap<>();

    private static final String TABLE_NAME = "test";

    /**
     * CMG == number of nodes in cluster. We wont lose the leader in tests then.
     */
    @Override
    protected int[] cmgMetastoreNodes() {
        return new int[]{0, 1, 2};
    }

    private static Set<String> workerCandidates(IgniteImpl... nodes) {
        return Arrays.stream(nodes)
                .map(IgniteImpl::node)
                .map(ClusterNode::name)
                .collect(Collectors.toSet());
    }

    private Set<ClusterNode> clusterNodesByNames(Set<String> nodes) {
        return nodes.stream()
                .map(NODES_NAMES_TO_INDEXES::get)
                .map(this::node)
                .map(IgniteImpl::node)
                .collect(Collectors.toSet());
    }

    /**
     * Initializes channels. Assumption: there is no any running job on the cluster.
     */
    @BeforeEach
    void setUp() {
        InteractiveJobs.clearState();

        NODES_NAMES_TO_INDEXES.clear();
        for (int i = 0; i < 3; i++) {
            NODES_NAMES_TO_INDEXES.put(node(i).name(), i);
        }

        executeSql("DROP TABLE IF EXISTS PUBLIC.TEST");
    }

    @Test
    void remoteExecutionWorkerShutdown() throws Exception {
        // Given entry node.
        IgniteImpl entryNode = node(0);
        // And remote candidates to execute a job.
        Set<String> remoteWorkerCandidates = workerCandidates(node(1), node(2));

        // When execute job.
        TestingJobExecution<String> execution = executeGlobalInteractiveJob(entryNode, remoteWorkerCandidates);

        // Then one of candidates became a worker and run the job.
        String workerNodeName = InteractiveJobs.globalJob().currentWorkerName();
        // And job is running.
        InteractiveJobs.globalJob().assertAlive();
        // And.
        execution.assertExecuting();

        // And save state BEFORE worker has failed.
        long createTimeBeforeFail = execution.createTimeMillis();
        long startTimeBeforeFail = execution.startTimeMillis();
        UUID jobIdBeforeFail = execution.idSync();

        // When stop worker node.
        stopNode(workerNodeName);
        // And remove it from candidates.
        remoteWorkerCandidates.remove(workerNodeName);

        // Then the job is alive: it has been restarted on another candidate.
        InteractiveJobs.globalJob().assertAlive();
        // And.
        execution.assertExecuting();
        // And remaining candidate was chosen as a failover worker.
        String failoverWorker = InteractiveJobs.globalJob().currentWorkerName();
        assertThat(remoteWorkerCandidates, hasItem(failoverWorker));

        // And check create time was not changed but start time changed.
        assertThat(execution.createTimeMillis(), equalTo(createTimeBeforeFail));
        assertThat(execution.startTimeMillis(), greaterThan(startTimeBeforeFail));
        // And id was not changed.
        assertThat(execution.idSync(), equalTo(jobIdBeforeFail));

        // When finish job.
        InteractiveJobs.globalJob().finish();

        // Then it is successfully finished.
        execution.assertCompleted();
        // And finish time is greater then create time and start time.
        assertThat(execution.finishTimeMillis(), greaterThan(execution.createTimeMillis()));
        assertThat(execution.finishTimeMillis(), greaterThan(execution.startTimeMillis()));
        // And job id the same.
        assertThat(execution.idSync(), equalTo(jobIdBeforeFail));
    }

    @Test
    void remoteExecutionSingleWorkerShutdown() throws Exception {
        // Given.
        IgniteImpl entryNode = node(0);
        // And only one remote candidate to execute a job.
        Set<String> remoteWorkerCandidates = workerCandidates(node(1));

        // When execute job.
        TestingJobExecution<String> execution = executeGlobalInteractiveJob(entryNode, remoteWorkerCandidates);

        // Then the job is running on worker node.
        String workerNodeName = InteractiveJobs.globalJob().currentWorkerName();
        assertThat(remoteWorkerCandidates, hasItem(workerNodeName));
        // And.
        InteractiveJobs.globalJob().assertAlive();
        execution.assertExecuting();

        // When stop worker node.
        stopNode(workerNodeName);

        // Then the job is failed, because there is no any failover worker.
        execution.assertFailed();
    }

    @Test
    void localExecutionWorkerShutdown() throws Exception {
        // Given entry node.
        IgniteImpl entryNode = node(0);

        // When execute job locally.
        TestingJobExecution<String> execution = executeGlobalInteractiveJob(entryNode, Set.of(entryNode.name()));

        // Then the job is running.
        InteractiveJobs.globalJob().assertAlive();
        execution.assertExecuting();

        // And it is running on entry node.
        assertThat(InteractiveJobs.globalJob().currentWorkerName(), equalTo(entryNode.name()));

        // When stop entry node.
        stopNode(entryNode.name());

        // Then the job is failed, because there is no any failover worker.
        assertThat(execution.resultAsync().isCompletedExceptionally(), equalTo(true));
    }

    @Test
    void broadcastExecutionWorkerShutdown() {
        // Given entry node.
        IgniteImpl entryNode = node(0);
        // And prepare communication channels.
        InteractiveJobs.initChannels(allNodeNames());

        // When start broadcast job.
        Map<ClusterNode, JobExecution<Object>> executions = compute(entryNode).submitBroadcast(
                clusterNodesByNames(workerCandidates(node(0), node(1), node(2))),
<<<<<<< HEAD
                List.of(),
                InteractiveJobs.interactiveJobName(),
                null
        );
=======
                JobDescriptor.builder(InteractiveJobs.interactiveJobName()).build());
>>>>>>> d8fd384a

        // Then all three jobs are alive.
        assertThat(executions.size(), is(3));
        executions.forEach((node, execution) -> {
            InteractiveJobs.byNode(node).assertAlive();
            new TestingJobExecution<>(execution).assertExecuting();
        });

        // When stop one of workers.
        String stoppedNodeName = node(1).name();
        stopNode(node(1));

        // Then two jobs are alive.
        executions.forEach((node, execution) -> {
            if (node.name().equals(stoppedNodeName)) {
                new TestingJobExecution<>(execution).assertFailed();
            } else {
                InteractiveJobs.byNode(node).assertAlive();
                new TestingJobExecution<>(execution).assertExecuting();
            }
        });

        // When.
        InteractiveJobs.all().finish();

        // Then every job ran once because broadcast execution does not require failover.
        AllInteractiveJobsApi.assertEachCalledOnce();
    }

    @Test
    void cancelRemoteExecutionOnRestartedJob() throws Exception {
        // Given entry node.
        IgniteImpl entryNode = node(0);
        // And remote candidates to execute a job.
        Set<String> remoteWorkerCandidates = workerCandidates(node(1), node(2));

        // When execute job.
        TestingJobExecution<String> execution = executeGlobalInteractiveJob(entryNode, remoteWorkerCandidates);

        // Then one of candidates became a worker and run the job.
        String workerNodeName = InteractiveJobs.globalJob().currentWorkerName();
        // And job is running.
        InteractiveJobs.globalJob().assertAlive();
        execution.assertExecuting();

        // When stop worker node.
        stopNode(workerNodeName);
        // And remove it from candidates.
        remoteWorkerCandidates.remove(workerNodeName);

        // Then the job is alive: it has been restarted on another candidate.
        InteractiveJobs.globalJob().assertAlive();
        execution.assertExecuting();
        // And remaining candidate was chosen as a failover worker.
        String failoverWorker = InteractiveJobs.globalJob().currentWorkerName();
        assertThat(remoteWorkerCandidates, hasItem(failoverWorker));

        // When cancel job.
        execution.cancelSync();

        // Then it is cancelled.
        execution.assertCancelled();
    }

    @Test
    void colocatedExecutionWorkerShutdown() throws Exception {
        // Given table with replicas == 3 and partitions == 1.
        createReplicatedTestTableWithOneRow();
        // And partition leader for K=1.
        ClusterNode primaryReplica = getPrimaryReplica(cluster.node(0));

        // When start colocated job on node that is not primary replica.
        IgniteImpl entryNode = anyNodeExcept(primaryReplica);
<<<<<<< HEAD
        TestingJobExecution<Object> execution = new TestingJobExecution<>(compute(entryNode).submitColocated(
                TABLE_NAME,
                Tuple.create(1).set("K", 1),
                List.of(),
                InteractiveJobs.globalJob().name(),
                null
        ));
=======
        TestingJobExecution<Object> execution = new TestingJobExecution<>(
                compute(entryNode).submitColocated(
                        TABLE_NAME,
                        Tuple.create(1).set("K", 1),
                        JobDescriptor.builder(InteractiveJobs.globalJob().name()).build()));
>>>>>>> d8fd384a

        // Then the job is alive.
        InteractiveJobs.globalJob().assertAlive();
        execution.assertExecuting();

        // And it is running on primary replica node.
        String firstWorkerNodeName = InteractiveJobs.globalJob().currentWorkerName();
        assertThat(firstWorkerNodeName, equalTo(primaryReplica.name()));

        // When stop worker node.
        stopNode(primaryReplica);

        // Then the job is restarted on another node.
        InteractiveJobs.globalJob().assertAlive();
        execution.assertExecuting();

        // And it is running on another node.
        String failoverNodeName = InteractiveJobs.globalJob().currentWorkerName();
        assertThat(failoverNodeName, in(allNodeNames()));
        // And this node is the primary replica for K=1.
        primaryReplica = getPrimaryReplica(entryNode);
        assertThat(failoverNodeName, equalTo(primaryReplica.name()));
        // But this is not the same node as before.
        assertThat(failoverNodeName, not(equalTo(firstWorkerNodeName)));
    }

    private ClusterNode getPrimaryReplica(IgniteImpl node) {
        try {
            HybridClock clock = node.clock();
            TableImpl table = unwrapTableImpl(node.tables().table(TABLE_NAME));
            TablePartitionId tablePartitionId = new TablePartitionId(table.tableId(), table.partition(Tuple.create(1).set("K", 1)));

            ReplicaMeta replicaMeta = node.placementDriver().getPrimaryReplica(tablePartitionId, clock.now()).get();
            if (replicaMeta == null || replicaMeta.getLeaseholder() == null) {
                throw new RuntimeException("Can not find primary replica for partition.");
            }

            return nodeByName(replicaMeta.getLeaseholder()).node();

        } catch (InterruptedException | ExecutionException e) {
            throw new RuntimeException(e);
        }
    }

    private void stopNode(ClusterNode clusterNode) {
        stopNode(clusterNode.name());
    }

    private void stopNode(IgniteImpl ignite) {
        stopNode(ignite.name());
    }

    private IgniteImpl anyNodeExcept(ClusterNode except) {
        String candidateName = allNodeNames()
                .stream()
                .filter(name -> !name.equals(except.name()))
                .findFirst()
                .orElseThrow();

        return nodeByName(candidateName);
    }

    private IgniteImpl nodeByName(String candidateName) {
        return cluster.runningNodes().filter(node -> node.name().equals(candidateName)).findFirst().orElseThrow();
    }

    private TestingJobExecution<String> executeGlobalInteractiveJob(IgniteImpl entryNode, Set<String> nodes) {
        return new TestingJobExecution<>(
<<<<<<< HEAD
                compute(entryNode).submit(clusterNodesByNames(nodes), List.of(), InteractiveJobs.globalJob().name(), null)
=======
                compute(entryNode).submit(
                        clusterNodesByNames(nodes),
                        JobDescriptor.builder(InteractiveJobs.globalJob().name()).build())
>>>>>>> d8fd384a
        );
    }

    abstract IgniteCompute compute(IgniteImpl entryNode);

    private void createReplicatedTestTableWithOneRow() {
        // Number of replicas == number of nodes and number of partitions == 1. This gives us the majority on primary replica stop.
        // After the primary replica is stopped we still be able to select new primary replica selected.
        executeSql("CREATE ZONE TEST_ZONE WITH REPLICAS=3, PARTITIONS=1, STORAGE_PROFILES='" + DEFAULT_STORAGE_PROFILE + "'");
        executeSql("CREATE TABLE test (k int, v int, CONSTRAINT PK PRIMARY KEY (k)) WITH PRIMARY_ZONE='TEST_ZONE'");
        executeSql("INSERT INTO test(k, v) VALUES (1, 101)");
    }

    private List<String> allNodeNames() {
        return new ArrayList<>(NODES_NAMES_TO_INDEXES.keySet());
    }
}<|MERGE_RESOLUTION|>--- conflicted
+++ resolved
@@ -215,14 +215,7 @@
         // When start broadcast job.
         Map<ClusterNode, JobExecution<Object>> executions = compute(entryNode).submitBroadcast(
                 clusterNodesByNames(workerCandidates(node(0), node(1), node(2))),
-<<<<<<< HEAD
-                List.of(),
-                InteractiveJobs.interactiveJobName(),
-                null
-        );
-=======
-                JobDescriptor.builder(InteractiveJobs.interactiveJobName()).build());
->>>>>>> d8fd384a
+                JobDescriptor.builder(InteractiveJobs.interactiveJobName()).build(), null);
 
         // Then all three jobs are alive.
         assertThat(executions.size(), is(3));
@@ -296,21 +289,11 @@
 
         // When start colocated job on node that is not primary replica.
         IgniteImpl entryNode = anyNodeExcept(primaryReplica);
-<<<<<<< HEAD
-        TestingJobExecution<Object> execution = new TestingJobExecution<>(compute(entryNode).submitColocated(
-                TABLE_NAME,
-                Tuple.create(1).set("K", 1),
-                List.of(),
-                InteractiveJobs.globalJob().name(),
-                null
-        ));
-=======
         TestingJobExecution<Object> execution = new TestingJobExecution<>(
                 compute(entryNode).submitColocated(
                         TABLE_NAME,
                         Tuple.create(1).set("K", 1),
-                        JobDescriptor.builder(InteractiveJobs.globalJob().name()).build()));
->>>>>>> d8fd384a
+                        JobDescriptor.builder(InteractiveJobs.globalJob().name()).build(), null));
 
         // Then the job is alive.
         InteractiveJobs.globalJob().assertAlive();
@@ -379,13 +362,9 @@
 
     private TestingJobExecution<String> executeGlobalInteractiveJob(IgniteImpl entryNode, Set<String> nodes) {
         return new TestingJobExecution<>(
-<<<<<<< HEAD
-                compute(entryNode).submit(clusterNodesByNames(nodes), List.of(), InteractiveJobs.globalJob().name(), null)
-=======
                 compute(entryNode).submit(
                         clusterNodesByNames(nodes),
-                        JobDescriptor.builder(InteractiveJobs.globalJob().name()).build())
->>>>>>> d8fd384a
+                        JobDescriptor.builder(InteractiveJobs.globalJob().name(), null).build())
         );
     }
 
