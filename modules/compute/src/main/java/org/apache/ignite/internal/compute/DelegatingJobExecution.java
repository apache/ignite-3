/*
 * Licensed to the Apache Software Foundation (ASF) under one or more
 * contributor license agreements. See the NOTICE file distributed with
 * this work for additional information regarding copyright ownership.
 * The ASF licenses this file to You under the Apache License, Version 2.0
 * (the "License"); you may not use this file except in compliance with
 * the License. You may obtain a copy of the License at
 *
 *      http://www.apache.org/licenses/LICENSE-2.0
 *
 * Unless required by applicable law or agreed to in writing, software
 * distributed under the License is distributed on an "AS IS" BASIS,
 * WITHOUT WARRANTIES OR CONDITIONS OF ANY KIND, either express or implied.
 * See the License for the specific language governing permissions and
 * limitations under the License.
 */

package org.apache.ignite.internal.compute;

import java.util.concurrent.CompletableFuture;
import org.apache.ignite.compute.JobExecution;
import org.apache.ignite.compute.JobState;
import org.apache.ignite.internal.compute.executor.JobExecutionInternal;
<<<<<<< HEAD
import org.apache.ignite.marshalling.Marshaller;
import org.apache.ignite.network.ClusterNode;
=======
>>>>>>> a57ee5f9
import org.jetbrains.annotations.Nullable;

/**
 * Delegates {@link JobExecution} to the future of {@link JobExecutionInternal}.
 */
class DelegatingJobExecution implements JobExecution<ComputeJobDataHolder> {
    private final CompletableFuture<JobExecutionInternal<ComputeJobDataHolder>> delegate;

    DelegatingJobExecution(CompletableFuture<JobExecutionInternal<ComputeJobDataHolder>> delegate) {
        this.delegate = delegate;
    }

    @Override
    public CompletableFuture<ComputeJobDataHolder> resultAsync() {
        return delegate.thenCompose(JobExecutionInternal::resultAsync);
    }

    @Override
    public CompletableFuture<@Nullable JobState> stateAsync() {
        return delegate.thenApply(JobExecutionInternal::state);
    }

    @Override
    public CompletableFuture<@Nullable Boolean> cancelAsync() {
        return delegate.thenApply(JobExecutionInternal::cancel);
    }

    @Override
    public CompletableFuture<@Nullable Boolean> changePriorityAsync(int newPriority) {
        return delegate.thenApply(jobExecutionInternal -> jobExecutionInternal.changePriority(newPriority));
    }
<<<<<<< HEAD

    @Override
    public ClusterNode node() {
        try {
            // TODO https://issues.apache.org/jira/browse/IGNITE-24184
            return delegate.thenApply(JobExecutionInternal::node).get();
        } catch (InterruptedException | ExecutionException e) {
            throw new RuntimeException(e);
        }
    }

    @Override
    public @Nullable Marshaller<R, byte[]> resultMarshaller() {
        try {
            return delegate.thenApply(JobExecutionInternal::resultMarshaller).get();
        } catch (InterruptedException | ExecutionException e) {
            throw new RuntimeException(e);
        }
    }

    @Override
    public boolean marshalResult() {
        try {
            return delegate.thenApply(JobExecutionInternal::marshalResult).get();
        } catch (InterruptedException | ExecutionException e) {
            throw new RuntimeException(e);
        }
    }
=======
>>>>>>> a57ee5f9
}<|MERGE_RESOLUTION|>--- conflicted
+++ resolved
@@ -18,14 +18,12 @@
 package org.apache.ignite.internal.compute;
 
 import java.util.concurrent.CompletableFuture;
+import java.util.concurrent.ExecutionException;
 import org.apache.ignite.compute.JobExecution;
 import org.apache.ignite.compute.JobState;
 import org.apache.ignite.internal.compute.executor.JobExecutionInternal;
-<<<<<<< HEAD
 import org.apache.ignite.marshalling.Marshaller;
 import org.apache.ignite.network.ClusterNode;
-=======
->>>>>>> a57ee5f9
 import org.jetbrains.annotations.Nullable;
 
 /**
@@ -57,7 +55,6 @@
     public CompletableFuture<@Nullable Boolean> changePriorityAsync(int newPriority) {
         return delegate.thenApply(jobExecutionInternal -> jobExecutionInternal.changePriority(newPriority));
     }
-<<<<<<< HEAD
 
     @Override
     public ClusterNode node() {
@@ -68,24 +65,4 @@
             throw new RuntimeException(e);
         }
     }
-
-    @Override
-    public @Nullable Marshaller<R, byte[]> resultMarshaller() {
-        try {
-            return delegate.thenApply(JobExecutionInternal::resultMarshaller).get();
-        } catch (InterruptedException | ExecutionException e) {
-            throw new RuntimeException(e);
-        }
-    }
-
-    @Override
-    public boolean marshalResult() {
-        try {
-            return delegate.thenApply(JobExecutionInternal::marshalResult).get();
-        } catch (InterruptedException | ExecutionException e) {
-            throw new RuntimeException(e);
-        }
-    }
-=======
->>>>>>> a57ee5f9
 }