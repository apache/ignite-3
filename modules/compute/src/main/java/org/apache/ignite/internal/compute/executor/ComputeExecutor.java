--- conflicted
+++ resolved
@@ -17,17 +17,9 @@
 
 package org.apache.ignite.internal.compute.executor;
 
-<<<<<<< HEAD
-import java.util.UUID;
 import org.apache.ignite.compute.ComputeJob;
 import org.apache.ignite.compute.JobExecution;
-import org.apache.ignite.compute.JobStatus;
-=======
-import org.apache.ignite.compute.ComputeJob;
-import org.apache.ignite.compute.JobExecution;
->>>>>>> 38fa67e6
 import org.apache.ignite.internal.compute.ExecutionOptions;
-import org.jetbrains.annotations.Nullable;
 
 /**
  * Executor of Compute jobs.
@@ -37,8 +29,5 @@
 
     void start();
 
-    @Nullable
-    JobStatus status(UUID jobId);
-
     void stop();
 }