--- conflicted
+++ resolved
@@ -57,6 +57,7 @@
 import org.apache.ignite.internal.lang.IgniteInternalException;
 import org.apache.ignite.internal.lang.NodeStoppingException;
 import org.apache.ignite.internal.util.IgniteSpinBusyLock;
+import org.apache.ignite.lang.ErrorGroups.Compute;
 import org.apache.ignite.network.ClusterNode;
 import org.apache.ignite.network.MessagingService;
 import org.apache.ignite.network.NetworkMessage;
@@ -130,13 +131,9 @@
         } else if (message instanceof JobStatusRequest) {
             sendJobStatusResponse(null, ex, senderConsistentId, correlationId);
         } else if (message instanceof JobCancelRequest) {
-<<<<<<< HEAD
             sendJobCancelResponse(null, ex, senderConsistentId, correlationId);
-=======
-            sendJobCancelResponse(ex, senderConsistentId, correlationId);
         } else if (message instanceof JobChangePriorityRequest) {
             sendJobChangePriorityResponse(ex, senderConsistentId, correlationId);
->>>>>>> facb0f6b
         }
     }
 
@@ -340,7 +337,50 @@
     }
 
     /**
-<<<<<<< HEAD
+     * Changes compute job priority on the remote node.
+     *
+     * @param remoteNode The priority of the job will be changed on this node.
+     * @param jobId Compute job id.
+     * @param newPriority new job priority.
+     *
+     * @return Job change priority future (will be completed when change priority request is processed).
+     */
+    CompletableFuture<Void> remoteChangePriorityAsync(ClusterNode remoteNode, UUID jobId, int newPriority) {
+        JobChangePriorityRequest jobChangePriorityRequest = messagesFactory.jobChangePriorityRequest()
+                .jobId(jobId)
+                .priority(newPriority)
+                .build();
+
+        return messagingService.invoke(remoteNode, jobChangePriorityRequest, NETWORK_TIMEOUT_MILLIS)
+                .thenCompose(networkMessage -> changePriorityFromJobChangePriorityResponse((JobChangePriorityResponse) networkMessage));
+    }
+
+    private void processJobChangePriorityRequest(JobChangePriorityRequest request, String senderConsistentId, long correlationId) {
+        UUID jobId = request.jobId();
+        JobExecution<Object> execution = executions.get(jobId);
+        if (execution != null) {
+            execution.changePriorityAsync(request.priority())
+                    .whenComplete((result, err) -> sendJobChangePriorityResponse(err, senderConsistentId, correlationId));
+        } else {
+            ComputeException ex = new ComputeException(Compute.CHANGE_JOB_PRIORITY_NO_JOB_ERR, "Can not change job priority,"
+                    + " job not found for the job id " + jobId);
+            sendJobChangePriorityResponse(ex, senderConsistentId, correlationId);
+        }
+    }
+
+    private void sendJobChangePriorityResponse(
+            @Nullable Throwable throwable,
+            String senderConsistentId,
+            Long correlationId
+    ) {
+        JobChangePriorityResponse jobChangePriorityResponse = messagesFactory.jobChangePriorityResponse()
+                .throwable(throwable)
+                .build();
+
+        messagingService.respond(senderConsistentId, jobChangePriorityResponse, correlationId);
+    }
+
+    /**
      * Broadcasts job status request to all nodes in the cluster.
      *
      * @param jobId Job id.
@@ -411,48 +451,5 @@
             }
         });
         return result;
-=======
-     * Changes compute job priority on the remote node.
-     *
-     * @param remoteNode The priority of the job will be changed on this node.
-     * @param jobId Compute job id.
-     * @param newPriority new job priority.
-     *
-     * @return Job change priority future (will be completed when change priority request is processed).
-     */
-    CompletableFuture<Void> remoteChangePriorityAsync(ClusterNode remoteNode, UUID jobId, int newPriority) {
-        JobChangePriorityRequest jobChangePriorityRequest = messagesFactory.jobChangePriorityRequest()
-                .jobId(jobId)
-                .priority(newPriority)
-                .build();
-
-        return messagingService.invoke(remoteNode, jobChangePriorityRequest, NETWORK_TIMEOUT_MILLIS)
-                .thenCompose(networkMessage -> changePriorityFromJobChangePriorityResponse((JobChangePriorityResponse) networkMessage));
-    }
-
-    private void processJobChangePriorityRequest(JobChangePriorityRequest request, String senderConsistentId, long correlationId) {
-        UUID jobId = request.jobId();
-        JobExecution<Object> execution = executions.get(jobId);
-        if (execution != null) {
-            execution.changePriorityAsync(request.priority())
-                    .whenComplete((result, err) -> sendJobChangePriorityResponse(err, senderConsistentId, correlationId));
-        } else {
-            ComputeException ex = new ComputeException(Compute.CHANGE_JOB_PRIORITY_NO_JOB_ERR, "Can not change job priority,"
-                    + " job not found for the job id " + jobId);
-            sendJobChangePriorityResponse(ex, senderConsistentId, correlationId);
-        }
-    }
-
-    private void sendJobChangePriorityResponse(
-            @Nullable Throwable throwable,
-            String senderConsistentId,
-            Long correlationId
-    ) {
-        JobChangePriorityResponse jobChangePriorityResponse = messagesFactory.jobChangePriorityResponse()
-                .throwable(throwable)
-                .build();
-
-        messagingService.respond(senderConsistentId, jobChangePriorityResponse, correlationId);
->>>>>>> facb0f6b
     }
 }