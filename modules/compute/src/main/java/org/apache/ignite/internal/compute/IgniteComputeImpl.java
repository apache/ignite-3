--- conflicted
+++ resolved
@@ -117,13 +117,8 @@
     public <T, R> CompletableFuture<JobExecution<R>> submitAsync(
             JobTarget target,
             JobDescriptor<T, R> descriptor,
-<<<<<<< HEAD
-            @Nullable CancellationToken cancellationToken,
-            @Nullable T args
-=======
             @Nullable T args,
             @Nullable CancellationToken cancellationToken
->>>>>>> 85d36ec3
     ) {
         Objects.requireNonNull(target);
         Objects.requireNonNull(descriptor);
@@ -189,13 +184,8 @@
     public <T, R> CompletableFuture<BroadcastExecution<R>> submitAsync(
             BroadcastJobTarget target,
             JobDescriptor<T, R> descriptor,
-<<<<<<< HEAD
-            @Nullable CancellationToken cancellationToken,
-            @Nullable T arg
-=======
             @Nullable T arg,
             @Nullable CancellationToken cancellationToken
->>>>>>> 85d36ec3
     ) {
         Objects.requireNonNull(target);
         Objects.requireNonNull(descriptor);
@@ -248,34 +238,20 @@
     public <T, R> R execute(
             JobTarget target,
             JobDescriptor<T, R> descriptor,
-<<<<<<< HEAD
-            @Nullable CancellationToken cancellationToken,
-            @Nullable T arg
-    ) {
-        return sync(executeAsync(target, descriptor, cancellationToken, arg));
-=======
             @Nullable T arg,
             @Nullable CancellationToken cancellationToken
     ) {
         return sync(executeAsync(target, descriptor, arg, cancellationToken));
->>>>>>> 85d36ec3
     }
 
     @Override
     public <T, R> Collection<R> execute(
             BroadcastJobTarget target,
             JobDescriptor<T, R> descriptor,
-<<<<<<< HEAD
-            @Nullable CancellationToken cancellationToken,
-            @Nullable T arg
-    ) {
-        return sync(executeAsync(target, descriptor, cancellationToken, arg));
-=======
             @Nullable T arg,
             @Nullable CancellationToken cancellationToken
     ) {
         return sync(executeAsync(target, descriptor, arg, cancellationToken));
->>>>>>> 85d36ec3
     }
 
     @Override
@@ -423,13 +399,8 @@
     @Override
     public <T, R> TaskExecution<R> submitMapReduce(
             TaskDescriptor<T, R> taskDescriptor,
-<<<<<<< HEAD
-            @Nullable CancellationToken cancellationToken,
-            @Nullable T arg
-=======
             @Nullable T arg,
             @Nullable CancellationToken cancellationToken
->>>>>>> 85d36ec3
     ) {
         Objects.requireNonNull(taskDescriptor);
 
@@ -465,13 +436,8 @@
                         .map(runner -> submitAsync(
                                 JobTarget.anyNode(runner.nodes()),
                                 runner.jobDescriptor(),
-<<<<<<< HEAD
-                                cancellationToken,
-                                runner.arg()
-=======
                                 runner.arg(),
                                 cancellationToken
->>>>>>> 85d36ec3
                         ))
                         .toArray(CompletableFuture[]::new)
         );
