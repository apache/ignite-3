--- conflicted
+++ resolved
@@ -95,17 +95,7 @@
     }
 
     @Override
-<<<<<<< HEAD
-    public <T, R> JobExecution<R> submit(
-            Set<ClusterNode> nodes,
-            List<DeploymentUnit> units,
-            String jobClassName,
-            JobExecutionOptions options,
-            T args
-    ) {
-=======
     public <R> JobExecution<R> submit(Set<ClusterNode> nodes, JobDescriptor descriptor, Object... args) {
->>>>>>> d8fd384a
         Objects.requireNonNull(nodes);
         Objects.requireNonNull(descriptor);
 
@@ -152,19 +142,8 @@
     }
 
     @Override
-<<<<<<< HEAD
-    public <T, R> R execute(
-            Set<ClusterNode> nodes,
-            List<DeploymentUnit> units,
-            String jobClassName,
-            JobExecutionOptions options,
-            T args
-    ) {
-        return sync(executeAsync(nodes, units, jobClassName, options, args));
-=======
-    public <R> R execute(Set<ClusterNode> nodes, JobDescriptor descriptor, Object... args) {
+    public <T, R> R execute(Set<ClusterNode> nodes, JobDescriptor descriptor, T args) {
         return sync(this.executeAsync(nodes, descriptor, args));
->>>>>>> d8fd384a
     }
 
 
@@ -220,15 +199,8 @@
     public <T, R> JobExecution<R> submitColocated(
             String tableName,
             Tuple tuple,
-<<<<<<< HEAD
-            List<DeploymentUnit> units,
-            String jobClassName,
-            JobExecutionOptions options,
-            T args
-=======
-            JobDescriptor descriptor,
-            Object... args
->>>>>>> d8fd384a
+            JobDescriptor descriptor,
+            T args
     ) {
         Objects.requireNonNull(tableName);
         Objects.requireNonNull(tuple);
@@ -246,15 +218,8 @@
             String tableName,
             K key,
             Mapper<K> keyMapper,
-<<<<<<< HEAD
-            List<DeploymentUnit> units,
-            String jobClassName,
-            JobExecutionOptions options,
-            T args
-=======
-            JobDescriptor descriptor,
-            Object... args
->>>>>>> d8fd384a
+            JobDescriptor descriptor,
+            T args
     ) {
         Objects.requireNonNull(tableName);
         Objects.requireNonNull(key);
@@ -276,15 +241,8 @@
     public <T, R> R executeColocated(
             String tableName,
             Tuple key,
-<<<<<<< HEAD
-            List<DeploymentUnit> units,
-            String jobClassName,
-            JobExecutionOptions options,
-            T args
-=======
-            JobDescriptor descriptor,
-            Object... args
->>>>>>> d8fd384a
+            JobDescriptor descriptor,
+            T args
     ) {
         return sync(this.executeColocatedAsync(tableName, key, descriptor, args));
     }
@@ -294,15 +252,8 @@
             String tableName,
             K key,
             Mapper<K> keyMapper,
-<<<<<<< HEAD
-            List<DeploymentUnit> units,
-            String jobClassName,
-            JobExecutionOptions options,
-            T args
-=======
-            JobDescriptor descriptor,
-            Object... args
->>>>>>> d8fd384a
+            JobDescriptor descriptor,
+            T args
     ) {
         return sync(executeColocatedAsync(tableName, key, keyMapper, descriptor, args));
     }
@@ -363,15 +314,8 @@
     @Override
     public <T, R> Map<ClusterNode, JobExecution<R>> submitBroadcast(
             Set<ClusterNode> nodes,
-<<<<<<< HEAD
-            List<DeploymentUnit> units,
-            String jobClassName,
-            JobExecutionOptions options,
-            T args
-=======
-            JobDescriptor descriptor,
-            Object... args
->>>>>>> d8fd384a
+            JobDescriptor descriptor,
+            T args
     ) {
         Objects.requireNonNull(nodes);
         Objects.requireNonNull(descriptor);
