--- conflicted
+++ resolved
@@ -52,27 +52,10 @@
     public <T, R> CompletableFuture<JobExecution<R>> submitAsync(
             JobTarget target,
             JobDescriptor<T, R> descriptor,
-<<<<<<< HEAD
-            @Nullable CancellationToken cancellationToken,
-            @Nullable T arg
-    ) {
-        return compute.submitAsync(target, descriptor, cancellationToken, arg).thenApply(this::preventThreadHijack);
-    }
-
-    @Override
-    public <T, R> CompletableFuture<BroadcastExecution<R>> submitAsync(
-            BroadcastJobTarget target,
-            JobDescriptor<T, R> descriptor,
-            @Nullable CancellationToken cancellationToken,
-            @Nullable T arg
-    ) {
-        return compute.submitAsync(target, descriptor, cancellationToken, arg).thenApply(this::preventThreadHijack);
-=======
             @Nullable T arg,
             @Nullable CancellationToken cancellationToken
     ) {
         return compute.submitAsync(target, descriptor, arg, cancellationToken).thenApply(this::preventThreadHijack);
->>>>>>> 85d36ec3
     }
 
     @Override
@@ -86,30 +69,6 @@
     }
 
     @Override
-<<<<<<< HEAD
-    public <T, R> Collection<R> execute(
-            BroadcastJobTarget target,
-            JobDescriptor<T, R> descriptor,
-            @Nullable CancellationToken cancellationToken,
-            @Nullable T arg
-    ) {
-        return compute.execute(target, descriptor, cancellationToken, arg);
-    }
-
-    @Override
-    public <T, R> TaskExecution<R> submitMapReduce(
-            TaskDescriptor<T, R> taskDescriptor,
-            @Nullable CancellationToken cancellationToken,
-            @Nullable T arg) {
-        IgniteComputeImpl compute0 = unwrap(IgniteComputeImpl.class);
-
-        return new AntiHijackTaskExecution<>(compute0.submitMapReduce(taskDescriptor, cancellationToken, arg), asyncContinuationExecutor);
-    }
-
-    @Override
-    public <T, R> R executeMapReduce(TaskDescriptor<T, R> taskDescriptor, @Nullable CancellationToken cancellationToken, @Nullable T arg) {
-        return compute.executeMapReduce(taskDescriptor, cancellationToken, arg);
-=======
     public <T, R> R execute(
             JobTarget target,
             JobDescriptor<T, R> descriptor,
@@ -145,7 +104,6 @@
             @Nullable CancellationToken cancellationToken
     ) {
         return compute.executeMapReduce(taskDescriptor, arg, cancellationToken);
->>>>>>> 85d36ec3
     }
 
     private <T, R> JobExecution<R> preventThreadHijack(JobExecution<R> execution) {
