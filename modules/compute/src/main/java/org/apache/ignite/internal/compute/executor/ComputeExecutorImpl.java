--- conflicted
+++ resolved
@@ -107,11 +107,7 @@
                 options.maxRetries()
         );
 
-<<<<<<< HEAD
-        return new JobExecutionInternal<>(execution, isInterrupted, resultMarshaller, marshalResult, topologyService.localMember());
-=======
-        return new JobExecutionInternal<>(execution, isInterrupted, null, false);
->>>>>>> a57ee5f9
+        return new JobExecutionInternal<>(execution, isInterrupted, null, false, topologyService.localMember());
     }
 
     private static <T, R> Callable<CompletableFuture<ComputeJobDataHolder>> unmarshalExecMarshal(
