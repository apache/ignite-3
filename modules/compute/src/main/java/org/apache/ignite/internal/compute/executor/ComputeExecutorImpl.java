/*
 * Licensed to the Apache Software Foundation (ASF) under one or more
 * contributor license agreements. See the NOTICE file distributed with
 * this work for additional information regarding copyright ownership.
 * The ASF licenses this file to You under the Apache License, Version 2.0
 * (the "License"); you may not use this file except in compliance with
 * the License. You may obtain a copy of the License at
 *
 *      http://www.apache.org/licenses/LICENSE-2.0
 *
 * Unless required by applicable law or agreed to in writing, software
 * distributed under the License is distributed on an "AS IS" BASIS,
 * WITHOUT WARRANTIES OR CONDITIONS OF ANY KIND, either express or implied.
 * See the License for the specific language governing permissions and
 * limitations under the License.
 */

package org.apache.ignite.internal.compute.executor;

<<<<<<< HEAD
import java.util.UUID;
=======
>>>>>>> 38fa67e6
import java.util.concurrent.atomic.AtomicBoolean;
import org.apache.ignite.Ignite;
import org.apache.ignite.compute.ComputeJob;
import org.apache.ignite.compute.JobExecution;
import org.apache.ignite.compute.JobExecutionContext;
import org.apache.ignite.compute.JobStatus;
import org.apache.ignite.internal.compute.ComputeUtils;
import org.apache.ignite.internal.compute.ExecutionOptions;
import org.apache.ignite.internal.compute.JobExecutionContextImpl;
import org.apache.ignite.internal.compute.configuration.ComputeConfiguration;
import org.apache.ignite.internal.compute.queue.PriorityQueueExecutor;
import org.apache.ignite.internal.compute.queue.QueueExecution;
import org.apache.ignite.internal.compute.state.ComputeStateMachine;
import org.apache.ignite.internal.logger.IgniteLogger;
import org.apache.ignite.internal.logger.Loggers;
import org.apache.ignite.internal.thread.NamedThreadFactory;
import org.jetbrains.annotations.Nullable;

/**
 * Base implementation of {@link ComputeExecutor}.
 */
public class ComputeExecutorImpl implements ComputeExecutor {
    private static final IgniteLogger LOG = Loggers.forClass(ComputeExecutorImpl.class);

    private final Ignite ignite;

    private final ComputeConfiguration configuration;

    private final ComputeStateMachine stateMachine;

    private PriorityQueueExecutor executorService;

    /**
     * Constructor.
     *
     * @param ignite Ignite instance for public API access.
     * @param stateMachine Compute jobs state machine.
     * @param configuration Compute configuration.
     */
    public ComputeExecutorImpl(
            Ignite ignite,
            ComputeStateMachine stateMachine,
            ComputeConfiguration configuration
    ) {
        this.ignite = ignite;
        this.configuration = configuration;
        this.stateMachine = stateMachine;
    }

    @Override
    public <R> JobExecution<R> executeJob(
            ExecutionOptions options,
            Class<? extends ComputeJob<R>> jobClass,
            Object[] args
    ) {
        assert executorService != null;

        AtomicBoolean isInterrupted = new AtomicBoolean();
        JobExecutionContext context = new JobExecutionContextImpl(ignite, isInterrupted);

        QueueExecution<R> execution = executorService.submit(
                () -> ComputeUtils.instantiateJob(jobClass).execute(context, args),
                options.priority()
        );

        return new JobExecutionImpl<>(execution, isInterrupted);
    }

    @Override
    public void start() {
        stateMachine.start();
        executorService = new PriorityQueueExecutor(
                configuration,
                new NamedThreadFactory(NamedThreadFactory.threadPrefix(ignite.name(), "compute"), LOG),
                stateMachine
        );
    }

    @Override
    @Nullable
    public JobStatus status(UUID jobId) {
        return stateMachine.currentStatus(jobId);
    }

    @Override
    public void stop() {
        stateMachine.stop();
        executorService.shutdown();
    }
}<|MERGE_RESOLUTION|>--- conflicted
+++ resolved
@@ -17,16 +17,11 @@
 
 package org.apache.ignite.internal.compute.executor;
 
-<<<<<<< HEAD
-import java.util.UUID;
-=======
->>>>>>> 38fa67e6
 import java.util.concurrent.atomic.AtomicBoolean;
 import org.apache.ignite.Ignite;
 import org.apache.ignite.compute.ComputeJob;
 import org.apache.ignite.compute.JobExecution;
 import org.apache.ignite.compute.JobExecutionContext;
-import org.apache.ignite.compute.JobStatus;
 import org.apache.ignite.internal.compute.ComputeUtils;
 import org.apache.ignite.internal.compute.ExecutionOptions;
 import org.apache.ignite.internal.compute.JobExecutionContextImpl;
@@ -37,7 +32,6 @@
 import org.apache.ignite.internal.logger.IgniteLogger;
 import org.apache.ignite.internal.logger.Loggers;
 import org.apache.ignite.internal.thread.NamedThreadFactory;
-import org.jetbrains.annotations.Nullable;
 
 /**
  * Base implementation of {@link ComputeExecutor}.
@@ -100,12 +94,6 @@
     }
 
     @Override
-    @Nullable
-    public JobStatus status(UUID jobId) {
-        return stateMachine.currentStatus(jobId);
-    }
-
-    @Override
     public void stop() {
         stateMachine.stop();
         executorService.shutdown();
