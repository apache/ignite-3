/*
 * Licensed to the Apache Software Foundation (ASF) under one or more
 * contributor license agreements. See the NOTICE file distributed with
 * this work for additional information regarding copyright ownership.
 * The ASF licenses this file to You under the Apache License, Version 2.0
 * (the "License"); you may not use this file except in compliance with
 * the License. You may obtain a copy of the License at
 *
 *      http://www.apache.org/licenses/LICENSE-2.0
 *
 * Unless required by applicable law or agreed to in writing, software
 * distributed under the License is distributed on an "AS IS" BASIS,
 * WITHOUT WARRANTIES OR CONDITIONS OF ANY KIND, either express or implied.
 * See the License for the specific language governing permissions and
 * limitations under the License.
 */

package org.apache.ignite.internal.compute;

import static java.util.concurrent.CompletableFuture.completedFuture;
import static java.util.concurrent.CompletableFuture.failedFuture;
import static org.apache.ignite.internal.compute.ClassLoaderExceptionsMapper.mapClassLoaderExceptions;
import static org.apache.ignite.internal.compute.ComputeUtils.jobClass;
import static org.apache.ignite.internal.compute.ComputeUtils.taskClass;
import static org.apache.ignite.internal.util.CompletableFutures.nullCompletedFuture;
import static org.apache.ignite.lang.ErrorGroups.Common.NODE_STOPPING_ERR;

import java.util.Collection;
import java.util.List;
import java.util.UUID;
import java.util.concurrent.CompletableFuture;
import java.util.concurrent.ExecutorService;
import java.util.concurrent.Executors;
import java.util.concurrent.TimeUnit;
import java.util.concurrent.atomic.AtomicBoolean;
import org.apache.ignite.compute.JobExecution;
import org.apache.ignite.compute.JobState;
import org.apache.ignite.compute.task.TaskExecution;
import org.apache.ignite.deployment.DeploymentUnit;
import org.apache.ignite.internal.cluster.management.topology.api.LogicalTopologyService;
import org.apache.ignite.internal.compute.configuration.ComputeConfiguration;
import org.apache.ignite.internal.compute.executor.ComputeExecutor;
import org.apache.ignite.internal.compute.executor.JobExecutionInternal;
import org.apache.ignite.internal.compute.loader.JobContext;
import org.apache.ignite.internal.compute.loader.JobContextManager;
import org.apache.ignite.internal.compute.messaging.ComputeMessaging;
import org.apache.ignite.internal.compute.messaging.RemoteJobExecution;
import org.apache.ignite.internal.compute.task.DelegatingTaskExecution;
import org.apache.ignite.internal.compute.task.JobSubmitter;
import org.apache.ignite.internal.compute.task.TaskExecutionInternal;
import org.apache.ignite.internal.future.InFlightFutures;
import org.apache.ignite.internal.lang.IgniteInternalException;
import org.apache.ignite.internal.lang.NodeStoppingException;
import org.apache.ignite.internal.logger.IgniteLogger;
import org.apache.ignite.internal.logger.Loggers;
import org.apache.ignite.internal.manager.ComponentContext;
import org.apache.ignite.internal.network.MessagingService;
import org.apache.ignite.internal.network.TopologyService;
import org.apache.ignite.internal.systemview.api.SystemView;
import org.apache.ignite.internal.systemview.api.SystemViewProvider;
import org.apache.ignite.internal.thread.NamedThreadFactory;
import org.apache.ignite.internal.util.IgniteSpinBusyLock;
import org.apache.ignite.internal.util.IgniteUtils;
import org.apache.ignite.lang.CancelHandleHelper;
import org.apache.ignite.lang.CancellationToken;
import org.apache.ignite.network.ClusterNode;
import org.jetbrains.annotations.Nullable;
import org.jetbrains.annotations.TestOnly;

/**
 * Implementation of {@link ComputeComponent}.
 */
public class ComputeComponentImpl implements ComputeComponent, SystemViewProvider {
    private static final IgniteLogger LOG = Loggers.forClass(ComputeComponentImpl.class);

    /** Busy lock to stop synchronously. */
    private final IgniteSpinBusyLock busyLock = new IgniteSpinBusyLock();

    /** Prevents double stopping of the component. */
    private final AtomicBoolean stopGuard = new AtomicBoolean();

    private final InFlightFutures inFlightFutures = new InFlightFutures();

    private final TopologyService topologyService;

    private final LogicalTopologyService logicalTopologyService;

    private final JobContextManager jobContextManager;

    private final ComputeExecutor executor;

    private final ComputeMessaging messaging;

    private final ExecutionManager executionManager;

    private final ExecutorService failoverExecutor;

    private final ComputeViewProvider computeViewProvider = new ComputeViewProvider();

    /**
     * Creates a new instance.
     */
    public ComputeComponentImpl(
            String nodeName,
            MessagingService messagingService,
            TopologyService topologyService,
            LogicalTopologyService logicalTopologyService,
            JobContextManager jobContextManager,
            ComputeExecutor executor,
            ComputeConfiguration computeConfiguration
    ) {
        this.topologyService = topologyService;
        this.logicalTopologyService = logicalTopologyService;
        this.jobContextManager = jobContextManager;
        this.executor = executor;
        executionManager = new ExecutionManager(computeConfiguration, topologyService);
        messaging = new ComputeMessaging(executionManager, messagingService, topologyService);
        failoverExecutor = Executors.newSingleThreadExecutor(
                NamedThreadFactory.create(nodeName, "compute-job-failover", LOG)
        );
    }

    /** {@inheritDoc} */
    @Override
    public JobExecution<ComputeJobDataHolder> executeLocally(
            ExecutionOptions options,
            List<DeploymentUnit> units,
            String jobClassName,
            @Nullable CancellationToken cancellationToken,
            @Nullable ComputeJobDataHolder arg
    ) {
        if (!busyLock.enterBusy()) {
            return new DelegatingJobExecution(
                    failedFuture(new IgniteInternalException(NODE_STOPPING_ERR, new NodeStoppingException()))
            );
        }

        try {
            CompletableFuture<JobContext> classLoaderFut = jobContextManager.acquireClassLoader(units);

            CompletableFuture<JobExecutionInternal<ComputeJobDataHolder>> future =
                    mapClassLoaderExceptions(classLoaderFut, jobClassName)
                            .thenApply(context -> {
                                JobExecutionInternal<ComputeJobDataHolder> execution = execJob(context, options, jobClassName, arg);
                                execution.resultAsync().whenComplete((result, e) -> context.close());
                                inFlightFutures.registerFuture(execution.resultAsync());
                                return execution;
                            });

            inFlightFutures.registerFuture(future);
            inFlightFutures.registerFuture(classLoaderFut);

            JobExecution<ComputeJobDataHolder> result = new DelegatingJobExecution(future);

            if (cancellationToken != null) {
                CancelHandleHelper.addCancelAction(cancellationToken, classLoaderFut);
                CancelHandleHelper.addCancelAction(cancellationToken, future);
                CancelHandleHelper.addCancelAction(cancellationToken, result::cancelAsync, result.resultAsync());
            }

            result.idAsync().thenAccept(jobId -> executionManager.addExecution(jobId, result));
            return result;
        } finally {
            busyLock.leaveBusy();
        }
    }

    @Override
    public <I, M, T, R> TaskExecution<R> executeTask(
            JobSubmitter<M, T> jobSubmitter,
            List<DeploymentUnit> units,
            String taskClassName,
            I input
    ) {
        if (!busyLock.enterBusy()) {
            return new DelegatingTaskExecution<>(
                    failedFuture(new IgniteInternalException(NODE_STOPPING_ERR, new NodeStoppingException()))
            );
        }

        try {
            CompletableFuture<TaskExecutionInternal<I, M, T, R>> taskFuture =
                    mapClassLoaderExceptions(jobContextManager.acquireClassLoader(units), taskClassName)
                            .thenApply(context -> {
                                TaskExecutionInternal<I, M, T, R> execution = execTask(context, jobSubmitter, taskClassName, input);
                                execution.resultAsync().whenComplete((r, e) -> context.close());
                                inFlightFutures.registerFuture(execution.resultAsync());
                                return execution;
                            });

            inFlightFutures.registerFuture(taskFuture);

            DelegatingTaskExecution<I, M, T, R> result = new DelegatingTaskExecution<>(taskFuture);
<<<<<<< HEAD
            result.idAsync().thenAccept(jobId -> executionManager.addExecution(
                    jobId,
                    new TaskToJobExecutionWrapper<>(result, topologyService.localMember())
            ));
=======

            result.idAsync().thenAccept(jobId -> executionManager.addExecution(jobId, new TaskToJobExecutionWrapper<>(result)));
>>>>>>> a57ee5f9
            return result;
        } finally {
            busyLock.leaveBusy();
        }
    }

    /** {@inheritDoc} */
    @Override
    public JobExecution<ComputeJobDataHolder> executeRemotely(
            ExecutionOptions options,
            ClusterNode remoteNode,
            List<DeploymentUnit> units,
            String jobClassName,
            @Nullable CancellationToken cancellationToken,
            @Nullable ComputeJobDataHolder arg
    ) {
        if (!busyLock.enterBusy()) {
            return new DelegatingJobExecution(
                    failedFuture(new IgniteInternalException(NODE_STOPPING_ERR, new NodeStoppingException()))
           );
        }

        try {
            CompletableFuture<UUID> jobIdFuture = messaging.remoteExecuteRequestAsync(options, remoteNode, units, jobClassName, arg);
            CompletableFuture<ComputeJobDataHolder> resultFuture = jobIdFuture.thenCompose(
                    jobId -> messaging.remoteJobResultRequestAsync(remoteNode, jobId));

            inFlightFutures.registerFuture(jobIdFuture);
            inFlightFutures.registerFuture(resultFuture);

            JobExecution<ComputeJobDataHolder> result = new RemoteJobExecution<>(
                    remoteNode, jobIdFuture, resultFuture, inFlightFutures, messaging);

            if (cancellationToken != null) {
                CancelHandleHelper.addCancelAction(cancellationToken, result::cancelAsync, result.resultAsync());
            }

            jobIdFuture.thenAccept(jobId -> executionManager.addExecution(jobId, result));
            return result;
        } finally {
            busyLock.leaveBusy();
        }
    }

    @Override
    public JobExecution<ComputeJobDataHolder> executeRemotelyWithFailover(
            ClusterNode remoteNode,
            NextWorkerSelector nextWorkerSelector,
            List<DeploymentUnit> units,
            String jobClassName,
            ExecutionOptions options,
            @Nullable CancellationToken cancellationToken,
            @Nullable ComputeJobDataHolder arg
    ) {
        JobExecution<ComputeJobDataHolder> result = new ComputeJobFailover(
                this, logicalTopologyService, topologyService,
                remoteNode, nextWorkerSelector, failoverExecutor, units,
                jobClassName, options, cancellationToken, arg
        ).failSafeExecute();

        result.idAsync().thenAccept(jobId -> executionManager.addExecution(jobId, result));
        return result;
    }

    @Override
    public CompletableFuture<Collection<JobState>> statesAsync() {
        return messaging.broadcastStatesAsync();
    }

    @Override
    public CompletableFuture<@Nullable JobState> stateAsync(UUID jobId) {
        return executionManager.stateAsync(jobId).thenCompose(state -> {
            if (state != null) {
                return completedFuture(state);
            }
            return messaging.broadcastStateAsync(jobId);
        });
    }

    @Override
    public CompletableFuture<@Nullable Boolean> cancelAsync(UUID jobId) {
        return executionManager.cancelAsync(jobId).thenCompose(result -> {
            if (result != null) {
                return completedFuture(result);
            }
            return messaging.broadcastCancelAsync(jobId);
        });
    }

    @Override
    public CompletableFuture<@Nullable Boolean> changePriorityAsync(UUID jobId, int newPriority) {
        return executionManager.changePriorityAsync(jobId, newPriority).thenCompose(result -> {
            if (result != null) {
                return completedFuture(result);
            }
            return messaging.broadcastChangePriorityAsync(jobId, newPriority);
        });
    }

    /** {@inheritDoc} */
    @Override
    public CompletableFuture<Void> startAsync(ComponentContext componentContext) {
        executor.start();
        messaging.start((options, units, jobClassName, arg) ->
                executeLocally(options, units, jobClassName, null, arg));
        executionManager.start();
        computeViewProvider.init(executionManager);

        return nullCompletedFuture();
    }

    /** {@inheritDoc} */
    @Override
    public CompletableFuture<Void> stopAsync(ComponentContext componentContext) {
        if (!stopGuard.compareAndSet(false, true)) {
            return nullCompletedFuture();
        }

        busyLock.block();
        inFlightFutures.cancelInFlightFutures();

        executionManager.stop();
        messaging.stop();
        executor.stop();
        computeViewProvider.stop();
        IgniteUtils.shutdownAndAwaitTermination(failoverExecutor, 10, TimeUnit.SECONDS);

        return nullCompletedFuture();
    }


    private JobExecutionInternal<ComputeJobDataHolder> execJob(
            JobContext context,
            ExecutionOptions options,
            String jobClassName,
            @Nullable ComputeJobDataHolder arg) {
        try {
            return executor.executeJob(options, jobClass(context.classLoader(), jobClassName), context.classLoader(), arg);
        } catch (Throwable e) {
            context.close();
            throw e;
        }
    }

    private <I, M, T, R> TaskExecutionInternal<I, M, T, R> execTask(
            JobContext context,
            JobSubmitter<M, T> jobSubmitter,
            String taskClassName,
            I input
    ) {
        try {
            return executor.executeTask(jobSubmitter, taskClass(context.classLoader(), taskClassName), input);
        } catch (Throwable e) {
            context.close();
            throw e;
        }
    }

    @TestOnly
    ExecutionManager executionManager() {
        return executionManager;
    }

    @Override
    public List<SystemView<?>> systemViews() {
        return List.of(computeViewProvider.get());
    }
}<|MERGE_RESOLUTION|>--- conflicted
+++ resolved
@@ -191,15 +191,11 @@
             inFlightFutures.registerFuture(taskFuture);
 
             DelegatingTaskExecution<I, M, T, R> result = new DelegatingTaskExecution<>(taskFuture);
-<<<<<<< HEAD
+
             result.idAsync().thenAccept(jobId -> executionManager.addExecution(
                     jobId,
                     new TaskToJobExecutionWrapper<>(result, topologyService.localMember())
             ));
-=======
-
-            result.idAsync().thenAccept(jobId -> executionManager.addExecution(jobId, new TaskToJobExecutionWrapper<>(result)));
->>>>>>> a57ee5f9
             return result;
         } finally {
             busyLock.leaveBusy();
