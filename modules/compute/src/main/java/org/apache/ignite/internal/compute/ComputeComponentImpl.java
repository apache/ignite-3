/*
 * Licensed to the Apache Software Foundation (ASF) under one or more
 * contributor license agreements. See the NOTICE file distributed with
 * this work for additional information regarding copyright ownership.
 * The ASF licenses this file to You under the Apache License, Version 2.0
 * (the "License"); you may not use this file except in compliance with
 * the License. You may obtain a copy of the License at
 *
 *      http://www.apache.org/licenses/LICENSE-2.0
 *
 * Unless required by applicable law or agreed to in writing, software
 * distributed under the License is distributed on an "AS IS" BASIS,
 * WITHOUT WARRANTIES OR CONDITIONS OF ANY KIND, either express or implied.
 * See the License for the specific language governing permissions and
 * limitations under the License.
 */

package org.apache.ignite.internal.compute;

import static java.util.concurrent.CompletableFuture.completedFuture;
import static java.util.concurrent.CompletableFuture.failedFuture;
import static org.apache.ignite.internal.compute.ClassLoaderExceptionsMapper.mapClassLoaderExceptions;
import static org.apache.ignite.internal.compute.ComputeUtils.jobClass;
import static org.apache.ignite.internal.compute.ComputeUtils.taskClass;
import static org.apache.ignite.internal.util.CompletableFutures.nullCompletedFuture;
import static org.apache.ignite.lang.ErrorGroups.Common.NODE_STOPPING_ERR;

import java.util.Collection;
import java.util.List;
import java.util.UUID;
import java.util.concurrent.CompletableFuture;
import java.util.concurrent.ExecutorService;
import java.util.concurrent.Executors;
import java.util.concurrent.TimeUnit;
import java.util.concurrent.atomic.AtomicBoolean;
import org.apache.ignite.compute.JobExecution;
import org.apache.ignite.compute.JobState;
import org.apache.ignite.compute.task.TaskExecution;
import org.apache.ignite.deployment.DeploymentUnit;
import org.apache.ignite.internal.cluster.management.topology.api.LogicalTopologyService;
import org.apache.ignite.internal.compute.configuration.ComputeConfiguration;
import org.apache.ignite.internal.compute.executor.ComputeExecutor;
import org.apache.ignite.internal.compute.executor.JobExecutionInternal;
import org.apache.ignite.internal.compute.loader.JobContext;
import org.apache.ignite.internal.compute.loader.JobContextManager;
import org.apache.ignite.internal.compute.messaging.ComputeMessaging;
import org.apache.ignite.internal.compute.messaging.RemoteJobExecution;
import org.apache.ignite.internal.compute.task.DelegatingTaskExecution;
import org.apache.ignite.internal.compute.task.JobSubmitter;
import org.apache.ignite.internal.compute.task.TaskExecutionInternal;
import org.apache.ignite.internal.future.InFlightFutures;
import org.apache.ignite.internal.lang.IgniteInternalException;
import org.apache.ignite.internal.lang.NodeStoppingException;
import org.apache.ignite.internal.logger.IgniteLogger;
import org.apache.ignite.internal.logger.Loggers;
import org.apache.ignite.internal.manager.ComponentContext;
import org.apache.ignite.internal.network.MessagingService;
import org.apache.ignite.internal.network.TopologyService;
import org.apache.ignite.internal.thread.NamedThreadFactory;
import org.apache.ignite.internal.util.IgniteSpinBusyLock;
import org.apache.ignite.internal.util.IgniteUtils;
import org.apache.ignite.network.ClusterNode;
import org.jetbrains.annotations.Nullable;
import org.jetbrains.annotations.TestOnly;

/**
 * Implementation of {@link ComputeComponent}.
 */
public class ComputeComponentImpl implements ComputeComponent {
    private static final IgniteLogger LOG = Loggers.forClass(ComputeComponentImpl.class);

    /** Busy lock to stop synchronously. */
    private final IgniteSpinBusyLock busyLock = new IgniteSpinBusyLock();

    /** Prevents double stopping of the component. */
    private final AtomicBoolean stopGuard = new AtomicBoolean();

    private final InFlightFutures inFlightFutures = new InFlightFutures();

    private final TopologyService topologyService;

    private final LogicalTopologyService logicalTopologyService;

    private final JobContextManager jobContextManager;

    private final ComputeExecutor executor;

    private final ComputeMessaging messaging;

    private final ExecutionManager executionManager;

    private final ExecutorService failoverExecutor;

    /**
     * Creates a new instance.
     */
    public ComputeComponentImpl(
            String nodeName,
            MessagingService messagingService,
            TopologyService topologyService,
            LogicalTopologyService logicalTopologyService,
            JobContextManager jobContextManager,
            ComputeExecutor executor,
            ComputeConfiguration computeConfiguration
    ) {
        this.topologyService = topologyService;
        this.logicalTopologyService = logicalTopologyService;
        this.jobContextManager = jobContextManager;
        this.executor = executor;
        executionManager = new ExecutionManager(computeConfiguration, topologyService);
        messaging = new ComputeMessaging(executionManager, messagingService, topologyService);
        failoverExecutor = Executors.newSingleThreadExecutor(
                NamedThreadFactory.create(nodeName, "compute-job-failover", LOG)
        );
    }

    /** {@inheritDoc} */
    @Override
    public <I, R> JobExecution<R> executeLocally(
            ExecutionOptions options,
            List<DeploymentUnit> units,
            String jobClassName,
            I arg
    ) {
        if (!busyLock.enterBusy()) {
            return new DelegatingJobExecution<>(
                    failedFuture(new IgniteInternalException(NODE_STOPPING_ERR, new NodeStoppingException()))
            );
        }

        try {
            CompletableFuture<JobExecutionInternal<R>> future =
                    mapClassLoaderExceptions(jobContextManager.acquireClassLoader(units), jobClassName)
                            .thenApply(context -> {
                                JobExecutionInternal<R> execution = execJob(context, options, jobClassName, arg);
                                execution.resultAsync().whenComplete((result, e) -> context.close());
                                inFlightFutures.registerFuture(execution.resultAsync());
                                return execution;
                            });

            inFlightFutures.registerFuture(future);

            JobExecution<R> result = new DelegatingJobExecution<>(future);
            result.idAsync().thenAccept(jobId -> executionManager.addExecution(jobId, result));
            return result;
        } finally {
            busyLock.leaveBusy();
        }
    }

    @Override
    public <I, M, T, R> TaskExecution<R> executeTask(
            JobSubmitter<M, T> jobSubmitter,
            List<DeploymentUnit> units,
            String taskClassName,
            I input
    ) {
        if (!busyLock.enterBusy()) {
            return new DelegatingTaskExecution<>(
                    failedFuture(new IgniteInternalException(NODE_STOPPING_ERR, new NodeStoppingException()))
            );
        }

        try {
            CompletableFuture<TaskExecutionInternal<I, M, T, R>> taskFuture =
                    mapClassLoaderExceptions(jobContextManager.acquireClassLoader(units), taskClassName)
                            .thenApply(context -> {
                                TaskExecutionInternal<I, M, T, R> execution = execTask(context, jobSubmitter, taskClassName, input);
                                execution.resultAsync().whenComplete((r, e) -> context.close());
                                inFlightFutures.registerFuture(execution.resultAsync());
                                return execution;
                            });

            inFlightFutures.registerFuture(taskFuture);

<<<<<<< HEAD
            DelegatingTaskExecution<I, M, T, R> result = new DelegatingTaskExecution<>(taskFuture);
            result.idAsync().thenAccept(jobId -> executionManager.addExecution(jobId, result));
=======
            DelegatingTaskExecution<R> result = new DelegatingTaskExecution<>(taskFuture);
            result.idAsync().thenAccept(jobId -> executionManager.addExecution(jobId, new TaskToJobExecutionWrapper<>(result)));
>>>>>>> dc962df8
            return result;
        } finally {
            busyLock.leaveBusy();
        }
    }

    /** {@inheritDoc} */
    @Override
    public <T, R> JobExecution<R> executeRemotely(
            ExecutionOptions options,
            ClusterNode remoteNode,
            List<DeploymentUnit> units,
            String jobClassName,
            T arg
    ) {
        if (!busyLock.enterBusy()) {
            return new DelegatingJobExecution<>(
                    failedFuture(new IgniteInternalException(NODE_STOPPING_ERR, new NodeStoppingException()))
            );
        }

        try {
            CompletableFuture<UUID> jobIdFuture = messaging.remoteExecuteRequestAsync(options, remoteNode, units, jobClassName, arg);
            CompletableFuture<R> resultFuture = jobIdFuture.thenCompose(jobId -> messaging.remoteJobResultRequestAsync(remoteNode, jobId));

            inFlightFutures.registerFuture(jobIdFuture);
            inFlightFutures.registerFuture(resultFuture);

            JobExecution<R> result = new RemoteJobExecution<>(remoteNode, jobIdFuture, resultFuture, inFlightFutures, messaging);
            jobIdFuture.thenAccept(jobId -> executionManager.addExecution(jobId, result));
            return result;
        } finally {
            busyLock.leaveBusy();
        }
    }

    @Override
    public <T, R> JobExecution<R> executeRemotelyWithFailover(
            ClusterNode remoteNode,
            NextWorkerSelector nextWorkerSelector,
            List<DeploymentUnit> units,
            String jobClassName,
            ExecutionOptions options,
            T arg
    ) {
        JobExecution<R> result = new ComputeJobFailover<R>(
                this, logicalTopologyService, topologyService,
                remoteNode, nextWorkerSelector, failoverExecutor, units,
                jobClassName, options, arg
        ).failSafeExecute();

        result.idAsync().thenAccept(jobId -> executionManager.addExecution(jobId, result));
        return result;
    }

    @Override
    public CompletableFuture<Collection<JobState>> statesAsync() {
        return messaging.broadcastStatesAsync();
    }

    @Override
    public CompletableFuture<@Nullable JobState> stateAsync(UUID jobId) {
        return executionManager.stateAsync(jobId).thenCompose(state -> {
            if (state != null) {
                return completedFuture(state);
            }
            return messaging.broadcastStateAsync(jobId);
        });
    }

    @Override
    public CompletableFuture<@Nullable Boolean> cancelAsync(UUID jobId) {
        return executionManager.cancelAsync(jobId).thenCompose(result -> {
            if (result != null) {
                return completedFuture(result);
            }
            return messaging.broadcastCancelAsync(jobId);
        });
    }

    @Override
    public CompletableFuture<@Nullable Boolean> changePriorityAsync(UUID jobId, int newPriority) {
        return executionManager.changePriorityAsync(jobId, newPriority).thenCompose(result -> {
            if (result != null) {
                return completedFuture(result);
            }
            return messaging.broadcastChangePriorityAsync(jobId, newPriority);
        });
    }

    /** {@inheritDoc} */
    @Override
    public CompletableFuture<Void> startAsync(ComponentContext componentContext) {
        executor.start();
        messaging.start(this::executeLocally);
        executionManager.start();

        return nullCompletedFuture();
    }

    /** {@inheritDoc} */
    @Override
    public CompletableFuture<Void> stopAsync(ComponentContext componentContext) {
        if (!stopGuard.compareAndSet(false, true)) {
            return nullCompletedFuture();
        }

        busyLock.block();
        inFlightFutures.cancelInFlightFutures();

        executionManager.stop();
        messaging.stop();
        executor.stop();
        IgniteUtils.shutdownAndAwaitTermination(failoverExecutor, 10, TimeUnit.SECONDS);

        return nullCompletedFuture();
    }


    private <T, R> JobExecutionInternal<R> execJob(JobContext context, ExecutionOptions options, String jobClassName, Object args) {
        try {
            return executor.executeJob(options, jobClass(context.classLoader(), jobClassName), context.classLoader(), args);
        } catch (Throwable e) {
            context.close();
            throw e;
        }
    }

    private <I, M, T, R> TaskExecutionInternal<I, M, T, R> execTask(
            JobContext context,
            JobSubmitter<M, T> jobSubmitter,
            String taskClassName,
            I input
    ) {
        try {
            return executor.executeTask(jobSubmitter, taskClass(context.classLoader(), taskClassName), input);
        } catch (Throwable e) {
            context.close();
            throw e;
        }
    }

    @TestOnly
    ExecutionManager executionManager() {
        return executionManager;
    }
}<|MERGE_RESOLUTION|>--- conflicted
+++ resolved
@@ -173,13 +173,8 @@
 
             inFlightFutures.registerFuture(taskFuture);
 
-<<<<<<< HEAD
             DelegatingTaskExecution<I, M, T, R> result = new DelegatingTaskExecution<>(taskFuture);
-            result.idAsync().thenAccept(jobId -> executionManager.addExecution(jobId, result));
-=======
-            DelegatingTaskExecution<R> result = new DelegatingTaskExecution<>(taskFuture);
             result.idAsync().thenAccept(jobId -> executionManager.addExecution(jobId, new TaskToJobExecutionWrapper<>(result)));
->>>>>>> dc962df8
             return result;
         } finally {
             busyLock.leaveBusy();
