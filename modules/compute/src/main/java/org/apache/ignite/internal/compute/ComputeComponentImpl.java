--- conflicted
+++ resolved
@@ -170,7 +170,6 @@
     }
 
     @Override
-<<<<<<< HEAD
     public <R> JobExecution<R> executeRemotelyWithFailover(
             ClusterNode remoteNode,
             NextWorkerSelector nextWorkerSelector,
@@ -187,10 +186,11 @@
 
         result.idAsync().thenAccept(jobId -> executionManager.addExecution(jobId, result));
         return result;
-=======
+    }
+
+    @Override
     public CompletableFuture<Collection<JobStatus>> statusesAsync() {
         return messaging.broadcastStatusesAsync();
->>>>>>> e02967e0
     }
 
     @Override
