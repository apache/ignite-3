/*
 * Licensed to the Apache Software Foundation (ASF) under one or more
 * contributor license agreements. See the NOTICE file distributed with
 * this work for additional information regarding copyright ownership.
 * The ASF licenses this file to You under the Apache License, Version 2.0
 * (the "License"); you may not use this file except in compliance with
 * the License. You may obtain a copy of the License at
 *
 *      http://www.apache.org/licenses/LICENSE-2.0
 *
 * Unless required by applicable law or agreed to in writing, software
 * distributed under the License is distributed on an "AS IS" BASIS,
 * WITHOUT WARRANTIES OR CONDITIONS OF ANY KIND, either express or implied.
 * See the License for the specific language governing permissions and
 * limitations under the License.
 */

package org.apache.ignite.internal.compute.queue;

import java.util.concurrent.CompletableFuture;
import org.apache.ignite.compute.JobStatus;
import org.jetbrains.annotations.Nullable;

/**
 * Provides information about the task executing on the {@link PriorityQueueExecutor}, allows cancelling the task,
 * changing the job priority.
 *
 * @param <R> Job result type.
 */
public interface QueueExecution<R> {
    /**
     * Returns job's execution result.
     *
     * @return Job's execution result future.
     */
    CompletableFuture<R> resultAsync();

    /**
     * Returns the current status of the job. The job status may be deleted and thus return {@code null} if the time for retaining job
     * status has been exceeded.
     *
     * @return The current status of the job, or {@code null} if the job status no longer exists due to exceeding the retention time limit.
     */
    @Nullable
    JobStatus status();

    /**
     * Cancels the job.
     *
     * @return {@code true} if job was successfully cancelled.
     */
<<<<<<< HEAD
    boolean cancel();
=======
    void cancel();

    /**
     * Change job priority. Priority can be changed only if task still in executor's queue.
     * After priority change task will be removed from the execution queue and run once again.
     * Queue entry will be executed last in the queue of entries with the same priority (FIFO).
     *
     * @param newPriority new priority.
     */
    void changePriority(int newPriority);
>>>>>>> facb0f6b
}<|MERGE_RESOLUTION|>--- conflicted
+++ resolved
@@ -49,10 +49,7 @@
      *
      * @return {@code true} if job was successfully cancelled.
      */
-<<<<<<< HEAD
     boolean cancel();
-=======
-    void cancel();
 
     /**
      * Change job priority. Priority can be changed only if task still in executor's queue.
@@ -62,5 +59,4 @@
      * @param newPriority new priority.
      */
     void changePriority(int newPriority);
->>>>>>> facb0f6b
 }