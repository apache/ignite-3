/*
 * Licensed to the Apache Software Foundation (ASF) under one or more
 * contributor license agreements. See the NOTICE file distributed with
 * this work for additional information regarding copyright ownership.
 * The ASF licenses this file to You under the Apache License, Version 2.0
 * (the "License"); you may not use this file except in compliance with
 * the License. You may obtain a copy of the License at
 *
 *      http://www.apache.org/licenses/LICENSE-2.0
 *
 * Unless required by applicable law or agreed to in writing, software
 * distributed under the License is distributed on an "AS IS" BASIS,
 * WITHOUT WARRANTIES OR CONDITIONS OF ANY KIND, either express or implied.
 * See the License for the specific language governing permissions and
 * limitations under the License.
 */

package org.apache.ignite.internal.compute.loader;

import static org.apache.ignite.internal.testframework.IgniteTestUtils.getPath;
import static org.apache.ignite.internal.testframework.matchers.CompletableFutureMatcher.willBe;
import static org.hamcrest.MatcherAssert.assertThat;
import static org.junit.jupiter.api.Assertions.assertEquals;
import static org.junit.jupiter.api.Assertions.assertNotNull;
import static org.junit.jupiter.api.Assertions.assertSame;
import static org.junit.jupiter.api.Assertions.assertThrows;

import java.io.IOException;
import java.io.InputStream;
import java.nio.file.Files;
import java.nio.file.Path;
import java.util.Arrays;
import java.util.List;
import java.util.concurrent.CompletableFuture;
import java.util.stream.Collectors;
import org.apache.ignite.compute.ComputeJob;
import org.apache.ignite.compute.DeploymentUnit;
import org.apache.ignite.internal.deployunit.DisposableDeploymentUnit;
import org.apache.ignite.internal.testframework.BaseIgniteAbstractTest;
import org.junit.jupiter.api.DisplayName;
import org.junit.jupiter.api.Test;
import org.junit.jupiter.api.extension.ExtendWith;
import org.mockito.junit.jupiter.MockitoExtension;

@ExtendWith(MockitoExtension.class)
class JobClassLoaderFactoryTest extends BaseIgniteAbstractTest {
    private static final String UNIT_JOB_CLASS_NAME = "org.apache.ignite.internal.compute.UnitJob";

    private static final String JOB1_UTILITY_CLASS_NAME = "org.apache.ignite.internal.compute.Job1Utility";

    private static final String JOB2_UTILITY_CLASS_NAME = "org.apache.ignite.internal.compute.Job2Utility";

    private final Path unitsDir = getPath(JobClassLoaderFactory.class.getClassLoader().getResource("units"));

    private final JobClassLoaderFactory jobClassLoaderFactory = new JobClassLoaderFactory();

    @Test
    @DisplayName("Load class with the same name from two different class loaders")
    public void unit1() throws Exception {

        // when unit1-1.0.0 is loaded and unit2-1.0.0 is loaded
        List<DisposableDeploymentUnit> units1 = toDisposableDeploymentUnits(new DeploymentUnit("unit1", "1.0.0"));
        List<DisposableDeploymentUnit> units2 = toDisposableDeploymentUnits(new DeploymentUnit("unit2", "2.0.0"));

        try (JobClassLoader classLoader1 = jobClassLoaderFactory.createClassLoader(units1);
                JobClassLoader classLoader2 = jobClassLoaderFactory.createClassLoader(units2)) {
            // then classes from the first unit are loaded from the first class loader
            Class<?> clazz1 = classLoader1.loadClass(UNIT_JOB_CLASS_NAME);
<<<<<<< HEAD
            ComputeJob<Void, Integer> job1 = (ComputeJob<Void, Integer>) clazz1.getDeclaredConstructor().newInstance();
            Integer result1 = job1.execute(null, null);
            assertEquals(1, result1);

            // and classes from the second unit are loaded from the second class loader
            Class<?> clazz2 = classLoader2.loadClass(UNIT_JOB_CLASS_NAME);
            ComputeJob<Void, String> job2 = (ComputeJob<Void, String>) clazz2.getDeclaredConstructor().newInstance();
            String result2 = job2.execute(null, null);
            assertEquals("Hello World!", result2);
=======
            ComputeJob<Integer> job1 = (ComputeJob<Integer>) clazz1.getDeclaredConstructor().newInstance();
            CompletableFuture<Integer> result1 = job1.executeAsync(null);
            assertThat(result1, willBe(1));

            // and classes from the second unit are loaded from the second class loader
            Class<?> clazz2 = classLoader2.loadClass(UNIT_JOB_CLASS_NAME);
            ComputeJob<String> job2 = (ComputeJob<String>) clazz2.getDeclaredConstructor().newInstance();
            CompletableFuture<String> result2 = job2.executeAsync(null);
            assertThat(result2, willBe("Hello World!"));
>>>>>>> 22624571
        }
    }

    @Test
    @DisplayName("Load both versions of the unit")
    public void unit1BothVersions() throws Exception {

        List<DisposableDeploymentUnit> units = toDisposableDeploymentUnits(
                new DeploymentUnit("unit1", "1.0.0"),
                new DeploymentUnit("unit1", "2.0.0")
        );

        try (JobClassLoader classLoader = jobClassLoaderFactory.createClassLoader(units)) {
            Class<?> unitJobClass = classLoader.loadClass(UNIT_JOB_CLASS_NAME);
            assertNotNull(unitJobClass);

            // and classes are loaded in the aplhabetical order
<<<<<<< HEAD
            ComputeJob<Void, Integer> job1 = (ComputeJob<Void, Integer>) unitJobClass.getDeclaredConstructor().newInstance();
            Integer result1 = job1.execute(null, null);
            assertEquals(1, result1);
=======
            ComputeJob<Integer> job1 = (ComputeJob<Integer>) unitJobClass.getDeclaredConstructor().newInstance();
            CompletableFuture<Integer> result1 = job1.executeAsync(null);
            assertThat(result1, willBe(1));
>>>>>>> 22624571

            Class<?> job1UtilityClass = classLoader.loadClass(JOB1_UTILITY_CLASS_NAME);
            assertNotNull(job1UtilityClass);

            Class<?> job2UtilityClass = classLoader.loadClass(JOB2_UTILITY_CLASS_NAME);
            assertNotNull(job2UtilityClass);

            // classes from the different units are loaded from the same class loader
            assertSame(job1UtilityClass.getClassLoader(), job2UtilityClass.getClassLoader());
        }
    }

    @Test
    @DisplayName("Unit with multiple jars")
    public void unit1_3_0_1() throws Exception {

        // when unit with multiple jars is loaded
        List<DisposableDeploymentUnit> units = toDisposableDeploymentUnits(new DeploymentUnit("unit1", "3.0.1"));

        // then class from all jars are loaded
        try (JobClassLoader classLoader = jobClassLoaderFactory.createClassLoader(units)) {
            Class<?> unitJobClass = classLoader.loadClass(UNIT_JOB_CLASS_NAME);
            assertNotNull(unitJobClass);

            Class<?> job1UtilityClass = classLoader.loadClass(JOB1_UTILITY_CLASS_NAME);
            assertNotNull(job1UtilityClass);

            Class<?> job2UtilityClass = classLoader.loadClass(JOB2_UTILITY_CLASS_NAME);
            assertNotNull(job2UtilityClass);
        }
    }

    @Test
    @DisplayName("Unit with multiple jars")
    public void unit1_3_0_2() throws Exception {

        // when unit with multiple jars is loaded
        List<DisposableDeploymentUnit> units = toDisposableDeploymentUnits(new DeploymentUnit("unit1", "3.0.2"));

        // then class from all jars are loaded
        try (JobClassLoader classLoader = jobClassLoaderFactory.createClassLoader(units)) {
            Class<?> unitJobClass = classLoader.loadClass(UNIT_JOB_CLASS_NAME);
            assertNotNull(unitJobClass);

            Class<?> job1UtilityClass = classLoader.loadClass(JOB1_UTILITY_CLASS_NAME);
            assertNotNull(job1UtilityClass);

            Class<?> job2UtilityClass = classLoader.loadClass(JOB2_UTILITY_CLASS_NAME);
            assertNotNull(job2UtilityClass);
        }
    }

    @Test
    @DisplayName("Corrupted unit")
    public void unit1_4_0_0() {

        // when unit with corrupted jar is loaded
        List<DisposableDeploymentUnit> units = toDisposableDeploymentUnits(new DeploymentUnit("unit1", "4.0.0"));

        // then class loader throws an exception
        try (JobClassLoader classLoader = jobClassLoaderFactory.createClassLoader(units)) {
            assertThrows(ClassNotFoundException.class, () -> classLoader.loadClass(UNIT_JOB_CLASS_NAME));
        }
    }

    @Test
    @DisplayName("Load resource from unit directory")
    public void unit1_5_0_0() throws IOException {

        Path resourcePath = unitsDir.resolve("unit1/5.0.0/test.txt");
        String expectedContent = Files.readString(resourcePath);

        // when unit with files is loaded
        List<DisposableDeploymentUnit> units = toDisposableDeploymentUnits(new DeploymentUnit("unit1", "5.0.0"));

        // then the files are accessible
        try (JobClassLoader classLoader = jobClassLoaderFactory.createClassLoader(units)) {
            String resource = Files.readString(getPath(classLoader.getResource("test.txt")));
            String subDirResource = Files.readString(getPath(classLoader.getResource("subdir/test.txt")));
            assertEquals(expectedContent, resource);
            assertEquals(expectedContent, subDirResource);

            try (InputStream resourceAsStream = classLoader.getResourceAsStream("test.txt");
                    InputStream subDirResourceAsStream = classLoader.getResourceAsStream("subdir/test.txt")) {
                String resourceStreamString = new String(resourceAsStream.readAllBytes());
                String subDirResourceStreamString = new String(subDirResourceAsStream.readAllBytes());

                assertEquals(expectedContent, resourceStreamString);
                assertEquals(expectedContent, subDirResourceStreamString);
            }
        }
    }

    @Test
    @DisplayName("Create class loader with non-existing unit")
    public void nonExistingUnit() {
        DeploymentUnit unit = new DeploymentUnit("non-existing", "1.0.0");
        DisposableDeploymentUnit disposableDeploymentUnit = new DisposableDeploymentUnit(
                unit,
                unitsDir.resolve(unit.name()).resolve(unit.version().toString()),
                () -> {
                }
        );

        assertThrows(IllegalArgumentException.class, () -> jobClassLoaderFactory.createClassLoader(List.of(disposableDeploymentUnit)));
    }

    @Test
    @DisplayName("Create class loader with non-existing version")
    public void nonExistingVersion() {
        DeploymentUnit unit = new DeploymentUnit("unit1", "-1.0.0");
        DisposableDeploymentUnit disposableDeploymentUnit = new DisposableDeploymentUnit(
                unit,
                unitsDir.resolve(unit.name()).resolve(unit.version().toString()),
                () -> {
                }
        );

        assertThrows(IllegalArgumentException.class, () -> jobClassLoaderFactory.createClassLoader(List.of(disposableDeploymentUnit)));
    }

    private List<DisposableDeploymentUnit> toDisposableDeploymentUnits(DeploymentUnit... units) {
        return Arrays.stream(units)
                .map(it -> new DisposableDeploymentUnit(
                        it,
                        unitsDir.resolve(it.name()).resolve(it.version().toString()),
                        () -> {
                        }
                ))
                .collect(Collectors.toList());
    }
}<|MERGE_RESOLUTION|>--- conflicted
+++ resolved
@@ -66,27 +66,15 @@
                 JobClassLoader classLoader2 = jobClassLoaderFactory.createClassLoader(units2)) {
             // then classes from the first unit are loaded from the first class loader
             Class<?> clazz1 = classLoader1.loadClass(UNIT_JOB_CLASS_NAME);
-<<<<<<< HEAD
             ComputeJob<Void, Integer> job1 = (ComputeJob<Void, Integer>) clazz1.getDeclaredConstructor().newInstance();
-            Integer result1 = job1.execute(null, null);
-            assertEquals(1, result1);
+            CompletableFuture<Integer> result1 = job1.executeAsync(null, null);
+            assertThat(result1, willBe(1));
 
             // and classes from the second unit are loaded from the second class loader
             Class<?> clazz2 = classLoader2.loadClass(UNIT_JOB_CLASS_NAME);
             ComputeJob<Void, String> job2 = (ComputeJob<Void, String>) clazz2.getDeclaredConstructor().newInstance();
-            String result2 = job2.execute(null, null);
-            assertEquals("Hello World!", result2);
-=======
-            ComputeJob<Integer> job1 = (ComputeJob<Integer>) clazz1.getDeclaredConstructor().newInstance();
-            CompletableFuture<Integer> result1 = job1.executeAsync(null);
-            assertThat(result1, willBe(1));
-
-            // and classes from the second unit are loaded from the second class loader
-            Class<?> clazz2 = classLoader2.loadClass(UNIT_JOB_CLASS_NAME);
-            ComputeJob<String> job2 = (ComputeJob<String>) clazz2.getDeclaredConstructor().newInstance();
-            CompletableFuture<String> result2 = job2.executeAsync(null);
+            CompletableFuture<String> result2 = job2.executeAsync(null, null);
             assertThat(result2, willBe("Hello World!"));
->>>>>>> 22624571
         }
     }
 
@@ -104,15 +92,9 @@
             assertNotNull(unitJobClass);
 
             // and classes are loaded in the aplhabetical order
-<<<<<<< HEAD
             ComputeJob<Void, Integer> job1 = (ComputeJob<Void, Integer>) unitJobClass.getDeclaredConstructor().newInstance();
-            Integer result1 = job1.execute(null, null);
-            assertEquals(1, result1);
-=======
-            ComputeJob<Integer> job1 = (ComputeJob<Integer>) unitJobClass.getDeclaredConstructor().newInstance();
-            CompletableFuture<Integer> result1 = job1.executeAsync(null);
+            CompletableFuture<Integer> result1 = job1.executeAsync(null, null);
             assertThat(result1, willBe(1));
->>>>>>> 22624571
 
             Class<?> job1UtilityClass = classLoader.loadClass(JOB1_UTILITY_CLASS_NAME);
             assertNotNull(job1UtilityClass);
