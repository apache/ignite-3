--- conflicted
+++ resolved
@@ -47,13 +47,9 @@
         return new RocksDbStorageEngine(
                 "test",
                 engineConfiguration,
-<<<<<<< HEAD
                 storageConfiguration,
-                workDir
-=======
                 workDir,
                 logSyncer
->>>>>>> 07570831
         );
     }
 }