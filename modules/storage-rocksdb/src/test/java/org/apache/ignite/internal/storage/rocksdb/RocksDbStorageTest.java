--- conflicted
+++ resolved
@@ -40,9 +40,6 @@
  * Storage test implementation for {@link RocksDbPartitionStorage}.
  */
 @ExtendWith(WorkDirectoryExtension.class)
-<<<<<<< HEAD
-public class RocksDbStorageTest extends AbstractStorageTest {
-=======
 @ExtendWith(ConfigurationExtension.class)
 public class RocksDbStorageTest extends AbstractPartitionStorageTest {
     /**
@@ -55,7 +52,6 @@
      */
     private DataRegion dataRegion;
 
->>>>>>> a323c22d
     /**
      *
      */
