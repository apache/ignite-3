--- conflicted
+++ resolved
@@ -161,17 +161,17 @@
         super.testStartRebalanceForClosedPartition();
     }
 
-<<<<<<< HEAD
-    @Disabled("https://issues.apache.org/jira/browse/IGNITE-18027")
-    @Override
-    public void testRestartStoragesAfterFailOnMiddleOfRebalance() {
-        super.testRestartStoragesAfterFailOnMiddleOfRebalance();
-=======
     @Test
     @Disabled("https://issues.apache.org/jira/browse/IGNITE-18523")
     @Override
     public void testDestroyTableStorage() throws Exception {
         super.testDestroyTableStorage();
->>>>>>> 1c3c006b
+    }
+
+    @Test
+    @Disabled("https://issues.apache.org/jira/browse/IGNITE-18027")
+    @Override
+    public void testRestartStoragesAfterFailOnMiddleOfRebalance() {
+        super.testRestartStoragesAfterFailOnMiddleOfRebalance();
     }
 }