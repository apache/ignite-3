/*
 * Licensed to the Apache Software Foundation (ASF) under one or more
 * contributor license agreements. See the NOTICE file distributed with
 * this work for additional information regarding copyright ownership.
 * The ASF licenses this file to You under the Apache License, Version 2.0
 * (the "License"); you may not use this file except in compliance with
 * the License. You may obtain a copy of the License at
 *
 *      http://www.apache.org/licenses/LICENSE-2.0
 *
 * Unless required by applicable law or agreed to in writing, software
 * distributed under the License is distributed on an "AS IS" BASIS,
 * WITHOUT WARRANTIES OR CONDITIONS OF ANY KIND, either express or implied.
 * See the License for the specific language governing permissions and
 * limitations under the License.
 */

package org.apache.ignite.internal.storage.rocksdb;

import java.nio.file.Path;
<<<<<<< HEAD
=======
import java.util.concurrent.CompletableFuture;
import org.apache.ignite.internal.components.LogSyncer;
>>>>>>> 07570831
import org.apache.ignite.internal.configuration.testframework.ConfigurationExtension;
import org.apache.ignite.internal.configuration.testframework.InjectConfiguration;
import org.apache.ignite.internal.storage.configurations.StorageConfiguration;
import org.apache.ignite.internal.storage.rocksdb.configuration.schema.RocksDbStorageEngineConfiguration;
import org.apache.ignite.internal.testframework.BaseIgniteAbstractTest;
import org.apache.ignite.internal.testframework.WorkDirectory;
import org.apache.ignite.internal.testframework.WorkDirectoryExtension;
import org.apache.ignite.internal.util.IgniteUtils;
import org.junit.jupiter.api.AfterEach;
import org.junit.jupiter.api.BeforeEach;
import org.junit.jupiter.api.extension.ExtendWith;

/**
 * Tests for {@link RocksDbStorageEngine}.
 */
@ExtendWith(WorkDirectoryExtension.class)
@ExtendWith(ConfigurationExtension.class)
public class RocksDbStorageEngineTest extends BaseIgniteAbstractTest {
    @InjectConfiguration
    RocksDbStorageEngineConfiguration engineConfig;

    @InjectConfiguration("mock.profiles.default = {engine = \"rocksDb\"}")
    StorageConfiguration storageConfiguration;

    private RocksDbStorageEngine engine;

    private RocksDbTableStorage table;

    @BeforeEach
    void setUp(@WorkDirectory Path workDir) {
<<<<<<< HEAD
        engine = new RocksDbStorageEngine("test", engineConfig, storageConfiguration, workDir);
=======
        engine = new RocksDbStorageEngine("test", engineConfig, workDir, mock(LogSyncer.class));
>>>>>>> 07570831

        engine.start();
    }

    @AfterEach
    void tearDown() throws Exception {
        IgniteUtils.closeAllManually(
                table,
                engine == null ? null : engine::stop
        );
    }
}<|MERGE_RESOLUTION|>--- conflicted
+++ resolved
@@ -17,12 +17,10 @@
 
 package org.apache.ignite.internal.storage.rocksdb;
 
+import static org.mockito.Mockito.mock;
+
 import java.nio.file.Path;
-<<<<<<< HEAD
-=======
-import java.util.concurrent.CompletableFuture;
 import org.apache.ignite.internal.components.LogSyncer;
->>>>>>> 07570831
 import org.apache.ignite.internal.configuration.testframework.ConfigurationExtension;
 import org.apache.ignite.internal.configuration.testframework.InjectConfiguration;
 import org.apache.ignite.internal.storage.configurations.StorageConfiguration;
@@ -53,11 +51,7 @@
 
     @BeforeEach
     void setUp(@WorkDirectory Path workDir) {
-<<<<<<< HEAD
-        engine = new RocksDbStorageEngine("test", engineConfig, storageConfiguration, workDir);
-=======
-        engine = new RocksDbStorageEngine("test", engineConfig, workDir, mock(LogSyncer.class));
->>>>>>> 07570831
+        engine = new RocksDbStorageEngine("test", engineConfig, storageConfiguration, workDir, mock(LogSyncer.class));
 
         engine.start();
     }
