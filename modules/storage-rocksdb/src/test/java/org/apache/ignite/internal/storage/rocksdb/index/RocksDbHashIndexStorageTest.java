--- conflicted
+++ resolved
@@ -18,11 +18,7 @@
 package org.apache.ignite.internal.storage.rocksdb.index;
 
 import static org.apache.ignite.internal.catalog.commands.CatalogUtils.DEFAULT_PARTITION_COUNT;
-<<<<<<< HEAD
-=======
-import static org.apache.ignite.internal.storage.rocksdb.configuration.schema.RocksDbStorageEngineConfigurationSchema.DEFAULT_DATA_REGION_NAME;
 import static org.mockito.Mockito.mock;
->>>>>>> 20d296db
 
 import java.nio.file.Path;
 import org.apache.ignite.internal.configuration.testframework.ConfigurationExtension;
@@ -61,13 +57,8 @@
         engine.start();
 
         tableStorage = engine.createMvTable(
-<<<<<<< HEAD
                 new StorageTableDescriptor(1, DEFAULT_PARTITION_COUNT, "default"),
-                new StorageIndexDescriptorSupplier(catalogService)
-=======
-                new StorageTableDescriptor(1, DEFAULT_PARTITION_COUNT, DEFAULT_DATA_REGION_NAME),
                 mock(StorageIndexDescriptorSupplier.class)
->>>>>>> 20d296db
         );
 
         initialize(tableStorage);
