--- conflicted
+++ resolved
@@ -329,57 +329,7 @@
         indexStorage.put(entry1.row());
         indexStorage.put(entry2.row());
 
-<<<<<<< HEAD
         int colCount = indexStorage.indexDescriptor().columns().size();
-=======
-        List<IndexRow> actual = cursorToList(indexStorage.range(entry2::columns, entry1::columns));
-
-        assertThat(actual, is(empty()));
-    }
-
-    /**
-     * Tests creating a index that has not been created through the Configuration framework.
-     */
-    @Test
-    void testCreateMissingIndex() {
-        StorageException ex = assertThrows(StorageException.class, () -> tableStorage.getOrCreateSortedIndex("does not exist"));
-
-        assertThat(ex.getMessage(), is(equalTo("Index configuration for \"does not exist\" could not be found")));
-    }
-
-    /**
-     * Tests creating a Sorted Index that has been misconfigured as a Hash Index.
-     */
-    @Test
-    void testCreateMisconfiguredIndex() {
-        HashIndexDefinition definition = SchemaBuilders.hashIndex("wrong type")
-                .withColumns("foo")
-                .build();
-
-        StorageException ex = assertThrows(StorageException.class, () -> createIndex(definition));
-
-        assertThat(ex.getMessage(), is(equalTo("Index \"WRONG TYPE\" is not configured as a Sorted Index. Actual type: HASH")));
-    }
-
-    /**
-     * Tests the {@link TableStorage#dropIndex} functionality.
-     */
-    @Test
-    void testDropIndex() throws Exception {
-        SortedIndexStorage storage = createIndex(ALL_TYPES_COLUMN_DEFINITIONS.subList(0, 1));
-
-        String indexName = storage.indexDescriptor().name();
-
-        assertThat(tableStorage.getOrCreateSortedIndex(indexName), is(sameInstance(storage)));
-
-        IndexRowWrapper entry = IndexRowWrapper.randomRow(storage);
-
-        storage.put(entry.row());
-
-        tableStorage.dropIndex(indexName);
-
-        SortedIndexStorage nextStorage = tableStorage.getOrCreateSortedIndex(indexName);
->>>>>>> 3b7af823
 
         List<IndexRow> actual = cursorToList(indexStorage.range(entry2.prefix(colCount), entry1.prefix(colCount), r -> true));
 
