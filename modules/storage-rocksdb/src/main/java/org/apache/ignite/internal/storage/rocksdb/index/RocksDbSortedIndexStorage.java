--- conflicted
+++ resolved
@@ -18,19 +18,14 @@
 package org.apache.ignite.internal.storage.rocksdb.index;
 
 import static org.apache.ignite.internal.util.ArrayUtils.BYTE_EMPTY_ARRAY;
-<<<<<<< HEAD
-=======
-import static org.apache.ignite.internal.util.CursorUtils.map;
->>>>>>> 1a81a07e
+import static org.apache.ignite.internal.util.IgniteUtils.closeAll;
 import static org.apache.ignite.internal.util.IgniteUtils.closeAll;
 
 import java.nio.ByteBuffer;
 import java.nio.ByteOrder;
 import java.util.NoSuchElementException;
-<<<<<<< HEAD
 import java.util.function.Function;
-=======
->>>>>>> 1a81a07e
+import java.util.NoSuchElementException;
 import org.apache.ignite.internal.binarytuple.BinaryTupleCommon;
 import org.apache.ignite.internal.rocksdb.ColumnFamily;
 import org.apache.ignite.internal.rocksdb.RocksUtils;
@@ -181,11 +176,7 @@
 
         RocksIterator it = indexCf.newIterator(options);
 
-<<<<<<< HEAD
         return new PeekCursor<>() {
-=======
-        return new Cursor<>() {
->>>>>>> 1a81a07e
             @Nullable
             private Boolean hasNext;
 
@@ -194,11 +185,7 @@
             @Override
             public void close() {
                 try {
-<<<<<<< HEAD
-                    closeAll(it, () -> RocksUtils.closeAll(options, upperBoundSlice));
-=======
                     closeAll(it, options, upperBoundSlice);
->>>>>>> 1a81a07e
                 } catch (Exception e) {
                     throw new StorageException("Error closing cursor", e);
                 }
@@ -212,11 +199,7 @@
             }
 
             @Override
-<<<<<<< HEAD
-            public T next() {
-=======
             public ByteBuffer next() {
->>>>>>> 1a81a07e
                 advanceIfNeeded();
 
                 boolean hasNext = this.hasNext;
@@ -227,8 +210,7 @@
 
                 this.hasNext = null;
 
-<<<<<<< HEAD
-                return mapper.apply(ByteBuffer.wrap(key).order(ORDER));
+                return ByteBuffer.wrap(key).order(ORDER);
             }
 
             @Override
@@ -250,9 +232,6 @@
                 }
 
                 return next;
-=======
-                return ByteBuffer.wrap(key).order(ORDER);
->>>>>>> 1a81a07e
             }
 
             private void advanceIfNeeded() throws StorageException {
@@ -260,25 +239,6 @@
                     return;
                 }
 
-<<<<<<< HEAD
-                refreshAndPrepareRocksIterator();
-
-                if (!it.isValid()) {
-                    // check the status first. This operation is guaranteed to throw if an internal error has occurred during
-                    // the iteration. Otherwise, we've exhausted the data range.
-                    RocksUtils.checkIterator(it);
-
-                    hasNext = false;
-                } else {
-                    key = it.key();
-
-                    hasNext = true;
-                }
-            }
-
-            private void refreshAndPrepareRocksIterator() {
-=======
->>>>>>> 1a81a07e
                 try {
                     it.refresh();
                 } catch (RocksDBException e) {
@@ -289,10 +249,6 @@
                     it.seek(lowerBound == null ? partitionStorage.partitionStartPrefix() : lowerBound);
                 } else {
                     it.seekForPrev(key);
-<<<<<<< HEAD
-
-                    it.next();
-=======
 
                     if (it.isValid()) {
                         it.next();
@@ -311,7 +267,22 @@
                     key = it.key();
 
                     hasNext = true;
->>>>>>> 1a81a07e
+                }
+            }
+
+            private void refreshAndPrepareRocksIterator() {
+                try {
+                    it.refresh();
+                } catch (RocksDBException e) {
+                    throw new StorageException("Error refreshing an iterator", e);
+                }
+
+                if (key == null) {
+                    it.seek(lowerBound == null ? partitionStorage.partitionStartPrefix() : lowerBound);
+                } else {
+                    it.seekForPrev(key);
+
+                    it.next();
                 }
             }
         };
