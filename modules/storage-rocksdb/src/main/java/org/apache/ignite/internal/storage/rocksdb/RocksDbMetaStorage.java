/*
 * Licensed to the Apache Software Foundation (ASF) under one or more
 * contributor license agreements. See the NOTICE file distributed with
 * this work for additional information regarding copyright ownership.
 * The ASF licenses this file to You under the Apache License, Version 2.0
 * (the "License"); you may not use this file except in compliance with
 * the License. You may obtain a copy of the License at
 *
 *      http://www.apache.org/licenses/LICENSE-2.0
 *
 * Unless required by applicable law or agreed to in writing, software
 * distributed under the License is distributed on an "AS IS" BASIS,
 * WITHOUT WARRANTIES OR CONDITIONS OF ANY KIND, either express or implied.
 * See the License for the specific language governing permissions and
 * limitations under the License.
 */

package org.apache.ignite.internal.storage.rocksdb;

import static java.nio.charset.StandardCharsets.UTF_8;
<<<<<<< HEAD
import static org.apache.ignite.internal.storage.rocksdb.PartitionDataHelper.KEY_BYTE_ORDER;
import static org.apache.ignite.internal.storage.rocksdb.PartitionDataHelper.PARTITION_ID_SIZE;
import static org.apache.ignite.internal.storage.rocksdb.PartitionDataHelper.ROW_ID_UUID_SIZE;
import static org.apache.ignite.internal.storage.rocksdb.PartitionDataHelper.putRowIdUuid;
import static org.apache.ignite.internal.storage.rocksdb.PartitionDataHelper.readRowIdUuid;
=======
import static org.apache.ignite.internal.storage.rocksdb.RocksDbStorageUtils.KEY_BYTE_ORDER;
import static org.apache.ignite.internal.storage.rocksdb.RocksDbStorageUtils.PARTITION_ID_SIZE;
import static org.apache.ignite.internal.storage.rocksdb.RocksDbStorageUtils.ROW_ID_SIZE;
import static org.apache.ignite.internal.storage.rocksdb.RocksDbStorageUtils.getRowIdUuid;
import static org.apache.ignite.internal.storage.rocksdb.RocksDbStorageUtils.putIndexId;
import static org.apache.ignite.internal.storage.rocksdb.RocksDbStorageUtils.putRowIdUuid;
>>>>>>> 37d1e0f8
import static org.apache.ignite.internal.util.ArrayUtils.BYTE_EMPTY_ARRAY;

import java.nio.ByteBuffer;
import java.util.UUID;
import java.util.stream.Stream;
import org.apache.ignite.internal.rocksdb.ColumnFamily;
import org.apache.ignite.internal.rocksdb.RocksUtils;
import org.apache.ignite.internal.storage.RowId;
import org.apache.ignite.internal.storage.StorageException;
import org.jetbrains.annotations.Nullable;
import org.rocksdb.AbstractWriteBatch;
import org.rocksdb.ReadOptions;
import org.rocksdb.RocksDBException;
import org.rocksdb.RocksIterator;
import org.rocksdb.Slice;

/**
 * Wrapper around the "meta" Column Family inside a RocksDB-based storage, which stores some auxiliary information needed for internal
 * storage logic.
 */
public class RocksDbMetaStorage {
    /** Name of the key that corresponds to a list of existing partition IDs of a storage. */
    private static final byte[] PARTITION_ID_PREFIX = "part".getBytes(UTF_8);

<<<<<<< HEAD
=======
    /** Index meta key prefix. */
    private static final byte[] INDEX_META_KEY_PREFIX = "index-meta".getBytes(UTF_8);

    /** Index meta key size in bytes. */
    private static final int INDEX_META_KEY_SIZE = INDEX_META_KEY_PREFIX.length + PARTITION_ID_SIZE + ROW_ID_SIZE;

>>>>>>> 37d1e0f8
    /** Name of the key that is out of range of the partition ID key prefix, used as an exclusive bound. */
    private static final byte[] PARTITION_ID_PREFIX_END = RocksUtils.incrementPrefix(PARTITION_ID_PREFIX);

    /** Index meta key prefix. */
    private static final byte[] INDEX_META_KEY_PREFIX = "index-meta".getBytes(UTF_8);

    /** Index meta key size in bytes. */
    private static final int INDEX_META_KEY_SIZE = INDEX_META_KEY_PREFIX.length + PARTITION_ID_SIZE + ROW_ID_UUID_SIZE;

    private final ColumnFamily metaColumnFamily;

    RocksDbMetaStorage(ColumnFamily metaColumnFamily) {
        this.metaColumnFamily = metaColumnFamily;
    }

    /**
     * Returns a column family instance, associated with the meta storage.
     */
    ColumnFamily columnFamily() {
        return metaColumnFamily;
    }

    /**
     * Returns a list of partition IDs that exist in the associated storage.
     *
     * @return list of partition IDs
     */
    int[] getPartitionIds() {
        Stream.Builder<byte[]> data = Stream.builder();

        try (
                var upperBound = new Slice(PARTITION_ID_PREFIX_END);
                var options = new ReadOptions().setIterateUpperBound(upperBound);
                RocksIterator it = metaColumnFamily.newIterator(options);
        ) {
            it.seek(PARTITION_ID_PREFIX);

            RocksUtils.forEach(it, (key, value) -> data.add(key));
        } catch (RocksDBException e) {
            throw new StorageException("Error when reading a list of partition IDs from the meta Column Family", e);
        }

        return data.build()
                .mapToInt(bytes -> {
                    // Bytes are stored in BE order
                    int higherByte = bytes[PARTITION_ID_PREFIX.length] & 0xFF;
                    int lowerByte = bytes[PARTITION_ID_PREFIX.length + 1] & 0xFF;

                    return (higherByte << 8) | lowerByte;
                })
                .toArray();
    }

    /**
     * Saves the given partition ID into the meta Column Family.
     *
     * @param partitionId partition ID
     */
    void putPartitionId(int partitionId) {
        try {
            metaColumnFamily.put(partitionIdKey(partitionId), BYTE_EMPTY_ARRAY);
        } catch (RocksDBException e) {
            throw new StorageException("Unable to save partition " + partitionId + " in the meta Column Family", e);
        }
    }

    /**
     * Puts last row ID for which the index was built, {@code null} means index building is finished.
     *
     * @param writeBatch Write batch.
     * @param partitionId Partition ID.
     * @param indexId Index ID.
     * @param rowId Row ID.
     */
    public void putIndexLastBuildRowId(AbstractWriteBatch writeBatch, int partitionId, UUID indexId, @Nullable RowId rowId) {
        try {
            writeBatch.put(metaColumnFamily.handle(), indexMetaKey(partitionId, indexId), indexLastBuildRowId(rowId));
        } catch (RocksDBException e) {
            throw new StorageException(
                    "Failed to save last row ID for which the index was built: [partitionId={}, indexId={}, rowId={}]",
                    e,
                    partitionId, indexId, rowId
            );
        }
    }

    /**
     * Reads last row ID for which the index was built, {@code null} means index building is finished.
     *
     * @param partitionId Partition ID.
     * @param indexId Index ID.
     * @param ifAbsent Will be returned if last row ID for which the index was built has never been saved.
     */
    public @Nullable RowId readIndexLastBuildRowId(int partitionId, UUID indexId, RowId ifAbsent) {
        try {
            byte[] lastBuiltRowIdBytes = metaColumnFamily.get(indexMetaKey(partitionId, indexId));

            if (lastBuiltRowIdBytes == null) {
                return ifAbsent;
            }

            if (lastBuiltRowIdBytes.length == 0) {
                return null;
            }

            return new RowId(partitionId, readRowIdUuid(ByteBuffer.wrap(lastBuiltRowIdBytes), 0));
        } catch (RocksDBException e) {
            throw new StorageException(
                    "Failed to read last row ID for which the index was built: [partitionId={}, indexId={}]",
                    e,
                    partitionId, indexId
            );
        }
    }

    static byte[] partitionIdKey(int partitionId) {
        assert partitionId >= 0 && partitionId <= 0xFFFF : partitionId;

        return ByteBuffer.allocate(PARTITION_ID_PREFIX.length + PARTITION_ID_SIZE)
                .order(KEY_BYTE_ORDER)
                .put(PARTITION_ID_PREFIX)
                .putShort((short) partitionId)
                .array();
    }

<<<<<<< HEAD
=======
    /**
     * Returns the row ID for which the index needs to be built, {@code null} means that the index building has completed.
     *
     * @param indexId Index ID.
     * @param partitionId Partition ID.
     * @param ifAbsent Will be returned if next the row ID for which the index needs to be built has never been saved.
     */
    public @Nullable RowId getNextRowIdToBuilt(UUID indexId, int partitionId, RowId ifAbsent) {
        try {
            byte[] lastBuiltRowIdBytes = metaColumnFamily.get(indexMetaKey(partitionId, indexId));

            if (lastBuiltRowIdBytes == null) {
                return ifAbsent;
            }

            if (lastBuiltRowIdBytes.length == 0) {
                return null;
            }

            return new RowId(partitionId, getRowIdUuid(ByteBuffer.wrap(lastBuiltRowIdBytes), 0));
        } catch (RocksDBException e) {
            throw new StorageException(
                    "Failed to read next row ID to built: [partitionId={}, indexId={}]",
                    e,
                    partitionId, indexId
            );
        }
    }

    /**
     * Puts row ID for which the index needs to be built, {@code null} means index building is finished.
     *
     * @param writeBatch Write batch.
     * @param partitionId Partition ID.
     * @param indexId Index ID.
     * @param rowId Row ID.
     */
    public void putNextRowIdToBuilt(AbstractWriteBatch writeBatch, UUID indexId, int partitionId, @Nullable RowId rowId) {
        try {
            writeBatch.put(metaColumnFamily.handle(), indexMetaKey(partitionId, indexId), indexLastBuildRowId(rowId));
        } catch (RocksDBException e) {
            throw new StorageException(
                    "Failed to save next row ID to built: [partitionId={}, indexId={}, rowId={}]",
                    e,
                    partitionId, indexId, rowId
            );
        }
    }

>>>>>>> 37d1e0f8
    private static byte[] indexMetaKey(int partitionId, UUID indexId) {
        assert partitionId >= 0 && partitionId <= 0xFFFF : partitionId;

        ByteBuffer buffer = ByteBuffer.allocate(INDEX_META_KEY_SIZE).order(KEY_BYTE_ORDER);

        buffer.put(INDEX_META_KEY_PREFIX).putShort((short) partitionId);

<<<<<<< HEAD
        putRowIdUuid(buffer, indexId);
=======
        putIndexId(buffer, indexId);
>>>>>>> 37d1e0f8

        return buffer.array();
    }

    private static byte[] indexLastBuildRowId(@Nullable RowId rowId) {
        if (rowId == null) {
            return BYTE_EMPTY_ARRAY;
        }

<<<<<<< HEAD
        ByteBuffer buffer = ByteBuffer.allocate(ROW_ID_UUID_SIZE).order(KEY_BYTE_ORDER);
=======
        ByteBuffer buffer = ByteBuffer.allocate(ROW_ID_SIZE).order(KEY_BYTE_ORDER);
>>>>>>> 37d1e0f8

        putRowIdUuid(buffer, rowId.uuid());

        return buffer.array();
    }
}<|MERGE_RESOLUTION|>--- conflicted
+++ resolved
@@ -18,20 +18,12 @@
 package org.apache.ignite.internal.storage.rocksdb;
 
 import static java.nio.charset.StandardCharsets.UTF_8;
-<<<<<<< HEAD
-import static org.apache.ignite.internal.storage.rocksdb.PartitionDataHelper.KEY_BYTE_ORDER;
-import static org.apache.ignite.internal.storage.rocksdb.PartitionDataHelper.PARTITION_ID_SIZE;
-import static org.apache.ignite.internal.storage.rocksdb.PartitionDataHelper.ROW_ID_UUID_SIZE;
-import static org.apache.ignite.internal.storage.rocksdb.PartitionDataHelper.putRowIdUuid;
-import static org.apache.ignite.internal.storage.rocksdb.PartitionDataHelper.readRowIdUuid;
-=======
 import static org.apache.ignite.internal.storage.rocksdb.RocksDbStorageUtils.KEY_BYTE_ORDER;
 import static org.apache.ignite.internal.storage.rocksdb.RocksDbStorageUtils.PARTITION_ID_SIZE;
 import static org.apache.ignite.internal.storage.rocksdb.RocksDbStorageUtils.ROW_ID_SIZE;
 import static org.apache.ignite.internal.storage.rocksdb.RocksDbStorageUtils.getRowIdUuid;
 import static org.apache.ignite.internal.storage.rocksdb.RocksDbStorageUtils.putIndexId;
 import static org.apache.ignite.internal.storage.rocksdb.RocksDbStorageUtils.putRowIdUuid;
->>>>>>> 37d1e0f8
 import static org.apache.ignite.internal.util.ArrayUtils.BYTE_EMPTY_ARRAY;
 
 import java.nio.ByteBuffer;
@@ -56,23 +48,14 @@
     /** Name of the key that corresponds to a list of existing partition IDs of a storage. */
     private static final byte[] PARTITION_ID_PREFIX = "part".getBytes(UTF_8);
 
-<<<<<<< HEAD
-=======
     /** Index meta key prefix. */
     private static final byte[] INDEX_META_KEY_PREFIX = "index-meta".getBytes(UTF_8);
 
     /** Index meta key size in bytes. */
     private static final int INDEX_META_KEY_SIZE = INDEX_META_KEY_PREFIX.length + PARTITION_ID_SIZE + ROW_ID_SIZE;
 
->>>>>>> 37d1e0f8
     /** Name of the key that is out of range of the partition ID key prefix, used as an exclusive bound. */
     private static final byte[] PARTITION_ID_PREFIX_END = RocksUtils.incrementPrefix(PARTITION_ID_PREFIX);
-
-    /** Index meta key prefix. */
-    private static final byte[] INDEX_META_KEY_PREFIX = "index-meta".getBytes(UTF_8);
-
-    /** Index meta key size in bytes. */
-    private static final int INDEX_META_KEY_SIZE = INDEX_META_KEY_PREFIX.length + PARTITION_ID_SIZE + ROW_ID_UUID_SIZE;
 
     private final ColumnFamily metaColumnFamily;
 
@@ -131,55 +114,6 @@
         }
     }
 
-    /**
-     * Puts last row ID for which the index was built, {@code null} means index building is finished.
-     *
-     * @param writeBatch Write batch.
-     * @param partitionId Partition ID.
-     * @param indexId Index ID.
-     * @param rowId Row ID.
-     */
-    public void putIndexLastBuildRowId(AbstractWriteBatch writeBatch, int partitionId, UUID indexId, @Nullable RowId rowId) {
-        try {
-            writeBatch.put(metaColumnFamily.handle(), indexMetaKey(partitionId, indexId), indexLastBuildRowId(rowId));
-        } catch (RocksDBException e) {
-            throw new StorageException(
-                    "Failed to save last row ID for which the index was built: [partitionId={}, indexId={}, rowId={}]",
-                    e,
-                    partitionId, indexId, rowId
-            );
-        }
-    }
-
-    /**
-     * Reads last row ID for which the index was built, {@code null} means index building is finished.
-     *
-     * @param partitionId Partition ID.
-     * @param indexId Index ID.
-     * @param ifAbsent Will be returned if last row ID for which the index was built has never been saved.
-     */
-    public @Nullable RowId readIndexLastBuildRowId(int partitionId, UUID indexId, RowId ifAbsent) {
-        try {
-            byte[] lastBuiltRowIdBytes = metaColumnFamily.get(indexMetaKey(partitionId, indexId));
-
-            if (lastBuiltRowIdBytes == null) {
-                return ifAbsent;
-            }
-
-            if (lastBuiltRowIdBytes.length == 0) {
-                return null;
-            }
-
-            return new RowId(partitionId, readRowIdUuid(ByteBuffer.wrap(lastBuiltRowIdBytes), 0));
-        } catch (RocksDBException e) {
-            throw new StorageException(
-                    "Failed to read last row ID for which the index was built: [partitionId={}, indexId={}]",
-                    e,
-                    partitionId, indexId
-            );
-        }
-    }
-
     static byte[] partitionIdKey(int partitionId) {
         assert partitionId >= 0 && partitionId <= 0xFFFF : partitionId;
 
@@ -190,8 +124,6 @@
                 .array();
     }
 
-<<<<<<< HEAD
-=======
     /**
      * Returns the row ID for which the index needs to be built, {@code null} means that the index building has completed.
      *
@@ -241,7 +173,6 @@
         }
     }
 
->>>>>>> 37d1e0f8
     private static byte[] indexMetaKey(int partitionId, UUID indexId) {
         assert partitionId >= 0 && partitionId <= 0xFFFF : partitionId;
 
@@ -249,11 +180,7 @@
 
         buffer.put(INDEX_META_KEY_PREFIX).putShort((short) partitionId);
 
-<<<<<<< HEAD
-        putRowIdUuid(buffer, indexId);
-=======
         putIndexId(buffer, indexId);
->>>>>>> 37d1e0f8
 
         return buffer.array();
     }
@@ -263,11 +190,7 @@
             return BYTE_EMPTY_ARRAY;
         }
 
-<<<<<<< HEAD
-        ByteBuffer buffer = ByteBuffer.allocate(ROW_ID_UUID_SIZE).order(KEY_BYTE_ORDER);
-=======
         ByteBuffer buffer = ByteBuffer.allocate(ROW_ID_SIZE).order(KEY_BYTE_ORDER);
->>>>>>> 37d1e0f8
 
         putRowIdUuid(buffer, rowId.uuid());
 
