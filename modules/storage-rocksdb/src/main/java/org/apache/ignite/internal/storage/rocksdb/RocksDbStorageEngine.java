/*
 * Licensed to the Apache Software Foundation (ASF) under one or more
 * contributor license agreements. See the NOTICE file distributed with
 * this work for additional information regarding copyright ownership.
 * The ASF licenses this file to You under the Apache License, Version 2.0
 * (the "License"); you may not use this file except in compliance with
 * the License. You may obtain a copy of the License at
 *
 *      http://www.apache.org/licenses/LICENSE-2.0
 *
 * Unless required by applicable law or agreed to in writing, software
 * distributed under the License is distributed on an "AS IS" BASIS,
 * WITHOUT WARRANTIES OR CONDITIONS OF ANY KIND, either express or implied.
 * See the License for the specific language governing permissions and
 * limitations under the License.
 */

package org.apache.ignite.internal.storage.rocksdb;

<<<<<<< HEAD
=======
import static org.apache.ignite.internal.util.CompletableFutures.nullCompletedFuture;

>>>>>>> 9b467f17
import java.nio.file.Path;
import java.util.Map;
import java.util.concurrent.ConcurrentHashMap;
import java.util.concurrent.ExecutorService;
import java.util.concurrent.Executors;
import java.util.concurrent.ScheduledExecutorService;
import java.util.concurrent.TimeUnit;
<<<<<<< HEAD
import java.util.stream.Stream;
=======
import org.apache.ignite.configuration.notifications.ConfigurationNamedListListener;
import org.apache.ignite.configuration.notifications.ConfigurationNotificationEvent;
import org.apache.ignite.internal.close.ManuallyCloseable;
>>>>>>> 9b467f17
import org.apache.ignite.internal.logger.IgniteLogger;
import org.apache.ignite.internal.logger.Loggers;
import org.apache.ignite.internal.storage.StorageException;
import org.apache.ignite.internal.storage.configurations.StorageConfiguration;
import org.apache.ignite.internal.storage.engine.StorageEngine;
import org.apache.ignite.internal.storage.engine.StorageTableDescriptor;
import org.apache.ignite.internal.storage.index.StorageIndexDescriptorSupplier;
<<<<<<< HEAD
import org.apache.ignite.internal.storage.rocksdb.configuration.schema.RocksDbProfileConfiguration;
import org.apache.ignite.internal.storage.rocksdb.configuration.schema.RocksDbProfileView;
=======
import org.apache.ignite.internal.storage.rocksdb.configuration.schema.RocksDbDataRegionView;
>>>>>>> 9b467f17
import org.apache.ignite.internal.storage.rocksdb.configuration.schema.RocksDbStorageEngineConfiguration;
import org.apache.ignite.internal.storage.rocksdb.instance.SharedRocksDbInstance;
import org.apache.ignite.internal.storage.rocksdb.instance.SharedRocksDbInstanceCreator;
import org.apache.ignite.internal.thread.NamedThreadFactory;
import org.apache.ignite.internal.util.IgniteUtils;
import org.rocksdb.RocksDB;

/**
 * Storage engine implementation based on RocksDB.
 */
public class RocksDbStorageEngine implements StorageEngine {
    /** Engine name. */
    // TODO: KKK db vs Db
    public static final String ENGINE_NAME = "rocksDb";

    private static final IgniteLogger LOG = Loggers.forClass(RocksDbStorageEngine.class);

    private static class RocksDbStorage implements ManuallyCloseable {
        final RocksDbDataRegion dataRegion;

        final SharedRocksDbInstance rocksDbInstance;

        RocksDbStorage(RocksDbDataRegion dataRegion, SharedRocksDbInstance rocksDbInstance) {
            this.dataRegion = dataRegion;
            this.rocksDbInstance = rocksDbInstance;
        }

        @Override
        public void close() throws Exception {
            IgniteUtils.closeAllManually(rocksDbInstance::stop, dataRegion::stop);
        }
    }

    static {
        RocksDB.loadLibrary();
    }

    private final RocksDbStorageEngineConfiguration engineConfig;

    private final StorageConfiguration storageConfiguration;

    private final Path storagePath;

    private final ExecutorService threadPool;

    private final ScheduledExecutorService scheduledPool;

    /**
     * Mapping from the data region name to the shared RocksDB instance. Most likely, the association of shared
     * instances with regions will be removed/revisited in the future.
     */
    // TODO IGNITE-19762 Think of proper way to use regions and storages.
    private final Map<String, RocksDbStorage> storageByRegionName = new ConcurrentHashMap<>();

    /**
     * Constructor.
     *
     * @param nodeName Node name.
     * @param engineConfig RocksDB storage engine configuration.
     * @param storagePath Storage path.
     */
    public RocksDbStorageEngine(String nodeName, RocksDbStorageEngineConfiguration engineConfig,
            StorageConfiguration storageConfiguration, Path storagePath) {
        this.engineConfig = engineConfig;
        this.storageConfiguration = storageConfiguration;
        this.storagePath = storagePath;

        threadPool = Executors.newFixedThreadPool(
                Runtime.getRuntime().availableProcessors(),
                NamedThreadFactory.create(nodeName, "rocksdb-storage-engine-pool", LOG)
        );

        scheduledPool = Executors.newSingleThreadScheduledExecutor(
                NamedThreadFactory.create(nodeName, "rocksdb-storage-engine-scheduled-pool", LOG)
        );
    }

    /**
     * Returns a RocksDB storage engine configuration.
     */
    public RocksDbStorageEngineConfiguration configuration() {
        return engineConfig;
    }

    /**
     * Returns a common thread pool for async operations.
     */
    public ExecutorService threadPool() {
        return threadPool;
    }

    /**
     * Returns a scheduled thread pool for async operations.
     */
    public ScheduledExecutorService scheduledPool() {
        return scheduledPool;
    }

    @Override
    public String name() {
        return ENGINE_NAME;
    }

    @Override
    public void start() throws StorageException {
<<<<<<< HEAD
        // TODO: IGNITE-17066 Add handling deleting/updating data regions configuration
        storageConfiguration.profiles().value().stream().forEach(p -> {
            if (p instanceof RocksDbProfileView) {
                registerDataRegion(p.name());
            }
        });
    }

    private void registerDataRegion(String name) {
        RocksDbProfileConfiguration storageProfileConfiguration =
                (RocksDbProfileConfiguration) storageConfiguration.profiles().get(name);

        var region = new RocksDbDataRegion(storageProfileConfiguration);

        region.start();

        RocksDbDataRegion previousRegion = regions.put(storageProfileConfiguration.name().value(), region);

        assert previousRegion == null : storageProfileConfiguration.name().value();
=======
        registerDataRegion(engineConfig.defaultRegion().value());

        // TODO: IGNITE-17066 Add handling deleting/updating data regions configuration
        engineConfig.regions().listenElements(new ConfigurationNamedListListener<>() {
            @Override
            public CompletableFuture<?> onCreate(ConfigurationNotificationEvent<RocksDbDataRegionView> ctx) {
                RocksDbDataRegionView newValue = ctx.newValue();

                assert newValue != null;

                registerDataRegion(newValue);

                return nullCompletedFuture();
            }
        });
    }

    private void registerDataRegion(RocksDbDataRegionView dataRegionView) {
        String regionName = dataRegionView.name();

        var region = new RocksDbDataRegion(dataRegionView);

        region.start();

        SharedRocksDbInstance rocksDbInstance = newRocksDbInstance(regionName, region);

        RocksDbStorage previousStorage = storageByRegionName.put(regionName, new RocksDbStorage(region, rocksDbInstance));

        assert previousStorage == null : regionName;
    }

    private SharedRocksDbInstance newRocksDbInstance(String regionName, RocksDbDataRegion region) {
        try {
            return new SharedRocksDbInstanceCreator().create(this, region, storagePath.resolve("rocksdb-" + regionName));
        } catch (Exception e) {
            throw new StorageException("Failed to create new RocksDB instance", e);
        }
>>>>>>> 9b467f17
    }

    @Override
    public void stop() throws StorageException {
        try {
            IgniteUtils.closeAllManually(storageByRegionName.values());
        } catch (Exception e) {
            throw new StorageException("Error when stopping the rocksdb engine", e);
        }

        IgniteUtils.shutdownAndAwaitTermination(threadPool, 10, TimeUnit.SECONDS);
        IgniteUtils.shutdownAndAwaitTermination(scheduledPool, 10, TimeUnit.SECONDS);
    }

    @Override
    public boolean isVolatile() {
        return false;
    }

    @Override
    public RocksDbTableStorage createMvTable(
            StorageTableDescriptor tableDescriptor,
            StorageIndexDescriptorSupplier indexDescriptorSupplier
    ) throws StorageException {
<<<<<<< HEAD
        RocksDbDataRegion dataRegion = regions.get(tableDescriptor.getStorageProfile());
=======
        String regionName = tableDescriptor.getDataRegion();
>>>>>>> 9b467f17

        RocksDbStorage storage = storageByRegionName.get(regionName);

<<<<<<< HEAD
        assert dataRegion != null : "tableId=" + tableId + ", dataRegion=" + tableDescriptor.getStorageProfile();

        SharedRocksDbInstance sharedInstance = sharedInstances.computeIfAbsent(tableDescriptor.getStorageProfile(), name -> {
            try {
                return new SharedRocksDbInstanceCreator().create(
                        this,
                        dataRegion,
                        storagePath.resolve("rocksdb-" + name)
                );
            } catch (Exception e) {
                throw new StorageException("Failed to create new RocksDB data region", e);
            }
        });
=======
        assert storage != null :
                String.format("RocksDB instance has not yet been created for [tableId=%d, region=%s]", tableDescriptor.getId(), regionName);

        var tableStorage = new RocksDbTableStorage(storage.rocksDbInstance, tableDescriptor, indexDescriptorSupplier);
>>>>>>> 9b467f17

        tableStorage.start();

        return tableStorage;
    }

    @Override
    public void dropMvTable(int tableId) {
        for (RocksDbStorage rocksDbStorage : storageByRegionName.values()) {
            rocksDbStorage.rocksDbInstance.destroyTable(tableId);
        }
    }
}<|MERGE_RESOLUTION|>--- conflicted
+++ resolved
@@ -17,11 +17,8 @@
 
 package org.apache.ignite.internal.storage.rocksdb;
 
-<<<<<<< HEAD
-=======
 import static org.apache.ignite.internal.util.CompletableFutures.nullCompletedFuture;
 
->>>>>>> 9b467f17
 import java.nio.file.Path;
 import java.util.Map;
 import java.util.concurrent.ConcurrentHashMap;
@@ -29,13 +26,10 @@
 import java.util.concurrent.Executors;
 import java.util.concurrent.ScheduledExecutorService;
 import java.util.concurrent.TimeUnit;
-<<<<<<< HEAD
-import java.util.stream.Stream;
-=======
 import org.apache.ignite.configuration.notifications.ConfigurationNamedListListener;
 import org.apache.ignite.configuration.notifications.ConfigurationNotificationEvent;
 import org.apache.ignite.internal.close.ManuallyCloseable;
->>>>>>> 9b467f17
+import java.util.stream.Stream;
 import org.apache.ignite.internal.logger.IgniteLogger;
 import org.apache.ignite.internal.logger.Loggers;
 import org.apache.ignite.internal.storage.StorageException;
@@ -43,12 +37,8 @@
 import org.apache.ignite.internal.storage.engine.StorageEngine;
 import org.apache.ignite.internal.storage.engine.StorageTableDescriptor;
 import org.apache.ignite.internal.storage.index.StorageIndexDescriptorSupplier;
-<<<<<<< HEAD
 import org.apache.ignite.internal.storage.rocksdb.configuration.schema.RocksDbProfileConfiguration;
 import org.apache.ignite.internal.storage.rocksdb.configuration.schema.RocksDbProfileView;
-=======
-import org.apache.ignite.internal.storage.rocksdb.configuration.schema.RocksDbDataRegionView;
->>>>>>> 9b467f17
 import org.apache.ignite.internal.storage.rocksdb.configuration.schema.RocksDbStorageEngineConfiguration;
 import org.apache.ignite.internal.storage.rocksdb.instance.SharedRocksDbInstance;
 import org.apache.ignite.internal.storage.rocksdb.instance.SharedRocksDbInstanceCreator;
@@ -154,45 +144,15 @@
 
     @Override
     public void start() throws StorageException {
-<<<<<<< HEAD
         // TODO: IGNITE-17066 Add handling deleting/updating data regions configuration
         storageConfiguration.profiles().value().stream().forEach(p -> {
             if (p instanceof RocksDbProfileView) {
-                registerDataRegion(p.name());
+                registerDataRegion((RocksDbProfileView) p);
             }
         });
     }
 
-    private void registerDataRegion(String name) {
-        RocksDbProfileConfiguration storageProfileConfiguration =
-                (RocksDbProfileConfiguration) storageConfiguration.profiles().get(name);
-
-        var region = new RocksDbDataRegion(storageProfileConfiguration);
-
-        region.start();
-
-        RocksDbDataRegion previousRegion = regions.put(storageProfileConfiguration.name().value(), region);
-
-        assert previousRegion == null : storageProfileConfiguration.name().value();
-=======
-        registerDataRegion(engineConfig.defaultRegion().value());
-
-        // TODO: IGNITE-17066 Add handling deleting/updating data regions configuration
-        engineConfig.regions().listenElements(new ConfigurationNamedListListener<>() {
-            @Override
-            public CompletableFuture<?> onCreate(ConfigurationNotificationEvent<RocksDbDataRegionView> ctx) {
-                RocksDbDataRegionView newValue = ctx.newValue();
-
-                assert newValue != null;
-
-                registerDataRegion(newValue);
-
-                return nullCompletedFuture();
-            }
-        });
-    }
-
-    private void registerDataRegion(RocksDbDataRegionView dataRegionView) {
+    private void registerDataRegion(RocksDbProfileView dataRegionView) {
         String regionName = dataRegionView.name();
 
         var region = new RocksDbDataRegion(dataRegionView);
@@ -212,7 +172,6 @@
         } catch (Exception e) {
             throw new StorageException("Failed to create new RocksDB instance", e);
         }
->>>>>>> 9b467f17
     }
 
     @Override
@@ -237,34 +196,14 @@
             StorageTableDescriptor tableDescriptor,
             StorageIndexDescriptorSupplier indexDescriptorSupplier
     ) throws StorageException {
-<<<<<<< HEAD
-        RocksDbDataRegion dataRegion = regions.get(tableDescriptor.getStorageProfile());
-=======
-        String regionName = tableDescriptor.getDataRegion();
->>>>>>> 9b467f17
+        String regionName = tableDescriptor.getStorageProfile();
 
         RocksDbStorage storage = storageByRegionName.get(regionName);
 
-<<<<<<< HEAD
-        assert dataRegion != null : "tableId=" + tableId + ", dataRegion=" + tableDescriptor.getStorageProfile();
-
-        SharedRocksDbInstance sharedInstance = sharedInstances.computeIfAbsent(tableDescriptor.getStorageProfile(), name -> {
-            try {
-                return new SharedRocksDbInstanceCreator().create(
-                        this,
-                        dataRegion,
-                        storagePath.resolve("rocksdb-" + name)
-                );
-            } catch (Exception e) {
-                throw new StorageException("Failed to create new RocksDB data region", e);
-            }
-        });
-=======
         assert storage != null :
                 String.format("RocksDB instance has not yet been created for [tableId=%d, region=%s]", tableDescriptor.getId(), regionName);
 
         var tableStorage = new RocksDbTableStorage(storage.rocksDbInstance, tableDescriptor, indexDescriptorSupplier);
->>>>>>> 9b467f17
 
         tableStorage.start();
 
