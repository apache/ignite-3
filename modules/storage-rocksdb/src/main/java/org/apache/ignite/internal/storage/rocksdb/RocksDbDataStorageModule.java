/*
 * Licensed to the Apache Software Foundation (ASF) under one or more
 * contributor license agreements. See the NOTICE file distributed with
 * this work for additional information regarding copyright ownership.
 * The ASF licenses this file to You under the Apache License, Version 2.0
 * (the "License"); you may not use this file except in compliance with
 * the License. You may obtain a copy of the License at
 *
 *      http://www.apache.org/licenses/LICENSE-2.0
 *
 * Unless required by applicable law or agreed to in writing, software
 * distributed under the License is distributed on an "AS IS" BASIS,
 * WITHOUT WARRANTIES OR CONDITIONS OF ANY KIND, either express or implied.
 * See the License for the specific language governing permissions and
 * limitations under the License.
 */

package org.apache.ignite.internal.storage.rocksdb;

import static org.apache.ignite.internal.storage.rocksdb.RocksDbStorageEngine.ENGINE_NAME;

import com.google.auto.service.AutoService;
import java.nio.file.Path;
import org.apache.ignite.internal.components.LogSyncer;
import org.apache.ignite.internal.components.LongJvmPauseDetector;
import org.apache.ignite.internal.configuration.ConfigurationRegistry;
import org.apache.ignite.internal.failure.FailureProcessor;
import org.apache.ignite.internal.storage.DataStorageModule;
import org.apache.ignite.internal.storage.StorageException;
import org.apache.ignite.internal.storage.configurations.StorageConfiguration;
import org.apache.ignite.internal.storage.engine.StorageEngine;
import org.apache.ignite.internal.storage.rocksdb.configuration.schema.RocksDbStorageEngineConfiguration;
import org.apache.ignite.internal.storage.rocksdb.configuration.schema.RocksDbStorageEngineExtensionConfiguration;
import org.jetbrains.annotations.Nullable;

/**
 * Implementation for creating {@link RocksDbStorageEngine}s.
 */
@AutoService(DataStorageModule.class)
public class RocksDbDataStorageModule implements DataStorageModule {
    @Override
    public String name() {
        return ENGINE_NAME;
    }

    @Override
    public StorageEngine createEngine(
            String igniteInstanceName,
            ConfigurationRegistry configRegistry,
            Path storagePath,
            @Nullable LongJvmPauseDetector longJvmPauseDetector,
            FailureProcessor failureProcessor,
            LogSyncer logSyncer
    ) throws StorageException {
        RocksDbStorageEngineConfiguration engineConfig =
                ((RocksDbStorageEngineExtensionConfiguration) configRegistry
                        .getConfiguration(StorageConfiguration.KEY).engines()).rocksDb();

        StorageConfiguration storageConfig = configRegistry.getConfiguration(StorageConfiguration.KEY);

        assert engineConfig != null;

<<<<<<< HEAD
        return new RocksDbStorageEngine(igniteInstanceName, engineConfig, storageConfig, storagePath);
=======
        return new RocksDbStorageEngine(igniteInstanceName, engineConfig, storagePath, logSyncer);
>>>>>>> 07570831
    }
}<|MERGE_RESOLUTION|>--- conflicted
+++ resolved
@@ -60,10 +60,6 @@
 
         assert engineConfig != null;
 
-<<<<<<< HEAD
-        return new RocksDbStorageEngine(igniteInstanceName, engineConfig, storageConfig, storagePath);
-=======
-        return new RocksDbStorageEngine(igniteInstanceName, engineConfig, storagePath, logSyncer);
->>>>>>> 07570831
+        return new RocksDbStorageEngine(igniteInstanceName, engineConfig, storageConfig, storagePath, logSyncer);
     }
 }