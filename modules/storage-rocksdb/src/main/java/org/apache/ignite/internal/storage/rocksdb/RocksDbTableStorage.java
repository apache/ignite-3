--- conflicted
+++ resolved
@@ -287,15 +287,8 @@
     }
 
     @Override
-<<<<<<< HEAD
     public SortedIndexStorage createSortedIndex(SortedIndexDescriptor desc) {
-        if (stopped) {
-            throw new StorageException(new NodeStoppingException());
-        }
-=======
-    public SortedIndexStorage getOrCreateSortedIndex(String indexName) {
         assert !stopped : "Storage has been stopped";
->>>>>>> 3b7af823
 
         return sortedIndices.computeIfAbsent(desc.name(), name -> {
             ColumnFamilyDescriptor cfDescriptor = sortedIndexCfDescriptor(desc);
