/*
 * Licensed to the Apache Software Foundation (ASF) under one or more
 * contributor license agreements. See the NOTICE file distributed with
 * this work for additional information regarding copyright ownership.
 * The ASF licenses this file to You under the Apache License, Version 2.0
 * (the "License"); you may not use this file except in compliance with
 * the License. You may obtain a copy of the License at
 *
 *      http://www.apache.org/licenses/LICENSE-2.0
 *
 * Unless required by applicable law or agreed to in writing, software
 * distributed under the License is distributed on an "AS IS" BASIS,
 * WITHOUT WARRANTIES OR CONDITIONS OF ANY KIND, either express or implied.
 * See the License for the specific language governing permissions and
 * limitations under the License.
 */

package org.apache.ignite.internal.storage.rocksdb;

import static java.nio.charset.StandardCharsets.UTF_8;
import static java.util.concurrent.CompletableFuture.completedFuture;
import static java.util.concurrent.CompletableFuture.failedFuture;
import static java.util.stream.Collectors.toList;
import static org.apache.ignite.internal.storage.rocksdb.ColumnFamilyUtils.HASH_INDEX_CF_NAME;
import static org.apache.ignite.internal.storage.rocksdb.ColumnFamilyUtils.META_CF_NAME;
import static org.apache.ignite.internal.storage.rocksdb.ColumnFamilyUtils.PARTITION_CF_NAME;
import static org.apache.ignite.internal.storage.rocksdb.ColumnFamilyUtils.sortedIndexCfName;
import static org.apache.ignite.internal.storage.rocksdb.ColumnFamilyUtils.sortedIndexId;
import static org.apache.ignite.internal.util.IgniteUtils.inBusyLock;

import java.io.IOException;
import java.nio.file.Files;
import java.nio.file.Path;
import java.util.ArrayList;
import java.util.Collections;
import java.util.List;
import java.util.UUID;
import java.util.concurrent.CompletableFuture;
import java.util.concurrent.ConcurrentHashMap;
import java.util.concurrent.ConcurrentMap;
import java.util.concurrent.atomic.AtomicBoolean;
import java.util.concurrent.atomic.AtomicReferenceArray;
import org.apache.ignite.internal.logger.IgniteLogger;
import org.apache.ignite.internal.logger.Loggers;
import org.apache.ignite.internal.rocksdb.ColumnFamily;
import org.apache.ignite.internal.rocksdb.flush.RocksDbFlusher;
import org.apache.ignite.internal.schema.configuration.TableConfiguration;
import org.apache.ignite.internal.schema.configuration.TablesConfiguration;
import org.apache.ignite.internal.storage.MvPartitionStorage;
import org.apache.ignite.internal.storage.StorageException;
import org.apache.ignite.internal.storage.engine.MvTableStorage;
import org.apache.ignite.internal.storage.index.HashIndexDescriptor;
import org.apache.ignite.internal.storage.index.HashIndexStorage;
import org.apache.ignite.internal.storage.index.SortedIndexDescriptor;
import org.apache.ignite.internal.storage.index.SortedIndexStorage;
import org.apache.ignite.internal.storage.rocksdb.ColumnFamilyUtils.ColumnFamilyType;
import org.apache.ignite.internal.storage.rocksdb.index.RocksDbBinaryTupleComparator;
import org.apache.ignite.internal.storage.rocksdb.index.RocksDbHashIndexStorage;
import org.apache.ignite.internal.util.IgniteSpinBusyLock;
import org.apache.ignite.internal.util.IgniteUtils;
import org.apache.ignite.lang.IgniteStringFormatter;
import org.jetbrains.annotations.Nullable;
import org.rocksdb.ColumnFamilyDescriptor;
import org.rocksdb.ColumnFamilyHandle;
import org.rocksdb.ColumnFamilyOptions;
import org.rocksdb.DBOptions;
import org.rocksdb.FlushOptions;
import org.rocksdb.Options;
import org.rocksdb.RocksDB;
import org.rocksdb.RocksDBException;
import org.rocksdb.WriteBatch;
import org.rocksdb.WriteOptions;

/**
 * Table storage implementation based on {@link RocksDB} instance.
 */
public class RocksDbTableStorage implements MvTableStorage {
    /** Logger. */
    private static final IgniteLogger LOG = Loggers.forClass(RocksDbTableStorage.class);

    /** RocksDB storage engine instance. */
    private final RocksDbStorageEngine engine;

    /** Path for the directory that stores table data. */
    private final Path tablePath;

    /** Table configuration. */
    private final TableConfiguration tableConfig;

    /** Indexes configuration. */
    private final TablesConfiguration tablesConfig;

    /** Data region for the table. */
    private final RocksDbDataRegion dataRegion;

    /** RocksDB flusher instance. */
    private volatile RocksDbFlusher flusher;

    /** Rocks DB instance. */
    private volatile RocksDB db;

    /** Write options for write operations. */
    private final WriteOptions writeOptions = new WriteOptions().setDisableWAL(true);

    /** Meta information. */
    private volatile RocksDbMetaStorage meta;

    /** Column Family handle for partition data. */
    private volatile ColumnFamily partitionCf;

    /** Column Family handle for Hash Index data. */
    private volatile ColumnFamily hashIndexCf;

    /** Partition storages. */
    private volatile AtomicReferenceArray<RocksDbMvPartitionStorage> partitions;

    /** Hash Index storages by Index IDs. */
    private final ConcurrentMap<UUID, HashIndex> hashIndices = new ConcurrentHashMap<>();

    /** Sorted Index storages by Index IDs. */
    private final ConcurrentMap<UUID, SortedIndex> sortedIndices = new ConcurrentHashMap<>();

    /** Busy lock. */
    private final IgniteSpinBusyLock busyLock = new IgniteSpinBusyLock();

    /** Prevents double stopping of the component. */
    private final AtomicBoolean stopGuard = new AtomicBoolean();

    private final ConcurrentMap<Integer, CompletableFuture<Void>> destroyFutureToPartitionId = new ConcurrentHashMap<>();

    private final ConcurrentMap<Integer, CompletableFuture<Void>> rebalanceFutureToPartitionId = new ConcurrentHashMap<>();

    /**
     * Constructor.
     *
     * @param engine RocksDB storage engine instance.
     * @param tablePath Path for the directory that stores table data.
     * @param tableConfig Table configuration.
     * @param dataRegion Data region for the table.
     */
    RocksDbTableStorage(
            RocksDbStorageEngine engine,
            Path tablePath,
            RocksDbDataRegion dataRegion,
            TableConfiguration tableConfig,
            TablesConfiguration tablesConfig
    ) {
        this.engine = engine;
        this.tablePath = tablePath;
        this.tableConfig = tableConfig;
        this.dataRegion = dataRegion;
        this.tablesConfig = tablesConfig;
    }

    /**
     * Returns a storage engine instance.
     */
    public RocksDbStorageEngine engine() {
        return engine;
    }

    /**
     * Returns a {@link RocksDB} instance.
     */
    RocksDB db() {
        return db;
    }

    /**
     * Returns a column family handle for partitions column family.
     */
    ColumnFamilyHandle partitionCfHandle() {
        return partitionCf.handle();
    }

    /**
     * Returns a column family handle for meta column family.
     */
    ColumnFamilyHandle metaCfHandle() {
        return meta.columnFamily().handle();
    }

    @Override
    public TableConfiguration configuration() {
        return tableConfig;
    }

    @Override
    public TablesConfiguration tablesConfiguration() {
        return tablesConfig;
    }

    @Override
    public void start() throws StorageException {
        inBusyLock(busyLock, () -> {
<<<<<<< HEAD
            partitions = new AtomicReferenceArray<>(tableConfig.value().partitions());

=======
>>>>>>> ba3e1cfe
            flusher = new RocksDbFlusher(
                    busyLock,
                    engine.scheduledPool(),
                    engine().threadPool(),
                    engine.configuration().flushDelayMillis()::value,
                    this::refreshPersistedIndexes
            );

            try {
                Files.createDirectories(tablePath);
            } catch (IOException e) {
                throw new StorageException("Failed to create a directory for the table storage", e);
            }

            List<ColumnFamilyDescriptor> cfDescriptors = getExistingCfDescriptors();

            List<ColumnFamilyHandle> cfHandles = new ArrayList<>(cfDescriptors.size());

            DBOptions dbOptions = new DBOptions()
                    .setCreateIfMissing(true)
                    .setCreateMissingColumnFamilies(true)
                    // Atomic flush must be enabled to guarantee consistency between different column families when WAL is disabled.
                    .setAtomicFlush(true)
                    .setListeners(List.of(flusher.listener()))
                    .setWriteBufferManager(dataRegion.writeBufferManager());

            try {
                db = RocksDB.open(dbOptions, tablePath.toAbsolutePath().toString(), cfDescriptors, cfHandles);

                // read all existing Column Families from the db and parse them according to type: meta, partition data or index.
                for (ColumnFamilyHandle cfHandle : cfHandles) {
                    ColumnFamily cf = ColumnFamily.wrap(db, cfHandle);

                    switch (ColumnFamilyType.fromCfName(cf.name())) {
                        case META:
                            meta = new RocksDbMetaStorage(cf);

                            break;

                        case PARTITION:
                            partitionCf = cf;

                            break;

                        case HASH_INDEX:
                            hashIndexCf = cf;

                            break;

                        case SORTED_INDEX:
                            UUID indexId = sortedIndexId(cf.name());

<<<<<<< HEAD
                            var indexDescriptor = new SortedIndexDescriptor(indexId, tablesConfig.value());
=======
                            var indexDescriptor = new SortedIndexDescriptor(indexId, tablesCfg.value());
>>>>>>> ba3e1cfe

                            sortedIndices.put(indexId, new SortedIndex(cf, indexDescriptor));

                            break;

                        default:
<<<<<<< HEAD
                            throw new StorageException(IgniteStringFormatter.format(
                                    "Unidentified column family [name={}, table={}]", cf.name(), getTableName()
                            ));
=======
                            throw new StorageException("Unidentified column family [name=" + cf.name() + ", table="
                                    + tableCfg.value().name() + ']');
>>>>>>> ba3e1cfe
                    }
                }

                assert meta != null;
                assert partitionCf != null;
                assert hashIndexCf != null;

                flusher.init(db, cfHandles);
            } catch (RocksDBException e) {
                throw new StorageException("Failed to initialize RocksDB instance", e);
            }

<<<<<<< HEAD
            for (int partId : meta.getPartitionIds()) {
                partitions.set(partId, new RocksDbMvPartitionStorage(this, partId));
            }

            return null;
=======
            partitions = new AtomicReferenceArray<>(tableCfg.value().partitions());

            for (int partId : meta.getPartitionIds()) {
                partitions.set(partId, new RocksDbMvPartitionStorage(this, partId));
            }
>>>>>>> ba3e1cfe
        });
    }

    /**
     * Returns a future to wait next flush operation from the current point in time. Uses {@link RocksDB#getLatestSequenceNumber()} to
     * achieve this.
     *
     * @param schedule {@code true} if {@link RocksDB#flush(FlushOptions)} should be explicitly triggerred in the near future.
     */
    public CompletableFuture<Void> awaitFlush(boolean schedule) {
        return inBusyLock(busyLock, () -> flusher.awaitFlush(schedule));
    }

    private void refreshPersistedIndexes() {
        if (!busyLock.enterBusy()) {
            return;
        }

        try {
<<<<<<< HEAD
            for (int partitionId = 0; partitionId < partitions.length(); partitionId++) {
                RocksDbMvPartitionStorage partition = getMvPartitionStorageWithoutBusyLock(partitionId);
=======
            TableView tableCfgView = configuration().value();

            for (int partitionId = 0; partitionId < tableCfgView.partitions(); partitionId++) {
                RocksDbMvPartitionStorage partition = getMvPartitionBusy(partitionId);
>>>>>>> ba3e1cfe

                if (partition != null) {
                    try {
                        partition.refreshPersistedIndex();
                    } catch (StorageException storageException) {
                        LOG.error(
                                "Filed to refresh persisted applied index value for table {} partition {}",
                                storageException,
                                getTableName(),
                                partitionId
                        );
                    }
                }
            }
        } finally {
            busyLock.leaveBusy();
        }
    }

    @Override
    public void stop() throws StorageException {
        // TODO: IGNITE-18027 вот тут надо будет переделать
        if (!stopGuard.compareAndSet(false, true)) {
            return;
        }

        busyLock.block();

        List<AutoCloseable> resources = new ArrayList<>();

        resources.add(flusher::stop);

        resources.add(meta.columnFamily().handle());
        resources.add(partitionCf.handle());
        resources.add(hashIndexCf.handle());
        resources.addAll(
                sortedIndices.values().stream()
                        .map(index -> (AutoCloseable) index::close)
                        .collect(toList())
        );

        resources.add(db);

        resources.add(writeOptions);

        for (int i = 0; i < partitions.length(); i++) {
            MvPartitionStorage partition = partitions.get(i);

            if (partition != null) {
                resources.add(partition::close);
            }
        }

        Collections.reverse(resources);

        try {
            IgniteUtils.closeAll(resources);
        } catch (Exception e) {
            throw new StorageException("Failed to stop RocksDB table storage.", e);
        }
    }

    @Override
    public void close() throws StorageException {
        stop();
    }

    @Override
    public CompletableFuture<Void> destroy() {
        try {
            stop();

            IgniteUtils.deleteIfExists(tablePath);

            return completedFuture(null);
        } catch (Throwable throwable) {
            return failedFuture(throwable);
        }
    }

    @Override
    public RocksDbMvPartitionStorage getOrCreateMvPartition(int partitionId) throws StorageException {
        return inBusyLock(busyLock, () -> {
<<<<<<< HEAD
            RocksDbMvPartitionStorage partition = getMvPartitionStorageWithoutBusyLock(partitionId);
=======
            RocksDbMvPartitionStorage partition = getMvPartitionBusy(partitionId);
>>>>>>> ba3e1cfe

            if (partition != null) {
                return partition;
            }

            partition = new RocksDbMvPartitionStorage(this, partitionId);

            partitions.set(partitionId, partition);

            meta.putPartitionId(partitionId);

            return partition;
        });
    }

    @Override
    public @Nullable RocksDbMvPartitionStorage getMvPartition(int partitionId) {
<<<<<<< HEAD
        return inBusyLock(busyLock, () -> getMvPartitionStorageWithoutBusyLock(partitionId));
=======
        return inBusyLock(busyLock, () -> getMvPartitionBusy(partitionId));
    }

    private @Nullable RocksDbMvPartitionStorage getMvPartitionBusy(int partitionId) {
        checkPartitionId(partitionId);

        return partitions.get(partitionId);
>>>>>>> ba3e1cfe
    }

    @Override
    public CompletableFuture<Void> destroyPartition(int partitionId) {
        return inBusyLock(busyLock, () -> {
            checkPartitionId(partitionId);

<<<<<<< HEAD
            assert !rebalanceFutureToPartitionId.containsKey(partitionId) :
                    IgniteStringFormatter.format("table={}, partitionId={}", getTableName(), partitionId);

            CompletableFuture<Void> destroyPartitionFuture = new CompletableFuture<>();

            CompletableFuture<Void> previousDestroyPartitionFuture = destroyFutureToPartitionId.putIfAbsent(
                    partitionId,
                    destroyPartitionFuture
            );

            if (previousDestroyPartitionFuture != null) {
                return previousDestroyPartitionFuture;
            }

            RocksDbMvPartitionStorage mvPartition = partitions.getAndSet(partitionId, null);

            if (mvPartition != null) {
                try (WriteBatch writeBatch = new WriteBatch()) {
                    mvPartition.close();

                    // Operation to delete partition data should be fast, since we will write only the range of keys for deletion, and the
                    // RocksDB itself will then destroy the data on flash.
                    mvPartition.destroyData(writeBatch);

                    for (HashIndex hashIndex : hashIndices.values()) {
                        hashIndex.destroy(partitionId, writeBatch);
                    }

                    for (SortedIndex sortedIndex : sortedIndices.values()) {
                        sortedIndex.destroy(partitionId, writeBatch);
                    }

                    db.write(writeOptions, writeBatch);

                    CompletableFuture<?> flushFuture = awaitFlush(true);

                    flushFuture.whenComplete((unused, throwable) -> {
                        if (throwable == null) {
                            destroyFutureToPartitionId.remove(partitionId).complete(null);
                        } else {
                            destroyFutureToPartitionId.remove(partitionId).completeExceptionally(throwable);
                        }
                    });
                } catch (Throwable throwable) {
                    destroyFutureToPartitionId.remove(partitionId).completeExceptionally(throwable);
                }
            } else {
                destroyFutureToPartitionId.remove(partitionId).complete(null);
=======
            CompletableFuture<Void> destroyPartitionFuture = new CompletableFuture<>();

            CompletableFuture<Void> previousDestroyPartitionFuture = partitionIdDestroyFutureMap.putIfAbsent(
                    partitionId,
                    destroyPartitionFuture
            );

            if (previousDestroyPartitionFuture != null) {
                return previousDestroyPartitionFuture;
            }

            RocksDbMvPartitionStorage mvPartition = partitions.getAndSet(partitionId, null);

            if (mvPartition != null) {
                try (WriteBatch writeBatch = new WriteBatch()) {
                    mvPartition.close();

                    // Operation to delete partition data should be fast, since we will write only the range of keys for deletion, and the
                    // RocksDB itself will then destroy the data on flash.
                    mvPartition.destroyData(writeBatch);

                    for (HashIndex hashIndex : hashIndices.values()) {
                        hashIndex.destroy(partitionId, writeBatch);
                    }

                    for (SortedIndex sortedIndex : sortedIndices.values()) {
                        sortedIndex.destroy(partitionId, writeBatch);
                    }

                    db.write(writeOptions, writeBatch);

                    CompletableFuture<?> flushFuture = awaitFlush(true);

                    flushFuture.whenComplete((unused, throwable) -> {
                        if (throwable == null) {
                            partitionIdDestroyFutureMap.remove(partitionId).complete(null);
                        } else {
                            partitionIdDestroyFutureMap.remove(partitionId).completeExceptionally(throwable);
                        }
                    });
                } catch (Throwable throwable) {
                    partitionIdDestroyFutureMap.remove(partitionId).completeExceptionally(throwable);
                }
            } else {
                partitionIdDestroyFutureMap.remove(partitionId).complete(null);
>>>>>>> ba3e1cfe
            }

            return destroyPartitionFuture;
        });
    }

    @Override
    public SortedIndexStorage getOrCreateSortedIndex(int partitionId, UUID indexId) {
        return inBusyLock(busyLock, () -> {
            SortedIndex storages = sortedIndices.computeIfAbsent(indexId, this::createSortedIndex);

<<<<<<< HEAD
            RocksDbMvPartitionStorage partitionStorage = getMvPartitionStorageWithoutBusyLock(partitionId);
=======
            RocksDbMvPartitionStorage partitionStorage = getMvPartitionBusy(partitionId);
>>>>>>> ba3e1cfe

            if (partitionStorage == null) {
                throw new StorageException(String.format("Partition ID %d does not exist", partitionId));
            }

            return storages.getOrCreateStorage(partitionStorage);
        });
    }

    private SortedIndex createSortedIndex(UUID indexId) {
        var indexDescriptor = new SortedIndexDescriptor(indexId, tablesConfig.value());

        ColumnFamilyDescriptor cfDescriptor = sortedIndexCfDescriptor(sortedIndexCfName(indexId), indexDescriptor);

        ColumnFamily columnFamily;
        try {
            columnFamily = ColumnFamily.create(db, cfDescriptor);
        } catch (RocksDBException e) {
            throw new StorageException("Failed to create new RocksDB column family: " + new String(cfDescriptor.getName(), UTF_8), e);
        }

        flusher.addColumnFamily(columnFamily.handle());

        return new SortedIndex(columnFamily, indexDescriptor);
    }

    @Override
    public HashIndexStorage getOrCreateHashIndex(int partitionId, UUID indexId) {
        return inBusyLock(busyLock, () -> {
            HashIndex storages = hashIndices.computeIfAbsent(indexId, id -> {
<<<<<<< HEAD
                var indexDescriptor = new HashIndexDescriptor(indexId, tablesConfig.value());
=======
                var indexDescriptor = new HashIndexDescriptor(indexId, tablesCfg.value());
>>>>>>> ba3e1cfe

                return new HashIndex(hashIndexCf, indexDescriptor);
            });

<<<<<<< HEAD
            RocksDbMvPartitionStorage partitionStorage = getMvPartitionStorageWithoutBusyLock(partitionId);
=======
            RocksDbMvPartitionStorage partitionStorage = getMvPartitionBusy(partitionId);
>>>>>>> ba3e1cfe

            if (partitionStorage == null) {
                throw new StorageException(String.format("Partition ID %d does not exist", partitionId));
            }

            return storages.getOrCreateStorage(partitionStorage);
        });
    }

    @Override
    public CompletableFuture<Void> destroyIndex(UUID indexId) {
        return inBusyLock(busyLock, () -> {
            HashIndex hashIdx = hashIndices.remove(indexId);

            if (hashIdx != null) {
                hashIdx.destroy();
            }

            // Sorted Indexes have a separate Column Family per index, so we simply destroy it immediately after a flush completes
            // in order to avoid concurrent access to the CF.
            SortedIndex sortedIdx = sortedIndices.remove(indexId);

            if (sortedIdx != null) {
                // Remove the to-be destroyed CF from the flusher
                flusher.removeColumnFamily(sortedIdx.indexCf().handle());

                sortedIdx.destroy();
            }

            if (hashIdx == null) {
                return completedFuture(null);
            } else {
                return awaitFlush(false);
            }
        });
    }

    @Override
    public boolean isVolatile() {
        return false;
    }

    /**
     * Checks that a passed partition id is within the proper bounds.
     *
     * @param partitionId Partition ID.
     */
    private void checkPartitionId(int partitionId) {
        int partitions = this.partitions.length();

        if (partitionId < 0 || partitionId >= partitions) {
            throw new IllegalArgumentException(IgniteStringFormatter.format(
                    "Unable to access partition with id outside of configured range [table={}, partitionId={}, partitions={}]",
                    getTableName(),
                    partitionId,
                    partitions
            ));
        }
    }

    /**
     * Returns a list of Column Families' names that belong to a RocksDB instance in the given path.
     *
     * @return Map with column families names.
     * @throws StorageException If something went wrong.
     */
    private List<String> getExistingCfNames() {
        String absolutePathStr = tablePath.toAbsolutePath().toString();

        try (Options opts = new Options()) {
            List<String> existingNames = RocksDB.listColumnFamilies(opts, absolutePathStr)
                    .stream()
                    .map(cfNameBytes -> new String(cfNameBytes, UTF_8))
                    .collect(toList());

            // even if the database is new (no existing Column Families), we return the names of mandatory column families, that
            // will be created automatically.
            return existingNames.isEmpty() ? List.of(META_CF_NAME, PARTITION_CF_NAME, HASH_INDEX_CF_NAME) : existingNames;
        } catch (RocksDBException e) {
            throw new StorageException(
                    "Failed to read list of column families names for the RocksDB instance located at path " + absolutePathStr, e
            );
        }
    }

    /**
     * Returns a list of CF descriptors present in the RocksDB instance.
     *
     * @return List of CF descriptors.
     */
    private List<ColumnFamilyDescriptor> getExistingCfDescriptors() {
        return getExistingCfNames().stream()
                .map(this::cfDescriptorFromName)
                .collect(toList());
    }

    /**
     * Creates a Column Family descriptor for the given Family type (encoded in its name).
     */
    private ColumnFamilyDescriptor cfDescriptorFromName(String cfName) {
        switch (ColumnFamilyType.fromCfName(cfName)) {
            case META:
            case PARTITION:
                return new ColumnFamilyDescriptor(
                        cfName.getBytes(UTF_8),
                        new ColumnFamilyOptions()
                );

            case HASH_INDEX:
                return new ColumnFamilyDescriptor(
                        cfName.getBytes(UTF_8),
                        new ColumnFamilyOptions().useFixedLengthPrefixExtractor(RocksDbHashIndexStorage.FIXED_PREFIX_LENGTH)
                );

            case SORTED_INDEX:
                var indexDescriptor = new SortedIndexDescriptor(sortedIndexId(cfName), tablesConfig.value());

                return sortedIndexCfDescriptor(cfName, indexDescriptor);

            default:
                throw new StorageException("Unidentified column family [name=" + cfName + ", table=" + getTableName() + ']');
        }
    }

    /**
     * Creates a Column Family descriptor for a Sorted Index.
     */
    private static ColumnFamilyDescriptor sortedIndexCfDescriptor(String cfName, SortedIndexDescriptor descriptor) {
        var comparator = new RocksDbBinaryTupleComparator(descriptor);

        ColumnFamilyOptions options = new ColumnFamilyOptions().setComparator(comparator);

        return new ColumnFamilyDescriptor(cfName.getBytes(UTF_8), options);
    }

    @Override
    public CompletableFuture<Void> startRebalancePartition(int partitionId) {
        return inBusyLock(busyLock, () -> {
            // TODO: IGNITE-18027 Implement
            throw new UnsupportedOperationException();
        });
    }

    @Override
    public CompletableFuture<Void> abortRebalancePartition(int partitionId) {
        return inBusyLock(busyLock, () -> {
            // TODO: IGNITE-18027 Implement
            throw new UnsupportedOperationException();
        });
    }

    @Override
    public CompletableFuture<Void> finishRebalancePartition(int partitionId, long lastAppliedIndex, long lastAppliedTerm) {
        return inBusyLock(busyLock, () -> {
            // TODO: IGNITE-18027 Implement
            throw new UnsupportedOperationException();
        });
    }

    @Nullable
    private RocksDbMvPartitionStorage getMvPartitionStorageWithoutBusyLock(int partitionId) {
        checkPartitionId(partitionId);

        return partitions.get(partitionId);
    }

    /**
     * Returns the name of the table.
     */
    String getTableName() {
        return tableConfig.name().value();
    }
}<|MERGE_RESOLUTION|>--- conflicted
+++ resolved
@@ -45,6 +45,7 @@
 import org.apache.ignite.internal.rocksdb.ColumnFamily;
 import org.apache.ignite.internal.rocksdb.flush.RocksDbFlusher;
 import org.apache.ignite.internal.schema.configuration.TableConfiguration;
+import org.apache.ignite.internal.schema.configuration.TableView;
 import org.apache.ignite.internal.schema.configuration.TablesConfiguration;
 import org.apache.ignite.internal.storage.MvPartitionStorage;
 import org.apache.ignite.internal.storage.StorageException;
@@ -56,9 +57,9 @@
 import org.apache.ignite.internal.storage.rocksdb.ColumnFamilyUtils.ColumnFamilyType;
 import org.apache.ignite.internal.storage.rocksdb.index.RocksDbBinaryTupleComparator;
 import org.apache.ignite.internal.storage.rocksdb.index.RocksDbHashIndexStorage;
+import org.apache.ignite.internal.tostring.S;
 import org.apache.ignite.internal.util.IgniteSpinBusyLock;
 import org.apache.ignite.internal.util.IgniteUtils;
-import org.apache.ignite.lang.IgniteStringFormatter;
 import org.jetbrains.annotations.Nullable;
 import org.rocksdb.ColumnFamilyDescriptor;
 import org.rocksdb.ColumnFamilyHandle;
@@ -85,10 +86,10 @@
     private final Path tablePath;
 
     /** Table configuration. */
-    private final TableConfiguration tableConfig;
+    private final TableConfiguration tableCfg;
 
     /** Indexes configuration. */
-    private final TablesConfiguration tablesConfig;
+    private final TablesConfiguration tablesCfg;
 
     /** Data region for the table. */
     private final RocksDbDataRegion dataRegion;
@@ -120,36 +121,34 @@
     /** Sorted Index storages by Index IDs. */
     private final ConcurrentMap<UUID, SortedIndex> sortedIndices = new ConcurrentHashMap<>();
 
-    /** Busy lock. */
+    /** Busy lock to stop synchronously. */
     private final IgniteSpinBusyLock busyLock = new IgniteSpinBusyLock();
 
     /** Prevents double stopping of the component. */
     private final AtomicBoolean stopGuard = new AtomicBoolean();
 
-    private final ConcurrentMap<Integer, CompletableFuture<Void>> destroyFutureToPartitionId = new ConcurrentHashMap<>();
-
-    private final ConcurrentMap<Integer, CompletableFuture<Void>> rebalanceFutureToPartitionId = new ConcurrentHashMap<>();
+    private final ConcurrentMap<Integer, CompletableFuture<Void>> partitionIdDestroyFutureMap = new ConcurrentHashMap<>();
 
     /**
      * Constructor.
      *
      * @param engine RocksDB storage engine instance.
      * @param tablePath Path for the directory that stores table data.
-     * @param tableConfig Table configuration.
+     * @param tableCfg Table configuration.
      * @param dataRegion Data region for the table.
      */
     RocksDbTableStorage(
             RocksDbStorageEngine engine,
             Path tablePath,
             RocksDbDataRegion dataRegion,
-            TableConfiguration tableConfig,
-            TablesConfiguration tablesConfig
+            TableConfiguration tableCfg,
+            TablesConfiguration tablesCfg
     ) {
         this.engine = engine;
         this.tablePath = tablePath;
-        this.tableConfig = tableConfig;
+        this.tableCfg = tableCfg;
         this.dataRegion = dataRegion;
-        this.tablesConfig = tablesConfig;
+        this.tablesCfg = tablesCfg;
     }
 
     /**
@@ -162,42 +161,37 @@
     /**
      * Returns a {@link RocksDB} instance.
      */
-    RocksDB db() {
+    public RocksDB db() {
         return db;
     }
 
     /**
      * Returns a column family handle for partitions column family.
      */
-    ColumnFamilyHandle partitionCfHandle() {
+    public ColumnFamilyHandle partitionCfHandle() {
         return partitionCf.handle();
     }
 
     /**
      * Returns a column family handle for meta column family.
      */
-    ColumnFamilyHandle metaCfHandle() {
+    public ColumnFamilyHandle metaCfHandle() {
         return meta.columnFamily().handle();
     }
 
     @Override
     public TableConfiguration configuration() {
-        return tableConfig;
+        return tableCfg;
     }
 
     @Override
     public TablesConfiguration tablesConfiguration() {
-        return tablesConfig;
+        return tablesCfg;
     }
 
     @Override
     public void start() throws StorageException {
         inBusyLock(busyLock, () -> {
-<<<<<<< HEAD
-            partitions = new AtomicReferenceArray<>(tableConfig.value().partitions());
-
-=======
->>>>>>> ba3e1cfe
             flusher = new RocksDbFlusher(
                     busyLock,
                     engine.scheduledPool(),
@@ -250,25 +244,15 @@
                         case SORTED_INDEX:
                             UUID indexId = sortedIndexId(cf.name());
 
-<<<<<<< HEAD
-                            var indexDescriptor = new SortedIndexDescriptor(indexId, tablesConfig.value());
-=======
                             var indexDescriptor = new SortedIndexDescriptor(indexId, tablesCfg.value());
->>>>>>> ba3e1cfe
 
                             sortedIndices.put(indexId, new SortedIndex(cf, indexDescriptor));
 
                             break;
 
                         default:
-<<<<<<< HEAD
-                            throw new StorageException(IgniteStringFormatter.format(
-                                    "Unidentified column family [name={}, table={}]", cf.name(), getTableName()
-                            ));
-=======
                             throw new StorageException("Unidentified column family [name=" + cf.name() + ", table="
                                     + tableCfg.value().name() + ']');
->>>>>>> ba3e1cfe
                     }
                 }
 
@@ -281,19 +265,11 @@
                 throw new StorageException("Failed to initialize RocksDB instance", e);
             }
 
-<<<<<<< HEAD
+            partitions = new AtomicReferenceArray<>(tableCfg.value().partitions());
+
             for (int partId : meta.getPartitionIds()) {
                 partitions.set(partId, new RocksDbMvPartitionStorage(this, partId));
             }
-
-            return null;
-=======
-            partitions = new AtomicReferenceArray<>(tableCfg.value().partitions());
-
-            for (int partId : meta.getPartitionIds()) {
-                partitions.set(partId, new RocksDbMvPartitionStorage(this, partId));
-            }
->>>>>>> ba3e1cfe
         });
     }
 
@@ -313,15 +289,10 @@
         }
 
         try {
-<<<<<<< HEAD
-            for (int partitionId = 0; partitionId < partitions.length(); partitionId++) {
-                RocksDbMvPartitionStorage partition = getMvPartitionStorageWithoutBusyLock(partitionId);
-=======
             TableView tableCfgView = configuration().value();
 
             for (int partitionId = 0; partitionId < tableCfgView.partitions(); partitionId++) {
                 RocksDbMvPartitionStorage partition = getMvPartitionBusy(partitionId);
->>>>>>> ba3e1cfe
 
                 if (partition != null) {
                     try {
@@ -330,7 +301,7 @@
                         LOG.error(
                                 "Filed to refresh persisted applied index value for table {} partition {}",
                                 storageException,
-                                getTableName(),
+                                configuration().name().value(),
                                 partitionId
                         );
                     }
@@ -343,7 +314,6 @@
 
     @Override
     public void stop() throws StorageException {
-        // TODO: IGNITE-18027 вот тут надо будет переделать
         if (!stopGuard.compareAndSet(false, true)) {
             return;
         }
@@ -405,11 +375,7 @@
     @Override
     public RocksDbMvPartitionStorage getOrCreateMvPartition(int partitionId) throws StorageException {
         return inBusyLock(busyLock, () -> {
-<<<<<<< HEAD
-            RocksDbMvPartitionStorage partition = getMvPartitionStorageWithoutBusyLock(partitionId);
-=======
             RocksDbMvPartitionStorage partition = getMvPartitionBusy(partitionId);
->>>>>>> ba3e1cfe
 
             if (partition != null) {
                 return partition;
@@ -427,9 +393,6 @@
 
     @Override
     public @Nullable RocksDbMvPartitionStorage getMvPartition(int partitionId) {
-<<<<<<< HEAD
-        return inBusyLock(busyLock, () -> getMvPartitionStorageWithoutBusyLock(partitionId));
-=======
         return inBusyLock(busyLock, () -> getMvPartitionBusy(partitionId));
     }
 
@@ -437,7 +400,6 @@
         checkPartitionId(partitionId);
 
         return partitions.get(partitionId);
->>>>>>> ba3e1cfe
     }
 
     @Override
@@ -445,56 +407,6 @@
         return inBusyLock(busyLock, () -> {
             checkPartitionId(partitionId);
 
-<<<<<<< HEAD
-            assert !rebalanceFutureToPartitionId.containsKey(partitionId) :
-                    IgniteStringFormatter.format("table={}, partitionId={}", getTableName(), partitionId);
-
-            CompletableFuture<Void> destroyPartitionFuture = new CompletableFuture<>();
-
-            CompletableFuture<Void> previousDestroyPartitionFuture = destroyFutureToPartitionId.putIfAbsent(
-                    partitionId,
-                    destroyPartitionFuture
-            );
-
-            if (previousDestroyPartitionFuture != null) {
-                return previousDestroyPartitionFuture;
-            }
-
-            RocksDbMvPartitionStorage mvPartition = partitions.getAndSet(partitionId, null);
-
-            if (mvPartition != null) {
-                try (WriteBatch writeBatch = new WriteBatch()) {
-                    mvPartition.close();
-
-                    // Operation to delete partition data should be fast, since we will write only the range of keys for deletion, and the
-                    // RocksDB itself will then destroy the data on flash.
-                    mvPartition.destroyData(writeBatch);
-
-                    for (HashIndex hashIndex : hashIndices.values()) {
-                        hashIndex.destroy(partitionId, writeBatch);
-                    }
-
-                    for (SortedIndex sortedIndex : sortedIndices.values()) {
-                        sortedIndex.destroy(partitionId, writeBatch);
-                    }
-
-                    db.write(writeOptions, writeBatch);
-
-                    CompletableFuture<?> flushFuture = awaitFlush(true);
-
-                    flushFuture.whenComplete((unused, throwable) -> {
-                        if (throwable == null) {
-                            destroyFutureToPartitionId.remove(partitionId).complete(null);
-                        } else {
-                            destroyFutureToPartitionId.remove(partitionId).completeExceptionally(throwable);
-                        }
-                    });
-                } catch (Throwable throwable) {
-                    destroyFutureToPartitionId.remove(partitionId).completeExceptionally(throwable);
-                }
-            } else {
-                destroyFutureToPartitionId.remove(partitionId).complete(null);
-=======
             CompletableFuture<Void> destroyPartitionFuture = new CompletableFuture<>();
 
             CompletableFuture<Void> previousDestroyPartitionFuture = partitionIdDestroyFutureMap.putIfAbsent(
@@ -540,7 +452,6 @@
                 }
             } else {
                 partitionIdDestroyFutureMap.remove(partitionId).complete(null);
->>>>>>> ba3e1cfe
             }
 
             return destroyPartitionFuture;
@@ -552,11 +463,7 @@
         return inBusyLock(busyLock, () -> {
             SortedIndex storages = sortedIndices.computeIfAbsent(indexId, this::createSortedIndex);
 
-<<<<<<< HEAD
-            RocksDbMvPartitionStorage partitionStorage = getMvPartitionStorageWithoutBusyLock(partitionId);
-=======
             RocksDbMvPartitionStorage partitionStorage = getMvPartitionBusy(partitionId);
->>>>>>> ba3e1cfe
 
             if (partitionStorage == null) {
                 throw new StorageException(String.format("Partition ID %d does not exist", partitionId));
@@ -567,7 +474,7 @@
     }
 
     private SortedIndex createSortedIndex(UUID indexId) {
-        var indexDescriptor = new SortedIndexDescriptor(indexId, tablesConfig.value());
+        var indexDescriptor = new SortedIndexDescriptor(indexId, tablesCfg.value());
 
         ColumnFamilyDescriptor cfDescriptor = sortedIndexCfDescriptor(sortedIndexCfName(indexId), indexDescriptor);
 
@@ -587,20 +494,12 @@
     public HashIndexStorage getOrCreateHashIndex(int partitionId, UUID indexId) {
         return inBusyLock(busyLock, () -> {
             HashIndex storages = hashIndices.computeIfAbsent(indexId, id -> {
-<<<<<<< HEAD
-                var indexDescriptor = new HashIndexDescriptor(indexId, tablesConfig.value());
-=======
                 var indexDescriptor = new HashIndexDescriptor(indexId, tablesCfg.value());
->>>>>>> ba3e1cfe
 
                 return new HashIndex(hashIndexCf, indexDescriptor);
             });
 
-<<<<<<< HEAD
-            RocksDbMvPartitionStorage partitionStorage = getMvPartitionStorageWithoutBusyLock(partitionId);
-=======
             RocksDbMvPartitionStorage partitionStorage = getMvPartitionBusy(partitionId);
->>>>>>> ba3e1cfe
 
             if (partitionStorage == null) {
                 throw new StorageException(String.format("Partition ID %d does not exist", partitionId));
@@ -646,17 +545,15 @@
     /**
      * Checks that a passed partition id is within the proper bounds.
      *
-     * @param partitionId Partition ID.
-     */
-    private void checkPartitionId(int partitionId) {
-        int partitions = this.partitions.length();
-
-        if (partitionId < 0 || partitionId >= partitions) {
-            throw new IllegalArgumentException(IgniteStringFormatter.format(
-                    "Unable to access partition with id outside of configured range [table={}, partitionId={}, partitions={}]",
-                    getTableName(),
-                    partitionId,
-                    partitions
+     * @param partId Partition id.
+     */
+    private void checkPartitionId(int partId) {
+        if (partId < 0 || partId >= partitions.length()) {
+            throw new IllegalArgumentException(S.toString(
+                    "Unable to access partition with id outside of configured range",
+                    "table", tableCfg.value().name(), false,
+                    "partitionId", partId, false,
+                    "partitions", partitions.length(), false
             ));
         }
     }
@@ -716,12 +613,12 @@
                 );
 
             case SORTED_INDEX:
-                var indexDescriptor = new SortedIndexDescriptor(sortedIndexId(cfName), tablesConfig.value());
+                var indexDescriptor = new SortedIndexDescriptor(sortedIndexId(cfName), tablesCfg.value());
 
                 return sortedIndexCfDescriptor(cfName, indexDescriptor);
 
             default:
-                throw new StorageException("Unidentified column family [name=" + cfName + ", table=" + getTableName() + ']');
+                throw new StorageException("Unidentified column family [name=" + cfName + ", table=" + tableCfg.value().name() + ']');
         }
     }
 
@@ -738,39 +635,19 @@
 
     @Override
     public CompletableFuture<Void> startRebalancePartition(int partitionId) {
-        return inBusyLock(busyLock, () -> {
-            // TODO: IGNITE-18027 Implement
-            throw new UnsupportedOperationException();
-        });
+        // TODO: IGNITE-18027 Implement
+        throw new UnsupportedOperationException();
     }
 
     @Override
     public CompletableFuture<Void> abortRebalancePartition(int partitionId) {
-        return inBusyLock(busyLock, () -> {
-            // TODO: IGNITE-18027 Implement
-            throw new UnsupportedOperationException();
-        });
+        // TODO: IGNITE-18027 Implement
+        throw new UnsupportedOperationException();
     }
 
     @Override
     public CompletableFuture<Void> finishRebalancePartition(int partitionId, long lastAppliedIndex, long lastAppliedTerm) {
-        return inBusyLock(busyLock, () -> {
-            // TODO: IGNITE-18027 Implement
-            throw new UnsupportedOperationException();
-        });
-    }
-
-    @Nullable
-    private RocksDbMvPartitionStorage getMvPartitionStorageWithoutBusyLock(int partitionId) {
-        checkPartitionId(partitionId);
-
-        return partitions.get(partitionId);
-    }
-
-    /**
-     * Returns the name of the table.
-     */
-    String getTableName() {
-        return tableConfig.name().value();
+        // TODO: IGNITE-18027 Implement
+        throw new UnsupportedOperationException();
     }
 }