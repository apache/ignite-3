/*
 * Licensed to the Apache Software Foundation (ASF) under one or more
 * contributor license agreements. See the NOTICE file distributed with
 * this work for additional information regarding copyright ownership.
 * The ASF licenses this file to You under the Apache License, Version 2.0
 * (the "License"); you may not use this file except in compliance with
 * the License. You may obtain a copy of the License at
 *
 *      http://www.apache.org/licenses/LICENSE-2.0
 *
 * Unless required by applicable law or agreed to in writing, software
 * distributed under the License is distributed on an "AS IS" BASIS,
 * WITHOUT WARRANTIES OR CONDITIONS OF ANY KIND, either express or implied.
 * See the License for the specific language governing permissions and
 * limitations under the License.
 */

package org.apache.ignite.internal.storage.rocksdb;

import static java.nio.charset.StandardCharsets.UTF_8;
import static java.util.concurrent.CompletableFuture.completedFuture;
import static java.util.concurrent.CompletableFuture.failedFuture;
import static java.util.stream.Collectors.toList;
import static org.apache.ignite.internal.storage.rocksdb.ColumnFamilyUtils.GC_QUEUE_CF_NAME;
import static org.apache.ignite.internal.storage.rocksdb.ColumnFamilyUtils.HASH_INDEX_CF_NAME;
import static org.apache.ignite.internal.storage.rocksdb.ColumnFamilyUtils.META_CF_NAME;
import static org.apache.ignite.internal.storage.rocksdb.ColumnFamilyUtils.PARTITION_CF_NAME;
import static org.apache.ignite.internal.storage.rocksdb.ColumnFamilyUtils.sortedIndexCfName;
import static org.apache.ignite.internal.storage.rocksdb.ColumnFamilyUtils.sortedIndexId;
import static org.apache.ignite.internal.storage.util.StorageUtils.createMissingMvPartitionErrorMessage;
import static org.apache.ignite.internal.util.IgniteUtils.inBusyLock;

import java.io.IOException;
import java.nio.file.Files;
import java.nio.file.Path;
import java.util.ArrayList;
import java.util.Collections;
import java.util.HashMap;
import java.util.List;
import java.util.Map;
import java.util.Map.Entry;
import java.util.Objects;
import java.util.UUID;
import java.util.concurrent.CompletableFuture;
import java.util.concurrent.ConcurrentHashMap;
import java.util.concurrent.ConcurrentMap;
import java.util.concurrent.TimeUnit;
import java.util.concurrent.atomic.AtomicBoolean;
import org.apache.ignite.internal.logger.IgniteLogger;
import org.apache.ignite.internal.logger.Loggers;
import org.apache.ignite.internal.rocksdb.ColumnFamily;
import org.apache.ignite.internal.rocksdb.flush.RocksDbFlusher;
import org.apache.ignite.internal.schema.configuration.TableConfiguration;
import org.apache.ignite.internal.schema.configuration.TableView;
import org.apache.ignite.internal.schema.configuration.TablesConfiguration;
import org.apache.ignite.internal.storage.MvPartitionStorage;
import org.apache.ignite.internal.storage.StorageException;
import org.apache.ignite.internal.storage.StorageRebalanceException;
import org.apache.ignite.internal.storage.engine.MvTableStorage;
import org.apache.ignite.internal.storage.index.HashIndexDescriptor;
import org.apache.ignite.internal.storage.index.HashIndexStorage;
import org.apache.ignite.internal.storage.index.SortedIndexDescriptor;
import org.apache.ignite.internal.storage.index.SortedIndexStorage;
import org.apache.ignite.internal.storage.rocksdb.ColumnFamilyUtils.ColumnFamilyType;
import org.apache.ignite.internal.storage.rocksdb.index.RocksDbBinaryTupleComparator;
import org.apache.ignite.internal.storage.rocksdb.index.RocksDbHashIndexStorage;
import org.apache.ignite.internal.storage.rocksdb.index.RocksDbSortedIndexStorage;
import org.apache.ignite.internal.storage.util.MvPartitionStorages;
import org.apache.ignite.internal.util.IgniteSpinBusyLock;
import org.apache.ignite.internal.util.IgniteUtils;
import org.jetbrains.annotations.Nullable;
import org.rocksdb.ColumnFamilyDescriptor;
import org.rocksdb.ColumnFamilyHandle;
import org.rocksdb.ColumnFamilyOptions;
import org.rocksdb.DBOptions;
import org.rocksdb.FlushOptions;
import org.rocksdb.Options;
import org.rocksdb.RocksDB;
import org.rocksdb.RocksDBException;
import org.rocksdb.WriteBatch;
import org.rocksdb.WriteOptions;

/**
 * Table storage implementation based on {@link RocksDB} instance.
 */
public class RocksDbTableStorage implements MvTableStorage {
    /** Logger. */
    private static final IgniteLogger LOG = Loggers.forClass(RocksDbTableStorage.class);

    /** RocksDB storage engine instance. */
    private final RocksDbStorageEngine engine;

    /** Path for the directory that stores table data. */
    private final Path tablePath;

    /** Table configuration. */
    private final TableConfiguration tableCfg;

    /** Indexes configuration. */
    private final TablesConfiguration tablesCfg;

    /** Data region for the table. */
    private final RocksDbDataRegion dataRegion;

    /** RocksDB flusher instance. */
    private volatile RocksDbFlusher flusher;

    /** Rocks DB instance. */
    private volatile RocksDB db;

    /** Write options for write operations. */
    private final WriteOptions writeOptions = new WriteOptions().setDisableWAL(true);

    /** Meta information. */
    private volatile RocksDbMetaStorage meta;

    /** Column Family handle for partition data. */
    private volatile ColumnFamily partitionCf;

    /** Column Family handle for GC queue. */
    private volatile ColumnFamily gcQueueCf;

    /** Column Family handle for Hash Index data. */
    private volatile ColumnFamily hashIndexCf;

    /** Partition storages. */
    private volatile MvPartitionStorages<RocksDbMvPartitionStorage> mvPartitionStorages;

    /** Hash Index storages by Index IDs. */
    private final ConcurrentMap<UUID, HashIndex> hashIndices = new ConcurrentHashMap<>();

    /** Sorted Index storages by Index IDs. */
    private final ConcurrentMap<UUID, SortedIndex> sortedIndices = new ConcurrentHashMap<>();

    /** Busy lock to stop synchronously. */
    private final IgniteSpinBusyLock busyLock = new IgniteSpinBusyLock();

    /** Prevents double stopping of the component. */
    private final AtomicBoolean stopGuard = new AtomicBoolean();

    /**
     * Constructor.
     *
     * @param engine RocksDB storage engine instance.
     * @param tablePath Path for the directory that stores table data.
     * @param tableCfg Table configuration.
     * @param dataRegion Data region for the table.
     */
    RocksDbTableStorage(
            RocksDbStorageEngine engine,
            Path tablePath,
            RocksDbDataRegion dataRegion,
            TableConfiguration tableCfg,
            TablesConfiguration tablesCfg
    ) {
        this.engine = engine;
        this.tablePath = tablePath;
        this.tableCfg = tableCfg;
        this.dataRegion = dataRegion;
        this.tablesCfg = tablesCfg;
    }

    /**
     * Returns a storage engine instance.
     */
    public RocksDbStorageEngine engine() {
        return engine;
    }

    /**
     * Returns a {@link RocksDB} instance.
     */
    public RocksDB db() {
        return db;
    }

    /**
     * Returns a column family handle for partitions column family.
     */
    public ColumnFamilyHandle partitionCfHandle() {
        return partitionCf.handle();
    }

    /**
     * Returns a column family handle for meta column family.
     */
    public ColumnFamilyHandle metaCfHandle() {
        return meta.columnFamily().handle();
    }

    /**
     * Returns a column family handle for GC queue.
     */
    public ColumnFamilyHandle gcQueueHandle() {
        return gcQueueCf.handle();
    }

    @Override
    public TableConfiguration configuration() {
        return tableCfg;
    }

    @Override
    public TablesConfiguration tablesConfiguration() {
        return tablesCfg;
    }

    @Override
    public void start() throws StorageException {
        inBusyLock(busyLock, () -> {
            flusher = new RocksDbFlusher(
                    busyLock,
                    engine.scheduledPool(),
                    engine().threadPool(),
                    engine.configuration().flushDelayMillis()::value,
                    this::refreshPersistedIndexes
            );

            try {
                Files.createDirectories(tablePath);
            } catch (IOException e) {
                throw new StorageException("Failed to create a directory for the table storage", e);
            }

            List<ColumnFamilyDescriptor> cfDescriptors = getExistingCfDescriptors();

            List<ColumnFamilyHandle> cfHandles = new ArrayList<>(cfDescriptors.size());

            DBOptions dbOptions = new DBOptions()
                    .setCreateIfMissing(true)
                    .setCreateMissingColumnFamilies(true)
                    // Atomic flush must be enabled to guarantee consistency between different column families when WAL is disabled.
                    .setAtomicFlush(true)
                    .setListeners(List.of(flusher.listener()))
                    .setWriteBufferManager(dataRegion.writeBufferManager());

            try {
                db = RocksDB.open(dbOptions, tablePath.toAbsolutePath().toString(), cfDescriptors, cfHandles);

                Map<UUID, ColumnFamily> sortedIndexColumnFamilyByIndexId = new HashMap<>();

                // read all existing Column Families from the db and parse them according to type: meta, partition data or index.
                for (ColumnFamilyHandle cfHandle : cfHandles) {
                    ColumnFamily cf = ColumnFamily.wrap(db, cfHandle);

                    switch (ColumnFamilyType.fromCfName(cf.name())) {
                        case META:
                            meta = new RocksDbMetaStorage(cf);

                            break;

                        case PARTITION:
                            partitionCf = cf;

                            break;

                        case GC_QUEUE:
                            gcQueueCf = cf;

                            break;

                        case HASH_INDEX:
                            hashIndexCf = cf;

                            break;

                        case SORTED_INDEX:
<<<<<<< HEAD
                            UUID indexId = sortedIndexId(cf.name());

                            ColumnFamily previous = sortedIndexColumnFamilyByIndexId.put(indexId, cf);

                            assert previous == null;
=======
                            sortedIndexColumnFamilyByIndexId.put(sortedIndexId(cf.name()), cf);
>>>>>>> 37d1e0f8

                            break;

                        default:
                            throw new StorageException("Unidentified column family [name={}, table={}]", cf.name(), getTableName());
                    }
                }

                assert meta != null;
                assert partitionCf != null;
                assert hashIndexCf != null;

                for (Entry<UUID, ColumnFamily> entry : sortedIndexColumnFamilyByIndexId.entrySet()) {
                    UUID indexId = entry.getKey();

                    var indexDescriptor = new SortedIndexDescriptor(indexId, tablesCfg.value());

                    sortedIndices.put(indexId, new SortedIndex(entry.getValue(), indexDescriptor, meta));
                }

                flusher.init(db, cfHandles);
            } catch (RocksDBException e) {
                throw new StorageException("Failed to initialize RocksDB instance", e);
            }

            MvPartitionStorages<RocksDbMvPartitionStorage> mvPartitionStorages = new MvPartitionStorages<>(tableCfg.value());

            for (int partitionId : meta.getPartitionIds()) {
                // There is no need to wait for futures, since there will be no parallel operations yet.
                mvPartitionStorages.create(partitionId, partId -> new RocksDbMvPartitionStorage(this, partitionId));
            }

            this.mvPartitionStorages = mvPartitionStorages;
        });
    }

    /**
     * Returns a future to wait next flush operation from the current point in time. Uses {@link RocksDB#getLatestSequenceNumber()} to
     * achieve this.
     *
     * @param schedule {@code true} if {@link RocksDB#flush(FlushOptions)} should be explicitly triggerred in the near future.
     */
    public CompletableFuture<Void> awaitFlush(boolean schedule) {
        return inBusyLock(busyLock, () -> flusher.awaitFlush(schedule));
    }

    private void refreshPersistedIndexes() {
        if (!busyLock.enterBusy()) {
            return;
        }

        try {
            TableView tableCfgView = configuration().value();

            for (int partitionId = 0; partitionId < tableCfgView.partitions(); partitionId++) {
                RocksDbMvPartitionStorage partition = mvPartitionStorages.get(partitionId);

                if (partition != null) {
                    try {
                        partition.refreshPersistedIndex();
                    } catch (StorageException storageException) {
                        LOG.error(
                                "Filed to refresh persisted applied index value for table {} partition {}",
                                storageException,
                                configuration().name().value(),
                                partitionId
                        );
                    }
                }
            }
        } finally {
            busyLock.leaveBusy();
        }
    }

    @Override
    public void stop() throws StorageException {
        if (!stopGuard.compareAndSet(false, true)) {
            return;
        }

        busyLock.block();

        List<AutoCloseable> resources = new ArrayList<>();

        resources.add(flusher::stop);

        resources.add(meta.columnFamily().handle());
        resources.add(partitionCf.handle());
        resources.add(gcQueueCf.handle());
        resources.add(hashIndexCf.handle());
        resources.addAll(
                sortedIndices.values().stream()
                        .map(index -> (AutoCloseable) index::close)
                        .collect(toList())
        );

        resources.add(db);

        resources.add(writeOptions);

        try {
            mvPartitionStorages
                    .getAllForCloseOrDestroy()
                    // 10 seconds is taken by analogy with shutdown of thread pool, in general this should be fairly fast.
                    .get(10, TimeUnit.SECONDS)
                    .forEach(mvPartitionStorage -> resources.add(mvPartitionStorage::close));

            for (HashIndex index : hashIndices.values()) {
                resources.add(index::close);
            }

            for (SortedIndex index : sortedIndices.values()) {
                resources.add(index::close);
            }

            Collections.reverse(resources);

            IgniteUtils.closeAll(resources);
        } catch (Exception e) {
            throw new StorageException("Failed to stop RocksDB table storage: " + getTableName(), e);
        }
    }

    @Override
    public void close() throws StorageException {
        stop();
    }

    @Override
    public CompletableFuture<Void> destroy() {
        try {
            stop();

            IgniteUtils.deleteIfExists(tablePath);

            return completedFuture(null);
        } catch (Throwable t) {
            return failedFuture(new StorageException("Failed to destroy RocksDB table storage: " + getTableName(), t));
        }
    }

    @Override
    public CompletableFuture<MvPartitionStorage> createMvPartition(int partitionId) throws StorageException {
        return inBusyLock(busyLock, () -> mvPartitionStorages.create(partitionId, partId -> {
            RocksDbMvPartitionStorage partition = new RocksDbMvPartitionStorage(this, partitionId);

            meta.putPartitionId(partitionId);

            return partition;
        }));
    }

    @Override
    public @Nullable RocksDbMvPartitionStorage getMvPartition(int partitionId) {
        return inBusyLock(busyLock, () -> mvPartitionStorages.get(partitionId));
    }

    @Override
    public CompletableFuture<Void> destroyPartition(int partitionId) {
        return inBusyLock(busyLock, () -> mvPartitionStorages.destroy(partitionId, mvPartitionStorage -> {
            try (WriteBatch writeBatch = new WriteBatch()) {
                mvPartitionStorage.close();

                // Operation to delete partition data should be fast, since we will write only the range of keys for deletion, and the
                // RocksDB itself will then destroy the data on flash.
                mvPartitionStorage.destroyData(writeBatch);

                for (HashIndex hashIndex : hashIndices.values()) {
                    hashIndex.destroy(partitionId, writeBatch);
                }

                for (SortedIndex sortedIndex : sortedIndices.values()) {
                    sortedIndex.destroy(partitionId, writeBatch);
                }

                db.write(writeOptions, writeBatch);

                return awaitFlush(true);
            } catch (RocksDBException e) {
                throw new StorageException("Error when destroying storage: [{}]", e, mvPartitionStorages.createStorageInfo(partitionId));
            }
        }));
    }

    @Override
    public SortedIndexStorage getOrCreateSortedIndex(int partitionId, UUID indexId) {
        return inBusyLock(busyLock, () -> {
            SortedIndex storages = sortedIndices.computeIfAbsent(indexId, this::createSortedIndex);

            RocksDbMvPartitionStorage partitionStorage = mvPartitionStorages.get(partitionId);

            if (partitionStorage == null) {
                throw new StorageException(createMissingMvPartitionErrorMessage(partitionId));
            }

            return storages.getOrCreateStorage(partitionStorage);
        });
    }

    private SortedIndex createSortedIndex(UUID indexId) {
        var indexDescriptor = new SortedIndexDescriptor(indexId, tablesCfg.value());

        ColumnFamilyDescriptor cfDescriptor = sortedIndexCfDescriptor(sortedIndexCfName(indexId), indexDescriptor);

        ColumnFamily columnFamily;
        try {
            columnFamily = ColumnFamily.create(db, cfDescriptor);
        } catch (RocksDBException e) {
            throw new StorageException("Failed to create new RocksDB column family: " + new String(cfDescriptor.getName(), UTF_8), e);
        }

        flusher.addColumnFamily(columnFamily.handle());

        return new SortedIndex(columnFamily, indexDescriptor, meta);
    }

    @Override
    public HashIndexStorage getOrCreateHashIndex(int partitionId, UUID indexId) {
        return inBusyLock(busyLock, () -> {
            HashIndex storages = hashIndices.computeIfAbsent(indexId, id -> {
                var indexDescriptor = new HashIndexDescriptor(indexId, tablesCfg.value());

                return new HashIndex(hashIndexCf, indexDescriptor, meta);
            });

            RocksDbMvPartitionStorage partitionStorage = mvPartitionStorages.get(partitionId);

            if (partitionStorage == null) {
                throw new StorageException(String.format("Partition ID %d does not exist", partitionId));
            }

            return storages.getOrCreateStorage(partitionStorage);
        });
    }

    @Override
    public CompletableFuture<Void> destroyIndex(UUID indexId) {
        return inBusyLock(busyLock, () -> {
            HashIndex hashIdx = hashIndices.remove(indexId);

            if (hashIdx != null) {
                hashIdx.destroy();
            }

            // Sorted Indexes have a separate Column Family per index, so we simply destroy it immediately after a flush completes
            // in order to avoid concurrent access to the CF.
            SortedIndex sortedIdx = sortedIndices.remove(indexId);

            if (sortedIdx != null) {
                // Remove the to-be destroyed CF from the flusher
                flusher.removeColumnFamily(sortedIdx.indexCf().handle());

                sortedIdx.destroy();
            }

            if (hashIdx == null) {
                return completedFuture(null);
            } else {
                return awaitFlush(false);
            }
        });
    }

    @Override
    public boolean isVolatile() {
        return false;
    }

    /**
     * Returns a list of Column Families' names that belong to a RocksDB instance in the given path.
     *
     * @return List with column families names.
     * @throws StorageException If something went wrong.
     */
    private List<String> getExistingCfNames() {
        String absolutePathStr = tablePath.toAbsolutePath().toString();

        try (Options opts = new Options()) {
            List<String> existingNames = RocksDB.listColumnFamilies(opts, absolutePathStr)
                    .stream()
                    .map(cfNameBytes -> new String(cfNameBytes, UTF_8))
                    .collect(toList());

            // even if the database is new (no existing Column Families), we return the names of mandatory column families, that
            // will be created automatically.
            return existingNames.isEmpty() ? List.of(META_CF_NAME, PARTITION_CF_NAME, GC_QUEUE_CF_NAME, HASH_INDEX_CF_NAME) : existingNames;
        } catch (RocksDBException e) {
            throw new StorageException(
                    "Failed to read list of column families names for the RocksDB instance located at path " + absolutePathStr, e
            );
        }
    }

    /**
     * Returns a list of CF descriptors present in the RocksDB instance.
     *
     * @return List of CF descriptors.
     */
    private List<ColumnFamilyDescriptor> getExistingCfDescriptors() {
        return getExistingCfNames().stream()
                .map(this::cfDescriptorFromName)
                .collect(toList());
    }

    /**
     * Creates a Column Family descriptor for the given Family type (encoded in its name).
     */
    private ColumnFamilyDescriptor cfDescriptorFromName(String cfName) {
        switch (ColumnFamilyType.fromCfName(cfName)) {
            case META:
            case GC_QUEUE:
                return new ColumnFamilyDescriptor(
                        cfName.getBytes(UTF_8),
                        new ColumnFamilyOptions()
                );

            case PARTITION:
                return new ColumnFamilyDescriptor(
                        cfName.getBytes(UTF_8),
                        new ColumnFamilyOptions().useFixedLengthPrefixExtractor(PartitionDataHelper.ROW_PREFIX_SIZE)
                );

            case HASH_INDEX:
                return new ColumnFamilyDescriptor(
                        cfName.getBytes(UTF_8),
                        new ColumnFamilyOptions().useFixedLengthPrefixExtractor(RocksDbHashIndexStorage.FIXED_PREFIX_LENGTH)
                );

            case SORTED_INDEX:
                var indexDescriptor = new SortedIndexDescriptor(sortedIndexId(cfName), tablesCfg.value());

                return sortedIndexCfDescriptor(cfName, indexDescriptor);

            default:
                throw new StorageException("Unidentified column family [name=" + cfName + ", table=" + getTableName() + ']');
        }
    }

    /**
     * Creates a Column Family descriptor for a Sorted Index.
     */
    private static ColumnFamilyDescriptor sortedIndexCfDescriptor(String cfName, SortedIndexDescriptor descriptor) {
        var comparator = new RocksDbBinaryTupleComparator(descriptor);

        ColumnFamilyOptions options = new ColumnFamilyOptions().setComparator(comparator);

        return new ColumnFamilyDescriptor(cfName.getBytes(UTF_8), options);
    }

    @Override
    public CompletableFuture<Void> startRebalancePartition(int partitionId) {
        return inBusyLock(busyLock, () -> mvPartitionStorages.startRebalance(partitionId, mvPartitionStorage -> {
            try (WriteBatch writeBatch = new WriteBatch()) {
                mvPartitionStorage.startRebalance(writeBatch);

                getHashIndexStorages(partitionId).forEach(index -> index.startRebalance(writeBatch));
                getSortedIndexStorages(partitionId).forEach(index -> index.startRebalance(writeBatch));

                db.write(writeOptions, writeBatch);

                return completedFuture(null);
            } catch (RocksDBException e) {
                throw new StorageRebalanceException(
                        "Error when trying to start rebalancing storage: [{}]",
                        e,
                        mvPartitionStorage.createStorageInfo()
                );
            }
        }));
    }

    @Override
    public CompletableFuture<Void> abortRebalancePartition(int partitionId) {
        return inBusyLock(busyLock, () -> mvPartitionStorages.abortRebalance(partitionId, mvPartitionStorage -> {
            try (WriteBatch writeBatch = new WriteBatch()) {
                mvPartitionStorage.abortRebalance(writeBatch);

                getHashIndexStorages(partitionId).forEach(index -> index.abortReblance(writeBatch));
                getSortedIndexStorages(partitionId).forEach(index -> index.abortReblance(writeBatch));

                db.write(writeOptions, writeBatch);

                return completedFuture(null);
            } catch (RocksDBException e) {
                throw new StorageRebalanceException("Error when trying to abort rebalancing storage: [{}]",
                        e,
                        mvPartitionStorage.createStorageInfo()
                );
            }
        }));
    }

    @Override
    public CompletableFuture<Void> finishRebalancePartition(
            int partitionId,
            long lastAppliedIndex,
            long lastAppliedTerm,
            byte[] groupConfig
    ) {
        return inBusyLock(busyLock, () -> mvPartitionStorages.finishRebalance(partitionId, mvPartitionStorage -> {
            try (WriteBatch writeBatch = new WriteBatch()) {
                mvPartitionStorage.finishRebalance(writeBatch, lastAppliedIndex, lastAppliedTerm, groupConfig);

                getHashIndexStorages(partitionId).forEach(RocksDbHashIndexStorage::finishRebalance);
                getSortedIndexStorages(partitionId).forEach(RocksDbSortedIndexStorage::finishRebalance);

                db.write(writeOptions, writeBatch);

                return completedFuture(null);
            } catch (RocksDBException e) {
                throw new StorageRebalanceException("Error when trying to finish rebalancing storage: [{}]",
                        e,
                        mvPartitionStorage.createStorageInfo()
                );
            }
        }));
    }

    @Override
    public CompletableFuture<Void> clearPartition(int partitionId) {
        return inBusyLock(busyLock, () -> mvPartitionStorages.clear(partitionId, mvPartitionStorage -> {
            List<RocksDbHashIndexStorage> hashIndexStorages = getHashIndexStorages(partitionId);
            List<RocksDbSortedIndexStorage> sortedIndexStorages = getSortedIndexStorages(partitionId);

            try (WriteBatch writeBatch = new WriteBatch()) {
                mvPartitionStorage.startCleanup(writeBatch);

                for (RocksDbHashIndexStorage hashIndexStorage : hashIndexStorages) {
                    hashIndexStorage.startCleanup(writeBatch);
                }

                for (RocksDbSortedIndexStorage sortedIndexStorage : sortedIndexStorages) {
                    sortedIndexStorage.startCleanup(writeBatch);
                }

                db.write(writeOptions, writeBatch);

                return completedFuture(null);
            } catch (RocksDBException e) {
                throw new StorageException("Error when trying to cleanup storage: [{}]", e, mvPartitionStorage.createStorageInfo());
            } finally {
                mvPartitionStorage.finishCleanup();

                hashIndexStorages.forEach(RocksDbHashIndexStorage::finishCleanup);
                sortedIndexStorages.forEach(RocksDbSortedIndexStorage::finishCleanup);
            }
        }));
    }

    /**
     * Returns table name.
     */
    String getTableName() {
        return tableCfg.name().value();
    }

    private List<RocksDbHashIndexStorage> getHashIndexStorages(int partitionId) {
        return hashIndices.values().stream().map(indexes -> indexes.get(partitionId)).filter(Objects::nonNull).collect(toList());
    }

    private List<RocksDbSortedIndexStorage> getSortedIndexStorages(int partitionId) {
        return sortedIndices.values().stream().map(indexes -> indexes.get(partitionId)).filter(Objects::nonNull).collect(toList());
    }
}<|MERGE_RESOLUTION|>--- conflicted
+++ resolved
@@ -265,15 +265,7 @@
                             break;
 
                         case SORTED_INDEX:
-<<<<<<< HEAD
-                            UUID indexId = sortedIndexId(cf.name());
-
-                            ColumnFamily previous = sortedIndexColumnFamilyByIndexId.put(indexId, cf);
-
-                            assert previous == null;
-=======
                             sortedIndexColumnFamilyByIndexId.put(sortedIndexId(cf.name()), cf);
->>>>>>> 37d1e0f8
 
                             break;
 
