/*
 * Licensed to the Apache Software Foundation (ASF) under one or more
 * contributor license agreements.  See the NOTICE file distributed with
 * this work for additional information regarding copyright ownership.
 * The ASF licenses this file to You under the Apache License, Version 2.0
 * (the "License"); you may not use this file except in compliance with
 * the License.  You may obtain a copy of the License at
 *
 *      http://www.apache.org/licenses/LICENSE-2.0
 *
 * Unless required by applicable law or agreed to in writing, software
 * distributed under the License is distributed on an "AS IS" BASIS,
 * WITHOUT WARRANTIES OR CONDITIONS OF ANY KIND, either express or implied.
 * See the License for the specific language governing permissions and
 * limitations under the License.
 */

package org.apache.ignite.internal.storage.rocksdb;

import static java.lang.Integer.parseInt;
import static java.util.stream.Collectors.groupingBy;

import java.io.IOException;
import java.nio.ByteBuffer;
import java.nio.charset.StandardCharsets;
import java.nio.file.Files;
import java.nio.file.Path;
import java.util.ArrayList;
import java.util.Collections;
import java.util.Comparator;
import java.util.List;
import java.util.Map;
import java.util.concurrent.ConcurrentHashMap;
import java.util.concurrent.Executor;
import java.util.concurrent.atomic.AtomicReferenceArray;
import java.util.function.BiFunction;
import org.apache.ignite.configuration.NamedListView;
import org.apache.ignite.configuration.schemas.table.TableConfiguration;
import org.apache.ignite.configuration.schemas.table.TableIndexView;
import org.apache.ignite.configuration.schemas.table.TableView;
import org.apache.ignite.internal.rocksdb.ColumnFamily;
import org.apache.ignite.internal.storage.PartitionStorage;
import org.apache.ignite.internal.storage.StorageException;
import org.apache.ignite.internal.storage.engine.DataRegion;
import org.apache.ignite.internal.storage.engine.TableStorage;
import org.apache.ignite.internal.tostring.S;
import org.apache.ignite.internal.util.IgniteUtils;
import org.apache.ignite.lang.NodeStoppingException;
import org.jetbrains.annotations.NotNull;
import org.rocksdb.AbstractComparator;
import org.rocksdb.ColumnFamilyDescriptor;
import org.rocksdb.ColumnFamilyHandle;
import org.rocksdb.ColumnFamilyOptions;
import org.rocksdb.ComparatorOptions;
import org.rocksdb.DBOptions;
import org.rocksdb.Options;
import org.rocksdb.RocksDB;
import org.rocksdb.RocksDBException;

/**
 * Table storage implementation based on {@link RocksDB} instance.
 */
public class RocksDbTableStorage implements TableStorage {
    /**
     * Name of the meta column family matches default columns family, meaning that it always exist when new table is created.
     */
    private static final String CF_META = "default";

    /** Prefix for partitions column families names. */
    private static final String CF_PARTITION_PREFIX = "cf-part-";

    /** Prefix for SQL indexes column family names. */
    private static final String CF_INDEX_PREFIX = "cf-idx-";

    /** Name of comparator used in indexes column family. */
    private static final String INDEX_COMPARATOR_NAME = "index-comparator";

    /** Path for the directory that stores table data. */
    private final Path tablePath;

    /** Table configuration. */
    private final TableConfiguration tableCfg;

    /** Thread pool for async operations. */
    private final Executor threadPool;

    /** Data region for the table. */
    private final RocksDbDataRegion dataRegion;

    /** Comparators factory for indexes. */
    private final BiFunction<TableView, String, Comparator<ByteBuffer>> indexComparatorFactory;

    /** List of closeable resources to close on {@link #stop()}. Better than having a field for each one of them. */
    private final List<AutoCloseable> autoCloseables = new ArrayList<>();

    /** Rocks DB instance itself. */
    private RocksDB db;

    /** CF handle for meta information. */
    @SuppressWarnings("unused")
    private ColumnFamilyHandle metaCfHandle;

    /** Column families for partitions. Stored as an array for the quick access by an index. */
    private AtomicReferenceArray<RocksDbPartitionStorage> partitions;

    /** Column families for indexes by their names. */
    private final Map<String, ColumnFamilyHandle> indicesCfHandles = new ConcurrentHashMap<>();
    
    private boolean stopped = false;

    /** Utility enum to describe a type of the column family - meta, partition or index. */
    private enum ColumnFamilyType {
        META, PARTITION, INDEX
    }

    /**
     * Constructor.
     *
<<<<<<< HEAD
     * @param tablePath Path for the directory that stores table data.
     * @param tableCfg Table configuration.
     * @param threadPool Thread pool for async operations.
     * @param dataRegion Data region for the table.
     * @param indexComparatorFactory Comparators factory for indexes.
     */
    public RocksDbTableStorage(
        Path tablePath,
        TableConfiguration tableCfg,
        Executor threadPool,
        RocksDbDataRegion dataRegion,
        BiFunction<TableView, String, Comparator<ByteBuffer>> indexComparatorFactory
=======
     * @param tablePath              Path for the directory that stores table data.
     * @param tableCfg               Table configuration.
     * @param dataRegion             Data region for the table.
     * @param indexComparatorFactory Comparators factory for indexes.
     */
    public RocksDbTableStorage(
            Path tablePath,
            TableConfiguration tableCfg,
            RocksDbDataRegion dataRegion,
            BiFunction<TableView, String, Comparator<ByteBuffer>> indexComparatorFactory
>>>>>>> d3149c5b
    ) {
        this.tablePath = tablePath;
        this.tableCfg = tableCfg;
        this.threadPool = threadPool;
        this.dataRegion = dataRegion;
        this.indexComparatorFactory = indexComparatorFactory;
    }

    /** {@inheritDoc} */
    @Override
    public TableConfiguration configuration() {
        return tableCfg;
    }

    /** {@inheritDoc} */
    @Override
    public DataRegion dataRegion() {
        return dataRegion;
    }

    /** {@inheritDoc} */
    @Override
    public void start() throws StorageException {
        try {
            Files.createDirectories(tablePath);
        } catch (IOException e) {
            throw new StorageException("Failed to create directory for table storage.", e);
        }

        Map<ColumnFamilyType, List<String>> cfNamesGrouped = getColumnFamiliesNames();

        List<ColumnFamilyDescriptor> cfDescriptors = convertToColumnFamiliesDescriptors(cfNamesGrouped);

        List<ColumnFamilyHandle> cfHandles = new ArrayList<>();

        DBOptions dbOptions = addToCloseableResources(new DBOptions()
                .setCreateIfMissing(true)
                .setWriteBufferManager(dataRegion.writeBufferManager())
        );

        partitions = new AtomicReferenceArray<>(tableCfg.value().partitions());

        try {
            db = addToCloseableResources(RocksDB.open(dbOptions, tablePath.toAbsolutePath().toString(), cfDescriptors, cfHandles));
        } catch (RocksDBException e) {
            throw new StorageException("Failed to initialize RocksDB instance.", e);
        }

        for (int cfListIndex = 0; cfListIndex < cfHandles.size(); cfListIndex++) {
            ColumnFamilyHandle cfHandle = cfHandles.get(cfListIndex);

            String handleName;
            try {
                handleName = new String(cfHandle.getName(), StandardCharsets.UTF_8);
            } catch (RocksDBException e) {
                throw new StorageException("Failed to read RocksDB column family name.", e);
            }

            if (handleName.equals(CF_META)) {
                this.metaCfHandle = addToCloseableResources(cfHandle);
            } else if (handleName.startsWith(CF_PARTITION_PREFIX)) {
                int partId = partitionId(handleName);

                ColumnFamilyDescriptor cfDescriptor = cfDescriptors.get(cfListIndex);

                ColumnFamily cf = new ColumnFamily(db, cfHandle, handleName, cfDescriptor.getOptions(), null);

<<<<<<< HEAD
                partitions.set(partId, new RocksDbPartitionStorage(threadPool, partId, db, cf));
            }
            else {
=======
                partitions.set(partId, new RocksDbPartitionStorage(partId, db, cf));
            } else {
>>>>>>> d3149c5b
                String indexName = handleName.substring(CF_INDEX_PREFIX.length());

                indicesCfHandles.put(indexName, cfHandle);
            }
        }
    }

    /** {@inheritDoc} */
    @Override
    public void stop() throws StorageException {
        try {
            stopped = true;

            List<AutoCloseable> resources = new ArrayList<>();

            resources.addAll(autoCloseables);
            resources.addAll(indicesCfHandles.values());

            for (int i = 0; i < partitions.length(); i++) {
                RocksDbPartitionStorage partition = partitions.get(i);

                if (partition != null) {
                    resources.add(partition);
                }
            }

            Collections.reverse(resources);

            IgniteUtils.closeAll(resources);
        } catch (Exception e) {
            throw new StorageException("Failed to stop RocksDB table storage.", e);
        }
    }

    /** {@inheritDoc} */
    @Override
    public void destroy() throws StorageException {
        stop();

        IgniteUtils.deleteIfExists(tablePath);
    }

    /** {@inheritDoc} */
    @Override
    public PartitionStorage getOrCreatePartition(int partId) throws StorageException {
        if (stopped) {
            throw new StorageException(new NodeStoppingException());
        }

        checkPartitionId(partId);

        RocksDbPartitionStorage partition = partitions.get(partId);

        if (partition == null) {
            String handleName = partitionColumnFamilyName(partId);

            ColumnFamilyDescriptor cfDescriptor = new ColumnFamilyDescriptor(
                    handleName.getBytes(StandardCharsets.UTF_8),
                    new ColumnFamilyOptions()
            );

            try {
                ColumnFamilyHandle cfHandle = db.createColumnFamily(cfDescriptor);

                ColumnFamily cf = new ColumnFamily(db, cfHandle, handleName, cfDescriptor.getOptions(), null);

<<<<<<< HEAD
                partition = new RocksDbPartitionStorage(threadPool, partId, db, cf);
            }
            catch (RocksDBException e) {
=======
                partition = new RocksDbPartitionStorage(partId, db, cf);
            } catch (RocksDBException e) {
>>>>>>> d3149c5b
                cfDescriptor.getOptions().close();

                throw new StorageException("Failed to create new RocksDB column family " + handleName, e);
            }

            partitions.set(partId, partition);
        }

        return partition;
    }

    /** {@inheritDoc} */
    @Override
    public PartitionStorage getPartition(int partId) {
        if (stopped) {
            throw new StorageException(new NodeStoppingException());
        }

        checkPartitionId(partId);

        return partitions.get(partId);
    }

    /** {@inheritDoc} */
    @Override
    public void dropPartition(int partId) throws StorageException {
        if (stopped) {
            throw new StorageException(new NodeStoppingException());
        }

        checkPartitionId(partId);

        RocksDbPartitionStorage partition = partitions.get(partId);

        if (partition != null) {
            partitions.set(partId, null);

            ColumnFamily cf = partition.columnFamily();

            ColumnFamilyHandle cfHandle = cf.handle();

            try {
                db.dropColumnFamily(cfHandle);

                db.destroyColumnFamilyHandle(cfHandle);
            } catch (RocksDBException e) {
                throw new StorageException("Failed to stop partition", e);
            }
        }
    }

    /**
     * Checks that a passed partition id is within the proper bounds.
     *
     * @param partId Partition id.
     */
    private void checkPartitionId(int partId) {
        if (partId < 0 || partId >= partitions.length()) {
            throw new IllegalArgumentException(S.toString(
                    "Unable to access partition with id outside of configured range",
                    "table", tableCfg.name().value(), false,
                    "partitionId", partId, false,
                    "partitions", partitions.length(), false
            ));
        }
    }

    /**
     * Returns list of column families names that belong to RocksDB instance in the given path, grouped by thier {@link ColumnFamilyType}.
     *
     * @return Map with column families names.
     * @throws StorageException If something went wrong.
     */
    private Map<ColumnFamilyType, List<String>> getColumnFamiliesNames() {
        String absolutePathStr = tablePath.toAbsolutePath().toString();

        List<String> cfNames = new ArrayList<>();

        try (Options opts = new Options()) {
            List<byte[]> cfNamesBytes = RocksDB.listColumnFamilies(opts, absolutePathStr);

            for (byte[] cfNameBytes : cfNamesBytes) {
                cfNames.add(new String(cfNameBytes, StandardCharsets.UTF_8));
            }
        } catch (RocksDBException e) {
            throw new StorageException(
                    "Failed to read list of column families names for the RocksDB instance located at path " + absolutePathStr,
                    e
            );
        }

        return cfNames.stream().collect(groupingBy(this::columnFamilyType));
    }

    /**
     * Returns list of CF descriptors by their names.
     *
     * @param cfGrouped Map from CF type to lists of names.
     * @return List of CF descriptors.
     */
    @NotNull
    private List<ColumnFamilyDescriptor> convertToColumnFamiliesDescriptors(
            Map<ColumnFamilyType,
                    List<String>> cfGrouped
    ) {
        List<ColumnFamilyDescriptor> cfDescriptors = new ArrayList<>();

        Options cfOptions = addToCloseableResources(new Options().setCreateIfMissing(true));

        cfDescriptors.add(new ColumnFamilyDescriptor(
                CF_META.getBytes(StandardCharsets.UTF_8),
                addToCloseableResources(new ColumnFamilyOptions(cfOptions))
        ));

        for (String partitionCfName : cfGrouped.getOrDefault(ColumnFamilyType.PARTITION, List.of())) {
            cfDescriptors.add(new ColumnFamilyDescriptor(
                    partitionCfName.getBytes(StandardCharsets.UTF_8),
                    new ColumnFamilyOptions()
            ));
        }

        NamedListView<? extends TableIndexView> indicesCfgView = tableCfg.value().indices();

        for (String indexCfName : cfGrouped.getOrDefault(ColumnFamilyType.INDEX, List.of())) {
            String indexName = indexCfName.substring(CF_INDEX_PREFIX.length());

            TableIndexView indexCfgView = indicesCfgView.get(indexName);

            assert indexCfgView != null : "Found index that is absent in configuration: " + indexCfName;

            Comparator<ByteBuffer> indexComparator = indexComparatorFactory.apply(tableCfg.value(), indexName);

            cfDescriptors.add(new ColumnFamilyDescriptor(
                    indexCfName.getBytes(StandardCharsets.UTF_8),
                    new ColumnFamilyOptions()
                            .setComparator(addToCloseableResources(
                                    new AbstractComparator(addToCloseableResources(new ComparatorOptions())) {
                                        /** {@inheritDoc} */
                                        @Override
                                        public String name() {
                                            return INDEX_COMPARATOR_NAME;
                                        }

                                        /** {@inheritDoc} */
                                        @Override
                                        public int compare(ByteBuffer a, ByteBuffer b) {
                                            return indexComparator.compare(a, b);
                                        }
                                    }))
            ));
        }

        return cfDescriptors;
    }

    /**
     * Creates column family name by partition id.
     *
     * @param partId Partition id.
     * @return Column family name.
     */
    private static String partitionColumnFamilyName(int partId) {
        return CF_PARTITION_PREFIX + partId;
    }

    /**
     * Gets partition id from column family name.
     *
     * @param cfName Column family name.
     * @return Partition id.
     */
    private static int partitionId(String cfName) {
        return parseInt(cfName.substring(CF_PARTITION_PREFIX.length()));
    }

    /**
     * Creates column family name by index name.
     *
     * @param idxName Index name.
     * @return Column family name.
     */
    private static String indexColumnFamilyName(String idxName) {
        return CF_INDEX_PREFIX + idxName;
    }

    /**
     * Determines column family type by its name.
     *
     * @param cfName Column family name.
     * @return Column family type.
     * @throws StorageException If column family name doesn't match any known pattern.
     */
    private ColumnFamilyType columnFamilyType(String cfName) throws StorageException {
        if (CF_META.equals(cfName)) {
            return ColumnFamilyType.META;
        }

        if (cfName.startsWith(CF_PARTITION_PREFIX)) {
            return ColumnFamilyType.PARTITION;
        }

        if (cfName.startsWith(CF_INDEX_PREFIX)) {
            return ColumnFamilyType.INDEX;
        }

        throw new StorageException("Unidentified column family [name=" + cfName + ", table=" + tableCfg.name() + ']');
    }

    /**
     * Adds resource to the {@link #autoCloseables} list.
     *
     * @param autoCloseable Closeable resource.
     * @param <R>           Type of the resource.
     * @return Passed resource with the same type.
     */
    private <R extends AutoCloseable> R addToCloseableResources(R autoCloseable) {
        autoCloseables.add(autoCloseable);

        return autoCloseable;
    }
}<|MERGE_RESOLUTION|>--- conflicted
+++ resolved
@@ -105,7 +105,7 @@
 
     /** Column families for indexes by their names. */
     private final Map<String, ColumnFamilyHandle> indicesCfHandles = new ConcurrentHashMap<>();
-    
+
     private boolean stopped = false;
 
     /** Utility enum to describe a type of the column family - meta, partition or index. */
@@ -116,31 +116,18 @@
     /**
      * Constructor.
      *
-<<<<<<< HEAD
-     * @param tablePath Path for the directory that stores table data.
-     * @param tableCfg Table configuration.
-     * @param threadPool Thread pool for async operations.
-     * @param dataRegion Data region for the table.
-     * @param indexComparatorFactory Comparators factory for indexes.
-     */
-    public RocksDbTableStorage(
-        Path tablePath,
-        TableConfiguration tableCfg,
-        Executor threadPool,
-        RocksDbDataRegion dataRegion,
-        BiFunction<TableView, String, Comparator<ByteBuffer>> indexComparatorFactory
-=======
      * @param tablePath              Path for the directory that stores table data.
      * @param tableCfg               Table configuration.
+     * @param threadPool             Thread pool for async operations.
      * @param dataRegion             Data region for the table.
      * @param indexComparatorFactory Comparators factory for indexes.
      */
     public RocksDbTableStorage(
             Path tablePath,
             TableConfiguration tableCfg,
+            Executor threadPool,
             RocksDbDataRegion dataRegion,
             BiFunction<TableView, String, Comparator<ByteBuffer>> indexComparatorFactory
->>>>>>> d3149c5b
     ) {
         this.tablePath = tablePath;
         this.tableCfg = tableCfg;
@@ -208,14 +195,8 @@
 
                 ColumnFamily cf = new ColumnFamily(db, cfHandle, handleName, cfDescriptor.getOptions(), null);
 
-<<<<<<< HEAD
                 partitions.set(partId, new RocksDbPartitionStorage(threadPool, partId, db, cf));
-            }
-            else {
-=======
-                partitions.set(partId, new RocksDbPartitionStorage(partId, db, cf));
             } else {
->>>>>>> d3149c5b
                 String indexName = handleName.substring(CF_INDEX_PREFIX.length());
 
                 indicesCfHandles.put(indexName, cfHandle);
@@ -282,14 +263,8 @@
 
                 ColumnFamily cf = new ColumnFamily(db, cfHandle, handleName, cfDescriptor.getOptions(), null);
 
-<<<<<<< HEAD
                 partition = new RocksDbPartitionStorage(threadPool, partId, db, cf);
-            }
-            catch (RocksDBException e) {
-=======
-                partition = new RocksDbPartitionStorage(partId, db, cf);
             } catch (RocksDBException e) {
->>>>>>> d3149c5b
                 cfDescriptor.getOptions().close();
 
                 throw new StorageException("Failed to create new RocksDB column family " + handleName, e);
