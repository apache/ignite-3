/*
 * Licensed to the Apache Software Foundation (ASF) under one or more
 * contributor license agreements. See the NOTICE file distributed with
 * this work for additional information regarding copyright ownership.
 * The ASF licenses this file to You under the Apache License, Version 2.0
 * (the "License"); you may not use this file except in compliance with
 * the License. You may obtain a copy of the License at
 *
 *      http://www.apache.org/licenses/LICENSE-2.0
 *
 * Unless required by applicable law or agreed to in writing, software
 * distributed under the License is distributed on an "AS IS" BASIS,
 * WITHOUT WARRANTIES OR CONDITIONS OF ANY KIND, either express or implied.
 * See the License for the specific language governing permissions and
 * limitations under the License.
 */

package org.apache.ignite.internal.storage.rocksdb;

import static java.util.stream.Collectors.toList;
import static org.apache.ignite.internal.storage.rocksdb.instance.SharedRocksDbInstance.DFLT_WRITE_OPTS;
import static org.apache.ignite.internal.storage.util.StorageUtils.createMissingMvPartitionErrorMessage;
<<<<<<< HEAD
import static org.apache.ignite.internal.tracing.TracingManager.span;
import static org.apache.ignite.internal.util.ArrayUtils.BYTE_EMPTY_ARRAY;
=======
>>>>>>> f10ab88c
import static org.apache.ignite.internal.util.CompletableFutures.nullCompletedFuture;
import static org.apache.ignite.internal.util.IgniteUtils.inBusyLock;

import java.util.ArrayList;
import java.util.List;
import java.util.concurrent.CompletableFuture;
import java.util.concurrent.ExecutionException;
import java.util.concurrent.TimeUnit;
import java.util.concurrent.TimeoutException;
import java.util.concurrent.atomic.AtomicBoolean;
import org.apache.ignite.internal.storage.MvPartitionStorage;
import org.apache.ignite.internal.storage.StorageException;
import org.apache.ignite.internal.storage.StorageRebalanceException;
import org.apache.ignite.internal.storage.engine.MvTableStorage;
import org.apache.ignite.internal.storage.engine.StorageTableDescriptor;
import org.apache.ignite.internal.storage.index.HashIndexStorage;
import org.apache.ignite.internal.storage.index.IndexStorage;
import org.apache.ignite.internal.storage.index.SortedIndexStorage;
import org.apache.ignite.internal.storage.index.StorageHashIndexDescriptor;
import org.apache.ignite.internal.storage.index.StorageIndexDescriptorSupplier;
import org.apache.ignite.internal.storage.index.StorageSortedIndexDescriptor;
import org.apache.ignite.internal.storage.rocksdb.index.AbstractRocksDbIndexStorage;
import org.apache.ignite.internal.storage.rocksdb.instance.SharedRocksDbInstance;
import org.apache.ignite.internal.storage.util.MvPartitionStorages;
import org.apache.ignite.internal.tracing.TraceSpan;
import org.apache.ignite.internal.util.IgniteSpinBusyLock;
import org.apache.ignite.internal.util.IgniteUtils;
import org.jetbrains.annotations.Nullable;
import org.rocksdb.ColumnFamilyHandle;
import org.rocksdb.FlushOptions;
import org.rocksdb.RocksDB;
import org.rocksdb.RocksDBException;
import org.rocksdb.WriteBatch;

/**
 * Table storage implementation based on {@link RocksDB} instance.
 */
public class RocksDbTableStorage implements MvTableStorage {
    private final SharedRocksDbInstance rocksDb;

    /** Partition storages. */
    private final MvPartitionStorages<RocksDbMvPartitionStorage> mvPartitionStorages;

    private final RocksDbIndexes indexes;

    /** Busy lock to stop synchronously. */
    private final IgniteSpinBusyLock busyLock = new IgniteSpinBusyLock();

    /** Prevents double stopping of the component. */
    private final AtomicBoolean stopGuard = new AtomicBoolean();

    /** Table descriptor. */
    private final StorageTableDescriptor tableDescriptor;

    private final StorageIndexDescriptorSupplier indexDescriptorSupplier;

    /**
     * Constructor.
     *
     * @param rocksDb Shared RocksDB instance.
     * @param tableDescriptor Table descriptor.
     */
    RocksDbTableStorage(
            SharedRocksDbInstance rocksDb,
            StorageTableDescriptor tableDescriptor,
            StorageIndexDescriptorSupplier indexDescriptorSupplier
    ) {
        this.rocksDb = rocksDb;
        this.tableDescriptor = tableDescriptor;
        this.mvPartitionStorages = new MvPartitionStorages<>(tableDescriptor.getId(), tableDescriptor.getPartitions());
        this.indexes = new RocksDbIndexes(rocksDb, tableDescriptor.getId());
        this.indexDescriptorSupplier = indexDescriptorSupplier;
    }

    void start() {
        try {
            indexes.recoverIndexes(indexDescriptorSupplier);
        } catch (RocksDBException e) {
            throw new StorageException("Unable to recover indexes", e);
        }
    }

    /**
     * Returns a storage engine instance.
     */
    public RocksDbStorageEngine engine() {
        return rocksDb.engine;
    }

    /**
     * Returns a {@link RocksDB} instance.
     */
    public RocksDB db() {
        return rocksDb.db;
    }

    /**
     * Returns a column family handle for partitions column family.
     */
    public ColumnFamilyHandle partitionCfHandle() {
        return rocksDb.partitionCf.handle();
    }

    /**
     * Returns a column family handle for meta column family.
     */
    public ColumnFamilyHandle metaCfHandle() {
        return rocksDb.meta.columnFamily().handle();
    }

    /**
     * Returns a column family handle for GC queue.
     */
    public ColumnFamilyHandle gcQueueHandle() {
        return rocksDb.gcQueueCf.handle();
    }

    /**
     * Returns a future to wait next flush operation from the current point in time. Uses {@link RocksDB#getLatestSequenceNumber()} to
     * achieve this.
     *
     * @param schedule {@code true} if {@link RocksDB#flush(FlushOptions)} should be explicitly triggered in the near future.
     */
    public CompletableFuture<Void> awaitFlush(boolean schedule) {
        return inBusyLock(busyLock, () -> rocksDb.flusher.awaitFlush(schedule));
    }

    private CompletableFuture<Void> stop(boolean destroy) {
        if (!stopGuard.compareAndSet(false, true)) {
            return nullCompletedFuture();
        }

        busyLock.block();

        return mvPartitionStorages.getAllForCloseOrDestroy()
                .thenAccept(partitionStorages -> {
                    var resources = new ArrayList<AutoCloseable>();

                    if (destroy) {
                        resources.addAll(indexes.getResourcesForDestroy());

                        partitionStorages.forEach(mvPartitionStorage -> resources.add(mvPartitionStorage::transitionToDestroyedState));
                    } else {
                        resources.addAll(indexes.getResourcesForClose());

                        partitionStorages.forEach(mvPartitionStorage -> resources.add(mvPartitionStorage::close));
                    }

                    try {
                        IgniteUtils.closeAll(resources);
                    } catch (Exception e) {
                        throw new StorageException("Failed to stop RocksDB table storage: " + getTableId(), e);
                    }

                    if (destroy) {
                        rocksDb.destroyTable(getTableId());
                    }
                });
    }

    @Override
    public void close() throws StorageException {
        // 10 seconds is taken by analogy with shutdown of thread pool, in general this should be fairly fast.
        try {
            stop(false).get(10, TimeUnit.SECONDS);
        } catch (InterruptedException | ExecutionException | TimeoutException e) {
            throw new StorageException("Failed to stop RocksDB table storage: " + getTableId(), e);
        }
    }

<<<<<<< HEAD
    private void destroyTableData() {
        try (WriteBatch writeBatch = new WriteBatch()) {
            int tableId = getTableId();

            byte[] tablePrefix = createKey(BYTE_EMPTY_ARRAY, tableId);

            SharedRocksDbInstance.deleteByPrefix(writeBatch, rocksDb.partitionCf, tablePrefix);
            SharedRocksDbInstance.deleteByPrefix(writeBatch, rocksDb.gcQueueCf, tablePrefix);

            for (int indexId : hashIndices.keySet()) {
                SharedRocksDbInstance.deleteByPrefix(writeBatch, rocksDb.hashIndexCf, createKey(BYTE_EMPTY_ARRAY, indexId));
            }

            SharedRocksDbInstance.deleteByPrefix(writeBatch, rocksDb.meta.columnFamily(), createKey(PARTITION_META_PREFIX, tableId));
            SharedRocksDbInstance.deleteByPrefix(writeBatch, rocksDb.meta.columnFamily(), createKey(PARTITION_CONF_PREFIX, tableId));

            try (TraceSpan ignored = span("destroyTableData")) {
                rocksDb.db.write(DFLT_WRITE_OPTS, writeBatch);
            }
        } catch (RocksDBException e) {
            throw new StorageException("Failed to destroy table data. [tableId={}]", e, getTableId());
        }

        for (SortedIndex sortedIndex : sortedIndices.values()) {
            sortedIndex.destroy();
        }
=======
    @Override
    public CompletableFuture<Void> destroy() {
        return stop(true);
>>>>>>> f10ab88c
    }

    @Override
    public CompletableFuture<MvPartitionStorage> createMvPartition(int partitionId) throws StorageException {
        return inBusyLock(busyLock, () -> mvPartitionStorages.create(partitionId, partId -> {
            RocksDbMvPartitionStorage partition = new RocksDbMvPartitionStorage(this, partitionId);

            if (partition.lastAppliedIndex() == 0L) {
                // Explicitly save meta-information about partition's creation.
                partition.runConsistently(locker -> {
                    try (TraceSpan ignored = span("createMvPartition")) {
                        partition.lastApplied(partition.lastAppliedIndex(), partition.lastAppliedTerm());
                    }

                    return null;
                });
            }

            return partition;
        }));
    }

    @Override
    public @Nullable RocksDbMvPartitionStorage getMvPartition(int partitionId) {
        return inBusyLock(busyLock, () -> mvPartitionStorages.get(partitionId));
    }

    @Override
    public CompletableFuture<Void> destroyPartition(int partitionId) {
        return inBusyLock(busyLock, () -> mvPartitionStorages.destroy(partitionId, mvPartitionStorage -> {
            try (WriteBatch writeBatch = new WriteBatch()) {
                mvPartitionStorage.transitionToDestroyedState();

                // Operation to delete partition data should be fast, since we will write only the range of keys for deletion, and the
                // RocksDB itself will then destroy the data on flush.
                mvPartitionStorage.destroyData(writeBatch);

                indexes.destroyAllIndexesForPartition(partitionId, writeBatch);

                try (TraceSpan ignored = span("destroyPartition")) {
                    rocksDb.db.write(DFLT_WRITE_OPTS, writeBatch);
                }

                return nullCompletedFuture();
            } catch (RocksDBException e) {
                throw new StorageException("Error when destroying storage: [{}]", e, mvPartitionStorages.createStorageInfo(partitionId));
            }
        }));
    }

    @Override
    public SortedIndexStorage getOrCreateSortedIndex(int partitionId, StorageSortedIndexDescriptor indexDescriptor) {
        return inBusyLock(busyLock, () -> {
            checkPartitionExists(partitionId);

            return indexes.getOrCreateSortedIndex(partitionId, indexDescriptor);
        });
    }

    @Override
    public HashIndexStorage getOrCreateHashIndex(int partitionId, StorageHashIndexDescriptor indexDescriptor) {
        return inBusyLock(busyLock, () -> {
            checkPartitionExists(partitionId);

            return indexes.getOrCreateHashIndex(partitionId, indexDescriptor);
        });
    }

    @Override
    public CompletableFuture<Void> destroyIndex(int indexId) {
        return inBusyLock(busyLock, () -> {
            try {
                indexes.destroyIndex(indexId);

                return nullCompletedFuture();
            } catch (RocksDBException e) {
                throw new StorageException("Error when destroying index: {}", e, indexId);
            }
        });
    }

    @Override
    public boolean isVolatile() {
        return false;
    }

    @Override
    public CompletableFuture<Void> startRebalancePartition(int partitionId) {
        return inBusyLock(busyLock, () -> mvPartitionStorages.startRebalance(partitionId, mvPartitionStorage -> {
            try (WriteBatch writeBatch = new WriteBatch()) {
                mvPartitionStorage.startRebalance(writeBatch);

                indexes.startRebalance(partitionId, writeBatch);

                try (TraceSpan ignored = span("startRebalancePartition")) {
                    rocksDb.db.write(DFLT_WRITE_OPTS, writeBatch);
                }

                return nullCompletedFuture();
            } catch (RocksDBException e) {
                throw new StorageRebalanceException(
                        "Error when trying to start rebalancing storage: [{}]",
                        e,
                        mvPartitionStorage.createStorageInfo()
                );
            }
        }));
    }

    @Override
    public CompletableFuture<Void> abortRebalancePartition(int partitionId) {
        return inBusyLock(busyLock, () -> mvPartitionStorages.abortRebalance(partitionId, mvPartitionStorage -> {
            try (WriteBatch writeBatch = new WriteBatch()) {
                mvPartitionStorage.abortRebalance(writeBatch);

                indexes.abortRebalance(partitionId, writeBatch);

                try (TraceSpan ignored = span("abortRebalancePartition")) {
                    rocksDb.db.write(DFLT_WRITE_OPTS, writeBatch);
                }

                return nullCompletedFuture();
            } catch (RocksDBException e) {
                throw new StorageRebalanceException("Error when trying to abort rebalancing storage: [{}]",
                        e,
                        mvPartitionStorage.createStorageInfo()
                );
            }
        }));
    }

    @Override
    public CompletableFuture<Void> finishRebalancePartition(
            int partitionId,
            long lastAppliedIndex,
            long lastAppliedTerm,
            byte[] groupConfig
    ) {
        return inBusyLock(busyLock, () -> mvPartitionStorages.finishRebalance(partitionId, mvPartitionStorage -> {
            try (WriteBatch writeBatch = new WriteBatch()) {
                mvPartitionStorage.finishRebalance(writeBatch, lastAppliedIndex, lastAppliedTerm, groupConfig);

                indexes.finishRebalance(partitionId);

                try (TraceSpan ignored = span("finishRebalancePartition")) {
                    rocksDb.db.write(DFLT_WRITE_OPTS, writeBatch);
                }

                return nullCompletedFuture();
            } catch (RocksDBException e) {
                throw new StorageRebalanceException("Error when trying to finish rebalancing storage: [{}]",
                        e,
                        mvPartitionStorage.createStorageInfo()
                );
            }
        }));
    }

    @Override
    public CompletableFuture<Void> clearPartition(int partitionId) {
        return inBusyLock(busyLock, () -> mvPartitionStorages.clear(partitionId, mvPartitionStorage -> {
            List<AbstractRocksDbIndexStorage> indexStorages = indexes.getAllStorages(partitionId).collect(toList());

            try (WriteBatch writeBatch = new WriteBatch()) {
                mvPartitionStorage.startCleanup(writeBatch);

                for (AbstractRocksDbIndexStorage storage : indexStorages) {
                    storage.startCleanup(writeBatch);
                }

                try (TraceSpan ignored = span("clearPartition")) {
                    rocksDb.db.write(DFLT_WRITE_OPTS, writeBatch);
                }

                return nullCompletedFuture();
            } catch (RocksDBException e) {
                throw new StorageException("Error when trying to cleanup storage: [{}]", e, mvPartitionStorage.createStorageInfo());
            } finally {
                mvPartitionStorage.finishCleanup();

                indexStorages.forEach(AbstractRocksDbIndexStorage::finishCleanup);
            }
        }));
    }

    /**
     * Returns the table ID.
     */
    int getTableId() {
        return tableDescriptor.getId();
    }

    private void checkPartitionExists(int partitionId) {
        if (mvPartitionStorages.get(partitionId) == null) {
            throw new StorageException(createMissingMvPartitionErrorMessage(partitionId));
        }
    }

    @Override
    public @Nullable IndexStorage getIndex(int partitionId, int indexId) {
        return inBusyLock(busyLock, () -> {
            checkPartitionExists(partitionId);

            return indexes.getIndex(partitionId, indexId);
        });
    }

    @Override
    public StorageTableDescriptor getTableDescriptor() {
        return tableDescriptor;
    }
}<|MERGE_RESOLUTION|>--- conflicted
+++ resolved
@@ -20,11 +20,7 @@
 import static java.util.stream.Collectors.toList;
 import static org.apache.ignite.internal.storage.rocksdb.instance.SharedRocksDbInstance.DFLT_WRITE_OPTS;
 import static org.apache.ignite.internal.storage.util.StorageUtils.createMissingMvPartitionErrorMessage;
-<<<<<<< HEAD
 import static org.apache.ignite.internal.tracing.TracingManager.span;
-import static org.apache.ignite.internal.util.ArrayUtils.BYTE_EMPTY_ARRAY;
-=======
->>>>>>> f10ab88c
 import static org.apache.ignite.internal.util.CompletableFutures.nullCompletedFuture;
 import static org.apache.ignite.internal.util.IgniteUtils.inBusyLock;
 
@@ -195,38 +191,9 @@
         }
     }
 
-<<<<<<< HEAD
-    private void destroyTableData() {
-        try (WriteBatch writeBatch = new WriteBatch()) {
-            int tableId = getTableId();
-
-            byte[] tablePrefix = createKey(BYTE_EMPTY_ARRAY, tableId);
-
-            SharedRocksDbInstance.deleteByPrefix(writeBatch, rocksDb.partitionCf, tablePrefix);
-            SharedRocksDbInstance.deleteByPrefix(writeBatch, rocksDb.gcQueueCf, tablePrefix);
-
-            for (int indexId : hashIndices.keySet()) {
-                SharedRocksDbInstance.deleteByPrefix(writeBatch, rocksDb.hashIndexCf, createKey(BYTE_EMPTY_ARRAY, indexId));
-            }
-
-            SharedRocksDbInstance.deleteByPrefix(writeBatch, rocksDb.meta.columnFamily(), createKey(PARTITION_META_PREFIX, tableId));
-            SharedRocksDbInstance.deleteByPrefix(writeBatch, rocksDb.meta.columnFamily(), createKey(PARTITION_CONF_PREFIX, tableId));
-
-            try (TraceSpan ignored = span("destroyTableData")) {
-                rocksDb.db.write(DFLT_WRITE_OPTS, writeBatch);
-            }
-        } catch (RocksDBException e) {
-            throw new StorageException("Failed to destroy table data. [tableId={}]", e, getTableId());
-        }
-
-        for (SortedIndex sortedIndex : sortedIndices.values()) {
-            sortedIndex.destroy();
-        }
-=======
     @Override
     public CompletableFuture<Void> destroy() {
         return stop(true);
->>>>>>> f10ab88c
     }
 
     @Override
