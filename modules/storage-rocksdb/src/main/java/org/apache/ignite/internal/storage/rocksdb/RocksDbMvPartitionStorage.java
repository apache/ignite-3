--- conflicted
+++ resolved
@@ -442,25 +442,12 @@
     @Override
     public @Nullable TableRow addWrite(RowId rowId, @Nullable TableRow row, UUID txId, UUID commitTableId, int commitPartitionId)
             throws TxIdMismatchException, StorageException {
-<<<<<<< HEAD
-        return busy(() -> addWriteBusy(rowId, row, txId, commitTableId, commitPartitionId));
-    }
-
-    private @Nullable TableRow addWriteBusy(RowId rowId, @Nullable TableRow row, UUID txId, UUID commitTableId, int commitPartitionId)
-            throws TxIdMismatchException, StorageException {
-        @SuppressWarnings("resource") WriteBatchWithIndex writeBatch = requireWriteBatch();
-=======
         return busy(() -> {
             @SuppressWarnings("resource") WriteBatchWithIndex writeBatch = requireWriteBatch();
->>>>>>> c85f3c06
 
             ByteBuffer keyBuf = prepareHeapKeyBuf(rowId);
 
-<<<<<<< HEAD
-        TableRow res = null;
-=======
-            BinaryRow res = null;
->>>>>>> c85f3c06
+            TableRow res = null;
 
             try {
                 // Check concurrent transaction data.
@@ -474,13 +461,8 @@
                 if (previousValue != null) {
                     validateTxId(previousValue, txId);
 
-<<<<<<< HEAD
-                res = wrapValueIntoTableRow(previousValue, true);
-            }
-=======
-                    res = wrapValueIntoBinaryRow(previousValue, true);
-                }
->>>>>>> c85f3c06
+                    res = wrapValueIntoTableRow(previousValue, true);
+                }
 
                 if (row == null) {
                     // Write empty value as a tombstone.
@@ -540,20 +522,11 @@
     }
 
     @Override
-<<<<<<< HEAD
     public @Nullable TableRow abortWrite(RowId rowId) throws StorageException {
-        return busy(() -> abortWriteBusy(rowId));
-    }
-
-    private @Nullable TableRow abortWriteBusy(RowId rowId) throws StorageException {
-        WriteBatchWithIndex writeBatch = requireWriteBatch();
-=======
-    public @Nullable BinaryRow abortWrite(RowId rowId) throws StorageException {
         return busy(() -> {
             throwExceptionIfStorageInProgressOfRebalance(state.get(), this::createStorageInfo);
 
             WriteBatchWithIndex writeBatch = requireWriteBatch();
->>>>>>> c85f3c06
 
             ByteBuffer keyBuf = prepareHeapKeyBuf(rowId);
 
@@ -570,18 +543,11 @@
                 // Perform unconditional remove for the key without associated timestamp.
                 writeBatch.delete(cf, keyBytes);
 
-<<<<<<< HEAD
-            return wrapValueIntoTableRow(previousValue, true);
-        } catch (RocksDBException e) {
-            throw new StorageException("Failed to roll back insert/update", e);
-        }
-=======
-                return wrapValueIntoBinaryRow(previousValue, true);
+                return wrapValueIntoTableRow(previousValue, true);
             } catch (RocksDBException e) {
                 throw new StorageException("Failed to roll back insert/update", e);
             }
         });
->>>>>>> c85f3c06
     }
 
     @Override
@@ -618,21 +584,12 @@
     }
 
     @Override
-<<<<<<< HEAD
     public void addWriteCommitted(RowId rowId, @Nullable TableRow row, HybridTimestamp commitTimestamp) throws StorageException {
-        busy(() -> addWriteCommittedBusy(rowId, row, commitTimestamp));
-    }
-
-    private Void addWriteCommittedBusy(RowId rowId, @Nullable TableRow row, HybridTimestamp commitTimestamp) throws StorageException {
-        @SuppressWarnings("resource") WriteBatchWithIndex writeBatch = requireWriteBatch();
-=======
-    public void addWriteCommitted(RowId rowId, @Nullable BinaryRow row, HybridTimestamp commitTimestamp) throws StorageException {
         busy(() -> {
             @SuppressWarnings("resource") WriteBatchWithIndex writeBatch = requireWriteBatch();
 
             ByteBuffer keyBuf = prepareHeapKeyBuf(rowId);
             putTimestamp(keyBuf, commitTimestamp);
->>>>>>> c85f3c06
 
             //TODO IGNITE-16913 Add proper way to write row bytes into array without allocations.
             byte[] rowBytes = rowBytes(row);
@@ -1267,20 +1224,11 @@
         }
 
         @Override
-<<<<<<< HEAD
         public @Nullable TableRow committed(HybridTimestamp timestamp) {
-            return busy(() -> committedBusy(timestamp));
-        }
-
-        private @Nullable TableRow committedBusy(HybridTimestamp timestamp) {
-            Objects.requireNonNull(timestamp, "timestamp is null");
-=======
-        public @Nullable BinaryRow committed(HybridTimestamp timestamp) {
             return busy(() -> {
                 throwExceptionIfStorageInProgressOfRebalance(state.get(), RocksDbMvPartitionStorage.this::createStorageInfo);
 
                 Objects.requireNonNull(timestamp, "timestamp is null");
->>>>>>> c85f3c06
 
                 if (currentRowId == null) {
                     throw new IllegalStateException("currentRowId is null");
@@ -1296,12 +1244,8 @@
                     return null;
                 }
 
-<<<<<<< HEAD
-            return readResult.tableRow();
-=======
-                return readResult.binaryRow();
+                return readResult.tableRow();
             });
->>>>>>> c85f3c06
         }
 
         @Override
