/*
 * Licensed to the Apache Software Foundation (ASF) under one or more
 * contributor license agreements. See the NOTICE file distributed with
 * this work for additional information regarding copyright ownership.
 * The ASF licenses this file to You under the Apache License, Version 2.0
 * (the "License"); you may not use this file except in compliance with
 * the License. You may obtain a copy of the License at
 *
 *      http://www.apache.org/licenses/LICENSE-2.0
 *
 * Unless required by applicable law or agreed to in writing, software
 * distributed under the License is distributed on an "AS IS" BASIS,
 * WITHOUT WARRANTIES OR CONDITIONS OF ANY KIND, either express or implied.
 * See the License for the specific language governing permissions and
 * limitations under the License.
 */

package org.apache.ignite.internal.storage.rocksdb;

import static java.lang.ThreadLocal.withInitial;
import static java.nio.ByteBuffer.allocateDirect;
import static java.util.Arrays.copyOf;
import static java.util.Arrays.copyOfRange;
import static org.apache.ignite.internal.hlc.HybridTimestamp.HYBRID_TIMESTAMP_SIZE;
import static org.apache.ignite.internal.util.ByteUtils.bytesToLong;
import static org.apache.ignite.internal.util.ByteUtils.bytesToUuid;
import static org.apache.ignite.internal.util.ByteUtils.fromBytes;
import static org.apache.ignite.internal.util.ByteUtils.putUuidToBytes;
import static org.rocksdb.ReadTier.PERSISTED_TIER;

import java.lang.invoke.MethodHandles;
import java.lang.invoke.VarHandle;
import java.nio.ByteBuffer;
import java.nio.ByteOrder;
import java.nio.charset.StandardCharsets;
import java.util.NoSuchElementException;
import java.util.Objects;
import java.util.UUID;
import java.util.concurrent.CompletableFuture;
import org.apache.ignite.internal.hlc.HybridTimestamp;
import org.apache.ignite.internal.rocksdb.RocksIteratorAdapter;
import org.apache.ignite.internal.rocksdb.RocksUtils;
import org.apache.ignite.internal.schema.BinaryRow;
import org.apache.ignite.internal.schema.ByteBufferRow;
import org.apache.ignite.internal.schema.configuration.TableConfiguration;
import org.apache.ignite.internal.storage.MvPartitionStorage;
import org.apache.ignite.internal.storage.PartitionTimestampCursor;
import org.apache.ignite.internal.storage.RaftGroupConfiguration;
import org.apache.ignite.internal.storage.ReadResult;
import org.apache.ignite.internal.storage.RowId;
import org.apache.ignite.internal.storage.StorageClosedException;
import org.apache.ignite.internal.storage.StorageException;
import org.apache.ignite.internal.storage.TxIdMismatchException;
import org.apache.ignite.internal.util.ByteUtils;
import org.apache.ignite.internal.util.Cursor;
import org.apache.ignite.internal.util.GridUnsafe;
import org.apache.ignite.internal.util.IgniteUtils;
import org.jetbrains.annotations.Nullable;
import org.rocksdb.ColumnFamilyHandle;
import org.rocksdb.ReadOptions;
import org.rocksdb.RocksDB;
import org.rocksdb.RocksDBException;
import org.rocksdb.RocksIterator;
import org.rocksdb.Slice;
import org.rocksdb.WriteBatch;
import org.rocksdb.WriteBatchWithIndex;
import org.rocksdb.WriteOptions;

/**
 * Multi-versioned partition storage implementation based on RocksDB. Stored data has the following format.
 *
 * <p/>Key:
 * <pre><code>
 * For write-intents
 * | partId (2 bytes, BE) | rowId (16 bytes, BE) |
 *
 * For committed rows
 * | partId (2 bytes, BE) | rowId (16 bytes, BE) | timestamp (12 bytes, DESC) |
 * </code></pre>
 * Value:
 * <pre><code>
 * For write-intents
 * | txId (16 bytes) | commitTableId (16 bytes) | commitPartitionId (2 bytes) | Row data |
 *
 * For committed rows
 * | Row data |
 * </code></pre>
 *
 * <p/>Pending transactions (write-intents) data doesn't have a timestamp assigned, but they have transaction
 * state (txId, commitTableId and commitPartitionId).
 *
 * <p/>BE means Big Endian, meaning that lexicographical bytes order matches a natural order of partitions.
 *
 * <p/>DESC means that timestamps are sorted from newest to oldest (N2O). Please refer to {@link #putTimestamp(ByteBuffer, HybridTimestamp)}
 * to see how it's achieved. Missing timestamp could be interpreted as a moment infinitely far away in the future.
 */
public class RocksDbMvPartitionStorage implements MvPartitionStorage {
    /** Position of row id inside the key. */
    private static final int ROW_ID_OFFSET = Short.BYTES;

    /** UUID size in bytes. */
    private static final int ROW_ID_SIZE = 2 * Long.BYTES;

    /** Size of the key without timestamp. */
    private static final int ROW_PREFIX_SIZE = ROW_ID_OFFSET + ROW_ID_SIZE;

    /** Transaction id size (part of the transaction state). */
    private static final int TX_ID_SIZE = 2 * Long.BYTES;

    /** Commit table id size (part of the transaction state). */
    private static final int TABLE_ID_SIZE = 2 * Long.BYTES;

    /** Commit partition id size (part of the transaction state). */
    private static final int PARTITION_ID_SIZE = Short.BYTES;

    /** Size of the value header (transaction state). */
    private static final int VALUE_HEADER_SIZE = TX_ID_SIZE + TABLE_ID_SIZE + PARTITION_ID_SIZE;

    /** Transaction id offset. */
    private static final int TX_ID_OFFSET = 0;

    /** Commit table id offset. */
    private static final int TABLE_ID_OFFSET = TX_ID_SIZE;

    /** Commit partition id offset. */
    private static final int PARTITION_ID_OFFSET = TABLE_ID_OFFSET + TABLE_ID_SIZE;

    /** Value offset (if transaction state is present). */
    private static final int VALUE_OFFSET = VALUE_HEADER_SIZE;

    /** Maximum size of the key. */
    private static final int MAX_KEY_SIZE = ROW_PREFIX_SIZE + HYBRID_TIMESTAMP_SIZE;

    private static final ByteOrder KEY_BYTE_ORDER = ByteOrder.BIG_ENDIAN;

    private static final ByteOrder BINARY_ROW_BYTE_ORDER = ByteBufferRow.ORDER;

    /** Thread-local direct buffer instance to read keys from RocksDB. */
    private static final ThreadLocal<ByteBuffer> MV_KEY_BUFFER = withInitial(() -> allocateDirect(MAX_KEY_SIZE).order(KEY_BYTE_ORDER));

    /** Thread-local write batch for {@link #runConsistently(WriteClosure)}. */
    private static final ThreadLocal<WriteBatchWithIndex> WRITE_BATCH = new ThreadLocal<>();

    /** Thread-local on-heap byte buffer instance to use for key manipulations. */
    private static final ThreadLocal<ByteBuffer> HEAP_KEY_BUFFER = withInitial(
            () -> ByteBuffer.allocate(MAX_KEY_SIZE).order(KEY_BYTE_ORDER)
    );

    private static final VarHandle STARTED;

    static {
        try {
            STARTED = MethodHandles.lookup().findVarHandle(RocksDbMvPartitionStorage.class, "started", boolean.class);
        } catch (ReflectiveOperationException e) {
            throw new ExceptionInInitializerError(e);
        }
    }

    /** Table storage instance. */
    private final RocksDbTableStorage tableStorage;

    /**
     * Partition ID (should be treated as an unsigned short).
     *
     * <p/>Partition IDs are always stored in the big endian order, since they need to be compared lexicographically.
     */
    private final int partitionId;

    /** RocksDb instance. */
    private final RocksDB db;

    /** Partitions column family. */
    private final ColumnFamilyHandle cf;

    /** Meta column family. */
    private final ColumnFamilyHandle meta;

    /** Write options. */
    private final WriteOptions writeOpts = new WriteOptions().setDisableWAL(true);

    /** Read options for regular reads. */
    private final ReadOptions readOpts = new ReadOptions();

    /** Read options for reading persisted data. */
    private final ReadOptions persistedTierReadOpts = new ReadOptions().setReadTier(PERSISTED_TIER);

    /** Upper bound for scans and reads. */
    private final Slice upperBound;

    /** Read options for scan iterators. */
    private final ReadOptions scanReadOptions;

    /** Key to store applied index value in meta. */
    private final byte[] lastAppliedIndexKey;

    /** Key to store applied term value in meta. */
    private final byte[] lastAppliedTermKey;

    /** Key to store group config in meta. */
    private final byte[] lastGroupConfigKey;

    /** On-heap-cached last applied index value. */
    private volatile long lastAppliedIndex;

    /** On-heap-cached last applied term value. */
    private volatile long lastAppliedTerm;

    /** On-heap-cached last committed group configuration. */
    @Nullable
    private volatile RaftGroupConfiguration lastGroupConfig;

    private volatile long pendingAppliedIndex;

    private volatile long pendingAppliedTerm;

    @Nullable
    private volatile RaftGroupConfiguration pendingGroupConfig;

    /** The value of {@link #lastAppliedIndex} persisted to the device at this moment. */
    private volatile long persistedIndex;

    private volatile boolean started = true;

    /**
     * Constructor.
     *
     * @param tableStorage Table storage.
     * @param partitionId Partition id.
     */
    public RocksDbMvPartitionStorage(RocksDbTableStorage tableStorage, int partitionId) {
        this.tableStorage = tableStorage;
        this.partitionId = partitionId;
        db = tableStorage.db();
        cf = tableStorage.partitionCfHandle();
        meta = tableStorage.metaCfHandle();

        upperBound = new Slice(partitionEndPrefix());

        scanReadOptions = new ReadOptions().setIterateUpperBound(upperBound).setTotalOrderSeek(true);

        lastAppliedIndexKey = ("index" + partitionId).getBytes(StandardCharsets.UTF_8);
        lastAppliedTermKey = ("term" + partitionId).getBytes(StandardCharsets.UTF_8);
        lastGroupConfigKey = ("config" + partitionId).getBytes(StandardCharsets.UTF_8);

        lastAppliedIndex = readLastAppliedIndex(readOpts);
        lastAppliedTerm = readLastAppliedTerm(readOpts);
        lastGroupConfig = readLastGroupConfig(readOpts);

        persistedIndex = lastAppliedIndex;
    }

    @Override
    public <V> V runConsistently(WriteClosure<V> closure) throws StorageException {
        checkClosed();

        if (WRITE_BATCH.get() != null) {
            return closure.execute();
        } else {
            try (var writeBatch = new WriteBatchWithIndex()) {
                WRITE_BATCH.set(writeBatch);

                pendingAppliedIndex = lastAppliedIndex;
                pendingAppliedTerm = lastAppliedTerm;
                pendingGroupConfig = lastGroupConfig;

                V res = closure.execute();

                try {
                    db.write(writeOpts, writeBatch);
                } catch (RocksDBException e) {
                    throw new StorageException("Unable to apply a write batch to RocksDB instance.", e);
                }

                lastAppliedIndex = pendingAppliedIndex;
                lastAppliedTerm = pendingAppliedTerm;
                lastGroupConfig = pendingGroupConfig;

                return res;
            } finally {
                WRITE_BATCH.set(null);
            }
        }
    }

    @Override
    public CompletableFuture<Void> flush() {
        checkClosed();

        return tableStorage.awaitFlush(true);
    }

    /**
     * Returns the partition ID of the partition that this storage is responsible for.
     */
    public int partitionId() {
        return partitionId;
    }

    /**
     * Returns a WriteBatch that can be used by the affiliated storage implementation (like indices) to maintain consistency when run
     * inside the {@link #runConsistently} method.
     */
    public WriteBatchWithIndex currentWriteBatch() {
        return requireWriteBatch();
    }

    @Override
    public long lastAppliedIndex() {
        checkClosed();

        return WRITE_BATCH.get() == null ? lastAppliedIndex : pendingAppliedIndex;
    }

<<<<<<< HEAD
    @Override
    public void lastAppliedIndex(long lastAppliedIndex) throws StorageException {
        checkClosed();

=======
    @Override
    public long lastAppliedTerm() {
        return WRITE_BATCH.get() == null ? lastAppliedTerm : pendingAppliedTerm;
    }

    /** {@inheritDoc} */
    @Override
    public void lastApplied(long lastAppliedIndex, long lastAppliedTerm) throws StorageException {
>>>>>>> 396413ec
        WriteBatchWithIndex writeBatch = requireWriteBatch();

        try {
            writeBatch.put(meta, lastAppliedIndexKey, ByteUtils.longToBytes(lastAppliedIndex));
            writeBatch.put(meta, lastAppliedTermKey, ByteUtils.longToBytes(lastAppliedTerm));

            pendingAppliedIndex = lastAppliedIndex;
            pendingAppliedTerm = lastAppliedTerm;
        } catch (RocksDBException e) {
            throw new StorageException(e);
        }
    }

    @Override
    public long persistedIndex() {
        checkClosed();

        return persistedIndex;
    }

    @Override
    @Nullable
    public RaftGroupConfiguration committedGroupConfiguration() {
        return WRITE_BATCH.get() == null ? lastGroupConfig : pendingGroupConfig;
    }

    @Override
    public void committedGroupConfiguration(RaftGroupConfiguration config) {
        WriteBatchWithIndex writeBatch = requireWriteBatch();

        try {
            writeBatch.put(meta, lastGroupConfigKey, ByteUtils.toBytes(config));

            pendingGroupConfig = config;
        } catch (RocksDBException e) {
            throw new StorageException(e);
        }
    }

    /**
     * Reads a value of {@link #lastAppliedIndex()} from the storage, avoiding memtable, and sets it as a new value of
     * {@link #persistedIndex()}.
     *
     * @throws StorageException If failed to read index from the storage.
     */
    public void refreshPersistedIndex() throws StorageException {
        persistedIndex = readLastAppliedIndex(persistedTierReadOpts);
    }

    /**
     * Reads the value of {@link #lastAppliedIndex} from the storage.
     *
     * @param readOptions Read options to be used for reading.
     * @return The value of last applied index.
     */
    private long readLastAppliedIndex(ReadOptions readOptions) {
        return readLongFromMetaCf(lastAppliedIndexKey, readOptions);
    }

    /**
     * Reads the value of {@link #lastAppliedTerm} from the storage.
     *
     * @param readOptions Read options to be used for reading.
     * @return The value of last applied term.
     */
    private long readLastAppliedTerm(ReadOptions readOptions) {
        return readLongFromMetaCf(lastAppliedTermKey, readOptions);
    }

    private long readLongFromMetaCf(byte[] key, ReadOptions readOptions) {
        byte[] bytes;

        try {
            bytes = db.get(meta, readOptions, key);
        } catch (RocksDBException e) {
            throw new StorageException(e);
        }

        return bytes == null ? 0 : bytesToLong(bytes);
    }

    /**
     * Reads the value of {@link #lastGroupConfig} from the storage.
     *
     * @param readOptions Read options to be used for reading.
     * @return Group configuration.
     */
    private RaftGroupConfiguration readLastGroupConfig(ReadOptions readOptions) {
        byte[] bytes;

        try {
            bytes = db.get(meta, readOptions, lastGroupConfigKey);
        } catch (RocksDBException e) {
            throw new StorageException(e);
        }

        return bytes == null ? null : fromBytes(bytes);
    }

    @Override
    public @Nullable BinaryRow addWrite(RowId rowId, @Nullable BinaryRow row, UUID txId, UUID commitTableId, int commitPartitionId)
            throws TxIdMismatchException, StorageException {
        checkClosed();

        @SuppressWarnings("resource") WriteBatchWithIndex writeBatch = requireWriteBatch();

        ByteBuffer keyBuf = prepareHeapKeyBuf(rowId);

        BinaryRow res = null;

        try {
            // Check concurrent transaction data.
            byte[] keyBufArray = keyBuf.array();

            byte[] keyBytes = copyOf(keyBufArray, ROW_PREFIX_SIZE);

            byte[] previousValue = writeBatch.getFromBatchAndDB(db, cf, readOpts, keyBytes);

            // Previous value must belong to the same transaction.
            if (previousValue != null) {
                validateTxId(previousValue, txId);

                res = wrapValueIntoBinaryRow(previousValue, true);
            }

            if (row == null) {
                // Write empty value as a tombstone.
                if (previousValue != null) {
                    // Reuse old array with transaction id already written to it.
                    writeBatch.put(cf, keyBytes, copyOf(previousValue, VALUE_HEADER_SIZE));
                } else {
                    byte[] valueHeaderBytes = new byte[VALUE_HEADER_SIZE];

                    putUuidToBytes(txId, valueHeaderBytes, TX_ID_OFFSET);
                    putUuidToBytes(commitTableId, valueHeaderBytes, TABLE_ID_OFFSET);
                    putShort(valueHeaderBytes, PARTITION_ID_OFFSET, (short) commitPartitionId);

                    writeBatch.put(cf, keyBytes, valueHeaderBytes);
                }
            } else {
                writeUnversioned(keyBufArray, row, txId, commitTableId, commitPartitionId);
            }
        } catch (RocksDBException e) {
            throw new StorageException("Failed to update a row in storage", e);
        }

        return res;
    }

    /**
     * Writes a tuple of transaction id and a row bytes, using "row prefix" of a key array as a storage key.
     *
     * @param keyArray Array that has partition id and row id in its prefix.
     * @param row Binary row, not null.
     * @param txId Transaction id.
     * @throws RocksDBException If write failed.
     */
    private void writeUnversioned(byte[] keyArray, BinaryRow row, UUID txId, UUID commitTableId, int commitPartitionId)
            throws RocksDBException {
        @SuppressWarnings("resource") WriteBatchWithIndex writeBatch = requireWriteBatch();

        byte[] rowBytes = rowBytes(row);

        ByteBuffer value = ByteBuffer.allocate(rowBytes.length + VALUE_HEADER_SIZE);
        byte[] array = value.array();

        putUuidToBytes(txId, array, TX_ID_OFFSET);
        putUuidToBytes(commitTableId, array, TABLE_ID_OFFSET);
        putShort(array, PARTITION_ID_OFFSET, (short) commitPartitionId);

        value.position(VALUE_OFFSET).put(rowBytes);

        // Write binary row data as a value.
        writeBatch.put(cf, copyOf(keyArray, ROW_PREFIX_SIZE), value.array());
    }

    private static byte[] rowBytes(BinaryRow row) {
        //TODO IGNITE-16913 Add proper way to write row bytes into array without allocations.
        return row.bytes();
    }

    @Override
    public @Nullable BinaryRow abortWrite(RowId rowId) throws StorageException {
        checkClosed();

        WriteBatchWithIndex writeBatch = requireWriteBatch();

        ByteBuffer keyBuf = prepareHeapKeyBuf(rowId);

        try {
            byte[] keyBytes = copyOf(keyBuf.array(), ROW_PREFIX_SIZE);

            byte[] previousValue = writeBatch.getFromBatchAndDB(db, cf, readOpts, keyBytes);

            if (previousValue == null) {
                //the chain doesn't contain an uncommitted write intent
                return null;
            }

            // Perform unconditional remove for the key without associated timestamp.
            writeBatch.delete(cf, keyBytes);

            return wrapValueIntoBinaryRow(previousValue, true);
        } catch (RocksDBException e) {
            throw new StorageException("Failed to roll back insert/update", e);
        }
    }

    @Override
    public void commitWrite(RowId rowId, HybridTimestamp timestamp) throws StorageException {
        checkClosed();

        WriteBatchWithIndex writeBatch = requireWriteBatch();

        ByteBuffer keyBuf = prepareHeapKeyBuf(rowId);

        try {
            // Read a value associated with pending write.
            byte[] uncommittedKeyBytes = copyOf(keyBuf.array(), ROW_PREFIX_SIZE);

            byte[] valueBytes = writeBatch.getFromBatchAndDB(db, cf, readOpts, uncommittedKeyBytes);

            if (valueBytes == null) {
                //the chain doesn't contain an uncommitted write intent
                return;
            }

            // Delete pending write.
            writeBatch.delete(cf, uncommittedKeyBytes);

            // Add timestamp to the key, and put the value back into the storage.
            putTimestamp(keyBuf, timestamp);

            writeBatch.put(cf, copyOf(keyBuf.array(), MAX_KEY_SIZE), copyOfRange(valueBytes, VALUE_HEADER_SIZE, valueBytes.length));
        } catch (RocksDBException e) {
            throw new StorageException("Failed to commit row into storage", e);
        }
    }

    @Override
    public void addWriteCommitted(RowId rowId, BinaryRow row, HybridTimestamp commitTimestamp) throws StorageException {
        checkClosed();

        @SuppressWarnings("resource") WriteBatchWithIndex writeBatch = requireWriteBatch();

        ByteBuffer keyBuf = prepareHeapKeyBuf(rowId);
        putTimestamp(keyBuf, commitTimestamp);

        //TODO IGNITE-16913 Add proper way to write row bytes into array without allocations.
        byte[] rowBytes = rowBytes(row);

        try {
            writeBatch.put(cf, copyOf(keyBuf.array(), MAX_KEY_SIZE), rowBytes);
        } catch (RocksDBException e) {
            throw new StorageException("Failed to update a row in storage", e);
        }
    }

    @Override
    public ReadResult read(RowId rowId, HybridTimestamp timestamp) throws StorageException {
        checkClosed();

        if (rowId.partitionId() != partitionId) {
            throw new IllegalArgumentException(
                    String.format("RowId partition [%d] is not equal to storage partition [%d].", rowId.partitionId(), partitionId));
        }

        // We can read data outside of consistency closure. Batch is not required.
        WriteBatchWithIndex writeBatch = WRITE_BATCH.get();

        try (
                // Set next partition as an upper bound.
                var readOpts1 = new ReadOptions().setIterateUpperBound(upperBound);
                RocksIterator baseIterator = db.newIterator(cf, readOpts1);
                // "count()" check is mandatory. Write batch iterator without any updates just crashes everything.
                // It's not documented, but this is exactly how it should be used.
                RocksIterator seekIterator = writeBatch != null && writeBatch.count() > 0
                        ? writeBatch.newIteratorWithBase(cf, baseIterator)
                        : baseIterator
        ) {
            if (lookingForLatestVersions(timestamp)) {
                return readLatestVersion(rowId, seekIterator);
            } else {
                return readByTimestamp(seekIterator, rowId, timestamp);
            }
        }
    }

    private boolean lookingForLatestVersions(HybridTimestamp timestamp) {
        return timestamp == HybridTimestamp.MAX_VALUE;
    }

    private ReadResult readLatestVersion(RowId rowId, RocksIterator seekIterator) {
        ByteBuffer keyBuf = prepareHeapKeyBuf(rowId);

        // Seek to the first appearance of row id if timestamp isn't set.
        // Since timestamps are sorted from newest to oldest, first occurrence will always be the latest version.
        // Unfortunately, copy here is unavoidable with current API.
        assert keyBuf.position() == ROW_PREFIX_SIZE;
        seekIterator.seek(copyOf(keyBuf.array(), ROW_PREFIX_SIZE));

        if (invalid(seekIterator)) {
            // No data at all.
            return ReadResult.EMPTY;
        }

        ByteBuffer readKeyBuf = MV_KEY_BUFFER.get().position(0).limit(MAX_KEY_SIZE);

        int keyLength = seekIterator.key(readKeyBuf);

        if (!matches(rowId, readKeyBuf)) {
            // It is already a different row, so no version exists for our rowId.
            return ReadResult.EMPTY;
        }

        boolean isWriteIntent = keyLength == ROW_PREFIX_SIZE;

        byte[] valueBytes = seekIterator.value();

        return readResultFromKeyAndValue(isWriteIntent, readKeyBuf, valueBytes);
    }

    private static ReadResult readResultFromKeyAndValue(boolean isWriteIntent, ByteBuffer keyBuf, byte[] valueBytes) {
        assert valueBytes != null;

        if (!isWriteIntent) {
            // There is no write-intent, return latest committed row.
            return wrapCommittedValue(valueBytes, readTimestamp(keyBuf));
        }

        return wrapUncommittedValue(valueBytes, null);
    }

    /**
     * Finds a row by timestamp. See {@link MvPartitionStorage#read(RowId, HybridTimestamp)} for details.
     *
     * @param seekIterator Newly created seek iterator.
     * @param rowId Row id.
     * @param timestamp Timestamp.
     * @return Read result.
     */
    private ReadResult readByTimestamp(RocksIterator seekIterator, RowId rowId, HybridTimestamp timestamp) {
        ByteBuffer keyBuf = prepareHeapKeyBuf(rowId);

        // Put timestamp restriction according to N2O timestamps order.
        putTimestamp(keyBuf, timestamp);

        // This seek will either find a key with timestamp that's less or equal than required value, or a different key whatsoever.
        // It is guaranteed by descending order of timestamps.
        seekIterator.seek(keyBuf.array());

        return handleReadByTimestampIterator(seekIterator, rowId, timestamp, keyBuf);
    }

    /**
     * Walks "version chain" via the iterator to find a row by timestamp.
     * See {@link MvPartitionStorage#read(RowId, HybridTimestamp)} for details.
     *
     * @param seekIterator Iterator, on which seek operation was already performed.
     * @param rowId Row id.
     * @param timestamp Timestamp.
     * @param keyBuf Buffer with a key in it: partition id + row id + timestamp.
     * @return Read result.
     */
    private static ReadResult handleReadByTimestampIterator(RocksIterator seekIterator, RowId rowId, HybridTimestamp timestamp,
            ByteBuffer keyBuf) {
        // There's no guarantee that required key even exists. If it doesn't, then "seek" will point to a different key.
        // To avoid returning its value, we have to check that actual key matches what we need.
        // Here we prepare direct buffer to read key without timestamp. Shared direct buffer is used to avoid extra memory allocations.
        ByteBuffer foundKeyBuf = MV_KEY_BUFFER.get().position(0).limit(MAX_KEY_SIZE);

        int keyLength = 0;

        if (!invalid(seekIterator)) {
            keyLength = seekIterator.key(foundKeyBuf);
        }

        if (invalid(seekIterator) || !matches(rowId, foundKeyBuf)) {
            // There is no record older than timestamp.
            // There might be a write-intent which we should return.
            // Seek to *just* row id.
            seekIterator.seek(copyOf(keyBuf.array(), ROW_PREFIX_SIZE));

            if (invalid(seekIterator)) {
                // There are no writes with row id.
                return ReadResult.EMPTY;
            }

            foundKeyBuf.position(0).limit(MAX_KEY_SIZE);
            keyLength = seekIterator.key(foundKeyBuf);

            if (!matches(rowId, foundKeyBuf)) {
                // There are no writes with row id.
                return ReadResult.EMPTY;
            }

            byte[] valueBytes = seekIterator.value();

            boolean isWriteIntent = keyLength == ROW_PREFIX_SIZE;

            if (isWriteIntent) {
                // Let's check if there is a committed write.
                seekIterator.next();

                if (invalid(seekIterator)) {
                    // There are no committed writes, we can safely return write-intent.
                    return wrapUncommittedValue(valueBytes, null);
                }

                foundKeyBuf.position(0).limit(MAX_KEY_SIZE);
                seekIterator.key(foundKeyBuf);

                if (!matches(rowId, foundKeyBuf)) {
                    // There are no committed writes, we can safely return write-intent.
                    return wrapUncommittedValue(valueBytes, null);
                }
            }

            // There is a committed write, but it's more recent than our timestamp (because we didn't find it with first seek).
            return ReadResult.EMPTY;
        } else {
            // Should not be write-intent, as we were seeking with the timestamp.
            assert keyLength == MAX_KEY_SIZE;

            HybridTimestamp rowTimestamp = readTimestamp(foundKeyBuf);

            byte[] valueBytes = seekIterator.value();

            if (rowTimestamp.equals(timestamp)) {
                // This is exactly the row we are looking for.
                return wrapCommittedValue(valueBytes, rowTimestamp);
            }

            // Let's check if there is more recent write. If it is a write-intent, then return write-intent.
            // If it is a committed write, then we are already in a right range.
            seekIterator.prev();

            if (invalid(seekIterator)) {
                // There is no more recent commits or write-intents.
                return wrapCommittedValue(valueBytes, rowTimestamp);
            }

            foundKeyBuf.position(0).limit(MAX_KEY_SIZE);
            keyLength = seekIterator.key(foundKeyBuf);

            if (!matches(rowId, foundKeyBuf)) {
                // There is no more recent commits or write-intents under this row id.
                return wrapCommittedValue(valueBytes, rowTimestamp);
            }

            boolean isWriteIntent = keyLength == ROW_PREFIX_SIZE;

            if (isWriteIntent) {
                return wrapUncommittedValue(seekIterator.value(), rowTimestamp);
            }

            return wrapCommittedValue(valueBytes, readTimestamp(foundKeyBuf));
        }
    }

    /**
     * Checks if row id matches the one written in the key buffer. Note: this operation changes the position in the buffer.
     *
     * @param rowId Row id.
     * @param keyBuf Key buffer.
     * @return {@code true} if row id matches the key buffer, {@code false} otherwise.
     */
    private static boolean matches(RowId rowId, ByteBuffer keyBuf) {
        // Comparison starts from the position of the row id.
        keyBuf.position(ROW_ID_OFFSET);

        return rowId.mostSignificantBits() == normalize(keyBuf.getLong()) && rowId.leastSignificantBits() == normalize(keyBuf.getLong());
    }

    @Override
    public Cursor<ReadResult> scanVersions(RowId rowId) throws StorageException {
        checkClosed();

        ByteBuffer keyBuf = prepareHeapKeyBuf(rowId);

        byte[] lowerBound = copyOf(keyBuf.array(), ROW_PREFIX_SIZE);

        incrementRowId(keyBuf);

        Slice upperBound = new Slice(copyOf(keyBuf.array(), ROW_PREFIX_SIZE));

        var options = new ReadOptions().setIterateUpperBound(upperBound).setTotalOrderSeek(true);

        RocksIterator it = db.newIterator(cf, options);

        it.seek(lowerBound);

        return new RocksIteratorAdapter<>(it) {
            @Override
            public boolean hasNext() {
                checkClosed();

                return super.hasNext();
            }

            @Override
            protected ReadResult decodeEntry(byte[] key, byte[] value) {
                int keyLength = key.length;

                boolean isWriteIntent = keyLength == ROW_PREFIX_SIZE;

                return readResultFromKeyAndValue(isWriteIntent, ByteBuffer.wrap(key).order(KEY_BYTE_ORDER), value);
            }

            @Override
            public void close() throws Exception {
                super.close();

                IgniteUtils.closeAll(options, upperBound);
            }
        };
    }

    // TODO: IGNITE-16914 Play with prefix settings and benchmark results.
    @Override
    public PartitionTimestampCursor scan(HybridTimestamp timestamp) throws StorageException {
        checkClosed();

        if (lookingForLatestVersions(timestamp)) {
            return new ScanLatestVersionsCursor();
        } else {
            return new ScanByTimestampCursor(timestamp);
        }
    }

    private void setKeyBuffer(ByteBuffer keyBuf, RowId rowId, @Nullable HybridTimestamp timestamp) {
        keyBuf.putLong(ROW_ID_OFFSET, normalize(rowId.mostSignificantBits()));
        keyBuf.putLong(ROW_ID_OFFSET + Long.BYTES, normalize(rowId.leastSignificantBits()));

        if (timestamp != null) {
            putTimestamp(keyBuf.position(ROW_PREFIX_SIZE), timestamp);
        }

        keyBuf.position(0);
    }

    @Override
    public @Nullable RowId closestRowId(RowId lowerBound) throws StorageException {
        checkClosed();

        ByteBuffer keyBuf = prepareHeapKeyBuf(lowerBound).position(0).limit(ROW_PREFIX_SIZE);

        try (RocksIterator it = db.newIterator(cf, scanReadOptions)) {
            it.seek(keyBuf);

            if (!it.isValid()) {
                RocksUtils.checkIterator(it);

                return null;
            }

            ByteBuffer readKeyBuf = MV_KEY_BUFFER.get().position(0).limit(ROW_PREFIX_SIZE);

            it.key(readKeyBuf);

            return getRowId(readKeyBuf);
        } finally {
            keyBuf.limit(MAX_KEY_SIZE);
        }
    }

    private void incrementRowId(ByteBuffer buf) {
        long lsb = 1 + buf.getLong(ROW_ID_OFFSET + Long.BYTES);

        buf.putLong(ROW_ID_OFFSET + Long.BYTES, lsb);

        if (lsb != 0L) {
            return;
        }

        long msb = 1 + buf.getLong(ROW_ID_OFFSET);

        buf.putLong(ROW_ID_OFFSET, msb);

        if (msb != 0L) {
            return;
        }

        short partitionId = (short) (1 + buf.getShort(0));

        assert partitionId != 0;

        buf.putShort(0, partitionId);

        buf.position(0);
    }

    private RowId getRowId(ByteBuffer buffer) {
        buffer.position(ROW_ID_OFFSET);

        return new RowId(partitionId, normalize(buffer.getLong()), normalize(buffer.getLong()));
    }

    @Override
    public long rowsCount() {
        checkClosed();

        try (
                var upperBound = new Slice(partitionEndPrefix());
                var options = new ReadOptions().setIterateUpperBound(upperBound);
                RocksIterator it = db.newIterator(cf, options)
        ) {
            it.seek(partitionStartPrefix());

            long size = 0;

            while (it.isValid()) {
                checkClosed();

                ++size;
                it.next();
            }

            return size;
        }
    }

    /**
     * Destroys the storage and the data in it.
     */
    public void destroy() {
<<<<<<< HEAD
        close(true);
    }

    @Override
    public void close() {
        close(false);
    }
=======
        try (WriteBatch writeBatch = new WriteBatch()) {
            writeBatch.delete(meta, lastAppliedIndexKey);
            writeBatch.delete(meta, lastAppliedTermKey);
            writeBatch.delete(meta, lastGroupConfigKey);
>>>>>>> 396413ec

    private void close(boolean destroy) {
        if (!STARTED.compareAndSet(this, true, false)) {
            return;
        }

        if (destroy) {
            try (WriteBatch writeBatch = new WriteBatch()) {
                writeBatch.delete(meta, lastAppliedIndexKey);

                writeBatch.delete(meta, RocksDbMetaStorage.partitionIdKey(partitionId));

                writeBatch.deleteRange(cf, partitionStartPrefix(), partitionEndPrefix());

                db.write(writeOpts, writeBatch);
            } catch (RocksDBException e) {
                TableConfiguration tableCfg = tableStorage.configuration();

                throw new StorageException("Failed to destroy partition " + partitionId + " of table " + tableCfg.name(), e);
            }
        }

        RocksUtils.closeAll(persistedTierReadOpts, readOpts, writeOpts, scanReadOptions, upperBound);
    }

    private static WriteBatchWithIndex requireWriteBatch() {
        WriteBatchWithIndex writeBatch = WRITE_BATCH.get();

        if (writeBatch == null) {
            throw new StorageException("Attempting to write data outside of data access closure.");
        }

        return writeBatch;
    }

    /**
     * Prepares thread-local on-heap byte buffer. Writes row id in it. Partition id is already there. Timestamp is not cleared.
     */
    private ByteBuffer prepareHeapKeyBuf(RowId rowId) {
        assert rowId.partitionId() == partitionId : rowId;

        ByteBuffer keyBuf = HEAP_KEY_BUFFER.get().position(0);

        keyBuf.putShort((short) rowId.partitionId());
        keyBuf.putLong(normalize(rowId.mostSignificantBits()));
        keyBuf.putLong(normalize(rowId.leastSignificantBits()));

        return keyBuf;
    }

    /**
     * Converts signed long into a new long value, that when written in Big Endian, will preserve the comparison order if compared
     * lexicographically as an array of unsigned bytes. For example, values {@code -1} and {@code 0}, when written in BE, will become
     * {@code 0xFF..F} and {@code 0x00..0}, and lose their ascending order.
     *
     * <p/>Flipping the sign bit will change the situation: {@code -1 -> 0x7F..F} and {@code 0 -> 0x80..0}.
     */
    private static long normalize(long value) {
        return value ^ (1L << 63);
    }

    /**
     * Writes a timestamp into a byte buffer, in descending lexicographical bytes order.
     */
    private static void putTimestamp(ByteBuffer buf, HybridTimestamp ts) {
        assert buf.order() == KEY_BYTE_ORDER;

        // "bitwise negation" turns ascending order into a descending one.
        buf.putLong(~ts.getPhysical());
        buf.putInt(~ts.getLogical());
    }

    private static HybridTimestamp readTimestamp(ByteBuffer keyBuf) {
        assert keyBuf.order() == KEY_BYTE_ORDER;

        long physical = ~keyBuf.getLong(ROW_PREFIX_SIZE);
        int logical = ~keyBuf.getInt(ROW_PREFIX_SIZE + Long.BYTES);

        return new HybridTimestamp(physical, logical);
    }

    private static void putShort(byte[] array, int off, short value) {
        GridUnsafe.putShort(array, GridUnsafe.BYTE_ARR_OFF + off, value);
    }

    private static void validateTxId(byte[] valueBytes, UUID txId) {
        long msb = bytesToLong(valueBytes);
        long lsb = bytesToLong(valueBytes, Long.BYTES);

        if (txId.getMostSignificantBits() != msb || txId.getLeastSignificantBits() != lsb) {
            throw new TxIdMismatchException(txId, new UUID(msb, lsb));
        }
    }

    /**
     * Checks iterator validity, including both finished iteration and occurred exception.
     */
    private static boolean invalid(RocksIterator it) {
        boolean invalid = !it.isValid();

        if (invalid) {
            // Check the status first. This operation is guaranteed to throw if an internal error has occurred during
            // the iteration. Otherwise, we've exhausted the data range.
            try {
                it.status();
            } catch (RocksDBException e) {
                throw new StorageException("Failed to read data from storage", e);
            }
        }

        return invalid;
    }

    /**
     * Converts raw byte array representation of the value into a binary row.
     *
     * @param valueBytes Value bytes as read from the storage.
     * @param valueHasTxData Whether the value has a transaction id prefix in it.
     * @return Binary row instance or {@code null} if value is a tombstone.
     */
    private static @Nullable BinaryRow wrapValueIntoBinaryRow(byte[] valueBytes, boolean valueHasTxData) {
        if (isTombstone(valueBytes, valueHasTxData)) {
            return null;
        }

        return valueHasTxData
                ? new ByteBufferRow(ByteBuffer.wrap(valueBytes).position(VALUE_OFFSET).slice().order(BINARY_ROW_BYTE_ORDER))
                : new ByteBufferRow(valueBytes);
    }

    /**
     * Converts raw byte array representation of the write-intent value into a read result adding newest commit timestamp if
     * it is not {@code null}.
     *
     * @param valueBytes Value bytes as read from the storage.
     * @param newestCommitTs Commit timestamp of the most recent committed write of this value.
     * @return Read result instance.
     */
    private static ReadResult wrapUncommittedValue(byte[] valueBytes, @Nullable HybridTimestamp newestCommitTs) {
        UUID txId = bytesToUuid(valueBytes, TX_ID_OFFSET);
        UUID commitTableId = bytesToUuid(valueBytes, TABLE_ID_OFFSET);
        int commitPartitionId = GridUnsafe.getShort(valueBytes, GridUnsafe.BYTE_ARR_OFF + PARTITION_ID_OFFSET) & 0xFFFF;

        BinaryRow row;

        if (isTombstone(valueBytes, true)) {
            row = null;
        } else {
            row = new ByteBufferRow(ByteBuffer.wrap(valueBytes).position(VALUE_OFFSET).slice().order(BINARY_ROW_BYTE_ORDER));
        }

        return ReadResult.createFromWriteIntent(row, txId, commitTableId, commitPartitionId, newestCommitTs);
    }

    /**
     * Converts raw byte array representation of the value into a read result.
     *
     * @param valueBytes Value bytes as read from the storage.
     * @param rowCommitTimestamp Timestamp with which the row was committed.
     * @return Read result instance or {@code null} if value is a tombstone.
     */
    private static ReadResult wrapCommittedValue(byte[] valueBytes, HybridTimestamp rowCommitTimestamp) {
        if (isTombstone(valueBytes, false)) {
            return ReadResult.EMPTY;
        }

        return ReadResult.createFromCommitted(new ByteBufferRow(valueBytes), rowCommitTimestamp);
    }

    /**
     * Creates a prefix of all keys in the given partition.
     */
    public byte[] partitionStartPrefix() {
        return unsignedShortAsBytes(partitionId);
    }

    /**
     * Creates a prefix of all keys in the next partition, used as an exclusive bound.
     */
    public byte[] partitionEndPrefix() {
        return unsignedShortAsBytes(partitionId + 1);
    }

    private static byte[] unsignedShortAsBytes(int value) {
        return new byte[] {(byte) (value >>> 8), (byte) value};
    }

    /**
     * Returns {@code true} if value payload represents a tombstone.
     */
    private static boolean isTombstone(byte[] valueBytes, boolean hasTxId) {
        return valueBytes.length == (hasTxId ? VALUE_HEADER_SIZE : 0);
    }

    private abstract class BasePartitionTimestampCursor implements PartitionTimestampCursor {
        protected final RocksIterator it = db.newIterator(cf, scanReadOptions);

        // Here's seek buffer itself. Originally it contains a valid partition id, row id payload that's filled with zeroes, and maybe
        // a timestamp value. Zero row id guarantees that it's lexicographically less than or equal to any other row id stored in the
        // partition.
        // Byte buffer from a thread-local field can't be used here, because of two reasons:
        //  - no one guarantees that there will only be a single cursor;
        //  - no one guarantees that returned cursor will not be used by other threads.
        // The thing is, we need this buffer to preserve its content between invocations of "hasNext" method.
        protected final ByteBuffer seekKeyBuf = ByteBuffer.allocate(MAX_KEY_SIZE).order(KEY_BYTE_ORDER).putShort((short) partitionId);

        protected RowId currentRowId;

        /** Cached value for {@link #next()} method. Also optimizes the code of {@link #hasNext()}. */
        protected ReadResult next;

        @Override
        public @Nullable BinaryRow committed(HybridTimestamp timestamp) {
            Objects.requireNonNull(timestamp, "timestamp is null");

            if (currentRowId == null) {
                throw new IllegalStateException("currentRowId is null");
            }

            setKeyBuffer(seekKeyBuf, currentRowId, timestamp);

            it.seek(seekKeyBuf.array());

            ReadResult readResult = handleReadByTimestampIterator(it, currentRowId, timestamp, seekKeyBuf);

            if (readResult.isEmpty()) {
                return null;
            }

            return readResult.binaryRow();
        }

        @Override
        public final ReadResult next() {
            if (!hasNext()) {
                throw new NoSuchElementException();
            }

            ReadResult res = next;

            next = null;

            return res;
        }

        @Override
        public final void close() throws Exception {
            it.close();
        }
    }

    private final class ScanLatestVersionsCursor extends BasePartitionTimestampCursor {
        @Override
        public boolean hasNext() {
            checkClosed();

            // Fast-path for consecutive invocations.
            if (next != null) {
                return true;
            }

            if (currentRowId != null) {
                setKeyBuffer(seekKeyBuf, currentRowId, null);
                incrementRowId(seekKeyBuf);
            }

            currentRowId = null;

            // Prepare direct buffer slice to read keys from the iterator.
            ByteBuffer currentKeyBuffer = MV_KEY_BUFFER.get().position(0);

            while (true) {
                checkClosed();

                currentKeyBuffer.position(0);

                // At this point, seekKeyBuf should contain row id that's above the one we already scanned, but not greater than any
                // other row id in partition. When we start, row id is filled with zeroes. Value during the iteration is described later
                // in this code. Now let's describe what we'll find, assuming that iterator found something:
                //  - if timestamp is null:
                //      - this seek will find the newest version of the next row in iterator. Exactly what we need.
                //  - if timestamp is not null:
                //      - suppose that seek key buffer has the following value: "| P0 | R0 | T0 |" (partition, row id, timestamp)
                //        and iterator finds something, let's denote it as "| P0 | R1 | T1 |" (partition must match). Again, there are
                //        few possibilities here:
                //          - R1 == R0, this means a match. By the rules of ordering we derive that T1 >= T0. Timestamps are stored in
                //            descending order, this means that we found exactly what's needed.
                //          - R1 > R0, this means that we found next row and T1 is either missing (pending row) or represents the latest
                //            version of the row. It doesn't matter in this case, because this row id will be reused to find its value
                //            at time T0. Additional "seek" will be required to do it.
                it.seek(seekKeyBuf.array());

                // Finish scan if nothing was found.
                if (invalid(it)) {
                    return false;
                }

                // Read the actual key into a direct buffer.
                int keyLength = it.key(currentKeyBuffer.limit(MAX_KEY_SIZE));

                boolean isWriteIntent = keyLength == ROW_PREFIX_SIZE;

                currentKeyBuffer.limit(ROW_PREFIX_SIZE);

                RowId rowId = getRowId(currentKeyBuffer);

                // Copy actual row id into a "seekKeyBuf" buffer.
                seekKeyBuf.putLong(ROW_ID_OFFSET, normalize(rowId.mostSignificantBits()));
                seekKeyBuf.putLong(ROW_ID_OFFSET + Long.BYTES, normalize(rowId.leastSignificantBits()));

                // This one might look tricky. We finished processing next row. There are three options:
                //  - "found" flag is false - there's no fitting version of the row. We'll continue to next iteration;
                //  - value is empty, we found a tombstone. We'll continue to next iteration as well;
                //  - value is not empty and everything's good. We'll cache it and return from method.
                // In all three cases we need to prepare the value of "seekKeyBuf" so that it has not-yet-scanned row id in it.
                // the only valid way to do so is to treat row id payload as one big unsigned integer in Big Endian and increment it.
                // It's important to note that increment may overflow. In this case "carry flag" will go into incrementing partition id.
                // This is fine for three reasons:
                //  - iterator has an upper bound, following "seek" will result in invalid iterator state.
                //  - partition id itself cannot be overflown, because it's limited with a constant less than 0xFFFF.
                // It's something like 65500, I think.
                //  - "seekKeyBuf" buffer value will not be used after that, so it's ok if we corrupt its data (in every other instance,
                //    buffer starts with a valid partition id, which is set during buffer's initialization).
                incrementRowId(seekKeyBuf);

                // Cache row and return "true" if it's found and not a tombstone.
                byte[] valueBytes = it.value();

                HybridTimestamp nextCommitTimestamp = null;

                if (isWriteIntent) {
                    it.next();

                    if (!invalid(it)) {
                        ByteBuffer key = ByteBuffer.wrap(it.key()).order(KEY_BYTE_ORDER);

                        if (matches(rowId, key)) {
                            // This is a next version of current row.
                            nextCommitTimestamp = readTimestamp(key);
                        }
                    }
                }

                currentKeyBuffer.limit(keyLength);

                assert valueBytes != null;

                ReadResult readResult;

                if (!isWriteIntent) {
                    // There is no write-intent, return latest committed row.
                    readResult = wrapCommittedValue(valueBytes, readTimestamp(currentKeyBuffer));
                } else {
                    readResult = wrapUncommittedValue(valueBytes, nextCommitTimestamp);
                }

                if (!readResult.isEmpty() || readResult.isWriteIntent()) {
                    next = readResult;
                    currentRowId = rowId;

                    return true;
                }
            }
        }
    }

    private final class ScanByTimestampCursor extends BasePartitionTimestampCursor {
        private final HybridTimestamp timestamp;

        public ScanByTimestampCursor(HybridTimestamp timestamp) {
            this.timestamp = timestamp;
        }

        @Override
        public boolean hasNext() {
            checkClosed();

            // Fast-path for consecutive invocations.
            if (next != null) {
                return true;
            }

            if (currentRowId != null) {
                setKeyBuffer(seekKeyBuf, currentRowId, timestamp);
                incrementRowId(seekKeyBuf);
            }

            currentRowId = null;

            // Prepare direct buffer slice to read keys from the iterator.
            ByteBuffer directBuffer = MV_KEY_BUFFER.get().position(0);

            while (true) {
                checkClosed();

                it.seek(seekKeyBuf.array());

                if (invalid(it)) {
                    return false;
                }

                // We need to figure out what current row id is.
                it.key(directBuffer.position(0));

                RowId rowId = getRowId(directBuffer);

                setKeyBuffer(seekKeyBuf, rowId, timestamp);

                // Seek to current row id + timestamp.
                it.seek(seekKeyBuf.array());

                ReadResult readResult = handleReadByTimestampIterator(it, rowId, timestamp, seekKeyBuf);

                if (readResult.isEmpty() && !readResult.isWriteIntent()) {
                    // Seek to next row id as we found nothing that matches.
                    incrementRowId(seekKeyBuf);

                    continue;
                }

                next = readResult;
                currentRowId = rowId;

                return true;
            }
        }
    }

    private void checkClosed() {
        if (!started) {
            throw new StorageClosedException("Storage is already closed");
        }
    }
}<|MERGE_RESOLUTION|>--- conflicted
+++ resolved
@@ -311,21 +311,16 @@
         return WRITE_BATCH.get() == null ? lastAppliedIndex : pendingAppliedIndex;
     }
 
-<<<<<<< HEAD
-    @Override
-    public void lastAppliedIndex(long lastAppliedIndex) throws StorageException {
-        checkClosed();
-
-=======
     @Override
     public long lastAppliedTerm() {
+        checkClosed();
+
         return WRITE_BATCH.get() == null ? lastAppliedTerm : pendingAppliedTerm;
     }
 
-    /** {@inheritDoc} */
     @Override
     public void lastApplied(long lastAppliedIndex, long lastAppliedTerm) throws StorageException {
->>>>>>> 396413ec
+        checkClosed();
         WriteBatchWithIndex writeBatch = requireWriteBatch();
 
         try {
@@ -952,7 +947,6 @@
      * Destroys the storage and the data in it.
      */
     public void destroy() {
-<<<<<<< HEAD
         close(true);
     }
 
@@ -960,12 +954,6 @@
     public void close() {
         close(false);
     }
-=======
-        try (WriteBatch writeBatch = new WriteBatch()) {
-            writeBatch.delete(meta, lastAppliedIndexKey);
-            writeBatch.delete(meta, lastAppliedTermKey);
-            writeBatch.delete(meta, lastGroupConfigKey);
->>>>>>> 396413ec
 
     private void close(boolean destroy) {
         if (!STARTED.compareAndSet(this, true, false)) {
@@ -975,6 +963,8 @@
         if (destroy) {
             try (WriteBatch writeBatch = new WriteBatch()) {
                 writeBatch.delete(meta, lastAppliedIndexKey);
+            writeBatch.delete(meta, lastAppliedTermKey);
+            writeBatch.delete(meta, lastGroupConfigKey);
 
                 writeBatch.delete(meta, RocksDbMetaStorage.partitionIdKey(partitionId));
 
