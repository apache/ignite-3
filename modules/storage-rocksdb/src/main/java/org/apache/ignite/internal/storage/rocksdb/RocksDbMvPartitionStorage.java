--- conflicted
+++ resolved
@@ -54,7 +54,6 @@
 import org.apache.ignite.internal.util.Cursor;
 import org.apache.ignite.internal.util.GridUnsafe;
 import org.apache.ignite.internal.util.IgniteSpinBusyLock;
-import org.apache.ignite.lang.IgniteStringFormatter;
 import org.jetbrains.annotations.Nullable;
 import org.rocksdb.ColumnFamilyHandle;
 import org.rocksdb.ReadOptions;
@@ -211,7 +210,7 @@
     /** The value of {@link #lastAppliedIndex} persisted to the device at this moment. */
     private volatile long persistedIndex;
 
-    /** Busy lock. */
+    /** Busy lock to stop synchronously. */
     private final IgniteSpinBusyLock busyLock = new IgniteSpinBusyLock();
 
     /** Prevents double stopping the component. */
@@ -246,6 +245,7 @@
         persistedIndex = lastAppliedIndex;
     }
 
+    /** {@inheritDoc} */
     @Override
     public <V> V runConsistently(WriteClosure<V> closure) throws StorageException {
         if (threadLocalWriteBatch.get() != null) {
@@ -364,7 +364,7 @@
      *
      * @throws StorageException If failed to read index from the storage.
      */
-    void refreshPersistedIndex() throws StorageException {
+    public void refreshPersistedIndex() throws StorageException {
         if (!busyLock.enterBusy()) {
             // Don't throw the exception, there's no point in that.
             return;
@@ -840,18 +840,10 @@
                     return readResultFromKeyAndValue(isWriteIntent, ByteBuffer.wrap(key).order(KEY_BYTE_ORDER), value);
                 }
 
-<<<<<<< HEAD
-            @Override
-            protected void handleBusyFail() {
-                // TODO: IGNITE-18027 поменять в связи с ребалансом
-                throw new StorageClosedException();
-            }
-=======
                 @Override
                 protected void handleBusyFail() {
                     throw new StorageClosedException();
                 }
->>>>>>> ba3e1cfe
 
                 @Override
                 public void close() {
@@ -970,7 +962,7 @@
     /**
      * Deletes partition data from the storage, using write batch to perform the operation.
      */
-    void destroyData(WriteBatch writeBatch) throws RocksDBException {
+    public void destroyData(WriteBatch writeBatch) throws RocksDBException {
         writeBatch.delete(meta, lastAppliedIndexKey);
         writeBatch.delete(meta, lastAppliedTermKey);
         writeBatch.delete(meta, lastGroupConfigKey);
@@ -980,9 +972,9 @@
         writeBatch.deleteRange(cf, partitionStartPrefix(), partitionEndPrefix());
     }
 
+    /** {@inheritDoc} */
     @Override
     public void close() {
-        // TODO: IGNITE-18027 поменять в связи с ребалансом
         if (!stopGuard.compareAndSet(false, true)) {
             return;
         }
@@ -1402,13 +1394,8 @@
         }
     }
 
-    public String createStorageInfo() {
-        return IgniteStringFormatter.format("table={}, partitionId={}", tableStorage.getTableName(), partitionId);
-    }
-
     private <V> V busy(Supplier<V> supplier) {
         if (!busyLock.enterBusy()) {
-            // TODO: IGNITE-18027 поменять в связи с ребалансом
             throw new StorageClosedException();
         }
 
