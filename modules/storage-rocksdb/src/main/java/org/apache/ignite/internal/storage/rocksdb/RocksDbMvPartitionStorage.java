/*
 * Licensed to the Apache Software Foundation (ASF) under one or more
 * contributor license agreements. See the NOTICE file distributed with
 * this work for additional information regarding copyright ownership.
 * The ASF licenses this file to You under the Apache License, Version 2.0
 * (the "License"); you may not use this file except in compliance with
 * the License. You may obtain a copy of the License at
 *
 *      http://www.apache.org/licenses/LICENSE-2.0
 *
 * Unless required by applicable law or agreed to in writing, software
 * distributed under the License is distributed on an "AS IS" BASIS,
 * WITHOUT WARRANTIES OR CONDITIONS OF ANY KIND, either express or implied.
 * See the License for the specific language governing permissions and
 * limitations under the License.
 */

package org.apache.ignite.internal.storage.rocksdb;

import static java.lang.ThreadLocal.withInitial;
import static java.nio.ByteBuffer.allocateDirect;
import static java.nio.ByteOrder.BIG_ENDIAN;
import static java.nio.ByteOrder.LITTLE_ENDIAN;
import static java.util.Arrays.copyOf;
import static java.util.Arrays.copyOfRange;
import static org.apache.ignite.hlc.HybridTimestamp.HYBRID_TIMESTAMP_SIZE;
import static org.apache.ignite.internal.util.ByteUtils.bytesToLong;
import static org.apache.ignite.internal.util.ByteUtils.bytesToUuid;
import static org.apache.ignite.internal.util.ByteUtils.putUuidToBytes;
import static org.rocksdb.ReadTier.PERSISTED_TIER;

import java.nio.ByteBuffer;
import java.nio.charset.StandardCharsets;
import java.util.NoSuchElementException;
import java.util.UUID;
import java.util.concurrent.CompletableFuture;
import java.util.function.BiConsumer;
import java.util.function.Predicate;
import org.apache.ignite.configuration.schemas.table.TableConfiguration;
import org.apache.ignite.hlc.HybridTimestamp;
import org.apache.ignite.internal.schema.BinaryRow;
import org.apache.ignite.internal.schema.ByteBufferRow;
import org.apache.ignite.internal.storage.MvPartitionStorage;
import org.apache.ignite.internal.storage.ReadResult;
import org.apache.ignite.internal.storage.RowId;
import org.apache.ignite.internal.storage.StorageException;
import org.apache.ignite.internal.storage.TxIdMismatchException;
import org.apache.ignite.internal.util.ByteUtils;
import org.apache.ignite.internal.util.Cursor;
import org.apache.ignite.internal.util.GridUnsafe;
import org.apache.ignite.internal.util.IgniteUtils;
import org.jetbrains.annotations.Nullable;
import org.rocksdb.ColumnFamilyHandle;
import org.rocksdb.ReadOptions;
import org.rocksdb.RocksDB;
import org.rocksdb.RocksDBException;
import org.rocksdb.RocksIterator;
import org.rocksdb.Slice;
import org.rocksdb.WriteBatch;
import org.rocksdb.WriteBatchWithIndex;
import org.rocksdb.WriteOptions;

/**
 * Multi-versioned partition storage implementation based on RocksDB. Stored data has the following format.
 *
 * <p/>Key:
 * <pre><code>
 * For write-intents
 * | partId (2 bytes, BE) | rowId (16 bytes, BE) |
 *
 * For committed rows
 * | partId (2 bytes, BE) | rowId (16 bytes, BE) | timestamp (12 bytes, DESC) |
 * </code></pre>
 * Value:
 * <pre><code>
 * For write-intents
 * | txId (16 bytes) | commitTableId (16 bytes) | commitPartitionId (2 bytes) | Row data |
 *
 * For committed rows
 * | Row data |
 * </code></pre>
 *
 * <p/>Pending transactions (write-intents) data doesn't have a timestamp assigned, but they have transaction
 * state (txId, commitTableId and commitPartitionId).
 *
 * <p/>BE means Big Endian, meaning that lexicographical bytes order matches a natural order of partitions.
 *
 * <p/>DESC means that timestamps are sorted from newest to oldest (N2O). Please refer to {@link #putTimestamp(ByteBuffer, HybridTimestamp)}
 * to see how it's achieved. Missing timestamp could be interpreted as a moment infinitely far away in the future.
 */
public class RocksDbMvPartitionStorage implements MvPartitionStorage {
    /** Position of row id inside the key. */
    private static final int ROW_ID_OFFSET = Short.BYTES;

    /** UUID size in bytes. */
    private static final int ROW_ID_SIZE = 2 * Long.BYTES;

    /** Size of the key without timestamp. */
    private static final int ROW_PREFIX_SIZE = ROW_ID_OFFSET + ROW_ID_SIZE;

    /** Transaction id size (part of the transaction state). */
    private static final int TX_ID_SIZE = 2 * Long.BYTES;

    /** Commit table id size (part of the transaction state). */
    private static final int TABLE_ID_SIZE = 2 * Long.BYTES;

    /** Commit partition id size (part of the transaction state). */
    private static final int PARTITION_ID_SIZE = Short.BYTES;

    /** Size of the value header (transaction state). */
    private static final int VALUE_HEADER_SIZE = TX_ID_SIZE + TABLE_ID_SIZE + PARTITION_ID_SIZE;

    /** Transaction id offset. */
    private static final int TX_ID_OFFSET = 0;

    /** Commit table id offset. */
    private static final int TABLE_ID_OFFSET = TX_ID_SIZE;

    /** Commit partition id offset. */
    private static final int PARTITION_ID_OFFSET = TABLE_ID_OFFSET + TABLE_ID_SIZE;

    /** Value offset (if transaction state is present). */
    private static final int VALUE_OFFSET = VALUE_HEADER_SIZE;

    /** Maximum size of the key. */
    private static final int MAX_KEY_SIZE = ROW_PREFIX_SIZE + HYBRID_TIMESTAMP_SIZE;

    /** Thread-local direct buffer instance to read keys from RocksDB. */
    private static final ThreadLocal<ByteBuffer> MV_KEY_BUFFER = withInitial(() -> allocateDirect(MAX_KEY_SIZE).order(BIG_ENDIAN));

    /** Thread-local write batch for {@link #runConsistently(WriteClosure)}. */
    private static final ThreadLocal<WriteBatchWithIndex> WRITE_BATCH = new ThreadLocal<>();

    /** Thread-local on-heap byte buffer instance to use for key manipulations. */
    private static final ThreadLocal<ByteBuffer> HEAP_KEY_BUFFER = withInitial(
            () -> ByteBuffer.allocate(MAX_KEY_SIZE).order(BIG_ENDIAN)
    );

    /** Table storage instance. */
    private final RocksDbTableStorage tableStorage;

    /**
     * Partition ID (should be treated as an unsigned short).
     *
     * <p/>Partition IDs are always stored in the big endian order, since they need to be compared lexicographically.
     */
    private final int partitionId;

    /** RocksDb instance. */
    private final RocksDB db;

    /** Partitions column family. */
    private final ColumnFamilyHandle cf;

    /** Meta column family. */
    private final ColumnFamilyHandle meta;

    /** Write options. */
    private final WriteOptions writeOpts = new WriteOptions().setDisableWAL(true);

    /** Read options for regular reads. */
    private final ReadOptions readOpts = new ReadOptions();

    /** Read options for reading persisted data. */
    private final ReadOptions persistedTierReadOpts = new ReadOptions().setReadTier(PERSISTED_TIER);

    /** Upper bound for scans and reads. */
    private final Slice upperBound;

    /** Key to store applied index value in meta. */
    private final byte[] lastAppliedIndexKey;

    /** On-heap-cached last applied index value. */
    private volatile long lastAppliedIndex;

    private volatile long pendingAppliedIndex;

    /** The value of {@link #lastAppliedIndex} persisted to the device at this moment. */
    private volatile long persistedIndex;

    /**
     * Constructor.
     *
     * @param tableStorage Table storage.
     * @param partitionId Partition id.
     */
    public RocksDbMvPartitionStorage(RocksDbTableStorage tableStorage, int partitionId) {
        this.tableStorage = tableStorage;
        this.partitionId = partitionId;
        db = tableStorage.db();
        cf = tableStorage.partitionCfHandle();
        meta = tableStorage.metaCfHandle();

        upperBound = new Slice(partitionEndPrefix());

        lastAppliedIndexKey = ("index" + partitionId).getBytes(StandardCharsets.UTF_8);

        lastAppliedIndex = readLastAppliedIndex(readOpts);

        persistedIndex = lastAppliedIndex;
    }

    /** {@inheritDoc} */
    @Override
    public <V> V runConsistently(WriteClosure<V> closure) throws StorageException {
        if (WRITE_BATCH.get() != null) {
            return closure.execute();
        } else {
            try (var writeBatch = new WriteBatchWithIndex()) {
                WRITE_BATCH.set(writeBatch);

                pendingAppliedIndex = lastAppliedIndex;

                V res = closure.execute();

                try {
                    db.write(writeOpts, writeBatch);
                } catch (RocksDBException e) {
                    throw new StorageException("Unable to apply a write batch to RocksDB instance.", e);
                }

                lastAppliedIndex = pendingAppliedIndex;

                return res;
            } finally {
                WRITE_BATCH.set(null);
            }
        }
    }

    /** {@inheritDoc} */
    @Override
    public CompletableFuture<Void> flush() {
        return tableStorage.awaitFlush(true);
    }

    /**
     * Returns the partition ID of the partition that this storage is responsible for.
     */
    public int partitionId() {
        return partitionId;
    }

    /**
     * Returns a WriteBatch that can be used by the affiliated storage implementation (like indices) to maintain consistency when run
     * inside the {@link #runConsistently} method.
     */
    public WriteBatchWithIndex currentWriteBatch() {
        return requireWriteBatch();
    }

    /** {@inheritDoc} */
    @Override
    public long lastAppliedIndex() {
        return WRITE_BATCH.get() == null ? lastAppliedIndex : pendingAppliedIndex;
    }

    /** {@inheritDoc} */
    @Override
    public void lastAppliedIndex(long lastAppliedIndex) throws StorageException {
        WriteBatchWithIndex writeBatch = requireWriteBatch();

        try {
            writeBatch.put(meta, lastAppliedIndexKey, ByteUtils.longToBytes(lastAppliedIndex));

            pendingAppliedIndex = lastAppliedIndex;
        } catch (RocksDBException e) {
            throw new StorageException(e);
        }
    }

    /** {@inheritDoc} */
    @Override
    public long persistedIndex() {
        return persistedIndex;
    }

    /**
     * Reads a value of {@link #lastAppliedIndex()} from the storage, avoiding memtable, and sets it as a new value of
     * {@link #persistedIndex()}.
     *
     * @throws StorageException If failed to read index from the storage.
     */
    public void refreshPersistedIndex() throws StorageException {
        persistedIndex = readLastAppliedIndex(persistedTierReadOpts);
    }

    /**
     * Reads the value of {@link #lastAppliedIndex} from the storage.
     *
     * @param readOptions Read options to be used for reading.
     * @return The value of last applied index.
     */
    private long readLastAppliedIndex(ReadOptions readOptions) {
        byte[] appliedIndexBytes;

        try {
            appliedIndexBytes = db.get(meta, readOptions, lastAppliedIndexKey);
        } catch (RocksDBException e) {
            throw new StorageException(e);
        }

        return appliedIndexBytes == null ? 0 : ByteUtils.bytesToLong(appliedIndexBytes);
    }

    /** {@inheritDoc} */
    @Deprecated
    @Override
<<<<<<< HEAD
    public @Nullable BinaryRow addWrite(RowId rowId, @Nullable BinaryRow row, UUID txId)
=======
    public RowId insert(BinaryRow row, UUID txId) throws StorageException {
        RowId rowId = new RowId(partitionId);

        ByteBuffer keyBuf = prepareHeapKeyBuf(rowId);

        try {
            writeUnversioned(keyBuf.array(), row, txId, UUID.randomUUID(), partitionId);
        } catch (RocksDBException e) {
            throw new StorageException("Failed to insert new row into storage", e);
        }

        return rowId;
    }

    /** {@inheritDoc} */
    @Override
    public @Nullable BinaryRow addWrite(RowId rowId, @Nullable BinaryRow row, UUID txId, UUID commitTableId, int commitPartitionId)
>>>>>>> 70347a49
            throws TxIdMismatchException, StorageException {
        WriteBatchWithIndex writeBatch = requireWriteBatch();

        ByteBuffer keyBuf = prepareHeapKeyBuf(rowId);

        BinaryRow res = null;

        try {
            // Check concurrent transaction data.
            byte[] keyBufArray = keyBuf.array();

            byte[] keyBytes = copyOf(keyBufArray, ROW_PREFIX_SIZE);

            byte[] previousValue = writeBatch.getFromBatchAndDB(db, cf, readOpts, keyBytes);

            // Previous value must belong to the same transaction.
            if (previousValue != null) {
                validateTxId(previousValue, txId);

                res = wrapValueIntoBinaryRow(previousValue, true);
            }

            if (row == null) {
                // Write empty value as a tombstone.
                if (previousValue != null) {
                    // Reuse old array with transaction id already written to it.
                    writeBatch.put(cf, keyBytes, copyOf(previousValue, VALUE_HEADER_SIZE));
                } else {
                    byte[] valueHeaderBytes = new byte[VALUE_HEADER_SIZE];

                    putUuidToBytes(txId, valueHeaderBytes, TX_ID_OFFSET);
                    putUuidToBytes(commitTableId, valueHeaderBytes, TABLE_ID_OFFSET);
                    putShort(valueHeaderBytes, PARTITION_ID_OFFSET, (short) commitPartitionId);

                    writeBatch.put(cf, keyBytes, valueHeaderBytes);
                }
            } else {
                writeUnversioned(keyBufArray, row, txId, commitTableId, commitPartitionId);
            }
        } catch (RocksDBException e) {
            throw new StorageException("Failed to update a row in storage", e);
        }

        return res;
    }

    /**
     * Writes a tuple of transaction id and a row bytes, using "row prefix" of a key array as a storage key.
     *
     * @param keyArray Array that has partition id and row id in its prefix.
     * @param row Binary row, not null.
     * @param txId Transaction id.
     * @throws RocksDBException If write failed.
     */
    private void writeUnversioned(byte[] keyArray, BinaryRow row, UUID txId, UUID commitTableId, int commitPartitionId)
            throws RocksDBException {
        WriteBatchWithIndex writeBatch = requireWriteBatch();

        //TODO IGNITE-16913 Add proper way to write row bytes into array without allocations.
        byte[] rowBytes = row.bytes();

        ByteBuffer value = ByteBuffer.allocate(rowBytes.length + VALUE_HEADER_SIZE);
        byte[] array = value.array();

        putUuidToBytes(txId, array, TX_ID_OFFSET);
        putUuidToBytes(commitTableId, array, TABLE_ID_OFFSET);
        putShort(array, PARTITION_ID_OFFSET, (short) commitPartitionId);

        value.position(VALUE_OFFSET).put(rowBytes);

        // Write binary row data as a value.
        writeBatch.put(cf, copyOf(keyArray, ROW_PREFIX_SIZE), value.array());
    }

    /** {@inheritDoc} */
    @Override
    public @Nullable BinaryRow abortWrite(RowId rowId) throws StorageException {
        WriteBatchWithIndex writeBatch = requireWriteBatch();

        ByteBuffer keyBuf = prepareHeapKeyBuf(rowId);

        try {
            byte[] keyBytes = copyOf(keyBuf.array(), ROW_PREFIX_SIZE);

            byte[] previousValue = writeBatch.getFromBatchAndDB(db, cf, readOpts, keyBytes);

            if (previousValue == null) {
                //the chain doesn't contain an uncommitted write intent
                return null;
            }

            // Perform unconditional remove for the key without associated timestamp.
            writeBatch.delete(cf, keyBytes);

            return wrapValueIntoBinaryRow(previousValue, true);
        } catch (RocksDBException e) {
            throw new StorageException("Failed to roll back insert/update", e);
        }
    }

    /** {@inheritDoc} */
    @Override
    public void commitWrite(RowId rowId, HybridTimestamp timestamp) throws StorageException {
        WriteBatchWithIndex writeBatch = requireWriteBatch();

        ByteBuffer keyBuf = prepareHeapKeyBuf(rowId);

        try {
            // Read a value associated with pending write.
            byte[] uncommittedKeyBytes = copyOf(keyBuf.array(), ROW_PREFIX_SIZE);

            byte[] valueBytes = writeBatch.getFromBatchAndDB(db, cf, readOpts, uncommittedKeyBytes);

            if (valueBytes == null) {
                //the chain doesn't contain an uncommitted write intent
                return;
            }

            // Delete pending write.
            writeBatch.delete(cf, uncommittedKeyBytes);

            // Add timestamp to the key, and put the value back into the storage.
            putTimestamp(keyBuf, timestamp);

            writeBatch.put(cf, copyOf(keyBuf.array(), MAX_KEY_SIZE), copyOfRange(valueBytes, VALUE_HEADER_SIZE, valueBytes.length));
        } catch (RocksDBException e) {
            throw new StorageException("Failed to commit row into storage", e);
        }
    }

    /** {@inheritDoc} */
    @Override
    public @Nullable BinaryRow read(RowId rowId, UUID txId) throws TxIdMismatchException, StorageException {
        return read(rowId, null, txId).binaryRow();
    }

    /** {@inheritDoc} */
    @Override
    public ReadResult read(RowId rowId, HybridTimestamp timestamp) throws StorageException {
        return read(rowId, timestamp, null);
    }

    private ReadResult read(RowId rowId, @Nullable HybridTimestamp timestamp, @Nullable UUID txId)
            throws TxIdMismatchException, StorageException {
        assert timestamp == null ^ txId == null;

        if (rowId.partitionId() != partitionId) {
            throw new IllegalArgumentException(
                    String.format("RowId partition [%d] is not equal to storage partition [%d].", rowId.partitionId(), partitionId));
        }

        // We can read data outside of consistency closure. Batch is not required.
        WriteBatchWithIndex writeBatch = WRITE_BATCH.get();

        try (
                // Set next partition as an upper bound.
                var readOpts = new ReadOptions().setIterateUpperBound(upperBound);
                RocksIterator baseIterator = db.newIterator(cf, readOpts);
                // "count()" check is mandatory. Write batch iterator without any updates just crashes everything.
                // It's not documented, but this is exactly how it should be used.
                RocksIterator seekIterator = writeBatch != null && writeBatch.count() > 0
                        ? writeBatch.newIteratorWithBase(cf, baseIterator)
                        : baseIterator
        ) {
            if (timestamp == null) {
                ByteBuffer keyBuf = prepareHeapKeyBuf(rowId);

                // Seek to the first appearance of row id if timestamp isn't set.
                // Since timestamps are sorted from newest to oldest, first occurrence will always be the latest version.
                // Unfortunately, copy here is unavoidable with current API.
                assert keyBuf.position() == ROW_PREFIX_SIZE;
                seekIterator.seek(copyOf(keyBuf.array(), ROW_PREFIX_SIZE));

                if (invalid(seekIterator)) {
                    // No data at all.
                    return ReadResult.EMPTY;
                }

                ByteBuffer readKeyBuf = MV_KEY_BUFFER.get().position(0).limit(MAX_KEY_SIZE);

                int keyLength = seekIterator.key(readKeyBuf);

                if (!matches(rowId, readKeyBuf)) {
                    // Wrong row id.
                    return ReadResult.EMPTY;
                }

                boolean isWriteIntent = keyLength == ROW_PREFIX_SIZE;

                byte[] valueBytes = seekIterator.value();

                if (!isWriteIntent) {
                    // There is no write-intent, return latest committed row.
                    return wrapCommittedValue(valueBytes);
                }

                assert valueBytes != null;

                validateTxId(valueBytes, txId);

                return wrapUncommittedValue(valueBytes, null);
            } else {
                return readByTimestamp(seekIterator, rowId, timestamp);
            }
        }
    }

    private @Nullable ReadResult readByTimestamp(RocksIterator seekIterator, RowId rowId, HybridTimestamp timestamp) {
        ByteBuffer keyBuf = prepareHeapKeyBuf(rowId);

        // Put timestamp restriction according to N2O timestamps order.
        putTimestamp(keyBuf, timestamp);

        // This seek will either find a key with timestamp that's less or equal than required value, or a different key whatsoever.
        // It is guaranteed by descending order of timestamps.
        seekIterator.seek(keyBuf.array());

        // There's no guarantee that required key even exists. If it doesn't, then "seek" will point to a different key.
        // To avoid returning its value, we have to check that actual key matches what we need.
        // Here we prepare direct buffer to read key without timestamp. Shared direct buffer is used to avoid extra memory allocations.
        ByteBuffer foundKeyBuf = MV_KEY_BUFFER.get().position(0).limit(MAX_KEY_SIZE);

        int keyLength = 0;

        if (!invalid(seekIterator)) {
            keyLength = seekIterator.key(foundKeyBuf);
        }

        if (invalid(seekIterator) || !matches(rowId, foundKeyBuf)) {
            // There is no record older than timestamp.
            // There might be a write-intent which we should return.
            // Seek to *just* row id.
            seekIterator.seek(copyOf(keyBuf.array(), ROW_PREFIX_SIZE));

            if (invalid(seekIterator)) {
                // There are no writes with row id.
                return ReadResult.EMPTY;
            }

            foundKeyBuf.position(0).limit(MAX_KEY_SIZE);
            keyLength = seekIterator.key(foundKeyBuf);

            if (!matches(rowId, foundKeyBuf)) {
                // There are no writes with row id.
                return ReadResult.EMPTY;
            }

            byte[] valueBytes = seekIterator.value();

            boolean isWriteIntent = keyLength == ROW_PREFIX_SIZE;

            if (isWriteIntent) {
                // Let's check if there is a committed write.
                seekIterator.next();

                if (invalid(seekIterator)) {
                    // There are no committed writes, we can safely return write-intent.
                    return wrapUncommittedValue(valueBytes, null);
                }

                foundKeyBuf.position(0).limit(MAX_KEY_SIZE);
                seekIterator.key(foundKeyBuf);

                if (!matches(rowId, foundKeyBuf)) {
                    // There are no committed writes, we can safely return write-intent.
                    return wrapUncommittedValue(valueBytes, null);
                }
            }

            // There is a committed write, but it's more recent than our timestamp (because we didn't find it with first seek).
            return ReadResult.EMPTY;
        } else {
            // Should not be write-intent, as we were seeking with the timestamp.
            assert keyLength == MAX_KEY_SIZE;

            HybridTimestamp rowTimestamp = readTimestamp(foundKeyBuf, ROW_PREFIX_SIZE);

            byte[] valueBytes = seekIterator.value();

            if (rowTimestamp.equals(timestamp)) {
                // This is exactly the row we are looking for.
                return wrapCommittedValue(valueBytes);
            }

            // Let's check if there is more recent write. If it is a write-intent, then return write-intent.
            // If it is a committed write, then we are already in a right range.
            seekIterator.prev();

            if (invalid(seekIterator)) {
                // There is no more recent commits or write-intents.
                return wrapCommittedValue(valueBytes);
            }

            foundKeyBuf.position(0).limit(MAX_KEY_SIZE);
            keyLength = seekIterator.key(foundKeyBuf);

            if (!matches(rowId, foundKeyBuf)) {
                // There is no more recent commits or write-intents under this row id.
                return wrapCommittedValue(valueBytes);
            }

            boolean isWriteIntent = keyLength == ROW_PREFIX_SIZE;

            if (isWriteIntent) {
                return wrapUncommittedValue(seekIterator.value(), rowTimestamp);
            }

            return wrapCommittedValue(valueBytes);
        }
    }

    /**
     * Checks if row id matches the one written in the key buffer. Note: this operation changes the position in the buffer.
     *
     * @param rowId Row id.
     * @param keyByf Key buffer.
     * @return {@code true} if row id matches the key buffer, {@code false} otherwise.
     */
    private static boolean matches(RowId rowId, ByteBuffer keyByf) {
        // Comparison starts from the position of the row id.
        keyByf.position(ROW_ID_OFFSET);

        return rowId.mostSignificantBits() == keyByf.getLong() && rowId.leastSignificantBits() == keyByf.getLong();
    }

    //TODO IGNITE-16914 Play with prefix settings and benchmark results.
    /** {@inheritDoc} */
    @Override
    public Cursor<BinaryRow> scan(Predicate<BinaryRow> keyFilter, UUID txId) throws TxIdMismatchException, StorageException {
        return scan(keyFilter, null, txId);
    }

    /** {@inheritDoc} */
    @Override
    public Cursor<BinaryRow> scan(Predicate<BinaryRow> keyFilter, HybridTimestamp timestamp) throws StorageException {
        return scan(keyFilter, timestamp, null);
    }

    private Cursor<BinaryRow> scan(Predicate<BinaryRow> keyFilter, @Nullable HybridTimestamp timestamp, @Nullable UUID txId)
            throws TxIdMismatchException, StorageException {
        assert timestamp == null ^ txId == null;

        // Set next partition as an upper bound.
        var options = new ReadOptions().setIterateUpperBound(upperBound).setTotalOrderSeek(true);

        RocksIterator it = db.newIterator(cf, options);

        // Seek iterator to the beginning of the partition.
        it.seek(partitionStartPrefix());

        // Size of the buffer to seek values. Should fit partition id, row id and maybe timestamp, if it's not null.
        int seekKeyBufSize = ROW_PREFIX_SIZE + (timestamp == null ? 0 : HYBRID_TIMESTAMP_SIZE);

        // Here's seek buffer itself. Originally it contains a valid partition id, row id payload that's filled with zeroes, and maybe
        // a timestamp value. Zero row id guarantees that it's lexicographically less than or equal to any other row id stored in the
        // partition.
        // Byte buffer from a thread-local field can't be used here, because of two reasons:
        //  - no one guarantees that there will only be a single cursor;
        //  - no one guarantees that returned cursor will not be used by other threads.
        // The thing is, we need this buffer to preserve its content between invocations of "hasNext" method.
        ByteBuffer seekKeyBuf = ByteBuffer.allocate(seekKeyBufSize).order(BIG_ENDIAN).putShort((short) partitionId);

        if (timestamp != null) {
            putTimestamp(seekKeyBuf.position(ROW_PREFIX_SIZE), timestamp);
        }

        // Version without timestamp to compare row ids.
        ByteBuffer seekKeyBufSliceWithoutTimestamp = timestamp == null
                ? seekKeyBuf
                : seekKeyBuf.position(0).limit(ROW_PREFIX_SIZE).slice().order(BIG_ENDIAN);

        return new Cursor<>() {
            /** Cached value for {@link #next()} method. Also optimizes the code of {@link #hasNext()}. */
            private BinaryRow next;

            /** {@inheritDoc} */
            @Override
            public boolean hasNext() {
                // Fast-path for consecutive invocations.
                if (next != null) {
                    return true;
                }

                // Prepare direct buffer slice to read keys from the iterator.
                ByteBuffer directBuffer = MV_KEY_BUFFER.get().position(0);

                while (true) {
                    // This flag is used to skip row ids that were created after required timestamp.
                    boolean found = true;

                    // We should do after each seek. Here in particular it means one of two things:
                    //  - partition is empty;
                    //  - iterator exhausted all the data in partition.
                    if (invalid(it)) {
                        return false;
                    }

                    // At this point, seekKeyBuf should contain row id that's above the one we already scanned, but not greater than any
                    // other row id in partition. When we start, row id is filled with zeroes. Value during the iteration is described later
                    // in this code. Now let's describe what we'll find, assuming that iterator found something:
                    //  - if timestamp is null:
                    //      - this seek will find the newest version of the next row in iterator. Exactly what we need.
                    //  - if timestamp is not null:
                    //      - suppose that seek key buffer has the following value: "| P0 | R0 | T0 |" (partition, row id, timestamp)
                    //        and iterator finds something, let's denote it as "| P0 | R1 | T1 |" (partition must match). Again, there are
                    //        few possibilities here:
                    //          - R1 == R0, this means a match. By the rules of ordering we derive that T1 >= T0. Timestamps are stored in
                    //            descending order, this means that we found exactly what's needed.
                    //          - R1 > R0, this means that we found next row and T1 is either missing (pending row) or represents the latest
                    //            version of the row. It doesn't matter in this case, because this row id will be reused to find its value
                    //            at time T0. Additional "seek" will be required to do it.
                    it.seek(seekKeyBuf.array());

                    // Finish scan if nothing was found.
                    if (invalid(it)) {
                        return false;
                    }

                    // Read the actual key into a direct buffer.
                    int keyLength = it.key(directBuffer.limit(MAX_KEY_SIZE));

                    boolean isWriteIntent = keyLength == ROW_PREFIX_SIZE;

                    directBuffer.limit(ROW_PREFIX_SIZE);

                    boolean wrongRowIdWasFound = !directBuffer.equals(seekKeyBufSliceWithoutTimestamp);

                    // To understand this condition please read that huge comment above.
                    if (timestamp == null || wrongRowIdWasFound) {
                        // Copy actual row id into a "seekKeyBuf" buffer.
                        GridUnsafe.copyMemory(
                                null, GridUnsafe.bufferAddress(directBuffer) + ROW_ID_OFFSET,
                                seekKeyBuf.array(), GridUnsafe.BYTE_ARR_OFF + ROW_ID_OFFSET,
                                ROW_ID_SIZE
                        );
                    }

                    // Perform additional "seek" if timestamp is not null. Motivation for it is described in comments above.
                    if (timestamp != null && wrongRowIdWasFound) {
                        // At this point, "seekKeyBuf" has row id that exists in partition.
                        it.seek(seekKeyBuf.array());

                        // Iterator may not be valid if that row was created after required timestamp.
                        if (invalid(it)) {
                            return false;
                        }

                        // Or iterator may still be valid even if there's no version for required timestamp. In this case row id
                        // itself will be different, and we must check it.
                        keyLength = it.key(directBuffer.limit(MAX_KEY_SIZE));

                        isWriteIntent = keyLength == ROW_PREFIX_SIZE;

                        directBuffer.limit(ROW_PREFIX_SIZE);

                        if (!directBuffer.equals(seekKeyBufSliceWithoutTimestamp)) {
                            found = false;
                        }
                    }

                    // This one might look tricky. We finished processing next row. There are three options:
                    //  - "found" flag is false - there's no fitting version of the row. We'll continue to next iteration;
                    //  - value is empty, we found a tombstone. We'll continue to next iteration as well;
                    //  - value is not empty and everything's good. We'll cache it and return from method.
                    // In all three cases we need to prepare the value of "seekKeyBuf" so that it has not-yet-scanned row id in it.
                    // the only valid way to do so is to treat row id payload as one big unsigned integer in Big Endian and increment it.
                    // It's important to note that increment may overflow. In this case "carry flag" will go into incrementing partition id.
                    // This is fine for three reasons:
                    //  - iterator has an upper bound, following "seek" will result in invalid iterator state.
                    //  - partition id iself cannot be overflown, because it's limited with a constant less than 0xFFFF. It's something like
                    //    65500, I think.
                    //  - "seekKeyBuf" buffer value will not be used after that, so it's ok if we corrupt its data (in every other instance,
                    //    buffer starts with a valid partition id, which is set during buffer's initialization).
                    incrementRowId(seekKeyBuf);

                    // Cache row and return "true" if it's found and not a tombstone.
                    if (found) {
                        byte[] valueBytes = it.value();

                        BinaryRow binaryRow = wrapValueIntoBinaryRow(valueBytes, isWriteIntent);

                        if (binaryRow != null && keyFilter.test(binaryRow)) {
                            if (txId != null && isWriteIntent) {
                                validateTxId(valueBytes, txId);
                            }

                            next = binaryRow;

                            return true;
                        }
                    }
                }
            }

            /** {@inheritDoc} */
            @Override
            public BinaryRow next() {
                if (!hasNext()) {
                    throw new NoSuchElementException();
                }

                BinaryRow res = next;

                next = null;

                return res;
            }

            /** {@inheritDoc} */
            @Override
            public void close() throws Exception {
                IgniteUtils.closeAll(it, options);
            }

            private void incrementRowId(ByteBuffer buf) {
                long lsb = 1 + buf.getLong(ROW_ID_OFFSET + Long.BYTES);

                buf.putLong(ROW_ID_OFFSET + Long.BYTES, lsb);

                if (lsb != 0L) {
                    return;
                }

                long msb = 1 + buf.getLong(ROW_ID_OFFSET);

                buf.putLong(ROW_ID_OFFSET, msb);

                if (msb != 0L) {
                    return;
                }

                short partitionId = (short) (1 + buf.getShort(0));

                assert partitionId != 0;

                buf.putShort(0, partitionId);
            }
        };
    }

    @Override
    public long rowsCount() {
        try (
                var upperBound = new Slice(partitionEndPrefix());
                var options = new ReadOptions().setIterateUpperBound(upperBound);
                RocksIterator it = db.newIterator(cf, options)
        ) {
            it.seek(partitionStartPrefix());

            long size = 0;

            while (it.isValid()) {
                ++size;
                it.next();
            }

            return size;
        }
    }

    /** {@inheritDoc} */
    @Override
    public void forEach(BiConsumer<RowId, BinaryRow> consumer) {
        try (
                var upperBound = new Slice(partitionEndPrefix());
                var options = new ReadOptions().setIterateUpperBound(upperBound);
                RocksIterator it = db.newIterator(cf, options)
        ) {
            it.seek(partitionStartPrefix());

            while (it.isValid()) {
                byte[] keyBytes = it.key();
                byte[] valueBytes = it.value();

                boolean valueHasTxId = keyBytes.length == ROW_PREFIX_SIZE;

                if (!isTombstone(valueBytes, valueHasTxId)) {
                    ByteBuffer keyBuf = ByteBuffer.wrap(keyBytes).order(BIG_ENDIAN).position(ROW_ID_OFFSET);

                    RowId rowId = new RowId(partitionId, keyBuf.getLong(), keyBuf.getLong());

                    BinaryRow binaryRow = wrapValueIntoBinaryRow(valueBytes, valueHasTxId);

                    consumer.accept(rowId, binaryRow);
                }

                it.next();
            }
        }
    }

    /**
     * Deletes partition data from the storage.
     */
    public void destroy() {
        try (WriteBatch writeBatch = new WriteBatch()) {
            writeBatch.delete(meta, lastAppliedIndexKey);

            writeBatch.delete(meta, RocksDbMetaStorage.partitionIdKey(partitionId));

            writeBatch.deleteRange(cf, partitionStartPrefix(), partitionEndPrefix());

            db.write(writeOpts, writeBatch);
        } catch (RocksDBException e) {
            TableConfiguration tableCfg = tableStorage.configuration();

            throw new StorageException("Failed to destroy partition " + partitionId + " of table " + tableCfg.name(), e);
        }
    }

    /** {@inheritDoc} */
    @Override
    public void close() throws Exception {
        IgniteUtils.closeAll(persistedTierReadOpts, readOpts, writeOpts, upperBound);
    }

    private static WriteBatchWithIndex requireWriteBatch() {
        WriteBatchWithIndex writeBatch = WRITE_BATCH.get();

        if (writeBatch == null) {
            throw new StorageException("Attempting to write data outside of data access closure.");
        }

        return writeBatch;
    }

    /**
     * Prepares thread-local on-heap byte buffer. Writes row id in it. Partition id is already there. Timestamp is not cleared.
     */
    private ByteBuffer prepareHeapKeyBuf(RowId rowId) {
        assert rowId.partitionId() == partitionId : rowId;

        ByteBuffer keyBuf = HEAP_KEY_BUFFER.get().position(0);

        keyBuf.putShort((short) rowId.partitionId());
        keyBuf.putLong(rowId.mostSignificantBits());
        keyBuf.putLong(rowId.leastSignificantBits());

        return keyBuf;
    }

    /**
     * Writes a timestamp into a byte buffer, in descending lexicographical bytes order.
     */
    private static void putTimestamp(ByteBuffer buf, HybridTimestamp ts) {
        assert buf.order() == BIG_ENDIAN;

        // "bitwise negation" turns ascending order into a descending one.
        buf.putLong(~ts.getPhysical());
        buf.putInt(~ts.getLogical());
    }

    private static HybridTimestamp readTimestamp(ByteBuffer buf, int off) {
        assert buf.order() == BIG_ENDIAN;

        long physical = ~buf.getLong(off);
        int logical = ~buf.getInt(off + Long.BYTES);

        return new HybridTimestamp(physical, logical);
    }

    private static void putShort(byte[] array, int off, short value) {
        GridUnsafe.putShort(array, GridUnsafe.BYTE_ARR_OFF + off, value);
    }

    private static void validateTxId(byte[] valueBytes, UUID txId) {
        long msb = bytesToLong(valueBytes);
        long lsb = bytesToLong(valueBytes, Long.BYTES);

        if (txId.getMostSignificantBits() != msb || txId.getLeastSignificantBits() != lsb) {
            throw new TxIdMismatchException(txId, new UUID(msb, lsb));
        }
    }

    /**
     * Checks iterator validity, including both finished iteration and occurred exception.
     */
    private static boolean invalid(RocksIterator it) {
        boolean invalid = !it.isValid();

        if (invalid) {
            // Check the status first. This operation is guaranteed to throw if an internal error has occurred during
            // the iteration. Otherwise, we've exhausted the data range.
            try {
                it.status();
            } catch (RocksDBException e) {
                throw new StorageException("Failed to read data from storage", e);
            }
        }

        return invalid;
    }

    /**
     * Converts raw byte array representation of the value into a binary row.
     *
     * @param valueBytes Value bytes as read from the storage.
     * @param valueHasTxData Whether the value has a transaction id prefix in it.
     * @return Binary row instance or {@code null} if value is a tombstone.
     */
    private static @Nullable BinaryRow wrapValueIntoBinaryRow(byte[] valueBytes, boolean valueHasTxData) {
        if (isTombstone(valueBytes, valueHasTxData)) {
            return null;
        }

        return valueHasTxData
                ? new ByteBufferRow(ByteBuffer.wrap(valueBytes).position(VALUE_OFFSET).slice().order(LITTLE_ENDIAN))
                : new ByteBufferRow(valueBytes);
    }

    /**
     * Converts raw byte array representation of the write-intent value into a read result adding newest commit timestamp if
     * it is not {@code null}.
     *
     * @param valueBytes Value bytes as read from the storage.
     * @param newestCommitTs Commit timestamp of the most recent committed write of this value.
     * @return Read result instance.
     */
    private static ReadResult wrapUncommittedValue(byte[] valueBytes, @Nullable HybridTimestamp newestCommitTs) {
        UUID txId = bytesToUuid(valueBytes, TX_ID_OFFSET);
        UUID commitTableId = bytesToUuid(valueBytes, TABLE_ID_OFFSET);
        int commitPartitionId = GridUnsafe.getShort(valueBytes, GridUnsafe.BYTE_ARR_OFF + PARTITION_ID_OFFSET) & 0xFFFF;

        BinaryRow row;

        if (isTombstone(valueBytes, true)) {
            row = null;
        } else {
            row = new ByteBufferRow(ByteBuffer.wrap(valueBytes).position(VALUE_OFFSET).slice().order(LITTLE_ENDIAN));
        }

        return ReadResult.createFromWriteIntent(row, txId, commitTableId, newestCommitTs, commitPartitionId);
    }

    /**
     * Converts raw byte array representation of the value into a read result.
     *
     * @param valueBytes Value bytes as read from the storage.
     * @return Read result instance or {@code null} if value is a tombstone.
     */
    private static ReadResult wrapCommittedValue(byte[] valueBytes) {
        if (isTombstone(valueBytes, false)) {
            return ReadResult.EMPTY;
        }

        return ReadResult.createFromCommitted(new ByteBufferRow(valueBytes));
    }

    /**
     * Creates a prefix of all keys in the given partition.
     */
    private byte[] partitionStartPrefix() {
        return unsignedShortAsBytes(partitionId);
    }

    /**
     * Creates a prefix of all keys in the next partition, used as an exclusive bound.
     */
    private byte[] partitionEndPrefix() {
        return unsignedShortAsBytes(partitionId + 1);
    }

    private static byte[] unsignedShortAsBytes(int value) {
        return new byte[] {(byte) (value >>> 8), (byte) value};
    }

    /**
     * Returns {@code true} if value payload represents a tombstone.
     */
    private static boolean isTombstone(byte[] valueBytes, boolean hasTxId) {
        return valueBytes.length == (hasTxId ? VALUE_HEADER_SIZE : 0);
    }
}<|MERGE_RESOLUTION|>--- conflicted
+++ resolved
@@ -304,29 +304,8 @@
     }
 
     /** {@inheritDoc} */
-    @Deprecated
-    @Override
-<<<<<<< HEAD
-    public @Nullable BinaryRow addWrite(RowId rowId, @Nullable BinaryRow row, UUID txId)
-=======
-    public RowId insert(BinaryRow row, UUID txId) throws StorageException {
-        RowId rowId = new RowId(partitionId);
-
-        ByteBuffer keyBuf = prepareHeapKeyBuf(rowId);
-
-        try {
-            writeUnversioned(keyBuf.array(), row, txId, UUID.randomUUID(), partitionId);
-        } catch (RocksDBException e) {
-            throw new StorageException("Failed to insert new row into storage", e);
-        }
-
-        return rowId;
-    }
-
-    /** {@inheritDoc} */
     @Override
     public @Nullable BinaryRow addWrite(RowId rowId, @Nullable BinaryRow row, UUID txId, UUID commitTableId, int commitPartitionId)
->>>>>>> 70347a49
             throws TxIdMismatchException, StorageException {
         WriteBatchWithIndex writeBatch = requireWriteBatch();
 
