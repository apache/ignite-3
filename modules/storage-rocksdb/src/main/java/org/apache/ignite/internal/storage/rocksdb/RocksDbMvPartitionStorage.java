/*
 * Licensed to the Apache Software Foundation (ASF) under one or more
 * contributor license agreements. See the NOTICE file distributed with
 * this work for additional information regarding copyright ownership.
 * The ASF licenses this file to You under the Apache License, Version 2.0
 * (the "License"); you may not use this file except in compliance with
 * the License. You may obtain a copy of the License at
 *
 *      http://www.apache.org/licenses/LICENSE-2.0
 *
 * Unless required by applicable law or agreed to in writing, software
 * distributed under the License is distributed on an "AS IS" BASIS,
 * WITHOUT WARRANTIES OR CONDITIONS OF ANY KIND, either express or implied.
 * See the License for the specific language governing permissions and
 * limitations under the License.
 */

package org.apache.ignite.internal.storage.rocksdb;

import static java.lang.ThreadLocal.withInitial;
import static java.nio.ByteBuffer.allocate;
import static java.nio.ByteBuffer.allocateDirect;
import static java.util.Arrays.copyOf;
import static java.util.Arrays.copyOfRange;
import static org.apache.ignite.internal.lang.IgniteStringFormatter.format;
import static org.apache.ignite.internal.storage.rocksdb.PartitionDataHelper.MAX_KEY_SIZE;
import static org.apache.ignite.internal.storage.rocksdb.PartitionDataHelper.MV_KEY_BUFFER;
import static org.apache.ignite.internal.storage.rocksdb.PartitionDataHelper.ROW_ID_OFFSET;
import static org.apache.ignite.internal.storage.rocksdb.PartitionDataHelper.ROW_PREFIX_SIZE;
import static org.apache.ignite.internal.storage.rocksdb.PartitionDataHelper.THREAD_LOCAL_STATE;
import static org.apache.ignite.internal.storage.rocksdb.PartitionDataHelper.VALUE_HEADER_SIZE;
import static org.apache.ignite.internal.storage.rocksdb.PartitionDataHelper.VALUE_OFFSET;
import static org.apache.ignite.internal.storage.rocksdb.PartitionDataHelper.deserializeRow;
import static org.apache.ignite.internal.storage.rocksdb.PartitionDataHelper.putTimestampDesc;
import static org.apache.ignite.internal.storage.rocksdb.PartitionDataHelper.readTimestampDesc;
import static org.apache.ignite.internal.storage.rocksdb.RocksDbMetaStorage.ESTIMATED_SIZE_PREFIX;
import static org.apache.ignite.internal.storage.rocksdb.RocksDbMetaStorage.LEASE_PREFIX;
import static org.apache.ignite.internal.storage.rocksdb.RocksDbMetaStorage.PARTITION_CONF_PREFIX;
import static org.apache.ignite.internal.storage.rocksdb.RocksDbMetaStorage.PARTITION_META_PREFIX;
import static org.apache.ignite.internal.storage.rocksdb.RocksDbStorageUtils.KEY_BYTE_ORDER;
import static org.apache.ignite.internal.storage.rocksdb.RocksDbStorageUtils.createKey;
import static org.apache.ignite.internal.storage.rocksdb.RocksDbStorageUtils.normalize;
import static org.apache.ignite.internal.storage.rocksdb.instance.SharedRocksDbInstance.DFLT_WRITE_OPTS;
import static org.apache.ignite.internal.storage.util.StorageUtils.throwExceptionDependingOnStorageState;
import static org.apache.ignite.internal.storage.util.StorageUtils.throwExceptionDependingOnStorageStateOnRebalance;
import static org.apache.ignite.internal.storage.util.StorageUtils.throwExceptionIfStorageInProgressOfRebalance;
import static org.apache.ignite.internal.storage.util.StorageUtils.transitionToTerminalState;
import static org.apache.ignite.internal.util.ArrayUtils.BYTE_EMPTY_ARRAY;
import static org.apache.ignite.internal.util.ByteUtils.bytesToLong;
import static org.apache.ignite.internal.util.ByteUtils.longToBytes;
import static org.apache.ignite.internal.util.ByteUtils.putLongToBytes;

import java.nio.ByteBuffer;
import java.nio.ByteOrder;
import java.util.NoSuchElementException;
import java.util.Objects;
import java.util.UUID;
import java.util.concurrent.CompletableFuture;
import java.util.concurrent.atomic.AtomicReference;
import java.util.function.Supplier;
import org.apache.ignite.internal.hlc.HybridTimestamp;
import org.apache.ignite.internal.rocksdb.RocksIteratorAdapter;
import org.apache.ignite.internal.rocksdb.RocksUtils;
import org.apache.ignite.internal.schema.BinaryRow;
import org.apache.ignite.internal.storage.MvPartitionStorage;
import org.apache.ignite.internal.storage.PartitionTimestampCursor;
import org.apache.ignite.internal.storage.ReadResult;
import org.apache.ignite.internal.storage.RowId;
import org.apache.ignite.internal.storage.StorageException;
import org.apache.ignite.internal.storage.StorageRebalanceException;
import org.apache.ignite.internal.storage.TxIdMismatchException;
import org.apache.ignite.internal.storage.gc.GcEntry;
import org.apache.ignite.internal.storage.rocksdb.GarbageCollector.AddResult;
import org.apache.ignite.internal.storage.util.LocalLocker;
import org.apache.ignite.internal.storage.util.StorageState;
import org.apache.ignite.internal.util.Cursor;
import org.apache.ignite.internal.util.IgniteSpinBusyLock;
import org.jetbrains.annotations.Nullable;
import org.rocksdb.AbstractWriteBatch;
import org.rocksdb.ColumnFamilyHandle;
import org.rocksdb.ReadOptions;
import org.rocksdb.RocksDB;
import org.rocksdb.RocksDBException;
import org.rocksdb.RocksIterator;
import org.rocksdb.WriteBatch;
import org.rocksdb.WriteBatchWithIndex;

/**
 * Multi-versioned partition storage implementation based on RocksDB. Stored data has the following format.
 *
 * <p>Key:
 * <pre>{@code
 * For write-intents
 * | tableId (4 bytes, BE) | partId (2 bytes, BE) | rowId (16 bytes, BE) |
 *
 * For committed rows
 * | tableId (4 bytes, BE) | partId (2 bytes, BE) | rowId (16 bytes, BE) | timestamp (8 bytes, DESC) |
 * }</pre>
 * Value:
 * <pre>{@code
 * For write-intents
 * | txId (16 bytes) | commitTableId (16 bytes) | commitPartitionId (2 bytes) | Row data |
 *
 * For committed rows
 * | Row data |
 * }</pre>
 *
 * <p>Pending transactions (write-intents) data doesn't have a timestamp assigned, but they have transaction
 * state (txId, commitTableId and commitPartitionId).
 *
 * <p>BE means Big Endian, meaning that lexicographical bytes order matches a natural order of partitions.
 *
 * <p>DESC means that timestamps are sorted from newest to oldest (N2O).
 * Please refer to {@link PartitionDataHelper#putTimestampDesc(ByteBuffer, HybridTimestamp)} to see how it's achieved. Missing timestamp
 * could be interpreted as a moment infinitely far away in the future.
 */
public class RocksDbMvPartitionStorage implements MvPartitionStorage {
    /** Thread-local on-heap byte buffer instance to use for key manipulations. */
    private static final ThreadLocal<ByteBuffer> HEAP_KEY_BUFFER = withInitial(() -> allocate(MAX_KEY_SIZE).order(KEY_BYTE_ORDER));

    private static final ThreadLocal<ByteBuffer> DIRECT_KEY_BUFFER = withInitial(() -> allocateDirect(MAX_KEY_SIZE).order(KEY_BYTE_ORDER));

    /** Table storage instance. */
    private final RocksDbTableStorage tableStorage;

    /**
     * Partition ID (should be treated as an unsigned short).
     *
     * <p>Partition IDs are always stored in the big endian order, since they need to be compared lexicographically.
     */
    private final int partitionId;

    private final int tableId;

    /** RocksDb instance. */
    private final RocksDB db;

    /** Helper for the rocksdb partition. */
    private final PartitionDataHelper helper;

    /** Garbage collector. */
    private final GarbageCollector gc;

    /** Meta column family. */
    private final ColumnFamilyHandle meta;

    /** Read options for regular reads. */
    private final ReadOptions readOpts = new ReadOptions();

    /** Key to store applied index value in meta. */
    private final byte[] lastAppliedIndexAndTermKey;

    /** Key to store group config in meta. */
    private final byte[] lastGroupConfigKey;

    /** Key to store the lease start time. */
    private final byte[] leaseKey;

    private final byte[] estimatedSizeKey;

    /** On-heap-cached last applied index value. */
    private volatile long lastAppliedIndex;

    /** On-heap-cached last applied term value. */
    private volatile long lastAppliedTerm;

    /** On-heap-cached lease start time value. */
    private volatile long leaseStartTime;

    /** On-heap-cached lease node id. */
    private volatile String primaryReplicaNodeId;

    /** On-heap-cached last committed group configuration. */
    private volatile byte @Nullable [] lastGroupConfig;

    private volatile long estimatedSize;

    /** Busy lock. */
    private final IgniteSpinBusyLock busyLock = new IgniteSpinBusyLock();

    /** Current state of the storage. */
    private final AtomicReference<StorageState> state = new AtomicReference<>(StorageState.RUNNABLE);

    /**
     * Constructor.
     *
     * @param tableStorage Table storage.
     * @param partitionId Partition id.
     */
    public RocksDbMvPartitionStorage(RocksDbTableStorage tableStorage, int partitionId) {
        this.tableStorage = tableStorage;
        this.partitionId = partitionId;
        tableId = tableStorage.getTableId();

        db = tableStorage.db();
        meta = tableStorage.metaCfHandle();

        int tableId = tableStorage.getTableId();
        helper = new PartitionDataHelper(tableId, partitionId, tableStorage.partitionCfHandle());
        gc = new GarbageCollector(helper, db, tableStorage.gcQueueHandle());

        lastAppliedIndexAndTermKey = createKey(PARTITION_META_PREFIX, tableId, partitionId);
        lastGroupConfigKey = createKey(PARTITION_CONF_PREFIX, tableId, partitionId);
        leaseKey = createKey(LEASE_PREFIX, tableId, partitionId);
        estimatedSizeKey = createKey(ESTIMATED_SIZE_PREFIX, tableId, partitionId);

        try {
            byte[] indexAndTerm = db.get(meta, readOpts, lastAppliedIndexAndTermKey);
            ByteBuffer buf = indexAndTerm == null ? null : ByteBuffer.wrap(indexAndTerm).order(ByteOrder.LITTLE_ENDIAN);

            lastAppliedIndex = buf == null ? 0 : buf.getLong();
            lastAppliedTerm = buf == null ? 0 : buf.getLong();

            lastGroupConfig = db.get(meta, readOpts, lastGroupConfigKey);

            byte[] leaseStartTimeBytes = db.get(meta, readOpts, leaseKey);
            ByteBuffer leaseStartTimeBuf = leaseStartTimeBytes == null
                    ? null
                    : ByteBuffer.wrap(leaseStartTimeBytes).order(ByteOrder.LITTLE_ENDIAN);

            leaseStartTime = leaseStartTimeBuf == null ? HybridTimestamp.MIN_VALUE.longValue() : leaseStartTimeBuf.getLong();
<<<<<<< HEAD
            // TODO restore primary replica node id.
=======

            byte[] estimatedSizeBytes = db.get(meta, readOpts, estimatedSizeKey);

            estimatedSize = estimatedSizeBytes == null ? 0 : bytesToLong(estimatedSizeBytes);
>>>>>>> c40daaf1
        } catch (RocksDBException e) {
            throw new StorageException(e);
        }
    }

    public PartitionDataHelper helper() {
        return helper;
    }

    @Override
    public <V> V runConsistently(WriteClosure<V> closure) throws StorageException {
        ThreadLocalState existingState = THREAD_LOCAL_STATE.get();

        if (existingState != null) {
            return closure.execute(existingState.locker);
        } else {
            return busy(() -> {
                LocalLocker locker = new LocalLocker(helper.lockByRowId);

                try (var writeBatch = new WriteBatchWithIndex()) {
                    var state = new ThreadLocalState(writeBatch, locker);
                    THREAD_LOCAL_STATE.set(state);

                    long oldAppliedIndex = lastAppliedIndex;
                    byte[] oldGroupConfig = lastGroupConfig;

                    state.pendingAppliedIndex = lastAppliedIndex;
                    state.pendingAppliedTerm = lastAppliedTerm;
                    state.pendingGroupConfig = lastGroupConfig;

                    try {
                        V res = closure.execute(locker);

                        if (writeBatch.count() > 0) {
                            // Check if the current thread's modifications have affected the estimated size. If they have,
                            // we need to use synchronization in order to atomically update and persist the new estimated size.
                            if (state.pendingEstimatedSizeDiff != 0) {
                                synchronized (this) {
                                    long newEstimatedSize = estimatedSize + state.pendingEstimatedSizeDiff;

                                    writeBatch.put(meta, estimatedSizeKey, longToBytes(newEstimatedSize));

                                    db.write(DFLT_WRITE_OPTS, writeBatch);

                                    estimatedSize = newEstimatedSize;
                                }
                            } else {
                                db.write(DFLT_WRITE_OPTS, writeBatch);
                            }

                            // Here we assume that no two threads would try to update these values concurrently.
                            if (oldAppliedIndex != state.pendingAppliedIndex) {
                                lastAppliedIndex = state.pendingAppliedIndex;
                                lastAppliedTerm = state.pendingAppliedTerm;
                            }
                            //noinspection ArrayEquality
                            if (oldGroupConfig != state.pendingGroupConfig) {
                                lastGroupConfig = state.pendingGroupConfig;
                            }
                        }

                        return res;
                    } catch (RocksDBException e) {
                        throw new StorageException("Unable to apply a write batch to RocksDB instance.", e);
                    } finally {
                        locker.unlockAll();
                    }
                } finally {
                    THREAD_LOCAL_STATE.set(null);
                }
            });
        }
    }

    @Override
    public CompletableFuture<Void> flush(boolean trigger) {
        return busy(() -> tableStorage.awaitFlush(trigger));
    }

    /**
     * Returns the partition ID of the partition that this storage is responsible for.
     */
    public int partitionId() {
        return partitionId;
    }

    @Override
    public long lastAppliedIndex() {
        return busy(() -> {
            ThreadLocalState state = THREAD_LOCAL_STATE.get();

            return state == null ? lastAppliedIndex : state.pendingAppliedIndex;
        });
    }

    @Override
    public long lastAppliedTerm() {
        return busy(() -> {
            ThreadLocalState state = THREAD_LOCAL_STATE.get();

            return state == null ? lastAppliedTerm : state.pendingAppliedTerm;
        });
    }

    @Override
    public void lastApplied(long lastAppliedIndex, long lastAppliedTerm) throws StorageException {
        busy(() -> {
            throwExceptionIfStorageInProgressOfRebalance(state.get(), this::createStorageInfo);

            try {
                savePendingLastApplied(PartitionDataHelper.requireWriteBatch(), lastAppliedIndex, lastAppliedTerm);

                return null;
            } catch (RocksDBException e) {
                throw new StorageException(e);
            }
        });
    }

    private void savePendingLastApplied(
            AbstractWriteBatch writeBatch,
            long lastAppliedIndex,
            long lastAppliedTerm
    ) throws RocksDBException {
        writeBatch.put(meta, lastAppliedIndexAndTermKey, longPairToBytes(lastAppliedIndex, lastAppliedTerm));

        ThreadLocalState state = THREAD_LOCAL_STATE.get();

        // TODO Complicated code.
        if (state != null) {
            state.pendingAppliedIndex = lastAppliedIndex;
            state.pendingAppliedTerm = lastAppliedTerm;
        }
    }

    private static byte[] longPairToBytes(long index, long term) {
        ByteBuffer buf = allocate(2 * Long.BYTES).order(ByteOrder.LITTLE_ENDIAN);

        buf.putLong(index);
        buf.putLong(term);

        return buf.array();
    }

    @Override
    public byte @Nullable [] committedGroupConfiguration() {
        byte[] array = busy(() -> {
            ThreadLocalState state = THREAD_LOCAL_STATE.get();

            return state == null ? lastGroupConfig : state.pendingGroupConfig;
        });

        return array == null ? null : array.clone();
    }

    @Override
    public void committedGroupConfiguration(byte[] config) {
        busy(() -> {
            throwExceptionIfStorageInProgressOfRebalance(state.get(), this::createStorageInfo);

            try {
                saveGroupConfiguration(PartitionDataHelper.requireWriteBatch(), config);

                return null;
            } catch (RocksDBException e) {
                throw new StorageException(e);
            }
        });
    }

    private void saveGroupConfiguration(AbstractWriteBatch writeBatch, byte[] config) throws RocksDBException {
        writeBatch.put(meta, lastGroupConfigKey, config);

        ThreadLocalState state = THREAD_LOCAL_STATE.get();

        // TODO Complicated code.
        if (state != null) {
            state.pendingGroupConfig = config.clone();
        }
    }

    @Override
    public @Nullable BinaryRow addWrite(RowId rowId, @Nullable BinaryRow row, UUID txId, int commitTableId, int commitPartitionId)
            throws TxIdMismatchException, StorageException {
        return busy(() -> {
            @SuppressWarnings("resource") WriteBatchWithIndex writeBatch = PartitionDataHelper.requireWriteBatch();

            assert rowIsLocked(rowId);

            ByteBuffer keyBuf = prepareHeapKeyBuf(rowId).rewind();

            BinaryRow res = null;

            try {
                // Check concurrent transaction data.
                byte[] keyBytes = new byte[ROW_PREFIX_SIZE];

                keyBuf.get(keyBytes);

                keyBuf.rewind();

                byte[] previousValueBytes = writeBatch.getFromBatchAndDB(db, helper.partCf, readOpts, keyBytes);

                // Previous value must belong to the same transaction.
                if (previousValueBytes != null) {
                    ByteBuffer previousValue = ByteBuffer.wrap(previousValueBytes);

                    validateTxId(previousValue, txId);

                    res = wrapValueIntoBinaryRow(previousValue, true);
                }

                if (row == null) {
                    ByteBuffer value = allocate(VALUE_HEADER_SIZE);

                    // Write empty value as a tombstone.
                    if (previousValueBytes != null) {
                        // Reuse old array with transaction id already written to it.
                        value.put(previousValueBytes, 0, VALUE_HEADER_SIZE);
                    } else {
                        writeHeader(value, txId, commitTableId, commitPartitionId);
                    }

                    writeBatch.put(helper.partCf, keyBytes, value.array());
                } else {
                    writeUnversioned(keyBytes, row, txId, commitTableId, commitPartitionId);
                }
            } catch (RocksDBException e) {
                throw new StorageException("Failed to update a row in storage: " + createStorageInfo(), e);
            }

            return res;
        });
    }

    /**
     * Writes a tuple of transaction id and a row bytes, using "row prefix" of a key array as a storage key.
     *
     * @param keyArray Array that has partition id and row id in its prefix.
     * @param row Binary row, not null.
     * @param txId Transaction id.
     * @throws RocksDBException If write failed.
     */
    private void writeUnversioned(byte[] keyArray, BinaryRow row, UUID txId, int commitTableId, int commitPartitionId)
            throws RocksDBException {
        @SuppressWarnings("resource") WriteBatchWithIndex writeBatch = PartitionDataHelper.requireWriteBatch();

        ByteBuffer value = allocate(rowSize(row) + VALUE_HEADER_SIZE);

        writeHeader(value, txId, commitTableId, commitPartitionId);

        writeBinaryRow(value, row);

        // Write table row data as a value.
        writeBatch.put(helper.partCf, keyArray, value.array());
    }

    private static int rowSize(BinaryRow row) {
        // Tuple + schema version.
        return row.tupleSliceLength() + Short.BYTES;
    }

    private static void writeHeader(ByteBuffer dest, UUID txId, int commitTableId, int commitPartitionId) {
        assert dest.order() == ByteOrder.BIG_ENDIAN;

        dest
                .putLong(txId.getMostSignificantBits())
                .putLong(txId.getLeastSignificantBits())
                .putInt(commitTableId)
                .putShort((short) commitPartitionId);
    }

    private static void writeBinaryRow(ByteBuffer dest, BinaryRow row) {
        assert dest.order() == ByteOrder.BIG_ENDIAN;

        dest
                .putShort((short) row.schemaVersion())
                .put(row.tupleSlice());
    }

    @Override
    public @Nullable BinaryRow abortWrite(RowId rowId) throws StorageException {
        return busy(() -> {
            throwExceptionIfStorageInProgressOfRebalance(state.get(), this::createStorageInfo);

            @SuppressWarnings("resource") WriteBatchWithIndex writeBatch = PartitionDataHelper.requireWriteBatch();

            assert rowIsLocked(rowId);

            ByteBuffer keyBuf = prepareDirectKeyBuf(rowId)
                    .position(0)
                    .limit(ROW_PREFIX_SIZE);

            try {
                byte[] keyBytes = new byte[ROW_PREFIX_SIZE];

                keyBuf.get(keyBytes);

                keyBuf.rewind();

                byte[] previousValue = writeBatch.getFromBatchAndDB(db, helper.partCf, readOpts, keyBytes);

                if (previousValue == null) {
                    // The chain doesn't contain an uncommitted write intent.
                    return null;
                }

                // Perform unconditional remove for the key without associated timestamp.
                writeBatch.delete(helper.partCf, keyBuf);

                return wrapValueIntoBinaryRow(ByteBuffer.wrap(previousValue), true);
            } catch (RocksDBException e) {
                throw new StorageException("Failed to roll back insert/update", e);
            }
        });
    }

    private static boolean rowIsLocked(RowId rowId) {
        ThreadLocalState state = THREAD_LOCAL_STATE.get();

        return state != null && state.locker.isLocked(rowId);
    }

    @Override
    public void commitWrite(RowId rowId, HybridTimestamp timestamp) throws StorageException {
        busy(() -> {
            WriteBatchWithIndex writeBatch = PartitionDataHelper.requireWriteBatch();

            assert rowIsLocked(rowId);

            ByteBuffer keyBuf = prepareHeapKeyBuf(rowId);

            try {
                // Read a value associated with pending write.
                byte[] uncommittedKeyBytes = copyOf(keyBuf.array(), ROW_PREFIX_SIZE);

                byte[] valueBytes = writeBatch.getFromBatchAndDB(db, helper.partCf, readOpts, uncommittedKeyBytes);

                if (valueBytes == null) {
                    // The chain doesn't contain an uncommitted write intent.
                    return null;
                }

                boolean isNewValueTombstone = valueBytes.length == VALUE_HEADER_SIZE;

                AddResult addResult = gc.tryAddToGcQueue(writeBatch, rowId, timestamp, isNewValueTombstone);

                // Delete pending write.
                writeBatch.delete(helper.partCf, uncommittedKeyBytes);

                // We only write tombstone if the previous value for the same row id was not a tombstone.
                // So there won't be consecutive tombstones for the same row id.
                if (isNewValueTombstone && addResult != AddResult.WAS_VALUE) {
                    return null;
                }

                // Add timestamp to the key, and put the value back into the storage.
                putTimestampDesc(keyBuf, timestamp);

                writeBatch.put(
                        helper.partCf,
                        copyOf(keyBuf.array(), MAX_KEY_SIZE),
                        copyOfRange(valueBytes, VALUE_HEADER_SIZE, valueBytes.length)
                );

                updateEstimatedSize(isNewValueTombstone, addResult);

                return null;
            } catch (RocksDBException e) {
                throw new StorageException("Failed to commit row into storage", e);
            }
        });
    }

    @Override
    public void addWriteCommitted(RowId rowId, @Nullable BinaryRow row, HybridTimestamp commitTimestamp) throws StorageException {
        busy(() -> {
            WriteBatchWithIndex writeBatch = PartitionDataHelper.requireWriteBatch();

            assert rowIsLocked(rowId);

            boolean isNewValueTombstone = row == null;

            try {
                AddResult addResult = gc.tryAddToGcQueue(writeBatch, rowId, commitTimestamp, isNewValueTombstone);

                // We only write tombstone if the previous value for the same row id was not a tombstone.
                // So there won't be consecutive tombstones for the same row id.
                if (isNewValueTombstone && addResult != AddResult.WAS_VALUE) {
                    return null;
                }

                // TODO IGNITE-16913 Add proper way to write row bytes into array without allocations.
                byte[] rowBytes;

                if (row == null) {
                    rowBytes = BYTE_EMPTY_ARRAY;
                } else {
                    ByteBuffer rowBuffer = allocate(rowSize(row));

                    writeBinaryRow(rowBuffer, row);

                    rowBytes = rowBuffer.array();
                }

                ByteBuffer keyBuf = prepareHeapKeyBuf(rowId);

                putTimestampDesc(keyBuf, commitTimestamp);

                writeBatch.put(helper.partCf, keyBuf.array(), rowBytes);

                updateEstimatedSize(isNewValueTombstone, addResult);

                return null;
            } catch (RocksDBException e) {
                throw new StorageException("Failed to update a row in storage: " + createStorageInfo(), e);
            }
        });
    }

    private static void updateEstimatedSize(boolean isNewValueTombstone, AddResult gcQueueAddResult) throws RocksDBException {
        if (isNewValueTombstone) {
            if (gcQueueAddResult == AddResult.WAS_VALUE) {
                ThreadLocalState state = THREAD_LOCAL_STATE.get();

                state.pendingEstimatedSizeDiff -= 1;
            }
        } else {
            if (gcQueueAddResult != AddResult.WAS_VALUE) {
                ThreadLocalState state = THREAD_LOCAL_STATE.get();

                state.pendingEstimatedSizeDiff += 1;
            }
        }
    }

    @Override
    public ReadResult read(RowId rowId, HybridTimestamp timestamp) throws StorageException {
        return busy(() -> {
            throwExceptionIfStorageInProgressOfRebalance(state.get(), this::createStorageInfo);

            if (rowId.partitionId() != partitionId) {
                throw new IllegalArgumentException(
                        String.format("RowId partition [%d] is not equal to storage partition [%d].", rowId.partitionId(), partitionId));
            }

            // We can read data outside of consistency closure. Batch is not required.
            WriteBatchWithIndex writeBatch = helper.currentWriteBatch();

            try (
                    // Set next partition as an upper bound.
                    RocksIterator baseIterator = db.newIterator(helper.partCf, helper.upperBoundReadOpts);
                    // "count()" check is mandatory. Write batch iterator without any updates just crashes everything.
                    // It's not documented, but this is exactly how it should be used.
                    RocksIterator seekIterator = writeBatch != null && writeBatch.count() > 0
                            ? writeBatch.newIteratorWithBase(helper.partCf, baseIterator)
                            : baseIterator
            ) {
                if (lookingForLatestVersions(timestamp)) {
                    return readLatestVersion(rowId, seekIterator);
                } else {
                    return readByTimestamp(seekIterator, rowId, timestamp);
                }
            }
        });
    }

    private static boolean lookingForLatestVersions(HybridTimestamp timestamp) {
        return timestamp == HybridTimestamp.MAX_VALUE;
    }

    private ReadResult readLatestVersion(RowId rowId, RocksIterator seekIterator) {
        ByteBuffer keyBuf = prepareDirectKeyBuf(rowId);

        // Seek to the first appearance of row id if timestamp isn't set.
        // Since timestamps are sorted from newest to oldest, first occurrence will always be the latest version.
        assert keyBuf.position() == ROW_PREFIX_SIZE;

        seekIterator.seek(keyBuf.duplicate().position(0).limit(ROW_PREFIX_SIZE));

        if (invalid(seekIterator)) {
            // No data at all.
            return ReadResult.empty(rowId);
        }

        ByteBuffer readKeyBuf = DIRECT_KEY_BUFFER.get().clear();

        int keyLength = seekIterator.key(readKeyBuf);

        readKeyBuf.position(0).limit(keyLength);

        if (!matches(rowId, readKeyBuf)) {
            // It is already a different row, so no version exists for our rowId.
            return ReadResult.empty(rowId);
        }

        boolean isWriteIntent = keyLength == ROW_PREFIX_SIZE;

        ByteBuffer valueBytes = ByteBuffer.wrap(seekIterator.value());

        return readResultFromKeyAndValue(isWriteIntent, readKeyBuf, valueBytes);
    }

    private ReadResult readResultFromKeyAndValue(boolean isWriteIntent, ByteBuffer keyBuf, ByteBuffer valueBytes) {
        RowId rowId = getRowId(keyBuf);

        if (!isWriteIntent) {
            // There is no write-intent, return latest committed row.
            return wrapCommittedValue(rowId, valueBytes, readTimestampDesc(keyBuf));
        }

        return wrapUncommittedValue(rowId, valueBytes, null);
    }

    /**
     * Finds a row by timestamp. See {@link MvPartitionStorage#read(RowId, HybridTimestamp)} for details.
     *
     * @param seekIterator Newly created seek iterator.
     * @param rowId Row id.
     * @param timestamp Timestamp.
     * @return Read result.
     */
    private ReadResult readByTimestamp(RocksIterator seekIterator, RowId rowId, HybridTimestamp timestamp) {
        ByteBuffer keyBuf = prepareHeapKeyBuf(rowId);

        // Put timestamp restriction according to N2O timestamps order.
        putTimestampDesc(keyBuf, timestamp);

        // This seek will either find a key with timestamp that's less or equal than required value, or a different key whatsoever.
        // It is guaranteed by descending order of timestamps.
        seekIterator.seek(keyBuf.array());

        return handleReadByTimestampIterator(seekIterator, rowId, timestamp, keyBuf);
    }

    /**
     * Walks "version chain" via the iterator to find a row by timestamp.
     *
     * <p>See {@link MvPartitionStorage#read(RowId, HybridTimestamp)} for details.
     *
     * @param seekIterator Iterator, on which seek operation was already performed.
     * @param rowId Row id.
     * @param timestamp Timestamp.
     * @param keyBuf Buffer with a key in it: partition id + row id + timestamp.
     * @return Read result.
     */
    private static ReadResult handleReadByTimestampIterator(RocksIterator seekIterator, RowId rowId, HybridTimestamp timestamp,
            ByteBuffer keyBuf) {
        // There's no guarantee that required key even exists. If it doesn't, then "seek" will point to a different key.
        // To avoid returning its value, we have to check that actual key matches what we need.
        // Here we prepare direct buffer to read key without timestamp. Shared direct buffer is used to avoid extra memory allocations.
        ByteBuffer foundKeyBuf = MV_KEY_BUFFER.get().clear();

        int keyLength = 0;

        if (!invalid(seekIterator)) {
            keyLength = seekIterator.key(foundKeyBuf);
        }

        if (invalid(seekIterator) || !matches(rowId, foundKeyBuf)) {
            // There is no record older than timestamp.
            // There might be a write-intent which we should return.
            // Seek to *just* row id.
            seekIterator.seek(copyOf(keyBuf.array(), ROW_PREFIX_SIZE));

            if (invalid(seekIterator)) {
                // There are no writes with row id.
                return ReadResult.empty(rowId);
            }

            foundKeyBuf.clear();
            keyLength = seekIterator.key(foundKeyBuf);

            if (!matches(rowId, foundKeyBuf)) {
                // There are no writes with row id.
                return ReadResult.empty(rowId);
            }

            boolean isWriteIntent = keyLength == ROW_PREFIX_SIZE;

            if (isWriteIntent) {
                ByteBuffer valueBytes = ByteBuffer.wrap(seekIterator.value());

                // Let's check if there is a committed write.
                seekIterator.next();

                if (invalid(seekIterator)) {
                    // There are no committed writes, we can safely return write-intent.
                    return wrapUncommittedValue(rowId, valueBytes, null);
                }

                foundKeyBuf.clear();
                seekIterator.key(foundKeyBuf);

                if (!matches(rowId, foundKeyBuf)) {
                    // There are no committed writes, we can safely return write-intent.
                    return wrapUncommittedValue(rowId, valueBytes, null);
                }
            }

            // There is a committed write, but it's more recent than our timestamp (because we didn't find it with first seek).
            return ReadResult.empty(rowId);
        } else {
            // Should not be write-intent, as we were seeking with the timestamp.
            assert keyLength == MAX_KEY_SIZE;

            HybridTimestamp rowTimestamp = readTimestampDesc(foundKeyBuf);

            ByteBuffer valueBytes = ByteBuffer.wrap(seekIterator.value());

            if (rowTimestamp.equals(timestamp)) {
                // This is exactly the row we are looking for.
                return wrapCommittedValue(rowId, valueBytes, rowTimestamp);
            }

            // Let's check if there is more recent write. If it is a write-intent, then return write-intent.
            // If it is a committed write, then we are already in a right range.
            seekIterator.prev();

            if (invalid(seekIterator)) {
                // There is no more recent commits or write-intents.
                return wrapCommittedValue(rowId, valueBytes, rowTimestamp);
            }

            foundKeyBuf.clear();
            keyLength = seekIterator.key(foundKeyBuf);

            if (!matches(rowId, foundKeyBuf)) {
                // There is no more recent commits or write-intents under this row id.
                return wrapCommittedValue(rowId, valueBytes, rowTimestamp);
            }

            boolean isWriteIntent = keyLength == ROW_PREFIX_SIZE;

            if (isWriteIntent) {
                return wrapUncommittedValue(rowId, ByteBuffer.wrap(seekIterator.value()), rowTimestamp);
            }

            return wrapCommittedValue(rowId, valueBytes, readTimestampDesc(foundKeyBuf));
        }
    }

    /**
     * Checks if row id matches the one written in the key buffer. Note: this operation changes the position in the buffer.
     *
     * @param rowId Row id.
     * @param keyBuf Key buffer.
     * @return {@code true} if row id matches the key buffer, {@code false} otherwise.
     */
    private static boolean matches(RowId rowId, ByteBuffer keyBuf) {
        // Comparison starts from the position of the row id.
        keyBuf.position(ROW_ID_OFFSET);

        return rowId.mostSignificantBits() == normalize(keyBuf.getLong()) && rowId.leastSignificantBits() == normalize(keyBuf.getLong());
    }

    @Override
    public Cursor<ReadResult> scanVersions(RowId rowId) throws StorageException {
        return busy(() -> {
            assert rowIsLocked(rowId);

            throwExceptionIfStorageInProgressOfRebalance(state.get(), this::createStorageInfo);

            ByteBuffer prefix = prepareDirectKeyBuf(rowId)
                    .position(0)
                    .limit(ROW_PREFIX_SIZE);

            var options = new ReadOptions().setPrefixSameAsStart(true);

            RocksIterator it = db.newIterator(helper.partCf, options);

            it = helper.wrapIterator(it, helper.partCf);

            it.seek(prefix);

            return new RocksIteratorAdapter<ReadResult>(it) {
                @Override
                protected ReadResult decodeEntry(byte[] key, byte[] value) {
                    int keyLength = key.length;

                    boolean isWriteIntent = keyLength == ROW_PREFIX_SIZE;

                    return readResultFromKeyAndValue(
                            isWriteIntent,
                            ByteBuffer.wrap(key).order(KEY_BYTE_ORDER),
                            ByteBuffer.wrap(value)
                    );
                }

                @Override
                public boolean hasNext() {
                    return busy(() -> {
                        assert rowIsLocked(rowId) : "rowId=" + rowId + ", " + createStorageInfo();

                        return super.hasNext();
                    });
                }

                @Override
                public ReadResult next() {
                    return busy(() -> {
                        assert rowIsLocked(rowId) : "rowId=" + rowId + ", " + createStorageInfo();

                        return super.next();
                    });
                }

                @Override
                public void close() {
                    assert rowIsLocked(rowId);

                    super.close();

                    RocksUtils.closeAll(options);
                }
            };
        });
    }

    @Override
    public PartitionTimestampCursor scan(HybridTimestamp timestamp) throws StorageException {
        Objects.requireNonNull(timestamp, "timestamp is null");

        return busy(() -> {
            throwExceptionIfStorageInProgressOfRebalance(state.get(), this::createStorageInfo);

            if (lookingForLatestVersions(timestamp)) {
                return new ScanLatestVersionsCursor();
            } else {
                return new ScanByTimestampCursor(timestamp);
            }
        });
    }

    private static void setKeyBuffer(ByteBuffer keyBuf, RowId rowId, @Nullable HybridTimestamp timestamp) {
        keyBuf.putLong(ROW_ID_OFFSET, normalize(rowId.mostSignificantBits()));
        keyBuf.putLong(ROW_ID_OFFSET + Long.BYTES, normalize(rowId.leastSignificantBits()));

        if (timestamp != null) {
            putTimestampDesc(keyBuf.position(ROW_PREFIX_SIZE), timestamp);
        }

        keyBuf.rewind();
    }

    @Override
    public @Nullable RowId closestRowId(RowId lowerBound) throws StorageException {
        return busy(() -> {
            throwExceptionIfStorageInProgressOfRebalance(state.get(), this::createStorageInfo);

            ByteBuffer keyBuf = prepareDirectKeyBuf(lowerBound)
                    .position(0)
                    .limit(ROW_PREFIX_SIZE);

            try (RocksIterator it = db.newIterator(helper.partCf, helper.scanReadOpts)) {
                it.seek(keyBuf);

                if (!it.isValid()) {
                    RocksUtils.checkIterator(it);

                    return null;
                }

                keyBuf.rewind();

                it.key(keyBuf);

                return getRowId(keyBuf);
            }
        });
    }

    private static void incrementRowId(ByteBuffer buf) {
        long lsb = 1 + buf.getLong(ROW_ID_OFFSET + Long.BYTES);

        buf.putLong(ROW_ID_OFFSET + Long.BYTES, lsb);

        if (lsb != 0L) {
            return;
        }

        long msb = 1 + buf.getLong(ROW_ID_OFFSET);

        buf.putLong(ROW_ID_OFFSET, msb);

        if (msb != 0L) {
            return;
        }

        short partitionId = (short) (1 + buf.getShort(0));

        assert partitionId != 0;

        buf.putShort(0, partitionId);

        buf.rewind();
    }

    private RowId getRowId(ByteBuffer keyBuffer) {
        return helper.getRowId(keyBuffer, ROW_ID_OFFSET);
    }

    @Override
    public void updateLease(long leaseStartTime, String primaryReplicaNodeId) {
        busy(() -> {
            if (leaseStartTime <= this.leaseStartTime) {
                return null;
            }

            AbstractWriteBatch writeBatch = PartitionDataHelper.requireWriteBatch();

            try {
                byte[] leaseBytes = new byte[Long.BYTES];

                putLongToBytes(leaseStartTime, leaseBytes, 0);

                writeBatch.put(meta, leaseKey, leaseBytes);
                // TODO sanpwc write primaryReplica node Id

                this.leaseStartTime = leaseStartTime;
                this.primaryReplicaNodeId = primaryReplicaNodeId;
            } catch (RocksDBException e) {
                throw new StorageException(e);
            }

            return null;
        });
    }

    @Override
    public long leaseStartTime() {
        return busy(() -> leaseStartTime);
    }

    @Override
    public String primaryReplicaNodeId() {
        return busy(() -> primaryReplicaNodeId);
    }

    /**
     * Deletes partition data from the storage, using write batch to perform the operation.
     */
    void destroyData(WriteBatch writeBatch) throws RocksDBException {
        writeBatch.delete(meta, lastAppliedIndexAndTermKey);
        writeBatch.delete(meta, lastGroupConfigKey);
        writeBatch.delete(meta, leaseKey);

        writeBatch.deleteRange(helper.partCf, helper.partitionStartPrefix(), helper.partitionEndPrefix());

        gc.deleteQueue(writeBatch);
    }

    @Override
    public @Nullable GcEntry peek(HybridTimestamp lowWatermark) {
        //noinspection resource
        PartitionDataHelper.requireWriteBatch();

        // No busy lock required, we're already in "runConsistently" closure.
        throwExceptionIfStorageInProgressOfRebalance(state.get(), this::createStorageInfo);

        return gc.peek(lowWatermark);
    }

    @Override
    public @Nullable BinaryRow vacuum(GcEntry entry) {
        WriteBatchWithIndex batch = PartitionDataHelper.requireWriteBatch();

        // No busy lock required, we're already in "runConsistently" closure.
        throwExceptionIfStorageInProgressOfRebalance(state.get(), this::createStorageInfo);

        try {
            return gc.vacuum(batch, entry);
        } catch (RocksDBException e) {
            throw new StorageException("Failed to collect garbage: " + createStorageInfo(), e);
        }
    }

    @Override
    public long estimatedSize() {
        return estimatedSize;
    }

    @Override
    public void close() {
        transitionToDestroyedOrClosedState(StorageState.CLOSED);
    }

    private void transitionToDestroyedOrClosedState(StorageState targetState) {
        if (!transitionToTerminalState(targetState, state)) {
            return;
        }

        busyLock.block();

        readOpts.close();
        helper.close();
    }

    /**
     * Transitions this storage to the {@link StorageState#DESTROYED} state.
     */
    public void transitionToDestroyedState() {
        transitionToDestroyedOrClosedState(StorageState.DESTROYED);
    }

    /**
     * Prepares thread-local on-heap byte buffer. Writes row id in it. Partition id is already there. Timestamp is not cleared.
     */
    private ByteBuffer prepareHeapKeyBuf(RowId rowId) {
        ByteBuffer keyBuf = HEAP_KEY_BUFFER.get().clear();

        writeKey(keyBuf, rowId);

        return keyBuf;
    }

    private ByteBuffer prepareDirectKeyBuf(RowId rowId) {
        ByteBuffer keyBuf = DIRECT_KEY_BUFFER.get().clear();

        writeKey(keyBuf, rowId);

        return keyBuf;
    }

    private void writeKey(ByteBuffer buffer, RowId rowId) {
        assert buffer.order() == KEY_BYTE_ORDER;
        assert rowId.partitionId() == partitionId : rowId;

        buffer.putInt(tableStorage.getTableId());
        buffer.putShort((short) rowId.partitionId());

        helper.putRowId(buffer, rowId);
    }

    private static void validateTxId(ByteBuffer valueBytes, UUID txId) {
        long msb = valueBytes.getLong();
        long lsb = valueBytes.getLong();

        valueBytes.rewind();

        if (txId.getMostSignificantBits() != msb || txId.getLeastSignificantBits() != lsb) {
            throw new TxIdMismatchException(txId, new UUID(msb, lsb));
        }
    }

    /**
     * Checks iterator validity, including both finished iteration and occurred exception.
     */
    static boolean invalid(RocksIterator it) {
        boolean invalid = !it.isValid();

        if (invalid) {
            // Check the status first. This operation is guaranteed to throw if an internal error has occurred during
            // the iteration. Otherwise, we've exhausted the data range.
            try {
                it.status();
            } catch (RocksDBException e) {
                throw new StorageException("Failed to read data from storage", e);
            }
        }

        return invalid;
    }

    /**
     * Converts raw byte array representation of the value into a binary row.
     *
     * @param valueBytes Value bytes as read from the storage.
     * @param valueHasTxData Whether the value has a transaction id prefix in it.
     * @return Binary row instance or {@code null} if value is a tombstone.
     */
    private static @Nullable BinaryRow wrapValueIntoBinaryRow(ByteBuffer valueBytes, boolean valueHasTxData) {
        if (isTombstone(valueBytes, valueHasTxData)) {
            return null;
        }

        assert valueBytes.order() == ByteOrder.BIG_ENDIAN;

        if (valueHasTxData) {
            valueBytes.position(VALUE_OFFSET);
        }

        return deserializeRow(valueBytes);
    }

    /**
     * Converts raw byte array representation of the write-intent value into a read result adding newest commit timestamp if it is not
     * {@code null}.
     *
     * @param rowId ID of the corresponding row.
     * @param valueBuffer Value bytes as read from the storage.
     * @param newestCommitTs Commit timestamp of the most recent committed write of this value.
     * @return Read result instance.
     */
    private static ReadResult wrapUncommittedValue(RowId rowId, ByteBuffer valueBuffer, @Nullable HybridTimestamp newestCommitTs) {
        assert valueBuffer.order() == ByteOrder.BIG_ENDIAN;

        UUID txId = new UUID(valueBuffer.getLong(), valueBuffer.getLong());

        int commitTableId = valueBuffer.getInt();

        int commitPartitionId = Short.toUnsignedInt(valueBuffer.getShort());

        BinaryRow row = valueBuffer.remaining() == 0 ? null : deserializeRow(valueBuffer);

        valueBuffer.rewind();

        return ReadResult.createFromWriteIntent(rowId, row, txId, commitTableId, commitPartitionId, newestCommitTs);
    }

    /**
     * Converts raw byte array representation of the value into a read result.
     *
     * @param rowId ID of the corresponding row.
     * @param valueBytes Value bytes as read from the storage.
     * @param rowCommitTimestamp Timestamp with which the row was committed.
     * @return Read result instance or {@code null} if value is a tombstone.
     */
    private static ReadResult wrapCommittedValue(RowId rowId, ByteBuffer valueBytes, HybridTimestamp rowCommitTimestamp) {
        if (valueBytes.remaining() == 0) {
            return ReadResult.empty(rowId);
        }

        return ReadResult.createFromCommitted(
                rowId,
                deserializeRow(valueBytes),
                rowCommitTimestamp
        );
    }

    /**
     * Returns {@code true} if value payload represents a tombstone.
     */
    private static boolean isTombstone(ByteBuffer valueBytes, boolean hasTxId) {
        return valueBytes.limit() == (hasTxId ? VALUE_HEADER_SIZE : 0);
    }

    private abstract class BasePartitionTimestampCursor implements PartitionTimestampCursor {
        protected final RocksIterator it = db.newIterator(helper.partCf, helper.scanReadOpts);

        // Here's seek buffer itself. Originally it contains a valid partition id, row id payload that's filled with zeroes, and maybe
        // a timestamp value. Zero row id guarantees that it's lexicographically less than or equal to any other row id stored in the
        // partition.
        // Byte buffer from a thread-local field can't be used here, because of two reasons:
        //  - no one guarantees that there will only be a single cursor;
        //  - no one guarantees that returned cursor will not be used by other threads.
        // The thing is, we need this buffer to preserve its content between invocations of "hasNext" method.
        final ByteBuffer seekKeyBuf = allocate(MAX_KEY_SIZE).order(KEY_BYTE_ORDER).putInt(tableId).putShort((short) partitionId);

        RowId currentRowId;

        /** Cached value for {@link #next()} method. Also optimizes the code of {@link #hasNext()}. */
        protected ReadResult next;

        protected abstract boolean hasNextBusy();

        @Override
        public boolean hasNext() {
            return busy(() -> {
                throwExceptionIfStorageInProgressOfRebalance(state.get(), RocksDbMvPartitionStorage.this::createStorageInfo);

                return hasNextBusy();
            });
        }

        @Override
        public @Nullable BinaryRow committed(HybridTimestamp timestamp) {
            return busy(() -> {
                throwExceptionIfStorageInProgressOfRebalance(state.get(), RocksDbMvPartitionStorage.this::createStorageInfo);

                Objects.requireNonNull(timestamp, "timestamp is null");

                if (currentRowId == null) {
                    throw new IllegalStateException("currentRowId is null");
                }

                setKeyBuffer(seekKeyBuf, currentRowId, timestamp);

                it.seek(seekKeyBuf.array());

                ReadResult readResult = handleReadByTimestampIterator(it, currentRowId, timestamp, seekKeyBuf);

                if (readResult.isEmpty()) {
                    return null;
                }

                return readResult.binaryRow();
            });
        }

        @SuppressWarnings("IteratorNextCanNotThrowNoSuchElementException") // It can.
        @Override
        public final ReadResult next() {
            return busy(() -> {
                throwExceptionIfStorageInProgressOfRebalance(state.get(), RocksDbMvPartitionStorage.this::createStorageInfo);

                if (!hasNextBusy()) {
                    throw new NoSuchElementException();
                }

                ReadResult res = next;

                next = null;

                return res;
            });
        }

        @Override
        public final void close() {
            it.close();
        }
    }

    private final class ScanLatestVersionsCursor extends BasePartitionTimestampCursor {
        @Override
        public boolean hasNextBusy() {
            // Fast-path for consecutive invocations.
            if (next != null) {
                return true;
            }

            if (currentRowId != null) {
                setKeyBuffer(seekKeyBuf, currentRowId, null);
                incrementRowId(seekKeyBuf);
            }

            currentRowId = null;

            // Prepare direct buffer slice to read keys from the iterator.
            ByteBuffer currentKeyBuffer = DIRECT_KEY_BUFFER.get();

            while (true) {
                // At this point, seekKeyBuf should contain row id that's above the one we already scanned, but not greater than any
                // other row id in partition. When we start, row id is filled with zeroes. Value during the iteration is described later
                // in this code. Now let's describe what we'll find, assuming that iterator found something:
                //  - if timestamp is null:
                //      - this seek will find the newest version of the next row in iterator. Exactly what we need.
                //  - if timestamp is not null:
                //      - suppose that seek key buffer has the following value: "| P0 | R0 | T0 |" (partition, row id, timestamp)
                //        and iterator finds something, let's denote it as "| P0 | R1 | T1 |" (partition must match). Again, there are
                //        few possibilities here:
                //          - R1 == R0, this means a match. By the rules of ordering we derive that T1 >= T0. Timestamps are stored in
                //            descending order, this means that we found exactly what's needed.
                //          - R1 > R0, this means that we found next row and T1 is either missing (pending row) or represents the latest
                //            version of the row. It doesn't matter in this case, because this row id will be reused to find its value
                //            at time T0. Additional "seek" will be required to do it.
                // TODO IGNITE-18201 Remove copying.
                it.seek(copyOf(seekKeyBuf.array(), ROW_PREFIX_SIZE));

                // Finish scan if nothing was found.
                if (invalid(it)) {
                    return false;
                }

                // Read the actual key into a direct buffer.
                int keyLength = it.key(currentKeyBuffer.clear());

                currentKeyBuffer.position(0).limit(keyLength);

                boolean isWriteIntent = keyLength == ROW_PREFIX_SIZE;

                RowId rowId = getRowId(currentKeyBuffer);

                // Copy actual row id into a "seekKeyBuf" buffer.
                seekKeyBuf.putLong(ROW_ID_OFFSET, normalize(rowId.mostSignificantBits()));
                seekKeyBuf.putLong(ROW_ID_OFFSET + Long.BYTES, normalize(rowId.leastSignificantBits()));

                // This one might look tricky. We finished processing next row. There are three options:
                //  - "found" flag is false - there's no fitting version of the row. We'll continue to next iteration;
                //  - value is empty, we found a tombstone. We'll continue to next iteration as well;
                //  - value is not empty and everything's good. We'll cache it and return from method.
                // In all three cases we need to prepare the value of "seekKeyBuf" so that it has not-yet-scanned row id in it.
                // the only valid way to do so is to treat row id payload as one big unsigned integer in Big Endian and increment it.
                // It's important to note that increment may overflow. In this case "carry flag" will go into incrementing partition id.
                // This is fine for three reasons:
                //  - iterator has an upper bound, following "seek" will result in invalid iterator state.
                //  - partition id itself cannot be overflown, because it's limited with a constant less than 0xFFFF.
                // It's something like 65500, I think.
                //  - "seekKeyBuf" buffer value will not be used after that, so it's ok if we corrupt its data (in every other instance,
                //    buffer starts with a valid partition id, which is set during buffer's initialization).
                incrementRowId(seekKeyBuf);

                // Cache row and return "true" if it's found and not a tombstone.
                byte[] valueBytes = it.value();

                HybridTimestamp nextCommitTimestamp = null;

                if (isWriteIntent) {
                    it.next();

                    if (!invalid(it)) {
                        ByteBuffer key = ByteBuffer.wrap(it.key()).order(KEY_BYTE_ORDER);

                        if (matches(rowId, key)) {
                            // This is a next version of current row.
                            nextCommitTimestamp = readTimestampDesc(key);
                        }
                    }
                }

                assert valueBytes != null;

                ByteBuffer valueBuffer = ByteBuffer.wrap(valueBytes);

                ReadResult readResult = isWriteIntent
                        ? wrapUncommittedValue(rowId, valueBuffer, nextCommitTimestamp)
                        // There is no write-intent, return latest committed row.
                        : wrapCommittedValue(rowId, valueBuffer, readTimestampDesc(currentKeyBuffer));

                if (!readResult.isEmpty() || readResult.isWriteIntent()) {
                    next = readResult;
                    currentRowId = rowId;

                    return true;
                }
            }
        }
    }

    private final class ScanByTimestampCursor extends BasePartitionTimestampCursor {
        private final HybridTimestamp timestamp;

        private ScanByTimestampCursor(HybridTimestamp timestamp) {
            this.timestamp = timestamp;
        }

        @Override
        public boolean hasNextBusy() {
            // Fast-path for consecutive invocations.
            if (next != null) {
                return true;
            }

            if (currentRowId != null) {
                setKeyBuffer(seekKeyBuf, currentRowId, timestamp);
                incrementRowId(seekKeyBuf);
            }

            currentRowId = null;

            // Prepare direct buffer slice to read keys from the iterator.
            ByteBuffer directBuffer = DIRECT_KEY_BUFFER.get();

            while (true) {
                // TODO IGNITE-18201 Remove copying.
                it.seek(copyOf(seekKeyBuf.array(), ROW_PREFIX_SIZE));

                if (invalid(it)) {
                    return false;
                }

                // We need to figure out what current row id is.
                it.key(directBuffer.clear());

                RowId rowId = getRowId(directBuffer);

                setKeyBuffer(seekKeyBuf, rowId, timestamp);

                // Seek to current row id + timestamp.
                it.seek(seekKeyBuf.array());

                ReadResult readResult = handleReadByTimestampIterator(it, rowId, timestamp, seekKeyBuf);

                if (readResult.isEmpty() && !readResult.isWriteIntent()) {
                    // Seek to next row id as we found nothing that matches.
                    incrementRowId(seekKeyBuf);

                    continue;
                }

                next = readResult;
                currentRowId = rowId;

                return true;
            }
        }
    }

    private <V> V busy(Supplier<V> supplier) {
        if (!busyLock.enterBusy()) {
            throwExceptionDependingOnStorageState(state.get(), createStorageInfo());
        }

        try {
            return supplier.get();
        } finally {
            busyLock.leaveBusy();
        }
    }

    /**
     * Creates a summary info of the storage in the format "table=user, partitionId=1".
     */
    String createStorageInfo() {
        return format("tableId={}, partitionId={}", tableStorage.getTableId(), partitionId);
    }

    /**
     * Prepares the storage for rebalancing.
     *
     * @throws StorageRebalanceException If there was an error when starting the rebalance.
     */
    void startRebalance(WriteBatch writeBatch) {
        if (!state.compareAndSet(StorageState.RUNNABLE, StorageState.REBALANCE)) {
            throwExceptionDependingOnStorageStateOnRebalance(state.get(), createStorageInfo());
        }

        // Change storage states and expect all storage operations to stop soon.
        busyLock.block();

        try {
            clearStorage(writeBatch, REBALANCE_IN_PROGRESS, REBALANCE_IN_PROGRESS);
        } catch (RocksDBException e) {
            throw new StorageRebalanceException("Error when trying to start rebalancing storage: " + createStorageInfo(), e);
        } finally {
            busyLock.unblock();
        }
    }

    /**
     * Aborts storage rebalancing.
     *
     * @throws StorageRebalanceException If there was an error when aborting the rebalance.
     */
    void abortRebalance(WriteBatch writeBatch) {
        if (!state.compareAndSet(StorageState.REBALANCE, StorageState.RUNNABLE)) {
            throwExceptionDependingOnStorageStateOnRebalance(state.get(), createStorageInfo());
        }

        try {
            clearStorage(writeBatch, 0, 0);
        } catch (RocksDBException e) {
            throw new StorageRebalanceException("Error when trying to abort rebalancing storage: " + createStorageInfo(), e);
        }
    }

    /**
     * Completes storage rebalancing.
     *
     * @throws StorageRebalanceException If there was an error when finishing the rebalance.
     */
    void finishRebalance(WriteBatch writeBatch, long lastAppliedIndex, long lastAppliedTerm, byte[] groupConfig) {
        if (!state.compareAndSet(StorageState.REBALANCE, StorageState.RUNNABLE)) {
            throwExceptionDependingOnStorageStateOnRebalance(state.get(), createStorageInfo());
        }

        try {
            saveLastApplied(writeBatch, lastAppliedIndex, lastAppliedTerm);

            saveGroupConfigurationOnRebalance(writeBatch, groupConfig);
        } catch (RocksDBException e) {
            throw new StorageRebalanceException("Error when trying to abort rebalancing storage: " + createStorageInfo(), e);
        }
    }

    private void clearStorage(WriteBatch writeBatch, long lastAppliedIndex, long lastAppliedTerm) throws RocksDBException {
        saveLastApplied(writeBatch, lastAppliedIndex, lastAppliedTerm);

        lastGroupConfig = null;
        estimatedSize = 0;

        writeBatch.delete(meta, lastGroupConfigKey);
        writeBatch.delete(meta, leaseKey);
        writeBatch.delete(meta, estimatedSizeKey);

        writeBatch.deleteRange(helper.partCf, helper.partitionStartPrefix(), helper.partitionEndPrefix());

        gc.deleteQueue(writeBatch);
    }

    private void saveLastApplied(WriteBatch writeBatch, long lastAppliedIndex, long lastAppliedTerm) throws RocksDBException {
        savePendingLastApplied(writeBatch, lastAppliedIndex, lastAppliedTerm);

        this.lastAppliedIndex = lastAppliedIndex;
        this.lastAppliedTerm = lastAppliedTerm;
    }

    private void saveGroupConfigurationOnRebalance(WriteBatch writeBatch, byte[] config) throws RocksDBException {
        saveGroupConfiguration(writeBatch, config);

        this.lastGroupConfig = config.clone();
    }

    /**
     * Prepares the storage for cleanup.
     *
     * <p>After cleanup (successful or not), method {@link #finishCleanup()} must be called.
     */
    void startCleanup(WriteBatch writeBatch) throws RocksDBException {
        if (!state.compareAndSet(StorageState.RUNNABLE, StorageState.CLEANUP)) {
            throwExceptionDependingOnStorageState(state.get(), createStorageInfo());
        }

        // Changed storage states and expect all storage operations to stop soon.
        busyLock.block();

        clearStorage(writeBatch, 0, 0);
    }

    /**
     * Finishes cleanup up the storage.
     */
    void finishCleanup() {
        if (state.compareAndSet(StorageState.CLEANUP, StorageState.RUNNABLE)) {
            busyLock.unblock();
        }
    }
}<|MERGE_RESOLUTION|>--- conflicted
+++ resolved
@@ -219,14 +219,11 @@
                     : ByteBuffer.wrap(leaseStartTimeBytes).order(ByteOrder.LITTLE_ENDIAN);
 
             leaseStartTime = leaseStartTimeBuf == null ? HybridTimestamp.MIN_VALUE.longValue() : leaseStartTimeBuf.getLong();
-<<<<<<< HEAD
+
+            byte[] estimatedSizeBytes = db.get(meta, readOpts, estimatedSizeKey);
+
+            estimatedSize = estimatedSizeBytes == null ? 0 : bytesToLong(estimatedSizeBytes);
             // TODO restore primary replica node id.
-=======
-
-            byte[] estimatedSizeBytes = db.get(meta, readOpts, estimatedSizeKey);
-
-            estimatedSize = estimatedSizeBytes == null ? 0 : bytesToLong(estimatedSizeBytes);
->>>>>>> c40daaf1
         } catch (RocksDBException e) {
             throw new StorageException(e);
         }
