--- conflicted
+++ resolved
@@ -117,52 +117,6 @@
  * to see how it's achieved. Missing timestamp could be interpreted as a moment infinitely far away in the future.
  */
 public class RocksDbMvPartitionStorage implements MvPartitionStorage {
-<<<<<<< HEAD
-    /** Position of row id inside the key. */
-    private static final int ROW_ID_OFFSET = Short.BYTES;
-
-    /** UUID size in bytes. */
-    private static final int ROW_ID_SIZE = 2 * Long.BYTES;
-
-    /** Size of the key without timestamp. */
-    private static final int ROW_PREFIX_SIZE = ROW_ID_OFFSET + ROW_ID_SIZE;
-
-    /** Transaction id size (part of the transaction state). */
-    private static final int TX_ID_SIZE = 2 * Long.BYTES;
-
-    /** Commit table id size (part of the transaction state). */
-    private static final int TABLE_ID_SIZE = 2 * Long.BYTES;
-
-    /** Commit partition id size (part of the transaction state). */
-    private static final int PARTITION_ID_SIZE = Short.BYTES;
-
-    /** Size of the value header (transaction state). */
-    private static final int VALUE_HEADER_SIZE = TX_ID_SIZE + TABLE_ID_SIZE + PARTITION_ID_SIZE;
-
-    /** Transaction id offset. */
-    private static final int TX_ID_OFFSET = 0;
-
-    /** Commit table id offset. */
-    private static final int TABLE_ID_OFFSET = TX_ID_SIZE;
-
-    /** Commit partition id offset. */
-    private static final int PARTITION_ID_OFFSET = TABLE_ID_OFFSET + TABLE_ID_SIZE;
-
-    /** Value offset (if transaction state is present). */
-    private static final int VALUE_OFFSET = VALUE_HEADER_SIZE;
-
-    /** Maximum size of the key. */
-    private static final int MAX_KEY_SIZE = ROW_PREFIX_SIZE + HYBRID_TIMESTAMP_SIZE;
-
-    private static final ByteOrder KEY_BYTE_ORDER = ByteOrder.BIG_ENDIAN;
-
-    private static final ByteOrder TABLE_ROW_BYTE_ORDER = ByteBufferRow.ORDER;
-
-    /** Thread-local direct buffer instance to read keys from RocksDB. */
-    private static final ThreadLocal<ByteBuffer> MV_KEY_BUFFER = withInitial(() -> allocateDirect(MAX_KEY_SIZE).order(KEY_BYTE_ORDER));
-
-=======
->>>>>>> 39224e3d
     /** Thread-local on-heap byte buffer instance to use for key manipulations. */
     private static final ThreadLocal<ByteBuffer> HEAP_KEY_BUFFER = withInitial(() -> allocate(MAX_KEY_SIZE).order(KEY_BYTE_ORDER));
 
