/*
 * Licensed to the Apache Software Foundation (ASF) under one or more
 * contributor license agreements.  See the NOTICE file distributed with
 * this work for additional information regarding copyright ownership.
 * The ASF licenses this file to You under the Apache License, Version 2.0
 * (the "License"); you may not use this file except in compliance with
 * the License.  You may obtain a copy of the License at
 *
 *      http://www.apache.org/licenses/LICENSE-2.0
 *
 * Unless required by applicable law or agreed to in writing, software
 * distributed under the License is distributed on an "AS IS" BASIS,
 * WITHOUT WARRANTIES OR CONDITIONS OF ANY KIND, either express or implied.
 * See the License for the specific language governing permissions and
 * limitations under the License.
 */

package org.apache.ignite.internal.vault.persistence;

import java.nio.file.Path;
import java.util.Map;
import java.util.concurrent.CompletableFuture;
import java.util.concurrent.ExecutorService;
import java.util.concurrent.Executors;
import java.util.concurrent.TimeUnit;
import java.util.function.Supplier;
import org.apache.ignite.internal.util.Cursor;
import org.apache.ignite.internal.util.IgniteUtils;
import org.apache.ignite.internal.vault.VaultEntry;
import org.apache.ignite.internal.vault.VaultService;
import org.apache.ignite.lang.ByteArray;
import org.apache.ignite.lang.IgniteInternalException;
import org.jetbrains.annotations.NotNull;
import org.jetbrains.annotations.Nullable;
import org.rocksdb.BlockBasedTableConfig;
import org.rocksdb.BloomFilter;
import org.rocksdb.CompactionPriority;
import org.rocksdb.CompressionType;
import org.rocksdb.Options;
import org.rocksdb.ReadOptions;
import org.rocksdb.RocksDB;
import org.rocksdb.RocksDBException;
import org.rocksdb.RocksIterator;
import org.rocksdb.Slice;
import org.rocksdb.WriteBatch;
import org.rocksdb.WriteOptions;

/**
 * Vault Service implementation based on <a href="https://github.com/facebook/rocksdb">RocksDB</a>.
 */
public class PersistentVaultService implements VaultService {
    static {
        RocksDB.loadLibrary();
    }

    /**
     *
     */
    private final ExecutorService threadPool = Executors.newFixedThreadPool(2);

    /**
     *
     */
    private final Options options = new Options();

    /**
     *
     */
    private volatile RocksDB db;

    /** Base path for RocksDB. */
    private final Path path;

    /**
     * Creates persistent vault service.
     *
     * @param path base path for RocksDB
     */
    public PersistentVaultService(Path path) {
        this.path = path;
    }

    /**
     * Creates and starts the RocksDB instance using the recommended options on the given {@code path}.
     */
    @Override
    public void start() {
        // using the recommended options from https://github.com/facebook/rocksdb/wiki/Setup-Options-and-Basic-Tuning
        options
<<<<<<< HEAD
                .setCreateIfMissing(true)
                .setCompressionType(CompressionType.LZ4_COMPRESSION)
                .setBottommostCompressionType(CompressionType.ZSTD_COMPRESSION)
                .setLevelCompactionDynamicLevelBytes(true)
                .setBytesPerSync(1048576)
                .setCompactionPriority(CompactionPriority.MinOverlappingRatio)
                .setTableFormatConfig(
                        new BlockBasedTableConfig()
                                .setBlockSize(16 * 1024)
                                .setCacheIndexAndFilterBlocks(true)
                                .setPinL0FilterAndIndexBlocksInCache(true)
                                .setFormatVersion(5)
                                .setFilterPolicy(new BloomFilter(10, false))
                                .setOptimizeFiltersForMemory(true)
                );
=======
            .setCreateIfMissing(true)
            .setCompressionType(CompressionType.LZ4_COMPRESSION)
            .setBottommostCompressionType(CompressionType.ZSTD_COMPRESSION)
            .setLevelCompactionDynamicLevelBytes(true)
            .setBytesPerSync(1024 * 1024)
            .setCompactionPriority(CompactionPriority.MinOverlappingRatio)
            .setTableFormatConfig(
                new BlockBasedTableConfig()
                    .setBlockSize(16 * 1024)
                    .setCacheIndexAndFilterBlocks(true)
                    .setPinL0FilterAndIndexBlocksInCache(true)
                    .setFormatVersion(5)
                    .setFilterPolicy(new BloomFilter(10, false))
                    .setOptimizeFiltersForMemory(true)
            );
>>>>>>> c086555b

        try {
            db = RocksDB.open(options, path.toString());
        } catch (RocksDBException e) {
            throw new IgniteInternalException(e);
        }
    }

    /** {@inheritDoc} */
    @Override
    public void stop() {
        // TODO: IGNITE-15161 Implement component's stop.
        try {
            close();
        } catch (RocksDBException e) {
            throw new IgniteInternalException(e);
        }
    }

    /** {@inheritDoc} */
    @Override
    public void close() throws RocksDBException {
        db.syncWal();

        IgniteUtils.shutdownAndAwaitTermination(threadPool, 10, TimeUnit.SECONDS);

        options.close();

        db.close();
    }

    /** {@inheritDoc} */
    @Override
    public @NotNull CompletableFuture<VaultEntry> get(@NotNull ByteArray key) {
        return supplyAsync(() -> db.get(key.bytes()))
                .thenApply(v -> new VaultEntry(key, v));
    }

    /** {@inheritDoc} */
    @Override
    public @NotNull CompletableFuture<Void> put(@NotNull ByteArray key, byte @Nullable [] val) {
        return val == null ? remove(key) : runAsync(() -> db.put(key.bytes(), val));
    }

    /** {@inheritDoc} */
    @Override
    public @NotNull CompletableFuture<Void> remove(@NotNull ByteArray key) {
        return runAsync(() -> db.delete(key.bytes()));
    }

    /** {@inheritDoc} */
    @Override
    public @NotNull Cursor<VaultEntry> range(@NotNull ByteArray fromKey, @NotNull ByteArray toKey) {
        try (var readOpts = new ReadOptions()) {
            var lowerBound = new Slice(fromKey.bytes());
            var upperBound = new Slice(toKey.bytes());

            readOpts
                    .setIterateLowerBound(lowerBound)
                    .setIterateUpperBound(upperBound);

            RocksIterator it = db.newIterator(readOpts);
            it.seekToFirst();

            return new RocksIteratorAdapter(it, lowerBound, upperBound);
        }
    }

    /** {@inheritDoc} */
    @Override
    public @NotNull CompletableFuture<Void> putAll(@NotNull Map<ByteArray, byte[]> vals) {
        return runAsync(() -> {
            try (
                    var writeBatch = new WriteBatch();
                    var writeOpts = new WriteOptions()
            ) {
                for (var entry : vals.entrySet()) {
                    if (entry.getValue() == null) {
                        writeBatch.delete(entry.getKey().bytes());
                    } else {
                        writeBatch.put(entry.getKey().bytes(), entry.getValue());
                    }
                }

                db.write(writeOpts, writeBatch);
            }
        });
    }

    /**
     * Same as a {@link Supplier} but throws the {@link RocksDBException}.
     */
    @FunctionalInterface
    private static interface RocksSupplier<T> {
        /**
         *
         */
        T supply() throws RocksDBException;
    }

    /**
     * Executes the given {@code supplier} on the internal thread pool.
     */
    private <T> CompletableFuture<T> supplyAsync(RocksSupplier<T> supplier) {
        return CompletableFuture.supplyAsync(() -> {
            try {
                return supplier.supply();
            } catch (RocksDBException e) {
                throw new IgniteInternalException(e);
            }
        }, threadPool);
    }

    /**
     * Same as a {@link Runnable} but throws the {@link RocksDBException}.
     */
    @FunctionalInterface
    private static interface RocksRunnable {
        /**
         *
         */
        void run() throws RocksDBException;
    }

    /**
     * Executes the given {@code runnable} on the internal thread pool.
     */
    private CompletableFuture<Void> runAsync(RocksRunnable runnable) {
        return CompletableFuture.runAsync(() -> {
            try {
                runnable.run();
            } catch (RocksDBException e) {
                throw new IgniteInternalException(e);
            }
        }, threadPool);
    }
}<|MERGE_RESOLUTION|>--- conflicted
+++ resolved
@@ -53,19 +53,13 @@
         RocksDB.loadLibrary();
     }
 
-    /**
-     *
-     */
+    /** */
     private final ExecutorService threadPool = Executors.newFixedThreadPool(2);
 
-    /**
-     *
-     */
+    /** */
     private final Options options = new Options();
 
-    /**
-     *
-     */
+    /** */
     private volatile RocksDB db;
 
     /** Base path for RocksDB. */
@@ -83,27 +77,9 @@
     /**
      * Creates and starts the RocksDB instance using the recommended options on the given {@code path}.
      */
-    @Override
-    public void start() {
+    @Override public void start() {
         // using the recommended options from https://github.com/facebook/rocksdb/wiki/Setup-Options-and-Basic-Tuning
         options
-<<<<<<< HEAD
-                .setCreateIfMissing(true)
-                .setCompressionType(CompressionType.LZ4_COMPRESSION)
-                .setBottommostCompressionType(CompressionType.ZSTD_COMPRESSION)
-                .setLevelCompactionDynamicLevelBytes(true)
-                .setBytesPerSync(1048576)
-                .setCompactionPriority(CompactionPriority.MinOverlappingRatio)
-                .setTableFormatConfig(
-                        new BlockBasedTableConfig()
-                                .setBlockSize(16 * 1024)
-                                .setCacheIndexAndFilterBlocks(true)
-                                .setPinL0FilterAndIndexBlocksInCache(true)
-                                .setFormatVersion(5)
-                                .setFilterPolicy(new BloomFilter(10, false))
-                                .setOptimizeFiltersForMemory(true)
-                );
-=======
             .setCreateIfMissing(true)
             .setCompressionType(CompressionType.LZ4_COMPRESSION)
             .setBottommostCompressionType(CompressionType.ZSTD_COMPRESSION)
@@ -119,22 +95,22 @@
                     .setFilterPolicy(new BloomFilter(10, false))
                     .setOptimizeFiltersForMemory(true)
             );
->>>>>>> c086555b
 
         try {
             db = RocksDB.open(options, path.toString());
-        } catch (RocksDBException e) {
+        }
+        catch (RocksDBException e) {
             throw new IgniteInternalException(e);
         }
     }
 
     /** {@inheritDoc} */
-    @Override
-    public void stop() {
+    @Override public void stop() {
         // TODO: IGNITE-15161 Implement component's stop.
         try {
             close();
-        } catch (RocksDBException e) {
+        }
+        catch (RocksDBException e) {
             throw new IgniteInternalException(e);
         }
     }
@@ -155,7 +131,7 @@
     @Override
     public @NotNull CompletableFuture<VaultEntry> get(@NotNull ByteArray key) {
         return supplyAsync(() -> db.get(key.bytes()))
-                .thenApply(v -> new VaultEntry(key, v));
+            .thenApply(v -> new VaultEntry(key, v));
     }
 
     /** {@inheritDoc} */
@@ -178,8 +154,8 @@
             var upperBound = new Slice(toKey.bytes());
 
             readOpts
-                    .setIterateLowerBound(lowerBound)
-                    .setIterateUpperBound(upperBound);
+                .setIterateLowerBound(lowerBound)
+                .setIterateUpperBound(upperBound);
 
             RocksIterator it = db.newIterator(readOpts);
             it.seekToFirst();
@@ -193,15 +169,14 @@
     public @NotNull CompletableFuture<Void> putAll(@NotNull Map<ByteArray, byte[]> vals) {
         return runAsync(() -> {
             try (
-                    var writeBatch = new WriteBatch();
-                    var writeOpts = new WriteOptions()
+                var writeBatch = new WriteBatch();
+                var writeOpts = new WriteOptions()
             ) {
                 for (var entry : vals.entrySet()) {
-                    if (entry.getValue() == null) {
+                    if (entry.getValue() == null)
                         writeBatch.delete(entry.getKey().bytes());
-                    } else {
+                    else
                         writeBatch.put(entry.getKey().bytes(), entry.getValue());
-                    }
                 }
 
                 db.write(writeOpts, writeBatch);
@@ -214,9 +189,7 @@
      */
     @FunctionalInterface
     private static interface RocksSupplier<T> {
-        /**
-         *
-         */
+        /** */
         T supply() throws RocksDBException;
     }
 
@@ -238,9 +211,7 @@
      */
     @FunctionalInterface
     private static interface RocksRunnable {
-        /**
-         *
-         */
+        /** */
         void run() throws RocksDBException;
     }
 
