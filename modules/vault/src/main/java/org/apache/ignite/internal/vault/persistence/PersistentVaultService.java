--- conflicted
+++ resolved
@@ -25,11 +25,8 @@
 import org.apache.ignite.internal.lang.IgniteInternalException;
 import org.apache.ignite.internal.rocksdb.RocksIteratorAdapter;
 import org.apache.ignite.internal.rocksdb.RocksUtils;
-<<<<<<< HEAD
 import org.apache.ignite.internal.thread.NamedThreadFactory;
 import org.apache.ignite.internal.tracing.TraceSpan;
-=======
->>>>>>> e5215745
 import org.apache.ignite.internal.util.Cursor;
 import org.apache.ignite.internal.vault.VaultEntry;
 import org.apache.ignite.internal.vault.VaultService;
@@ -117,27 +114,14 @@
     }
 
     @Override
-<<<<<<< HEAD
-    public CompletableFuture<Void> put(ByteArray key, byte @Nullable [] val) {
-        return runAsync(() -> {
-            try {
-                if (val == null) {
-                    db.delete(key.bytes());
-                } else {
-                    try (TraceSpan ignored = span("vaultStoragePutData")) {
-                        db.put(key.bytes(), val);
-                    }
-                }
-            } catch (RocksDBException e) {
-                throw new IgniteInternalException("Unable to write data to RocksDB", e);
-=======
     public void put(ByteArray key, byte @Nullable [] val) {
         try {
             if (val == null) {
                 db.delete(key.bytes());
             } else {
-                db.put(key.bytes(), val);
->>>>>>> e5215745
+                try (TraceSpan ignored = span("vaultStoragePutData")) {
+                        db.put(key.bytes(), val);
+                    }
             }
         } catch (RocksDBException e) {
             throw new IgniteInternalException("Unable to write data to RocksDB", e);
@@ -192,18 +176,11 @@
                 } else {
                     writeBatch.put(entry.getKey().bytes(), entry.getValue());
                 }
-<<<<<<< HEAD
+            }
 
-                try (TraceSpan ignored = span("putAll")) {
+            try (TraceSpan ignored = span("putAll")) {
                     db.write(writeOpts, writeBatch);
                 }
-            } catch (RocksDBException e) {
-                throw new IgniteInternalException("Unable to write data to RocksDB", e);
-=======
->>>>>>> e5215745
-            }
-
-            db.write(writeOpts, writeBatch);
         } catch (RocksDBException e) {
             throw new IgniteInternalException("Unable to write data to RocksDB", e);
         }
