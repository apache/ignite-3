--- conflicted
+++ resolved
@@ -91,11 +91,7 @@
                 .setCompressionType(CompressionType.LZ4_COMPRESSION)
                 .setBottommostCompressionType(CompressionType.ZSTD_COMPRESSION)
                 .setLevelCompactionDynamicLevelBytes(true)
-<<<<<<< HEAD
-                .setBytesPerSync(1048576)
-=======
                 .setBytesPerSync(1024 * 1024)
->>>>>>> a323c22d
                 .setCompactionPriority(CompactionPriority.MinOverlappingRatio)
                 .setTableFormatConfig(
                         new BlockBasedTableConfig()
