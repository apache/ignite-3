--- conflicted
+++ resolved
@@ -128,11 +128,7 @@
         this.threadPool = threadPool;
         this.delaySupplier = delaySupplier;
         this.onFlushCompleted = onFlushCompleted;
-<<<<<<< HEAD
-        this.flushListener = new RocksDbFlushListener(this, logSyncer, name);
-=======
         this.flushListener = new RocksDbFlushListener(name, this, logSyncer);
->>>>>>> bb17fa52
     }
 
     /**
