--- conflicted
+++ resolved
@@ -113,13 +113,6 @@
                     </execution>
                 </executions>
             </plugin>
-<<<<<<< HEAD
-            <plugin>
-                <groupId>org.apache.maven.plugins</groupId>
-                <artifactId>maven-surefire-plugin</artifactId>
-                <version>2.22.0</version>
-=======
-
             <plugin>
                 <groupId>org.apache.rat</groupId>
                 <artifactId>apache-rat-plugin</artifactId>
@@ -129,7 +122,6 @@
                         <exclude>src/main/resources/META-INF/services/javax.annotation.processing.Processor</exclude>
                     </excludes>
                 </configuration>
->>>>>>> c80f0bf9
             </plugin>
         </plugins>
     </build>
