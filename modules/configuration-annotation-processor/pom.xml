--- conflicted
+++ resolved
@@ -117,19 +117,6 @@
                     </execution>
                 </executions>
             </plugin>
-<<<<<<< HEAD
-            <plugin>
-                <groupId>org.apache.rat</groupId>
-                <artifactId>apache-rat-plugin</artifactId>
-                <version>0.13</version>
-                <configuration>
-                    <excludes>
-                        <exclude>src/main/resources/META-INF/services/javax.annotation.processing.Processor</exclude>
-                    </excludes>
-                </configuration>
-            </plugin>
-=======
->>>>>>> df8229da
         </plugins>
     </build>
 </project>