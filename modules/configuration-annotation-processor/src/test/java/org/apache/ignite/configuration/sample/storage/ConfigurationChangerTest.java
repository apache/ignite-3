/*
 * Licensed to the Apache Software Foundation (ASF) under one or more
 * contributor license agreements.  See the NOTICE file distributed with
 * this work for additional information regarding copyright ownership.
 * The ASF licenses this file to You under the Apache License, Version 2.0
 * (the "License"); you may not use this file except in compliance with
 * the License.  You may obtain a copy of the License at
 *
 *      http://www.apache.org/licenses/LICENSE-2.0
 *
 * Unless required by applicable law or agreed to in writing, software
 * distributed under the License is distributed on an "AS IS" BASIS,
 * WITHOUT WARRANTIES OR CONDITIONS OF ANY KIND, either express or implied.
 * See the License for the specific language governing permissions and
 * limitations under the License.
 */
package org.apache.ignite.configuration.sample.storage;

import java.io.Serializable;
import java.lang.annotation.Retention;
import java.lang.annotation.Target;
import java.util.Arrays;
import java.util.Collections;
import java.util.List;
import java.util.Map;
import java.util.concurrent.ExecutionException;
import org.apache.ignite.configuration.ConfigurationChangeException;
import org.apache.ignite.configuration.ConfigurationChanger;
import org.apache.ignite.configuration.annotation.Config;
import org.apache.ignite.configuration.annotation.ConfigValue;
import org.apache.ignite.configuration.annotation.ConfigurationRoot;
import org.apache.ignite.configuration.annotation.NamedConfigValue;
import org.apache.ignite.configuration.annotation.Value;
<<<<<<< HEAD
import org.apache.ignite.configuration.sample.storage.impl.ANode;
import org.apache.ignite.configuration.sample.storage.impl.DefaultsNode;
=======
>>>>>>> 90d0ce99
import org.apache.ignite.configuration.storage.Data;
import org.apache.ignite.configuration.validation.ValidationContext;
import org.apache.ignite.configuration.validation.ValidationIssue;
import org.apache.ignite.configuration.validation.Validator;
import org.junit.jupiter.api.Test;

<<<<<<< HEAD
=======
import static java.lang.annotation.ElementType.FIELD;
import static java.lang.annotation.RetentionPolicy.RUNTIME;
>>>>>>> 90d0ce99
import static java.util.concurrent.TimeUnit.SECONDS;
import static org.apache.ignite.configuration.sample.storage.AConfiguration.KEY;
import static org.junit.jupiter.api.Assertions.assertEquals;
import static org.junit.jupiter.api.Assertions.assertNull;
import static org.junit.jupiter.api.Assertions.assertThrows;

/**
 * Test configuration changer.
 */
public class ConfigurationChangerTest {
    /** Annotation used to test failing validation. */
    @Target(FIELD)
    @Retention(RUNTIME)
    @interface MaybeInvalid {
    }

    /** */
    @ConfigurationRoot(rootName = "key", storage = TestConfigurationStorage.class)
    public static class AConfigurationSchema {
        /** */
        @ConfigValue
        @MaybeInvalid
        private BConfigurationSchema child;

        /** */
        @NamedConfigValue
        private CConfigurationSchema elements;
    }

    /** */
    @Config
    public static class BConfigurationSchema {
        /** */
        @Value(immutable = true)
        public int intCfg;

        /** */
        @Value
        public String strCfg;
    }

    /** */
    @Config
    public static class CConfigurationSchema {
        /** */
        @Value
        public String strCfg;
    }

    /**
     * Test simple change of configuration.
     */
    @Test
    public void testSimpleConfigurationChange() throws Exception {
        final TestConfigurationStorage storage = new TestConfigurationStorage();

        ANode data = new ANode()
            .initChild(init -> init.initIntCfg(1).initStrCfg("1"))
            .initElements(change -> change.create("a", init -> init.initStrCfg("1")));

        final ConfigurationChanger changer = new ConfigurationChanger(KEY);
<<<<<<< HEAD
        changer.init(storage);

        changer.registerConfiguration(KEY, configurator);

=======
        changer.register(storage);

>>>>>>> 90d0ce99
        changer.change(Collections.singletonMap(KEY, data)).get(1, SECONDS);

        ANode newRoot = (ANode)changer.getRootNode(KEY);

        assertEquals(1, newRoot.child().intCfg());
        assertEquals("1", newRoot.child().strCfg());
        assertEquals("1", newRoot.elements().get("a").strCfg());
    }

    /**
     * Test subsequent change of configuration via different changers.
     */
    @Test
    public void testModifiedFromAnotherStorage() throws Exception {
        final TestConfigurationStorage storage = new TestConfigurationStorage();

        ANode data1 = new ANode()
            .initChild(init -> init.initIntCfg(1).initStrCfg("1"))
            .initElements(change -> change.create("a", init -> init.initStrCfg("1")));

        ANode data2 = new ANode()
            .initChild(init -> init.initIntCfg(2).initStrCfg("2"))
            .initElements(change -> change
                .create("a", init -> init.initStrCfg("2"))
                .create("b", init -> init.initStrCfg("2"))
            );

        final ConfigurationChanger changer1 = new ConfigurationChanger(KEY);
<<<<<<< HEAD
        changer1.init(storage);

        final ConfigurationChanger changer2 = new ConfigurationChanger(KEY);
        changer2.init(storage);

        changer1.registerConfiguration(KEY, configurator);
        changer2.registerConfiguration(KEY, configurator);

=======
        changer1.register(storage);

        final ConfigurationChanger changer2 = new ConfigurationChanger(KEY);
        changer2.register(storage);

>>>>>>> 90d0ce99
        changer1.change(Collections.singletonMap(KEY, data1)).get(1, SECONDS);
        changer2.change(Collections.singletonMap(KEY, data2)).get(1, SECONDS);

        ANode newRoot1 = (ANode)changer1.getRootNode(KEY);

        assertEquals(2, newRoot1.child().intCfg());
        assertEquals("2", newRoot1.child().strCfg());
        assertEquals("2", newRoot1.elements().get("a").strCfg());
        assertEquals("2", newRoot1.elements().get("b").strCfg());

        ANode newRoot2 = (ANode)changer2.getRootNode(KEY);

        assertEquals(2, newRoot2.child().intCfg());
        assertEquals("2", newRoot2.child().strCfg());
        assertEquals("2", newRoot2.elements().get("a").strCfg());
        assertEquals("2", newRoot2.elements().get("b").strCfg());
    }

    /**
     * Test that subsequent change of configuration is failed if changes are incompatible.
     */
    @Test
    public void testModifiedFromAnotherStorageWithIncompatibleChanges() throws Exception {
        final TestConfigurationStorage storage = new TestConfigurationStorage();

        ANode data1 = new ANode()
            .initChild(init -> init.initIntCfg(1).initStrCfg("1"))
            .initElements(change -> change.create("a", init -> init.initStrCfg("1")));

        ANode data2 = new ANode()
            .initChild(init -> init.initIntCfg(2).initStrCfg("2"))
            .initElements(change -> change
                .create("a", init -> init.initStrCfg("2"))
                .create("b", init -> init.initStrCfg("2"))
            );

        final ConfigurationChanger changer1 = new ConfigurationChanger(KEY);
<<<<<<< HEAD
        changer1.init(storage);

        final ConfigurationChanger changer2 = new ConfigurationChanger(KEY);
        changer2.init(storage);
=======
        changer1.register(storage);
>>>>>>> 90d0ce99

        final ConfigurationChanger changer2 = new ConfigurationChanger(KEY);
        changer2.register(storage);

        changer1.change(Collections.singletonMap(KEY, data1)).get(1, SECONDS);

        changer2.addValidator(MaybeInvalid.class, new Validator<MaybeInvalid, Object>() {
            @Override public void validate(MaybeInvalid annotation, ValidationContext<Object> ctx) {
                ctx.addIssue(new ValidationIssue("foo"));
            }
        });

        assertThrows(ExecutionException.class, () -> changer2.change(Collections.singletonMap(KEY, data2)).get(1, SECONDS));

        ANode newRoot = (ANode)changer2.getRootNode(KEY);

        assertEquals(1, newRoot.child().intCfg());
        assertEquals("1", newRoot.child().strCfg());
        assertEquals("1", newRoot.elements().get("a").strCfg());
    }

    /**
     * Test that init and change fail with right exception if storage is inaccessible.
     */
    @Test
    public void testFailedToWrite() {
        final TestConfigurationStorage storage = new TestConfigurationStorage();

        ANode data = new ANode().initChild(child -> child.initIntCfg(1));

        final ConfigurationChanger changer = new ConfigurationChanger(KEY);

        storage.fail(true);

<<<<<<< HEAD
        assertThrows(ConfigurationChangeException.class, () -> changer.init(storage));

        storage.fail(false);

        changer.init(storage);

        changer.registerConfiguration(KEY, configurator);
=======
        assertThrows(ConfigurationChangeException.class, () -> changer.register(storage));

        storage.fail(false);

        changer.register(storage);
>>>>>>> 90d0ce99

        storage.fail(true);

        assertThrows(ExecutionException.class, () -> changer.change(Collections.singletonMap(KEY, data)).get(1, SECONDS));

        storage.fail(false);

        final Data dataFromStorage = storage.readAll();
        final Map<String, Serializable> dataMap = dataFromStorage.values();

        assertEquals(0, dataMap.size());

        ANode newRoot = (ANode)changer.getRootNode(KEY);
        assertNull(newRoot.child());
    }

    /** */
    @ConfigurationRoot(rootName = "def", storage = TestConfigurationStorage.class)
    public static class DefaultsConfigurationSchema {
        /** */
        @ConfigValue
        private DefaultsChildConfigurationSchema child;

        /** */
        @NamedConfigValue
        private DefaultsChildConfigurationSchema childsList;

        /** */
        @Value(hasDefault = true)
        public String defStr = "foo";
    }

    /** */
    @Config
    public static class DefaultsChildConfigurationSchema {
        /** */
        @Value(hasDefault = true)
        public String defStr = "bar";
<<<<<<< HEAD
=======

        /** */
        @Value(hasDefault = true)
        public String[] arr = {"xyz"};
>>>>>>> 90d0ce99
    }

    @Test
    public void defaultsOnInit() throws Exception {
        var changer = new ConfigurationChanger();

        changer.addRootKey(DefaultsConfiguration.KEY);

<<<<<<< HEAD
        changer.init(new TestConfigurationStorage());
=======
        changer.register(new TestConfigurationStorage());

        changer.initialize(TestConfigurationStorage.class);
>>>>>>> 90d0ce99

        DefaultsNode root = (DefaultsNode)changer.getRootNode(DefaultsConfiguration.KEY);

        assertEquals("foo", root.defStr());
        assertEquals("bar", root.child().defStr());
<<<<<<< HEAD
=======
        assertEquals(List.of("xyz"), Arrays.asList(root.child().arr()));
>>>>>>> 90d0ce99

        // This is not init, move it to another test =(
        changer.change(Map.of(DefaultsConfiguration.KEY, new DefaultsNode().changeChildsList(childs ->
            childs.create("name", child -> {})
        ))).get(1, SECONDS);

        root = (DefaultsNode)changer.getRootNode(DefaultsConfiguration.KEY);

        assertEquals("bar", root.childsList().get("name").defStr());
<<<<<<< HEAD
    }

    /**
     * Wrapper for Configurator mock to control validation.
     */
    private static class ConfiguratorController {
        /** Configurator. */
        final Configurator<?> configurator;

        /** Whether validate method should return issues. */
        private boolean hasIssues;

        /** Constructor. */
        private ConfiguratorController() {
            this(false);
        }

        /** Constructor. */
        private ConfiguratorController(boolean hasIssues) {
            this.hasIssues = hasIssues;

            configurator = Mockito.mock(Configurator.class);

            Mockito.when(configurator.validateChanges(Mockito.any())).then(mock -> {
                if (this.hasIssues)
                    return Collections.singletonList(new ValidationIssue());

                return Collections.emptyList();
            });
        }

        /**
         * Set has issues flag.
         * @param hasIssues Has issues flag.
         */
        public void hasIssues(boolean hasIssues) {
            this.hasIssues = hasIssues;
        }

        /**
         * Get configurator.
         * @return Configurator.
         */
        public Configurator<?> configurator() {
            return configurator;
        }
=======
>>>>>>> 90d0ce99
    }
}<|MERGE_RESOLUTION|>--- conflicted
+++ resolved
@@ -31,22 +31,14 @@
 import org.apache.ignite.configuration.annotation.ConfigurationRoot;
 import org.apache.ignite.configuration.annotation.NamedConfigValue;
 import org.apache.ignite.configuration.annotation.Value;
-<<<<<<< HEAD
-import org.apache.ignite.configuration.sample.storage.impl.ANode;
-import org.apache.ignite.configuration.sample.storage.impl.DefaultsNode;
-=======
->>>>>>> 90d0ce99
 import org.apache.ignite.configuration.storage.Data;
 import org.apache.ignite.configuration.validation.ValidationContext;
 import org.apache.ignite.configuration.validation.ValidationIssue;
 import org.apache.ignite.configuration.validation.Validator;
 import org.junit.jupiter.api.Test;
 
-<<<<<<< HEAD
-=======
 import static java.lang.annotation.ElementType.FIELD;
 import static java.lang.annotation.RetentionPolicy.RUNTIME;
->>>>>>> 90d0ce99
 import static java.util.concurrent.TimeUnit.SECONDS;
 import static org.apache.ignite.configuration.sample.storage.AConfiguration.KEY;
 import static org.junit.jupiter.api.Assertions.assertEquals;
@@ -108,15 +100,8 @@
             .initElements(change -> change.create("a", init -> init.initStrCfg("1")));
 
         final ConfigurationChanger changer = new ConfigurationChanger(KEY);
-<<<<<<< HEAD
-        changer.init(storage);
-
-        changer.registerConfiguration(KEY, configurator);
-
-=======
         changer.register(storage);
 
->>>>>>> 90d0ce99
         changer.change(Collections.singletonMap(KEY, data)).get(1, SECONDS);
 
         ANode newRoot = (ANode)changer.getRootNode(KEY);
@@ -145,22 +130,11 @@
             );
 
         final ConfigurationChanger changer1 = new ConfigurationChanger(KEY);
-<<<<<<< HEAD
-        changer1.init(storage);
-
-        final ConfigurationChanger changer2 = new ConfigurationChanger(KEY);
-        changer2.init(storage);
-
-        changer1.registerConfiguration(KEY, configurator);
-        changer2.registerConfiguration(KEY, configurator);
-
-=======
         changer1.register(storage);
 
         final ConfigurationChanger changer2 = new ConfigurationChanger(KEY);
         changer2.register(storage);
 
->>>>>>> 90d0ce99
         changer1.change(Collections.singletonMap(KEY, data1)).get(1, SECONDS);
         changer2.change(Collections.singletonMap(KEY, data2)).get(1, SECONDS);
 
@@ -198,14 +172,7 @@
             );
 
         final ConfigurationChanger changer1 = new ConfigurationChanger(KEY);
-<<<<<<< HEAD
-        changer1.init(storage);
-
-        final ConfigurationChanger changer2 = new ConfigurationChanger(KEY);
-        changer2.init(storage);
-=======
         changer1.register(storage);
->>>>>>> 90d0ce99
 
         final ConfigurationChanger changer2 = new ConfigurationChanger(KEY);
         changer2.register(storage);
@@ -240,21 +207,11 @@
 
         storage.fail(true);
 
-<<<<<<< HEAD
-        assertThrows(ConfigurationChangeException.class, () -> changer.init(storage));
+        assertThrows(ConfigurationChangeException.class, () -> changer.register(storage));
 
         storage.fail(false);
 
-        changer.init(storage);
-
-        changer.registerConfiguration(KEY, configurator);
-=======
-        assertThrows(ConfigurationChangeException.class, () -> changer.register(storage));
-
-        storage.fail(false);
-
         changer.register(storage);
->>>>>>> 90d0ce99
 
         storage.fail(true);
 
@@ -293,13 +250,10 @@
         /** */
         @Value(hasDefault = true)
         public String defStr = "bar";
-<<<<<<< HEAD
-=======
 
         /** */
         @Value(hasDefault = true)
         public String[] arr = {"xyz"};
->>>>>>> 90d0ce99
     }
 
     @Test
@@ -308,22 +262,15 @@
 
         changer.addRootKey(DefaultsConfiguration.KEY);
 
-<<<<<<< HEAD
-        changer.init(new TestConfigurationStorage());
-=======
         changer.register(new TestConfigurationStorage());
 
         changer.initialize(TestConfigurationStorage.class);
->>>>>>> 90d0ce99
 
         DefaultsNode root = (DefaultsNode)changer.getRootNode(DefaultsConfiguration.KEY);
 
         assertEquals("foo", root.defStr());
         assertEquals("bar", root.child().defStr());
-<<<<<<< HEAD
-=======
         assertEquals(List.of("xyz"), Arrays.asList(root.child().arr()));
->>>>>>> 90d0ce99
 
         // This is not init, move it to another test =(
         changer.change(Map.of(DefaultsConfiguration.KEY, new DefaultsNode().changeChildsList(childs ->
@@ -333,54 +280,5 @@
         root = (DefaultsNode)changer.getRootNode(DefaultsConfiguration.KEY);
 
         assertEquals("bar", root.childsList().get("name").defStr());
-<<<<<<< HEAD
-    }
-
-    /**
-     * Wrapper for Configurator mock to control validation.
-     */
-    private static class ConfiguratorController {
-        /** Configurator. */
-        final Configurator<?> configurator;
-
-        /** Whether validate method should return issues. */
-        private boolean hasIssues;
-
-        /** Constructor. */
-        private ConfiguratorController() {
-            this(false);
-        }
-
-        /** Constructor. */
-        private ConfiguratorController(boolean hasIssues) {
-            this.hasIssues = hasIssues;
-
-            configurator = Mockito.mock(Configurator.class);
-
-            Mockito.when(configurator.validateChanges(Mockito.any())).then(mock -> {
-                if (this.hasIssues)
-                    return Collections.singletonList(new ValidationIssue());
-
-                return Collections.emptyList();
-            });
-        }
-
-        /**
-         * Set has issues flag.
-         * @param hasIssues Has issues flag.
-         */
-        public void hasIssues(boolean hasIssues) {
-            this.hasIssues = hasIssues;
-        }
-
-        /**
-         * Get configurator.
-         * @return Configurator.
-         */
-        public Configurator<?> configurator() {
-            return configurator;
-        }
-=======
->>>>>>> 90d0ce99
     }
 }