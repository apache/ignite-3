--- conflicted
+++ resolved
@@ -26,19 +26,10 @@
 @Config
 public class DiscoveryConfigurationSchema {
     /** Node failure detection timeout. */
-<<<<<<< HEAD
-    @Value
-    public int failureDetectionTimeout;
-
-    /** Node join timeout. */
-    @Value
-    public int joinTimeout;
-=======
     @Value(hasDefault = true)
     public int failureDetectionTimeout = 10_000;
 
     /** Node join timeout. */
     @Value(hasDefault = true)
     public int joinTimeout = 5_000;
->>>>>>> 90d0ce99
 }