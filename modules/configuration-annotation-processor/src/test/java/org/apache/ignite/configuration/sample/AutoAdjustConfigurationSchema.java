/*
 * Licensed to the Apache Software Foundation (ASF) under one or more
 * contributor license agreements.  See the NOTICE file distributed with
 * this work for additional information regarding copyright ownership.
 * The ASF licenses this file to You under the Apache License, Version 2.0
 * (the "License"); you may not use this file except in compliance with
 * the License.  You may obtain a copy of the License at
 *
 *      http://www.apache.org/licenses/LICENSE-2.0
 *
 * Unless required by applicable law or agreed to in writing, software
 * distributed under the License is distributed on an "AS IS" BASIS,
 * WITHOUT WARRANTIES OR CONDITIONS OF ANY KIND, either express or implied.
 * See the License for the specific language governing permissions and
 * limitations under the License.
 */

package org.apache.ignite.configuration.sample;

import javax.validation.constraints.Min;
import org.apache.ignite.configuration.annotation.Config;
import org.apache.ignite.configuration.annotation.Value;

/**
 * Test auto adjust configuration schema.
 */
@Config
public class AutoAdjustConfigurationSchema {
    /** Timeout. */
    @Value(hasDefault = true)
    @Min(value = 0, message = "Minimal is 0")
<<<<<<< HEAD
    @Validate(value = AutoAdjustValidator.class, message = "a")
    @Validate(value = AutoAdjustValidator2.class, message = "b")
    public long timeout;

    /** Enabled. */
    @Value
    public boolean enabled;
=======
    public long timeout = 0L;

    /** Enabled. */
    @Value(hasDefault = true)
    public boolean enabled = true;
>>>>>>> 90d0ce99
}<|MERGE_RESOLUTION|>--- conflicted
+++ resolved
@@ -29,19 +29,9 @@
     /** Timeout. */
     @Value(hasDefault = true)
     @Min(value = 0, message = "Minimal is 0")
-<<<<<<< HEAD
-    @Validate(value = AutoAdjustValidator.class, message = "a")
-    @Validate(value = AutoAdjustValidator2.class, message = "b")
-    public long timeout;
-
-    /** Enabled. */
-    @Value
-    public boolean enabled;
-=======
     public long timeout = 0L;
 
     /** Enabled. */
     @Value(hasDefault = true)
     public boolean enabled = true;
->>>>>>> 90d0ce99
 }