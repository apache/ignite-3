--- conflicted
+++ resolved
@@ -146,11 +146,7 @@
     /** */
     public static ClassName getNodeName(ClassName schemaClassName) {
         return ClassName.get(
-<<<<<<< HEAD
-            schemaClassName.packageName() + ".impl",
-=======
-            schemaClassName.packageName(),
->>>>>>> 90d0ce99
+            schemaClassName.packageName(),
             schemaClassName.simpleName().replace("ConfigurationSchema", "Node")
         );
     }
