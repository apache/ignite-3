/*
 * Licensed to the Apache Software Foundation (ASF) under one or more
 * contributor license agreements.  See the NOTICE file distributed with
 * this work for additional information regarding copyright ownership.
 * The ASF licenses this file to You under the Apache License, Version 2.0
 * (the "License"); you may not use this file except in compliance with
 * the License.  You may obtain a copy of the License at
 *
 *      http://www.apache.org/licenses/LICENSE-2.0
 *
 * Unless required by applicable law or agreed to in writing, software
 * distributed under the License is distributed on an "AS IS" BASIS,
 * WITHOUT WARRANTIES OR CONDITIONS OF ANY KIND, either express or implied.
 * See the License for the specific language governing permissions and
 * limitations under the License.
 */

package org.apache.ignite.configuration.processor.internal;

import java.io.IOException;
import java.io.PrintWriter;
import java.io.StringWriter;
import java.util.List;
import java.util.Set;
import java.util.function.Consumer;
import java.util.stream.Collectors;
import javax.annotation.processing.AbstractProcessor;
import javax.annotation.processing.RoundEnvironment;
import javax.lang.model.SourceVersion;
import javax.lang.model.element.Element;
import javax.lang.model.element.ElementKind;
import javax.lang.model.element.PackageElement;
import javax.lang.model.element.TypeElement;
import javax.lang.model.element.VariableElement;
import javax.lang.model.util.Elements;
import javax.tools.Diagnostic;
import com.squareup.javapoet.ArrayTypeName;
import com.squareup.javapoet.ClassName;
<<<<<<< HEAD
=======
import com.squareup.javapoet.CodeBlock;
>>>>>>> a3a9b8d3
import com.squareup.javapoet.FieldSpec;
import com.squareup.javapoet.JavaFile;
import com.squareup.javapoet.MethodSpec;
import com.squareup.javapoet.ParameterizedTypeName;
import com.squareup.javapoet.TypeName;
import com.squareup.javapoet.TypeSpec;
<<<<<<< HEAD
=======
import com.squareup.javapoet.TypeVariableName;
>>>>>>> a3a9b8d3
import com.squareup.javapoet.WildcardTypeName;
import org.apache.ignite.configuration.NamedConfigurationTree;
import org.apache.ignite.configuration.annotation.Config;
import org.apache.ignite.configuration.annotation.ConfigValue;
import org.apache.ignite.configuration.annotation.ConfigurationRoot;
import org.apache.ignite.configuration.annotation.NamedConfigValue;
import org.apache.ignite.configuration.annotation.Value;
import org.apache.ignite.configuration.tree.NamedListChange;
import org.apache.ignite.configuration.tree.NamedListView;

import static javax.lang.model.element.Modifier.ABSTRACT;
import static javax.lang.model.element.Modifier.FINAL;
import static javax.lang.model.element.Modifier.PUBLIC;
import static javax.lang.model.element.Modifier.STATIC;

/**
 * Annotation processor that produces configuration classes.
 */
public class Processor extends AbstractProcessor {
    /** Java file padding. */
    private static final String INDENT = "    ";

    /** */
    private static final ClassName ROOT_KEY_CLASSNAME = ClassName.get("org.apache.ignite.configuration", "RootKey");

    /**
     * Constructor.
     */
    public Processor() {
    }

    /** {@inheritDoc} */
    @Override public boolean process(Set<? extends TypeElement> annotations, RoundEnvironment roundEnvironment) {
        try {
            return process0(roundEnvironment);
        } catch (Throwable t) {
            StringWriter sw = new StringWriter();
            PrintWriter pw = new PrintWriter(sw);
            t.printStackTrace(pw);
            processingEnv.getMessager().printMessage(Diagnostic.Kind.ERROR, "Failed to process configuration: " + sw.toString());
        }
        return false;
    }

    /**
     * Processes a set of annotation types on type elements.
     * @param roundEnvironment Processing environment.
     * @return Whether or not the set of annotation types are claimed by this processor.
     */
    private boolean process0(RoundEnvironment roundEnvironment) {
        final Elements elementUtils = processingEnv.getElementUtils();

        // All classes annotated with @Config
        final List<TypeElement> annotatedConfigs = roundEnvironment
            .getElementsAnnotatedWithAny(Set.of(ConfigurationRoot.class, Config.class)).stream()
            .filter(element -> element.getKind() == ElementKind.CLASS)
            .map(TypeElement.class::cast)
            .collect(Collectors.toList());

        if (annotatedConfigs.isEmpty())
            return false;

        for (TypeElement clazz : annotatedConfigs) {
            // Get package name of the schema class
            final PackageElement elementPackage = elementUtils.getPackageOf(clazz);
            final String packageName = elementPackage.getQualifiedName().toString();

            // Find all the fields of the schema
            final List<VariableElement> fields = clazz.getEnclosedElements().stream()
                .filter(el -> el.getKind() == ElementKind.FIELD)
                .map(VariableElement.class::cast)
                .collect(Collectors.toList());

            ConfigurationRoot rootAnnotation = clazz.getAnnotation(ConfigurationRoot.class);

            // Is root of the configuration
            final boolean isRoot = rootAnnotation != null;

            final ClassName schemaClassName = ClassName.get(packageName, clazz.getSimpleName().toString());

            // Get name for generated configuration interface.
            final ClassName configInterface = Utils.getConfigurationInterfaceName(schemaClassName);

            TypeSpec.Builder configurationInterfaceBuilder = TypeSpec.interfaceBuilder(configInterface)
                .addModifiers(PUBLIC);

            for (VariableElement field : fields) {
<<<<<<< HEAD
=======
                if (field.getModifiers().contains(STATIC))
                    continue;

                if (!field.getModifiers().contains(PUBLIC))
                    throw new ProcessorException("Field " + clazz.getQualifiedName() + "." + field + " must be public");

>>>>>>> a3a9b8d3
                Element fieldTypeElement = processingEnv.getTypeUtils().asElement(field.asType());

                // Get original field type (must be another configuration schema or "primitive" like String or long)
                final TypeName baseType = TypeName.get(field.asType());

                final String fieldName = field.getSimpleName().toString();

                // Get configuration types (VIEW, CHANGE and so on)
                TypeName interfaceGetMethodType = getInterfaceGetMethodType(field);

                final ConfigValue confAnnotation = field.getAnnotation(ConfigValue.class);
                if (confAnnotation != null) {
                    if (fieldTypeElement.getAnnotation(Config.class) == null) {
                        throw new ProcessorException(
                            "Class for @ConfigValue field must be defined as @Config: " +
                                clazz.getQualifiedName() + "." + field.getSimpleName()
                        );
                    }
                }

                final NamedConfigValue namedConfigAnnotation = field.getAnnotation(NamedConfigValue.class);
                if (namedConfigAnnotation != null) {
                    if (fieldTypeElement.getAnnotation(Config.class) == null) {
                        throw new ProcessorException(
                            "Class for @NamedConfigValue field must be defined as @Config: " +
                                clazz.getQualifiedName() + "." + field.getSimpleName()
                        );
                    }
                }

                final Value valueAnnotation = field.getAnnotation(Value.class);
                if (valueAnnotation != null) {
                    // Must be a primitive or an array of the primitives (including java.lang.String)
                    if (!isPrimitiveOrArrayOfPrimitives(baseType)) {
                        throw new ProcessorException(
                            "@Value " + clazz.getQualifiedName() + "." + field.getSimpleName() + " field must" +
                                " have one of the following types: boolean, int, long, double, String or an array of " +
                                "aforementioned type."
                        );
                    }
                }

                createGetters(configurationInterfaceBuilder, fieldName, interfaceGetMethodType);
            }

            // Create VIEW and CHANGE classes
            createPojoBindings(fields, schemaClassName, configurationInterfaceBuilder);

            if (isRoot)
                createRootKeyField(configInterface, configurationInterfaceBuilder, schemaClassName, clazz);

            // Write configuration interface
            buildClass(packageName, configurationInterfaceBuilder.build());
        }

        return true;
    }

    /** */
    private void createRootKeyField(
        ClassName configInterface,
        TypeSpec.Builder configurationClassBuilder,
        ClassName schemaClassName,
        TypeElement realSchemaClass
    ) {
        ClassName viewClassName = Utils.getViewName(schemaClassName);

        ParameterizedTypeName fieldTypeName = ParameterizedTypeName.get(ROOT_KEY_CLASSNAME, configInterface, viewClassName);

        ClassName cfgRegistryClassName = ClassName.get("org.apache.ignite.configuration", "ConfigurationRegistry");

        FieldSpec keyField = FieldSpec.builder(fieldTypeName, "KEY", PUBLIC, STATIC, FINAL)
            .initializer(
                "$T.newRootKey($T.class)",
                cfgRegistryClassName,
                realSchemaClass
            )
            .build();

        configurationClassBuilder.addField(keyField);
    }

    /**
     * Create getters for configuration class.
     *
     * @param configurationInterfaceBuilder
     * @param fieldName
     * @param types
     */
    private void createGetters(
        TypeSpec.Builder configurationInterfaceBuilder,
        String fieldName,
        TypeName interfaceGetMethodType
    ) {
        MethodSpec interfaceGetMethod = MethodSpec.methodBuilder(fieldName)
            .addModifiers(PUBLIC, ABSTRACT)
            .returns(interfaceGetMethodType)
            .build();

        configurationInterfaceBuilder.addMethod(interfaceGetMethod);
    }

    /**
     * Get types for configuration classes generation.
     * @param field
     * @return Bundle with all types for configuration
     */
    private TypeName getInterfaceGetMethodType(final VariableElement field) {
        TypeName interfaceGetMethodType = null;

        final TypeName baseType = TypeName.get(field.asType());

        final ConfigValue confAnnotation = field.getAnnotation(ConfigValue.class);
        if (confAnnotation != null) {
            interfaceGetMethodType = Utils.getConfigurationInterfaceName((ClassName) baseType);
        }

        final NamedConfigValue namedConfigAnnotation = field.getAnnotation(NamedConfigValue.class);
        if (namedConfigAnnotation != null) {
            ClassName interfaceGetType = Utils.getConfigurationInterfaceName((ClassName) baseType);

            TypeName viewClassType = Utils.getViewName((ClassName) baseType);
            TypeName changeClassType = Utils.getChangeName((ClassName) baseType);

            interfaceGetMethodType = ParameterizedTypeName.get(ClassName.get(NamedConfigurationTree.class), interfaceGetType, viewClassType, changeClassType);
        }

        final Value valueAnnotation = field.getAnnotation(Value.class);
        if (valueAnnotation != null) {
            // It is necessary to use class names without loading classes so that we won't
            // accidentally get NoClassDefFoundError
            ClassName confValueClass = ClassName.get("org.apache.ignite.configuration", "ConfigurationValue");

            TypeName genericType = baseType;

            if (genericType.isPrimitive()) {
                genericType = genericType.box();
            }

            interfaceGetMethodType = ParameterizedTypeName.get(confValueClass, genericType);
        }

        return interfaceGetMethodType;
    }

    /**
     * Create VIEW and CHANGE classes and methods.
     * @param fields List of configuration fields.
     * @param schemaClassName Class name of schema.
     */
    private void createPojoBindings(
        List<VariableElement> fields,
        ClassName schemaClassName,
        TypeSpec.Builder configurationInterfaceBuilder
    ) {
        final ClassName viewClassTypeName = Utils.getViewName(schemaClassName);
        final ClassName changeClassName = Utils.getChangeName(schemaClassName);

        ClassName confTreeInterface = ClassName.get("org.apache.ignite.configuration", "ConfigurationTree");
        TypeName confTreeParameterized = ParameterizedTypeName.get(confTreeInterface, viewClassTypeName, changeClassName);

        configurationInterfaceBuilder.addSuperinterface(confTreeParameterized);

        // This code will be refactored in the future. Right now I don't want to entangle it with existing code
        // generation. It has only a few considerable problems - hardcode and a lack of proper arrays handling.
        // Clone method should be used to guarantee data integrity.
        ClassName viewClsName = Utils.getViewName(schemaClassName);

        ClassName changeClsName = Utils.getChangeName(schemaClassName);

        TypeSpec.Builder viewClsBuilder = TypeSpec.interfaceBuilder(viewClsName)
            .addModifiers(PUBLIC);

        TypeSpec.Builder changeClsBuilder = TypeSpec.interfaceBuilder(changeClsName)
            .addModifiers(PUBLIC);

        ClassName consumerClsName = ClassName.get(Consumer.class);

        for (VariableElement field : fields) {
            Value valAnnotation = field.getAnnotation(Value.class);

            String fieldName = field.getSimpleName().toString();
            TypeName schemaFieldType = TypeName.get(field.asType());

            boolean leafField = isPrimitiveOrArrayOfPrimitives(schemaFieldType)
                || !((ClassName)schemaFieldType).simpleName().contains("ConfigurationSchema");

            boolean namedListField = field.getAnnotation(NamedConfigValue.class) != null;

            TypeName viewFieldType = leafField ? schemaFieldType : Utils.getViewName((ClassName)schemaFieldType);

            TypeName changeFieldType = leafField ? schemaFieldType : Utils.getChangeName((ClassName)schemaFieldType);

            if (namedListField) {
                viewFieldType = ParameterizedTypeName.get(ClassName.get(NamedListView.class), WildcardTypeName.subtypeOf(viewFieldType));

                changeFieldType = ParameterizedTypeName.get(ClassName.get(NamedListChange.class), changeFieldType);
            }

            {
                MethodSpec.Builder getMtdBuilder = MethodSpec.methodBuilder(fieldName)
                    .addModifiers(PUBLIC, ABSTRACT)
                    .returns(viewFieldType);

                viewClsBuilder.addMethod(getMtdBuilder.build());
            }

            {
                String changeMtdName = "change" + capitalize(fieldName);

                {
                    MethodSpec.Builder changeMtdBuilder = MethodSpec.methodBuilder(changeMtdName)
                        .addModifiers(PUBLIC, ABSTRACT)
                        .returns(changeClsName);

                    if (valAnnotation != null) {
                        if (schemaFieldType instanceof ArrayTypeName)
                            changeMtdBuilder.varargs(true);

                        changeMtdBuilder.addParameter(changeFieldType, fieldName);
                    }
                    else
                        changeMtdBuilder.addParameter(ParameterizedTypeName.get(consumerClsName, changeFieldType), fieldName);

                    changeClsBuilder.addMethod(changeMtdBuilder.build());
                }
            }
        }

        TypeSpec viewCls = viewClsBuilder.build();
        TypeSpec changeCls = changeClsBuilder.build();

        buildClass(viewClsName.packageName(), viewCls);
        buildClass(changeClsName.packageName(), changeCls);
    }

    /** */
    private void buildClass(String packageName, TypeSpec cls) {
        try {
            JavaFile.builder(packageName, cls)
                .indent(INDENT)
                .build()
                .writeTo(processingEnv.getFiler());
        }
        catch (IOException e) {
            throw new ProcessorException("Failed to generate class " + packageName + "." + cls.name, e);
        }
    }

    /** */
    private static String capitalize(String name) {
        return name.substring(0, 1).toUpperCase() + name.substring(1);
    }

    /**
     * Checks whether TypeName is a primitive (or String) or an array of primitives (or Strings)
     * @param typeName TypeName.
     * @return {@code true} if type is primitive or array.
     */
    private boolean isPrimitiveOrArrayOfPrimitives(TypeName typeName) {
        String type = typeName.toString();

        if (typeName instanceof ArrayTypeName)
            type = ((ArrayTypeName) typeName).componentType.toString();

        switch (type) {
            case "boolean":
            case "int":
            case "long":
            case "double":
            case "java.lang.String":
                return true;

            default:
                return false;

        }
    }

    /** {@inheritDoc} */
    @Override public Set<String> getSupportedAnnotationTypes() {
        return Set.of(Config.class.getCanonicalName(), ConfigurationRoot.class.getCanonicalName());
    }

    /** {@inheritDoc} */
    @Override public SourceVersion getSupportedSourceVersion() {
        return SourceVersion.RELEASE_11;
    }
}<|MERGE_RESOLUTION|>--- conflicted
+++ resolved
@@ -36,20 +36,12 @@
 import javax.tools.Diagnostic;
 import com.squareup.javapoet.ArrayTypeName;
 import com.squareup.javapoet.ClassName;
-<<<<<<< HEAD
-=======
-import com.squareup.javapoet.CodeBlock;
->>>>>>> a3a9b8d3
 import com.squareup.javapoet.FieldSpec;
 import com.squareup.javapoet.JavaFile;
 import com.squareup.javapoet.MethodSpec;
 import com.squareup.javapoet.ParameterizedTypeName;
 import com.squareup.javapoet.TypeName;
 import com.squareup.javapoet.TypeSpec;
-<<<<<<< HEAD
-=======
-import com.squareup.javapoet.TypeVariableName;
->>>>>>> a3a9b8d3
 import com.squareup.javapoet.WildcardTypeName;
 import org.apache.ignite.configuration.NamedConfigurationTree;
 import org.apache.ignite.configuration.annotation.Config;
@@ -137,15 +129,12 @@
                 .addModifiers(PUBLIC);
 
             for (VariableElement field : fields) {
-<<<<<<< HEAD
-=======
                 if (field.getModifiers().contains(STATIC))
                     continue;
 
                 if (!field.getModifiers().contains(PUBLIC))
                     throw new ProcessorException("Field " + clazz.getQualifiedName() + "." + field + " must be public");
 
->>>>>>> a3a9b8d3
                 Element fieldTypeElement = processingEnv.getTypeUtils().asElement(field.asType());
 
                 // Get original field type (must be another configuration schema or "primitive" like String or long)
