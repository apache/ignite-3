--- conflicted
+++ resolved
@@ -64,10 +64,6 @@
 import org.apache.ignite.configuration.internal.DynamicConfiguration;
 import org.apache.ignite.configuration.internal.DynamicProperty;
 import org.apache.ignite.configuration.internal.NamedListConfiguration;
-<<<<<<< HEAD
-import org.apache.ignite.configuration.processor.internal.validation.ValidationGenerator;
-=======
->>>>>>> 90d0ce99
 import org.apache.ignite.configuration.tree.ConfigurationSource;
 import org.apache.ignite.configuration.tree.ConfigurationVisitor;
 import org.apache.ignite.configuration.tree.InnerNode;
@@ -95,12 +91,6 @@
 
     /** Inherit doc javadoc. */
     private static final String INHERIT_DOC = "{@inheritDoc}";
-<<<<<<< HEAD
-
-    /** Class file writer. */
-    private Filer filer;
-=======
->>>>>>> 90d0ce99
 
     /**
      * Constructor.
@@ -109,16 +99,6 @@
     }
 
     /** {@inheritDoc} */
-<<<<<<< HEAD
-    @Override public synchronized void init(ProcessingEnvironment processingEnv) {
-        super.init(processingEnv);
-
-        filer = processingEnv.getFiler();
-    }
-
-    /** {@inheritDoc} */
-=======
->>>>>>> 90d0ce99
     @Override public boolean process(Set<? extends TypeElement> annotations, RoundEnvironment roundEnvironment) {
         final Elements elementUtils = processingEnv.getElementUtils();
 
@@ -267,13 +247,8 @@
 
                     // Constructor statement
                     constructorBodyBuilder.addStatement(
-<<<<<<< HEAD
-                        "add($L = new $T(keys, $S, rootKey, changer), $L)",
-                        fieldName, fieldType, fieldName, validatorsBlock
-=======
                         "add($L = new $T(keys, $S, rootKey, changer))",
                         fieldName, fieldType, fieldName
->>>>>>> 90d0ce99
                     );
                 }
 
@@ -307,11 +282,7 @@
             }
 
             // Create constructors for configuration class
-<<<<<<< HEAD
-            createConstructors(configurationClassBuilder, constructorBodyBuilder);
-=======
             createConstructors(isRoot, configName, configurationClassBuilder, constructorBodyBuilder);
->>>>>>> 90d0ce99
 
             // Write configuration interface
             buildClass(packageName, configurationInterfaceBuilder.build());
@@ -335,20 +306,11 @@
 
         ClassName nodeClassName = Utils.getNodeName(schemaClassName);
 
-<<<<<<< HEAD
-        FieldSpec keyField = FieldSpec.builder(
-            fieldTypeName, "KEY", PUBLIC, STATIC, FINAL)
-            .initializer(
-                "$T.newRootKey($S, $T.class, $T::new, (rootKey, changer) -> new $T($T.emptyList(), $S, rootKey, changer))",
-                ConfigurationRegistry.class, configDesc.getName(), storageType, nodeClassName,
-                Utils.getConfigurationName(schemaClassName), Collections.class, configDesc.getName()
-=======
         FieldSpec keyField = FieldSpec.builder(fieldTypeName, "KEY", PUBLIC, STATIC, FINAL)
             .initializer(
                 "$T.newRootKey($S, $T.class, $T::new, $T::new)",
                 ConfigurationRegistry.class, configDesc.getName(), storageType, nodeClassName,
                 Utils.getConfigurationName(schemaClassName)
->>>>>>> 90d0ce99
             )
             .build();
 
@@ -513,31 +475,12 @@
     /**
      * Create configuration class constructors.
      *
-<<<<<<< HEAD
-     * @param configuratorClassName Configurator (configuration wrapper) class name.
-     * @param copyConstructorBodyBuilder Copy constructor body.
-=======
      * @param isRoot Flag that indincates whether current configuration is root or not.
      * @param configName Name of the root if configuration is root, {@code null} otherwise.
->>>>>>> 90d0ce99
      * @param configurationClassBuilder Configuration class builder.
      * @param constructorBodyBuilder Constructor body.
      */
     private void createConstructors(
-<<<<<<< HEAD
-        TypeSpec.Builder configurationClassBuilder,
-        CodeBlock.Builder constructorBodyBuilder
-    ) {
-        final MethodSpec constructorWithName = MethodSpec.constructorBuilder()
-            .addModifiers(PUBLIC)
-            .addParameter(ParameterizedTypeName.get(List.class, String.class), "prefix")
-            .addParameter(String.class, "key")
-            .addParameter(ParameterizedTypeName.get(ClassName.get(RootKey.class), WILDCARD), "rootKey")
-            .addParameter(ConfigurationChanger.class, "changer")
-            .addStatement("super(prefix, key, rootKey, changer)")
-            .addCode(constructorBodyBuilder.build())
-            .build();
-=======
         boolean isRoot,
         String configName,
         TypeSpec.Builder configurationClassBuilder,
@@ -564,7 +507,6 @@
             .addCode(constructorBodyBuilder.build())
             .build();
 
->>>>>>> 90d0ce99
         configurationClassBuilder.addMethod(constructorWithName);
     }
 
@@ -901,11 +843,7 @@
 
                     if (valAnnotation.hasDefault()) {
                         constructDefaultBuilder
-<<<<<<< HEAD
-                            .addStatement("case $S: $L = _spec.$L", fieldName, fieldName, fieldName)
-=======
                             .addStatement("case $S: $L = _spec.$L" + (isArray ? ".clone()" : ""), fieldName, fieldName, fieldName)
->>>>>>> 90d0ce99
                             .addStatement(INDENT + "return true");
                     }
                     else
@@ -983,11 +921,7 @@
             JavaFile.builder(packageName, cls)
                 .indent(INDENT)
                 .build()
-<<<<<<< HEAD
-                .writeTo(filer);
-=======
                 .writeTo(processingEnv.getFiler());
->>>>>>> 90d0ce99
         }
         catch (IOException e) {
             throw new ProcessorException("Failed to generate class " + packageName + "." + cls.name, e);
