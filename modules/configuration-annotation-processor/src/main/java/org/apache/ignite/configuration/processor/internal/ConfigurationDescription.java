--- conflicted
+++ resolved
@@ -28,22 +28,15 @@
     /** Inner configuration fields. */
     private List<ConfigurationElement> fields = new ArrayList<>();
 
-<<<<<<< HEAD
     /**
      * Constructor.
      * @param type Configuration type.
      * @param name Name of configuration element.
      * @param view Configuration VIEW type.
-     * @param init Configuration INIT type.
      * @param change Configuration CHANGE type.
      */
-    public ConfigurationDescription(TypeName type, String name, TypeName view, TypeName init, TypeName change) {
-        super(type, name, view, init, change);
-=======
-    /** Constructor. */
     public ConfigurationDescription(TypeName type, String name, TypeName view, TypeName change) {
         super(type, name, view, change);
->>>>>>> a45db901
     }
 
     /**
