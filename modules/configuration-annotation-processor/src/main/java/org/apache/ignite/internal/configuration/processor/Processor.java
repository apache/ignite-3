/*
 * Licensed to the Apache Software Foundation (ASF) under one or more
 * contributor license agreements.  See the NOTICE file distributed with
 * this work for additional information regarding copyright ownership.
 * The ASF licenses this file to You under the Apache License, Version 2.0
 * (the "License"); you may not use this file except in compliance with
 * the License.  You may obtain a copy of the License at
 *
 *      http://www.apache.org/licenses/LICENSE-2.0
 *
 * Unless required by applicable law or agreed to in writing, software
 * distributed under the License is distributed on an "AS IS" BASIS,
 * WITHOUT WARRANTIES OR CONDITIONS OF ANY KIND, either express or implied.
 * See the License for the specific language governing permissions and
 * limitations under the License.
 */

package org.apache.ignite.internal.configuration.processor;

import static java.util.stream.Collectors.toList;
import static java.util.stream.Collectors.toSet;
import static javax.lang.model.element.Modifier.ABSTRACT;
import static javax.lang.model.element.Modifier.FINAL;
import static javax.lang.model.element.Modifier.PUBLIC;
import static javax.lang.model.element.Modifier.STATIC;
<<<<<<< HEAD
=======
import static org.apache.ignite.internal.configuration.processor.Utils.joinSimpleName;
import static org.apache.ignite.internal.configuration.processor.Utils.simpleName;
import static org.apache.ignite.internal.util.ArrayUtils.nullOrEmpty;
import static org.apache.ignite.internal.util.CollectionUtils.viewReadOnly;
>>>>>>> a323c22d

import com.squareup.javapoet.ClassName;
import com.squareup.javapoet.FieldSpec;
import com.squareup.javapoet.JavaFile;
import com.squareup.javapoet.MethodSpec;
import com.squareup.javapoet.ParameterizedTypeName;
import com.squareup.javapoet.TypeName;
import com.squareup.javapoet.TypeSpec;
<<<<<<< HEAD
import com.squareup.javapoet.WildcardTypeName;
import java.io.IOException;
=======
import com.squareup.javapoet.TypeVariableName;
import com.squareup.javapoet.WildcardTypeName;
>>>>>>> a323c22d
import java.io.PrintWriter;
import java.io.StringWriter;
import java.lang.annotation.Annotation;
import java.util.Collection;
import java.util.List;
import java.util.Objects;
import java.util.Set;
import java.util.function.Consumer;
import java.util.stream.Stream;
import javax.annotation.processing.AbstractProcessor;
import javax.annotation.processing.RoundEnvironment;
import javax.lang.model.SourceVersion;
import javax.lang.model.element.Element;
import javax.lang.model.element.ElementKind;
import javax.lang.model.element.Name;
import javax.lang.model.element.TypeElement;
import javax.lang.model.element.VariableElement;
import javax.lang.model.type.ArrayType;
import javax.lang.model.type.DeclaredType;
import javax.lang.model.type.TypeKind;
import javax.lang.model.type.TypeMirror;
import javax.lang.model.util.Elements;
import javax.tools.Diagnostic;
import org.apache.ignite.configuration.NamedConfigurationTree;
import org.apache.ignite.configuration.NamedListChange;
import org.apache.ignite.configuration.NamedListView;
import org.apache.ignite.configuration.PolymorphicChange;
import org.apache.ignite.configuration.RootKey;
import org.apache.ignite.configuration.annotation.Config;
import org.apache.ignite.configuration.annotation.ConfigValue;
import org.apache.ignite.configuration.annotation.ConfigurationRoot;
import org.apache.ignite.configuration.annotation.DirectAccess;
import org.apache.ignite.configuration.annotation.InternalConfiguration;
import org.apache.ignite.configuration.annotation.NamedConfigValue;
import org.apache.ignite.configuration.annotation.PolymorphicConfig;
import org.apache.ignite.configuration.annotation.PolymorphicConfigInstance;
import org.apache.ignite.configuration.annotation.PolymorphicId;
import org.apache.ignite.configuration.annotation.Value;
import org.jetbrains.annotations.Nullable;

/**
 * Annotation processor that produces configuration classes.
 */
public class Processor extends AbstractProcessor {
    /** Java file padding. */
    private static final String INDENT = "    ";
<<<<<<< HEAD

    /**
     *
     */
=======
    
    /** {@link RootKey} class name. */
>>>>>>> a323c22d
    private static final ClassName ROOT_KEY_CLASSNAME = ClassName.get("org.apache.ignite.configuration", "RootKey");
    
    /** {@link PolymorphicChange} class name. */
    private static final ClassName POLYMORPHIC_CHANGE_CLASSNAME = ClassName.get(PolymorphicChange.class);
    
    /** Error format for the superclass missing annotation. */
    private static final String SUPERCLASS_MISSING_ANNOTATION_ERROR_FORMAT = "Superclass must have %s: %s";
    
    /** Error format for an empty field. */
    private static final String EMPTY_FIELD_ERROR_FORMAT = "Field %s cannot be empty: %s";
    
    /** {@inheritDoc} */
    @Override
    public boolean process(Set<? extends TypeElement> annotations, RoundEnvironment roundEnvironment) {
        try {
            return process0(roundEnvironment);
        } catch (Throwable t) {
            StringWriter sw = new StringWriter();
            PrintWriter pw = new PrintWriter(sw);
            t.printStackTrace(pw);
            processingEnv.getMessager().printMessage(Diagnostic.Kind.ERROR, "Failed to process configuration: " + sw);
        }
        return false;
    }
    
    /**
     * Processes a set of annotation types on type elements.
     *
     * @param roundEnvironment Processing environment.
     * @return Whether the set of annotation types are claimed by this processor.
     */
    private boolean process0(RoundEnvironment roundEnvironment) {
        Elements elementUtils = processingEnv.getElementUtils();
        
        // All classes annotated with {@link #supportedAnnotationTypes}.
        List<TypeElement> annotatedConfigs = roundEnvironment
<<<<<<< HEAD
                .getElementsAnnotatedWithAny(Set.of(ConfigurationRoot.class, Config.class, InternalConfiguration.class))
=======
                .getElementsAnnotatedWithAny(supportedAnnotationTypes())
>>>>>>> a323c22d
                .stream()
                .filter(element -> element.getKind() == ElementKind.CLASS)
                .map(TypeElement.class::cast)
                .collect(toList());
<<<<<<< HEAD

        if (annotatedConfigs.isEmpty()) {
            return false;
        }

=======
    
        if (annotatedConfigs.isEmpty()) {
            return false;
        }
        
>>>>>>> a323c22d
        for (TypeElement clazz : annotatedConfigs) {
            // Find all the fields of the schema.
            List<VariableElement> fields = fields(clazz);
            
            validate(clazz, fields);
            
            // Get package name of the schema class
            String packageName = elementUtils.getPackageOf(clazz).getQualifiedName().toString();
            
            ClassName schemaClassName = ClassName.get(packageName, clazz.getSimpleName().toString());
            
            // Get name for generated configuration interface.
            ClassName configInterface = Utils.getConfigurationInterfaceName(schemaClassName);
            
            TypeSpec.Builder configurationInterfaceBuilder = TypeSpec.interfaceBuilder(configInterface)
                    .addModifiers(PUBLIC);
<<<<<<< HEAD

=======
            
>>>>>>> a323c22d
            for (VariableElement field : fields) {
                if (field.getModifiers().contains(STATIC)) {
                    continue;
                }
<<<<<<< HEAD

                if (!field.getModifiers().contains(PUBLIC)) {
                    throw new ProcessorException("Field " + clazz.getQualifiedName() + "." + field + " must be public");
                }

                Element fieldTypeElement = processingEnv.getTypeUtils().asElement(field.asType());

                final String fieldName = field.getSimpleName().toString();

                // Get configuration types (VIEW, CHANGE and so on)
                final TypeName interfaceGetMethodType = getInterfaceGetMethodType(field);

                ConfigValue confAnnotation = field.getAnnotation(ConfigValue.class);
                if (confAnnotation != null) {
                    if (fieldTypeElement.getAnnotation(Config.class) == null) {
                        throw new ProcessorException(
                                "Class for @ConfigValue field must be defined as @Config: "
                                        + clazz.getQualifiedName() + "." + field.getSimpleName()
                        );
                    }

                    if (field.getAnnotation(DirectAccess.class) != null) {
                        throw new ProcessorException(
                                "@DirectAccess annotation must not be present on nested configuration fields"
                        );
                    }
                }

                NamedConfigValue namedConfigAnnotation = field.getAnnotation(NamedConfigValue.class);
                if (namedConfigAnnotation != null) {
                    if (fieldTypeElement.getAnnotation(Config.class) == null) {
                        throw new ProcessorException(
                                "Class for @NamedConfigValue field must be defined as @Config: "
                                        + clazz.getQualifiedName() + "." + field.getSimpleName()
                        );
                    }

                    if (field.getAnnotation(DirectAccess.class) != null) {
                        throw new ProcessorException(
                                "@DirectAccess annotation must not be present on nested configuration fields"
                        );
                    }
=======
    
                if (!field.getModifiers().contains(PUBLIC)) {
                    throw new ProcessorException("Field " + clazz.getQualifiedName() + "." + field + " must be public");
                }
                
                final String fieldName = field.getSimpleName().toString();
                
                // Get configuration types (VIEW, CHANGE and so on)
                final TypeName interfaceGetMethodType = getInterfaceGetMethodType(field);
    
                if (field.getAnnotation(ConfigValue.class) != null) {
                    checkConfigField(field, ConfigValue.class);
                }
    
                if (field.getAnnotation(NamedConfigValue.class) != null) {
                    checkConfigField(field, NamedConfigValue.class);
>>>>>>> a323c22d
                }
                
                Value valueAnnotation = field.getAnnotation(Value.class);
                if (valueAnnotation != null) {
                    // Must be a primitive or an array of the primitives (including java.lang.String)
                    if (!isPrimitiveOrArray(field.asType())) {
                        throw new ProcessorException(
                                "@Value " + clazz.getQualifiedName() + "." + field.getSimpleName() + " field must"
                                        + " have one of the following types: boolean, int, long, double, String or an array of "
                                        + "aforementioned type."
                        );
                    }
                }
                
                PolymorphicId polymorphicId = field.getAnnotation(PolymorphicId.class);
                if (polymorphicId != null) {
                    if (!isStringClass(field.asType())) {
                        throw new ProcessorException(String.format(
                                "%s %s.%s field field must be String.",
                                simpleName(PolymorphicId.class),
                                clazz.getQualifiedName(),
                                field.getSimpleName()
                        ));
                    }
                }
                
                createGetters(configurationInterfaceBuilder, fieldName, interfaceGetMethodType);
            }
            
            // Is root of the configuration.
            boolean isRootConfig = clazz.getAnnotation(ConfigurationRoot.class) != null;
            
            // Is the internal configuration.
            boolean isInternalConfig = clazz.getAnnotation(InternalConfiguration.class) != null;
            
            // Is a polymorphic configuration.
            boolean isPolymorphicConfig = clazz.getAnnotation(PolymorphicConfig.class) != null;
            
            // Is an instance of a polymorphic configuration.
            boolean isPolymorphicInstance = clazz.getAnnotation(PolymorphicConfigInstance.class) != null;
            
            // Create VIEW and CHANGE classes.
            createPojoBindings(
                    fields,
                    schemaClassName,
                    configurationInterfaceBuilder,
<<<<<<< HEAD
                    isInternalConfig && !isRootConfig,
                    clazz
            );

            if (isRootConfig) {
                createRootKeyField(configInterface, configurationInterfaceBuilder, schemaClassName, clazz);
            }

=======
                    (isInternalConfig && !isRootConfig) || isPolymorphicInstance,
                    clazz,
                    isPolymorphicConfig,
                    isPolymorphicInstance
            );
    
            if (isRootConfig) {
                createRootKeyField(configInterface, configurationInterfaceBuilder, schemaClassName, clazz);
            }
            
>>>>>>> a323c22d
            // Write configuration interface
            buildClass(packageName, configurationInterfaceBuilder.build());
        }
        
        return true;
    }
<<<<<<< HEAD

    /**
     *
     */
=======
    
>>>>>>> a323c22d
    private static void createRootKeyField(
            ClassName configInterface,
            TypeSpec.Builder configurationClassBuilder,
            ClassName schemaClassName,
            TypeElement realSchemaClass
    ) {
        ClassName viewClassName = Utils.getViewName(schemaClassName);
        
        ParameterizedTypeName fieldTypeName = ParameterizedTypeName.get(ROOT_KEY_CLASSNAME, configInterface, viewClassName);
        
        FieldSpec keyField = FieldSpec.builder(fieldTypeName, "KEY", PUBLIC, STATIC, FINAL)
                .initializer(
                        "new $T($T.class)",
                        ROOT_KEY_CLASSNAME,
                        realSchemaClass
                )
                .build();
<<<<<<< HEAD

=======
        
>>>>>>> a323c22d
        configurationClassBuilder.addField(keyField);
    }
    
    /**
     * Create getters for configuration class.
     *
<<<<<<< HEAD
     * @param configurationInterfaceBuilder Configuration interface builder.
     * @param fieldName Field name.
     * @param interfaceGetMethodType Return type of the get method.
=======
     * @param configurationInterfaceBuilder Interface builder.
     * @param fieldName                     Field name.
     * @param interfaceGetMethodType        Return type.
>>>>>>> a323c22d
     */
    private static void createGetters(
            TypeSpec.Builder configurationInterfaceBuilder,
            String fieldName,
            TypeName interfaceGetMethodType
    ) {
        MethodSpec interfaceGetMethod = MethodSpec.methodBuilder(fieldName)
                .addModifiers(PUBLIC, ABSTRACT)
                .returns(interfaceGetMethodType)
                .build();
<<<<<<< HEAD

=======
        
>>>>>>> a323c22d
        configurationInterfaceBuilder.addMethod(interfaceGetMethod);
    }
    
    /**
     * Get types for configuration classes generation.
     *
     * @param field Field.
     * @return Bundle with all types for configuration
     */
    private static TypeName getInterfaceGetMethodType(VariableElement field) {
        TypeName interfaceGetMethodType = null;
        
        TypeName baseType = TypeName.get(field.asType());
        
        ConfigValue confAnnotation = field.getAnnotation(ConfigValue.class);
        if (confAnnotation != null) {
            interfaceGetMethodType = Utils.getConfigurationInterfaceName((ClassName) baseType);
        }
<<<<<<< HEAD

=======
        
>>>>>>> a323c22d
        NamedConfigValue namedConfigAnnotation = field.getAnnotation(NamedConfigValue.class);
        if (namedConfigAnnotation != null) {
            ClassName interfaceGetType = Utils.getConfigurationInterfaceName((ClassName) baseType);
            
            TypeName viewClassType = Utils.getViewName((ClassName) baseType);
            TypeName changeClassType = Utils.getChangeName((ClassName) baseType);
<<<<<<< HEAD

            interfaceGetMethodType = ParameterizedTypeName.get(ClassName.get(NamedConfigurationTree.class), interfaceGetType, viewClassType,
                    changeClassType);
=======
            
            interfaceGetMethodType = ParameterizedTypeName.get(
                    ClassName.get(NamedConfigurationTree.class),
                    interfaceGetType,
                    viewClassType,
                    changeClassType
            );
>>>>>>> a323c22d
        }
        
        Value valueAnnotation = field.getAnnotation(Value.class);
        PolymorphicId polymorphicIdAnnotation = field.getAnnotation(PolymorphicId.class);
        if (valueAnnotation != null || polymorphicIdAnnotation != null) {
            // It is necessary to use class names without loading classes so that we won't
            // accidentally get NoClassDefFoundError
            ClassName confValueClass = ClassName.get("org.apache.ignite.configuration", "ConfigurationValue");
            
            TypeName genericType = baseType;
<<<<<<< HEAD

            if (genericType.isPrimitive()) {
                genericType = genericType.box();
            }

=======
    
            if (genericType.isPrimitive()) {
                genericType = genericType.box();
            }
            
>>>>>>> a323c22d
            interfaceGetMethodType = ParameterizedTypeName.get(confValueClass, genericType);
        }
        
        return interfaceGetMethodType;
    }
    
    /**
     * Create VIEW and CHANGE classes and methods.
     *
<<<<<<< HEAD
     * @param fields                        List of configuration fields.
=======
     * @param fields                        Collection of configuration fields.
>>>>>>> a323c22d
     * @param schemaClassName               Class name of schema.
     * @param configurationInterfaceBuilder Configuration interface builder.
     * @param extendBaseSchema              {@code true} if extending base schema interfaces.
     * @param realSchemaClass               Class descriptor.
<<<<<<< HEAD
=======
     * @param isPolymorphicConfig           Is a polymorphic configuration.
     * @param isPolymorphicInstanceConfig   Is an instance of polymorphic configuration.
>>>>>>> a323c22d
     */
    private void createPojoBindings(
            Collection<VariableElement> fields,
            ClassName schemaClassName,
            TypeSpec.Builder configurationInterfaceBuilder,
            boolean extendBaseSchema,
<<<<<<< HEAD
            TypeElement realSchemaClass
=======
            TypeElement realSchemaClass,
            boolean isPolymorphicConfig,
            boolean isPolymorphicInstanceConfig
>>>>>>> a323c22d
    ) {
        ClassName viewClsName = Utils.getViewName(schemaClassName);
        ClassName changeClsName = Utils.getChangeName(schemaClassName);
        
        TypeName configInterfaceType;
        @Nullable TypeName viewBaseSchemaInterfaceType;
        @Nullable TypeName changeBaseSchemaInterfaceType;
        
        if (extendBaseSchema) {
            DeclaredType superClassType = (DeclaredType) realSchemaClass.getSuperclass();
            ClassName superClassSchemaClassName = ClassName.get((TypeElement) superClassType.asElement());
<<<<<<< HEAD

=======
            
>>>>>>> a323c22d
            configInterfaceType = Utils.getConfigurationInterfaceName(superClassSchemaClassName);
            viewBaseSchemaInterfaceType = Utils.getViewName(superClassSchemaClassName);
            changeBaseSchemaInterfaceType = Utils.getChangeName(superClassSchemaClassName);
        } else {
            ClassName confTreeInterface = ClassName.get("org.apache.ignite.configuration", "ConfigurationTree");
            configInterfaceType = ParameterizedTypeName.get(confTreeInterface, viewClsName, changeClsName);
            
            viewBaseSchemaInterfaceType = null;
            changeBaseSchemaInterfaceType = null;
        }
        
        configurationInterfaceBuilder.addSuperinterface(configInterfaceType);
        
        // This code will be refactored in the future. Right now I don't want to entangle it with existing code
        // generation. It has only a few considerable problems - hardcode and a lack of proper arrays handling.
        // Clone method should be used to guarantee data integrity.
        
        TypeSpec.Builder viewClsBuilder = TypeSpec.interfaceBuilder(viewClsName)
                .addModifiers(PUBLIC);
<<<<<<< HEAD

        if (viewBaseSchemaInterfaceType != null) {
            viewClsBuilder.addSuperinterface(viewBaseSchemaInterfaceType);
        }

        TypeSpec.Builder changeClsBuilder = TypeSpec.interfaceBuilder(changeClsName)
                .addSuperinterface(viewClsName)
                .addModifiers(PUBLIC);

        if (changeBaseSchemaInterfaceType != null) {
            changeClsBuilder.addSuperinterface(changeBaseSchemaInterfaceType);
        }

=======
    
        if (viewBaseSchemaInterfaceType != null) {
            viewClsBuilder.addSuperinterface(viewBaseSchemaInterfaceType);
        }
        
        TypeSpec.Builder changeClsBuilder = TypeSpec.interfaceBuilder(changeClsName)
                .addSuperinterface(viewClsName)
                .addModifiers(PUBLIC);
    
        if (changeBaseSchemaInterfaceType != null) {
            changeClsBuilder.addSuperinterface(changeBaseSchemaInterfaceType);
        }
    
        if (isPolymorphicInstanceConfig) {
            changeClsBuilder.addSuperinterface(POLYMORPHIC_CHANGE_CLASSNAME);
        }
        
>>>>>>> a323c22d
        ClassName consumerClsName = ClassName.get(Consumer.class);
        
        for (VariableElement field : fields) {
            final Value valAnnotation = field.getAnnotation(Value.class);
            
            String fieldName = field.getSimpleName().toString();
            TypeMirror schemaFieldType = field.asType();
            TypeName schemaFieldTypeName = TypeName.get(schemaFieldType);
            
            boolean leafField = isPrimitiveOrArray(schemaFieldType)
                    || !((ClassName) schemaFieldTypeName).simpleName().contains("ConfigurationSchema");
<<<<<<< HEAD

=======
            
>>>>>>> a323c22d
            boolean namedListField = field.getAnnotation(NamedConfigValue.class) != null;
            
            TypeName viewFieldType =
                    leafField ? schemaFieldTypeName : Utils.getViewName((ClassName) schemaFieldTypeName);
<<<<<<< HEAD

            TypeName changeFieldType =
                    leafField ? schemaFieldTypeName : Utils.getChangeName((ClassName) schemaFieldTypeName);

=======
            
            TypeName changeFieldType =
                    leafField ? schemaFieldTypeName : Utils.getChangeName((ClassName) schemaFieldTypeName);
            
>>>>>>> a323c22d
            if (namedListField) {
                changeFieldType = ParameterizedTypeName.get(
                        ClassName.get(NamedListChange.class),
                        viewFieldType,
                        changeFieldType
                );
                
                viewFieldType = ParameterizedTypeName.get(
                        ClassName.get(NamedListView.class),
                        WildcardTypeName.subtypeOf(viewFieldType)
                );
            }
<<<<<<< HEAD

            MethodSpec.Builder getMtdBuilder = MethodSpec.methodBuilder(fieldName)
                    .addModifiers(PUBLIC, ABSTRACT)
                    .returns(viewFieldType);

            viewClsBuilder.addMethod(getMtdBuilder.build());

            String changeMtdName = "change" + capitalize(fieldName);

            MethodSpec.Builder changeMtdBuilder = MethodSpec.methodBuilder(changeMtdName)
                    .addModifiers(PUBLIC, ABSTRACT)
                    .returns(changeClsName);

=======
            
            MethodSpec.Builder getMtdBuilder = MethodSpec.methodBuilder(fieldName)
                    .addModifiers(PUBLIC, ABSTRACT)
                    .returns(viewFieldType);
            
            viewClsBuilder.addMethod(getMtdBuilder.build());
            
            // Read only.
            if (field.getAnnotation(PolymorphicId.class) != null) {
                continue;
            }
            
            String changeMtdName = "change" + capitalize(fieldName);
            
            MethodSpec.Builder changeMtdBuilder = MethodSpec.methodBuilder(changeMtdName)
                    .addModifiers(PUBLIC, ABSTRACT)
                    .returns(changeClsName);
    
>>>>>>> a323c22d
            if (valAnnotation != null) {
                if (schemaFieldType.getKind() == TypeKind.ARRAY) {
                    changeMtdBuilder.varargs(true);
                }
<<<<<<< HEAD

=======
        
>>>>>>> a323c22d
                changeMtdBuilder.addParameter(changeFieldType, fieldName);
            } else {
                changeMtdBuilder.addParameter(ParameterizedTypeName.get(consumerClsName, changeFieldType), fieldName);
            }
<<<<<<< HEAD

=======
            
>>>>>>> a323c22d
            changeClsBuilder.addMethod(changeMtdBuilder.build());
        }
        
        if (isPolymorphicConfig) {
            // Parameter type: Class<T>.
            ParameterizedTypeName parameterType = ParameterizedTypeName.get(
                    ClassName.get(Class.class),
                    TypeVariableName.get("T")
            );
            
            // Variable type, for example: <T extends SimpleChange & PolymorphicInstance>.
            TypeVariableName typeVariable = TypeVariableName.get("T", changeClsName, POLYMORPHIC_CHANGE_CLASSNAME);
            
            // Method like: <T extends SimpleChange> T convert(Class<T> changeClass);
            MethodSpec.Builder convertMtdBuilder = MethodSpec.methodBuilder("convert")
                    .addModifiers(PUBLIC, ABSTRACT)
                    .addTypeVariable(typeVariable)
                    .addParameter(parameterType, "changeClass")
                    .returns(TypeVariableName.get("T"));
            
            changeClsBuilder.addMethod(convertMtdBuilder.build());
        }
        
        TypeSpec viewCls = viewClsBuilder.build();
        TypeSpec changeCls = changeClsBuilder.build();
        
        buildClass(viewClsName.packageName(), viewCls);
        buildClass(changeClsName.packageName(), changeCls);
    }
<<<<<<< HEAD

    /**
     *
     */
=======
    
>>>>>>> a323c22d
    private void buildClass(String packageName, TypeSpec cls) {
        try {
            JavaFile.builder(packageName, cls)
                    .indent(INDENT)
                    .build()
                    .writeTo(processingEnv.getFiler());
<<<<<<< HEAD
        } catch (IOException e) {
            throw new ProcessorException("Failed to generate class " + packageName + "." + cls.name, e);
        }
    }

    /**
     *
     */
=======
        } catch (Throwable throwable) {
            throw new ProcessorException("Failed to generate class " + packageName + "." + cls.name, throwable);
        }
    }
    
>>>>>>> a323c22d
    private static String capitalize(String name) {
        return name.substring(0, 1).toUpperCase() + name.substring(1);
    }
    
    /**
     * Checks whether the given type is a primitive (or String) or an array of primitives (or Strings).
     *
     * @param type type
     * @return {@code true} if type is a primitive or a String or an array of primitives or Strings
     */
    private boolean isPrimitiveOrArray(TypeMirror type) {
        if (type.getKind() == TypeKind.ARRAY) {
            type = ((ArrayType) type).getComponentType();
        }
<<<<<<< HEAD

        if (type.getKind().isPrimitive()) {
            return true;
        }

=======
    
        if (type.getKind().isPrimitive()) {
            return true;
        }
        
>>>>>>> a323c22d
        TypeMirror stringType = processingEnv
                .getElementUtils()
                .getTypeElement(String.class.getCanonicalName())
                .asType();
<<<<<<< HEAD

=======
        
>>>>>>> a323c22d
        return processingEnv.getTypeUtils().isSameType(type, stringType);
    }
    
    /**
     * Check if a class type is {@link Object}.
     *
     * @param type Class type.
     * @return {@code true} if class type is {@link Object}.
     */
    private boolean isObjectClass(TypeMirror type) {
        TypeMirror objectType = processingEnv
                .getElementUtils()
                .getTypeElement(Object.class.getCanonicalName())
                .asType();
<<<<<<< HEAD

=======
        
>>>>>>> a323c22d
        return objectType.equals(type);
    }
    
    /**
     * Get class fields.
     *
     * @param type Class type.
     * @return Class fields.
     */
    private static List<VariableElement> fields(TypeElement type) {
        return type.getEnclosedElements().stream()
                .filter(el -> el.getKind() == ElementKind.FIELD)
                .map(VariableElement.class::cast)
                .collect(toList());
    }
    
    /**
     * Validate the class.
     *
     * @param clazz  Class type.
     * @param fields Class fields.
     * @throws ProcessorException If the class validation fails.
     */
    private void validate(TypeElement clazz, List<VariableElement> fields) {
        if (clazz.getAnnotation(InternalConfiguration.class) != null) {
<<<<<<< HEAD
            if (clazz.getAnnotation(Config.class) != null) {
                throw new ProcessorException(String.format(
                        "Class with @%s is not allowed with @%s: %s",
                        Config.class.getSimpleName(),
                        InternalConfiguration.class.getSimpleName(),
                        clazz.getQualifiedName()
                ));
            } else if (clazz.getAnnotation(ConfigurationRoot.class) != null) {
                if (!isObjectClass(clazz.getSuperclass())) {
                    throw new ProcessorException(String.format(
                            "Class with @%s and @%s should not have a superclass: %s",
                            ConfigurationRoot.class.getSimpleName(),
                            InternalConfiguration.class.getSimpleName(),
                            clazz.getQualifiedName()
                    ));
                }
            } else if (isObjectClass(clazz.getSuperclass())) {
                throw new ProcessorException(String.format(
                        "Class with @%s must have a superclass: %s",
                        InternalConfiguration.class.getSimpleName(),
                        clazz.getQualifiedName()
                ));
            } else {
                TypeElement superClazz = processingEnv
                        .getElementUtils()
                        .getTypeElement(clazz.getSuperclass().toString());

                if (superClazz.getAnnotation(InternalConfiguration.class) != null) {
                    throw new ProcessorException(String.format(
                            "Superclass must not have @%s: %s",
                            InternalConfiguration.class.getSimpleName(),
                            clazz.getQualifiedName()
                    ));
                } else if (superClazz.getAnnotation(ConfigurationRoot.class) == null
                        && superClazz.getAnnotation(Config.class) == null) {
                    throw new ProcessorException(String.format(
                            "Superclass must have @%s or @%s: %s",
                            ConfigurationRoot.class.getSimpleName(),
                            Config.class.getSimpleName(),
                            clazz.getQualifiedName()
                    ));
                } else {
                    Set<Name> superClazzFieldNames = fields(superClazz).stream()
                            .map(VariableElement::getSimpleName)
                            .collect(toSet());

                    Collection<Name> duplicateFieldNames = fields.stream()
                            .map(VariableElement::getSimpleName)
                            .filter(superClazzFieldNames::contains)
                            .collect(toList());

                    if (!duplicateFieldNames.isEmpty()) {
                        throw new ProcessorException(String.format(
                                "Duplicate field names are not allowed [class=%s, superClass=%s, fields=%s]",
                                clazz.getQualifiedName(),
                                superClazz.getQualifiedName(),
                                duplicateFieldNames
                        ));
                    }
                }
=======
            checkIncompatibleClassAnnotations(
                    clazz,
                    InternalConfiguration.class,
                    Config.class, PolymorphicConfig.class, PolymorphicConfigInstance.class
            );
            
            checkNotContainsPolymorphicIdField(clazz, InternalConfiguration.class, fields);
    
            if (clazz.getAnnotation(ConfigurationRoot.class) != null) {
                checkNotExistSuperClass(clazz, InternalConfiguration.class);
            } else {
                checkExistSuperClass(clazz, InternalConfiguration.class);
        
                TypeElement superClazz = superClass(clazz);
        
                if (superClazz.getAnnotation(InternalConfiguration.class) != null) {
                    throw new ProcessorException(String.format(
                            "Superclass must not have %s: %s",
                            simpleName(InternalConfiguration.class),
                            clazz.getQualifiedName()
                    ));
                }
        
                checkSuperclassContainAnyAnnotation(clazz, superClazz, ConfigurationRoot.class, Config.class);
        
                checkNoConflictFieldNames(clazz, superClazz, fields, fields(superClazz));
            }
        } else if (clazz.getAnnotation(PolymorphicConfig.class) != null) {
            checkIncompatibleClassAnnotations(
                    clazz,
                    PolymorphicConfig.class,
                    ConfigurationRoot.class, Config.class, PolymorphicConfigInstance.class
            );
            
            checkNotExistSuperClass(clazz, PolymorphicConfig.class);
            
            List<VariableElement> typeIdFields = collectAnnotatedFields(fields, PolymorphicId.class);
            
            if (typeIdFields.size() != 1 || fields.indexOf(typeIdFields.get(0)) != 0) {
                throw new ProcessorException(String.format(
                        "Class with %s must contain one field with %s and it should be the first in the schema: %s",
                        simpleName(PolymorphicConfig.class),
                        simpleName(PolymorphicId.class),
                        clazz.getQualifiedName()
                ));
            }
        } else if (clazz.getAnnotation(PolymorphicConfigInstance.class) != null) {
            checkIncompatibleClassAnnotations(
                    clazz,
                    PolymorphicConfigInstance.class,
                    ConfigurationRoot.class, Config.class
            );
            
            checkNotContainsPolymorphicIdField(clazz, PolymorphicConfigInstance.class, fields);
            
            String id = clazz.getAnnotation(PolymorphicConfigInstance.class).value();
            
            if (id == null || id.isBlank()) {
                throw new ProcessorException(String.format(
                        EMPTY_FIELD_ERROR_FORMAT,
                        simpleName(PolymorphicConfigInstance.class) + ".id()",
                        clazz.getQualifiedName()
                ));
>>>>>>> a323c22d
            }
            
            checkExistSuperClass(clazz, PolymorphicConfigInstance.class);
            
            TypeElement superClazz = superClass(clazz);
            
            checkSuperclassContainAnyAnnotation(clazz, superClazz, PolymorphicConfig.class);
            
            checkNoConflictFieldNames(clazz, superClazz, fields, fields(superClazz));
        } else if (clazz.getAnnotation(ConfigurationRoot.class) != null) {
            checkNotContainsPolymorphicIdField(clazz, ConfigurationRoot.class, fields);
        } else if (clazz.getAnnotation(Config.class) != null) {
            checkNotContainsPolymorphicIdField(clazz, Config.class, fields);
        }
    }
    
    /** {@inheritDoc} */
    @Override
    public Set<String> getSupportedAnnotationTypes() {
<<<<<<< HEAD
        return Set.of(
                Config.class.getCanonicalName(),
                ConfigurationRoot.class.getCanonicalName(),
                InternalConfiguration.class.getCanonicalName()
        );
=======
        return Set.copyOf(viewReadOnly(supportedAnnotationTypes(), Class::getCanonicalName));
>>>>>>> a323c22d
    }
    
    /** {@inheritDoc} */
    @Override
    public SourceVersion getSupportedSourceVersion() {
        return SourceVersion.latest();
    }
    
    /**
     * Returns annotation types supported by this processor.
     *
     * @return Annotation types supported by this processor.
     */
    private Set<Class<? extends Annotation>> supportedAnnotationTypes() {
        return Set.of(
                Config.class,
                ConfigurationRoot.class,
                InternalConfiguration.class,
                PolymorphicConfig.class,
                PolymorphicConfigInstance.class
        );
    }
    
    /**
     * Getting a superclass.
     *
     * @param clazz Class type.
     * @return Superclass type.
     */
    private TypeElement superClass(TypeElement clazz) {
        return processingEnv.getElementUtils().getTypeElement(clazz.getSuperclass().toString());
    }
    
    /**
     * Returns the first annotation found for the class.
     *
     * @param clazz             Class type.
     * @param annotationClasses Annotation classes that will be searched for the class.
     * @return First annotation found.
     */
    @SafeVarargs
    @Nullable
    private static Annotation findFirst(
            TypeElement clazz,
            Class<? extends Annotation>... annotationClasses
    ) {
        return Stream.of(annotationClasses).map(clazz::getAnnotation).filter(Objects::nonNull).findFirst().orElse(null);
    }
    
    /**
     * Search for duplicate class fields by name.
     *
     * @param fields1 First class fields.
     * @param fields2 Second class fields.
     * @return Field names.
     */
    private static Collection<Name> findDuplicates(
            Collection<VariableElement> fields1,
            Collection<VariableElement> fields2
    ) {
        if (fields1.isEmpty() || fields2.isEmpty()) {
            return List.of();
        }
        
        Set<Name> filedNames1 = fields1.stream()
                .map(VariableElement::getSimpleName)
                .collect(toSet());
        
        return fields2.stream()
                .map(VariableElement::getSimpleName)
                .filter(filedNames1::contains)
                .collect(toList());
    }
    
    /**
     * Checking a class field with annotations {@link ConfigValue} or {@link NamedConfigValue}.
     *
     * @param field           Class field.
     * @param annotationClass Field annotation: {@link ConfigValue} or {@link NamedConfigValue}.
     * @throws ProcessorException If the check is not successful.
     */
    private void checkConfigField(
            VariableElement field,
            Class<? extends Annotation> annotationClass
    ) {
        assert annotationClass == ConfigValue.class || annotationClass == NamedConfigValue.class : annotationClass;
        assert field.getAnnotation(annotationClass) != null : field.getEnclosingElement() + "." + field;
        
        Element fieldTypeElement = processingEnv.getTypeUtils().asElement(field.asType());
        
        if (fieldTypeElement.getAnnotation(Config.class) == null
                && fieldTypeElement.getAnnotation(PolymorphicConfig.class) == null) {
            throw new ProcessorException(String.format(
                    "Class for %s field must be defined as %s: %s.%s",
                    simpleName(annotationClass),
                    joinSimpleName(" or ", Config.class, PolymorphicConfig.class),
                    field.getEnclosingElement(),
                    field.getSimpleName()
            ));
        }
        
        if (field.getAnnotation(DirectAccess.class) != null) {
            throw new ProcessorException(String.format(
                    "%s annotation must not be present on nested configuration fields: %s.%s",
                    simpleName(DirectAccess.class),
                    field.getEnclosingElement(),
                    field.getSimpleName()
            ));
        }
    }
    
    /**
     * Check if a class type is {@link String}.
     *
     * @param type Class type.
     * @return {@code true} if class type is {@link String}.
     */
    private boolean isStringClass(TypeMirror type) {
        TypeMirror objectType = processingEnv
                .getElementUtils()
                .getTypeElement(String.class.getCanonicalName())
                .asType();
        
        return objectType.equals(type);
    }
    
    /**
     * Collect fields with annotation.
     *
     * @param fields          Fields.
     * @param annotationClass Annotation class.
     * @return Fields with annotation.
     */
    private static List<VariableElement> collectAnnotatedFields(
            Collection<VariableElement> fields,
            Class<? extends Annotation> annotationClass
    ) {
        return fields.stream().filter(f -> f.getAnnotation(annotationClass) != null).collect(toList());
    }
    
    /**
     * Checks for an incompatible class annotation with {@code clazzAnnotation}.
     *
     * @param clazz                   Class type.
     * @param clazzAnnotation         Class annotation.
     * @param incompatibleAnnotations Incompatible class annotations with {@code clazzAnnotation}.
     * @throws ProcessorException If there is an incompatible class annotation with {@code clazzAnnotation}.
     */
    private void checkIncompatibleClassAnnotations(
            TypeElement clazz,
            Class<? extends Annotation> clazzAnnotation,
            Class<? extends Annotation>... incompatibleAnnotations
    ) {
        assert clazz.getAnnotation(clazzAnnotation) != null : clazz.getQualifiedName();
        assert !nullOrEmpty(incompatibleAnnotations);
        
        Annotation incompatible = findFirst(clazz, incompatibleAnnotations);
        
        if (incompatible != null) {
            throw new ProcessorException(String.format(
                    "Class with %s is not allowed with %s: %s",
                    simpleName(incompatible.getClass()),
                    simpleName(clazzAnnotation),
                    clazz.getQualifiedName()
            ));
        }
    }
    
    /**
     * Checks that the class has a superclass.
     *
     * @param clazz           Class type.
     * @param clazzAnnotation Class annotation.
     * @throws ProcessorException If the class doesn't have a superclass.
     */
    private void checkExistSuperClass(TypeElement clazz, Class<? extends Annotation> clazzAnnotation) {
        assert clazz.getAnnotation(clazzAnnotation) != null : clazz.getQualifiedName();
        
        if (isObjectClass(clazz.getSuperclass())) {
            throw new ProcessorException(String.format(
                    "Class with %s should not have a superclass: %s",
                    simpleName(clazzAnnotation),
                    clazz.getQualifiedName()
            ));
        }
    }
    
    /**
     * Checks that the class should not have a superclass.
     *
     * @param clazz           Class type.
     * @param clazzAnnotation Class annotation.
     * @throws ProcessorException If the class have a superclass.
     */
    private void checkNotExistSuperClass(TypeElement clazz, Class<? extends Annotation> clazzAnnotation) {
        assert clazz.getAnnotation(clazzAnnotation) != null : clazz.getQualifiedName();
        
        if (!isObjectClass(clazz.getSuperclass())) {
            throw new ProcessorException(String.format(
                    "Class with %s should not have a superclass: %s",
                    simpleName(clazzAnnotation),
                    clazz.getQualifiedName()
            ));
        }
    }
    
    /**
     * Checks that the class does not have a field with {@link PolymorphicId}.
     *
     * @param clazz           Class type.
     * @param clazzAnnotation Class annotation.
     * @param clazzfields     Class fields.
     * @throws ProcessorException If the class has a field with {@link PolymorphicId}.
     */
    private void checkNotContainsPolymorphicIdField(
            TypeElement clazz,
            Class<? extends Annotation> clazzAnnotation,
            List<VariableElement> clazzfields
    ) {
        assert clazz.getAnnotation(clazzAnnotation) != null : clazz.getQualifiedName();
        
        if (!collectAnnotatedFields(clazzfields, PolymorphicId.class).isEmpty()) {
            throw new ProcessorException(String.format(
                    "Class with %s cannot have a field with %s: %s",
                    simpleName(clazzAnnotation),
                    simpleName(PolymorphicId.class),
                    clazz.getQualifiedName()
            ));
        }
    }
    
    /**
     * Checks that there is no conflict of field names between classes.
     *
     * @param clazz0       First class type.
     * @param clazz1       Second class type.
     * @param clazzFields0 First class fields.
     * @param clazzFields1 Second class fields.
     * @throws ProcessorException If there is a conflict of field names between classes.
     */
    private void checkNoConflictFieldNames(
            TypeElement clazz0,
            TypeElement clazz1,
            List<VariableElement> clazzFields0,
            List<VariableElement> clazzFields1
    ) {
        Collection<Name> duplicateFieldNames = findDuplicates(clazzFields0, clazzFields1);
        
        if (!duplicateFieldNames.isEmpty()) {
            throw new ProcessorException(String.format(
                    "Duplicate field names are not allowed [class=%s, superClass=%s, fields=%s]",
                    clazz0.getQualifiedName(),
                    clazz1.getQualifiedName(),
                    duplicateFieldNames
            ));
        }
    }
    
    /**
     * Checks if the superclass has at least one annotation from {@code superClazzAnnotations}.
     *
     * @param clazz                 Class type.
     * @param superClazz            Superclass type.
     * @param superClazzAnnotations Superclass annotations.
     * @throws ProcessorException If the superclass has none of the annotations from {@code superClazzAnnotations}.
     */
    private void checkSuperclassContainAnyAnnotation(
            TypeElement clazz,
            TypeElement superClazz,
            Class<? extends Annotation>... superClazzAnnotations
    ) {
        if (Stream.of(superClazzAnnotations).allMatch(a -> superClazz.getAnnotation(a) == null)) {
            throw new ProcessorException(String.format(
                    SUPERCLASS_MISSING_ANNOTATION_ERROR_FORMAT,
                    joinSimpleName(" or ", superClazzAnnotations),
                    clazz.getQualifiedName()
            ));
        }
    }
}<|MERGE_RESOLUTION|>--- conflicted
+++ resolved
@@ -23,13 +23,10 @@
 import static javax.lang.model.element.Modifier.FINAL;
 import static javax.lang.model.element.Modifier.PUBLIC;
 import static javax.lang.model.element.Modifier.STATIC;
-<<<<<<< HEAD
-=======
 import static org.apache.ignite.internal.configuration.processor.Utils.joinSimpleName;
 import static org.apache.ignite.internal.configuration.processor.Utils.simpleName;
 import static org.apache.ignite.internal.util.ArrayUtils.nullOrEmpty;
 import static org.apache.ignite.internal.util.CollectionUtils.viewReadOnly;
->>>>>>> a323c22d
 
 import com.squareup.javapoet.ClassName;
 import com.squareup.javapoet.FieldSpec;
@@ -38,13 +35,8 @@
 import com.squareup.javapoet.ParameterizedTypeName;
 import com.squareup.javapoet.TypeName;
 import com.squareup.javapoet.TypeSpec;
-<<<<<<< HEAD
-import com.squareup.javapoet.WildcardTypeName;
-import java.io.IOException;
-=======
 import com.squareup.javapoet.TypeVariableName;
 import com.squareup.javapoet.WildcardTypeName;
->>>>>>> a323c22d
 import java.io.PrintWriter;
 import java.io.StringWriter;
 import java.lang.annotation.Annotation;
@@ -91,15 +83,8 @@
 public class Processor extends AbstractProcessor {
     /** Java file padding. */
     private static final String INDENT = "    ";
-<<<<<<< HEAD
-
-    /**
-     *
-     */
-=======
     
     /** {@link RootKey} class name. */
->>>>>>> a323c22d
     private static final ClassName ROOT_KEY_CLASSNAME = ClassName.get("org.apache.ignite.configuration", "RootKey");
     
     /** {@link PolymorphicChange} class name. */
@@ -136,28 +121,16 @@
         
         // All classes annotated with {@link #supportedAnnotationTypes}.
         List<TypeElement> annotatedConfigs = roundEnvironment
-<<<<<<< HEAD
-                .getElementsAnnotatedWithAny(Set.of(ConfigurationRoot.class, Config.class, InternalConfiguration.class))
-=======
                 .getElementsAnnotatedWithAny(supportedAnnotationTypes())
->>>>>>> a323c22d
                 .stream()
                 .filter(element -> element.getKind() == ElementKind.CLASS)
                 .map(TypeElement.class::cast)
                 .collect(toList());
-<<<<<<< HEAD
-
+    
         if (annotatedConfigs.isEmpty()) {
             return false;
         }
-
-=======
-    
-        if (annotatedConfigs.isEmpty()) {
-            return false;
-        }
-        
->>>>>>> a323c22d
+        
         for (TypeElement clazz : annotatedConfigs) {
             // Find all the fields of the schema.
             List<VariableElement> fields = fields(clazz);
@@ -174,59 +147,11 @@
             
             TypeSpec.Builder configurationInterfaceBuilder = TypeSpec.interfaceBuilder(configInterface)
                     .addModifiers(PUBLIC);
-<<<<<<< HEAD
-
-=======
-            
->>>>>>> a323c22d
+            
             for (VariableElement field : fields) {
                 if (field.getModifiers().contains(STATIC)) {
                     continue;
                 }
-<<<<<<< HEAD
-
-                if (!field.getModifiers().contains(PUBLIC)) {
-                    throw new ProcessorException("Field " + clazz.getQualifiedName() + "." + field + " must be public");
-                }
-
-                Element fieldTypeElement = processingEnv.getTypeUtils().asElement(field.asType());
-
-                final String fieldName = field.getSimpleName().toString();
-
-                // Get configuration types (VIEW, CHANGE and so on)
-                final TypeName interfaceGetMethodType = getInterfaceGetMethodType(field);
-
-                ConfigValue confAnnotation = field.getAnnotation(ConfigValue.class);
-                if (confAnnotation != null) {
-                    if (fieldTypeElement.getAnnotation(Config.class) == null) {
-                        throw new ProcessorException(
-                                "Class for @ConfigValue field must be defined as @Config: "
-                                        + clazz.getQualifiedName() + "." + field.getSimpleName()
-                        );
-                    }
-
-                    if (field.getAnnotation(DirectAccess.class) != null) {
-                        throw new ProcessorException(
-                                "@DirectAccess annotation must not be present on nested configuration fields"
-                        );
-                    }
-                }
-
-                NamedConfigValue namedConfigAnnotation = field.getAnnotation(NamedConfigValue.class);
-                if (namedConfigAnnotation != null) {
-                    if (fieldTypeElement.getAnnotation(Config.class) == null) {
-                        throw new ProcessorException(
-                                "Class for @NamedConfigValue field must be defined as @Config: "
-                                        + clazz.getQualifiedName() + "." + field.getSimpleName()
-                        );
-                    }
-
-                    if (field.getAnnotation(DirectAccess.class) != null) {
-                        throw new ProcessorException(
-                                "@DirectAccess annotation must not be present on nested configuration fields"
-                        );
-                    }
-=======
     
                 if (!field.getModifiers().contains(PUBLIC)) {
                     throw new ProcessorException("Field " + clazz.getQualifiedName() + "." + field + " must be public");
@@ -243,7 +168,6 @@
     
                 if (field.getAnnotation(NamedConfigValue.class) != null) {
                     checkConfigField(field, NamedConfigValue.class);
->>>>>>> a323c22d
                 }
                 
                 Value valueAnnotation = field.getAnnotation(Value.class);
@@ -290,16 +214,6 @@
                     fields,
                     schemaClassName,
                     configurationInterfaceBuilder,
-<<<<<<< HEAD
-                    isInternalConfig && !isRootConfig,
-                    clazz
-            );
-
-            if (isRootConfig) {
-                createRootKeyField(configInterface, configurationInterfaceBuilder, schemaClassName, clazz);
-            }
-
-=======
                     (isInternalConfig && !isRootConfig) || isPolymorphicInstance,
                     clazz,
                     isPolymorphicConfig,
@@ -310,21 +224,13 @@
                 createRootKeyField(configInterface, configurationInterfaceBuilder, schemaClassName, clazz);
             }
             
->>>>>>> a323c22d
             // Write configuration interface
             buildClass(packageName, configurationInterfaceBuilder.build());
         }
         
         return true;
     }
-<<<<<<< HEAD
-
-    /**
-     *
-     */
-=======
-    
->>>>>>> a323c22d
+    
     private static void createRootKeyField(
             ClassName configInterface,
             TypeSpec.Builder configurationClassBuilder,
@@ -342,26 +248,16 @@
                         realSchemaClass
                 )
                 .build();
-<<<<<<< HEAD
-
-=======
-        
->>>>>>> a323c22d
+        
         configurationClassBuilder.addField(keyField);
     }
     
     /**
      * Create getters for configuration class.
      *
-<<<<<<< HEAD
-     * @param configurationInterfaceBuilder Configuration interface builder.
-     * @param fieldName Field name.
-     * @param interfaceGetMethodType Return type of the get method.
-=======
      * @param configurationInterfaceBuilder Interface builder.
      * @param fieldName                     Field name.
      * @param interfaceGetMethodType        Return type.
->>>>>>> a323c22d
      */
     private static void createGetters(
             TypeSpec.Builder configurationInterfaceBuilder,
@@ -372,11 +268,7 @@
                 .addModifiers(PUBLIC, ABSTRACT)
                 .returns(interfaceGetMethodType)
                 .build();
-<<<<<<< HEAD
-
-=======
-        
->>>>>>> a323c22d
+        
         configurationInterfaceBuilder.addMethod(interfaceGetMethod);
     }
     
@@ -395,22 +287,13 @@
         if (confAnnotation != null) {
             interfaceGetMethodType = Utils.getConfigurationInterfaceName((ClassName) baseType);
         }
-<<<<<<< HEAD
-
-=======
-        
->>>>>>> a323c22d
+        
         NamedConfigValue namedConfigAnnotation = field.getAnnotation(NamedConfigValue.class);
         if (namedConfigAnnotation != null) {
             ClassName interfaceGetType = Utils.getConfigurationInterfaceName((ClassName) baseType);
             
             TypeName viewClassType = Utils.getViewName((ClassName) baseType);
             TypeName changeClassType = Utils.getChangeName((ClassName) baseType);
-<<<<<<< HEAD
-
-            interfaceGetMethodType = ParameterizedTypeName.get(ClassName.get(NamedConfigurationTree.class), interfaceGetType, viewClassType,
-                    changeClassType);
-=======
             
             interfaceGetMethodType = ParameterizedTypeName.get(
                     ClassName.get(NamedConfigurationTree.class),
@@ -418,7 +301,6 @@
                     viewClassType,
                     changeClassType
             );
->>>>>>> a323c22d
         }
         
         Value valueAnnotation = field.getAnnotation(Value.class);
@@ -429,19 +311,11 @@
             ClassName confValueClass = ClassName.get("org.apache.ignite.configuration", "ConfigurationValue");
             
             TypeName genericType = baseType;
-<<<<<<< HEAD
-
+    
             if (genericType.isPrimitive()) {
                 genericType = genericType.box();
             }
-
-=======
-    
-            if (genericType.isPrimitive()) {
-                genericType = genericType.box();
-            }
-            
->>>>>>> a323c22d
+            
             interfaceGetMethodType = ParameterizedTypeName.get(confValueClass, genericType);
         }
         
@@ -451,33 +325,22 @@
     /**
      * Create VIEW and CHANGE classes and methods.
      *
-<<<<<<< HEAD
-     * @param fields                        List of configuration fields.
-=======
      * @param fields                        Collection of configuration fields.
->>>>>>> a323c22d
      * @param schemaClassName               Class name of schema.
      * @param configurationInterfaceBuilder Configuration interface builder.
      * @param extendBaseSchema              {@code true} if extending base schema interfaces.
      * @param realSchemaClass               Class descriptor.
-<<<<<<< HEAD
-=======
      * @param isPolymorphicConfig           Is a polymorphic configuration.
      * @param isPolymorphicInstanceConfig   Is an instance of polymorphic configuration.
->>>>>>> a323c22d
      */
     private void createPojoBindings(
             Collection<VariableElement> fields,
             ClassName schemaClassName,
             TypeSpec.Builder configurationInterfaceBuilder,
             boolean extendBaseSchema,
-<<<<<<< HEAD
-            TypeElement realSchemaClass
-=======
             TypeElement realSchemaClass,
             boolean isPolymorphicConfig,
             boolean isPolymorphicInstanceConfig
->>>>>>> a323c22d
     ) {
         ClassName viewClsName = Utils.getViewName(schemaClassName);
         ClassName changeClsName = Utils.getChangeName(schemaClassName);
@@ -489,11 +352,7 @@
         if (extendBaseSchema) {
             DeclaredType superClassType = (DeclaredType) realSchemaClass.getSuperclass();
             ClassName superClassSchemaClassName = ClassName.get((TypeElement) superClassType.asElement());
-<<<<<<< HEAD
-
-=======
-            
->>>>>>> a323c22d
+            
             configInterfaceType = Utils.getConfigurationInterfaceName(superClassSchemaClassName);
             viewBaseSchemaInterfaceType = Utils.getViewName(superClassSchemaClassName);
             changeBaseSchemaInterfaceType = Utils.getChangeName(superClassSchemaClassName);
@@ -513,39 +372,23 @@
         
         TypeSpec.Builder viewClsBuilder = TypeSpec.interfaceBuilder(viewClsName)
                 .addModifiers(PUBLIC);
-<<<<<<< HEAD
-
+    
         if (viewBaseSchemaInterfaceType != null) {
             viewClsBuilder.addSuperinterface(viewBaseSchemaInterfaceType);
         }
-
+        
         TypeSpec.Builder changeClsBuilder = TypeSpec.interfaceBuilder(changeClsName)
                 .addSuperinterface(viewClsName)
                 .addModifiers(PUBLIC);
-
+    
         if (changeBaseSchemaInterfaceType != null) {
             changeClsBuilder.addSuperinterface(changeBaseSchemaInterfaceType);
         }
-
-=======
-    
-        if (viewBaseSchemaInterfaceType != null) {
-            viewClsBuilder.addSuperinterface(viewBaseSchemaInterfaceType);
-        }
-        
-        TypeSpec.Builder changeClsBuilder = TypeSpec.interfaceBuilder(changeClsName)
-                .addSuperinterface(viewClsName)
-                .addModifiers(PUBLIC);
-    
-        if (changeBaseSchemaInterfaceType != null) {
-            changeClsBuilder.addSuperinterface(changeBaseSchemaInterfaceType);
-        }
     
         if (isPolymorphicInstanceConfig) {
             changeClsBuilder.addSuperinterface(POLYMORPHIC_CHANGE_CLASSNAME);
         }
         
->>>>>>> a323c22d
         ClassName consumerClsName = ClassName.get(Consumer.class);
         
         for (VariableElement field : fields) {
@@ -557,26 +400,15 @@
             
             boolean leafField = isPrimitiveOrArray(schemaFieldType)
                     || !((ClassName) schemaFieldTypeName).simpleName().contains("ConfigurationSchema");
-<<<<<<< HEAD
-
-=======
-            
->>>>>>> a323c22d
+            
             boolean namedListField = field.getAnnotation(NamedConfigValue.class) != null;
             
             TypeName viewFieldType =
                     leafField ? schemaFieldTypeName : Utils.getViewName((ClassName) schemaFieldTypeName);
-<<<<<<< HEAD
-
+            
             TypeName changeFieldType =
                     leafField ? schemaFieldTypeName : Utils.getChangeName((ClassName) schemaFieldTypeName);
-
-=======
-            
-            TypeName changeFieldType =
-                    leafField ? schemaFieldTypeName : Utils.getChangeName((ClassName) schemaFieldTypeName);
-            
->>>>>>> a323c22d
+            
             if (namedListField) {
                 changeFieldType = ParameterizedTypeName.get(
                         ClassName.get(NamedListChange.class),
@@ -589,21 +421,6 @@
                         WildcardTypeName.subtypeOf(viewFieldType)
                 );
             }
-<<<<<<< HEAD
-
-            MethodSpec.Builder getMtdBuilder = MethodSpec.methodBuilder(fieldName)
-                    .addModifiers(PUBLIC, ABSTRACT)
-                    .returns(viewFieldType);
-
-            viewClsBuilder.addMethod(getMtdBuilder.build());
-
-            String changeMtdName = "change" + capitalize(fieldName);
-
-            MethodSpec.Builder changeMtdBuilder = MethodSpec.methodBuilder(changeMtdName)
-                    .addModifiers(PUBLIC, ABSTRACT)
-                    .returns(changeClsName);
-
-=======
             
             MethodSpec.Builder getMtdBuilder = MethodSpec.methodBuilder(fieldName)
                     .addModifiers(PUBLIC, ABSTRACT)
@@ -622,25 +439,16 @@
                     .addModifiers(PUBLIC, ABSTRACT)
                     .returns(changeClsName);
     
->>>>>>> a323c22d
             if (valAnnotation != null) {
                 if (schemaFieldType.getKind() == TypeKind.ARRAY) {
                     changeMtdBuilder.varargs(true);
                 }
-<<<<<<< HEAD
-
-=======
-        
->>>>>>> a323c22d
+        
                 changeMtdBuilder.addParameter(changeFieldType, fieldName);
             } else {
                 changeMtdBuilder.addParameter(ParameterizedTypeName.get(consumerClsName, changeFieldType), fieldName);
             }
-<<<<<<< HEAD
-
-=======
-            
->>>>>>> a323c22d
+            
             changeClsBuilder.addMethod(changeMtdBuilder.build());
         }
         
@@ -670,36 +478,18 @@
         buildClass(viewClsName.packageName(), viewCls);
         buildClass(changeClsName.packageName(), changeCls);
     }
-<<<<<<< HEAD
-
-    /**
-     *
-     */
-=======
-    
->>>>>>> a323c22d
+    
     private void buildClass(String packageName, TypeSpec cls) {
         try {
             JavaFile.builder(packageName, cls)
                     .indent(INDENT)
                     .build()
                     .writeTo(processingEnv.getFiler());
-<<<<<<< HEAD
-        } catch (IOException e) {
-            throw new ProcessorException("Failed to generate class " + packageName + "." + cls.name, e);
-        }
-    }
-
-    /**
-     *
-     */
-=======
         } catch (Throwable throwable) {
             throw new ProcessorException("Failed to generate class " + packageName + "." + cls.name, throwable);
         }
     }
     
->>>>>>> a323c22d
     private static String capitalize(String name) {
         return name.substring(0, 1).toUpperCase() + name.substring(1);
     }
@@ -714,28 +504,16 @@
         if (type.getKind() == TypeKind.ARRAY) {
             type = ((ArrayType) type).getComponentType();
         }
-<<<<<<< HEAD
-
+    
         if (type.getKind().isPrimitive()) {
             return true;
         }
-
-=======
-    
-        if (type.getKind().isPrimitive()) {
-            return true;
-        }
-        
->>>>>>> a323c22d
+        
         TypeMirror stringType = processingEnv
                 .getElementUtils()
                 .getTypeElement(String.class.getCanonicalName())
                 .asType();
-<<<<<<< HEAD
-
-=======
-        
->>>>>>> a323c22d
+        
         return processingEnv.getTypeUtils().isSameType(type, stringType);
     }
     
@@ -750,11 +528,7 @@
                 .getElementUtils()
                 .getTypeElement(Object.class.getCanonicalName())
                 .asType();
-<<<<<<< HEAD
-
-=======
-        
->>>>>>> a323c22d
+        
         return objectType.equals(type);
     }
     
@@ -780,68 +554,6 @@
      */
     private void validate(TypeElement clazz, List<VariableElement> fields) {
         if (clazz.getAnnotation(InternalConfiguration.class) != null) {
-<<<<<<< HEAD
-            if (clazz.getAnnotation(Config.class) != null) {
-                throw new ProcessorException(String.format(
-                        "Class with @%s is not allowed with @%s: %s",
-                        Config.class.getSimpleName(),
-                        InternalConfiguration.class.getSimpleName(),
-                        clazz.getQualifiedName()
-                ));
-            } else if (clazz.getAnnotation(ConfigurationRoot.class) != null) {
-                if (!isObjectClass(clazz.getSuperclass())) {
-                    throw new ProcessorException(String.format(
-                            "Class with @%s and @%s should not have a superclass: %s",
-                            ConfigurationRoot.class.getSimpleName(),
-                            InternalConfiguration.class.getSimpleName(),
-                            clazz.getQualifiedName()
-                    ));
-                }
-            } else if (isObjectClass(clazz.getSuperclass())) {
-                throw new ProcessorException(String.format(
-                        "Class with @%s must have a superclass: %s",
-                        InternalConfiguration.class.getSimpleName(),
-                        clazz.getQualifiedName()
-                ));
-            } else {
-                TypeElement superClazz = processingEnv
-                        .getElementUtils()
-                        .getTypeElement(clazz.getSuperclass().toString());
-
-                if (superClazz.getAnnotation(InternalConfiguration.class) != null) {
-                    throw new ProcessorException(String.format(
-                            "Superclass must not have @%s: %s",
-                            InternalConfiguration.class.getSimpleName(),
-                            clazz.getQualifiedName()
-                    ));
-                } else if (superClazz.getAnnotation(ConfigurationRoot.class) == null
-                        && superClazz.getAnnotation(Config.class) == null) {
-                    throw new ProcessorException(String.format(
-                            "Superclass must have @%s or @%s: %s",
-                            ConfigurationRoot.class.getSimpleName(),
-                            Config.class.getSimpleName(),
-                            clazz.getQualifiedName()
-                    ));
-                } else {
-                    Set<Name> superClazzFieldNames = fields(superClazz).stream()
-                            .map(VariableElement::getSimpleName)
-                            .collect(toSet());
-
-                    Collection<Name> duplicateFieldNames = fields.stream()
-                            .map(VariableElement::getSimpleName)
-                            .filter(superClazzFieldNames::contains)
-                            .collect(toList());
-
-                    if (!duplicateFieldNames.isEmpty()) {
-                        throw new ProcessorException(String.format(
-                                "Duplicate field names are not allowed [class=%s, superClass=%s, fields=%s]",
-                                clazz.getQualifiedName(),
-                                superClazz.getQualifiedName(),
-                                duplicateFieldNames
-                        ));
-                    }
-                }
-=======
             checkIncompatibleClassAnnotations(
                     clazz,
                     InternalConfiguration.class,
@@ -905,7 +617,6 @@
                         simpleName(PolymorphicConfigInstance.class) + ".id()",
                         clazz.getQualifiedName()
                 ));
->>>>>>> a323c22d
             }
             
             checkExistSuperClass(clazz, PolymorphicConfigInstance.class);
@@ -925,15 +636,7 @@
     /** {@inheritDoc} */
     @Override
     public Set<String> getSupportedAnnotationTypes() {
-<<<<<<< HEAD
-        return Set.of(
-                Config.class.getCanonicalName(),
-                ConfigurationRoot.class.getCanonicalName(),
-                InternalConfiguration.class.getCanonicalName()
-        );
-=======
         return Set.copyOf(viewReadOnly(supportedAnnotationTypes(), Class::getCanonicalName));
->>>>>>> a323c22d
     }
     
     /** {@inheritDoc} */
