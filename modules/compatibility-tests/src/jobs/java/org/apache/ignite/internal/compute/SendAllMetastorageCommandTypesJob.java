--- conflicted
+++ resolved
@@ -34,7 +34,6 @@
 import org.apache.ignite.internal.hlc.HybridTimestamp;
 import org.apache.ignite.internal.lang.ByteArray;
 import org.apache.ignite.internal.metastorage.impl.MetaStorageManagerImpl;
-import org.apache.ignite.internal.util.ByteUtils;
 import org.apache.ignite.internal.wrapper.Wrappers;
 
 /** A job that runs different MetastorageWriteCommands. */
@@ -46,11 +45,7 @@
         try {
             IgniteImpl igniteImpl = Wrappers.unwrap(context.ignite(), IgniteImpl.class);
 
-<<<<<<< HEAD
-            byte[] value = ByteUtils.stringToBytes("value");
-=======
             byte[] value = "value".getBytes(StandardCharsets.UTF_8);
->>>>>>> 52f685a6
 
             MetaStorageManagerImpl metastorage = (MetaStorageManagerImpl) igniteImpl.metaStorageManager();
 
