--- conflicted
+++ resolved
@@ -101,8 +101,23 @@
         if (restartWithCurrentEmbeddedVersion()) {
             cluster.stop();
 
-            cluster.startEmbedded(nodesCount, false);
-        }
+            cluster.startEmbedded(nodesCount);
+        }
+    }
+
+    /**
+     * Creates a cluster with the given test info and work directory.
+     *
+     * @param testInfo Test information.
+     * @param workDir Work directory.
+     * @return A new instance of {@link IgniteCluster}.
+     */
+    public static IgniteCluster createCluster(TestInfo testInfo, Path workDir) {
+        ClusterConfiguration clusterConfiguration = ClusterConfiguration.builder(testInfo, workDir)
+                .defaultNodeBootstrapConfigTemplate(NODE_BOOTSTRAP_CFG_TEMPLATE)
+                .build();
+
+        return new IgniteCluster(clusterConfiguration);
     }
 
     /**
@@ -172,17 +187,12 @@
      * @param skipVersions Array of strings to skip.
      * @return A list of base versions for a test.
      */
-<<<<<<< HEAD
     public static List<String> baseVersions(int numLatest, String... skipVersions) {
         Set<String> skipSet = Arrays.stream(skipVersions).collect(Collectors.toSet());
         List<String> versions = IgniteVersions.INSTANCE.versions().stream()
                 .map(Version::version)
                 .filter(Predicate.not(skipSet::contains))
                 .collect(Collectors.toList());
-=======
-    public static List<String> baseVersions(int numLatest) {
-        List<String> versions = IgniteVersions.INSTANCE.versions().stream().map(Version::version).collect(Collectors.toList());
->>>>>>> eb0f19d0
         if (System.getProperty("testAllVersions") != null) {
             return versions;
         } else {
