<?xml version="1.0" encoding="UTF-8"?>

<!--
  Licensed to the Apache Software Foundation (ASF) under one or more
  contributor license agreements.  See the NOTICE file distributed with
  this work for additional information regarding copyright ownership.
  The ASF licenses this file to You under the Apache License, Version 2.0
  (the "License"); you may not use this file except in compliance with
  the License.  You may obtain a copy of the License at

       http://www.apache.org/licenses/LICENSE-2.0

  Unless required by applicable law or agreed to in writing, software
  distributed under the License is distributed on an "AS IS" BASIS,
  WITHOUT WARRANTIES OR CONDITIONS OF ANY KIND, either express or implied.
  See the License for the specific language governing permissions and
  limitations under the License.
-->

<project xmlns="http://maven.apache.org/POM/4.0.0"
  xmlns:xsi="http://www.w3.org/2001/XMLSchema-instance"
  xsi:schemaLocation="http://maven.apache.org/POM/4.0.0 http://maven.apache.org/xsd/maven-4.0.0.xsd">
  <modelVersion>4.0.0</modelVersion>

  <parent>
    <groupId>org.apache.ignite</groupId>
    <artifactId>ignite-parent</artifactId>
    <version>1</version>
    <relativePath>../../parent/pom.xml</relativePath>
  </parent>

  <artifactId>ignite-transactions</artifactId>
  <version>3.0.0-SNAPSHOT</version>

  <dependencies>
    <dependency>
      <groupId>org.apache.ignite</groupId>
      <artifactId>ignite-api</artifactId>
    </dependency>

    <dependency>
      <groupId>org.apache.ignite</groupId>
      <artifactId>ignite-core</artifactId>
    </dependency>

    <dependency>
      <groupId>org.apache.ignite</groupId>
      <artifactId>ignite-network-api</artifactId>
    </dependency>

    <dependency>
      <groupId>org.apache.ignite</groupId>
      <artifactId>ignite-network</artifactId>
    </dependency>

    <dependency>
      <groupId>org.apache.ignite</groupId>
      <artifactId>ignite-raft-client</artifactId>
    </dependency>

    <dependency>
      <groupId>org.apache.ignite</groupId>
      <artifactId>ignite-rocksdb-common</artifactId>
    </dependency>

    <dependency>
      <groupId>org.apache.ignite</groupId>
<<<<<<< HEAD
=======
      <artifactId>ignite-replicator</artifactId>
    </dependency>

    <dependency>
      <groupId>org.apache.ignite</groupId>
>>>>>>> bdce30b1
      <artifactId>ignite-core</artifactId>
      <type>test-jar</type>
      <scope>test</scope>
    </dependency>

    <!-- 3rd party dependencies -->
    <dependency>
      <groupId>org.jetbrains</groupId>
      <artifactId>annotations</artifactId>
    </dependency>

    <!-- Test dependencies -->
    <dependency>
      <groupId>org.junit.jupiter</groupId>
      <artifactId>junit-jupiter-engine</artifactId>
      <scope>test</scope>
    </dependency>

    <dependency>
      <groupId>org.mockito</groupId>
      <artifactId>mockito-junit-jupiter</artifactId>
      <scope>test</scope>
    </dependency>

    <dependency>
      <groupId>org.mockito</groupId>
      <artifactId>mockito-core</artifactId>
      <scope>test</scope>
    </dependency>
  </dependencies>

  <build>
    <plugins>
      <plugin>
        <groupId>org.apache.maven.plugins</groupId>
        <artifactId>maven-jar-plugin</artifactId>
        <executions>
          <execution>
            <id>default-testJar</id>
            <goals>
              <goal>test-jar</goal>
            </goals>
          </execution>
        </executions>
      </plugin>
      <plugin>
        <groupId>org.apache.maven.plugins</groupId>
        <artifactId>maven-compiler-plugin</artifactId>
        <dependencies>
          <dependency>
            <groupId>org.apache.ignite</groupId>
            <artifactId>ignite-network-annotation-processor</artifactId>
            <version>${project.version}</version>
          </dependency>
        </dependencies>
        <configuration>
          <annotationProcessorPaths>
            <path>
              <groupId>org.apache.ignite</groupId>
              <artifactId>ignite-network-annotation-processor</artifactId>
              <version>${project.version}</version>
            </path>
          </annotationProcessorPaths>
        </configuration>
      </plugin>
    </plugins>
  </build>
</project><|MERGE_RESOLUTION|>--- conflicted
+++ resolved
@@ -65,14 +65,11 @@
 
     <dependency>
       <groupId>org.apache.ignite</groupId>
-<<<<<<< HEAD
-=======
       <artifactId>ignite-replicator</artifactId>
     </dependency>
 
     <dependency>
       <groupId>org.apache.ignite</groupId>
->>>>>>> bdce30b1
       <artifactId>ignite-core</artifactId>
       <type>test-jar</type>
       <scope>test</scope>
