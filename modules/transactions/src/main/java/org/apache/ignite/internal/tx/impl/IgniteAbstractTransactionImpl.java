--- conflicted
+++ resolved
@@ -42,13 +42,13 @@
     /** The transaction manager. */
     protected final TxManager txManager;
 
-    /** The transaction context. */
-    protected final TraceSpan traceSpan;
-
     /**
      * Transaction coordinator inconsistent ID.
      */
     private final String coordinatorId;
+
+    /** The transaction context. */
+    protected final TraceSpan traceSpan;
 
     /**
      * The constructor.
@@ -57,17 +57,11 @@
      * @param id The id.
      * @param coordinatorId Transaction coordinator inconsistent ID.
      */
-<<<<<<< HEAD
-    public IgniteAbstractTransactionImpl(TxManager txManager, UUID id, TraceSpan traceSpan) {
-        this.txManager = txManager;
-        this.id = id;
-        this.traceSpan = traceSpan;
-=======
-    public IgniteAbstractTransactionImpl(TxManager txManager, UUID id, String coordinatorId) {
+    public IgniteAbstractTransactionImpl(TxManager txManager, UUID id, String coordinatorId, TraceSpan traceSpan) {
         this.txManager = txManager;
         this.id = id;
         this.coordinatorId = coordinatorId;
->>>>>>> e5215745
+        this.traceSpan = traceSpan;
     }
 
     /** {@inheritDoc} */
