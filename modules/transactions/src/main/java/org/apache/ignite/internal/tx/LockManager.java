--- conflicted
+++ resolved
@@ -28,13 +28,9 @@
  */
 public interface LockManager extends IgniteComponent {
     /**
-<<<<<<< HEAD
-     * @param key The key.
-=======
      * Attempts to acquire a lock for the specified {@code key} in exclusive mode.
      *
      * @param key       The key.
->>>>>>> 6ee89ad5
      * @param timestamp The timestamp.
      * @return The future that will be completed when a lock is successfully acquired.
      * @throws LockException When a lock can't be taken due to possible deadlock.
@@ -42,26 +38,18 @@
     public CompletableFuture<Void> tryAcquire(Object key, Timestamp timestamp);
     
     /**
-<<<<<<< HEAD
-     * @param key The key.
-=======
      * Attempts to release a lock for the specified {@code key} in exclusive mode.
      *
      * @param key       The key.
->>>>>>> 6ee89ad5
      * @param timestamp The timestamp.
      * @throws LockException If the unlock operation is invalid.
      */
     public void tryRelease(Object key, Timestamp timestamp) throws LockException;
     
     /**
-<<<<<<< HEAD
-     * @param key The key.
-=======
      * Attempts to acquire a lock for the specified {@code key} in shared mode.
      *
      * @param key       The key.
->>>>>>> 6ee89ad5
      * @param timestamp The timestamp.
      * @return The future that will be completed when a lock is successfully acquired.
      * @throws LockException When a lock can't be taken due to possible deadlock.
@@ -69,13 +57,9 @@
     public CompletableFuture<Void> tryAcquireShared(Object key, Timestamp timestamp);
     
     /**
-<<<<<<< HEAD
-     * @param key The key.
-=======
      * Attempts to release a lock for the specified {@code key} in shared mode.
      *
      * @param key       The key.
->>>>>>> 6ee89ad5
      * @param timestamp The timestamp.
      * @throws LockException If the unlock operation is invalid.
      */
@@ -91,13 +75,9 @@
     public Collection<Timestamp> queue(Object key);
     
     /**
-<<<<<<< HEAD
-     * @param key The key.
-=======
      * Returns a waiter associated with the specified {@code key}.
      *
      * @param key       The key.
->>>>>>> 6ee89ad5
      * @param timestamp The timestamp.
      * @return The waiter.
      */
