--- conflicted
+++ resolved
@@ -55,17 +55,11 @@
             TxManagerImpl txManager,
             HybridTimestampTracker observableTsTracker,
             UUID id,
-<<<<<<< HEAD
+            String txCoordinatorId,
             HybridTimestamp readTimestamp,
             TraceSpan traceSpan
     ) {
-        super(txManager, id, traceSpan);
-=======
-            String txCoordinatorId,
-            HybridTimestamp readTimestamp
-    ) {
-        super(txManager, id, txCoordinatorId);
->>>>>>> e5215745
+        super(txManager, id, txCoordinatorId, traceSpan);
 
         this.readTimestamp = readTimestamp;
         this.observableTsTracker = observableTsTracker;
@@ -124,14 +118,7 @@
 
         observableTsTracker.update(executionTimestamp);
 
-<<<<<<< HEAD
-        return traceSpan.endWhenComplete(((TxManagerImpl) txManager).completeReadOnlyTransactionFuture(new TxIdAndTimestamp(readTimestamp, id()))
-                .thenRun(() -> txManager.updateTxMeta(
-                        id(),
-                        old -> new TxStateMeta(COMMITTED, old.txCoordinatorId(), old.commitPartitionId(), old.commitTimestamp())
-                )));
-=======
-        return ((TxManagerImpl) txManager).completeReadOnlyTransactionFuture(new TxIdAndTimestamp(readTimestamp, id()));
->>>>>>> e5215745
+        return traceSpan.endWhenComplete(((TxManagerImpl) txManager).completeReadOnlyTransactionFuture(new TxIdAndTimestamp(readTimestamp,
+                id())));
     }
 }