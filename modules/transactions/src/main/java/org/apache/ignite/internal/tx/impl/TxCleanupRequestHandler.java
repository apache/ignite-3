--- conflicted
+++ resolved
@@ -54,13 +54,8 @@
     /** Cleanup processor. */
     private final WriteIntentSwitchProcessor writeIntentSwitchProcessor;
 
-<<<<<<< HEAD
-    /** Cursor manager. */
-    private final CursorManager cursorManager;
-=======
     /** Cursor registry. */
     private final RemotelyTriggeredResourceRegistry remotelyTriggeredResourceRegistry;
->>>>>>> 71b24675
 
     /**
      * The constructor.
@@ -69,32 +64,20 @@
      * @param lockManager Lock manager.
      * @param clock A hybrid logical clock.
      * @param writeIntentSwitchProcessor A cleanup processor.
-<<<<<<< HEAD
-     * @param cursorManager Cursor manager.
-=======
      * @param resourcesRegistry Resources registry.
->>>>>>> 71b24675
      */
     public TxCleanupRequestHandler(
             MessagingService messagingService,
             LockManager lockManager,
             HybridClock clock,
             WriteIntentSwitchProcessor writeIntentSwitchProcessor,
-<<<<<<< HEAD
-            CursorManager cursorManager
-=======
             RemotelyTriggeredResourceRegistry resourcesRegistry
->>>>>>> 71b24675
     ) {
         this.messagingService = messagingService;
         this.lockManager = lockManager;
         this.hybridClock = clock;
         this.writeIntentSwitchProcessor = writeIntentSwitchProcessor;
-<<<<<<< HEAD
-        this.cursorManager = cursorManager;
-=======
         this.remotelyTriggeredResourceRegistry = resourcesRegistry;
->>>>>>> 71b24675
     }
 
     /**
@@ -136,11 +119,7 @@
                 .whenComplete((unused, ex) -> {
                     releaseTxLocks(txCleanupMessage.txId());
 
-<<<<<<< HEAD
-                    cursorManager.closeTransactionCursors(txCleanupMessage.txId());
-=======
                     remotelyTriggeredResourceRegistry.close(txCleanupMessage.txId());
->>>>>>> 71b24675
 
                     NetworkMessage msg;
                     if (ex == null) {
