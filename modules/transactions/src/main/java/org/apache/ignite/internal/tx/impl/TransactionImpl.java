/*
 * Licensed to the Apache Software Foundation (ASF) under one or more
 * contributor license agreements.  See the NOTICE file distributed with
 * this work for additional information regarding copyright ownership.
 * The ASF licenses this file to You under the Apache License, Version 2.0
 * (the "License"); you may not use this file except in compliance with
 * the License.  You may obtain a copy of the License at
 *
 *      http://www.apache.org/licenses/LICENSE-2.0
 *
 * Unless required by applicable law or agreed to in writing, software
 * distributed under the License is distributed on an "AS IS" BASIS,
 * WITHOUT WARRANTIES OR CONDITIONS OF ANY KIND, either express or implied.
 * See the License for the specific language governing permissions and
 * limitations under the License.
 */

package org.apache.ignite.internal.tx.impl;

import static org.apache.ignite.lang.ErrorGroups.Transactions.TX_COMMIT_ERR;
import static org.apache.ignite.lang.ErrorGroups.Transactions.TX_ROLLBACK_ERR;

import java.util.ArrayList;
<<<<<<< HEAD
import java.util.LinkedHashMap;
=======
import java.util.Comparator;
>>>>>>> e225ff5b
import java.util.List;
import java.util.Map;
import java.util.UUID;
import java.util.concurrent.CompletableFuture;
import java.util.concurrent.ConcurrentSkipListMap;
import org.apache.ignite.internal.logger.IgniteLogger;
import org.apache.ignite.internal.logger.Loggers;
import org.apache.ignite.internal.tx.InternalTransaction;
import org.apache.ignite.internal.tx.TxManager;
import org.apache.ignite.internal.tx.TxState;
import org.apache.ignite.internal.util.ExceptionUtils;
import org.apache.ignite.lang.IgniteBiTuple;
import org.apache.ignite.network.ClusterNode;
import org.apache.ignite.tx.TransactionException;
import org.jetbrains.annotations.NotNull;
import org.jetbrains.annotations.Nullable;

/**
 * The implementation of an internal transaction.
 *
 * <p>Delegates state management to tx manager.
 */
public class TransactionImpl implements InternalTransaction {
    /** The logger. */
    private static final IgniteLogger LOG = Loggers.forClass(TransactionImpl.class);

    /** The id. */
    private final UUID id;

    /** The transaction manager. */
    private final TxManager txManager;

    /** Enlisted replication groups: replication group id -> (primary replica node, raft term). */
    private Map<String, IgniteBiTuple<ClusterNode, Long>> enlisted = new ConcurrentSkipListMap<>();

    /** Enlisted operation futures in this transaction. */
    private volatile List<CompletableFuture<?>>  enlistedResults = new ArrayList<>();

    /**
     * The constructor.
     *
     * @param txManager The tx manager.
     * @param id The id.
     */
    public TransactionImpl(TxManager txManager, @NotNull UUID id) {
        this.txManager = txManager;
        this.id = id;
    }

    /** {@inheritDoc} */
    @NotNull
    @Override
    public UUID id() {
        return id;
    }

    /** {@inheritDoc} */
    @Override
    public IgniteBiTuple<ClusterNode, Long> enlistedNodeAndTerm(String partGroupId) {
        return enlisted.get(partGroupId);
    }

    /** {@inheritDoc} */
    @Nullable
    @Override
    public TxState state() {
        return txManager.state(id);
    }

    /** {@inheritDoc} */
    @Override
    public IgniteBiTuple<ClusterNode, Long> enlist(String replicationGroupId, IgniteBiTuple<ClusterNode, Long> nodeAndTerm) {
        enlisted.put(replicationGroupId, nodeAndTerm);

        return nodeAndTerm;
    }

    /** {@inheritDoc} */
    @Override
    public void commit() throws TransactionException {
        try {
            commitAsync().get();
        } catch (Exception e) {
            throw ExceptionUtils.withCause(TransactionException::new, TX_COMMIT_ERR, e);
        }
    }

    /** {@inheritDoc} */
    @Override
    public CompletableFuture<Void> commitAsync() {
        return finish(true);
    }

    /** {@inheritDoc} */
    @Override
    public void rollback() throws TransactionException {
        try {
            rollbackAsync().get();
        } catch (Exception e) {
            throw ExceptionUtils.withCause(TransactionException::new, TX_ROLLBACK_ERR, e);
        }
    }

    /** {@inheritDoc} */
    @Override
    public CompletableFuture<Void> rollbackAsync() {
        return finish(false);
    }

    /**
     * Finishes a transaction.
     *
     * @param commit {@code true} to commit, false to rollback.
     * @return The future.
     */
    private CompletableFuture<Void> finish(boolean commit) {
<<<<<<< HEAD
        Map<ClusterNode, List<IgniteBiTuple<String, Long>>> groups = new LinkedHashMap<>();
=======
        TreeMap<ClusterNode, List<IgniteBiTuple<String, Long>>> groups = new TreeMap<>(Comparator.comparing(ClusterNode::name));
>>>>>>> e225ff5b

        // TODO: sanpwc better conversion required.
        enlisted.forEach((groupId, groupMeta) -> {
            ClusterNode recipientNode = groupMeta.get1();

            if (groups.containsKey(recipientNode)) {
                groups.get(recipientNode).add(new IgniteBiTuple<>(groupId, groupMeta.get2()));
            } else {
                List<IgniteBiTuple<String, Long>> items = new ArrayList<>();

                items.add(new IgniteBiTuple<>(groupId, groupMeta.get2()));

                groups.put(recipientNode, items);
            }
        });

        return CompletableFuture.allOf(enlistedResults.toArray(new CompletableFuture[0])).handle(
                (ignored, ex) -> {
                    if (ex != null && commit) {
                        throw new TransactionException(
                                TX_COMMIT_ERR,
                                "Unable to commit the transaction with partially failed operations.",
                                ex);
                    } else {
                        if (!enlisted.isEmpty()) {
                            txManager.finish(
                                    enlisted.entrySet().iterator().next().getValue().get1(),
                                    enlisted.entrySet().iterator().next().getValue().get2(),
                                    commit,
                                    groups,
                                    id
                            );
                        }

                        return null;
                    }
                }
        );
        // TODO: sanpwc add debug log.
    }

    /** {@inheritDoc} */
    @Override
    public void enlistResultFuture(CompletableFuture<?> resultFuture) {
        enlistedResults.add(resultFuture);
    }
}<|MERGE_RESOLUTION|>--- conflicted
+++ resolved
@@ -21,11 +21,7 @@
 import static org.apache.ignite.lang.ErrorGroups.Transactions.TX_ROLLBACK_ERR;
 
 import java.util.ArrayList;
-<<<<<<< HEAD
 import java.util.LinkedHashMap;
-=======
-import java.util.Comparator;
->>>>>>> e225ff5b
 import java.util.List;
 import java.util.Map;
 import java.util.UUID;
@@ -142,11 +138,7 @@
      * @return The future.
      */
     private CompletableFuture<Void> finish(boolean commit) {
-<<<<<<< HEAD
         Map<ClusterNode, List<IgniteBiTuple<String, Long>>> groups = new LinkedHashMap<>();
-=======
-        TreeMap<ClusterNode, List<IgniteBiTuple<String, Long>>> groups = new TreeMap<>(Comparator.comparing(ClusterNode::name));
->>>>>>> e225ff5b
 
         // TODO: sanpwc better conversion required.
         enlisted.forEach((groupId, groupMeta) -> {
