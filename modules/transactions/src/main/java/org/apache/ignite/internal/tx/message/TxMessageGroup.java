/*
 * Licensed to the Apache Software Foundation (ASF) under one or more
 * contributor license agreements. See the NOTICE file distributed with
 * this work for additional information regarding copyright ownership.
 * The ASF licenses this file to You under the Apache License, Version 2.0
 * (the "License"); you may not use this file except in compliance with
 * the License. You may obtain a copy of the License at
 *
 *      http://www.apache.org/licenses/LICENSE-2.0
 *
 * Unless required by applicable law or agreed to in writing, software
 * distributed under the License is distributed on an "AS IS" BASIS,
 * WITHOUT WARRANTIES OR CONDITIONS OF ANY KIND, either express or implied.
 * See the License for the specific language governing permissions and
 * limitations under the License.
 */

package org.apache.ignite.internal.tx.message;

import org.apache.ignite.internal.network.annotations.MessageGroup;

/**
 * Message types for transactions.
 */
@MessageGroup(groupType = 5, groupName = "TxMessages")
public class TxMessageGroup {
    /**
     * Message type for {@link TxFinishReplicaRequest}.
     */
    public static final short TX_FINISH_REQUEST = 0;

    /**
     * Message type for {@link TxFinishResponse}.
     */
    public static final short TX_FINISH_RESPONSE = 1;

    /**
     * Message type for {@link WriteIntentSwitchReplicaRequest}.
     */
    public static final short WRITE_INTENT_SWITCH_REQUEST = 2;

    /**
     * Message type for {@link TxStateCommitPartitionRequest}.
     */
    public static final short TX_STATE_COMMIT_PARTITION_REQUEST = 3;

    /**
     * Message type for {@link TxStateCoordinatorRequest}.
     */
    public static final short TX_STATE_COORDINATOR_REQUEST = 4;

    /**
     * Message type for {@link TxStateResponse}.
     */
    public static final short TX_STATE_RESPONSE = 5;

    /**
     * Message type for {@link TxRecoveryMessage}.
     */
    public static final short TX_RECOVERY_MSG = 6;

    /**
     * Message type for {@link TxCleanupMessage}.
     */
    public static final short TX_CLEANUP_MSG = 7;

    /**
     * Message type for {@link TxCleanupMessageResponse}.
     */
    public static final short TX_CLEANUP_MSG_RESPONSE = 8;

    /**
     * Message type for {@link TxCleanupMessageErrorResponse}.
     */
    public static final short TX_CLEANUP_MSG_ERR_RESPONSE = 9;

    /**
     * Message type for {@link FinishedTransactionsBatchMessage}.
     */
    public static final short TX_FINISHED_BATCH = 10;

    /**
<<<<<<< HEAD
     * Message type for {@link VacuumTxStateReplicaRequest}.
     */
    public static final short VACUUM_TX_STATE_REPLICA_REQUEST = 11;

    /**
     * Message type for {@link VacuumTxStatesCommand}.
     */
    public static final short VACUUM_TX_STATE_COMMAND = 12;
=======
     * Message type for {@link TxCleanupRecoveryRequest}.
     */
    public static final short TX_CLEANUP_RECOVERY = 11;
>>>>>>> 1bee9be9

}<|MERGE_RESOLUTION|>--- conflicted
+++ resolved
@@ -80,19 +80,18 @@
     public static final short TX_FINISHED_BATCH = 10;
 
     /**
-<<<<<<< HEAD
+     * Message type for {@link TxCleanupRecoveryRequest}.
+     */
+    public static final short TX_CLEANUP_RECOVERY = 11;
+
+    /**
      * Message type for {@link VacuumTxStateReplicaRequest}.
      */
-    public static final short VACUUM_TX_STATE_REPLICA_REQUEST = 11;
+    public static final short VACUUM_TX_STATE_REPLICA_REQUEST = 12;
 
     /**
      * Message type for {@link VacuumTxStatesCommand}.
      */
-    public static final short VACUUM_TX_STATE_COMMAND = 12;
-=======
-     * Message type for {@link TxCleanupRecoveryRequest}.
-     */
-    public static final short TX_CLEANUP_RECOVERY = 11;
->>>>>>> 1bee9be9
+    public static final short VACUUM_TX_STATE_COMMAND = 13;
 
 }