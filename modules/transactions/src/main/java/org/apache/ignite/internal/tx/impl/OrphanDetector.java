/*
 * Licensed to the Apache Software Foundation (ASF) under one or more
 * contributor license agreements. See the NOTICE file distributed with
 * this work for additional information regarding copyright ownership.
 * The ASF licenses this file to You under the Apache License, Version 2.0
 * (the "License"); you may not use this file except in compliance with
 * the License. You may obtain a copy of the License at
 *
 *      http://www.apache.org/licenses/LICENSE-2.0
 *
 * Unless required by applicable law or agreed to in writing, software
 * distributed under the License is distributed on an "AS IS" BASIS,
 * WITHOUT WARRANTIES OR CONDITIONS OF ANY KIND, either express or implied.
 * See the License for the specific language governing permissions and
 * limitations under the License.
 */

package org.apache.ignite.internal.tx.impl;

import static java.util.concurrent.CompletableFuture.completedFuture;
import static java.util.concurrent.CompletableFuture.failedFuture;
import static java.util.concurrent.TimeUnit.SECONDS;
import static org.apache.ignite.internal.tx.TxState.ABANDONED;
import static org.apache.ignite.internal.tx.TxState.isFinalState;
import static org.apache.ignite.internal.util.CompletableFutures.nullCompletedFuture;
import static org.apache.ignite.internal.util.FastTimestamps.coarseCurrentTimeMillis;
import static org.apache.ignite.lang.ErrorGroups.Transactions.ACQUIRE_LOCK_ERR;

import java.util.UUID;
import java.util.concurrent.CompletableFuture;
import org.apache.ignite.configuration.ConfigurationValue;
import org.apache.ignite.internal.event.EventListener;
import org.apache.ignite.internal.hlc.HybridClock;
import org.apache.ignite.internal.lang.NodeStoppingException;
import org.apache.ignite.internal.logger.IgniteLogger;
import org.apache.ignite.internal.logger.Loggers;
import org.apache.ignite.internal.placementdriver.PlacementDriver;
import org.apache.ignite.internal.replicator.ReplicaService;
import org.apache.ignite.internal.replicator.ReplicationGroupId;
import org.apache.ignite.internal.tx.LockManager;
import org.apache.ignite.internal.tx.TxStateMeta;
import org.apache.ignite.internal.tx.TxStateMetaAbandoned;
import org.apache.ignite.internal.tx.event.LockEvent;
import org.apache.ignite.internal.tx.event.LockEventParameters;
import org.apache.ignite.internal.tx.message.TxMessagesFactory;
import org.apache.ignite.internal.tx.message.TxRecoveryMessage;
import org.apache.ignite.internal.util.IgniteSpinBusyLock;
import org.apache.ignite.network.ClusterNode;
import org.apache.ignite.network.TopologyService;
import org.apache.ignite.tx.TransactionException;

/**
 * The class detects transactions that are left without a coordinator but still hold locks. For that orphan transaction, the recovery
 * message is sent to the commit partition replication group.
 */
public class OrphanDetector {
    /** The logger. */
    private static final IgniteLogger LOG = Loggers.forClass(OrphanDetector.class);

    /** Tx messages factory. */
    private static final TxMessagesFactory FACTORY = new TxMessagesFactory();

    private static final long AWAIT_PRIMARY_REPLICA_TIMEOUT_SEC = 10;

    /** Busy lock to stop synchronously. */
    private final IgniteSpinBusyLock busyLock = new IgniteSpinBusyLock();

    /** Topology service. */
    private final TopologyService topologyService;

    /** Replica service. */
    private final ReplicaService replicaService;

    /** Placement driver. */
    private final PlacementDriver placementDriver;

    /** Lock manager. */
    private final LockManager lockManager;

    /** Lock conflict events listener. */
    private final EventListener<LockEventParameters> lockConflictListener = this::lockConflictListener;

    /** Hybrid clock. */
    private final HybridClock clock;

    /**
     * The time interval in milliseconds in which the orphan resolution sends the recovery message again, in case the transaction is still
     * not finalized.
     */
    private long checkTxStateInterval;

    /** Local transaction state storage. */
    private VolatileTxStateMetaStorage txLocalStateStorage;

    /**
     * The constructor.
     *
     * @param topologyService Topology service.
     * @param replicaService Replica service.
     * @param placementDriver Placement driver.
     * @param lockManager Lock manager.
     * @param clock Clock.
     */
    public OrphanDetector(
            TopologyService topologyService,
            ReplicaService replicaService,
            PlacementDriver placementDriver,
            LockManager lockManager,
            HybridClock clock
    ) {
        this.topologyService = topologyService;
        this.replicaService = replicaService;
        this.placementDriver = placementDriver;
        this.lockManager = lockManager;
        this.clock = clock;
    }

    /**
     * Starts the detector.
     *
     * @param txLocalStateStorage Local transaction state storage.
     * @param checkTxStateIntervalProvider Global provider of configuration check state interval.
     */
    public void start(VolatileTxStateMetaStorage txLocalStateStorage, ConfigurationValue<Long> checkTxStateIntervalProvider) {
        this.txLocalStateStorage = txLocalStateStorage;
        this.checkTxStateInterval = checkTxStateIntervalProvider.value();

        checkTxStateIntervalProvider.listen(ctx -> {
            this.checkTxStateInterval = ctx.newValue();

            return nullCompletedFuture();
        });

        lockManager.listen(LockEvent.LOCK_CONFLICT, lockConflictListener);
    }

    /**
     * Stops the detector.
     */
    public void stop() {
        busyLock.block();

        lockManager.removeListener(LockEvent.LOCK_CONFLICT, lockConflictListener);
    }

    private CompletableFuture<Boolean> lockConflictListener(LockEventParameters params, Throwable e) {
<<<<<<< HEAD
        return checkOrphanhood(params.lockHolderTx())
                .thenApply(v -> false);
=======
        try {
            handleLockHolder(params.lockHolderTx());
        } catch (NodeStoppingException ex) {
            return failedFuture(ex);
        }

        return completedFuture(false);
>>>>>>> 08827046
    }

    /**
     * Sends {@link TxRecoveryMessage} if the transaction is orphaned.
     *
     * @param txId Transaction id that holds a lock.
     */
<<<<<<< HEAD
    private CompletableFuture<Void> checkOrphanhood(UUID txId) {
        if (busyLock.enterBusy()) {
            try {
                return checkOrphanhoodInternal(txId);
=======
    private Void handleLockHolder(UUID txId) throws NodeStoppingException {
        if (busyLock.enterBusy()) {
            try {
                handleLockHolderInternal(txId);
>>>>>>> 08827046
            } finally {
                busyLock.leaveBusy();
            }
        }

        throw new NodeStoppingException();
    }

    /**
     * Sends {@link TxRecoveryMessage} if the transaction is orphaned.
     *
     * @param txId Transaction id that holds a lock.
     * @return Future to complete.
     */
<<<<<<< HEAD
    private CompletableFuture<Void> checkOrphanhoodInternal(UUID txId) {
        TxStateMeta txState = txLocalStateStorage.apply(txId);

        // Transaction state for full transactions is not stored in the local map, so it can be null.
        if (txState == null
                // TODO IGNITE-20771 Lock acquisition attempt should fail when interacting with abandoned tx.
                || txState.txState() == TxState.ABANDONED
                || isFinalState(txState.txState())
                || topologyService.getById(txState.txCoordinatorId()) != null) {
            return completedFuture(null);
=======
    private void handleLockHolderInternal(UUID txId) {
        TxStateMeta txState = txLocalStateStorage.state(txId);

        // Transaction state for full transactions is not stored in the local map, so it can be null.
        if (txState == null || isFinalState(txState.txState()) || isTxCoordinatorAlive(txState)) {
            return;
        }

        if (isRecoveryNeeded(txId, txState)) {
            LOG.info(
                    "Conflict was found, and the coordinator of the transaction that holds a lock is not available "
                            + "[txId={}, txCrd={}].",
                    txId,
                    txState.txCoordinatorId()
            );

            sentTxRecoveryMessage(txState.commitPartitionId(), txId);
>>>>>>> 08827046
        }

        throw new TransactionException(ACQUIRE_LOCK_ERR, "The lock is held by the abandoned transaction [abandonedTxId=" + txId + "].");
    }

    /**
     * Sends transaction recovery message to commit partition for particular transaction.
     *
     * @param cmpPartGrp Replication group of commit partition.
     * @param txId Transaction id.
     */
    private void sentTxRecoveryMessage(ReplicationGroupId cmpPartGrp, UUID txId) {
        placementDriver.awaitPrimaryReplica(
                cmpPartGrp,
                clock.now(),
                AWAIT_PRIMARY_REPLICA_TIMEOUT_SEC,
                SECONDS
        ).thenCompose(replicaMeta -> {
            ClusterNode commitPartPrimaryNode = topologyService.getByConsistentId(replicaMeta.getLeaseholder());

            if (commitPartPrimaryNode == null) {
                LOG.warn(
                        "The primary replica of the commit partition is not available [commitPartGrp={}, tx={}]",
                        cmpPartGrp,
                        txId
                );

                return nullCompletedFuture();
            }

            return replicaService.invoke(commitPartPrimaryNode, FACTORY.txRecoveryMessage()
                    .groupId(cmpPartGrp)
                    .enlistmentConsistencyToken(replicaMeta.getStartTime().longValue())
                    .txId(txId)
                    .build());
        }).exceptionally(throwable -> {
            if (throwable != null) {
                LOG.warn("A recovery message for the transaction was handled with the error [tx={}].", throwable, txId);
            }

            return null;
        });
    }

    /**
     * Does a life check for the transaction coordinator.
     *
     * @param txState Transaction state meta.
     * @return True when the transaction coordinator is alive, false otherwise.
     */
    private boolean isTxCoordinatorAlive(TxStateMeta txState) {
        return topologyService.getById(txState.txCoordinatorId()) != null;
    }

    /**
     * Checks whether the recovery transaction message is required to be sent or not.
     *
     * @param txId Transaction id.
     * @param txState Transaction meta state.
     * @return True when transaction recovery is needed, false otherwise.
     */
    private boolean isRecoveryNeeded(UUID txId, TxStateMeta txState) {
        if (txState == null
                || isFinalState(txState.txState())
                || isTxAbandonedNotLong(txState)) {
            return false;
        }

        TxStateMetaAbandoned txAbandonedState = txState.abandoned();

        TxStateMeta updatedTxState = txLocalStateStorage.updateMeta(txId, txStateMeta -> {
            if (txStateMeta != null
                    && !isFinalState(txStateMeta.txState())
                    && (txStateMeta.txState() != ABANDONED || isTxAbandonedNotLong(txStateMeta))) {
                return txAbandonedState;
            }

            return txStateMeta;
        });

        return txAbandonedState == updatedTxState;
    }

    /**
     * Checks whether the transaction state is recently marked as abandoned or not.
     *
     * @param txState Transaction state metadata.
     * @return True if the state recently updated to {@link org.apache.ignite.internal.tx.TxState#ABANDONED}.
     */
    private boolean isTxAbandonedNotLong(TxStateMeta txState) {
        if (txState.txState() != ABANDONED) {
            return false;
        }

        assert txState instanceof TxStateMetaAbandoned : "The transaction state does not match the metadata [mata=" + txState + "].";

        var txStateAbandoned = (TxStateMetaAbandoned) txState;

        return txStateAbandoned.lastAbandonedMarkerTs() + checkTxStateInterval >= coarseCurrentTimeMillis();
    }
}<|MERGE_RESOLUTION|>--- conflicted
+++ resolved
@@ -144,18 +144,13 @@
     }
 
     private CompletableFuture<Boolean> lockConflictListener(LockEventParameters params, Throwable e) {
-<<<<<<< HEAD
-        return checkOrphanhood(params.lockHolderTx())
-                .thenApply(v -> false);
-=======
         try {
-            handleLockHolder(params.lockHolderTx());
+            checkOrphanhood(params.lockHolderTx());
         } catch (NodeStoppingException ex) {
             return failedFuture(ex);
         }
 
         return completedFuture(false);
->>>>>>> 08827046
     }
 
     /**
@@ -163,17 +158,10 @@
      *
      * @param txId Transaction id that holds a lock.
      */
-<<<<<<< HEAD
-    private CompletableFuture<Void> checkOrphanhood(UUID txId) {
+    private void checkOrphanhood(UUID txId) throws NodeStoppingException {
         if (busyLock.enterBusy()) {
             try {
-                return checkOrphanhoodInternal(txId);
-=======
-    private Void handleLockHolder(UUID txId) throws NodeStoppingException {
-        if (busyLock.enterBusy()) {
-            try {
-                handleLockHolderInternal(txId);
->>>>>>> 08827046
+                checkOrphanhoodInternal(txId);
             } finally {
                 busyLock.leaveBusy();
             }
@@ -188,19 +176,7 @@
      * @param txId Transaction id that holds a lock.
      * @return Future to complete.
      */
-<<<<<<< HEAD
-    private CompletableFuture<Void> checkOrphanhoodInternal(UUID txId) {
-        TxStateMeta txState = txLocalStateStorage.apply(txId);
-
-        // Transaction state for full transactions is not stored in the local map, so it can be null.
-        if (txState == null
-                // TODO IGNITE-20771 Lock acquisition attempt should fail when interacting with abandoned tx.
-                || txState.txState() == TxState.ABANDONED
-                || isFinalState(txState.txState())
-                || topologyService.getById(txState.txCoordinatorId()) != null) {
-            return completedFuture(null);
-=======
-    private void handleLockHolderInternal(UUID txId) {
+    private void checkOrphanhoodInternal(UUID txId) {
         TxStateMeta txState = txLocalStateStorage.state(txId);
 
         // Transaction state for full transactions is not stored in the local map, so it can be null.
@@ -217,7 +193,6 @@
             );
 
             sentTxRecoveryMessage(txState.commitPartitionId(), txId);
->>>>>>> 08827046
         }
 
         throw new TransactionException(ACQUIRE_LOCK_ERR, "The lock is held by the abandoned transaction [abandonedTxId=" + txId + "].");
