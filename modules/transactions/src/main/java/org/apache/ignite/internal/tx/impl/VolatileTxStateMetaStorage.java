/*
 * Licensed to the Apache Software Foundation (ASF) under one or more
 * contributor license agreements. See the NOTICE file distributed with
 * this work for additional information regarding copyright ownership.
 * The ASF licenses this file to You under the Apache License, Version 2.0
 * (the "License"); you may not use this file except in compliance with
 * the License. You may obtain a copy of the License at
 *
 *      http://www.apache.org/licenses/LICENSE-2.0
 *
 * Unless required by applicable law or agreed to in writing, software
 * distributed under the License is distributed on an "AS IS" BASIS,
 * WITHOUT WARRANTIES OR CONDITIONS OF ANY KIND, either express or implied.
 * See the License for the specific language governing permissions and
 * limitations under the License.
 */

package org.apache.ignite.internal.tx.impl;

import static java.lang.Math.max;
import static org.apache.ignite.internal.tx.TxState.PENDING;
import static org.apache.ignite.internal.tx.TxState.checkTransitionCorrectness;

import java.util.Collection;
import java.util.HashMap;
import java.util.HashSet;
import java.util.Map;
import java.util.Objects;
import java.util.Set;
import java.util.UUID;
import java.util.concurrent.CompletableFuture;
import java.util.concurrent.ConcurrentHashMap;
import java.util.concurrent.atomic.AtomicInteger;
import java.util.function.Function;
import org.apache.ignite.internal.logger.IgniteLogger;
import org.apache.ignite.internal.logger.Loggers;
import org.apache.ignite.internal.replicator.ZonePartitionId;
import org.apache.ignite.internal.tx.TxState;
import org.apache.ignite.internal.tx.TxStateMeta;
import org.apache.ignite.internal.tx.impl.PersistentTxStateVacuumizer.PersistentTxStateVacuumResult;
import org.apache.ignite.internal.tx.impl.PersistentTxStateVacuumizer.VacuumizableTx;
import org.jetbrains.annotations.Nullable;

/**
 * The class represents volatile transaction state storage that stores a transaction state meta until the node stops.
 */
public class VolatileTxStateMetaStorage {
    private static final IgniteLogger LOG = Loggers.forClass(VolatileTxStateMetaStorage.class);

    /** The local map for tx states. */
    private ConcurrentHashMap<UUID, TxStateMeta> txStateMap;

    /**
     * Starts the storage.
     */
    public void start() {
        txStateMap = new ConcurrentHashMap<>();
    }

    /**
     * Stops the detector.
     */
    public void stop() {
        txStateMap.clear();
    }

    /**
     * Initializes the meta state for a created transaction.
     *
     * @param txId Transaction id.
     * @param txCrdId Transaction coordinator id.
     */
    public void initialize(UUID txId, String txCrdId) {
        TxStateMeta previous = txStateMap.put(txId, new TxStateMeta(PENDING, txCrdId, null, null));

        assert previous == null : "Transaction state has already defined [txId=" + txCrdId + ", state=" + previous.txState() + ']';
    }

    /**
     * Atomically changes the state meta of a transaction.
     *
     * @param txId Transaction id.
     * @param updater Transaction meta updater.
     * @return Updated transaction state.
     */
    public @Nullable <T extends TxStateMeta> T updateMeta(UUID txId, Function<@Nullable TxStateMeta, TxStateMeta> updater) {
        return (T) txStateMap.compute(txId, (k, oldMeta) -> {
            TxStateMeta newMeta = updater.apply(oldMeta);

            if (newMeta == null) {
                return null;
            }

            TxState oldState = oldMeta == null ? null : oldMeta.txState();

            return checkTransitionCorrectness(oldState, newMeta.txState()) ? newMeta : oldMeta;
        });
    }

    /**
     * Returns a transaction state meta.
     *
     * @param txId Transaction id.
     * @return The state meta or null if the state is unknown.
     */
    public TxStateMeta state(UUID txId) {
        return txStateMap.get(txId);
    }

    /**
     * Gets all defined transactions meta states.
     *
     * @return Collection of transaction meta states.
     */
    public Collection<TxStateMeta> states() {
        return txStateMap.values();
    }

    /**
     * Locally vacuums no longer needed transactional resource. Also calls {@code persistentVacuumOp} to vacuum some persistent states.
     * For each finished (COMMITTED or ABORTED) transactions:
     * <ol>
     *     <li> Takes every suitable txn state from the volatile storage if txnResourcesTTL == 0 or if
     *     max(txnState.initialVacuumObservationTimestamp, txnState.cleanupCompletionTimestamp) + txnResourcesTTL <
     *     vacuumObservationTimestamp. If txnState.cleanupCompletionTimestamp is {@code null}, then only
     *     txnState.initialVacuumObservationTimestamp is used.</li>
     *     <li>If txnState.commitPartitionId is {@code null}, then only volatile state is vacuumized, if not {@code null} this
     *     means we are probably on commit partition and this txnState should be passed to {@code persistentVacuumOp} to vacuumize the
     *     persistent state as well. Only after such txn states are processed by {@code persistentVacuumOp} we can remove the volatile
     *     txn state. Only states which are marked by {@code persistentVacuumOp} as sucessfully vacuumized and
     *     {@code cleanupCompletionTimestamp} is the same that was passed to {@code persistentVacuumOp} can be removed, to prevent
     *     races.</li>
     *     <li>Updates txnState.initialVacuumObservationTimestamp by setting it to vacuumObservationTimestamp
     *     if it's not already initialized.</li>
     * </ol>
     *
     * @param vacuumObservationTimestamp Timestamp of the vacuum attempt.
     * @param txnResourceTtl Transactional resource time to live in milliseconds.
     * @param persistentVacuumOp Persistent vacuum operation. Accepts the map of commit partition ids to set of
     *     tx ids, returns a future with set of successfully vacuumized tx ids.
     * @return Vacuum complete future.
     */
    public CompletableFuture<Void> vacuum(
            long vacuumObservationTimestamp,
            long txnResourceTtl,
<<<<<<< HEAD
            Function<Map<ZonePartitionId, Set<UUID>>, CompletableFuture<Set<UUID>>> persistentVacuumOp
=======
            Function<Map<TablePartitionId, Set<VacuumizableTx>>, CompletableFuture<PersistentTxStateVacuumResult>> persistentVacuumOp
>>>>>>> 78a976b1
    ) {
        LOG.info("Vacuum started [vacuumObservationTimestamp={}, txnResourceTtl={}].", vacuumObservationTimestamp, txnResourceTtl);

        AtomicInteger vacuumizedTxnsCount = new AtomicInteger(0);
        AtomicInteger markedAsInitiallyDetectedTxnsCount = new AtomicInteger(0);
        AtomicInteger alreadyMarkedTxnsCount = new AtomicInteger(0);
        AtomicInteger skippedForFurtherProcessingUnfinishedTxnsCount = new AtomicInteger(0);

<<<<<<< HEAD
        Map<ZonePartitionId, Set<UUID>> txIds = new HashMap<>();
=======
        Map<TablePartitionId, Set<VacuumizableTx>> txIds = new HashMap<>();
>>>>>>> 78a976b1
        Map<UUID, Long> cleanupCompletionTimestamps = new HashMap<>();

        txStateMap.forEach((txId, meta) -> {
            txStateMap.computeIfPresent(txId, (txId0, meta0) -> {
                if (TxState.isFinalState(meta0.txState())) {
                    Long initialVacuumObservationTimestamp = meta0.initialVacuumObservationTimestamp();

                    if (initialVacuumObservationTimestamp == null && txnResourceTtl > 0) {
                        markedAsInitiallyDetectedTxnsCount.incrementAndGet();

                        return markInitialVacuumObservationTimestamp(meta0, vacuumObservationTimestamp);
                    } else {
                        Long cleanupCompletionTimestamp = meta0.cleanupCompletionTimestamp();

                        boolean shouldBeVacuumized = shouldBeVacuumized(initialVacuumObservationTimestamp,
                                cleanupCompletionTimestamp, txnResourceTtl, vacuumObservationTimestamp);

                        if (shouldBeVacuumized) {
                            if (meta0.commitPartitionId() == null) {
                                vacuumizedTxnsCount.incrementAndGet();

                                return null;
                            } else {
                                Set<VacuumizableTx> ids = txIds.computeIfAbsent(meta0.commitPartitionId(), k -> new HashSet<>());
                                ids.add(new VacuumizableTx(txId, cleanupCompletionTimestamp));

                                if (cleanupCompletionTimestamp != null) {
                                    cleanupCompletionTimestamps.put(txId, cleanupCompletionTimestamp);
                                }

                                return meta0;
                            }
                        } else {
                            alreadyMarkedTxnsCount.incrementAndGet();

                            return meta0;
                        }
                    }
                } else {
                    skippedForFurtherProcessingUnfinishedTxnsCount.incrementAndGet();
                    return meta0;
                }
            });
        });

        return persistentVacuumOp.apply(txIds)
                .thenAccept(vacuumResult -> {
                    for (UUID txId : vacuumResult.txnsToVacuum) {
                        txStateMap.compute(txId, (k, v) -> {
                            if (v == null) {
                                return null;
                            } else {
                                Long cleanupCompletionTs = cleanupCompletionTimestamps.get(txId);

                                TxStateMeta newMeta = (Objects.equals(cleanupCompletionTs, v.cleanupCompletionTimestamp())) ? null : v;

                                if (newMeta == null) {
                                    vacuumizedTxnsCount.incrementAndGet();
                                }

                                return newMeta;
                            }
                        });
                    }

                    LOG.info("Vacuum finished [vacuumObservationTimestamp={}, "
                                    + "txnResourceTtl={}, "
                                    + "vacuumizedTxnsCount={}, "
                                    + "vacuumizedPersistentTxnStatesCount={}, "
                                    + "markedAsInitiallyDetectedTxnsCount={}, "
                                    + "alreadyMarkedTxnsCount={}, "
                                    + "skippedForFurtherProcessingUnfinishedTxnsCount={}].",
                            vacuumObservationTimestamp,
                            txnResourceTtl,
                            vacuumizedTxnsCount,
                            vacuumResult.vacuumizedPersistentTxnStatesCount,
                            markedAsInitiallyDetectedTxnsCount,
                            alreadyMarkedTxnsCount,
                            skippedForFurtherProcessingUnfinishedTxnsCount
                    );
                });
    }

    private static TxStateMeta markInitialVacuumObservationTimestamp(TxStateMeta meta, long vacuumObservationTimestamp) {
        return new TxStateMeta(
                meta.txState(),
                meta.txCoordinatorId(),
                meta.commitPartitionId(),
                meta.commitTimestamp(),
                vacuumObservationTimestamp,
                meta.cleanupCompletionTimestamp()
        );
    }

    private static boolean shouldBeVacuumized(
            @Nullable Long initialVacuumObservationTimestamp,
            @Nullable Long cleanupCompletionTimestamp,
            long txnResourceTtl,
            long vacuumObservationTimestamp) {
        if (txnResourceTtl == 0) {
            return true;
        }

        assert initialVacuumObservationTimestamp != null : "initialVacuumObservationTimestamp should have been set if txnResourceTtl > 0 "
                + "[txnResourceTtl=" + txnResourceTtl + "].";

        if (cleanupCompletionTimestamp == null) {
            return initialVacuumObservationTimestamp + txnResourceTtl < vacuumObservationTimestamp;
        } else {
            return max(cleanupCompletionTimestamp, initialVacuumObservationTimestamp) + txnResourceTtl < vacuumObservationTimestamp;
        }
    }
}<|MERGE_RESOLUTION|>--- conflicted
+++ resolved
@@ -143,11 +143,7 @@
     public CompletableFuture<Void> vacuum(
             long vacuumObservationTimestamp,
             long txnResourceTtl,
-<<<<<<< HEAD
-            Function<Map<ZonePartitionId, Set<UUID>>, CompletableFuture<Set<UUID>>> persistentVacuumOp
-=======
-            Function<Map<TablePartitionId, Set<VacuumizableTx>>, CompletableFuture<PersistentTxStateVacuumResult>> persistentVacuumOp
->>>>>>> 78a976b1
+            Function<Map<ZonePartitionId, Set<VacuumizableTx>>, CompletableFuture<PersistentTxStateVacuumResult>> persistentVacuumOp
     ) {
         LOG.info("Vacuum started [vacuumObservationTimestamp={}, txnResourceTtl={}].", vacuumObservationTimestamp, txnResourceTtl);
 
@@ -156,11 +152,7 @@
         AtomicInteger alreadyMarkedTxnsCount = new AtomicInteger(0);
         AtomicInteger skippedForFurtherProcessingUnfinishedTxnsCount = new AtomicInteger(0);
 
-<<<<<<< HEAD
-        Map<ZonePartitionId, Set<UUID>> txIds = new HashMap<>();
-=======
-        Map<TablePartitionId, Set<VacuumizableTx>> txIds = new HashMap<>();
->>>>>>> 78a976b1
+        Map<ZonePartitionId, Set<VacuumizableTx>> txIds = new HashMap<>();
         Map<UUID, Long> cleanupCompletionTimestamps = new HashMap<>();
 
         txStateMap.forEach((txId, meta) -> {
