/*
 * Licensed to the Apache Software Foundation (ASF) under one or more
 * contributor license agreements. See the NOTICE file distributed with
 * this work for additional information regarding copyright ownership.
 * The ASF licenses this file to You under the Apache License, Version 2.0
 * (the "License"); you may not use this file except in compliance with
 * the License. You may obtain a copy of the License at
 *
 *      http://www.apache.org/licenses/LICENSE-2.0
 *
 * Unless required by applicable law or agreed to in writing, software
 * distributed under the License is distributed on an "AS IS" BASIS,
 * WITHOUT WARRANTIES OR CONDITIONS OF ANY KIND, either express or implied.
 * See the License for the specific language governing permissions and
 * limitations under the License.
 */

package org.apache.ignite.internal.tx.impl;

import static java.lang.Math.max;
import static java.util.Objects.requireNonNull;
import static org.apache.ignite.internal.tx.TxState.PENDING;
import static org.apache.ignite.internal.tx.TxState.checkTransitionCorrectness;

import java.util.Collection;
import java.util.HashMap;
import java.util.HashSet;
import java.util.Map;
import java.util.Objects;
import java.util.Set;
import java.util.UUID;
import java.util.concurrent.CompletableFuture;
import java.util.concurrent.ConcurrentHashMap;
import java.util.concurrent.atomic.AtomicInteger;
import java.util.function.Function;
import org.apache.ignite.internal.lang.IgniteBiTuple;
import org.apache.ignite.internal.logger.IgniteLogger;
import org.apache.ignite.internal.logger.Loggers;
import org.apache.ignite.internal.replicator.TablePartitionId;
import org.apache.ignite.internal.tx.TxState;
import org.apache.ignite.internal.tx.TxStateMeta;
import org.jetbrains.annotations.Nullable;

/**
 * The class represents volatile transaction state storage that stores a transaction state meta until the node stops.
 */
public class VolatileTxStateMetaStorage {
    private static final IgniteLogger LOG = Loggers.forClass(VolatileTxStateMetaStorage.class);

    /** The local map for tx states. */
    private ConcurrentHashMap<UUID, TxStateMeta> txStateMap;

    /**
     * Starts the storage.
     */
    public void start() {
        txStateMap = new ConcurrentHashMap<>();
    }

    /**
     * Stops the detector.
     */
    public void stop() {
        txStateMap.clear();
    }

    /**
     * Initializes the meta state for a created transaction.
     *
     * @param txId Transaction id.
     * @param txCrdId Transaction coordinator id.
     */
    public void initialize(UUID txId, String txCrdId) {
        TxStateMeta previous = txStateMap.put(txId, new TxStateMeta(PENDING, txCrdId, null, null));

        assert previous == null : "Transaction state has already defined [txId=" + txCrdId + ", state=" + previous.txState() + ']';
    }

    /**
     * Atomically changes the state meta of a transaction.
     *
     * @param txId Transaction id.
     * @param updater Transaction meta updater.
     * @return Updated transaction state.
     */
    public @Nullable <T extends TxStateMeta> T updateMeta(UUID txId, Function<@Nullable TxStateMeta, TxStateMeta> updater) {
        return (T) txStateMap.compute(txId, (k, oldMeta) -> {
            TxStateMeta newMeta = updater.apply(oldMeta);

            if (newMeta == null) {
                return null;
            }

            TxState oldState = oldMeta == null ? null : oldMeta.txState();

            return checkTransitionCorrectness(oldState, newMeta.txState()) ? newMeta : oldMeta;
        });
    }

    /**
     * Returns a transaction state meta.
     *
     * @param txId Transaction id.
     * @return The state meta or null if the state is unknown.
     */
    public TxStateMeta state(UUID txId) {
        return txStateMap.get(txId);
    }

    /**
     * Gets all defined transactions meta states.
     *
     * @return Collection of transaction meta states.
     */
    public Collection<TxStateMeta> states() {
        return txStateMap.values();
    }

    /**
     * Locally vacuums no longer needed transactional resource.
     * For each finished (COMMITTED or ABORTED) transactions:
     * <ol>
     *     <li> Removes it from the volatile storage if txnResourcesTTL == 0 or if
     *     txnState.initialVacuumObservationTimestamp + txnResourcesTTL < vacuumObservationTimestamp.</li>
     *     <li>Updates txnState.initialVacuumObservationTimestamp by setting it to vacuumObservationTimestamp
     *     if it's not already initialized.</li>
     * </ol>
     *
     * @param vacuumObservationTimestamp Timestamp of the vacuum attempt.
     * @param txnResourceTtl Transactional resource time to live in milliseconds.
     */
    public void vacuum(
            long vacuumObservationTimestamp,
            long txnResourceTtl,
            Function<Map<TablePartitionId, Set<UUID>>, CompletableFuture<IgniteBiTuple<Set<UUID>, Integer>>> beforeVacuum
    ) {
        LOG.info("Vacuum started [vacuumObservationTimestamp={}, txnResourceTtl={}].", vacuumObservationTimestamp, txnResourceTtl);

        AtomicInteger vacuumizedTxnsCount = new AtomicInteger(0);
        AtomicInteger markedAsInitiallyDetectedTxnsCount = new AtomicInteger(0);
        AtomicInteger alreadyMarkedTxnsCount = new AtomicInteger(0);
        AtomicInteger skippedForFurtherProcessingUnfinishedTxnsCount = new AtomicInteger(0);

        Map<TablePartitionId, Set<UUID>> txIds = new HashMap<>();
        Map<UUID, Long> timestamps = new HashMap<>();

        txStateMap.forEach((txId, meta) -> {
            txStateMap.computeIfPresent(txId, (txId0, meta0) -> {
                if (TxState.isFinalState(meta0.txState())) {
                    Long initialVacuumObservationTimestamp = meta0.initialVacuumObservationTimestamp();

                    if (initialVacuumObservationTimestamp == null) {
                        markedAsInitiallyDetectedTxnsCount.incrementAndGet();

                        return markInitialVacuumObservationTimestamp(meta0, vacuumObservationTimestamp);
                    } else {
                        Long cleanupCompletionTimestamp = meta0.cleanupCompletionTimestamp();

                        boolean shouldBeVacuumized = shouldBeVacuumized(requireNonNull(initialVacuumObservationTimestamp),
                                cleanupCompletionTimestamp, txnResourceTtl, vacuumObservationTimestamp);

                        if (shouldBeVacuumized) {
                            if (meta0.commitPartitionId() == null) {
                                vacuumizedTxnsCount.incrementAndGet();

                                return null;
                            } else {
                                Set<UUID> ids = txIds.computeIfAbsent(meta0.commitPartitionId(), k -> new HashSet<>());
                                ids.add(txId);

                                if (cleanupCompletionTimestamp != null) {
                                    timestamps.put(txId, cleanupCompletionTimestamp);
                                }

                                return meta0;
                            }
                        } else {
                            alreadyMarkedTxnsCount.incrementAndGet();

                            return meta0;
                        }
                    }
                } else {
                    skippedForFurtherProcessingUnfinishedTxnsCount.incrementAndGet();
                    return meta0;
                }
            });
        });

<<<<<<< HEAD
        beforeVacuum.apply(txIds)
                .thenAccept(tuple -> {
                    Set<UUID> successful = tuple.get1();

                    for (UUID txId : successful) {
                        txStateMap.compute(txId, (k, v) -> {
                            if (v == null) {
                                return null;
                            } else {
                                Long cleanupCompletionTs = timestamps.get(txId);

                                return (cleanupCompletionTs != null && Objects.equals(cleanupCompletionTs, v.cleanupCompletionTimestamp()))
                                        ? null
                                        : v;
                            }
                        });
                    }

                    LOG.info("Vacuum finished [vacuumObservationTimestamp={}, txnResourceTtl={}, vacuumizedTxnsCount={},"
                                    + "vacuumizedPersistentTxnStatesCount={}, "
                                    + " markedAsInitiallyDetectedTxnsCount={}, alreadyMarkedTxnsCount={}, "
                                    + "skippedFotFurtherProcessingUnfinishedTxnsCount={}].",
                            vacuumObservationTimestamp,
                            txnResourceTtl,
                            vacuumizedTxnsCount,
                            successful.size(),
                            markedAsInitiallyDetectedTxnsCount,
                            alreadyMarkedTxnsCount,
                            skippedFotFurtherProcessingUnfinishedTxnsCount
                    );
                });
    }

    private static TxStateMeta markInitialVacuumObservationTimestamp(TxStateMeta meta, long vacuumObservationTimestamp) {
        return new TxStateMeta(
                meta.txState(),
                meta.txCoordinatorId(),
                meta.commitPartitionId(),
                meta.commitTimestamp(),
                vacuumObservationTimestamp
=======
        LOG.info("Vacuum finished [vacuumObservationTimestamp={}, txnResourceTtl={}, vacuumizedTxnsCount={},"
                + " markedAsInitiallyDetectedTxnsCount={}, alreadyMarkedTxnsCount={}, skippedForFurtherProcessingUnfinishedTxnsCount={}].",
                vacuumObservationTimestamp,
                txnResourceTtl,
                vacuumizedTxnsCount,
                markedAsInitiallyDetectedTxnsCount,
                alreadyMarkedTxnsCount,
                skippedForFurtherProcessingUnfinishedTxnsCount
>>>>>>> 1bee9be9
        );
    }

    private static boolean shouldBeVacuumized(
            long initialVacuumObservationTimestamp,
            @Nullable Long cleanupCompletionTimestamp,
            long txnResourceTtl,
            long vacuumObservationTimestamp) {
        if (txnResourceTtl == 0) {
            return true;
        }

        if (cleanupCompletionTimestamp == null) {
            return initialVacuumObservationTimestamp + txnResourceTtl < vacuumObservationTimestamp;
        } else {
            return max(cleanupCompletionTimestamp, initialVacuumObservationTimestamp) + txnResourceTtl < vacuumObservationTimestamp;
        }
    }
}<|MERGE_RESOLUTION|>--- conflicted
+++ resolved
@@ -187,7 +187,6 @@
             });
         });
 
-<<<<<<< HEAD
         beforeVacuum.apply(txIds)
                 .thenAccept(tuple -> {
                     Set<UUID> successful = tuple.get1();
@@ -209,14 +208,14 @@
                     LOG.info("Vacuum finished [vacuumObservationTimestamp={}, txnResourceTtl={}, vacuumizedTxnsCount={},"
                                     + "vacuumizedPersistentTxnStatesCount={}, "
                                     + " markedAsInitiallyDetectedTxnsCount={}, alreadyMarkedTxnsCount={}, "
-                                    + "skippedFotFurtherProcessingUnfinishedTxnsCount={}].",
+                                    + "skippedForFurtherProcessingUnfinishedTxnsCount={}].",
                             vacuumObservationTimestamp,
                             txnResourceTtl,
                             vacuumizedTxnsCount,
                             successful.size(),
                             markedAsInitiallyDetectedTxnsCount,
                             alreadyMarkedTxnsCount,
-                            skippedFotFurtherProcessingUnfinishedTxnsCount
+                            skippedForFurtherProcessingUnfinishedTxnsCount
                     );
                 });
     }
@@ -228,16 +227,6 @@
                 meta.commitPartitionId(),
                 meta.commitTimestamp(),
                 vacuumObservationTimestamp
-=======
-        LOG.info("Vacuum finished [vacuumObservationTimestamp={}, txnResourceTtl={}, vacuumizedTxnsCount={},"
-                + " markedAsInitiallyDetectedTxnsCount={}, alreadyMarkedTxnsCount={}, skippedForFurtherProcessingUnfinishedTxnsCount={}].",
-                vacuumObservationTimestamp,
-                txnResourceTtl,
-                vacuumizedTxnsCount,
-                markedAsInitiallyDetectedTxnsCount,
-                alreadyMarkedTxnsCount,
-                skippedForFurtherProcessingUnfinishedTxnsCount
->>>>>>> 1bee9be9
         );
     }
 
