--- conflicted
+++ resolved
@@ -126,15 +126,10 @@
     public Collection<Timestamp> queue(Object key) {
         return lockState(key).queue();
     }
-<<<<<<< HEAD
-    
-    /**
-     * {@inheritDoc}
-     */
-=======
-
-    /** {@inheritDoc} */
->>>>>>> 6ee89ad5
+    
+    /**
+     * {@inheritDoc}
+     */
     @Override
     public Waiter waiter(Object key, Timestamp timestamp) {
         return lockState(key).waiter(timestamp);
@@ -174,11 +169,7 @@
          * Attempts to acquire a lock for the specified {@code key} in exclusive mode.
          *
          * @param timestamp The timestamp.
-<<<<<<< HEAD
          * @return The future or null if state is marked for removal.
-=======
-         * @return The future that will be completed when a lock is successfully acquired.
->>>>>>> 6ee89ad5
          */
         public @Nullable CompletableFuture<Void> tryAcquire(Timestamp timestamp) {
             WaiterImpl waiter = new WaiterImpl(timestamp, false);
@@ -313,11 +304,7 @@
          * Attempts to acquire a lock for the specified {@code key} in shared mode.
          *
          * @param timestamp The timestamp.
-<<<<<<< HEAD
          * @return The future or null if a state is marked for removal from map.
-=======
-         * @return The future that will be completed when a lock is successfully acquired.
->>>>>>> 6ee89ad5
          */
         public @Nullable CompletableFuture<Void> tryAcquireShared(Timestamp timestamp) {
             WaiterImpl waiter = new WaiterImpl(timestamp, true);
@@ -368,22 +355,12 @@
             
             return waiter.fut;
         }
-<<<<<<< HEAD
-        
-        /**
+        
+        /**
+         * @param timestamp The timestamp.
          * @return {@code True} if the queue is empty.
          */
         public boolean tryReleaseShared(Timestamp timestamp) throws LockException {
-=======
-
-        /**
-         * Attempts to release a lock for the specified {@code key} in shared mode.
-         *
-         * @param timestamp The timestamp.
-         * @throws LockException If the unlock operation is invalid.
-         */
-        public void tryReleaseShared(Timestamp timestamp) throws LockException {
->>>>>>> 6ee89ad5
             WaiterImpl locked = null;
             
             synchronized (waiters) {
@@ -477,11 +454,7 @@
          * Constructor.
          *
          * @param timestamp The timestamp.
-<<<<<<< HEAD
          * @param forRead {@code True} to request a read lock.
-=======
-         * @param forRead   {@code true} to request a read lock.
->>>>>>> 6ee89ad5
          */
         WaiterImpl(Timestamp timestamp, boolean forRead) {
             this.fut = new CompletableFuture<>();
