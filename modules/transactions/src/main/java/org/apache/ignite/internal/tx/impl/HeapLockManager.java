/*
 * Licensed to the Apache Software Foundation (ASF) under one or more
 * contributor license agreements. See the NOTICE file distributed with
 * this work for additional information regarding copyright ownership.
 * The ASF licenses this file to You under the Apache License, Version 2.0
 * (the "License"); you may not use this file except in compliance with
 * the License. You may obtain a copy of the License at
 *
 *      http://www.apache.org/licenses/LICENSE-2.0
 *
 * Unless required by applicable law or agreed to in writing, software
 * distributed under the License is distributed on an "AS IS" BASIS,
 * WITHOUT WARRANTIES OR CONDITIONS OF ANY KIND, either express or implied.
 * See the License for the specific language governing permissions and
 * limitations under the License.
 */

package org.apache.ignite.internal.tx.impl;

import static java.util.Collections.emptyList;
import static java.util.concurrent.CompletableFuture.completedFuture;
import static java.util.concurrent.CompletableFuture.failedFuture;
import static org.apache.ignite.internal.tx.event.LockEvent.LOCK_CONFLICT;
import static org.apache.ignite.internal.util.CompletableFutures.nullCompletedFuture;
import static org.apache.ignite.lang.ErrorGroups.Transactions.ACQUIRE_LOCK_ERR;
import static org.apache.ignite.lang.ErrorGroups.Transactions.ACQUIRE_LOCK_TIMEOUT_ERR;

import java.util.ArrayList;
import java.util.Collection;
import java.util.Comparator;
import java.util.EnumMap;
import java.util.EnumSet;
import java.util.HashMap;
import java.util.HashSet;
import java.util.Iterator;
import java.util.List;
import java.util.Map;
import java.util.Map.Entry;
import java.util.Set;
import java.util.TreeMap;
import java.util.UUID;
import java.util.concurrent.CompletableFuture;
import java.util.concurrent.ConcurrentHashMap;
import java.util.concurrent.ConcurrentLinkedQueue;
import java.util.concurrent.Executor;
import java.util.concurrent.TimeUnit;
import java.util.concurrent.atomic.LongAdder;
import org.apache.ignite.internal.configuration.SystemLocalConfiguration;
import org.apache.ignite.internal.configuration.SystemPropertyView;
import org.apache.ignite.internal.event.AbstractEventProducer;
import org.apache.ignite.internal.lang.IgniteBiTuple;
import org.apache.ignite.internal.tostring.IgniteToStringExclude;
import org.apache.ignite.internal.tostring.S;
import org.apache.ignite.internal.tx.DeadlockPreventionPolicy;
import org.apache.ignite.internal.tx.Lock;
import org.apache.ignite.internal.tx.LockException;
import org.apache.ignite.internal.tx.LockKey;
import org.apache.ignite.internal.tx.LockManager;
import org.apache.ignite.internal.tx.LockMode;
import org.apache.ignite.internal.tx.Waiter;
import org.apache.ignite.internal.tx.event.LockEvent;
import org.apache.ignite.internal.tx.event.LockEventParameters;
import org.apache.ignite.internal.util.CollectionUtils;
import org.apache.ignite.internal.util.IgniteStripedReadWriteLock;
import org.jetbrains.annotations.Nullable;
import org.jetbrains.annotations.TestOnly;

/**
 * A {@link LockManager} implementation which stores lock queues in the heap.
 *
 * <p>Lock waiters are placed in the queue, ordered according to comparator provided by {@link HeapLockManager#deadlockPreventionPolicy}.
 * When a new waiter is placed in the queue, it's validated against current lock owner: if there is an owner with a higher priority (as
 * defined by comparator) lock request is denied.
 *
 * <p>Read lock can be upgraded to write lock (only available for the lowest read-locked entry of
 * the queue).
 *
 * <p>Additionally limits the lock map size.
 */
public class HeapLockManager extends AbstractEventProducer<LockEvent, LockEventParameters> implements LockManager {
    /** Table size. */
    public static final int DEFAULT_SLOTS = 1_048_576;

    public static final String LOCK_MAP_SIZE_PROPERTY_NAME = "lockMapSize";

<<<<<<< HEAD
    public static final String RAW_SLOTS_MAX_SIZE_PROPERTY_NAME = "rawSlotsMaxSize";

    /**
     * Striped lock concurrency.
     */
=======
    /** Striped lock concurrency. */
>>>>>>> a683d00b
    private static final int CONCURRENCY = Math.max(1, Runtime.getRuntime().availableProcessors() / 2);

    private final LongAdder lockTableSize = new LongAdder();

    /** An unused state to avoid concurrent allocation. */
    private LockState removedLockState;

    /** Lock map size. */
    private final int lockMapSize;

    /** Mapped slots. */
    private ConcurrentHashMap<LockKey, LockState> locks;

    /** The policy. */
    private DeadlockPreventionPolicy deadlockPreventionPolicy;

    /** Executor that is used to fail waiters after timeout. */
    private Executor delayedExecutor;

    /** Enlisted transactions. */
    private final ConcurrentHashMap<UUID, ConcurrentLinkedQueue<Releasable>> txMap = new ConcurrentHashMap<>(1024);

    /** Coarse locks. */
    private final ConcurrentHashMap<Object, CoarseLockState> coarseMap = new ConcurrentHashMap<>();

    /**
     * Creates an instance of {@link HeapLockManager} with a few slots eligible for tests which don't stress the lock manager too much.
     * Such a small instance is started way faster than a full-blown production ready instance with a lot of slots.
     */
    @TestOnly
    public static HeapLockManager smallInstance() {
        return new HeapLockManager(1024);
    }

    /** Constructor. */
    public HeapLockManager(SystemLocalConfiguration systemProperties) {
        this(intProperty(systemProperties, LOCK_MAP_SIZE_PROPERTY_NAME, DEFAULT_SLOTS));
    }

    /**
     * Constructor.
     *
     * @param lockMapSize Lock map size.
     */
    public HeapLockManager(int lockMapSize) {
        this.lockMapSize = lockMapSize;
    }

    private static int intProperty(SystemLocalConfiguration systemProperties, String name, int defaultValue) {
        SystemPropertyView property = systemProperties.properties().value().get(name);

        return property == null ? defaultValue : Integer.parseInt(property.propertyValue());
    }

    @Override
    public void start(DeadlockPreventionPolicy deadlockPreventionPolicy) {
        this.deadlockPreventionPolicy = deadlockPreventionPolicy;
        this.removedLockState = new LockState();

        this.delayedExecutor = deadlockPreventionPolicy.waitTimeout() > 0
                ? CompletableFuture.delayedExecutor(deadlockPreventionPolicy.waitTimeout(), TimeUnit.MILLISECONDS)
                : null;

        locks = new ConcurrentHashMap<>(lockMapSize);
    }

    @Override
    public CompletableFuture<Lock> acquire(UUID txId, LockKey lockKey, LockMode lockMode) {
        if (lockKey.contextId() == null) { // Treat this lock as a hierarchy(coarse) lock.
            CoarseLockState state = coarseMap.computeIfAbsent(lockKey, key -> new CoarseLockState(lockKey));

            return state.acquire(txId, lockMode);
        }

        while (true) {
            LockState state = acquireLockState(lockKey);

            if (state == null) {
                return failedFuture(new LockException(
                        ACQUIRE_LOCK_ERR,
                        "Failed to acquire a lock due to lock table overflow [txId=" + txId + ", limit=" + lockMapSize + ']'
                ));
            }

            IgniteBiTuple<CompletableFuture<Void>, LockMode> futureTuple = state.tryAcquire(txId, lockMode);

            if (futureTuple.get1() == null) {
                continue; // State is marked for remove, need retry.
            }

            LockMode newLockMode = futureTuple.get2();

            return futureTuple.get1().thenApply(res -> new Lock(lockKey, newLockMode, txId));
        }
    }

    @Override
    @TestOnly
    public void release(Lock lock) {
        if (lock.lockKey().contextId() == null) {
            CoarseLockState lockState2 = coarseMap.get(lock.lockKey());
            if (lockState2 != null) {
                lockState2.release(lock);
            }
            return;
        }

        LockState state = lockState(lock.lockKey());

        if (state.tryRelease(lock.txId())) {
            locks.compute(lock.lockKey(), (k, v) -> adjustLockState(state, v));
        }
    }

    @Override
    public void release(UUID txId, LockKey lockKey, LockMode lockMode) {
        if (lockKey.contextId() == null) {
            throw new IllegalArgumentException("Coarse locks don't support downgrading");
        }

        LockState state = lockState(lockKey);

        if (state.tryRelease(txId, lockMode)) {
            locks.compute(lockKey, (k, v) -> adjustLockState(state, v));
        }
    }

    @Override
    public void releaseAll(UUID txId) {
        ConcurrentLinkedQueue<Releasable> states = this.txMap.remove(txId);

        if (states != null) {
            // Default size corresponds to average number of entities used by transaction. Estimate it to 5.
            List<Releasable> delayed = new ArrayList<>(4);
            for (Releasable state : states) {
                if (state.coarse()) {
                    delayed.add(state); // Delay release.
                    continue;
                }

                if (state.tryRelease(txId)) {
                    LockKey key = state.key(); // State may be already invalidated.
                    if (key != null) {
                        locks.compute(key, (k, v) -> adjustLockState((LockState) state, v));
                    }
                }
            }

            // Unlock coarse locks after all.
            for (Releasable state : delayed) {
                state.tryRelease(txId);
            }
        }
    }

    @Override
    public Iterator<Lock> locks() {
        return txMap.entrySet().stream()
                .flatMap(e -> collectLocksFromStates(e.getKey(), e.getValue()).stream())
                .iterator();
    }

    @Override
    public Iterator<Lock> locks(UUID txId) {
        ConcurrentLinkedQueue<Releasable> lockStates = txMap.get(txId);

        return collectLocksFromStates(txId, lockStates).iterator();
    }

    /**
     * Gets a lock state. Use this method where sure this lock state was already acquired.
     *
     * @param key A lock key.
     * @return A state matched with the key or unused state.
     */
    private LockState lockState(LockKey key) {
        return locks.getOrDefault(key, removedLockState);
    }

    /**
     * Returns the lock state for the key.
     *
     * @param key The key.
     * @return A state matched with the key.
     */
    private @Nullable LockState acquireLockState(LockKey key) {
        return locks.computeIfAbsent(key, (k) -> {
            int acquiredLocks = lockTableSize.intValue();

            if (acquiredLocks < lockMapSize) {
                lockTableSize.increment();

                LockState v = new LockState();
                v.key = k;

                return v;
            } else {
                return null;
            }

        });
    }

    /** {@inheritDoc} */
    @Override
    public Collection<UUID> queue(LockKey key) {
        return lockState(key).queue();
    }

    /** {@inheritDoc} */
    @Override
    public Waiter waiter(LockKey key, UUID txId) {
        return lockState(key).waiter(txId);
    }

    /** {@inheritDoc} */
    @Override
    public boolean isEmpty() {
        if (lockTableSize.sum() != 0) {
            return false;
        }

        for (CoarseLockState value : coarseMap.values()) {
            if (!value.slockOwners.isEmpty()) {
                return false;
            }

            if (!value.ixlockOwners.isEmpty()) {
                return false;
            }
        }

        return true;
    }

    @Nullable
    private LockState adjustLockState(LockState state, LockState v) {
        // Mapping may already change.
        if (v != state) {
            return v;
        }

        synchronized (v.waiters) {
            if (v.waiters.isEmpty()) {
                v.key = null;

                lockTableSize.decrement();

                return null;
            } else {
                return v;
            }
        }
    }

    private void track(UUID txId, Releasable val) {
        txMap.compute(txId, (k, v) -> {
            if (v == null) {
                v = new ConcurrentLinkedQueue<>();
            }

            v.add(val);

            return v;
        });
    }

    private static List<Lock> collectLocksFromStates(UUID txId, ConcurrentLinkedQueue<Releasable> lockStates) {
        List<Lock> result = new ArrayList<>();

        if (lockStates != null) {
            for (Releasable lockState : lockStates) {
                Lock lock = lockState.lock(txId);
                if (lock != null) {
                    result.add(lock);
                }
            }
        }

        return result;
    }

    /**
     * Create lock exception with given parameters.
     *
     * @param locker Locker.
     * @param holder Lock holder.
     * @return Lock exception.
     */
    private static LockException lockException(UUID locker, UUID holder) {
        return new LockException(ACQUIRE_LOCK_ERR,
                "Failed to acquire a lock due to a possible deadlock [locker=" + locker + ", holder=" + holder + ']');
    }

    /**
     * Create lock exception when lock holder is believed to be missing.
     *
     * @param locker Locker.
     * @param holder Lock holder.
     * @return Lock exception.
     */
    private static LockException abandonedLockException(UUID locker, UUID holder) {
        return new LockException(ACQUIRE_LOCK_ERR,
                "Failed to acquire an abandoned lock due to a possible deadlock [locker=" + locker + ", holder=" + holder + ']');
    }

    /**
     * Create coarse lock exception.
     *
     * @param locker Locker.
     * @param holder Lock holder.
     * @param abandoned If locker is abandoned.
     * @return Lock exception.
     */
    private static LockException coarseLockException(UUID locker, UUID holder, boolean abandoned) {
        return new LockException(ACQUIRE_LOCK_ERR,
                "Failed to acquire the intention table lock due to a conflict [locker=" + locker + ", holder=" + holder + ", abandoned="
                        + abandoned + ']');
    }

    /**
     * Common interface for releasing transaction locks.
     */
    interface Releasable {
        /**
         * Tries to release a lock.
         *
         * @param txId Tx id.
         * @return {@code True} if lock state requires cleanup after release.
         */
        boolean tryRelease(UUID txId);

        /**
         * Gets associated lock key.
         *
         * @return Lock key.
         */
        LockKey key();

        /**
         * Returns the lock which is requested by given tx.
         *
         * @param txId Tx id.
         * @return The lock or null if no lock exist.
         */
        @Nullable Lock lock(UUID txId);

        /**
         * Returns lock type.
         *
         * @return The type.
         */
        boolean coarse();
    }

    /**
     * Coarse lock.
     */
    public class CoarseLockState implements Releasable {
        private final IgniteStripedReadWriteLock stripedLock = new IgniteStripedReadWriteLock(CONCURRENCY);
        private final ConcurrentHashMap<UUID, Lock> ixlockOwners = new ConcurrentHashMap<>();
        private final Map<UUID, IgniteBiTuple<Lock, CompletableFuture<Lock>>> slockWaiters = new HashMap<>();
        private final ConcurrentHashMap<UUID, Lock> slockOwners = new ConcurrentHashMap<>();
        private final LockKey lockKey;
        private final Comparator<UUID> txComparator;

        CoarseLockState(LockKey lockKey) {
            this.lockKey = lockKey;
            txComparator =
                    deadlockPreventionPolicy.txIdComparator() != null ? deadlockPreventionPolicy.txIdComparator() : UUID::compareTo;
        }

        @Override
        public boolean tryRelease(UUID txId) {
            Lock lock = lock(txId);

            release(lock);

            return false;
        }

        @Override
        public LockKey key() {
            return lockKey;
        }

        @Override
        public Lock lock(UUID txId) {
            Lock lock = ixlockOwners.get(txId);

            if (lock != null) {
                return lock;
            }

            int idx = Math.floorMod(spread(txId.hashCode()), CONCURRENCY);

            stripedLock.readLock(idx).lock();

            try {
                lock = slockOwners.get(txId);

                if (lock != null) {
                    return lock;
                }

                IgniteBiTuple<Lock, CompletableFuture<Lock>> tuple = slockWaiters.get(txId);

                if (tuple != null) {
                    return tuple.get1();
                }
            } finally {
                stripedLock.readLock(idx).unlock();
            }

            return null;
        }

        @Override
        public boolean coarse() {
            return true;
        }

        /**
         * Acquires a lock.
         *
         * @param txId Tx id.
         * @param lockMode Lock mode.
         * @return The future.
         */
        public CompletableFuture<Lock> acquire(UUID txId, LockMode lockMode) {
            switch (lockMode) {
                case S:
                    stripedLock.writeLock().lock();

                    try {
                        // IX-locks can't be modified under the striped write lock.
                        if (!ixlockOwners.isEmpty()) {
                            if (ixlockOwners.containsKey(txId)) {
                                if (ixlockOwners.size() == 1) {
                                    // Safe to upgrade.
                                    track(txId, this); // Double track.
                                    Lock lock = new Lock(lockKey, lockMode, txId);
                                    slockOwners.putIfAbsent(txId, lock);
                                    return completedFuture(lock);
                                } else {
                                    // Attempt to upgrade to SIX in the presence of concurrent transactions. Deny lock attempt.
                                    for (Lock lock : ixlockOwners.values()) {
                                        if (!lock.txId().equals(txId)) {
                                            return notifyAndFail(txId, lock.txId());
                                        }
                                    }
                                }

                                assert false : "Should not reach here";
                            }

                            // Validate reordering with IX locks if prevention is enabled.
                            if (deadlockPreventionPolicy.usePriority()) {
                                for (Lock lock : ixlockOwners.values()) {
                                    // Allow only high priority transactions to wait.
                                    if (txComparator.compare(lock.txId(), txId) < 0) {
                                        return notifyAndFail(txId, lock.txId());
                                    }
                                }
                            }

                            track(txId, this);

                            CompletableFuture<Lock> fut = new CompletableFuture<>();
                            IgniteBiTuple<Lock, CompletableFuture<Lock>> prev = slockWaiters.putIfAbsent(txId,
                                    new IgniteBiTuple<>(new Lock(lockKey, lockMode, txId), fut));
                            return prev == null ? fut : prev.get2();
                        } else {
                            Lock lock = new Lock(lockKey, lockMode, txId);
                            Lock prev = slockOwners.putIfAbsent(txId, lock);

                            if (prev == null) {
                                track(txId, this); // Do not track on reenter.
                            }

                            return completedFuture(lock);
                        }
                    } finally {
                        stripedLock.writeLock().unlock();
                    }

                case IX:
                    int idx = Math.floorMod(spread(txId.hashCode()), CONCURRENCY);

                    stripedLock.readLock(idx).lock();

                    try {
                        // S-locks can't be modified under the striped read lock.
                        if (!slockOwners.isEmpty()) {
                            if (slockOwners.containsKey(txId)) {
                                if (slockOwners.size() == 1) {
                                    // Safe to upgrade.
                                    track(txId, this); // Double track.
                                    Lock lock = new Lock(lockKey, lockMode, txId);
                                    ixlockOwners.putIfAbsent(txId, lock);
                                    return completedFuture(lock);
                                } else {
                                    // Attempt to upgrade to SIX in the presence of concurrent transactions. Deny lock attempt.
                                    for (Lock lock : slockOwners.values()) {
                                        if (!lock.txId().equals(txId)) {
                                            return notifyAndFail(txId, lock.txId());
                                        }
                                    }
                                }

                                assert false : "Should not reach here";
                            }

                            // IX locks never allowed to wait.
                            UUID holderTx = slockOwners.keySet().iterator().next();
                            return notifyAndFail(txId, holderTx);
                        } else {
                            Lock lock = new Lock(lockKey, lockMode, txId);
                            Lock prev = ixlockOwners.putIfAbsent(txId, lock); // Avoid overwrite existing lock.

                            if (prev == null) {
                                track(txId, this); // Do not track on reenter.
                            }

                            return completedFuture(lock);
                        }
                    } finally {
                        stripedLock.readLock(idx).unlock();
                    }

                default:
                    assert false : "Unsupported coarse lock mode: " + lockMode;

                    return null; // Should not be here.
            }
        }

        private Set<UUID> allLockHolderTxs() {
            return CollectionUtils.union(ixlockOwners.keySet(), slockOwners.keySet());
        }

        /**
         * Triggers event and fails.
         *
         * @param txId Tx id.
         * @param conflictedHolderId Holder tx id.
         * @return Failed future.
         */
        CompletableFuture<Lock> notifyAndFail(UUID txId, UUID conflictedHolderId) {
            CompletableFuture<Void> res = fireEvent(LOCK_CONFLICT, new LockEventParameters(txId, allLockHolderTxs()));
            // TODO: https://issues.apache.org/jira/browse/IGNITE-21153
            return failedFuture(coarseLockException(txId, conflictedHolderId, res.isCompletedExceptionally()));
        }

        /**
         * Releases the lock. Should be called from {@link #releaseAll(UUID)}.
         *
         * @param lock The lock.
         */
        public void release(@Nullable Lock lock) {
            if (lock == null) {
                return;
            }

            switch (lock.lockMode()) {
                case S:
                    IgniteBiTuple<Lock, CompletableFuture<Lock>> waiter = null;

                    stripedLock.writeLock().lock();

                    try {
                        Lock removed = slockOwners.remove(lock.txId());

                        if (removed == null) {
                            waiter = slockWaiters.remove(lock.txId());

                            if (waiter != null) {
                                removed = waiter.get1();
                            }
                        }

                        assert removed != null : "Attempt to release not requested lock: " + lock.txId();
                    } finally {
                        stripedLock.writeLock().unlock();
                    }

                    if (waiter != null) {
                        waiter.get2().complete(waiter.get1());
                    }

                    break;
                case IX:
                    int idx = Math.floorMod(spread(lock.txId().hashCode()), CONCURRENCY);

                    Map<UUID, IgniteBiTuple<Lock, CompletableFuture<Lock>>> wakeups;

                    stripedLock.readLock(idx).lock();

                    try {
                        var removed = ixlockOwners.remove(lock.txId());

                        assert removed != null : "Attempt to release not acquired lock: " + lock.txId();

                        if (slockWaiters.isEmpty()) {
                            return; // Nothing to do.
                        }

                        if (!ixlockOwners.isEmpty()) {
                            assert slockOwners.isEmpty() || slockOwners.containsKey(lock.txId());

                            return; // Nothing to do.
                        }

                        // No race here because no new locks can be acquired after releaseAll due to 2-phase locking protocol.

                        // Promote waiters to owners.
                        wakeups = new HashMap<>(slockWaiters);

                        slockWaiters.clear();

                        for (IgniteBiTuple<Lock, CompletableFuture<Lock>> value : wakeups.values()) {
                            slockOwners.put(value.getKey().txId(), value.getKey());
                        }
                    } finally {
                        stripedLock.readLock(idx).unlock();
                    }

                    for (Entry<UUID, IgniteBiTuple<Lock, CompletableFuture<Lock>>> entry : wakeups.entrySet()) {
                        entry.getValue().get2().complete(entry.getValue().get1());
                    }

                    break;
                default:
                    assert false : "Unsupported coarse unlock mode: " + lock.lockMode();
            }
        }
    }

    /**
     * Key lock.
     */
    public class LockState implements Releasable {
        /** Waiters. */
        private final TreeMap<UUID, WaiterImpl> waiters;

        /** Lock key. */
        private volatile LockKey key;

        LockState() {
            Comparator<UUID> txComparator =
                    deadlockPreventionPolicy.txIdComparator() != null ? deadlockPreventionPolicy.txIdComparator() : UUID::compareTo;

            this.waiters = new TreeMap<>(txComparator);
        }

        /**
         * Checks if lock state is used to hold a lock.
         *
         * @return True if the state is used, otherwise false.
         */
        boolean isUsed() {
            return key != null;
        }

        @Override
        public LockKey key() {
            return key;
        }

        @Override
        public Lock lock(UUID txId) {
            Waiter waiter = waiters.get(txId);

            if (waiter != null) {
                return new Lock(key, waiter.lockMode(), txId);
            }

            return null;
        }

        @Override
        public boolean coarse() {
            return false;
        }

        /**
         * Attempts to acquire a lock for the specified {@code key} in specified lock mode.
         *
         * @param txId Transaction id.
         * @param lockMode Lock mode.
         * @return The future or null if state is marked for removal and acquired lock mode.
         */
        @Nullable IgniteBiTuple<CompletableFuture<Void>, LockMode> tryAcquire(UUID txId, LockMode lockMode) {
            WaiterImpl waiter = new WaiterImpl(txId, lockMode);

            synchronized (waiters) {
                if (!isUsed()) {
                    return new IgniteBiTuple(null, lockMode);
                }

                // We always replace the previous waiter with the new one. If the previous waiter has lock intention then incomplete
                // lock future is copied to the new waiter. This guarantees that, if the previous waiter was locked concurrently, then
                // it doesn't have any lock intentions, and the future is not copied to the new waiter. Otherwise, if there is lock
                // intention, this means that the lock future contained in previous waiter, is not going to be completed and can be
                // copied safely.
                WaiterImpl prev = waiters.put(txId, waiter);

                // Reenter
                if (prev != null) {
                    if (prev.locked() && prev.lockMode().allowReenter(lockMode)) {
                        waiter.lock();

                        waiter.upgrade(prev);

                        return new IgniteBiTuple(nullCompletedFuture(), prev.lockMode());
                    } else {
                        waiter.upgrade(prev);

                        assert prev.lockMode() == waiter.lockMode() :
                                "Lock modes are incorrect [prev=" + prev.lockMode() + ", new=" + waiter.lockMode() + ']';
                    }
                }

                if (!isWaiterReadyToNotify(waiter, false)) {
                    if (deadlockPreventionPolicy.waitTimeout() > 0) {
                        setWaiterTimeout(waiter);
                    }

                    // Put to wait queue, track.
                    if (prev == null) {
                        track(waiter.txId, this);
                    }

                    return new IgniteBiTuple<>(waiter.fut, waiter.lockMode());
                }

                if (!waiter.locked()) {
                    waiters.remove(waiter.txId());
                } else if (waiter.hasLockIntent()) {
                    waiter.refuseIntent(); // Restore old lock.
                } else {
                    // Lock granted, track.
                    if (prev == null) {
                        track(waiter.txId, this);
                    }
                }
            }

            // Notify outside the monitor.
            waiter.notifyLocked();

            return new IgniteBiTuple<>(waiter.fut, waiter.lockMode());
        }

        /**
         * Returns waiters count.
         *
         * @return waiters count.
         */
        public int waitersCount() {
            synchronized (waiters) {
                return waiters.size();
            }
        }

        /**
         * Checks current waiter. It can change the internal state of the waiter.
         *
         * @param waiter Checked waiter.
         * @return True if current waiter ready to notify, false otherwise.
         */
        private boolean isWaiterReadyToNotify(WaiterImpl waiter, boolean skipFail) {
            for (Entry<UUID, WaiterImpl> entry : waiters.tailMap(waiter.txId(), false).entrySet()) {
                WaiterImpl tmp = entry.getValue();
                LockMode mode = tmp.lockMode;

                if (mode != null && !mode.isCompatible(waiter.intendedLockMode())) {
                    if (conflictFound(waiter.txId())) {
                        waiter.fail(abandonedLockException(waiter.txId, tmp.txId));

                        return true;
                    } else if (!deadlockPreventionPolicy.usePriority() && deadlockPreventionPolicy.waitTimeout() == 0) {
                        waiter.fail(lockException(waiter.txId, tmp.txId));

                        return true;
                    }

                    return false;
                }
            }

            for (Entry<UUID, WaiterImpl> entry : waiters.headMap(waiter.txId()).entrySet()) {
                WaiterImpl tmp = entry.getValue();
                LockMode mode = tmp.lockMode;

                if (mode != null && !mode.isCompatible(waiter.intendedLockMode())) {
                    if (skipFail) {
                        return false;
                    } else if (conflictFound(waiter.txId())) {
                        waiter.fail(abandonedLockException(waiter.txId, tmp.txId));

                        return true;
                    } else if (deadlockPreventionPolicy.waitTimeout() == 0) {
                        waiter.fail(lockException(waiter.txId, tmp.txId));

                        return true;
                    } else {
                        return false;
                    }
                }
            }

            waiter.lock();

            return true;
        }

        /**
         * Attempts to release a lock for the specified {@code key} in exclusive mode.
         *
         * @param txId Transaction id.
         * @return {@code True} if the queue is empty.
         */
        @Override
        public boolean tryRelease(UUID txId) {
            Collection<WaiterImpl> toNotify;

            synchronized (waiters) {
                toNotify = release(txId);
            }

            // Notify outside the monitor.
            for (WaiterImpl waiter : toNotify) {
                waiter.notifyLocked();
            }

            return key != null && waitersCount() == 0;
        }

        /**
         * Releases a specific lock of the key, if a key is locked in multiple modes by the same locker.
         *
         * @param txId Transaction id.
         * @param lockMode Lock mode.
         * @return If the value is true, no one waits of any lock of the key, false otherwise.
         */
        boolean tryRelease(UUID txId, LockMode lockMode) {
            List<WaiterImpl> toNotify = emptyList();
            synchronized (waiters) {
                WaiterImpl waiter = waiters.get(txId);

                if (waiter != null) {
                    assert LockMode.supremum(lockMode, waiter.lockMode()) == waiter.lockMode() :
                            "The lock is not locked in specified mode [mode=" + lockMode + ", locked=" + waiter.lockMode() + ']';

                    LockMode modeFromDowngrade = waiter.recalculateMode(lockMode);

                    if (!waiter.locked() && !waiter.hasLockIntent()) {
                        toNotify = release(txId);
                    } else if (modeFromDowngrade != waiter.lockMode()) {
                        toNotify = unlockCompatibleWaiters();
                    }
                }
            }

            // Notify outside the monitor.
            for (WaiterImpl waiter : toNotify) {
                waiter.notifyLocked();
            }

            return key != null && waitersCount() == 0;
        }

        /**
         * Releases all locks are held by a specific transaction. This method should be invoked synchronously.
         *
         * @param txId Transaction id.
         * @return List of waiters to notify.
         */
        private List<WaiterImpl> release(UUID txId) {
            waiters.remove(txId);

            if (waiters.isEmpty()) {
                return emptyList();
            }

            return unlockCompatibleWaiters();
        }

        /**
         * Unlock compatible waiters.
         *
         * @return List of waiters to notify.
         */
        private List<WaiterImpl> unlockCompatibleWaiters() {
            if (!deadlockPreventionPolicy.usePriority() && deadlockPreventionPolicy.waitTimeout() == 0) {
                return emptyList();
            }

            ArrayList<WaiterImpl> toNotify = new ArrayList<>();
            Set<UUID> toFail = new HashSet<>();

            for (Entry<UUID, WaiterImpl> entry : waiters.entrySet()) {
                WaiterImpl tmp = entry.getValue();

                if (tmp.hasLockIntent() && isWaiterReadyToNotify(tmp, true)) {
                    assert !tmp.hasLockIntent() : "This waiter in not locked for notification [waiter=" + tmp + ']';

                    toNotify.add(tmp);
                }
            }

            if (deadlockPreventionPolicy.usePriority() && deadlockPreventionPolicy.waitTimeout() >= 0) {
                for (Entry<UUID, WaiterImpl> entry : waiters.entrySet()) {
                    WaiterImpl tmp = entry.getValue();

                    if (tmp.hasLockIntent() && isWaiterReadyToNotify(tmp, false)) {
                        assert tmp.hasLockIntent() : "Only failed waiter can be notified here [waiter=" + tmp + ']';

                        toNotify.add(tmp);
                        toFail.add(tmp.txId());
                    }
                }

                for (UUID failTx : toFail) {
                    var w = waiters.get(failTx);

                    if (w.locked()) {
                        w.refuseIntent();
                    } else {
                        waiters.remove(failTx);
                    }
                }
            }

            return toNotify;
        }

        /**
         * Makes the waiter fail after specified timeout (in milliseconds), if intended lock was not acquired within this timeout.
         *
         * @param waiter Waiter.
         */
        private void setWaiterTimeout(WaiterImpl waiter) {
            delayedExecutor.execute(() -> {
                if (!waiter.fut.isDone()) {
                    waiter.fut.completeExceptionally(new LockException(ACQUIRE_LOCK_TIMEOUT_ERR, "Failed to acquire a lock due to "
                            + "timeout [txId=" + waiter.txId() + ", waiter=" + waiter
                            + ", timeout=" + deadlockPreventionPolicy.waitTimeout() + ']'));
                }
            });
        }

        /**
         * Returns a collection of timestamps that is associated with the specified {@code key}.
         *
         * @return The waiters queue.
         */
        public Collection<UUID> queue() {
            synchronized (waiters) {
                return new ArrayList<>(waiters.keySet());
            }
        }

        /**
         * Returns a waiter for the specified {@code key}.
         *
         * @param txId Transaction id.
         * @return The waiter.
         */
        public Waiter waiter(UUID txId) {
            synchronized (waiters) {
                return waiters.get(txId);
            }
        }

        /**
         * Notifies about the lock conflict found between transactions.
         *
         * @param acquirerTx Transaction which tries to acquire the lock.
         * @return True if the conflict connected with an abandoned transaction, false in the other case.
         */
        private boolean conflictFound(UUID acquirerTx) {
            CompletableFuture<Void> eventResult = fireEvent(LOCK_CONFLICT, new LockEventParameters(acquirerTx, allLockHolderTxs()));
            // No async handling is expected.
            // TODO: https://issues.apache.org/jira/browse/IGNITE-21153
            assert eventResult.isDone() : "Async lock conflict handling is not supported";

            return eventResult.isCompletedExceptionally();
        }

        private Set<UUID> allLockHolderTxs() {
            return waiters.keySet();
        }
    }

    /**
     * A waiter implementation.
     */
    private static class WaiterImpl implements Comparable<WaiterImpl>, Waiter {
        /**
         * Holding locks by type.
         */
        private final Map<LockMode, Integer> locks = new EnumMap<>(LockMode.class);

        /**
         * Lock modes are marked as intended, but have not taken yet. This is NOT specific to intention lock modes, such as IS and IX.
         */
        private final Set<LockMode> intendedLocks = EnumSet.noneOf(LockMode.class);

        /** Locked future. */
        @IgniteToStringExclude
        private CompletableFuture<Void> fut;

        /** Waiter transaction id. */
        private final UUID txId;

        /** The lock mode to intend to hold. This is NOT specific to intention lock modes, such as IS and IX. */
        private LockMode intendedLockMode;

        /** The lock mode. */
        private LockMode lockMode;

        /**
         * The filed has a value when the waiter couldn't lock a key.
         */
        private LockException ex;

        /**
         * The constructor.
         *
         * @param txId Transaction id.
         * @param lockMode Lock mode.
         */
        WaiterImpl(UUID txId, LockMode lockMode) {
            this.fut = new CompletableFuture<>();
            this.txId = txId;
            this.intendedLockMode = lockMode;

            locks.put(lockMode, 1);
            intendedLocks.add(lockMode);
        }

        /**
         * Adds a lock mode.
         *
         * @param lockMode Lock mode.
         * @param increment Value to increment amount.
         */
        void addLock(LockMode lockMode, int increment) {
            locks.merge(lockMode, increment, Integer::sum);
        }

        /**
         * Removes a lock mode.
         *
         * @param lockMode Lock mode.
         * @return True if the lock is not locked in the passed mode, false otherwise.
         */
        private boolean removeLock(LockMode lockMode) {
            Integer counter = locks.get(lockMode);

            if (counter == null || counter < 2) {
                locks.remove(lockMode);

                return true;
            } else {
                locks.put(lockMode, counter - 1);

                return false;
            }
        }

        /**
         * Recalculates lock mode based of all locks which the waiter has taken.
         *
         * @param modeToRemove Mode without which, the recalculation will happen.
         * @return Previous lock mode.
         */
        LockMode recalculateMode(LockMode modeToRemove) {
            if (!removeLock(modeToRemove)) {
                return lockMode;
            }

            return recalculate();
        }

        /**
         * Recalculates lock supremums.
         *
         * @return Previous lock mode.
         */
        private LockMode recalculate() {
            LockMode newIntendedLockMode = null;
            LockMode newLockMode = null;

            for (LockMode mode : locks.keySet()) {
                assert locks.get(mode) > 0 : "Incorrect lock counter [txId=" + txId + ", mode=" + mode + "]";

                if (intendedLocks.contains(mode)) {
                    newIntendedLockMode = newIntendedLockMode == null ? mode : LockMode.supremum(newIntendedLockMode, mode);
                } else {
                    newLockMode = newLockMode == null ? mode : LockMode.supremum(newLockMode, mode);
                }
            }

            LockMode mode = lockMode;

            lockMode = newLockMode;
            intendedLockMode = newLockMode != null && newIntendedLockMode != null ? LockMode.supremum(newLockMode, newIntendedLockMode)
                    : newIntendedLockMode;

            return mode;
        }

        /**
         * Merge all locks that were held by another waiter to the current one.
         *
         * @param other Other waiter.
         */
        void upgrade(WaiterImpl other) {
            intendedLocks.addAll(other.intendedLocks);

            other.locks.entrySet().forEach(entry -> addLock(entry.getKey(), entry.getValue()));

            recalculate();

            if (other.hasLockIntent()) {
                fut = other.fut;
            }
        }

        /**
         * Removes all locks that were intended to hold.
         */
        void refuseIntent() {
            for (LockMode mode : intendedLocks) {
                locks.remove(mode);
            }

            intendedLocks.clear();
            intendedLockMode = null;
        }

        /** {@inheritDoc} */
        @Override
        public int compareTo(WaiterImpl o) {
            return txId.compareTo(o.txId);
        }

        /** Notifies a future listeners. */
        private void notifyLocked() {
            if (ex != null) {
                fut.completeExceptionally(ex);
            } else {
                assert lockMode != null;

                // TODO FIXME https://issues.apache.org/jira/browse/IGNITE-20985
                fut.complete(null);
            }
        }

        /** {@inheritDoc} */
        @Override
        public boolean locked() {
            return this.lockMode != null;
        }

        /**
         * Checks is the waiter has any intended to lock a key.
         *
         * @return True if the waiter has an intended lock, false otherwise.
         */
        public boolean hasLockIntent() {
            return this.intendedLockMode != null;
        }

        /** {@inheritDoc} */
        @Override
        public LockMode lockMode() {
            return lockMode;
        }

        /** {@inheritDoc} */
        @Override
        public LockMode intendedLockMode() {
            return intendedLockMode;
        }

        /** Grant a lock. */
        private void lock() {
            lockMode = intendedLockMode;

            intendedLockMode = null;

            intendedLocks.clear();
        }

        /**
         * Fails the lock waiter.
         *
         * @param e Lock exception.
         */
        private void fail(LockException e) {
            ex = e;
        }

        /** {@inheritDoc} */
        @Override
        public UUID txId() {
            return txId;
        }

        /** {@inheritDoc} */
        @Override
        public boolean equals(Object o) {
            if (!(o instanceof WaiterImpl)) {
                return false;
            }

            return compareTo((WaiterImpl) o) == 0;
        }

        /** {@inheritDoc} */
        @Override
        public int hashCode() {
            return txId.hashCode();
        }

        /** {@inheritDoc} */
        @Override
        public String toString() {
            return S.toString(WaiterImpl.class, this, "granted", fut.isDone() && !fut.isCompletedExceptionally());
        }
    }

    private static int spread(int h) {
        return (h ^ (h >>> 16)) & 0x7fffffff;
    }

    @TestOnly
    public LockState[] getSlots() {
        return locks.values().toArray(new LockState[]{});
    }

    public int available() {
        return Math.max(lockMapSize - lockTableSize.intValue(), 0);
    }
}<|MERGE_RESOLUTION|>--- conflicted
+++ resolved
@@ -83,15 +83,7 @@
 
     public static final String LOCK_MAP_SIZE_PROPERTY_NAME = "lockMapSize";
 
-<<<<<<< HEAD
-    public static final String RAW_SLOTS_MAX_SIZE_PROPERTY_NAME = "rawSlotsMaxSize";
-
-    /**
-     * Striped lock concurrency.
-     */
-=======
     /** Striped lock concurrency. */
->>>>>>> a683d00b
     private static final int CONCURRENCY = Math.max(1, Runtime.getRuntime().availableProcessors() / 2);
 
     private final LongAdder lockTableSize = new LongAdder();
