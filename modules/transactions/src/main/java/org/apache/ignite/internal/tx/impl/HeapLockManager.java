--- conflicted
+++ resolved
@@ -55,13 +55,11 @@
 import org.apache.ignite.internal.tx.LockManager;
 import org.apache.ignite.internal.tx.LockMode;
 import org.apache.ignite.internal.tx.Waiter;
-import org.apache.ignite.internal.tx.configuration.DeadlockPreventionPolicyConfiguration;
 import org.apache.ignite.internal.tx.event.LockEvent;
 import org.apache.ignite.internal.tx.event.LockEventParameters;
 import org.apache.ignite.internal.util.IgniteStripedReadWriteLock;
 import org.jetbrains.annotations.Nullable;
 import org.jetbrains.annotations.TestOnly;
-import org.jetbrains.annotations.VisibleForTesting;
 
 /**
  * A {@link LockManager} implementation which stores lock queues in the heap.
@@ -81,6 +79,11 @@
      */
     public static final int SLOTS = 131072;
 
+    /**
+     * Striped lock concurrency.
+     */
+    private static final int CONCURRENCY = Math.max(1, Runtime.getRuntime().availableProcessors() / 2);
+
     /** Lock map size. */
     private final int lockMapSize;
 
@@ -88,11 +91,6 @@
     private final int rawSlotsMaxSize;
 
     /**
-     * Striped lock concurrency.
-     */
-    private static final int CONCURRENCY = Math.max(1, Runtime.getRuntime().availableProcessors() / 2);
-
-    /**
      * Empty slots.
      */
     private final ConcurrentLinkedQueue<LockState> empty = new ConcurrentLinkedQueue<>();
@@ -131,18 +129,7 @@
      * Constructor.
      */
     public HeapLockManager() {
-<<<<<<< HEAD
-        this(SLOTS, SLOTS, new HeapUnboundedLockManager());
-=======
-        this(new WaitDieDeadlockPreventionPolicy(), SLOTS, SLOTS);
-    }
-
-    /**
-     * Constructor.
-     */
-    public HeapLockManager(DeadlockPreventionPolicy deadlockPreventionPolicy) {
-        this(deadlockPreventionPolicy, SLOTS, SLOTS);
->>>>>>> 230683cd
+        this(SLOTS, SLOTS);
     }
 
     /**
@@ -151,37 +138,19 @@
      * @param rawSlotsMaxSize Raw slots size.
      * @param lockMapSize Lock map size.
      */
-<<<<<<< HEAD
-    public HeapLockManager(int rawSlotsMaxSize, int lockMapSize, LockManager parentLockManager) {
+    public HeapLockManager(int rawSlotsMaxSize, int lockMapSize) {
         if (lockMapSize > rawSlotsMaxSize) {
             throw new IllegalArgumentException("maxSize=" + rawSlotsMaxSize + " < mapSize=" + lockMapSize);
         }
 
-        this.parentLockManager = Objects.requireNonNull(parentLockManager);
+        this.deadlockPreventionPolicy = deadlockPreventionPolicy;
 
         this.rawSlotsMaxSize = rawSlotsMaxSize;
         this.lockMapSize = lockMapSize;
-
-        parentLockManager.listen(LockEvent.LOCK_CONFLICT, parentLockConflictListener);
-    }
-
-    private void start(DeadlockPreventionPolicyConfiguration deadlockPreventionPolicyConfiguration) {
-        start(new DeadlockPreventionPolicyImpl(
-                deadlockPreventionPolicyConfiguration.txIdComparator().value(),
-                deadlockPreventionPolicyConfiguration.waitTimeout().value()
-        ));
     }
 
     @Override
     public void start(DeadlockPreventionPolicy deadlockPreventionPolicy) {
-=======
-    public HeapLockManager(DeadlockPreventionPolicy deadlockPreventionPolicy, int maxSize, int mapSize) {
-        if (mapSize > maxSize) {
-            throw new IllegalArgumentException("maxSize=" + maxSize + " < mapSize=" + mapSize);
-        }
-
->>>>>>> 230683cd
-        this.deadlockPreventionPolicy = deadlockPreventionPolicy;
 
         this.delayedExecutor = deadlockPreventionPolicy.waitTimeout() > 0
                 ? CompletableFuture.delayedExecutor(deadlockPreventionPolicy.waitTimeout(), TimeUnit.MILLISECONDS)
