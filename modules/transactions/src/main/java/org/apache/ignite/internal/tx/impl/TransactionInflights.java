/*
 * Licensed to the Apache Software Foundation (ASF) under one or more
 * contributor license agreements. See the NOTICE file distributed with
 * this work for additional information regarding copyright ownership.
 * The ASF licenses this file to You under the Apache License, Version 2.0
 * (the "License"); you may not use this file except in compliance with
 * the License. You may obtain a copy of the License at
 *
 *      http://www.apache.org/licenses/LICENSE-2.0
 *
 * Unless required by applicable law or agreed to in writing, software
 * distributed under the License is distributed on an "AS IS" BASIS,
 * WITHOUT WARRANTIES OR CONDITIONS OF ANY KIND, either express or implied.
 * See the License for the specific language governing permissions and
 * limitations under the License.
 */

package org.apache.ignite.internal.tx.impl;

import static java.util.concurrent.CompletableFuture.failedFuture;
import static java.util.stream.Collectors.toSet;
import static org.apache.ignite.internal.lang.IgniteStringFormatter.format;
import static org.apache.ignite.internal.tx.TxState.ABORTED;
import static org.apache.ignite.internal.util.CompletableFutures.allOfToList;
import static org.apache.ignite.internal.util.CompletableFutures.nullCompletedFuture;
import static org.apache.ignite.internal.util.ExceptionUtils.unwrapCause;
import static org.apache.ignite.lang.ErrorGroups.Transactions.TX_PRIMARY_REPLICA_EXPIRED_ERR;

import java.util.Collection;
import java.util.Map;
import java.util.Map.Entry;
import java.util.UUID;
import java.util.concurrent.CompletableFuture;
import java.util.concurrent.ConcurrentHashMap;
import java.util.function.Function;
import org.apache.ignite.internal.hlc.ClockService;
import org.apache.ignite.internal.hlc.HybridTimestamp;
import org.apache.ignite.internal.lang.IgniteBiTuple;
import org.apache.ignite.internal.placementdriver.PlacementDriver;
import org.apache.ignite.internal.replicator.ReplicationGroupId;
import org.apache.ignite.internal.replicator.TablePartitionId;
import org.apache.ignite.internal.tx.MismatchingTransactionOutcomeInternalException;
import org.apache.ignite.internal.tx.TransactionResult;
import org.apache.ignite.internal.tx.message.FinishedTransactionsBatchMessage;
import org.apache.ignite.network.ClusterNode;
import org.jetbrains.annotations.Nullable;

/**
 * Contains counters for in-flight requests of the transactions. Read-write transactions can't finish when some requests are in-flight.
 * Read-only transactions can't be included into {@link org.apache.ignite.internal.tx.message.FinishedTransactionsBatchMessage} when
 * some requests are in-flight.
 */
public class TransactionInflights {
    /** Hint for maximum concurrent txns. */
    private static final int MAX_CONCURRENT_TXNS = 1024;

    /** Txn contexts. */
    private final ConcurrentHashMap<UUID, TxContext> txCtxMap = new ConcurrentHashMap<>(MAX_CONCURRENT_TXNS);

    private final PlacementDriver placementDriver;

    private final ClockService clockService;

    public TransactionInflights(PlacementDriver placementDriver, ClockService clockService) {
        this.placementDriver = placementDriver;
        this.clockService = clockService;
    }

    /**
     * Registers the inflight update for a transaction.
     *
     * @param txId The transaction id.
     * @param readOnly Whether the transaction is read-only.
     * @return {@code True} if the inflight was registered. The update must be failed on false.
     */
    public boolean addInflight(UUID txId, boolean readOnly) {
        boolean[] res = {true};

        txCtxMap.compute(txId, (uuid, ctx) -> {
            if (ctx == null) {
                ctx = readOnly ? new ReadOnlyTxContext() : new ReadWriteTxContext(placementDriver, clockService);
            }

            res[0] = ctx.addInflight();

            return ctx;
        });

        return res[0];
    }

    /**
     * Unregisters the inflight for a transaction.
     *
     * @param txId The transaction id.
     */
    public void removeInflight(UUID txId) {
        // Can be null if tx was aborted and inflights were removed from the collection.
        TxContext tuple = txCtxMap.computeIfPresent(txId, (uuid, ctx) -> {
            ctx.removeInflight(txId);

            return ctx;
        });

        // Avoid completion under lock.
        if (tuple != null) {
            tuple.onInflightsRemoved();
        }
    }

    Collection<UUID> finishedReadOnlyTransactions() {
        return txCtxMap.entrySet().stream()
                .filter(e -> e.getValue() instanceof ReadOnlyTxContext && e.getValue().isReadyToFinish())
                .map(Entry::getKey)
                .collect(toSet());
    }

    void removeTxContext(UUID txId) {
        txCtxMap.remove(txId);
    }

    void removeTxContexts(Collection<UUID> txIds) {
        txCtxMap.keySet().removeAll(txIds);
    }

    void cancelWaitingInflights(TablePartitionId groupId) {
        for (Map.Entry<UUID, TxContext> ctxEntry : txCtxMap.entrySet()) {
            if (ctxEntry.getValue() instanceof ReadWriteTxContext) {
                ReadWriteTxContext txContext = (ReadWriteTxContext) ctxEntry.getValue();

                if (txContext.isTxFinishing()) {
                    IgniteBiTuple<ClusterNode, Long> nodeAndToken = txContext.enlistedGroups.get(groupId);

                    if (nodeAndToken != null) {
                        txContext.cancelWaitingInflights(groupId, nodeAndToken.get2());
                    }
                }
            }
        }
    }

    void markReadOnlyTxFinished(UUID txId, boolean timeoutExceeded) {
        txCtxMap.compute(txId, (k, ctx) -> {
            if (ctx == null) {
                ctx = new ReadOnlyTxContext(timeoutExceeded);
            }

            ctx.finishTx(null, timeoutExceeded);

            return ctx;
        });
    }

    ReadWriteTxContext lockTxForNewUpdates(UUID txId, Map<ReplicationGroupId, IgniteBiTuple<ClusterNode, Long>> enlistedGroups) {
        return (ReadWriteTxContext) txCtxMap.compute(txId, (uuid, tuple0) -> {
            if (tuple0 == null) {
                tuple0 = new ReadWriteTxContext(placementDriver, clockService, false); // No writes enlisted.
            }

            assert !tuple0.isTxFinishing() : "Transaction is already finished [id=" + uuid + "].";

            tuple0.finishTx(enlistedGroups, false);

            return tuple0;
        });
    }

    abstract static class TxContext {
        volatile long inflights = 0; // Updated under lock.

        boolean addInflight() {
            if (isTxFinishing()) {
                return false;
            } else {
                //noinspection NonAtomicOperationOnVolatileField
                inflights++;
                return true;
            }
        }

        void removeInflight(UUID txId) {
            assert inflights > 0 : format("No inflights, cannot remove any [txId={}, ctx={}]", txId, this);

            //noinspection NonAtomicOperationOnVolatileField
            inflights--;
        }

        abstract void onInflightsRemoved();

<<<<<<< HEAD
        abstract void finishTx(@Nullable Map<TablePartitionId, IgniteBiTuple<ClusterNode, Long>> enlistedGroups, boolean timeoutExceeded);
=======
        abstract void finishTx(@Nullable Map<ReplicationGroupId, IgniteBiTuple<ClusterNode, Long>> enlistedGroups);
>>>>>>> c45763d2

        abstract boolean isTxFinishing();

        abstract boolean isReadyToFinish();

        abstract boolean isTimeoutExceeded();
    }

    /**
     * Transaction inflights for read-only transactions are needed because of different finishing protocol which doesn't directly close
     * transaction resources (cursors, etc.). The finish of read-only transaction is a local operation, which is followed by the resources
     * vacuum that is made in background, see {@link FinishedReadOnlyTransactionTracker}. Before sending
     * {@link FinishedTransactionsBatchMessage}, the trackers needs to be sure that all operations (i.e. inflights) of the corresponding
     * transaction are finished.
     */
    private static class ReadOnlyTxContext extends TxContext {
        private volatile boolean markedFinished;
        private volatile boolean timeoutExceeded;

        ReadOnlyTxContext() {
            // No-op.
        }

        ReadOnlyTxContext(boolean timeoutExceeded) {
            this.timeoutExceeded = timeoutExceeded;
        }

        @Override
        public void onInflightsRemoved() {
            // No-op.
        }

        @Override
<<<<<<< HEAD
        public void finishTx(@Nullable Map<TablePartitionId, IgniteBiTuple<ClusterNode, Long>> enlistedGroups, boolean timeoutExceeded) {
=======
        public void finishTx(@Nullable Map<ReplicationGroupId, IgniteBiTuple<ClusterNode, Long>> enlistedGroups) {
>>>>>>> c45763d2
            markedFinished = true;
        }

        @Override
        public boolean isTxFinishing() {
            return markedFinished;
        }

        @Override
        public boolean isReadyToFinish() {
            return markedFinished && inflights == 0;
        }

        @Override
        boolean isTimeoutExceeded() {
            return timeoutExceeded;
        }

        @Override
        public String toString() {
            return "ReadOnlyTxContext [inflights=" + inflights + ']';
        }
    }

    static class ReadWriteTxContext extends TxContext {
        private final CompletableFuture<Void> waitRepFut = new CompletableFuture<>();
        private final PlacementDriver placementDriver;
        private volatile CompletableFuture<Void> finishInProgressFuture = null;
<<<<<<< HEAD
        private volatile Map<TablePartitionId, IgniteBiTuple<ClusterNode, Long>> enlistedGroups;
        private ClockService clockService;
        private volatile boolean timeoutExceeded;
=======
        private volatile Map<ReplicationGroupId, IgniteBiTuple<ClusterNode, Long>> enlistedGroups;
        private final ClockService clockService;
>>>>>>> c45763d2

        private ReadWriteTxContext(PlacementDriver placementDriver, ClockService clockService) {
            this(placementDriver, clockService, false);
        }

        private ReadWriteTxContext(PlacementDriver placementDriver, ClockService clockService, boolean timeoutExceeded) {
            this.placementDriver = placementDriver;
            this.clockService = clockService;
            this.timeoutExceeded = timeoutExceeded;
        }

        CompletableFuture<Void> performFinish(boolean commit, Function<Boolean, CompletableFuture<Void>> finishAction) {
            waitReadyToFinish(commit)
                    .whenComplete((ignoredReadyToFinish, readyException) -> finishAction.apply(commit && readyException == null)
                            .whenComplete((ignoredFinishActionResult, finishException) ->
                                    completeFinishInProgressFuture(commit, readyException, finishException))
                    );

            return finishInProgressFuture;
        }

        private void completeFinishInProgressFuture(
                boolean commit,
                @Nullable Throwable readyToFinishException,
                @Nullable Throwable finishException
        ) {
            if (readyToFinishException == null) {
                if (finishException == null) {
                    finishInProgressFuture.complete(null);
                } else {
                    finishInProgressFuture.completeExceptionally(finishException);
                }
            } else {
                Throwable unwrappedReadyToFinishException = unwrapCause(readyToFinishException);

                if (commit && unwrappedReadyToFinishException instanceof PrimaryReplicaExpiredException) {
                    finishInProgressFuture.completeExceptionally(new MismatchingTransactionOutcomeInternalException(
                            TX_PRIMARY_REPLICA_EXPIRED_ERR,
                            "Failed to commit the transaction.",
                            new TransactionResult(ABORTED, null),
                            unwrappedReadyToFinishException
                    ));
                } else {
                    finishInProgressFuture.completeExceptionally(unwrappedReadyToFinishException);
                }
            }
        }

        private CompletableFuture<Void> waitReadyToFinish(boolean commit) {
            if (commit) {
                HybridTimestamp now = clockService.now();

                var futures = new CompletableFuture[enlistedGroups.size()];

                int cntr = 0;

                for (Map.Entry<ReplicationGroupId, IgniteBiTuple<ClusterNode, Long>> e : enlistedGroups.entrySet()) {
                    futures[cntr++] = placementDriver.getPrimaryReplica(e.getKey(), now)
                            .thenApply(replicaMeta -> {
                                Long enlistmentConsistencyToken = e.getValue().get2();

                                if (replicaMeta == null || !enlistmentConsistencyToken.equals(replicaMeta.getStartTime().longValue())) {
                                    return failedFuture(new PrimaryReplicaExpiredException(e.getKey(), enlistmentConsistencyToken, null,
                                            replicaMeta));
                                }

                                return nullCompletedFuture();
                            });
                }

                return allOfToList(futures)
                        .thenCompose(unused -> waitNoInflights());
            } else {
                return nullCompletedFuture();
            }
        }

        private CompletableFuture<Void> waitNoInflights() {
            if (inflights == 0) {
                waitRepFut.complete(null);
            }
            return waitRepFut;
        }

        void cancelWaitingInflights(TablePartitionId groupId, Long enlistmentConsistencyToken) {
            waitRepFut.completeExceptionally(new PrimaryReplicaExpiredException(groupId, enlistmentConsistencyToken, null, null));
        }

        @Override
        public void onInflightsRemoved() {
            if (inflights == 0 && finishInProgressFuture != null) {
                waitRepFut.complete(null);
            }
        }

        @Override
<<<<<<< HEAD
        public void finishTx(Map<TablePartitionId, IgniteBiTuple<ClusterNode, Long>> enlistedGroups, boolean timeoutExceeded) {
=======
        public void finishTx(Map<ReplicationGroupId, IgniteBiTuple<ClusterNode, Long>> enlistedGroups) {
>>>>>>> c45763d2
            this.enlistedGroups = enlistedGroups;
            this.timeoutExceeded = timeoutExceeded;
            finishInProgressFuture = new CompletableFuture<>();
        }

        @Override
        public boolean isTxFinishing() {
            return finishInProgressFuture != null;
        }

        @Override
        public boolean isReadyToFinish() {
            return waitRepFut.isDone();
        }

        @Override
        boolean isTimeoutExceeded() {
            return timeoutExceeded;
        }

        @Override
        public String toString() {
            return "ReadWriteTxContext [inflights=" + inflights + ", waitRepFut=" + waitRepFut
                    + ", finishFut=" + finishInProgressFuture + ']';
        }
    }
}<|MERGE_RESOLUTION|>--- conflicted
+++ resolved
@@ -187,11 +187,7 @@
 
         abstract void onInflightsRemoved();
 
-<<<<<<< HEAD
-        abstract void finishTx(@Nullable Map<TablePartitionId, IgniteBiTuple<ClusterNode, Long>> enlistedGroups, boolean timeoutExceeded);
-=======
-        abstract void finishTx(@Nullable Map<ReplicationGroupId, IgniteBiTuple<ClusterNode, Long>> enlistedGroups);
->>>>>>> c45763d2
+        abstract void finishTx(@Nullable Map<ReplicationGroupId, IgniteBiTuple<ClusterNode, Long>> enlistedGroups, boolean timeoutExceeded);
 
         abstract boolean isTxFinishing();
 
@@ -225,11 +221,7 @@
         }
 
         @Override
-<<<<<<< HEAD
-        public void finishTx(@Nullable Map<TablePartitionId, IgniteBiTuple<ClusterNode, Long>> enlistedGroups, boolean timeoutExceeded) {
-=======
-        public void finishTx(@Nullable Map<ReplicationGroupId, IgniteBiTuple<ClusterNode, Long>> enlistedGroups) {
->>>>>>> c45763d2
+        public void finishTx(@Nullable Map<ReplicationGroupId, IgniteBiTuple<ClusterNode, Long>> enlistedGroups, boolean timeoutExceeded) {
             markedFinished = true;
         }
 
@@ -258,14 +250,9 @@
         private final CompletableFuture<Void> waitRepFut = new CompletableFuture<>();
         private final PlacementDriver placementDriver;
         private volatile CompletableFuture<Void> finishInProgressFuture = null;
-<<<<<<< HEAD
-        private volatile Map<TablePartitionId, IgniteBiTuple<ClusterNode, Long>> enlistedGroups;
-        private ClockService clockService;
-        private volatile boolean timeoutExceeded;
-=======
         private volatile Map<ReplicationGroupId, IgniteBiTuple<ClusterNode, Long>> enlistedGroups;
         private final ClockService clockService;
->>>>>>> c45763d2
+        private volatile boolean timeoutExceeded;
 
         private ReadWriteTxContext(PlacementDriver placementDriver, ClockService clockService) {
             this(placementDriver, clockService, false);
@@ -362,11 +349,7 @@
         }
 
         @Override
-<<<<<<< HEAD
-        public void finishTx(Map<TablePartitionId, IgniteBiTuple<ClusterNode, Long>> enlistedGroups, boolean timeoutExceeded) {
-=======
-        public void finishTx(Map<ReplicationGroupId, IgniteBiTuple<ClusterNode, Long>> enlistedGroups) {
->>>>>>> c45763d2
+        public void finishTx(Map<ReplicationGroupId, IgniteBiTuple<ClusterNode, Long>> enlistedGroups, boolean timeoutExceeded) {
             this.enlistedGroups = enlistedGroups;
             this.timeoutExceeded = timeoutExceeded;
             finishInProgressFuture = new CompletableFuture<>();
