/*
 * Licensed to the Apache Software Foundation (ASF) under one or more
 * contributor license agreements. See the NOTICE file distributed with
 * this work for additional information regarding copyright ownership.
 * The ASF licenses this file to You under the Apache License, Version 2.0
 * (the "License"); you may not use this file except in compliance with
 * the License. You may obtain a copy of the License at
 *
 *      http://www.apache.org/licenses/LICENSE-2.0
 *
 * Unless required by applicable law or agreed to in writing, software
 * distributed under the License is distributed on an "AS IS" BASIS,
 * WITHOUT WARRANTIES OR CONDITIONS OF ANY KIND, either express or implied.
 * See the License for the specific language governing permissions and
 * limitations under the License.
 */

package org.apache.ignite.internal.tx.impl;

import static java.util.concurrent.CompletableFuture.failedFuture;
import static java.util.stream.Collectors.toSet;
import static org.apache.ignite.internal.lang.IgniteStringFormatter.format;
import static org.apache.ignite.internal.tx.TxState.ABORTED;
import static org.apache.ignite.internal.util.CompletableFutures.allOfToList;
import static org.apache.ignite.internal.util.CompletableFutures.nullCompletedFuture;
import static org.apache.ignite.internal.util.ExceptionUtils.unwrapCause;
import static org.apache.ignite.lang.ErrorGroups.Transactions.TX_PRIMARY_REPLICA_EXPIRED_ERR;

import java.util.Collection;
import java.util.Map;
import java.util.Map.Entry;
import java.util.UUID;
import java.util.concurrent.CompletableFuture;
import java.util.concurrent.ConcurrentHashMap;
import java.util.function.Function;
import org.apache.ignite.internal.hlc.ClockService;
import org.apache.ignite.internal.hlc.HybridTimestamp;
import org.apache.ignite.internal.placementdriver.PlacementDriver;
import org.apache.ignite.internal.replicator.ReplicationGroupId;
import org.apache.ignite.internal.replicator.TablePartitionId;
import org.apache.ignite.internal.tx.MismatchingTransactionOutcomeInternalException;
import org.apache.ignite.internal.tx.PendingTxPartitionEnlistment;
import org.apache.ignite.internal.tx.TransactionResult;
import org.apache.ignite.internal.tx.message.FinishedTransactionsBatchMessage;
import org.jetbrains.annotations.Nullable;

/**
 * Contains counters for in-flight requests of the transactions. Read-write transactions can't finish when some requests are in-flight.
 * Read-only transactions can't be included into {@link org.apache.ignite.internal.tx.message.FinishedTransactionsBatchMessage} when
 * some requests are in-flight.
 */
public class TransactionInflights {
    /** Hint for maximum concurrent txns. */
    private static final int MAX_CONCURRENT_TXNS = 1024;

    /** Txn contexts. */
    private final ConcurrentHashMap<UUID, TxContext> txCtxMap = new ConcurrentHashMap<>(MAX_CONCURRENT_TXNS);

    private final PlacementDriver placementDriver;

    private final ClockService clockService;

    public TransactionInflights(PlacementDriver placementDriver, ClockService clockService) {
        this.placementDriver = placementDriver;
        this.clockService = clockService;
    }

    /**
     * Registers the inflight update for a transaction.
     *
     * @param txId The transaction id.
     * @param readOnly Whether the transaction is read-only.
     * @return {@code True} if the inflight was registered. The update must be failed on false.
     */
    public boolean addInflight(UUID txId, boolean readOnly) {
        boolean[] res = {true};

        txCtxMap.compute(txId, (uuid, ctx) -> {
            if (ctx == null) {
                ctx = readOnly ? new ReadOnlyTxContext() : new ReadWriteTxContext(placementDriver, clockService);
            }

            res[0] = ctx.addInflight();

            return ctx;
        });

        return res[0];
    }

    /**
     * Unregisters the inflight for a transaction.
     *
     * @param txId The transaction id.
     */
    public void removeInflight(UUID txId) {
        // Can be null if tx was aborted and inflights were removed from the collection.
        TxContext tuple = txCtxMap.computeIfPresent(txId, (uuid, ctx) -> {
            ctx.removeInflight(txId);

            return ctx;
        });

        // Avoid completion under lock.
        if (tuple != null) {
            tuple.onInflightsRemoved();
        }
    }

    Collection<UUID> finishedReadOnlyTransactions() {
        return txCtxMap.entrySet().stream()
                .filter(e -> e.getValue() instanceof ReadOnlyTxContext && e.getValue().isReadyToFinish())
                .map(Entry::getKey)
                .collect(toSet());
    }

    void removeTxContext(UUID txId) {
        txCtxMap.remove(txId);
    }

    void removeTxContexts(Collection<UUID> txIds) {
        txCtxMap.keySet().removeAll(txIds);
    }

    void cancelWaitingInflights(TablePartitionId groupId) {
        for (Map.Entry<UUID, TxContext> ctxEntry : txCtxMap.entrySet()) {
            if (ctxEntry.getValue() instanceof ReadWriteTxContext) {
                ReadWriteTxContext txContext = (ReadWriteTxContext) ctxEntry.getValue();

                if (txContext.isTxFinishing()) {
                    PendingTxPartitionEnlistment enlistment = txContext.enlistedGroups.get(groupId);

                    if (enlistment != null) {
                        txContext.cancelWaitingInflights(groupId, enlistment.consistencyToken());
                    }
                }
            }
        }
    }

    void markReadOnlyTxFinished(UUID txId, boolean timeoutExceeded) {
        txCtxMap.compute(txId, (k, ctx) -> {
            if (ctx == null) {
                ctx = new ReadOnlyTxContext(timeoutExceeded);
            }

            ctx.finishTx(null, timeoutExceeded);

            return ctx;
        });
    }

    ReadWriteTxContext lockTxForNewUpdates(UUID txId, Map<ReplicationGroupId, PendingTxPartitionEnlistment> enlistedGroups) {
        return (ReadWriteTxContext) txCtxMap.compute(txId, (uuid, tuple0) -> {
            if (tuple0 == null) {
                tuple0 = new ReadWriteTxContext(placementDriver, clockService, false); // No writes enlisted.
            }

            assert !tuple0.isTxFinishing() : "Transaction is already finished [id=" + uuid + "].";

            tuple0.finishTx(enlistedGroups, false);

            return tuple0;
        });
    }

    abstract static class TxContext {
        volatile long inflights = 0; // Updated under lock.

        boolean addInflight() {
            if (isTxFinishing()) {
                return false;
            } else {
                //noinspection NonAtomicOperationOnVolatileField
                inflights++;
                return true;
            }
        }

        void removeInflight(UUID txId) {
            assert inflights > 0 : format("No inflights, cannot remove any [txId={}, ctx={}]", txId, this);

            //noinspection NonAtomicOperationOnVolatileField
            inflights--;
        }

        abstract void onInflightsRemoved();

<<<<<<< HEAD
        abstract void finishTx(@Nullable Map<ReplicationGroupId, IgniteBiTuple<ClusterNode, Long>> enlistedGroups, boolean timeoutExceeded);
=======
        abstract void finishTx(@Nullable Map<ReplicationGroupId, PendingTxPartitionEnlistment> enlistedGroups);
>>>>>>> bba72e7d

        abstract boolean isTxFinishing();

        abstract boolean isReadyToFinish();

        abstract boolean isTimeoutExceeded();
    }

    /**
     * Transaction inflights for read-only transactions are needed because of different finishing protocol which doesn't directly close
     * transaction resources (cursors, etc.). The finish of read-only transaction is a local operation, which is followed by the resources
     * vacuum that is made in background, see {@link FinishedReadOnlyTransactionTracker}. Before sending
     * {@link FinishedTransactionsBatchMessage}, the trackers needs to be sure that all operations (i.e. inflights) of the corresponding
     * transaction are finished.
     */
    private static class ReadOnlyTxContext extends TxContext {
        private volatile boolean markedFinished;
        private volatile boolean timeoutExceeded;

        ReadOnlyTxContext() {
            // No-op.
        }

        ReadOnlyTxContext(boolean timeoutExceeded) {
            this.timeoutExceeded = timeoutExceeded;
        }

        @Override
        public void onInflightsRemoved() {
            // No-op.
        }

        @Override
<<<<<<< HEAD
        public void finishTx(@Nullable Map<ReplicationGroupId, IgniteBiTuple<ClusterNode, Long>> enlistedGroups, boolean timeoutExceeded) {
=======
        public void finishTx(@Nullable Map<ReplicationGroupId, PendingTxPartitionEnlistment> enlistedGroups) {
>>>>>>> bba72e7d
            markedFinished = true;
        }

        @Override
        public boolean isTxFinishing() {
            return markedFinished;
        }

        @Override
        public boolean isReadyToFinish() {
            return markedFinished && inflights == 0;
        }

        @Override
        boolean isTimeoutExceeded() {
            return timeoutExceeded;
        }

        @Override
        public String toString() {
            return "ReadOnlyTxContext [inflights=" + inflights + ']';
        }
    }

    static class ReadWriteTxContext extends TxContext {
        private final CompletableFuture<Void> waitRepFut = new CompletableFuture<>();
        private final PlacementDriver placementDriver;
        private volatile CompletableFuture<Void> finishInProgressFuture = null;
        private volatile Map<ReplicationGroupId, PendingTxPartitionEnlistment> enlistedGroups;
        private final ClockService clockService;
        private volatile boolean timeoutExceeded;

        private ReadWriteTxContext(PlacementDriver placementDriver, ClockService clockService) {
            this(placementDriver, clockService, false);
        }

        private ReadWriteTxContext(PlacementDriver placementDriver, ClockService clockService, boolean timeoutExceeded) {
            this.placementDriver = placementDriver;
            this.clockService = clockService;
            this.timeoutExceeded = timeoutExceeded;
        }

        CompletableFuture<Void> performFinish(boolean commit, Function<Boolean, CompletableFuture<Void>> finishAction) {
            waitReadyToFinish(commit)
                    .whenComplete((ignoredReadyToFinish, readyException) -> finishAction.apply(commit && readyException == null)
                            .whenComplete((ignoredFinishActionResult, finishException) ->
                                    completeFinishInProgressFuture(commit, readyException, finishException))
                    );

            return finishInProgressFuture;
        }

        private void completeFinishInProgressFuture(
                boolean commit,
                @Nullable Throwable readyToFinishException,
                @Nullable Throwable finishException
        ) {
            if (readyToFinishException == null) {
                if (finishException == null) {
                    finishInProgressFuture.complete(null);
                } else {
                    finishInProgressFuture.completeExceptionally(finishException);
                }
            } else {
                Throwable unwrappedReadyToFinishException = unwrapCause(readyToFinishException);

                if (commit && unwrappedReadyToFinishException instanceof PrimaryReplicaExpiredException) {
                    finishInProgressFuture.completeExceptionally(new MismatchingTransactionOutcomeInternalException(
                            TX_PRIMARY_REPLICA_EXPIRED_ERR,
                            "Failed to commit the transaction.",
                            new TransactionResult(ABORTED, null),
                            unwrappedReadyToFinishException
                    ));
                } else {
                    finishInProgressFuture.completeExceptionally(unwrappedReadyToFinishException);
                }
            }
        }

        private CompletableFuture<Void> waitReadyToFinish(boolean commit) {
            if (commit) {
                HybridTimestamp now = clockService.now();

                var futures = new CompletableFuture[enlistedGroups.size()];

                int cntr = 0;

                for (Map.Entry<ReplicationGroupId, PendingTxPartitionEnlistment> e : enlistedGroups.entrySet()) {
                    futures[cntr++] = placementDriver.getPrimaryReplica(e.getKey(), now)
                            .thenApply(replicaMeta -> {
                                long enlistmentConsistencyToken = e.getValue().consistencyToken();

                                if (replicaMeta == null || enlistmentConsistencyToken != replicaMeta.getStartTime().longValue()) {
                                    return failedFuture(new PrimaryReplicaExpiredException(e.getKey(), enlistmentConsistencyToken, null,
                                            replicaMeta));
                                }

                                return nullCompletedFuture();
                            });
                }

                return allOfToList(futures)
                        .thenCompose(unused -> waitNoInflights());
            } else {
                return nullCompletedFuture();
            }
        }

        private CompletableFuture<Void> waitNoInflights() {
            if (inflights == 0) {
                waitRepFut.complete(null);
            }
            return waitRepFut;
        }

        void cancelWaitingInflights(TablePartitionId groupId, long enlistmentConsistencyToken) {
            waitRepFut.completeExceptionally(new PrimaryReplicaExpiredException(groupId, enlistmentConsistencyToken, null, null));
        }

        @Override
        public void onInflightsRemoved() {
            if (inflights == 0 && finishInProgressFuture != null) {
                waitRepFut.complete(null);
            }
        }

        @Override
<<<<<<< HEAD
        public void finishTx(Map<ReplicationGroupId, IgniteBiTuple<ClusterNode, Long>> enlistedGroups, boolean timeoutExceeded) {
=======
        public void finishTx(Map<ReplicationGroupId, PendingTxPartitionEnlistment> enlistedGroups) {
>>>>>>> bba72e7d
            this.enlistedGroups = enlistedGroups;
            this.timeoutExceeded = timeoutExceeded;
            finishInProgressFuture = new CompletableFuture<>();
        }

        @Override
        public boolean isTxFinishing() {
            return finishInProgressFuture != null;
        }

        @Override
        public boolean isReadyToFinish() {
            return waitRepFut.isDone();
        }

        @Override
        boolean isTimeoutExceeded() {
            return timeoutExceeded;
        }

        @Override
        public String toString() {
            return "ReadWriteTxContext [inflights=" + inflights + ", waitRepFut=" + waitRepFut
                    + ", finishFut=" + finishInProgressFuture + ']';
        }
    }
}<|MERGE_RESOLUTION|>--- conflicted
+++ resolved
@@ -186,11 +186,7 @@
 
         abstract void onInflightsRemoved();
 
-<<<<<<< HEAD
-        abstract void finishTx(@Nullable Map<ReplicationGroupId, IgniteBiTuple<ClusterNode, Long>> enlistedGroups, boolean timeoutExceeded);
-=======
-        abstract void finishTx(@Nullable Map<ReplicationGroupId, PendingTxPartitionEnlistment> enlistedGroups);
->>>>>>> bba72e7d
+        abstract void finishTx(@Nullable Map<ReplicationGroupId, PendingTxPartitionEnlistment> enlistedGroups, boolean timeoutExceeded);
 
         abstract boolean isTxFinishing();
 
@@ -224,11 +220,7 @@
         }
 
         @Override
-<<<<<<< HEAD
-        public void finishTx(@Nullable Map<ReplicationGroupId, IgniteBiTuple<ClusterNode, Long>> enlistedGroups, boolean timeoutExceeded) {
-=======
-        public void finishTx(@Nullable Map<ReplicationGroupId, PendingTxPartitionEnlistment> enlistedGroups) {
->>>>>>> bba72e7d
+        public void finishTx(@Nullable Map<ReplicationGroupId, PendingTxPartitionEnlistment> enlistedGroups, boolean timeoutExceeded) {
             markedFinished = true;
         }
 
@@ -356,11 +348,7 @@
         }
 
         @Override
-<<<<<<< HEAD
-        public void finishTx(Map<ReplicationGroupId, IgniteBiTuple<ClusterNode, Long>> enlistedGroups, boolean timeoutExceeded) {
-=======
-        public void finishTx(Map<ReplicationGroupId, PendingTxPartitionEnlistment> enlistedGroups) {
->>>>>>> bba72e7d
+        public void finishTx(Map<ReplicationGroupId, PendingTxPartitionEnlistment> enlistedGroups, boolean timeoutExceeded) {
             this.enlistedGroups = enlistedGroups;
             this.timeoutExceeded = timeoutExceeded;
             finishInProgressFuture = new CompletableFuture<>();
