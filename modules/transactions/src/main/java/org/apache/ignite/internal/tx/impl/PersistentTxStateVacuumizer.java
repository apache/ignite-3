--- conflicted
+++ resolved
@@ -86,11 +86,7 @@
      * @param txIds Transaction ids to vacuum; map of commit partition ids to sets of {@link VacuumizableTx}.
      * @return A future, result is the set of successfully processed txn states and count of persistent states that were vacuumized.
      */
-<<<<<<< HEAD
-    public CompletableFuture<Set<UUID>> vacuumPersistentTxStates(Map<ZonePartitionId, Set<UUID>> txIds) {
-=======
-    public CompletableFuture<PersistentTxStateVacuumResult> vacuumPersistentTxStates(Map<TablePartitionId, Set<VacuumizableTx>> txIds) {
->>>>>>> 78a976b1
+    public CompletableFuture<PersistentTxStateVacuumResult> vacuumPersistentTxStates(Map<ZonePartitionId, Set<VacuumizableTx>> txIds) {
         Set<UUID> successful = ConcurrentHashMap.newKeySet();
         List<CompletableFuture<?>> futures = new ArrayList<>();
         AtomicInteger vacuumizedPersistentTxnStatesCount = new AtomicInteger();
