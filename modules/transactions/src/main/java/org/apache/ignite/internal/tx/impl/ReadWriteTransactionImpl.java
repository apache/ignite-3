/*
 * Licensed to the Apache Software Foundation (ASF) under one or more
 * contributor license agreements. See the NOTICE file distributed with
 * this work for additional information regarding copyright ownership.
 * The ASF licenses this file to You under the Apache License, Version 2.0
 * (the "License"); you may not use this file except in compliance with
 * the License. You may obtain a copy of the License at
 *
 *      http://www.apache.org/licenses/LICENSE-2.0
 *
 * Unless required by applicable law or agreed to in writing, software
 * distributed under the License is distributed on an "AS IS" BASIS,
 * WITHOUT WARRANTIES OR CONDITIONS OF ANY KIND, either express or implied.
 * See the License for the specific language governing permissions and
 * limitations under the License.
 */

package org.apache.ignite.internal.tx.impl;

import java.util.ArrayList;
import java.util.LinkedHashMap;
import java.util.List;
import java.util.Map;
import java.util.UUID;
import java.util.concurrent.CompletableFuture;
import java.util.concurrent.ConcurrentHashMap;
import java.util.concurrent.atomic.AtomicReferenceFieldUpdater;
import org.apache.ignite.internal.hlc.HybridTimestamp;
import org.apache.ignite.internal.lang.IgniteBiTuple;
import org.apache.ignite.internal.logger.IgniteLogger;
import org.apache.ignite.internal.logger.Loggers;
import org.apache.ignite.internal.replicator.TablePartitionId;
import org.apache.ignite.internal.tx.HybridTimestampTracker;
import org.apache.ignite.internal.tx.InternalTransaction;
import org.apache.ignite.internal.tx.TransactionIds;
import org.apache.ignite.internal.tx.TxManager;
import org.apache.ignite.network.ClusterNode;

/**
 * The read-write implementation of an internal transaction.
 */
public class ReadWriteTransactionImpl extends IgniteAbstractTransactionImpl {
    /** The logger. */
    private static final IgniteLogger LOG = Loggers.forClass(InternalTransaction.class);

    /** Commit partition updater. */
    private static final AtomicReferenceFieldUpdater<ReadWriteTransactionImpl, TablePartitionId> COMMIT_PART_UPDATER =
            AtomicReferenceFieldUpdater.newUpdater(ReadWriteTransactionImpl.class, TablePartitionId.class, "commitPart");

    /** Enlisted partitions: partition id -> (primary replica node, raft term). */
    private final Map<TablePartitionId, IgniteBiTuple<ClusterNode, Long>> enlisted = new ConcurrentHashMap<>();

    /** The tracker is used to track an observable timestamp. */
    private final HybridTimestampTracker observableTsTracker;

    private final boolean implicit;

    /** A partition which stores the transaction state. */
    private volatile TablePartitionId commitPart;

    /**
     * Constructs an explicit read-write transaction.
     *
     * @param txManager The tx manager.
     * @param observableTsTracker Observable timestamp tracker.
     * @param id The id.
     */
    public ReadWriteTransactionImpl(TxManager txManager, HybridTimestampTracker observableTsTracker, UUID id) {
        this(txManager, observableTsTracker, id, false);
    }

    /**
     * The constructor.
     *
     * @param txManager The tx manager.
     * @param observableTsTracker Observable timestamp tracker.
     * @param id The id.
     * @param implicit Whether the transaction will be implicit or not.
     */
    public ReadWriteTransactionImpl(TxManager txManager, HybridTimestampTracker observableTsTracker, UUID id, boolean implicit) {
        super(txManager, id);

        this.observableTsTracker = observableTsTracker;
        this.implicit = implicit;
    }

    /** {@inheritDoc} */
    @Override
    public boolean assignCommitPartition(TablePartitionId tablePartitionId) {
        return COMMIT_PART_UPDATER.compareAndSet(this, null, tablePartitionId);
    }

    /** {@inheritDoc} */
    @Override
    public TablePartitionId commitPartition() {
        return commitPart;
    }

    /** {@inheritDoc} */
    @Override
    public IgniteBiTuple<ClusterNode, Long> enlistedNodeAndTerm(TablePartitionId partGroupId) {
        return enlisted.get(partGroupId);
    }

    /** {@inheritDoc} */
    @Override
    public IgniteBiTuple<ClusterNode, Long> enlist(TablePartitionId tablePartitionId, IgniteBiTuple<ClusterNode, Long> nodeAndTerm) {
        return enlisted.computeIfAbsent(tablePartitionId, k -> nodeAndTerm);
    }

    /** {@inheritDoc} */
    @Override
    protected CompletableFuture<Void> finish(boolean commit) {
        Map<ClusterNode, List<IgniteBiTuple<TablePartitionId, Long>>> groups = new LinkedHashMap<>();

        if (!enlisted.isEmpty()) {
            enlisted.forEach((groupId, groupMeta) -> {
                ClusterNode recipientNode = groupMeta.get1();

                if (groups.containsKey(recipientNode)) {
                    groups.get(recipientNode).add(new IgniteBiTuple<>(groupId, groupMeta.get2()));
                } else {
                    List<IgniteBiTuple<TablePartitionId, Long>> items = new ArrayList<>();

                    items.add(new IgniteBiTuple<>(groupId, groupMeta.get2()));

                    groups.put(recipientNode, items);
                }
            });

            ClusterNode recipientNode = enlisted.get(commitPart).get1();
            Long term = enlisted.get(commitPart).get2();

            LOG.debug("Finish [recipientNode={}, term={} commit={}, txId={}, groups={}",
                    recipientNode, term, commit, id(), groups);

            assert recipientNode != null;
            assert term != null;

            return txManager.finish(
                    observableTsTracker,
                    commitPart,
                    recipientNode,
                    term,
                    commit,
                    groups,
                    id()
            );
        } else {
            return txManager.finish(
                    observableTsTracker,
                    null,
                    null,
                    null,
                    commit,
                    groups,
                    id()
            );
        }
<<<<<<< HEAD
=======

        // TODO: https://issues.apache.org/jira/browse/IGNITE-17688 Add proper exception handling.
        CompletableFuture<Void> mainFinishFut = CompletableFuture
                .allOf(enlistedResults.toArray(new CompletableFuture[0]))
                .thenCompose(
                        ignored -> {
                            Map<ClusterNode, List<IgniteBiTuple<TablePartitionId, Long>>> groups = new LinkedHashMap<>();

                            if (!enlisted.isEmpty()) {
                                enlisted.forEach((groupId, groupMeta) ->
                                        groups.computeIfAbsent(groupMeta.get1(), clusterNode -> new ArrayList<>())
                                                .add(new IgniteBiTuple<>(groupId, groupMeta.get2())));

                                IgniteBiTuple<ClusterNode, Long> nodeAndTerm = enlisted.get(commitPart);

                                ClusterNode recipientNode = nodeAndTerm.get1();
                                Long term = nodeAndTerm.get2();

                                LOG.debug("Finish [recipientNode={}, term={} commit={}, txId={}, groups={}",
                                        recipientNode, term, commit, id(), groups);

                                assert recipientNode != null;
                                assert term != null;

                                return txManager.finish(
                                        observableTsTracker,
                                        commitPart,
                                        recipientNode,
                                        term,
                                        commit,
                                        groups,
                                        id()
                                );
                            } else {
                                return txManager.finish(
                                        observableTsTracker,
                                        null,
                                        null,
                                        null,
                                        commit,
                                        groups,
                                        id()
                                );
                            }
                        }
                );

        mainFinishFut.handle((res, e) -> finishFut.complete(null));

        return mainFinishFut;
    }

    /** {@inheritDoc} */
    @Override
    public void enlistResultFuture(CompletableFuture<?> resultFuture) {
        enlistedResults.add(resultFuture);
>>>>>>> 5799a7a1
    }

    /** {@inheritDoc} */
    @Override
    public boolean isReadOnly() {
        return false;
    }

    /** {@inheritDoc} */
    @Override
    public HybridTimestamp readTimestamp() {
        return null;
    }

    @Override
    public HybridTimestamp startTimestamp() {
        return TransactionIds.beginTimestamp(id());
    }

<<<<<<< HEAD
=======
    @Override
    public boolean implicit() {
        return implicit;
    }
>>>>>>> 5799a7a1
}<|MERGE_RESOLUTION|>--- conflicted
+++ resolved
@@ -58,6 +58,9 @@
     /** A partition which stores the transaction state. */
     private volatile TablePartitionId commitPart;
 
+    /** The future used on repeated commit/rollback. */
+    private volatile CompletableFuture<Void> finishFut;
+
     /**
      * Constructs an explicit read-write transaction.
      *
@@ -114,22 +117,14 @@
         Map<ClusterNode, List<IgniteBiTuple<TablePartitionId, Long>>> groups = new LinkedHashMap<>();
 
         if (!enlisted.isEmpty()) {
-            enlisted.forEach((groupId, groupMeta) -> {
-                ClusterNode recipientNode = groupMeta.get1();
+            enlisted.forEach((groupId, groupMeta) ->
+                    groups.computeIfAbsent(groupMeta.get1(), clusterNode -> new ArrayList<>())
+                            .add(new IgniteBiTuple<>(groupId, groupMeta.get2())));
 
-                if (groups.containsKey(recipientNode)) {
-                    groups.get(recipientNode).add(new IgniteBiTuple<>(groupId, groupMeta.get2()));
-                } else {
-                    List<IgniteBiTuple<TablePartitionId, Long>> items = new ArrayList<>();
+            IgniteBiTuple<ClusterNode, Long> nodeAndTerm = enlisted.get(commitPart);
 
-                    items.add(new IgniteBiTuple<>(groupId, groupMeta.get2()));
-
-                    groups.put(recipientNode, items);
-                }
-            });
-
-            ClusterNode recipientNode = enlisted.get(commitPart).get1();
-            Long term = enlisted.get(commitPart).get2();
+            ClusterNode recipientNode = nodeAndTerm.get1();
+            Long term = nodeAndTerm.get2();
 
             LOG.debug("Finish [recipientNode={}, term={} commit={}, txId={}, groups={}",
                     recipientNode, term, commit, id(), groups);
@@ -157,65 +152,6 @@
                     id()
             );
         }
-<<<<<<< HEAD
-=======
-
-        // TODO: https://issues.apache.org/jira/browse/IGNITE-17688 Add proper exception handling.
-        CompletableFuture<Void> mainFinishFut = CompletableFuture
-                .allOf(enlistedResults.toArray(new CompletableFuture[0]))
-                .thenCompose(
-                        ignored -> {
-                            Map<ClusterNode, List<IgniteBiTuple<TablePartitionId, Long>>> groups = new LinkedHashMap<>();
-
-                            if (!enlisted.isEmpty()) {
-                                enlisted.forEach((groupId, groupMeta) ->
-                                        groups.computeIfAbsent(groupMeta.get1(), clusterNode -> new ArrayList<>())
-                                                .add(new IgniteBiTuple<>(groupId, groupMeta.get2())));
-
-                                IgniteBiTuple<ClusterNode, Long> nodeAndTerm = enlisted.get(commitPart);
-
-                                ClusterNode recipientNode = nodeAndTerm.get1();
-                                Long term = nodeAndTerm.get2();
-
-                                LOG.debug("Finish [recipientNode={}, term={} commit={}, txId={}, groups={}",
-                                        recipientNode, term, commit, id(), groups);
-
-                                assert recipientNode != null;
-                                assert term != null;
-
-                                return txManager.finish(
-                                        observableTsTracker,
-                                        commitPart,
-                                        recipientNode,
-                                        term,
-                                        commit,
-                                        groups,
-                                        id()
-                                );
-                            } else {
-                                return txManager.finish(
-                                        observableTsTracker,
-                                        null,
-                                        null,
-                                        null,
-                                        commit,
-                                        groups,
-                                        id()
-                                );
-                            }
-                        }
-                );
-
-        mainFinishFut.handle((res, e) -> finishFut.complete(null));
-
-        return mainFinishFut;
-    }
-
-    /** {@inheritDoc} */
-    @Override
-    public void enlistResultFuture(CompletableFuture<?> resultFuture) {
-        enlistedResults.add(resultFuture);
->>>>>>> 5799a7a1
     }
 
     /** {@inheritDoc} */
@@ -235,11 +171,8 @@
         return TransactionIds.beginTimestamp(id());
     }
 
-<<<<<<< HEAD
-=======
     @Override
     public boolean implicit() {
         return implicit;
     }
->>>>>>> 5799a7a1
 }