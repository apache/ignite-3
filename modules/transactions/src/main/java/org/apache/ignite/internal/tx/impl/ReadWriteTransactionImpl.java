/*
 * Licensed to the Apache Software Foundation (ASF) under one or more
 * contributor license agreements. See the NOTICE file distributed with
 * this work for additional information regarding copyright ownership.
 * The ASF licenses this file to You under the Apache License, Version 2.0
 * (the "License"); you may not use this file except in compliance with
 * the License. You may obtain a copy of the License at
 *
 *      http://www.apache.org/licenses/LICENSE-2.0
 *
 * Unless required by applicable law or agreed to in writing, software
 * distributed under the License is distributed on an "AS IS" BASIS,
 * WITHOUT WARRANTIES OR CONDITIONS OF ANY KIND, either express or implied.
 * See the License for the specific language governing permissions and
 * limitations under the License.
 */

package org.apache.ignite.internal.tx.impl;

import java.util.ArrayList;
import java.util.LinkedHashMap;
import java.util.List;
import java.util.Map;
import java.util.UUID;
import java.util.concurrent.CompletableFuture;
import java.util.concurrent.ConcurrentHashMap;
import java.util.concurrent.atomic.AtomicReferenceFieldUpdater;
import org.apache.ignite.internal.hlc.HybridTimestamp;
import org.apache.ignite.internal.lang.IgniteBiTuple;
import org.apache.ignite.internal.logger.IgniteLogger;
import org.apache.ignite.internal.logger.Loggers;
import org.apache.ignite.internal.replicator.TablePartitionId;
import org.apache.ignite.internal.tx.HybridTimestampTracker;
import org.apache.ignite.internal.tx.InternalTransaction;
import org.apache.ignite.internal.tx.TransactionIds;
import org.apache.ignite.internal.tx.TxManager;
import org.apache.ignite.network.ClusterNode;

/**
 * The read-write implementation of an internal transaction.
 */
public class ReadWriteTransactionImpl extends IgniteAbstractTransactionImpl {
    /** The logger. */
    private static final IgniteLogger LOG = Loggers.forClass(InternalTransaction.class);

    /** Commit partition updater. */
    private static final AtomicReferenceFieldUpdater<ReadWriteTransactionImpl, TablePartitionId> COMMIT_PART_UPDATER =
            AtomicReferenceFieldUpdater.newUpdater(ReadWriteTransactionImpl.class, TablePartitionId.class, "commitPart");

    /** Enlisted partitions: partition id -> (primary replica node, raft term). */
    private final Map<TablePartitionId, IgniteBiTuple<ClusterNode, Long>> enlisted = new ConcurrentHashMap<>();

<<<<<<< HEAD
=======
    /** Enlisted operation futures in this transaction. */
    private final List<CompletableFuture<?>> enlistedResults = new CopyOnWriteArrayList<>();

    /** The tracker is used to track an observable timestamp. */
    private final HybridTimestampTracker observableTsTracker;

>>>>>>> e37ff700
    /** A partition which stores the transaction state. */
    private volatile TablePartitionId commitPart;

    /**
     * The constructor.
     *
     * @param txManager The tx manager.
     * @param observableTsTracker Observable timestamp tracker.
     * @param id The id.
     */
    public ReadWriteTransactionImpl(TxManager txManager, HybridTimestampTracker observableTsTracker, UUID id) {
        super(txManager, id);

        this.observableTsTracker = observableTsTracker;
    }

    /** {@inheritDoc} */
    @Override
    public boolean assignCommitPartition(TablePartitionId tablePartitionId) {
        return COMMIT_PART_UPDATER.compareAndSet(this, null, tablePartitionId);
    }

    /** {@inheritDoc} */
    @Override
    public TablePartitionId commitPartition() {
        return commitPart;
    }

    /** {@inheritDoc} */
    @Override
    public IgniteBiTuple<ClusterNode, Long> enlistedNodeAndTerm(TablePartitionId partGroupId) {
        return enlisted.get(partGroupId);
    }

    /** {@inheritDoc} */
    @Override
    public IgniteBiTuple<ClusterNode, Long> enlist(TablePartitionId tablePartitionId, IgniteBiTuple<ClusterNode, Long> nodeAndTerm) {
        return enlisted.computeIfAbsent(tablePartitionId, k -> nodeAndTerm);
    }

    /** {@inheritDoc} */
    @Override
    protected CompletableFuture<Void> finish(boolean commit) {
        // TODO: https://issues.apache.org/jira/browse/IGNITE-17688 Add proper exception handling.
<<<<<<< HEAD
        if (!enlisted.isEmpty()) {
            Map<ClusterNode, List<IgniteBiTuple<TablePartitionId, Long>>> groups = new LinkedHashMap<>();
=======
        CompletableFuture<Void> mainFinishFut = CompletableFuture
                .allOf(enlistedResults.toArray(new CompletableFuture[0]))
                .thenCompose(
                        ignored -> {
                            Map<ClusterNode, List<IgniteBiTuple<TablePartitionId, Long>>> groups = new LinkedHashMap<>();

                            if (!enlisted.isEmpty()) {
                                enlisted.forEach((groupId, groupMeta) -> {
                                    ClusterNode recipientNode = groupMeta.get1();

                                    if (groups.containsKey(recipientNode)) {
                                        groups.get(recipientNode).add(new IgniteBiTuple<>(groupId, groupMeta.get2()));
                                    } else {
                                        List<IgniteBiTuple<TablePartitionId, Long>> items = new ArrayList<>();

                                        items.add(new IgniteBiTuple<>(groupId, groupMeta.get2()));

                                        groups.put(recipientNode, items);
                                    }
                                });

                                ClusterNode recipientNode = enlisted.get(commitPart).get1();
                                Long term = enlisted.get(commitPart).get2();

                                LOG.debug("Finish [recipientNode={}, term={} commit={}, txId={}, groups={}",
                                        recipientNode, term, commit, id(), groups);

                                assert recipientNode != null;
                                assert term != null;

                                return txManager.finish(
                                        observableTsTracker,
                                        commitPart,
                                        recipientNode,
                                        term,
                                        commit,
                                        groups,
                                        id()
                                );
                            } else {
                                return txManager.finish(
                                        observableTsTracker,
                                        null,
                                        null,
                                        null,
                                        commit,
                                        groups,
                                        id()
                                );
                            }
                        }
                );

        mainFinishFut.handle((res, e) -> finishFut.complete(null));

        return mainFinishFut;
    }
>>>>>>> e37ff700

            enlisted.forEach((groupId, groupMeta) -> {
                ClusterNode recipientNode = groupMeta.get1();

                if (groups.containsKey(recipientNode)) {
                    groups.get(recipientNode).add(new IgniteBiTuple<>(groupId, groupMeta.get2()));
                } else {
                    List<IgniteBiTuple<TablePartitionId, Long>> items = new ArrayList<>();

                    items.add(new IgniteBiTuple<>(groupId, groupMeta.get2()));

                    groups.put(recipientNode, items);
                }
            });

            ClusterNode recipientNode = enlisted.get(commitPart).get1();
            Long term = enlisted.get(commitPart).get2();

            LOG.debug("Finish [recipientNode={}, term={} commit={}, txId={}, groups={}",
                    recipientNode, term, commit, id(), groups);

            assert recipientNode != null;
            assert term != null;

            return txManager.finish(
                    commitPart,
                    recipientNode,
                    term,
                    commit,
                    groups,
                    id()
            );
        } else {
            // TODO: IGNITE-20033 TestOnly code, let's consider using Txn state map instead of states.
            txManager.changeState(id(), PENDING, commit ? COMMITED : ABORTED);

            return completedFuture(null);
        }
    }

    /** {@inheritDoc} */
    @Override
    public boolean isReadOnly() {
        return false;
    }

    /** {@inheritDoc} */
    @Override
    public HybridTimestamp readTimestamp() {
        return null;
    }

    @Override
    public HybridTimestamp startTimestamp() {
        return TransactionIds.beginTimestamp(id());
    }

}<|MERGE_RESOLUTION|>--- conflicted
+++ resolved
@@ -50,15 +50,9 @@
     /** Enlisted partitions: partition id -> (primary replica node, raft term). */
     private final Map<TablePartitionId, IgniteBiTuple<ClusterNode, Long>> enlisted = new ConcurrentHashMap<>();
 
-<<<<<<< HEAD
-=======
-    /** Enlisted operation futures in this transaction. */
-    private final List<CompletableFuture<?>> enlistedResults = new CopyOnWriteArrayList<>();
-
     /** The tracker is used to track an observable timestamp. */
     private final HybridTimestampTracker observableTsTracker;
 
->>>>>>> e37ff700
     /** A partition which stores the transaction state. */
     private volatile TablePartitionId commitPart;
 
@@ -102,70 +96,9 @@
     /** {@inheritDoc} */
     @Override
     protected CompletableFuture<Void> finish(boolean commit) {
-        // TODO: https://issues.apache.org/jira/browse/IGNITE-17688 Add proper exception handling.
-<<<<<<< HEAD
+        Map<ClusterNode, List<IgniteBiTuple<TablePartitionId, Long>>> groups = new LinkedHashMap<>();
+
         if (!enlisted.isEmpty()) {
-            Map<ClusterNode, List<IgniteBiTuple<TablePartitionId, Long>>> groups = new LinkedHashMap<>();
-=======
-        CompletableFuture<Void> mainFinishFut = CompletableFuture
-                .allOf(enlistedResults.toArray(new CompletableFuture[0]))
-                .thenCompose(
-                        ignored -> {
-                            Map<ClusterNode, List<IgniteBiTuple<TablePartitionId, Long>>> groups = new LinkedHashMap<>();
-
-                            if (!enlisted.isEmpty()) {
-                                enlisted.forEach((groupId, groupMeta) -> {
-                                    ClusterNode recipientNode = groupMeta.get1();
-
-                                    if (groups.containsKey(recipientNode)) {
-                                        groups.get(recipientNode).add(new IgniteBiTuple<>(groupId, groupMeta.get2()));
-                                    } else {
-                                        List<IgniteBiTuple<TablePartitionId, Long>> items = new ArrayList<>();
-
-                                        items.add(new IgniteBiTuple<>(groupId, groupMeta.get2()));
-
-                                        groups.put(recipientNode, items);
-                                    }
-                                });
-
-                                ClusterNode recipientNode = enlisted.get(commitPart).get1();
-                                Long term = enlisted.get(commitPart).get2();
-
-                                LOG.debug("Finish [recipientNode={}, term={} commit={}, txId={}, groups={}",
-                                        recipientNode, term, commit, id(), groups);
-
-                                assert recipientNode != null;
-                                assert term != null;
-
-                                return txManager.finish(
-                                        observableTsTracker,
-                                        commitPart,
-                                        recipientNode,
-                                        term,
-                                        commit,
-                                        groups,
-                                        id()
-                                );
-                            } else {
-                                return txManager.finish(
-                                        observableTsTracker,
-                                        null,
-                                        null,
-                                        null,
-                                        commit,
-                                        groups,
-                                        id()
-                                );
-                            }
-                        }
-                );
-
-        mainFinishFut.handle((res, e) -> finishFut.complete(null));
-
-        return mainFinishFut;
-    }
->>>>>>> e37ff700
-
             enlisted.forEach((groupId, groupMeta) -> {
                 ClusterNode recipientNode = groupMeta.get1();
 
@@ -190,6 +123,7 @@
             assert term != null;
 
             return txManager.finish(
+                    observableTsTracker,
                     commitPart,
                     recipientNode,
                     term,
@@ -198,10 +132,15 @@
                     id()
             );
         } else {
-            // TODO: IGNITE-20033 TestOnly code, let's consider using Txn state map instead of states.
-            txManager.changeState(id(), PENDING, commit ? COMMITED : ABORTED);
-
-            return completedFuture(null);
+            return txManager.finish(
+                    observableTsTracker,
+                    null,
+                    null,
+                    null,
+                    commit,
+                    groups,
+                    id()
+            );
         }
     }
 
