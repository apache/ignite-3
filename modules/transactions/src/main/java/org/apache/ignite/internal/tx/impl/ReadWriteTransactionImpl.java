--- conflicted
+++ resolved
@@ -18,14 +18,11 @@
 package org.apache.ignite.internal.tx.impl;
 
 import static org.apache.ignite.internal.lang.IgniteStringFormatter.format;
-<<<<<<< HEAD
+import static org.apache.ignite.lang.ErrorGroups.Transactions.TX_ALREADY_FINISHED_ERR;
 import static org.apache.ignite.internal.tx.TxState.FINISHING;
 import static org.apache.ignite.internal.tracing.TracingManager.spanWithResult;
 import static org.apache.ignite.internal.tx.TxState.isFinalState;
 import static org.apache.ignite.lang.ErrorGroups.Transactions.TX_FAILED_READ_WRITE_OPERATION_ERR;
-=======
-import static org.apache.ignite.lang.ErrorGroups.Transactions.TX_ALREADY_FINISHED_ERR;
->>>>>>> e5215745
 
 import java.util.Map;
 import java.util.UUID;
@@ -74,18 +71,14 @@
      * @param id The id.
      * @param txCoordinatorId Transaction coordinator inconsistent ID.
      */
-<<<<<<< HEAD
-    public ReadWriteTransactionImpl(TxManager txManager, HybridTimestampTracker observableTsTracker, UUID id, TraceSpan txSpan) {
-        super(txManager, id, txSpan);
-=======
     public ReadWriteTransactionImpl(
             TxManager txManager,
             HybridTimestampTracker observableTsTracker,
             UUID id,
-            String txCoordinatorId
+            String txCoordinatorId,
+            TraceSpan txSpan
     ) {
-        super(txManager, id, txCoordinatorId);
->>>>>>> e5215745
+        super(txManager, id, txCoordinatorId, txSpan);
 
         this.observableTsTracker = observableTsTracker;
     }
