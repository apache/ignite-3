/*
 * Licensed to the Apache Software Foundation (ASF) under one or more
 * contributor license agreements. See the NOTICE file distributed with
 * this work for additional information regarding copyright ownership.
 * The ASF licenses this file to You under the Apache License, Version 2.0
 * (the "License"); you may not use this file except in compliance with
 * the License. You may obtain a copy of the License at
 *
 *      http://www.apache.org/licenses/LICENSE-2.0
 *
 * Unless required by applicable law or agreed to in writing, software
 * distributed under the License is distributed on an "AS IS" BASIS,
 * WITHOUT WARRANTIES OR CONDITIONS OF ANY KIND, either express or implied.
 * See the License for the specific language governing permissions and
 * limitations under the License.
 */

package org.apache.ignite.internal.tx.impl;

import static org.apache.ignite.internal.lang.IgniteStringFormatter.format;
import static org.apache.ignite.internal.tx.TxState.isFinalState;
import static org.apache.ignite.lang.ErrorGroups.Transactions.TX_FAILED_READ_WRITE_OPERATION_ERR;

import java.util.Map;
import java.util.Map.Entry;
import java.util.UUID;
import java.util.concurrent.CompletableFuture;
import java.util.concurrent.ConcurrentHashMap;
import java.util.concurrent.atomic.AtomicReferenceFieldUpdater;
import java.util.concurrent.locks.ReentrantReadWriteLock;
import java.util.stream.Collectors;
import org.apache.ignite.internal.hlc.HybridTimestamp;
import org.apache.ignite.internal.lang.IgniteBiTuple;
import org.apache.ignite.internal.replicator.TablePartitionId;
import org.apache.ignite.internal.tx.HybridTimestampTracker;
import org.apache.ignite.internal.tx.TransactionIds;
import org.apache.ignite.internal.tx.TxManager;
import org.apache.ignite.network.ClusterNode;
import org.apache.ignite.tx.TransactionException;

/**
 * The read-write implementation of an internal transaction.
 */
public class ReadWriteTransactionImpl extends IgniteAbstractTransactionImpl {
    /** Commit partition updater. */
    private static final AtomicReferenceFieldUpdater<ReadWriteTransactionImpl, TablePartitionId> COMMIT_PART_UPDATER =
            AtomicReferenceFieldUpdater.newUpdater(ReadWriteTransactionImpl.class, TablePartitionId.class, "commitPart");

    /** Enlisted partitions: partition id -> (primary replica node, raft term). */
    private final Map<TablePartitionId, IgniteBiTuple<ClusterNode, Long>> enlisted = new ConcurrentHashMap<>();

    /** The tracker is used to track an observable timestamp. */
    private final HybridTimestampTracker observableTsTracker;

    /** A partition which stores the transaction state. */
    private volatile TablePartitionId commitPart;

    /** The lock protects the transaction topology from concurrent modification during finishing. */
    private final ReentrantReadWriteLock enlistPartitionLock = new ReentrantReadWriteLock();

    /** The future is initialized when this transaction starts committing or rolling back and is finished together with the transaction. */
    private CompletableFuture<Void> finishFuture;

    /**
     * Constructs an explicit read-write transaction.
     *
     * @param txManager The tx manager.
     * @param observableTsTracker Observable timestamp tracker.
     * @param id The id.
     */
    public ReadWriteTransactionImpl(TxManager txManager, HybridTimestampTracker observableTsTracker, UUID id) {
        super(txManager, id);

        this.observableTsTracker = observableTsTracker;
    }

    /** {@inheritDoc} */
    @Override
    public boolean assignCommitPartition(TablePartitionId tablePartitionId) {
        return COMMIT_PART_UPDATER.compareAndSet(this, null, tablePartitionId);
    }

    /** {@inheritDoc} */
    @Override
    public TablePartitionId commitPartition() {
        return commitPart;
    }

    /** {@inheritDoc} */
    @Override
    public IgniteBiTuple<ClusterNode, Long> enlistedNodeAndTerm(TablePartitionId partGroupId) {
        return enlisted.get(partGroupId);
    }

    /** {@inheritDoc} */
    @Override
    public IgniteBiTuple<ClusterNode, Long> enlist(TablePartitionId tablePartitionId, IgniteBiTuple<ClusterNode, Long> nodeAndTerm) {
        checkEnlistReady();

        enlistPartitionLock.readLock().lock();

        try {
            checkEnlistReady();

            return enlisted.computeIfAbsent(tablePartitionId, k -> nodeAndTerm);
        } finally {
            enlistPartitionLock.readLock().unlock();
        }
    }

    /**
     * Checks that this transaction was not finished and will be able to enlist another partition.
     */
    private void checkEnlistReady() {
        if (isFinalState(state())) {
            throw new TransactionException(
                    TX_FAILED_READ_WRITE_OPERATION_ERR,
                    format("Transaction is already finished [id={}, state={}].", id(), state()));
        }
    }

    /** {@inheritDoc} */
    @Override
    protected CompletableFuture<Void> finish(boolean commit) {
        if (isFinalState(state())) {
            return finishFuture;
        }

        enlistPartitionLock.writeLock().lock();

        try {
            if (!isFinalState(state())) {
                finishFuture = finishInternal(commit);
            }

            return finishFuture;
        } finally {
            enlistPartitionLock.writeLock().unlock();
        }
    }

    /**
     * Internal method for finishing this transaction.
     *
     * @param commit {@code true} to commit, false to rollback.
     * @return The future of transaction completion.
     */
    private CompletableFuture<Void> finishInternal(boolean commit) {
<<<<<<< HEAD
        if (!enlisted.isEmpty()) {
            Map<TablePartitionId, Long> enlistedGroups = enlisted.entrySet().stream()
                    .collect(Collectors.toMap(
                            Entry::getKey,
                            entry -> entry.getValue().get2()
                    ));

            IgniteBiTuple<ClusterNode, Long> nodeAndTerm = enlisted.get(commitPart);

            ClusterNode recipientNode = nodeAndTerm.get1();
            Long term = nodeAndTerm.get2();

            assert recipientNode != null;
            assert term != null;

            return txManager.finish(
                    observableTsTracker,
                    commitPart,
                    recipientNode,
                    term,
                    commit,
                    enlistedGroups,
                    id()
            );
        } else {
            return txManager.finish(
                    observableTsTracker,
                    null,
                    null,
                    null,
                    commit,
                    Collections.emptyMap(),
                    id()
            );
        }
=======
        Map<TablePartitionId, Long> enlistedGroups = enlisted.entrySet().stream()
                .collect(Collectors.toMap(
                        Entry::getKey,
                        entry -> entry.getValue().get2()
                ));

        return txManager.finish(observableTsTracker, commitPart, commit, enlistedGroups, id());
>>>>>>> a3bbea1b
    }

    /** {@inheritDoc} */
    @Override
    public boolean isReadOnly() {
        return false;
    }

    /** {@inheritDoc} */
    @Override
    public HybridTimestamp readTimestamp() {
        return null;
    }

    @Override
    public HybridTimestamp startTimestamp() {
        return TransactionIds.beginTimestamp(id());
    }
}<|MERGE_RESOLUTION|>--- conflicted
+++ resolved
@@ -146,43 +146,6 @@
      * @return The future of transaction completion.
      */
     private CompletableFuture<Void> finishInternal(boolean commit) {
-<<<<<<< HEAD
-        if (!enlisted.isEmpty()) {
-            Map<TablePartitionId, Long> enlistedGroups = enlisted.entrySet().stream()
-                    .collect(Collectors.toMap(
-                            Entry::getKey,
-                            entry -> entry.getValue().get2()
-                    ));
-
-            IgniteBiTuple<ClusterNode, Long> nodeAndTerm = enlisted.get(commitPart);
-
-            ClusterNode recipientNode = nodeAndTerm.get1();
-            Long term = nodeAndTerm.get2();
-
-            assert recipientNode != null;
-            assert term != null;
-
-            return txManager.finish(
-                    observableTsTracker,
-                    commitPart,
-                    recipientNode,
-                    term,
-                    commit,
-                    enlistedGroups,
-                    id()
-            );
-        } else {
-            return txManager.finish(
-                    observableTsTracker,
-                    null,
-                    null,
-                    null,
-                    commit,
-                    Collections.emptyMap(),
-                    id()
-            );
-        }
-=======
         Map<TablePartitionId, Long> enlistedGroups = enlisted.entrySet().stream()
                 .collect(Collectors.toMap(
                         Entry::getKey,
@@ -190,7 +153,6 @@
                 ));
 
         return txManager.finish(observableTsTracker, commitPart, commit, enlistedGroups, id());
->>>>>>> a3bbea1b
     }
 
     /** {@inheritDoc} */
