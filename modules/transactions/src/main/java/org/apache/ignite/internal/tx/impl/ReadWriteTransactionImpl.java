--- conflicted
+++ resolved
@@ -103,12 +103,15 @@
     /** {@inheritDoc} */
     @Override
     protected CompletableFuture<Void> finish(boolean commit) {
-        Map<ClusterNode, List<IgniteBiTuple<TablePartitionId, Long>>> groups = new LinkedHashMap<>();
+        Map<TablePartitionId, Long> enlistedGroups = new LinkedHashMap<>();
+        CompletableFuture<Void> finishFuture;
 
         if (!enlisted.isEmpty()) {
-            enlisted.forEach((groupId, groupMeta) ->
-                    groups.computeIfAbsent(groupMeta.get1(), clusterNode -> new ArrayList<>())
-                            .add(new IgniteBiTuple<>(groupId, groupMeta.get2())));
+            enlistedGroups = enlisted.entrySet().stream()
+                    .collect(Collectors.toMap(
+                            Entry::getKey,
+                            entry -> entry.getValue().get2()
+                    ));
 
             IgniteBiTuple<ClusterNode, Long> nodeAndTerm = enlisted.get(commitPart);
 
@@ -116,102 +119,44 @@
             Long term = nodeAndTerm.get2();
 
             LOG.debug("Finish [recipientNode={}, term={} commit={}, txId={}, groups={}",
-                    recipientNode, term, commit, id(), groups);
+                    recipientNode, term, commit, id(), enlistedGroups);
 
             assert recipientNode != null;
             assert term != null;
 
-            return txManager.finish(
+            finishFuture = txManager.finish(
                     observableTsTracker,
                     commitPart,
                     recipientNode,
                     term,
                     commit,
-                    groups,
+                    enlistedGroups,
                     id()
             );
         } else {
-            return txManager.finish(
+            finishFuture = txManager.finish(
                     observableTsTracker,
                     null,
                     null,
                     null,
                     commit,
-                    groups,
+                    enlistedGroups,
                     id()
             );
         }
-<<<<<<< HEAD
 
-        CompletableFuture<Void> mainFinishFut = CompletableFuture
-                .allOf(enlistedResults.toArray(new CompletableFuture[0]))
-                .thenCompose(
-                        ignored -> {
-                            Map<TablePartitionId, Long> enlistedGroups = new LinkedHashMap<>();
-
-                            if (!enlisted.isEmpty()) {
-                                enlistedGroups = enlisted.entrySet().stream()
-                                        .collect(Collectors.toMap(
-                                                Entry::getKey,
-                                                entry -> entry.getValue().get2()
-                                        ));
-
-                                IgniteBiTuple<ClusterNode, Long> nodeAndTerm = enlisted.get(commitPart);
-
-                                ClusterNode recipientNode = nodeAndTerm.get1();
-                                Long term = nodeAndTerm.get2();
-
-                                LOG.debug("Finish [recipientNode={}, term={} commit={}, txId={}, groups={}",
-                                        recipientNode, term, commit, id(), enlistedGroups);
-
-                                assert recipientNode != null;
-                                assert term != null;
-
-                                return txManager.finish(
-                                        observableTsTracker,
-                                        commitPart,
-                                        recipientNode,
-                                        term,
-                                        commit,
-                                        enlistedGroups,
-                                        id()
-                                );
-                            } else {
-                                return txManager.finish(
-                                        observableTsTracker,
-                                        null,
-                                        null,
-                                        null,
-                                        commit,
-                                        enlistedGroups,
-                                        id()
-                                );
-                            }
-                        }
-                ).exceptionally(
-                        e -> {
-                            if (e instanceof IgniteInternalException) {
-                                // Transaction is already rolled back. Just wrapping internal exception with public one.
-                                throw withCause(TransactionException::new, TX_PRIMARY_REPLICA_EXPIRED_ERR,
-                                        "Primary replica has expired, transaction will be rolled back", e);
-                            } else {
-                                // TODO: https://issues.apache.org/jira/browse/IGNITE-17688 Add proper exception handling.
-                                throw withCause(TransactionException::new, TX_FINISH_ERR, e);
-                            }
-                        }
-                );
-
-        mainFinishFut.handle((res, e) -> finishFut.complete(null));
-
-        return mainFinishFut;
-    }
-
-    /** {@inheritDoc} */
-    @Override
-    public void enlistResultFuture(CompletableFuture<?> resultFuture) {
-        enlistedResults.add(resultFuture);
-=======
->>>>>>> b9bd1c4d
+        return finishFuture.exceptionally(
+                e -> {
+                    if (e instanceof IgniteInternalException) {
+                        // Transaction is already rolled back. Just wrapping internal exception with public one.
+                        throw withCause(TransactionException::new, TX_PRIMARY_REPLICA_EXPIRED_ERR,
+                                "Primary replica has expired, transaction will be rolled back", e);
+                    } else {
+                        // TODO: https://issues.apache.org/jira/browse/IGNITE-17688 Add proper exception handling.
+                        throw withCause(TransactionException::new, TX_FINISH_ERR, e);
+                    }
+                }
+        );
     }
 
     /** {@inheritDoc} */
