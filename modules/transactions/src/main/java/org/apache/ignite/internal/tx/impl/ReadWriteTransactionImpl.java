/*
 * Licensed to the Apache Software Foundation (ASF) under one or more
 * contributor license agreements. See the NOTICE file distributed with
 * this work for additional information regarding copyright ownership.
 * The ASF licenses this file to You under the Apache License, Version 2.0
 * (the "License"); you may not use this file except in compliance with
 * the License. You may obtain a copy of the License at
 *
 *      http://www.apache.org/licenses/LICENSE-2.0
 *
 * Unless required by applicable law or agreed to in writing, software
 * distributed under the License is distributed on an "AS IS" BASIS,
 * WITHOUT WARRANTIES OR CONDITIONS OF ANY KIND, either express or implied.
 * See the License for the specific language governing permissions and
 * limitations under the License.
 */

package org.apache.ignite.internal.tx.impl;

<<<<<<< HEAD
import static org.apache.ignite.internal.tracing.OtelSpanManager.asyncSpan;
=======
import static org.apache.ignite.internal.lang.IgniteStringFormatter.format;
import static org.apache.ignite.internal.tx.TxState.isFinalState;
import static org.apache.ignite.lang.ErrorGroups.Transactions.TX_FAILED_READ_WRITE_OPERATION_ERR;
>>>>>>> 9481a965

import java.util.Collections;
import java.util.Map;
import java.util.Map.Entry;
import java.util.UUID;
import java.util.concurrent.CompletableFuture;
import java.util.concurrent.ConcurrentHashMap;
import java.util.concurrent.atomic.AtomicReferenceFieldUpdater;
import java.util.concurrent.locks.ReentrantReadWriteLock;
import java.util.stream.Collectors;
import org.apache.ignite.internal.hlc.HybridTimestamp;
import org.apache.ignite.internal.lang.IgniteBiTuple;
import org.apache.ignite.internal.logger.IgniteLogger;
import org.apache.ignite.internal.logger.Loggers;
import org.apache.ignite.internal.replicator.TablePartitionId;
import org.apache.ignite.internal.tracing.OtelSpanManager;
import org.apache.ignite.internal.tracing.TraceSpan;
import org.apache.ignite.internal.tx.HybridTimestampTracker;
import org.apache.ignite.internal.tx.InternalTransaction;
import org.apache.ignite.internal.tx.TransactionIds;
import org.apache.ignite.internal.tx.TxManager;
import org.apache.ignite.network.ClusterNode;
import org.apache.ignite.tx.TransactionException;

/**
 * The read-write implementation of an internal transaction.
 */
public class ReadWriteTransactionImpl extends IgniteAbstractTransactionImpl {
    /** The logger. */
    private static final IgniteLogger LOG = Loggers.forClass(InternalTransaction.class);

    /** Commit partition updater. */
    private static final AtomicReferenceFieldUpdater<ReadWriteTransactionImpl, TablePartitionId> COMMIT_PART_UPDATER =
            AtomicReferenceFieldUpdater.newUpdater(ReadWriteTransactionImpl.class, TablePartitionId.class, "commitPart");

    /** Enlisted partitions: partition id -> (primary replica node, raft term). */
    private final Map<TablePartitionId, IgniteBiTuple<ClusterNode, Long>> enlisted = new ConcurrentHashMap<>();

    /** The tracker is used to track an observable timestamp. */
    private final HybridTimestampTracker observableTsTracker;

    /** A partition which stores the transaction state. */
    private volatile TablePartitionId commitPart;

    /** The lock protects the transaction topology from concurrent modification during finishing. */
    private final ReentrantReadWriteLock enlistPartitionLock = new ReentrantReadWriteLock();

    /** The future is initialized when this transaction starts committing or rolling back and is finished together with the transaction. */
    private CompletableFuture<Void> finishFuture;

    /**
     * Constructs an explicit read-write transaction.
     *
     * @param txManager The tx manager.
     * @param observableTsTracker Observable timestamp tracker.
     * @param id The id.
     */
    public ReadWriteTransactionImpl(TxManager txManager, HybridTimestampTracker observableTsTracker, UUID id, TraceSpan txSpan) {
        super(txManager, id, txSpan);

        this.observableTsTracker = observableTsTracker;
    }

    /** {@inheritDoc} */
    @Override
    public boolean assignCommitPartition(TablePartitionId tablePartitionId) {
        return COMMIT_PART_UPDATER.compareAndSet(this, null, tablePartitionId);
    }

    /** {@inheritDoc} */
    @Override
    public TablePartitionId commitPartition() {
        return commitPart;
    }

    /** {@inheritDoc} */
    @Override
    public IgniteBiTuple<ClusterNode, Long> enlistedNodeAndTerm(TablePartitionId partGroupId) {
        return enlisted.get(partGroupId);
    }

    /** {@inheritDoc} */
    @Override
    public IgniteBiTuple<ClusterNode, Long> enlist(TablePartitionId tablePartitionId, IgniteBiTuple<ClusterNode, Long> nodeAndTerm) {
        checkEnlistReady();

        try {
            enlistPartitionLock.readLock().lock();

            checkEnlistReady();

            return enlisted.computeIfAbsent(tablePartitionId, k -> nodeAndTerm);
        } finally {
            enlistPartitionLock.readLock().unlock();
        }
    }

    /**
     * Checks that this transaction was not finished and will be able to enlist another partition.
     */
    private void checkEnlistReady() {
        if (isFinalState(state())) {
            throw new TransactionException(
                    TX_FAILED_READ_WRITE_OPERATION_ERR,
                    format("Transaction is already finished [id={}, state={}].", id(), state()));
        }
    }

    /** {@inheritDoc} */
    @Override
    protected CompletableFuture<Void> finish(boolean commit) {
<<<<<<< HEAD
        return OtelSpanManager.spanWithResult("ReadWriteTransactionImpl.finish", (span -> {
            if (!enlisted.isEmpty()) {
                Map<TablePartitionId, Long> enlistedGroups = enlisted.entrySet().stream()
                        .collect(Collectors.toMap(
                                Entry::getKey,
                                entry -> entry.getValue().get2()
                        ));

                IgniteBiTuple<ClusterNode, Long> nodeAndTerm = enlisted.get(commitPart);

                ClusterNode recipientNode = nodeAndTerm.get1();
                Long term = nodeAndTerm.get2();

                LOG.debug("Finish [recipientNode={}, term={} commit={}, txId={}, groups={}",
                        recipientNode, term, commit, id(), enlistedGroups);

                assert recipientNode != null;
                assert term != null;

                return txManager.finish(
                                observableTsTracker,
                                commitPart,
                                recipientNode,
                                term,
                                commit,
                                enlistedGroups,
                                id()
                        )
                        .whenComplete(traceSpan::whenComplete);
            } else {
                return txManager.finish(
                                observableTsTracker,
                                null,
                                null,
                                null,
                                commit,
                                Collections.emptyMap(),
                                id()
                        )
                        .whenComplete(traceSpan::whenComplete);
            }
        }));
=======
        if (isFinalState(state())) {
            return finishFuture;
        }

        try {
            enlistPartitionLock.writeLock().lock();

            if (!isFinalState(state())) {
                finishFuture = finishInternal(commit);
            }

            return finishFuture;
        } finally {
            enlistPartitionLock.writeLock().unlock();
        }
    }

    /**
     * Internal method for finishing this transaction.
     *
     * @param commit {@code true} to commit, false to rollback.
     * @return The future of transaction completion.
     */
    private CompletableFuture<Void> finishInternal(boolean commit) {
        if (!enlisted.isEmpty()) {
            Map<TablePartitionId, Long> enlistedGroups = enlisted.entrySet().stream()
                    .collect(Collectors.toMap(
                            Entry::getKey,
                            entry -> entry.getValue().get2()
                    ));

            IgniteBiTuple<ClusterNode, Long> nodeAndTerm = enlisted.get(commitPart);

            ClusterNode recipientNode = nodeAndTerm.get1();
            Long term = nodeAndTerm.get2();

            LOG.debug("Finish [recipientNode={}, term={} commit={}, txId={}, groups={}].",
                    recipientNode, term, commit, id(), enlistedGroups);

            assert recipientNode != null;
            assert term != null;

            return txManager.finish(
                    observableTsTracker,
                    commitPart,
                    recipientNode,
                    term,
                    commit,
                    enlistedGroups,
                    id()
            );
        } else {
            return txManager.finish(
                    observableTsTracker,
                    null,
                    null,
                    null,
                    commit,
                    Collections.emptyMap(),
                    id()
            );
        }
>>>>>>> 9481a965
    }

    /** {@inheritDoc} */
    @Override
    public boolean isReadOnly() {
        return false;
    }

    /** {@inheritDoc} */
    @Override
    public HybridTimestamp readTimestamp() {
        return null;
    }

    @Override
    public HybridTimestamp startTimestamp() {
        return TransactionIds.beginTimestamp(id());
    }
}<|MERGE_RESOLUTION|>--- conflicted
+++ resolved
@@ -17,13 +17,10 @@
 
 package org.apache.ignite.internal.tx.impl;
 
-<<<<<<< HEAD
+import static org.apache.ignite.internal.lang.IgniteStringFormatter.format;
 import static org.apache.ignite.internal.tracing.OtelSpanManager.asyncSpan;
-=======
-import static org.apache.ignite.internal.lang.IgniteStringFormatter.format;
 import static org.apache.ignite.internal.tx.TxState.isFinalState;
 import static org.apache.ignite.lang.ErrorGroups.Transactions.TX_FAILED_READ_WRITE_OPERATION_ERR;
->>>>>>> 9481a965
 
 import java.util.Collections;
 import java.util.Map;
@@ -135,21 +132,45 @@
     /** {@inheritDoc} */
     @Override
     protected CompletableFuture<Void> finish(boolean commit) {
-<<<<<<< HEAD
-        return OtelSpanManager.spanWithResult("ReadWriteTransactionImpl.finish", (span -> {
-            if (!enlisted.isEmpty()) {
-                Map<TablePartitionId, Long> enlistedGroups = enlisted.entrySet().stream()
-                        .collect(Collectors.toMap(
-                                Entry::getKey,
-                                entry -> entry.getValue().get2()
-                        ));
+        return OtelSpanManager.spanWithResult("ReadWriteTransactionImpl.finish", (span) -> {
+            if (isFinalState(state())) {
+                return finishFuture;
+            }
+
+            try {
+                enlistPartitionLock.writeLock().lock();
+
+                if (!isFinalState(state())) {
+                    finishFuture = finishInternal(commit);
+                }
+
+                return finishFuture;
+            } finally {
+                enlistPartitionLock.writeLock().unlock();
+            }
+        });
+    }
+
+    /**
+     * Internal method for finishing this transaction.
+     *
+     * @param commit {@code true} to commit, false to rollback.
+     * @return The future of transaction completion.
+     */
+    private CompletableFuture<Void> finishInternal(boolean commit) {
+        if (!enlisted.isEmpty()) {
+            Map<TablePartitionId, Long> enlistedGroups = enlisted.entrySet().stream()
+                    .collect(Collectors.toMap(
+                            Entry::getKey,
+                            entry -> entry.getValue().get2()
+                    ));
 
                 IgniteBiTuple<ClusterNode, Long> nodeAndTerm = enlisted.get(commitPart);
 
                 ClusterNode recipientNode = nodeAndTerm.get1();
                 Long term = nodeAndTerm.get2();
 
-                LOG.debug("Finish [recipientNode={}, term={} commit={}, txId={}, groups={}",
+                LOG.debug("Finish [recipientNode={}, term={} commit={}, txId={}, groups={}].",
                         recipientNode, term, commit, id(), enlistedGroups);
 
                 assert recipientNode != null;
@@ -178,70 +199,6 @@
                         .whenComplete(traceSpan::whenComplete);
             }
         }));
-=======
-        if (isFinalState(state())) {
-            return finishFuture;
-        }
-
-        try {
-            enlistPartitionLock.writeLock().lock();
-
-            if (!isFinalState(state())) {
-                finishFuture = finishInternal(commit);
-            }
-
-            return finishFuture;
-        } finally {
-            enlistPartitionLock.writeLock().unlock();
-        }
-    }
-
-    /**
-     * Internal method for finishing this transaction.
-     *
-     * @param commit {@code true} to commit, false to rollback.
-     * @return The future of transaction completion.
-     */
-    private CompletableFuture<Void> finishInternal(boolean commit) {
-        if (!enlisted.isEmpty()) {
-            Map<TablePartitionId, Long> enlistedGroups = enlisted.entrySet().stream()
-                    .collect(Collectors.toMap(
-                            Entry::getKey,
-                            entry -> entry.getValue().get2()
-                    ));
-
-            IgniteBiTuple<ClusterNode, Long> nodeAndTerm = enlisted.get(commitPart);
-
-            ClusterNode recipientNode = nodeAndTerm.get1();
-            Long term = nodeAndTerm.get2();
-
-            LOG.debug("Finish [recipientNode={}, term={} commit={}, txId={}, groups={}].",
-                    recipientNode, term, commit, id(), enlistedGroups);
-
-            assert recipientNode != null;
-            assert term != null;
-
-            return txManager.finish(
-                    observableTsTracker,
-                    commitPart,
-                    recipientNode,
-                    term,
-                    commit,
-                    enlistedGroups,
-                    id()
-            );
-        } else {
-            return txManager.finish(
-                    observableTsTracker,
-                    null,
-                    null,
-                    null,
-                    commit,
-                    Collections.emptyMap(),
-                    id()
-            );
-        }
->>>>>>> 9481a965
     }
 
     /** {@inheritDoc} */
