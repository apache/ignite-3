--- conflicted
+++ resolved
@@ -44,13 +44,8 @@
      * @param txCoordinatorId Transaction coordinator id.
      * @param commitPartitionId Commit partition id.
      */
-<<<<<<< HEAD
-    public TxStateMetaFinishing(@Nullable UUID txCoordinatorId, @Nullable TablePartitionId commitPartitionId) {
+    public TxStateMetaFinishing(@Nullable UUID txCoordinatorId, @Nullable ReplicationGroupId commitPartitionId) {
         super(TxState.FINISHING, txCoordinatorId, commitPartitionId, null, null, null);
-=======
-    public TxStateMetaFinishing(@Nullable UUID txCoordinatorId, @Nullable ReplicationGroupId commitPartitionId) {
-        super(TxState.FINISHING, txCoordinatorId, commitPartitionId, null, null);
->>>>>>> bba72e7d
     }
 
     /**
