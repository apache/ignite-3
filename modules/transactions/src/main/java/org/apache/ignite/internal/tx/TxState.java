/*
 * Licensed to the Apache Software Foundation (ASF) under one or more
 * contributor license agreements. See the NOTICE file distributed with
 * this work for additional information regarding copyright ownership.
 * The ASF licenses this file to You under the Apache License, Version 2.0
 * (the "License"); you may not use this file except in compliance with
 * the License. You may obtain a copy of the License at
 *
 *      http://www.apache.org/licenses/LICENSE-2.0
 *
 * Unless required by applicable law or agreed to in writing, software
 * distributed under the License is distributed on an "AS IS" BASIS,
 * WITHOUT WARRANTIES OR CONDITIONS OF ANY KIND, either express or implied.
 * See the License for the specific language governing permissions and
 * limitations under the License.
 */

package org.apache.ignite.internal.tx;

import static java.util.Objects.requireNonNull;

import org.jetbrains.annotations.Nullable;

/**
 * Transaction state.
 */
public enum TxState {
    /**
     * Active transaction that is in progress.
     */
    PENDING,

    /**
     * This state is possible only on a transaction coordinator from the moment of start of finalization process to the moment when
     * the coordinator receives a tx finish response from commit partition.
     */
    FINISHING,

    /**
     * Aborted (rolled back) transaction.
     */
    ABORTED,

    /**
     * Committed transaction.
     */
    COMMITED,

    /**
     * State that is assigned to a transaction due to absence of coordinator. It is temporary and can be changed to {@link TxState#COMMITED}
     * or {@link TxState#ABORTED} after recovery or successful write intent resolution.
     */
    ABANDONED;

    private static final boolean[][] TRANSITION_MATRIX = {
            { false, true,  false, true,  true,  true },
            { false, true,  true,  true,  true,  true },
            { false, false, false, true,  true,  true },
<<<<<<< HEAD
            { false, false, false, true,  false, true },
            { false, false, false, false, true,  true },
            { true,  false, false,  true,  true,  true }
=======
            { false, false, false, true,  false, false },
            { false, false, false, false, true,  false },
            { false,  false,  true,  true,  true,  true }
>>>>>>> 08827046
    };

    /**
     * Checks whether the state is final, i.e. no transition from this state is allowed.
     *
     * @param state Transaction state.
     * @return {@code true} if the state is either {@link #COMMITED} or {@link #ABORTED}
     */
    public static boolean isFinalState(TxState state) {
        return state == COMMITED || state == ABORTED;
    }

    /**
     * Checks the correctness of the transition between transaction states.
     *
     * @param before State before.
     * @param after State after.
     * @return Whether the transition is correct.
     */
    public static boolean checkTransitionCorrectness(@Nullable TxState before, TxState after) {
        requireNonNull(after);

        int beforeOrd = before == null ? 0 : before.ordinal() + 1;
        int afterOrd = after.ordinal() + 1;

        return TRANSITION_MATRIX[beforeOrd][afterOrd];
    }
}<|MERGE_RESOLUTION|>--- conflicted
+++ resolved
@@ -56,15 +56,9 @@
             { false, true,  false, true,  true,  true },
             { false, true,  true,  true,  true,  true },
             { false, false, false, true,  true,  true },
-<<<<<<< HEAD
-            { false, false, false, true,  false, true },
-            { false, false, false, false, true,  true },
-            { true,  false, false,  true,  true,  true }
-=======
             { false, false, false, true,  false, false },
             { false, false, false, false, true,  false },
             { false,  false,  true,  true,  true,  true }
->>>>>>> 08827046
     };
 
     /**
