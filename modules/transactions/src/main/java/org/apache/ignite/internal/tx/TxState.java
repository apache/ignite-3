/*
 * Licensed to the Apache Software Foundation (ASF) under one or more
 * contributor license agreements. See the NOTICE file distributed with
 * this work for additional information regarding copyright ownership.
 * The ASF licenses this file to You under the Apache License, Version 2.0
 * (the "License"); you may not use this file except in compliance with
 * the License. You may obtain a copy of the License at
 *
 *      http://www.apache.org/licenses/LICENSE-2.0
 *
 * Unless required by applicable law or agreed to in writing, software
 * distributed under the License is distributed on an "AS IS" BASIS,
 * WITHOUT WARRANTIES OR CONDITIONS OF ANY KIND, either express or implied.
 * See the License for the specific language governing permissions and
 * limitations under the License.
 */

package org.apache.ignite.internal.tx;

import static java.util.Objects.requireNonNull;

import org.jetbrains.annotations.Nullable;

/**
 * Transaction state.
 */
public enum TxState {
    /**
     * Active transaction that is in progress.
     */
    PENDING,

    /**
     * Transaction can be put in this state on a transaction coordinator or a commit partition on a start of finalization process
     * (for commit partition this is true only in case of recovery, when the commit partition initiates this finalization process)
     * and the transaction ends up with some final state ({@link #COMMITED} or {@link #ABORTED}) when receives a tx finish response from
     * commit partition on a coordinator, or finishes the transaction recovery on a commit partition. This state can be also seen locally
     * on data nodes if they are colocated with the coordinator or the commit partition.
     */
    FINISHING,

    /**
     * Aborted (rolled back) transaction.
     */
    ABORTED,
<<<<<<< HEAD

    /**
     * Committed transaction.
     */
    COMMITED,

    /**
     * State that is assigned to a transaction due to absence of coordinator. It is temporary and can be changed to {@link TxState#COMMITED}
     * or {@link TxState#ABORTED} after recovery or successful write intent resolution.
     */
=======
    COMMITTED,
>>>>>>> 38fa67e6
    ABANDONED;

    private static final boolean[][] TRANSITION_MATRIX = {
            { false, true,  false, true,  true,  true },
            { false, true,  true,  true,  true,  true },
            { false, false, false, true,  true,  true },
            { false, false, false, true,  false, false },
            { false, false, false, false, true,  false },
            { false,  false,  true,  true,  true,  true }
    };

    /**
     * Checks whether the state is final, i.e. no transition from this state is allowed.
     *
     * @param state Transaction state.
     * @return {@code true} if the state is either {@link #COMMITTED} or {@link #ABORTED}
     */
    public static boolean isFinalState(TxState state) {
        return state == COMMITTED || state == ABORTED;
    }

    /**
     * Checks the correctness of the transition between transaction states.
     *
     * @param before State before.
     * @param after State after.
     * @return Whether the transition is correct.
     */
    public static boolean checkTransitionCorrectness(@Nullable TxState before, TxState after) {
        requireNonNull(after);

        int beforeOrd = before == null ? 0 : before.ordinal() + 1;
        int afterOrd = after.ordinal() + 1;

        return TRANSITION_MATRIX[beforeOrd][afterOrd];
    }
}<|MERGE_RESOLUTION|>--- conflicted
+++ resolved
@@ -33,7 +33,7 @@
     /**
      * Transaction can be put in this state on a transaction coordinator or a commit partition on a start of finalization process
      * (for commit partition this is true only in case of recovery, when the commit partition initiates this finalization process)
-     * and the transaction ends up with some final state ({@link #COMMITED} or {@link #ABORTED}) when receives a tx finish response from
+     * and the transaction ends up with some final state ({@link #COMMITTED} or {@link #ABORTED}) when receives a tx finish response from
      * commit partition on a coordinator, or finishes the transaction recovery on a commit partition. This state can be also seen locally
      * on data nodes if they are colocated with the coordinator or the commit partition.
      */
@@ -43,20 +43,16 @@
      * Aborted (rolled back) transaction.
      */
     ABORTED,
-<<<<<<< HEAD
 
     /**
      * Committed transaction.
      */
-    COMMITED,
+    COMMITTED,
 
     /**
-     * State that is assigned to a transaction due to absence of coordinator. It is temporary and can be changed to {@link TxState#COMMITED}
+     * State that is assigned to a transaction due to absence of coordinator. It is temporary and can be changed to {@link TxState#COMMITTED}
      * or {@link TxState#ABORTED} after recovery or successful write intent resolution.
      */
-=======
-    COMMITTED,
->>>>>>> 38fa67e6
     ABANDONED;
 
     private static final boolean[][] TRANSITION_MATRIX = {
