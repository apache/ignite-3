/*
 * Licensed to the Apache Software Foundation (ASF) under one or more
 * contributor license agreements. See the NOTICE file distributed with
 * this work for additional information regarding copyright ownership.
 * The ASF licenses this file to You under the Apache License, Version 2.0
 * (the "License"); you may not use this file except in compliance with
 * the License. You may obtain a copy of the License at
 *
 *      http://www.apache.org/licenses/LICENSE-2.0
 *
 * Unless required by applicable law or agreed to in writing, software
 * distributed under the License is distributed on an "AS IS" BASIS,
 * WITHOUT WARRANTIES OR CONDITIONS OF ANY KIND, either express or implied.
 * See the License for the specific language governing permissions and
 * limitations under the License.
 */

package org.apache.ignite.internal.tx.message;

import static org.apache.ignite.internal.hlc.HybridTimestamp.nullableHybridTimestamp;

import java.util.List;
import java.util.Map;
import java.util.UUID;
import org.apache.ignite.internal.hlc.HybridTimestamp;
import org.apache.ignite.internal.replicator.TablePartitionId;
import org.apache.ignite.internal.replicator.message.ReplicaRequest;
import org.apache.ignite.internal.replicator.message.TimestampAware;
import org.apache.ignite.lang.IgniteBiTuple;
import org.apache.ignite.network.annotations.Marshallable;
import org.apache.ignite.network.annotations.Transferable;
import org.jetbrains.annotations.Nullable;

/**
 * Transaction finish replica request that will trigger following actions processing.
 *
 *  <ol>
 *      <li>Evaluate commit timestamp.</li>
 *      <li>Run specific raft {@code FinishTxCommand} command, that will apply txn state to corresponding txStateStorage.</li>
 *      <li>Send cleanup requests to all enlisted primary replicas.</li>
 *  </ol>
 */
@Transferable(TxMessageGroup.TX_FINISH_REQUEST)
public interface TxFinishReplicaRequest extends ReplicaRequest, TimestampAware {
    /**
     * Returns transaction Id.
     *
     * @return Transaction id.
     */
    UUID txId();

    /**
     * Returns {@code True} if a commit request.
     *
     * @return {@code True} to commit.
     */
    boolean commit();

    /**
     * Transaction commit timestamp.
     */
    long commitTimestampLong();

    /**
     * Transaction commit timestamp.
     */
    default @Nullable HybridTimestamp commitTimestamp() {
        return nullableHybridTimestamp(commitTimestampLong());
    }

    /**
     * Returns enlisted partition groups aggregated by expected primary replica nodes.
     *
     * @return Enlisted partition groups aggregated by expected primary replica nodes.
     */
    @Marshallable
    Map<String, List<IgniteBiTuple<TablePartitionId, Long>>> groups();

    /**
     * Gets an enlistment consistency token, the one that allows to detect whether primary replica changed within transaction.
     *
     * @return Enlistment consistency token.
     */
<<<<<<< HEAD
    @Marshallable
    Long enlistmentConsistencyToken();
=======
    @Deprecated
    Long term();
>>>>>>> 9d3f0856
}<|MERGE_RESOLUTION|>--- conflicted
+++ resolved
@@ -81,11 +81,5 @@
      *
      * @return Enlistment consistency token.
      */
-<<<<<<< HEAD
-    @Marshallable
     Long enlistmentConsistencyToken();
-=======
-    @Deprecated
-    Long term();
->>>>>>> 9d3f0856
 }