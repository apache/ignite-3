--- conflicted
+++ resolved
@@ -314,30 +314,24 @@
                     .term(term)
                     .build();
 
-<<<<<<< HEAD
             return replicaService.invoke(recipientNode, req)
-                    .thenRun(() -> {
-=======
-        return replicaService.invoke(recipientNode, req)
-                .thenRun(() ->
->>>>>>> 5799a7a1
-                        updateTxMeta(txId, old -> {
-                            if (isFinalState(old.txState())) {
-                                finishingStateMeta.txFinishFuture().complete(old);
-
-                                return old;
-                            }
-
-                            assert old instanceof TxStateMetaFinishing;
-
-                            TxStateMeta finalTxStateMeta = coordinatorFinalTxStateMeta(commit, commitTimestamp);
-
-                            finishingStateMeta.txFinishFuture().complete(finalTxStateMeta);
-
-                            return finalTxStateMeta;
-<<<<<<< HEAD
-                        });
-                    });
+                    .thenRun(() ->
+                            updateTxMeta(txId, old -> {
+                                if (isFinalState(old.txState())) {
+                                    finishingStateMeta.txFinishFuture().complete(old);
+
+                                    return old;
+                                }
+
+                                assert old instanceof TxStateMetaFinishing;
+
+                                TxStateMeta finalTxStateMeta = coordinatorFinalTxStateMeta(commit, commitTimestamp);
+
+                                finishingStateMeta.txFinishFuture().complete(finalTxStateMeta);
+
+                                return finalTxStateMeta;
+                            })
+                    );
         };
 
         if (!commit) {
@@ -401,10 +395,6 @@
         }
 
         return tuple.finishFut;
-=======
-                        })
-                );
->>>>>>> 5799a7a1
     }
 
     @Override
