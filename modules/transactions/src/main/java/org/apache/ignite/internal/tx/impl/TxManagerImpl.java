--- conflicted
+++ resolved
@@ -26,11 +26,7 @@
 import static org.apache.ignite.internal.tx.TxState.checkTransitionCorrectness;
 import static org.apache.ignite.internal.tx.TxState.isFinalState;
 import static org.apache.ignite.internal.util.CompletableFutures.nullCompletedFuture;
-<<<<<<< HEAD
-=======
-import static org.apache.ignite.internal.util.ExceptionUtils.withCause;
 import static org.apache.ignite.internal.util.IgniteUtils.inBusyLock;
->>>>>>> 25411b94
 import static org.apache.ignite.internal.util.IgniteUtils.inBusyLockAsync;
 import static org.apache.ignite.internal.util.IgniteUtils.shutdownAndAwaitTermination;
 import static org.apache.ignite.lang.ErrorGroups.Transactions.TX_READ_ONLY_TOO_OLD_ERR;
@@ -298,13 +294,8 @@
     }
 
     @Override
-<<<<<<< HEAD
     public @Nullable TxStateMeta updateTxMeta(UUID txId, Function<TxStateMeta, TxStateMeta> updater) {
-        return txStateVolatileStorage.updateMeta(txId, oldMeta -> {
-=======
-    public TxStateMeta updateTxMeta(UUID txId, Function<TxStateMeta, TxStateMeta> updater) {
         return inBusyLock(busyLock, () -> txStateVolatileStorage.updateMeta(txId, oldMeta -> {
->>>>>>> 25411b94
             TxStateMeta newMeta = updater.apply(oldMeta);
 
             if (newMeta == null) {
