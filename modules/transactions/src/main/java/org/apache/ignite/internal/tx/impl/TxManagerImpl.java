--- conflicted
+++ resolved
@@ -70,13 +70,10 @@
     /** The storage for tx states. */
     private final ConcurrentHashMap<UUID, TxState> states = new ConcurrentHashMap<>();
 
-<<<<<<< HEAD
-=======
     // TODO <MUTED> IGNITE-15932 use Storage for locks. Introduce limits, deny lock operation if the limit is exceeded.
     /** The storage for locks acquired by transactions. Each key is mapped to lock type where true is for read. */
     private final ConcurrentHashMap<UUID, Map<LockKey, Boolean>> locks = new ConcurrentHashMap<>();
 
->>>>>>> e05eb06d
     /**
      * The constructor.
      *
