--- conflicted
+++ resolved
@@ -418,14 +418,10 @@
 
             CompletableFuture<Void> txFuture = new CompletableFuture<>();
 
-<<<<<<< HEAD
             CompletableFuture<Void> oldFuture = readOnlyTxFutureById.put(txIdAndTimestamp, txFuture);
             assert oldFuture == null : "previous transaction has not completed yet: " + txIdAndTimestamp;
-=======
-        HybridTimestamp lowWatermark = this.lowWatermarkValueReference.get();
->>>>>>> d20ec21a
-
-            HybridTimestamp lowWatermark = this.lowWatermark.getLowWatermark();
+
+            HybridTimestamp lowWatermark = this.lowWatermarkValueReference.get();
 
             if (lowWatermark != null && readTimestamp.compareTo(lowWatermark) <= 0) {
                 // "updateLowWatermark" method updates "this.lowWatermark" field, and only then scans "this.readOnlyTxFutureById" for old
