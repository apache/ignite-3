/*
 * Licensed to the Apache Software Foundation (ASF) under one or more
 * contributor license agreements. See the NOTICE file distributed with
 * this work for additional information regarding copyright ownership.
 * The ASF licenses this file to You under the Apache License, Version 2.0
 * (the "License"); you may not use this file except in compliance with
 * the License. You may obtain a copy of the License at
 *
 *      http://www.apache.org/licenses/LICENSE-2.0
 *
 * Unless required by applicable law or agreed to in writing, software
 * distributed under the License is distributed on an "AS IS" BASIS,
 * WITHOUT WARRANTIES OR CONDITIONS OF ANY KIND, either express or implied.
 * See the License for the specific language governing permissions and
 * limitations under the License.
 */

package org.apache.ignite.internal.tx.impl;

import static java.util.concurrent.CompletableFuture.allOf;
import static java.util.concurrent.CompletableFuture.runAsync;
import static java.util.concurrent.CompletableFuture.supplyAsync;
import static org.apache.ignite.internal.tx.TxState.ABORTED;
import static org.apache.ignite.internal.tx.TxState.COMMITED;
import static org.apache.ignite.internal.tx.TxState.PENDING;
import static org.apache.ignite.internal.tx.TxState.checkTransitionCorrectness;
import static org.apache.ignite.internal.tx.TxState.isFinalState;
import static org.apache.ignite.internal.util.CompletableFutures.nullCompletedFuture;
import static org.apache.ignite.internal.util.IgniteUtils.inBusyLockAsync;
import static org.apache.ignite.internal.util.IgniteUtils.shutdownAndAwaitTermination;
import static org.apache.ignite.lang.ErrorGroups.Transactions.TX_READ_ONLY_TOO_OLD_ERR;
import static org.apache.ignite.lang.ErrorGroups.Transactions.TX_WAS_ABORTED_ERR;

import java.io.IOException;
import java.util.Collection;
import java.util.Comparator;
import java.util.HashSet;
import java.util.List;
import java.util.Map;
import java.util.Set;
import java.util.UUID;
import java.util.concurrent.CompletableFuture;
import java.util.concurrent.ConcurrentHashMap;
import java.util.concurrent.ConcurrentNavigableMap;
import java.util.concurrent.ConcurrentSkipListMap;
import java.util.concurrent.ExecutorService;
import java.util.concurrent.LinkedBlockingQueue;
import java.util.concurrent.ThreadPoolExecutor;
import java.util.concurrent.TimeUnit;
import java.util.concurrent.TimeoutException;
import java.util.concurrent.atomic.AtomicBoolean;
import java.util.concurrent.atomic.AtomicReference;
import java.util.function.Function;
import java.util.function.LongSupplier;
import java.util.function.Supplier;
import org.apache.ignite.internal.hlc.HybridClock;
import org.apache.ignite.internal.hlc.HybridTimestamp;
import org.apache.ignite.internal.lang.IgniteInternalException;
import org.apache.ignite.internal.lang.IgniteStringFormatter;
import org.apache.ignite.internal.logger.IgniteLogger;
import org.apache.ignite.internal.logger.Loggers;
import org.apache.ignite.internal.placementdriver.PlacementDriver;
import org.apache.ignite.internal.replicator.ReplicaService;
import org.apache.ignite.internal.replicator.ReplicationGroupId;
import org.apache.ignite.internal.replicator.TablePartitionId;
import org.apache.ignite.internal.replicator.exception.PrimaryReplicaMissException;
import org.apache.ignite.internal.replicator.exception.ReplicationTimeoutException;
import org.apache.ignite.internal.replicator.message.ErrorReplicaResponse;
import org.apache.ignite.internal.replicator.message.ReplicaMessageGroup;
import org.apache.ignite.internal.replicator.message.ReplicaResponse;
import org.apache.ignite.internal.thread.NamedThreadFactory;
import org.apache.ignite.internal.tx.HybridTimestampTracker;
import org.apache.ignite.internal.tx.InternalTransaction;
import org.apache.ignite.internal.tx.LockManager;
import org.apache.ignite.internal.tx.TransactionMeta;
import org.apache.ignite.internal.tx.TxManager;
import org.apache.ignite.internal.tx.TxState;
import org.apache.ignite.internal.tx.TxStateMeta;
import org.apache.ignite.internal.tx.TxStateMetaFinishing;
<<<<<<< HEAD
=======
import org.apache.ignite.internal.tx.configuration.TransactionConfiguration;
import org.apache.ignite.internal.tx.message.TxFinishReplicaRequest;
import org.apache.ignite.internal.tx.message.TxMessagesFactory;
>>>>>>> e7010e4c
import org.apache.ignite.internal.util.CompletableFutures;
import org.apache.ignite.internal.util.ExceptionUtils;
import org.apache.ignite.internal.util.IgniteSpinBusyLock;
import org.apache.ignite.network.ClusterService;
import org.apache.ignite.network.NetworkMessage;
import org.apache.ignite.network.NetworkMessageHandler;
import org.apache.ignite.tx.TransactionException;
import org.jetbrains.annotations.Nullable;

/**
 * A transaction manager implementation.
 *
 * <p>Uses 2PC for atomic commitment and 2PL for concurrency control.
 */
public class TxManagerImpl implements TxManager, NetworkMessageHandler {
    /** The logger. */
    private static final IgniteLogger LOG = Loggers.forClass(TxManagerImpl.class);

    /** Hint for maximum concurrent txns. */
    private static final int MAX_CONCURRENT_TXNS = 1024;

<<<<<<< HEAD
=======
    private static final int AWAIT_PRIMARY_REPLICA_TIMEOUT = 10;

    /** Tx messages factory. */
    private static final TxMessagesFactory FACTORY = new TxMessagesFactory();

    /** Transaction configuration. */
    private final TransactionConfiguration txConfig;

    private final ReplicaService replicaService;

>>>>>>> e7010e4c
    /** Lock manager. */
    private final LockManager lockManager;

    /** Executor that runs async transaction cleanup actions. */
    private final ExecutorService cleanupExecutor;

    /** A hybrid logical clock. */
    private final HybridClock clock;

    /** Generates transaction IDs. */
    private final TransactionIdGenerator transactionIdGenerator;

    /** The local state storage. */
    private final VolatileTxStateMetaStorage txStateVolatileStorage = new VolatileTxStateMetaStorage();

    /** Txn contexts. */
    private final ConcurrentHashMap<UUID, TxContext> txCtxMap = new ConcurrentHashMap<>(MAX_CONCURRENT_TXNS);

    /** Future of a read-only transaction by it {@link TxIdAndTimestamp}. */
    private final ConcurrentNavigableMap<TxIdAndTimestamp, CompletableFuture<Void>> readOnlyTxFutureById = new ConcurrentSkipListMap<>(
            Comparator.comparing(TxIdAndTimestamp::getReadTimestamp).thenComparing(TxIdAndTimestamp::getTxId)
    );

    /**
     * Low watermark, does not allow creating read-only transactions less than or equal to this value, {@code null} means it has never been
     * updated yet.
     */
    private final AtomicReference<HybridTimestamp> lowWatermark = new AtomicReference<>();

    private final PlacementDriver placementDriver;

    private final PlacementDriverHelper placementDriverHelper;

    private final LongSupplier idleSafeTimePropagationPeriodMsSupplier;

    /** Prevents double stopping of the tracker. */
    private final AtomicBoolean stopGuard = new AtomicBoolean();

    /** Busy lock to stop synchronously. */
    private final IgniteSpinBusyLock busyLock = new IgniteSpinBusyLock();

    /** Cluster service. */
    private final ClusterService clusterService;

    /** Detector of transactions that lost the coordinator. */
    private final OrphanDetector orphanDetector;

    /** Local node network identity. This id is available only after the network has started. */
    private String localNodeId;

    /**
     * Server cleanup processor.
     */
    private final TxCleanupRequestHandler txCleanupRequestHandler;

    /**
     * Cleanup request sender.
     */
    private final TxCleanupRequestSender txCleanupRequestSender;

    /**
     * Transaction message sender.
     */
    private final TxMessageSender txMessageSender;

    /**
     * The constructor.
     *
     * @param txConfig Transaction configuration.
     * @param clusterService Cluster service.
     * @param replicaService Replica service.
     * @param lockManager Lock manager.
     * @param clock A hybrid logical clock.
     * @param transactionIdGenerator Used to generate transaction IDs.
     * @param placementDriver Placement driver.
     * @param idleSafeTimePropagationPeriodMsSupplier Used to get idle safe time propagation period in ms.
     */
    public TxManagerImpl(
            TransactionConfiguration txConfig,
            ClusterService clusterService,
            ReplicaService replicaService,
            LockManager lockManager,
            HybridClock clock,
            TransactionIdGenerator transactionIdGenerator,
            PlacementDriver placementDriver,
            LongSupplier idleSafeTimePropagationPeriodMsSupplier
    ) {
<<<<<<< HEAD
=======
        this.txConfig = txConfig;
        this.replicaService = replicaService;
>>>>>>> e7010e4c
        this.lockManager = lockManager;
        this.clock = clock;
        this.transactionIdGenerator = transactionIdGenerator;
        this.clusterService = clusterService;
        this.placementDriver = placementDriver;
        this.idleSafeTimePropagationPeriodMsSupplier = idleSafeTimePropagationPeriodMsSupplier;

        placementDriverHelper = new PlacementDriverHelper(placementDriver, clock);

        int cpus = Runtime.getRuntime().availableProcessors();

        cleanupExecutor = new ThreadPoolExecutor(
                cpus,
                cpus,
                100,
                TimeUnit.MILLISECONDS,
                new LinkedBlockingQueue<>(),
                new NamedThreadFactory("tx-async-cleanup", LOG));

        orphanDetector = new OrphanDetector(clusterService.topologyService(), replicaService, placementDriver, lockManager, clock);

        txMessageSender = new TxMessageSender(clusterService, replicaService, clock);

        WriteIntentSwitchProcessor writeIntentSwitchProcessor =
                new WriteIntentSwitchProcessor(placementDriverHelper, txMessageSender, clusterService);

        txCleanupRequestHandler = new TxCleanupRequestHandler(clusterService, lockManager, clock, writeIntentSwitchProcessor);

        txCleanupRequestSender = new TxCleanupRequestSender(txMessageSender, placementDriverHelper, writeIntentSwitchProcessor);
    }

    @Override
    public InternalTransaction begin(HybridTimestampTracker timestampTracker) {
        return begin(timestampTracker, false);
    }

    @Override
    public InternalTransaction begin(HybridTimestampTracker timestampTracker, boolean readOnly) {
        HybridTimestamp beginTimestamp = clock.now();
        UUID txId = transactionIdGenerator.transactionIdFor(beginTimestamp);
        updateTxMeta(txId, old -> new TxStateMeta(PENDING, localNodeId, null, null));

        if (!readOnly) {
            return new ReadWriteTransactionImpl(this, timestampTracker, txId);
        }

        HybridTimestamp observableTimestamp = timestampTracker.get();

        HybridTimestamp readTimestamp = observableTimestamp != null
                ? HybridTimestamp.max(observableTimestamp, currentReadTimestamp())
                : currentReadTimestamp();

        TxIdAndTimestamp txIdAndTimestamp = new TxIdAndTimestamp(readTimestamp, txId);

        CompletableFuture<Void> txFuture = new CompletableFuture<>();

        CompletableFuture<Void> oldFuture = readOnlyTxFutureById.put(txIdAndTimestamp, txFuture);
        assert oldFuture == null : "previous transaction has not completed yet: " + txIdAndTimestamp;

        HybridTimestamp lowWatermark = this.lowWatermark.get();

        if (lowWatermark != null && readTimestamp.compareTo(lowWatermark) <= 0) {
            // "updateLowWatermark" method updates "this.lowWatermark" field, and only then scans "this.readOnlyTxFutureById" for old
            // transactions to wait. In order for that code to work safely, we have to make sure that no "too old" transactions will be
            // created here in "begin" method after "this.lowWatermark" is already updated. The simplest way to achieve that is to check
            // LW after we add transaction to the map (adding transaction to the map before reading LW value, of course).
            readOnlyTxFutureById.remove(txIdAndTimestamp);

            // Completing the future is necessary, because "updateLowWatermark" method may already wait for it if race condition happened.
            txFuture.complete(null);

            throw new IgniteInternalException(
                    TX_READ_ONLY_TOO_OLD_ERR,
                    "Timestamp of read-only transaction must be greater than the low watermark: [txTimestamp={}, lowWatermark={}]",
                    readTimestamp,
                    lowWatermark
            );
        }

        return new ReadOnlyTransactionImpl(this, timestampTracker, txId, readTimestamp);
    }

    /**
     * Current read timestamp, for calculation of read timestamp of read-only transactions.
     *
     * @return Current read timestamp.
     */
    private HybridTimestamp currentReadTimestamp() {
        HybridTimestamp now = clock.now();

        return new HybridTimestamp(now.getPhysical()
                - idleSafeTimePropagationPeriodMsSupplier.getAsLong()
                - HybridTimestamp.CLOCK_SKEW,
                0
        );
    }

    @Override
    public TxStateMeta stateMeta(UUID txId) {
        return txStateVolatileStorage.state(txId);
    }

    @Override
<<<<<<< HEAD
    public @Nullable TxStateMeta updateTxMeta(UUID txId, Function<TxStateMeta, TxStateMeta> updater) {
        return txStateMap.compute(txId, (k, oldMeta) -> {
=======
    public TxStateMeta updateTxMeta(UUID txId, Function<TxStateMeta, TxStateMeta> updater) {
        return txStateVolatileStorage.updateMeta(txId, oldMeta -> {
>>>>>>> e7010e4c
            TxStateMeta newMeta = updater.apply(oldMeta);

            if (newMeta == null) {
                return null;
            }

            TxState oldState = oldMeta == null ? null : oldMeta.txState();

            return checkTransitionCorrectness(oldState, newMeta.txState()) ? newMeta : oldMeta;
        });
    }

    @Override
    public void finishFull(HybridTimestampTracker timestampTracker, UUID txId, boolean commit) {
        TxState finalState;

        if (commit) {
            timestampTracker.update(clock.now());

            finalState = COMMITED;
        } else {
            finalState = ABORTED;
        }

        updateTxMeta(txId, old -> new TxStateMeta(finalState, old.txCoordinatorId(), old.commitPartitionId(), old.commitTimestamp()));
    }

    private @Nullable HybridTimestamp commitTimestamp(boolean commit) {
        return commit ? clock.now() : null;
    }

    @Override
    public CompletableFuture<Void> finish(
            HybridTimestampTracker observableTimestampTracker,
            TablePartitionId commitPartition,
            boolean commit,
            Map<TablePartitionId, Long> enlistedGroups,
            UUID txId
    ) {
        assert enlistedGroups != null;

        if (enlistedGroups.isEmpty()) {
            // If there are no enlisted groups, just update local state - we already marked the tx as finished.
            updateTxMeta(txId, old -> coordinatorFinalTxStateMeta(commit, commitPartition, commitTimestamp(commit)));

            return nullCompletedFuture();
        }

        // Here we put finishing state meta into the local map, so that all concurrent operations trying to read tx state
        // with using read timestamp could see that this transaction is finishing, see #transactionMetaReadTimestampAware(txId, timestamp).
        // None of them now are able to update node's clock with read timestamp and we can create the commit timestamp that is greater
        // than all the read timestamps processed before.
        // Every concurrent operation will now use a finish future from the finishing state meta and get only final transaction
        // state after the transaction is finished.
        TxStateMetaFinishing finishingStateMeta = (TxStateMetaFinishing) updateTxMeta(txId, TxStateMeta::finishing);

        TxContext tuple = txCtxMap.compute(txId, (uuid, tuple0) -> {
            if (tuple0 == null) {
                tuple0 = new TxContext(); // No writes enlisted.
            }

            assert !tuple0.isTxFinishing() : "Transaction is already finished [id=" + uuid + "].";

            tuple0.finishTx();

            return tuple0;
        });

        // Wait for commit acks first, then proceed with the finish request.
        return tuple.performFinish(commit, ignored ->
                prepareFinish(
                        observableTimestampTracker,
                        commitPartition,
                        commit,
                        enlistedGroups,
                        txId,
                        finishingStateMeta.txFinishFuture()
                ));
    }

    private CompletableFuture<Void> prepareFinish(
            HybridTimestampTracker observableTimestampTracker,
            TablePartitionId commitPartition,
            boolean commit,
            Map<TablePartitionId, Long> enlistedGroups,
            UUID txId,
            CompletableFuture<TransactionMeta> txFinishFuture
    ) {
        HybridTimestamp commitTimestamp = commitTimestamp(commit);
        // In case of commit it's required to check whether current primaries are still the same that were enlisted and whether
        // given primaries are not expired or, in other words, whether commitTimestamp is less or equal to the enlisted primaries
        // expiration timestamps.
        CompletableFuture<Void> verificationFuture =
                commit ? verifyCommitTimestamp(enlistedGroups, commitTimestamp) : nullCompletedFuture();

        return verificationFuture.handle(
                        (unused, throwable) -> {
                            boolean verifiedCommit = throwable == null && commit;

                            Collection<ReplicationGroupId> replicationGroupIds = new HashSet<>(enlistedGroups.keySet());

                            return durableFinish(
                                    observableTimestampTracker,
                                    commitPartition,
                                    verifiedCommit,
                                    replicationGroupIds,
                                    txId,
                                    commitTimestamp,
                                    txFinishFuture);
                        })
                .thenCompose(Function.identity())
                // verification future is added in order to share proper exception with the client
                .thenCompose(r -> verificationFuture);
    }

    /**
     * Durable finish request.
     */
    private CompletableFuture<Void> durableFinish(
            HybridTimestampTracker observableTimestampTracker,
            TablePartitionId commitPartition,
            boolean commit,
            Collection<ReplicationGroupId> replicationGroupIds,
            UUID txId,
            HybridTimestamp commitTimestamp,
            CompletableFuture<TransactionMeta> txFinishFuture
    ) {
        return inBusyLockAsync(busyLock, () -> placementDriverHelper.awaitPrimaryReplica(commitPartition)
                .thenCompose(meta ->
                        makeFinishRequest(
                                observableTimestampTracker,
                                commitPartition,
                                meta.getLeaseholder(),
                                meta.getStartTime().longValue(),
                                commit,
                                replicationGroupIds,
                                txId,
                                commitTimestamp,
                                txFinishFuture
                        ))
                .handle((res, ex) -> {
                    if (ex != null) {
                        Throwable cause = ExceptionUtils.unwrapCause(ex);

                        if (cause instanceof TransactionException) {
                            TransactionException transactionException = (TransactionException) cause;

                            if (transactionException.code() == TX_WAS_ABORTED_ERR) {
                                updateTxMeta(txId, old -> {
                                    TxStateMeta txStateMeta = new TxStateMeta(ABORTED, old.txCoordinatorId(), commitPartition, null);

                                    txFinishFuture.complete(txStateMeta);

                                    return txStateMeta;
                                });

                                return CompletableFuture.<Void>failedFuture(cause);
                            }
                        }

                        if (TransactionFailureHandler.isRecoverable(cause)) {
                            LOG.warn("Failed to finish Tx. The operation will be retried [txId={}].", ex, txId);

                            return durableFinish(
                                    observableTimestampTracker,
                                    commitPartition,
                                    commit,
                                    replicationGroupIds,
                                    txId,
                                    commitTimestamp,
                                    txFinishFuture
                            );
                        } else {
                            LOG.warn("Failed to finish Tx [txId={}].", ex, txId);

                            return CompletableFuture.<Void>failedFuture(cause);
                        }
                    }

                    return CompletableFutures.<Void>nullCompletedFuture();
                })
                .thenCompose(Function.identity()));
    }

    private CompletableFuture<Void> makeFinishRequest(
            HybridTimestampTracker observableTimestampTracker,
            TablePartitionId commitPartition,
            String primaryConsistentId,
            Long term,
            boolean commit,
            Collection<ReplicationGroupId> replicationGroupIds,
            UUID txId,
            HybridTimestamp commitTimestamp,
            CompletableFuture<TransactionMeta> txFinishFuture
    ) {
        LOG.debug("Finish [partition={}, node={}, term={} commit={}, txId={}, groups={}",
                commitPartition, primaryConsistentId, term, commit, txId, replicationGroupIds);

        return txMessageSender.finish(primaryConsistentId, commitPartition, replicationGroupIds, txId, term, commit, commitTimestamp)
                .thenRun(() -> {
                    updateTxMeta(txId, old -> {
                        if (isFinalState(old.txState())) {
                            txFinishFuture.complete(old);

                            return old;
                        }

                        assert old instanceof TxStateMetaFinishing;

                        TxStateMeta finalTxStateMeta = coordinatorFinalTxStateMeta(
                                commit,
                                old.commitPartitionId(),
                                commitTimestamp
                        );

                        txFinishFuture.complete(finalTxStateMeta);

                        return finalTxStateMeta;
                    });

                    if (commit) {
                        observableTimestampTracker.update(commitTimestamp);
                    }
                });
    }

    @Override
    public int finished() {
        return (int) txStateVolatileStorage.states().stream()
                .filter(e -> isFinalState(e.txState()))
                .count();
    }

    @Override
    public int pending() {
        return (int) txStateVolatileStorage.states().stream()
                .filter(e -> e.txState() == PENDING)
                .count();
    }

    @Override
    public void start() {
        localNodeId = clusterService.topologyService().localMember().id();
        clusterService.messagingService().addMessageHandler(ReplicaMessageGroup.class, this);
<<<<<<< HEAD
        orphanDetector.start(txStateMap::get);
        txCleanupRequestHandler.start();
=======

        txStateVolatileStorage.start();

        orphanDetector.start(txStateVolatileStorage, txConfig.abandonedCheckTs());
>>>>>>> e7010e4c
    }

    @Override
    public void beforeNodeStop() {
        orphanDetector.stop();
        txStateVolatileStorage.stop();
    }

    @Override
    public void stop() throws Exception {
        if (!stopGuard.compareAndSet(false, true)) {
            return;
        }

        busyLock.block();

        txCleanupRequestHandler.stop();

        shutdownAndAwaitTermination(cleanupExecutor, 10, TimeUnit.SECONDS);
    }

    @Override
    public LockManager lockManager() {
        return lockManager;
    }

    @Override
    public CompletableFuture<Void> cleanup(
            Collection<TablePartitionId> partitions,
            boolean commit,
            @Nullable HybridTimestamp commitTimestamp,
            UUID txId
    ) {
        return txCleanupRequestSender.cleanup(partitions, commit, commitTimestamp, txId);
    }

    @Override
    public CompletableFuture<Void> executeCleanupAsync(Runnable runnable) {
        return runAsync(runnable, cleanupExecutor);
    }

    @Override
    public CompletableFuture<?> executeCleanupAsync(Supplier<CompletableFuture<?>> action) {
        return supplyAsync(action, cleanupExecutor).thenCompose(f -> f);
    }

    CompletableFuture<Void> completeReadOnlyTransactionFuture(TxIdAndTimestamp txIdAndTimestamp) {
        CompletableFuture<Void> readOnlyTxFuture = readOnlyTxFutureById.remove(txIdAndTimestamp);

        assert readOnlyTxFuture != null : txIdAndTimestamp;

        readOnlyTxFuture.complete(null);

        return readOnlyTxFuture;
    }

    @Override
    public CompletableFuture<Void> updateLowWatermark(HybridTimestamp newLowWatermark) {
        lowWatermark.updateAndGet(previousLowWatermark -> {
            if (previousLowWatermark == null) {
                return newLowWatermark;
            }

            assert newLowWatermark.compareTo(previousLowWatermark) > 0 :
                    "lower watermark should be growing: [previous=" + previousLowWatermark + ", new=" + newLowWatermark + ']';

            return newLowWatermark;
        });

        TxIdAndTimestamp upperBound = new TxIdAndTimestamp(newLowWatermark, new UUID(Long.MAX_VALUE, Long.MAX_VALUE));

        List<CompletableFuture<Void>> readOnlyTxFutures = List.copyOf(readOnlyTxFutureById.headMap(upperBound, true).values());

        return allOf(readOnlyTxFutures.toArray(CompletableFuture[]::new));
    }

    @Override
    public boolean addInflight(UUID txId) {
        boolean[] res = {true};

        txCtxMap.compute(txId, (uuid, tuple) -> {
            if (tuple == null) {
                tuple = new TxContext();
            }

            if (tuple.isTxFinishing()) {
                res[0] = false;
                return tuple;
            } else {
                //noinspection NonAtomicOperationOnVolatileField
                tuple.inflights++;
            }

            return tuple;
        });

        return res[0];
    }

    @Override
    public void removeInflight(UUID txId) {
        TxContext tuple = txCtxMap.compute(txId, (uuid, ctx) -> {
            assert ctx != null && ctx.inflights > 0 : ctx;

            //noinspection NonAtomicOperationOnVolatileField
            ctx.inflights--;

            return ctx;
        });

        // Avoid completion under lock.
        tuple.onRemovedInflights();
    }

    @Override
    public void onReceived(NetworkMessage message, String senderConsistentId, @Nullable Long correlationId) {
        if (!(message instanceof ReplicaResponse) || correlationId != null) {
            return;
        }

        // Ignore error responses here. A transaction will be rolled back in other place.
        if (message instanceof ErrorReplicaResponse) {
            return;
        }

        // Process directly sent response.
        ReplicaResponse request = (ReplicaResponse) message;

        Object result = request.result();

        if (result instanceof UUID) {
            removeInflight((UUID) result);
        }
    }

    /**
     * Creates final {@link TxStateMeta} for coordinator node.
     *
     * @param commit Commit flag.
     * @param commitPartitionId Commit partition id.
     * @param commitTimestamp Commit timestamp.
     * @return Transaction meta.
     */
    private TxStateMeta coordinatorFinalTxStateMeta(
            boolean commit,
            TablePartitionId commitPartitionId,
            @Nullable HybridTimestamp commitTimestamp
    ) {
        return new TxStateMeta(commit ? COMMITED : ABORTED, localNodeId, commitPartitionId, commitTimestamp);
    }

    /**
     * Check whether previously enlisted primary replicas aren't expired and that commit timestamp is less or equal than primary replicas
     * expiration timestamp. Given method will either complete result future with void or {@link PrimaryReplicaExpiredException}
     *
     * @param enlistedGroups enlisted primary replicas map from groupId to enlistment consistency token.
     * @param commitTimestamp Commit timestamp.
     * @return Verification future.
     */
    private CompletableFuture<Void> verifyCommitTimestamp(Map<TablePartitionId, Long> enlistedGroups, HybridTimestamp commitTimestamp) {
        var verificationFutures = new CompletableFuture[enlistedGroups.size()];
        int cnt = -1;

        for (Map.Entry<TablePartitionId, Long> enlistedGroup : enlistedGroups.entrySet()) {
            TablePartitionId groupId = enlistedGroup.getKey();
            Long expectedEnlistmentConsistencyToken = enlistedGroup.getValue();

            verificationFutures[++cnt] = placementDriver.getPrimaryReplica(groupId, commitTimestamp)
                    .thenAccept(currentPrimaryReplica -> {
                        if (currentPrimaryReplica == null
                                || !expectedEnlistmentConsistencyToken.equals(currentPrimaryReplica.getStartTime().longValue())
                        ) {
                            throw new PrimaryReplicaExpiredException(
                                    groupId,
                                    expectedEnlistmentConsistencyToken,
                                    commitTimestamp,
                                    currentPrimaryReplica
                            );
                        } else {
                            assert commitTimestamp.compareTo(currentPrimaryReplica.getExpirationTime()) <= 0 :
                                    IgniteStringFormatter.format(
                                            "Commit timestamp is greater than primary replica expiration timestamp:"
                                                    + " [groupId = {}, commit timestamp = {}, primary replica expiration timestamp = {}]",
                                            groupId, commitTimestamp, currentPrimaryReplica.getExpirationTime());

                        }
                    });
        }

        return allOf(verificationFutures);
    }

    private static class TxContext {
        volatile long inflights = 0; // Updated under lock.
        private final CompletableFuture<Void> waitRepFut = new CompletableFuture<>();
        volatile CompletableFuture<Void> finishInProgressFuture = null;

        CompletableFuture<Void> performFinish(boolean commit, Function<Void, CompletableFuture<Void>> finishAction) {
            waitReadyToFinish(commit)
                    .thenCompose(finishAction)
                    .handle((ignored, err) -> {
                        if (err == null) {
                            finishInProgressFuture.complete(null);
                        } else {
                            finishInProgressFuture.completeExceptionally(err);
                        }
                        return null;
                    });

            return finishInProgressFuture;
        }

        private CompletableFuture<Void> waitReadyToFinish(boolean commit) {
            return commit ? waitNoInflights() : nullCompletedFuture();
        }

        private CompletableFuture<Void> waitNoInflights() {
            if (inflights == 0) {
                waitRepFut.complete(null);
            }
            return waitRepFut;
        }

        void onRemovedInflights() {
            if (inflights == 0 && finishInProgressFuture != null) {
                waitRepFut.complete(null);
            }
        }

        void finishTx() {
            finishInProgressFuture = new CompletableFuture<>();
        }

        boolean isTxFinishing() {
            return finishInProgressFuture != null;
        }

        @Override
        public String toString() {
            return "TxContext [inflights=" + inflights + ", waitRepFut=" + waitRepFut + ", finishFut=" + finishInProgressFuture + ']';
        }
    }

    static class TransactionFailureHandler {
        private static final Set<Class<? extends Throwable>> RECOVERABLE = Set.of(
                TimeoutException.class,
                IOException.class,
                ReplicationTimeoutException.class,
                PrimaryReplicaMissException.class
        );

        /**
         * Check if the provided exception is recoverable.
         * A recoverable transaction is the one that we can send a 'retry' request for.
         *
         * @param throwable Exception to test.
         * @return {@code true} if recoverable, {@code false} otherwise.
         */
        static boolean isRecoverable(Throwable throwable) {
            if (throwable == null) {
                return false;
            }

            Throwable candidate = ExceptionUtils.unwrapCause(throwable);

            for (Class<? extends Throwable> recoverableClass : RECOVERABLE) {
                if (recoverableClass.isAssignableFrom(candidate.getClass())) {
                    return true;
                }
            }

            return false;
        }
    }
}<|MERGE_RESOLUTION|>--- conflicted
+++ resolved
@@ -77,12 +77,7 @@
 import org.apache.ignite.internal.tx.TxState;
 import org.apache.ignite.internal.tx.TxStateMeta;
 import org.apache.ignite.internal.tx.TxStateMetaFinishing;
-<<<<<<< HEAD
-=======
 import org.apache.ignite.internal.tx.configuration.TransactionConfiguration;
-import org.apache.ignite.internal.tx.message.TxFinishReplicaRequest;
-import org.apache.ignite.internal.tx.message.TxMessagesFactory;
->>>>>>> e7010e4c
 import org.apache.ignite.internal.util.CompletableFutures;
 import org.apache.ignite.internal.util.ExceptionUtils;
 import org.apache.ignite.internal.util.IgniteSpinBusyLock;
@@ -104,19 +99,9 @@
     /** Hint for maximum concurrent txns. */
     private static final int MAX_CONCURRENT_TXNS = 1024;
 
-<<<<<<< HEAD
-=======
-    private static final int AWAIT_PRIMARY_REPLICA_TIMEOUT = 10;
-
-    /** Tx messages factory. */
-    private static final TxMessagesFactory FACTORY = new TxMessagesFactory();
-
     /** Transaction configuration. */
     private final TransactionConfiguration txConfig;
 
-    private final ReplicaService replicaService;
-
->>>>>>> e7010e4c
     /** Lock manager. */
     private final LockManager lockManager;
 
@@ -204,11 +189,7 @@
             PlacementDriver placementDriver,
             LongSupplier idleSafeTimePropagationPeriodMsSupplier
     ) {
-<<<<<<< HEAD
-=======
         this.txConfig = txConfig;
-        this.replicaService = replicaService;
->>>>>>> e7010e4c
         this.lockManager = lockManager;
         this.clock = clock;
         this.transactionIdGenerator = transactionIdGenerator;
@@ -312,13 +293,8 @@
     }
 
     @Override
-<<<<<<< HEAD
     public @Nullable TxStateMeta updateTxMeta(UUID txId, Function<TxStateMeta, TxStateMeta> updater) {
-        return txStateMap.compute(txId, (k, oldMeta) -> {
-=======
-    public TxStateMeta updateTxMeta(UUID txId, Function<TxStateMeta, TxStateMeta> updater) {
         return txStateVolatileStorage.updateMeta(txId, oldMeta -> {
->>>>>>> e7010e4c
             TxStateMeta newMeta = updater.apply(oldMeta);
 
             if (newMeta == null) {
@@ -563,15 +539,12 @@
     public void start() {
         localNodeId = clusterService.topologyService().localMember().id();
         clusterService.messagingService().addMessageHandler(ReplicaMessageGroup.class, this);
-<<<<<<< HEAD
-        orphanDetector.start(txStateMap::get);
+
+        txStateVolatileStorage.start();
+
+        orphanDetector.start(txStateVolatileStorage, txConfig.abandonedCheckTs());
+
         txCleanupRequestHandler.start();
-=======
-
-        txStateVolatileStorage.start();
-
-        orphanDetector.start(txStateVolatileStorage, txConfig.abandonedCheckTs());
->>>>>>> e7010e4c
     }
 
     @Override
