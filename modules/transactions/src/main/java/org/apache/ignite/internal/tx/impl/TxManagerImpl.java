--- conflicted
+++ resolved
@@ -21,15 +21,12 @@
 import static java.util.concurrent.CompletableFuture.failedFuture;
 import static java.util.concurrent.CompletableFuture.runAsync;
 import static java.util.concurrent.CompletableFuture.supplyAsync;
-<<<<<<< HEAD
+import static org.apache.ignite.internal.thread.ThreadOperation.STORAGE_READ;
+import static org.apache.ignite.internal.thread.ThreadOperation.STORAGE_WRITE;
 import static org.apache.ignite.internal.tracing.TracingManager.asyncSpan;
 import static org.apache.ignite.internal.tracing.TracingManager.span;
 import static org.apache.ignite.internal.tracing.TracingManager.spanWithResult;
 import static org.apache.ignite.internal.tracing.TracingManager.wrap;
-=======
-import static org.apache.ignite.internal.thread.ThreadOperation.STORAGE_READ;
-import static org.apache.ignite.internal.thread.ThreadOperation.STORAGE_WRITE;
->>>>>>> e5215745
 import static org.apache.ignite.internal.tx.TransactionIds.beginTimestamp;
 import static org.apache.ignite.internal.tx.TxState.ABORTED;
 import static org.apache.ignite.internal.tx.TxState.COMMITTED;
@@ -91,12 +88,8 @@
 import org.apache.ignite.internal.replicator.message.ErrorReplicaResponse;
 import org.apache.ignite.internal.replicator.message.ReplicaMessageGroup;
 import org.apache.ignite.internal.replicator.message.ReplicaResponse;
-<<<<<<< HEAD
-import org.apache.ignite.internal.thread.NamedThreadFactory;
+import org.apache.ignite.internal.thread.IgniteThreadFactory;
 import org.apache.ignite.internal.tracing.TraceSpan;
-=======
-import org.apache.ignite.internal.thread.IgniteThreadFactory;
->>>>>>> e5215745
 import org.apache.ignite.internal.tx.HybridTimestampTracker;
 import org.apache.ignite.internal.tx.InternalTransaction;
 import org.apache.ignite.internal.tx.LocalRwTxCounter;
@@ -307,7 +300,6 @@
 
     @Override
     public InternalTransaction begin(HybridTimestampTracker timestampTracker, boolean readOnly, TxPriority priority) {
-<<<<<<< HEAD
         try (var txSpan = asyncSpan("tx operation")) {
             return spanWithResult("beginTransaction", (span) -> {
                 span.addAttribute("timestampTracker", timestampTracker::toString);
@@ -315,23 +307,13 @@
 
                 HybridTimestamp beginTimestamp = readOnly ? clock.now() : createBeginTimestampWithIncrementRwTxCounter();
                 UUID txId = transactionIdGenerator.transactionIdFor(beginTimestamp, priority);
-                updateTxMeta(txId, old -> new TxStateMeta(PENDING, localNodeId, null, null));
-=======
-        HybridTimestamp beginTimestamp = readOnly ? clock.now() : createBeginTimestampWithIncrementRwTxCounter();
-        UUID txId = transactionIdGenerator.transactionIdFor(beginTimestamp, priority);
-
-        startedTxs.incrementAndGet();
+                startedTxs.incrementAndGet();
 
         if (!readOnly) {
             txStateVolatileStorage.initialize(txId, localNodeId);
 
-            return new ReadWriteTransactionImpl(this, timestampTracker, txId, localNodeId);
-        }
->>>>>>> e5215745
-
-                if (!readOnly) {
-                    return new ReadWriteTransactionImpl(this, timestampTracker, txId, txSpan);
-                }
+            return new ReadWriteTransactionImpl(this, timestampTracker, txId, localNodeId, txSpan);
+        }
 
                 HybridTimestamp observableTimestamp = timestampTracker.get();
 
@@ -358,7 +340,6 @@
                     // Completing the future is necessary, because "updateLowWatermark" method may already wait for it if race condition happened.
                     txFuture.complete(null);
 
-<<<<<<< HEAD
                     throw new IgniteInternalException(
                             TX_READ_ONLY_TOO_OLD_ERR,
                             "Timestamp of read-only transaction must be greater than the low watermark: [txTimestamp={}, lowWatermark={}]",
@@ -367,12 +348,9 @@
                     );
                 }
 
-                return new ReadOnlyTransactionImpl(this, timestampTracker, txId, readTimestamp, txSpan);
+                return new ReadOnlyTransactionImpl(this, timestampTracker, txId, localNodeId, readTimestamp, txSpan);
             });
         }
-=======
-        return new ReadOnlyTransactionImpl(this, timestampTracker, txId, localNodeId, readTimestamp);
->>>>>>> e5215745
     }
 
     /**
@@ -402,15 +380,8 @@
         try (TraceSpan ignored = span("finishFull")) {
             TxState finalState;
 
-<<<<<<< HEAD
-            if (commit) {
+            finishedTxs.incrementAndGet();if (commit) {
                 timestampTracker.update(clock.now());
-=======
-        finishedTxs.incrementAndGet();
-
-        if (commit) {
-            timestampTracker.update(clock.now());
->>>>>>> e5215745
 
                 finalState = COMMITTED;
             } else {
