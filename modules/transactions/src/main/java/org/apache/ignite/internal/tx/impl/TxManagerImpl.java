/*
 * Licensed to the Apache Software Foundation (ASF) under one or more
 * contributor license agreements. See the NOTICE file distributed with
 * this work for additional information regarding copyright ownership.
 * The ASF licenses this file to You under the Apache License, Version 2.0
 * (the "License"); you may not use this file except in compliance with
 * the License. You may obtain a copy of the License at
 *
 *      http://www.apache.org/licenses/LICENSE-2.0
 *
 * Unless required by applicable law or agreed to in writing, software
 * distributed under the License is distributed on an "AS IS" BASIS,
 * WITHOUT WARRANTIES OR CONDITIONS OF ANY KIND, either express or implied.
 * See the License for the specific language governing permissions and
 * limitations under the License.
 */

package org.apache.ignite.internal.tx.impl;

import static java.util.concurrent.CompletableFuture.allOf;
import static java.util.concurrent.CompletableFuture.runAsync;
import static java.util.concurrent.CompletableFuture.supplyAsync;
import static org.apache.ignite.internal.tx.TxState.ABORTED;
import static org.apache.ignite.internal.tx.TxState.COMMITTED;
import static org.apache.ignite.internal.tx.TxState.FINISHING;
import static org.apache.ignite.internal.tx.TxState.PENDING;
import static org.apache.ignite.internal.tx.TxState.isFinalState;
import static org.apache.ignite.internal.util.CompletableFutures.falseCompletedFuture;
import static org.apache.ignite.internal.util.CompletableFutures.nullCompletedFuture;
import static org.apache.ignite.internal.util.IgniteUtils.inBusyLock;
import static org.apache.ignite.internal.util.IgniteUtils.inBusyLockAsync;
import static org.apache.ignite.internal.util.IgniteUtils.shutdownAndAwaitTermination;
import static org.apache.ignite.lang.ErrorGroups.Transactions.TX_COMMIT_ERR;
import static org.apache.ignite.lang.ErrorGroups.Transactions.TX_READ_ONLY_TOO_OLD_ERR;

import java.io.IOException;
import java.util.Collection;
import java.util.Comparator;
import java.util.HashSet;
import java.util.List;
import java.util.Map;
import java.util.Set;
import java.util.UUID;
import java.util.concurrent.CompletableFuture;
import java.util.concurrent.ConcurrentHashMap;
import java.util.concurrent.ConcurrentNavigableMap;
import java.util.concurrent.ConcurrentSkipListMap;
import java.util.concurrent.ExecutorService;
import java.util.concurrent.LinkedBlockingQueue;
import java.util.concurrent.ThreadPoolExecutor;
import java.util.concurrent.TimeUnit;
import java.util.concurrent.TimeoutException;
import java.util.concurrent.atomic.AtomicBoolean;
import java.util.concurrent.atomic.AtomicReference;
import java.util.function.Function;
import java.util.function.LongSupplier;
import java.util.function.Supplier;
import org.apache.ignite.internal.event.EventListener;
import org.apache.ignite.internal.hlc.HybridClock;
import org.apache.ignite.internal.hlc.HybridTimestamp;
import org.apache.ignite.internal.lang.IgniteInternalException;
import org.apache.ignite.internal.lang.IgniteStringFormatter;
import org.apache.ignite.internal.logger.IgniteLogger;
import org.apache.ignite.internal.logger.Loggers;
import org.apache.ignite.internal.placementdriver.PlacementDriver;
import org.apache.ignite.internal.placementdriver.ReplicaMeta;
import org.apache.ignite.internal.placementdriver.event.PrimaryReplicaEvent;
import org.apache.ignite.internal.placementdriver.event.PrimaryReplicaEventParameters;
import org.apache.ignite.internal.replicator.ReplicaService;
import org.apache.ignite.internal.replicator.ReplicationGroupId;
import org.apache.ignite.internal.replicator.TablePartitionId;
import org.apache.ignite.internal.replicator.exception.PrimaryReplicaMissException;
import org.apache.ignite.internal.replicator.exception.ReplicationException;
import org.apache.ignite.internal.replicator.exception.ReplicationTimeoutException;
import org.apache.ignite.internal.replicator.message.ErrorReplicaResponse;
import org.apache.ignite.internal.replicator.message.ReplicaMessageGroup;
import org.apache.ignite.internal.replicator.message.ReplicaResponse;
import org.apache.ignite.internal.thread.NamedThreadFactory;
import org.apache.ignite.internal.tx.HybridTimestampTracker;
import org.apache.ignite.internal.tx.InternalTransaction;
import org.apache.ignite.internal.tx.LockManager;
import org.apache.ignite.internal.tx.TransactionAlreadyFinishedException;
import org.apache.ignite.internal.tx.TransactionMeta;
import org.apache.ignite.internal.tx.TransactionResult;
import org.apache.ignite.internal.tx.TxManager;
import org.apache.ignite.internal.tx.TxPriority;
import org.apache.ignite.internal.tx.TxState;
import org.apache.ignite.internal.tx.TxStateMeta;
import org.apache.ignite.internal.tx.TxStateMetaFinishing;
import org.apache.ignite.internal.tx.configuration.TransactionConfiguration;
import org.apache.ignite.internal.util.CompletableFutures;
import org.apache.ignite.internal.util.ExceptionUtils;
import org.apache.ignite.internal.util.IgniteSpinBusyLock;
import org.apache.ignite.network.ClusterService;
import org.apache.ignite.network.MessagingService;
import org.apache.ignite.network.NetworkMessage;
import org.apache.ignite.network.NetworkMessageHandler;
<<<<<<< HEAD
import org.apache.ignite.tx.TransactionException;
=======
import org.apache.ignite.network.TopologyService;
>>>>>>> e6e77836
import org.jetbrains.annotations.Nullable;

/**
 * A transaction manager implementation.
 *
 * <p>Uses 2PC for atomic commitment and 2PL for concurrency control.
 */
public class TxManagerImpl implements TxManager, NetworkMessageHandler {
    /** The logger. */
    private static final IgniteLogger LOG = Loggers.forClass(TxManagerImpl.class);

    /** Hint for maximum concurrent txns. */
    private static final int MAX_CONCURRENT_TXNS = 1024;

    /** Transaction configuration. */
    private final TransactionConfiguration txConfig;

    /** Lock manager. */
    private final LockManager lockManager;

    /** Executor that runs async transaction cleanup actions. */
    private final ExecutorService cleanupExecutor;

    /** A hybrid logical clock. */
    private final HybridClock clock;

    /** Generates transaction IDs. */
    private final TransactionIdGenerator transactionIdGenerator;

    /** The local state storage. */
    private final VolatileTxStateMetaStorage txStateVolatileStorage = new VolatileTxStateMetaStorage();

    /** Txn contexts. */
    private final ConcurrentHashMap<UUID, TxContext> txCtxMap = new ConcurrentHashMap<>(MAX_CONCURRENT_TXNS);

    /** Future of a read-only transaction by it {@link TxIdAndTimestamp}. */
    private final ConcurrentNavigableMap<TxIdAndTimestamp, CompletableFuture<Void>> readOnlyTxFutureById = new ConcurrentSkipListMap<>(
            Comparator.comparing(TxIdAndTimestamp::getReadTimestamp).thenComparing(TxIdAndTimestamp::getTxId)
    );

    /**
     * Low watermark, does not allow creating read-only transactions less than or equal to this value, {@code null} means it has never been
     * updated yet.
     */
    private final AtomicReference<HybridTimestamp> lowWatermark = new AtomicReference<>();

    private final PlacementDriver placementDriver;

    private final PlacementDriverHelper placementDriverHelper;

    private final LongSupplier idleSafeTimePropagationPeriodMsSupplier;

    /** Prevents double stopping of the tracker. */
    private final AtomicBoolean stopGuard = new AtomicBoolean();

    /** Busy lock to stop synchronously. */
    private final IgniteSpinBusyLock busyLock = new IgniteSpinBusyLock();

    /** Detector of transactions that lost the coordinator. */
    private final OrphanDetector orphanDetector;

    /** Topology service. */
    private final TopologyService topologyService;

    /** Cluster service. */
    private final MessagingService messagingService;

    /** Local node network identity. This id is available only after the network has started. */
    private String localNodeId;

    /**
     * Server cleanup processor.
     */
    private final TxCleanupRequestHandler txCleanupRequestHandler;

    /**
     * Cleanup request sender.
     */
    private final TxCleanupRequestSender txCleanupRequestSender;

    /**
     * Transaction message sender.
     */
    private final TxMessageSender txMessageSender;

    private final EventListener<PrimaryReplicaEventParameters> primaryReplicaEventListener;

    /**
     * The constructor.
     *
     * @param txConfig Transaction configuration.
     * @param clusterService Cluster service.
     * @param replicaService Replica service.
     * @param lockManager Lock manager.
     * @param clock A hybrid logical clock.
     * @param transactionIdGenerator Used to generate transaction IDs.
     * @param placementDriver Placement driver.
     * @param idleSafeTimePropagationPeriodMsSupplier Used to get idle safe time propagation period in ms.
     */
    public TxManagerImpl(
            TransactionConfiguration txConfig,
            ClusterService clusterService,
            ReplicaService replicaService,
            LockManager lockManager,
            HybridClock clock,
            TransactionIdGenerator transactionIdGenerator,
            PlacementDriver placementDriver,
            LongSupplier idleSafeTimePropagationPeriodMsSupplier
    ) {
        this.txConfig = txConfig;
        this.lockManager = lockManager;
        this.clock = clock;
        this.transactionIdGenerator = transactionIdGenerator;
        this.placementDriver = placementDriver;
        this.idleSafeTimePropagationPeriodMsSupplier = idleSafeTimePropagationPeriodMsSupplier;
<<<<<<< HEAD
        this.primaryReplicaEventListener = this::primaryReplicaEventListener;
=======
        this.topologyService = clusterService.topologyService();
        this.messagingService = clusterService.messagingService();
>>>>>>> e6e77836

        placementDriverHelper = new PlacementDriverHelper(placementDriver, clock);

        int cpus = Runtime.getRuntime().availableProcessors();

        cleanupExecutor = new ThreadPoolExecutor(
                cpus,
                cpus,
                100,
                TimeUnit.MILLISECONDS,
                new LinkedBlockingQueue<>(),
                new NamedThreadFactory("tx-async-cleanup", LOG));

        orphanDetector = new OrphanDetector(topologyService, replicaService, placementDriverHelper, lockManager);

        txMessageSender = new TxMessageSender(messagingService, replicaService, clock);

        WriteIntentSwitchProcessor writeIntentSwitchProcessor =
                new WriteIntentSwitchProcessor(placementDriverHelper, txMessageSender, topologyService);

        txCleanupRequestHandler = new TxCleanupRequestHandler(messagingService, lockManager, clock, writeIntentSwitchProcessor);

        txCleanupRequestSender = new TxCleanupRequestSender(txMessageSender, placementDriverHelper, writeIntentSwitchProcessor);

        placementDriver.listen(PrimaryReplicaEvent.PRIMARY_REPLICA_EXPIRED, primaryReplicaEventListener);
    }

    private CompletableFuture<Boolean> primaryReplicaEventListener(PrimaryReplicaEventParameters eventParameters, Throwable err) {
        return inBusyLock(busyLock, () -> {
            if (!(eventParameters.groupId() instanceof TablePartitionId)) {
                return falseCompletedFuture();
            }

            TablePartitionId groupId = (TablePartitionId) eventParameters.groupId();

            for (Map.Entry<UUID, TxContext> ctxEntry : txCtxMap.entrySet()) {
                TxContext txContext = ctxEntry.getValue();

                Long enlistmentConsistencyToken = txContext.enlistedGroups.get(groupId);

                if (txContext.isTxFinishing() && enlistmentConsistencyToken != null) {
                    txContext.setRollbackCause(new PrimaryReplicaExpiredException(
                            groupId,
                            enlistmentConsistencyToken,
                            null,
                            null
                    ));
                }
            }

            return falseCompletedFuture();
        });
    }

    @Override
    public InternalTransaction begin(HybridTimestampTracker timestampTracker) {
        return begin(timestampTracker, false, TxPriority.NORMAL);
    }

    @Override
    public InternalTransaction begin(HybridTimestampTracker timestampTracker, boolean readOnly) {
        return begin(timestampTracker, readOnly, TxPriority.NORMAL);
    }

    @Override
    public InternalTransaction begin(HybridTimestampTracker timestampTracker, boolean readOnly, TxPriority priority) {
        HybridTimestamp beginTimestamp = clock.now();
        UUID txId = transactionIdGenerator.transactionIdFor(beginTimestamp, priority);
        updateTxMeta(txId, old -> new TxStateMeta(PENDING, localNodeId, null, null));

        if (!readOnly) {
            return new ReadWriteTransactionImpl(this, timestampTracker, txId);
        }

        HybridTimestamp observableTimestamp = timestampTracker.get();

        HybridTimestamp readTimestamp = observableTimestamp != null
                ? HybridTimestamp.max(observableTimestamp, currentReadTimestamp(beginTimestamp))
                : currentReadTimestamp(beginTimestamp);

        TxIdAndTimestamp txIdAndTimestamp = new TxIdAndTimestamp(readTimestamp, txId);

        CompletableFuture<Void> txFuture = new CompletableFuture<>();

        CompletableFuture<Void> oldFuture = readOnlyTxFutureById.put(txIdAndTimestamp, txFuture);
        assert oldFuture == null : "previous transaction has not completed yet: " + txIdAndTimestamp;

        HybridTimestamp lowWatermark = this.lowWatermark.get();

        if (lowWatermark != null && readTimestamp.compareTo(lowWatermark) <= 0) {
            // "updateLowWatermark" method updates "this.lowWatermark" field, and only then scans "this.readOnlyTxFutureById" for old
            // transactions to wait. In order for that code to work safely, we have to make sure that no "too old" transactions will be
            // created here in "begin" method after "this.lowWatermark" is already updated. The simplest way to achieve that is to check
            // LW after we add transaction to the map (adding transaction to the map before reading LW value, of course).
            readOnlyTxFutureById.remove(txIdAndTimestamp);

            // Completing the future is necessary, because "updateLowWatermark" method may already wait for it if race condition happened.
            txFuture.complete(null);

            throw new IgniteInternalException(
                    TX_READ_ONLY_TOO_OLD_ERR,
                    "Timestamp of read-only transaction must be greater than the low watermark: [txTimestamp={}, lowWatermark={}]",
                    readTimestamp,
                    lowWatermark
            );
        }

        return new ReadOnlyTransactionImpl(this, timestampTracker, txId, readTimestamp);
    }

    /**
     * Current read timestamp, for calculation of read timestamp of read-only transactions.
     *
     * @param beginTx Begin transaction timestamp.
     * @return Current read timestamp.
     */
    private HybridTimestamp currentReadTimestamp(HybridTimestamp beginTx) {
        return beginTx.subtractPhysicalTime(
                idleSafeTimePropagationPeriodMsSupplier.getAsLong() + HybridTimestamp.CLOCK_SKEW
        );
    }

    @Override
    public @Nullable TxStateMeta stateMeta(UUID txId) {
        return inBusyLock(busyLock, () -> txStateVolatileStorage.state(txId));
    }

    @Override
    public @Nullable <T extends TxStateMeta> T updateTxMeta(UUID txId, Function<TxStateMeta, TxStateMeta> updater) {
        return txStateVolatileStorage.updateMeta(txId, updater);
    }

    @Override
    public void finishFull(HybridTimestampTracker timestampTracker, UUID txId, boolean commit) {
        TxState finalState;

        if (commit) {
            timestampTracker.update(clock.now());

            finalState = COMMITTED;
        } else {
            finalState = ABORTED;
        }

        updateTxMeta(txId, old -> new TxStateMeta(finalState, old.txCoordinatorId(), old.commitPartitionId(), old.commitTimestamp()));
    }

    private @Nullable HybridTimestamp commitTimestamp(boolean commit) {
        return commit ? clock.now() : null;
    }

    @Override
    public CompletableFuture<Void> finish(
            HybridTimestampTracker observableTimestampTracker,
            TablePartitionId commitPartition,
            boolean commitIntent,
            Map<TablePartitionId, Long> enlistedGroups,
            UUID txId
    ) {
        LOG.debug("Finish [commit={}, txId={}, groups={}].", commitIntent, txId, enlistedGroups);

        assert enlistedGroups != null;

        if (enlistedGroups.isEmpty()) {
            // If there are no enlisted groups, just update local state - we already marked the tx as finished.
            updateTxMeta(txId, old -> new TxStateMeta(
                    commitIntent ? COMMITTED : ABORTED, localNodeId, commitPartition, commitTimestamp(commitIntent)
            ));

            return nullCompletedFuture();
        }

        // Here we put finishing state meta into the local map, so that all concurrent operations trying to read tx state
        // with using read timestamp could see that this transaction is finishing, see #transactionMetaReadTimestampAware(txId, timestamp).
        // None of them now are able to update node's clock with read timestamp and we can create the commit timestamp that is greater
        // than all the read timestamps processed before.
        // Every concurrent operation will now use a finish future from the finishing state meta and get only final transaction
        // state after the transaction is finished.

        // First we check the current tx state to guarantee txFinish idempotence.
        TxStateMeta txMeta = stateMeta(txId);

        TxStateMetaFinishing finishingStateMeta =
                txMeta == null
                        ? new TxStateMetaFinishing(null, commitPartition)
                        : txMeta.finishing();

        TxStateMeta stateMeta = updateTxMeta(txId, oldMeta -> finishingStateMeta);

        // Means we failed to CAS the state, someone else did it.
        if (finishingStateMeta != stateMeta) {
            // If the state is FINISHING then someone else hase in in the middle of finishing this tx.
            if (stateMeta.txState() == FINISHING) {
                return ((TxStateMetaFinishing) stateMeta).txFinishFuture()
                        .thenCompose(meta -> checkTxOutcome(commitIntent, txId, meta));
            } else {
                // The TX has already been finished. Check whether it finished with the same outcome.
                return checkTxOutcome(commitIntent, txId, stateMeta);
            }
        }

        TxContext txContext = lockTxForNewUpdates(txId, enlistedGroups);

        // Wait for commit acks first, then proceed with the finish request.
        return txContext.performFinish(commitIntent, commit ->
                prepareFinish(
                        observableTimestampTracker,
                        commitPartition,
                        commit,
                        enlistedGroups,
                        txId,
                        finishingStateMeta.txFinishFuture()
                ));
    }

    private TxContext lockTxForNewUpdates(UUID txId, Map<TablePartitionId, Long> enlistedGroups) {
        TxContext txContext = txCtxMap.compute(txId, (uuid, tuple0) -> {
            if (tuple0 == null) {
                tuple0 = new TxContext(); // No writes enlisted.
            }

            assert !tuple0.isTxFinishing() : "Transaction is already finished [id=" + uuid + "].";

            tuple0.finishTx(enlistedGroups);

            return tuple0;
        });

        for (Map.Entry<TablePartitionId, Long> e : enlistedGroups.entrySet()) {
            ReplicaMeta replicaMeta = placementDriver.currentLease(e.getKey());

            if (replicaMeta == null || !e.getValue().equals(replicaMeta.getStartTime().longValue())) {
                txContext.setRollbackCause(new PrimaryReplicaExpiredException(e.getKey(), e.getValue(), null, null));
            }
        }

        return txContext;
    }

    private static CompletableFuture<Void> checkTxOutcome(boolean commit, UUID txId, TransactionMeta stateMeta) {
        if ((stateMeta.txState() == COMMITTED) == commit) {
            return nullCompletedFuture();
        }

        return CompletableFuture.failedFuture(new TransactionAlreadyFinishedException(
                "Failed to change the outcome of a finished transaction [txId=" + txId + ", txState=" + stateMeta.txState() + "].",
                new TransactionResult(stateMeta.txState(), stateMeta.commitTimestamp()))
        );
    }

    private CompletableFuture<Void> prepareFinish(
            HybridTimestampTracker observableTimestampTracker,
            TablePartitionId commitPartition,
            boolean commit,
            Map<TablePartitionId, Long> enlistedGroups,
            UUID txId,
            CompletableFuture<TransactionMeta> txFinishFuture
    ) {
        HybridTimestamp commitTimestamp = commitTimestamp(commit);
        // In case of commit it's required to check whether current primaries are still the same that were enlisted and whether
        // given primaries are not expired or, in other words, whether commitTimestamp is less or equal to the enlisted primaries
        // expiration timestamps.
        CompletableFuture<Void> verificationFuture =
                commit ? verifyCommitTimestamp(enlistedGroups, commitTimestamp) : nullCompletedFuture();

        return verificationFuture.handle(
                        (unused, throwable) -> {
                            boolean verifiedCommit = throwable == null && commit;

                            Collection<ReplicationGroupId> replicationGroupIds = new HashSet<>(enlistedGroups.keySet());

                            return durableFinish(
                                    observableTimestampTracker,
                                    commitPartition,
                                    verifiedCommit,
                                    replicationGroupIds,
                                    txId,
                                    commitTimestamp,
                                    txFinishFuture);
                        })
                .thenCompose(Function.identity())
                .thenCompose(r -> {
                    // Throw the exception for the client if the transaction was not able to be committed.
                    TxContext txContext = txCtxMap.get(txId);

                    if (txContext.rollbackCause != null) {
                        throw new TransactionException(TX_COMMIT_ERR, "Failed to commit the transaction.", txContext.rollbackCause);
                    }

                    // Verification future is added in order to share the proper verification exception with the client.
                    return verificationFuture;
                });
    }

    /**
     * Durable finish request.
     */
    private CompletableFuture<Void> durableFinish(
            HybridTimestampTracker observableTimestampTracker,
            TablePartitionId commitPartition,
            boolean commit,
            Collection<ReplicationGroupId> replicationGroupIds,
            UUID txId,
            HybridTimestamp commitTimestamp,
            CompletableFuture<TransactionMeta> txFinishFuture
    ) {
        return inBusyLockAsync(busyLock, () -> placementDriverHelper.awaitPrimaryReplicaWithExceptionHandling(commitPartition)
                .thenCompose(meta ->
                        makeFinishRequest(
                                observableTimestampTracker,
                                commitPartition,
                                meta.getLeaseholder(),
                                meta.getStartTime().longValue(),
                                commit,
                                replicationGroupIds,
                                txId,
                                commitTimestamp,
                                txFinishFuture
                        ))
                .handle((res, ex) -> {
                    if (ex != null) {
                        Throwable cause = ExceptionUtils.unwrapCause(ex);

                        if (cause instanceof TransactionAlreadyFinishedException) {
                            TransactionAlreadyFinishedException transactionException = (TransactionAlreadyFinishedException) cause;

                            TransactionResult result = transactionException.transactionResult();

                            TxStateMeta updatedMeta = updateTxMeta(txId, old ->
                                    new TxStateMeta(
                                            result.transactionState(),
                                            old.txCoordinatorId(),
                                            commitPartition,
                                            result.commitTimestamp()
                                    )
                            );

                            txFinishFuture.complete(updatedMeta);

                            return CompletableFuture.<Void>failedFuture(cause);
                        }

                        if (TransactionFailureHandler.isRecoverable(cause)) {
                            LOG.warn("Failed to finish Tx. The operation will be retried [txId={}].", ex, txId);

                            return durableFinish(
                                    observableTimestampTracker,
                                    commitPartition,
                                    commit,
                                    replicationGroupIds,
                                    txId,
                                    commitTimestamp,
                                    txFinishFuture
                            );
                        } else {
                            LOG.warn("Failed to finish Tx [txId={}].", ex, txId);

                            return CompletableFuture.<Void>failedFuture(cause);
                        }
                    }

                    return CompletableFutures.<Void>nullCompletedFuture();
                })
                .thenCompose(Function.identity()));
    }

    private CompletableFuture<Void> makeFinishRequest(
            HybridTimestampTracker observableTimestampTracker,
            TablePartitionId commitPartition,
            String primaryConsistentId,
            Long term,
            boolean commit,
            Collection<ReplicationGroupId> replicationGroupIds,
            UUID txId,
            HybridTimestamp commitTimestamp,
            CompletableFuture<TransactionMeta> txFinishFuture
    ) {
        LOG.debug("Finish [partition={}, node={}, term={} commit={}, txId={}, groups={}",
                commitPartition, primaryConsistentId, term, commit, txId, replicationGroupIds);

        return txMessageSender.finish(primaryConsistentId, commitPartition, replicationGroupIds, txId, term, commit, commitTimestamp)
                .thenAccept(txResult -> {
                    validateTxFinishedAsExpected(commit, txId, txResult);

                    TxStateMeta updatedMeta = updateTxMeta(txId, old ->
                            new TxStateMeta(
                                    txResult.transactionState(),
                                    localNodeId,
                                    old.commitPartitionId(),
                                    txResult.commitTimestamp()
                            ));

                    assert isFinalState(updatedMeta.txState()) :
                            "Unexpected transaction state [id=" + txId + ", state=" + updatedMeta.txState() + "].";

                    txFinishFuture.complete(updatedMeta);

                    if (commit) {
                        observableTimestampTracker.update(commitTimestamp);
                    }
                });
    }

    private static void validateTxFinishedAsExpected(boolean commit, UUID txId, TransactionResult txResult) {
        if (commit != (txResult.transactionState() == COMMITTED)) {
            LOG.error("Failed to finish a transaction that is already finished [txId={}, expectedState={}, actualState={}].",
                    txId,
                    commit ? COMMITTED : ABORTED,
                    txResult.transactionState()
            );

            throw new TransactionAlreadyFinishedException(
                    "Failed to change the outcome of a finished transaction [txId=" + txId + ", txState=" + txResult.transactionState()
                            + "].",
                    txResult
            );
        }
    }

    @Override
    public int finished() {
        return inBusyLock(busyLock, () -> (int) txStateVolatileStorage.states().stream()
                .filter(e -> isFinalState(e.txState()))
                .count());
    }

    @Override
    public int pending() {
        return inBusyLock(busyLock, () -> (int) txStateVolatileStorage.states().stream()
                .filter(e -> e.txState() == PENDING)
                .count());
    }

    @Override
    public CompletableFuture<Void> start() {
        localNodeId = topologyService.localMember().id();

        messagingService.addMessageHandler(ReplicaMessageGroup.class, this);

        txStateVolatileStorage.start();

        orphanDetector.start(txStateVolatileStorage, txConfig.abandonedCheckTs());

        txCleanupRequestHandler.start();

        return nullCompletedFuture();
    }

    @Override
    public void beforeNodeStop() {
        orphanDetector.stop();
        txStateVolatileStorage.stop();
    }

    @Override
    public void stop() throws Exception {
        if (!stopGuard.compareAndSet(false, true)) {
            return;
        }

        busyLock.block();

        txCleanupRequestHandler.stop();

        placementDriver.removeListener(PrimaryReplicaEvent.PRIMARY_REPLICA_EXPIRED, primaryReplicaEventListener);

        shutdownAndAwaitTermination(cleanupExecutor, 10, TimeUnit.SECONDS);
    }

    @Override
    public LockManager lockManager() {
        return lockManager;
    }

    @Override
    public CompletableFuture<Void> cleanup(
            Collection<TablePartitionId> partitions,
            boolean commit,
            @Nullable HybridTimestamp commitTimestamp,
            UUID txId
    ) {
        return txCleanupRequestSender.cleanup(partitions, commit, commitTimestamp, txId);
    }

    @Override
    public CompletableFuture<Void> cleanup(String node, UUID txId) {
        return txCleanupRequestSender.cleanup(node, txId);
    }

    @Override
    public CompletableFuture<Void> executeCleanupAsync(Runnable runnable) {
        return runAsync(runnable, cleanupExecutor);
    }

    @Override
    public CompletableFuture<?> executeCleanupAsync(Supplier<CompletableFuture<?>> action) {
        return supplyAsync(action, cleanupExecutor).thenCompose(f -> f);
    }

    CompletableFuture<Void> completeReadOnlyTransactionFuture(TxIdAndTimestamp txIdAndTimestamp) {
        CompletableFuture<Void> readOnlyTxFuture = readOnlyTxFutureById.remove(txIdAndTimestamp);

        assert readOnlyTxFuture != null : txIdAndTimestamp;

        readOnlyTxFuture.complete(null);

        return readOnlyTxFuture;
    }

    @Override
    public CompletableFuture<Void> updateLowWatermark(HybridTimestamp newLowWatermark) {
        lowWatermark.updateAndGet(previousLowWatermark -> {
            if (previousLowWatermark == null) {
                return newLowWatermark;
            }

            assert newLowWatermark.compareTo(previousLowWatermark) > 0 :
                    "lower watermark should be growing: [previous=" + previousLowWatermark + ", new=" + newLowWatermark + ']';

            return newLowWatermark;
        });

        TxIdAndTimestamp upperBound = new TxIdAndTimestamp(newLowWatermark, new UUID(Long.MAX_VALUE, Long.MAX_VALUE));

        List<CompletableFuture<Void>> readOnlyTxFutures = List.copyOf(readOnlyTxFutureById.headMap(upperBound, true).values());

        return allOf(readOnlyTxFutures.toArray(CompletableFuture[]::new));
    }

    @Override
    public boolean addInflight(UUID txId) {
        boolean[] res = {true};

        txCtxMap.compute(txId, (uuid, tuple) -> {
            if (tuple == null) {
                tuple = new TxContext();
            }

            if (tuple.isTxFinishing()) {
                res[0] = false;
                return tuple;
            } else {
                //noinspection NonAtomicOperationOnVolatileField
                tuple.inflights++;
            }

            return tuple;
        });

        return res[0];
    }

    @Override
    public void removeInflight(UUID txId) {
        TxContext tuple = txCtxMap.compute(txId, (uuid, ctx) -> {
            assert ctx != null && ctx.inflights > 0 : ctx;

            //noinspection NonAtomicOperationOnVolatileField
            ctx.inflights--;

            return ctx;
        });

        // Avoid completion under lock.
        tuple.onRemovedInflights();
    }

    @Override
    public void onReceived(NetworkMessage message, String senderConsistentId, @Nullable Long correlationId) {
        if (!(message instanceof ReplicaResponse) || correlationId != null) {
            return;
        }

        // Ignore error responses here. A transaction will be rolled back in other place.
        if (message instanceof ErrorReplicaResponse) {
            return;
        }

        // Process directly sent response.
        ReplicaResponse response = (ReplicaResponse) message;

        Object result = response.result();

        if (result instanceof UUID) {
            removeInflight((UUID) result);
        }
    }

    /**
     * Check whether previously enlisted primary replicas aren't expired and that commit timestamp is less or equal than primary replicas
     * expiration timestamp. Given method will either complete result future with void or {@link PrimaryReplicaExpiredException}
     *
     * @param enlistedGroups enlisted primary replicas map from groupId to enlistment consistency token.
     * @param commitTimestamp Commit timestamp.
     * @return Verification future.
     */
    private CompletableFuture<Void> verifyCommitTimestamp(Map<TablePartitionId, Long> enlistedGroups, HybridTimestamp commitTimestamp) {
        var verificationFutures = new CompletableFuture[enlistedGroups.size()];
        int cnt = -1;

        for (Map.Entry<TablePartitionId, Long> enlistedGroup : enlistedGroups.entrySet()) {
            TablePartitionId groupId = enlistedGroup.getKey();
            Long expectedEnlistmentConsistencyToken = enlistedGroup.getValue();

            verificationFutures[++cnt] = placementDriver.getPrimaryReplica(groupId, commitTimestamp)
                    .thenAccept(currentPrimaryReplica -> {
                        if (currentPrimaryReplica == null
                                || !expectedEnlistmentConsistencyToken.equals(currentPrimaryReplica.getStartTime().longValue())
                        ) {
                            throw new PrimaryReplicaExpiredException(
                                    groupId,
                                    expectedEnlistmentConsistencyToken,
                                    commitTimestamp,
                                    currentPrimaryReplica
                            );
                        } else {
                            assert commitTimestamp.compareTo(currentPrimaryReplica.getExpirationTime()) <= 0 :
                                    IgniteStringFormatter.format(
                                            "Commit timestamp is greater than primary replica expiration timestamp:"
                                                    + " [groupId = {}, commit timestamp = {}, primary replica expiration timestamp = {}]",
                                            groupId, commitTimestamp, currentPrimaryReplica.getExpirationTime());
                        }
                    });
        }

        return allOf(verificationFutures);
    }

    private static class TxContext {
        volatile long inflights = 0; // Updated under lock.
        private final CompletableFuture<Void> waitRepFut = new CompletableFuture<>();
        volatile CompletableFuture<Void> finishInProgressFuture = null;
        volatile Map<TablePartitionId, Long> enlistedGroups;
        volatile Exception rollbackCause;

        CompletableFuture<Void> performFinish(boolean commit, Function<Boolean, CompletableFuture<Void>> finishAction) {
            waitReadyToFinish(commit)
                    .thenCompose(ignored -> finishAction.apply(commit && rollbackCause == null))
                    .handle((ignored, err) -> {
                        if (err == null) {
                            finishInProgressFuture.complete(null);
                        } else {
                            finishInProgressFuture.completeExceptionally(err);
                        }
                        return null;
                    });

            return finishInProgressFuture;
        }

        private CompletableFuture<Void> waitReadyToFinish(boolean commit) {
            return commit ? waitNoInflights() : nullCompletedFuture();
        }

        private CompletableFuture<Void> waitNoInflights() {
            if (inflights == 0) {
                waitRepFut.complete(null);
            }
            return waitRepFut;
        }

        void onRemovedInflights() {
            if (inflights == 0 && finishInProgressFuture != null) {
                waitRepFut.complete(null);
            }
        }

        void finishTx(Map<TablePartitionId, Long> enlistedGroups) {
            this.enlistedGroups = enlistedGroups;
            finishInProgressFuture = new CompletableFuture<>();
        }

        void setRollbackCause(Exception rollbackCause) {
            this.rollbackCause = rollbackCause;
            waitRepFut.complete(null);
        }

        boolean isTxFinishing() {
            return finishInProgressFuture != null;
        }

        @Override
        public String toString() {
            return "TxContext [inflights=" + inflights + ", waitRepFut=" + waitRepFut + ", finishFut=" + finishInProgressFuture + ']';
        }
    }

    static class TransactionFailureHandler {
        private static final Set<Class<? extends Throwable>> RECOVERABLE = Set.of(
                TimeoutException.class,
                IOException.class,
                ReplicationException.class,
                ReplicationTimeoutException.class,
                PrimaryReplicaMissException.class
        );

        /**
         * Check if the provided exception is recoverable. A recoverable transaction is the one that we can send a 'retry' request for.
         *
         * @param throwable Exception to test.
         * @return {@code true} if recoverable, {@code false} otherwise.
         */
        static boolean isRecoverable(Throwable throwable) {
            if (throwable == null) {
                return false;
            }

            Throwable candidate = ExceptionUtils.unwrapCause(throwable);

            for (Class<? extends Throwable> recoverableClass : RECOVERABLE) {
                if (recoverableClass.isAssignableFrom(candidate.getClass())) {
                    return true;
                }
            }

            return false;
        }
    }
}<|MERGE_RESOLUTION|>--- conflicted
+++ resolved
@@ -95,11 +95,8 @@
 import org.apache.ignite.network.MessagingService;
 import org.apache.ignite.network.NetworkMessage;
 import org.apache.ignite.network.NetworkMessageHandler;
-<<<<<<< HEAD
+import org.apache.ignite.network.TopologyService;
 import org.apache.ignite.tx.TransactionException;
-=======
-import org.apache.ignite.network.TopologyService;
->>>>>>> e6e77836
 import org.jetbrains.annotations.Nullable;
 
 /**
@@ -215,12 +212,9 @@
         this.transactionIdGenerator = transactionIdGenerator;
         this.placementDriver = placementDriver;
         this.idleSafeTimePropagationPeriodMsSupplier = idleSafeTimePropagationPeriodMsSupplier;
-<<<<<<< HEAD
-        this.primaryReplicaEventListener = this::primaryReplicaEventListener;
-=======
         this.topologyService = clusterService.topologyService();
         this.messagingService = clusterService.messagingService();
->>>>>>> e6e77836
+        this.primaryReplicaEventListener = this::primaryReplicaEventListener;
 
         placementDriverHelper = new PlacementDriverHelper(placementDriver, clock);
 
