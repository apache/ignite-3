--- conflicted
+++ resolved
@@ -84,13 +84,7 @@
     public InternalTransaction begin(boolean readOnly) {
         UUID txId = Timestamp.nextVersion().toUuid();
 
-<<<<<<< HEAD
-        states.put(txId, TxState.PENDING);
-
         return readOnly ? new ReadOnlyTransactionImpl(this, txId, clock.now()) : new ReadWriteTransactionImpl(this, txId);
-=======
-        return new TransactionImpl(this, txId);
->>>>>>> a512fe6c
     }
 
     /** {@inheritDoc} */
