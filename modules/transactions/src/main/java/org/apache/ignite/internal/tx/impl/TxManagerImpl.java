--- conflicted
+++ resolved
@@ -390,11 +390,7 @@
         if (!readOnly) {
             txStateVolatileStorage.initialize(txId, localNodeId);
 
-<<<<<<< HEAD
-            return register(new ReadWriteTransactionImpl(this, timestampTracker, txId, localNodeId));
-=======
-            return new ReadWriteTransactionImpl(this, timestampTracker, txId, localNodeId, implicit);
->>>>>>> f764b2d5
+            return register(new ReadWriteTransactionImpl(this, timestampTracker, txId, localNodeId, implicit));
         }
 
         HybridTimestamp observableTimestamp = timestampTracker.get();
@@ -419,11 +415,7 @@
                 unregister(txId);
             });
 
-<<<<<<< HEAD
-            return register(new ReadOnlyTransactionImpl(this, timestampTracker, txId, localNodeId, readTimestamp, txFuture));
-=======
-            return new ReadOnlyTransactionImpl(this, timestampTracker, txId, localNodeId, implicit, readTimestamp, txFuture);
->>>>>>> f764b2d5
+            return register(new ReadOnlyTransactionImpl(this, timestampTracker, txId, localNodeId, implicit, readTimestamp, txFuture));
         } catch (Throwable t) {
             lowWatermark.unlock(txId);
             throw t;
