--- conflicted
+++ resolved
@@ -178,12 +178,10 @@
     /** Transaction message sender. */
     private final TxMessageSender txMessageSender;
 
-<<<<<<< HEAD
+    private final EventListener<PrimaryReplicaEventParameters> primaryReplicaEventListener;
+
     /** Counter of read-write transactions that were created and completed locally on the node. */
     private final LocalRwTxCounter localRwTxCounter;
-=======
-    private final EventListener<PrimaryReplicaEventParameters> primaryReplicaEventListener;
->>>>>>> bba00639
 
     /**
      * The constructor.
@@ -217,11 +215,8 @@
         this.idleSafeTimePropagationPeriodMsSupplier = idleSafeTimePropagationPeriodMsSupplier;
         this.topologyService = clusterService.topologyService();
         this.messagingService = clusterService.messagingService();
-<<<<<<< HEAD
+        this.primaryReplicaEventListener = this::primaryReplicaEventListener;
         this.localRwTxCounter = localRwTxCounter;
-=======
-        this.primaryReplicaEventListener = this::primaryReplicaEventListener;
->>>>>>> bba00639
 
         placementDriverHelper = new PlacementDriverHelper(placementDriver, clock);
 
