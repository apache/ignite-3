--- conflicted
+++ resolved
@@ -20,11 +20,8 @@
 import static java.util.concurrent.CompletableFuture.allOf;
 import static java.util.concurrent.CompletableFuture.failedFuture;
 import static java.util.concurrent.CompletableFuture.runAsync;
-<<<<<<< HEAD
-=======
 import static java.util.concurrent.CompletableFuture.supplyAsync;
 import static java.util.function.Function.identity;
->>>>>>> 71b24675
 import static org.apache.ignite.internal.thread.ThreadOperation.STORAGE_READ;
 import static org.apache.ignite.internal.thread.ThreadOperation.STORAGE_WRITE;
 import static org.apache.ignite.internal.tx.TransactionIds.beginTimestamp;
@@ -262,12 +259,8 @@
      * @param placementDriver Placement driver.
      * @param idleSafeTimePropagationPeriodMsSupplier Used to get idle safe time propagation period in ms.
      * @param localRwTxCounter Counter of read-write transactions that were created and completed locally on the node.
-<<<<<<< HEAD
-     * @param cursorManager Cursor manager.
-=======
      * @param partitionOperationsExecutor Executor on which partition operations will be executed, if needed.
      * @param resourcesRegistry Resources registry.
->>>>>>> 71b24675
      */
     public TxManagerImpl(
             TransactionConfiguration txConfig,
@@ -279,12 +272,8 @@
             PlacementDriver placementDriver,
             LongSupplier idleSafeTimePropagationPeriodMsSupplier,
             LocalRwTxCounter localRwTxCounter,
-<<<<<<< HEAD
-            CursorManager cursorManager
-=======
             Executor partitionOperationsExecutor,
             RemotelyTriggeredResourceRegistry resourcesRegistry
->>>>>>> 71b24675
     ) {
         this.txConfig = txConfig;
         this.lockManager = lockManager;
@@ -322,11 +311,7 @@
                 lockManager,
                 clock,
                 writeIntentSwitchProcessor,
-<<<<<<< HEAD
-                cursorManager
-=======
                 resourcesRegistry
->>>>>>> 71b24675
         );
 
         txCleanupRequestSender = new TxCleanupRequestSender(txMessageSender, placementDriverHelper, writeIntentSwitchProcessor);
