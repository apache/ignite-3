--- conflicted
+++ resolved
@@ -294,13 +294,8 @@
     }
 
     @Override
-<<<<<<< HEAD
-    public <T extends TxStateMeta> T updateTxMeta(UUID txId, Function<TxStateMeta, TxStateMeta> updater) {
+    public @Nullable <T extends TxStateMeta> T updateTxMeta(UUID txId, Function<TxStateMeta, TxStateMeta> updater) {
         return txStateVolatileStorage.updateMeta(txId, oldMeta -> {
-=======
-    public @Nullable TxStateMeta updateTxMeta(UUID txId, Function<TxStateMeta, TxStateMeta> updater) {
-        return inBusyLock(busyLock, () -> txStateVolatileStorage.updateMeta(txId, oldMeta -> {
->>>>>>> 5d6b90d3
             TxStateMeta newMeta = updater.apply(oldMeta);
 
             if (newMeta == null) {
@@ -310,7 +305,7 @@
             TxState oldState = oldMeta == null ? null : oldMeta.txState();
 
             return checkTransitionCorrectness(oldState, newMeta.txState()) ? newMeta : oldMeta;
-        }));
+        });
     }
 
     @Override
