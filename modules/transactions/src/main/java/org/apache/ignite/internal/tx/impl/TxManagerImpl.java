/*
 * Licensed to the Apache Software Foundation (ASF) under one or more
 * contributor license agreements. See the NOTICE file distributed with
 * this work for additional information regarding copyright ownership.
 * The ASF licenses this file to You under the Apache License, Version 2.0
 * (the "License"); you may not use this file except in compliance with
 * the License. You may obtain a copy of the License at
 *
 *      http://www.apache.org/licenses/LICENSE-2.0
 *
 * Unless required by applicable law or agreed to in writing, software
 * distributed under the License is distributed on an "AS IS" BASIS,
 * WITHOUT WARRANTIES OR CONDITIONS OF ANY KIND, either express or implied.
 * See the License for the specific language governing permissions and
 * limitations under the License.
 */

package org.apache.ignite.internal.tx.impl;

import static java.util.concurrent.CompletableFuture.allOf;
import static java.util.concurrent.CompletableFuture.completedFuture;
import static java.util.concurrent.CompletableFuture.runAsync;
import static org.apache.ignite.internal.hlc.HybridTimestamp.hybridTimestampToLong;
import static org.apache.ignite.internal.tx.TxState.ABORTED;
import static org.apache.ignite.internal.tx.TxState.COMMITED;
import static org.apache.ignite.internal.tx.TxState.PENDING;
import static org.apache.ignite.internal.tx.TxState.checkTransitionCorrectness;
import static org.apache.ignite.internal.tx.TxState.isFinalState;
import static org.apache.ignite.internal.util.IgniteUtils.shutdownAndAwaitTermination;
import static org.apache.ignite.lang.ErrorGroups.Transactions.TX_READ_ONLY_TOO_OLD_ERR;

import io.opentelemetry.instrumentation.annotations.SpanAttribute;
import io.opentelemetry.instrumentation.annotations.WithSpan;
import java.util.Comparator;
import java.util.List;
import java.util.Map;
import java.util.UUID;
import java.util.concurrent.CompletableFuture;
import java.util.concurrent.ConcurrentHashMap;
import java.util.concurrent.ConcurrentNavigableMap;
import java.util.concurrent.ConcurrentSkipListMap;
import java.util.concurrent.ExecutorService;
import java.util.concurrent.LinkedBlockingQueue;
import java.util.concurrent.ThreadPoolExecutor;
import java.util.concurrent.TimeUnit;
import java.util.concurrent.atomic.AtomicReference;
import java.util.concurrent.locks.ReadWriteLock;
import java.util.concurrent.locks.ReentrantReadWriteLock;
import java.util.function.Function;
import java.util.function.Supplier;
import org.apache.ignite.internal.hlc.HybridClock;
import org.apache.ignite.internal.hlc.HybridTimestamp;
import org.apache.ignite.internal.lang.IgniteBiTuple;
import org.apache.ignite.internal.lang.IgniteInternalException;
import org.apache.ignite.internal.logger.IgniteLogger;
import org.apache.ignite.internal.logger.Loggers;
import org.apache.ignite.internal.replicator.ReplicaService;
import org.apache.ignite.internal.replicator.TablePartitionId;
import org.apache.ignite.internal.replicator.message.ErrorReplicaResponse;
import org.apache.ignite.internal.replicator.message.ReplicaMessageGroup;
import org.apache.ignite.internal.replicator.message.ReplicaResponse;
import org.apache.ignite.internal.thread.NamedThreadFactory;
import org.apache.ignite.internal.tx.HybridTimestampTracker;
import org.apache.ignite.internal.tx.InternalTransaction;
import org.apache.ignite.internal.tx.LockManager;
import org.apache.ignite.internal.tx.TxManager;
import org.apache.ignite.internal.tx.TxState;
import org.apache.ignite.internal.tx.TxStateMeta;
import org.apache.ignite.internal.tx.TxStateMetaFinishing;
import org.apache.ignite.internal.tx.message.TxFinishReplicaRequest;
import org.apache.ignite.internal.tx.message.TxMessagesFactory;
import org.apache.ignite.internal.util.Lazy;
import org.apache.ignite.network.ClusterNode;
import org.apache.ignite.network.NetworkMessage;
import org.apache.ignite.network.NetworkMessageHandler;
import org.jetbrains.annotations.Nullable;

/**
 * A transaction manager implementation.
 *
 * <p>Uses 2PC for atomic commitment and 2PL for concurrency control.
 */
public class TxManagerImpl implements TxManager, NetworkMessageHandler {
    /** The logger. */
    private static final IgniteLogger LOG = Loggers.forClass(TxManagerImpl.class);

    /** Hint for maximum concurrent txns. */
    private static final int MAX_CONCURRENT_TXNS = 1024;

    /** Tx messages factory. */
    private static final TxMessagesFactory FACTORY = new TxMessagesFactory();

    private final ReplicaService replicaService;

    /** Lock manager. */
    private final LockManager lockManager;

    /** Executor that runs async transaction cleanup actions. */
    private final ExecutorService cleanupExecutor;

    /** A hybrid logical clock. */
    private final HybridClock clock;

    /** Generates transaction IDs. */
    private final TransactionIdGenerator transactionIdGenerator;

    /** The local map for tx states. */
    private final ConcurrentHashMap<UUID, TxStateMeta> txStateMap = new ConcurrentHashMap<>();

    /** Txn contexts. */
    private final ConcurrentHashMap<UUID, TxContext> txCtxMap = new ConcurrentHashMap<>(MAX_CONCURRENT_TXNS);

    /** Future of a read-only transaction by it {@link TxIdAndTimestamp}. */
    private final ConcurrentNavigableMap<TxIdAndTimestamp, CompletableFuture<Void>> readOnlyTxFutureById = new ConcurrentSkipListMap<>(
            Comparator.comparing(TxIdAndTimestamp::getReadTimestamp).thenComparing(TxIdAndTimestamp::getTxId)
    );

    /**
     * Low watermark, does not allow creating read-only transactions less than or equal to this value, {@code null} means it has never been
     * updated yet.
     */
    private final AtomicReference<HybridTimestamp> lowWatermark = new AtomicReference<>();

    /** Lock to update and read the low watermark. */
    private final ReadWriteLock lowWatermarkReadWriteLock = new ReentrantReadWriteLock();

    private final Lazy<String> localNodeId;

    /**
     * The constructor.
     *
     * @param replicaService Replica service.
     * @param lockManager Lock manager.
     * @param clock A hybrid logical clock.
     * @param transactionIdGenerator Used to generate transaction IDs.
     */
    public TxManagerImpl(
            ReplicaService replicaService,
            LockManager lockManager,
            HybridClock clock,
            TransactionIdGenerator transactionIdGenerator,
            Supplier<String> localNodeIdSupplier
    ) {
        this.replicaService = replicaService;
        this.lockManager = lockManager;
        this.clock = clock;
        this.transactionIdGenerator = transactionIdGenerator;
        this.localNodeId = new Lazy<>(localNodeIdSupplier);

        int cpus = Runtime.getRuntime().availableProcessors();

        cleanupExecutor = new ThreadPoolExecutor(
                cpus,
                cpus,
                100,
                TimeUnit.MILLISECONDS,
                new LinkedBlockingQueue<>(),
                new NamedThreadFactory("tx-async-cleanup", LOG));
    }

    @Override
    public InternalTransaction begin(HybridTimestampTracker timestampTracker) {
        return begin(timestampTracker, false);
    }

    @Override
    public InternalTransaction begin(HybridTimestampTracker timestampTracker, boolean readOnly) {
<<<<<<< HEAD
        return beginTx(timestampTracker, readOnly, false);
    }

    @Override
    public InternalTransaction beginImplicit(HybridTimestampTracker timestampTracker, boolean readOnly) {
        return beginTx(timestampTracker, readOnly, true);
    }

    @WithSpan
    private InternalTransaction beginTx(
            @SpanAttribute("timestampTracker") HybridTimestampTracker timestampTracker,
            @SpanAttribute("readOnly") boolean readOnly,
            @SpanAttribute("implicit") boolean implicit
    ) {
=======
>>>>>>> 44c0c078
        HybridTimestamp beginTimestamp = clock.now();
        UUID txId = transactionIdGenerator.transactionIdFor(beginTimestamp);
        updateTxMeta(txId, old -> new TxStateMeta(PENDING, localNodeId.get(), null));

        if (!readOnly) {
            return new ReadWriteTransactionImpl(this, timestampTracker, txId);
        }

        HybridTimestamp observableTimestamp = timestampTracker.get();

        HybridTimestamp readTimestamp = observableTimestamp != null
                ? HybridTimestamp.max(observableTimestamp, currentReadTimestamp())
                : currentReadTimestamp();

        lowWatermarkReadWriteLock.readLock().lock();

        try {
            HybridTimestamp lowWatermark1 = this.lowWatermark.get();

            readOnlyTxFutureById.compute(new TxIdAndTimestamp(readTimestamp, txId), (txIdAndTimestamp, readOnlyTxFuture) -> {
                assert readOnlyTxFuture == null : "previous transaction has not completed yet: " + txIdAndTimestamp;

                if (lowWatermark1 != null && readTimestamp.compareTo(lowWatermark1) <= 0) {
                    throw new IgniteInternalException(
                            TX_READ_ONLY_TOO_OLD_ERR,
                            "Timestamp of read-only transaction must be greater than the low watermark: [txTimestamp={}, lowWatermark={}]",
                            readTimestamp, lowWatermark1
                    );
                }

                return new CompletableFuture<>();
            });

            return new ReadOnlyTransactionImpl(this, timestampTracker, txId, readTimestamp);
        } finally {
            lowWatermarkReadWriteLock.readLock().unlock();
        }
    }

    /**
     * Current read timestamp, for calculation of read timestamp of read-only transactions.
     *
     * @return Current read timestamp.
     */
    private HybridTimestamp currentReadTimestamp() {
        return clock.now();

        // TODO: IGNITE-20378 Fix it
        // return new HybridTimestamp(now.getPhysical()
        //         - ReplicaManager.IDLE_SAFE_TIME_PROPAGATION_PERIOD_MILLISECONDS
        //         - HybridTimestamp.CLOCK_SKEW,
        //         0
        // );
    }

    @Override
    public TxStateMeta stateMeta(UUID txId) {
        return txStateMap.get(txId);
    }

    @Override
    public void updateTxMeta(UUID txId, Function<TxStateMeta, TxStateMeta> updater) {
        txStateMap.compute(txId, (k, oldMeta) -> {
            TxStateMeta newMeta = updater.apply(oldMeta);

            if (newMeta == null) {
                return null;
            }

            TxState oldState = oldMeta == null ? null : oldMeta.txState();

            return checkTransitionCorrectness(oldState, newMeta.txState()) ? newMeta : oldMeta;
        });
    }

    @Override
    public void finishFull(HybridTimestampTracker timestampTracker, UUID txId, boolean commit) {
        TxState finalState;

        if (commit) {
            timestampTracker.update(clock.now());

            finalState = COMMITED;
        } else {
            finalState = ABORTED;
        }

        updateTxMeta(txId, old -> new TxStateMeta(finalState, old.txCoordinatorId(), old.commitTimestamp()));
    }

    @WithSpan
    @Override
    public CompletableFuture<Void> finish(
            HybridTimestampTracker observableTimestampTracker,
            TablePartitionId commitPartition,
            ClusterNode recipientNode,
            Long term,
            boolean commit,
            Map<ClusterNode, List<IgniteBiTuple<TablePartitionId, Long>>> groups,
            UUID txId
    ) {
        assert groups != null;

        // Here we put finishing state meta into the local map, so that all concurrent operations trying to read tx state
        // with using read timestamp could see that this transaction is finishing, see #transactionMetaReadTimestampAware(txId, timestamp).
        // None of them now are able to update node's clock with read timestamp and we can create the commit timestamp that is greater
        // than all the read timestamps processed before.
        // Every concurrent operation will now use a finish future from the finishing state meta and get only final transaction
        // state after the transaction is finished.
        TxStateMetaFinishing finishingStateMeta = new TxStateMetaFinishing(localNodeId.get());
        updateTxMeta(txId, old -> finishingStateMeta);
        HybridTimestamp commitTimestamp = commit ? clock.now() : null;

        // If there are no enlisted groups, just return - we already marked the tx as finished.
        boolean finishRequestNeeded = !groups.isEmpty();

        if (!finishRequestNeeded) {
            updateTxMeta(txId, old -> {
                TxStateMeta finalStateMeta = coordinatorFinalTxStateMeta(commit, commitTimestamp);

                finishingStateMeta.txFinishFuture().complete(finalStateMeta);

                return finalStateMeta;
            });

            return completedFuture(null);
        }

        observableTimestampTracker.update(commitTimestamp);

        Function<Void, CompletableFuture<Void>> clo = ignored -> {
            TxFinishReplicaRequest req = FACTORY.txFinishReplicaRequest()
                    .txId(txId)
                    .timestampLong(clock.nowLong())
                    .groupId(commitPartition)
                    .groups(groups)
                    .commit(commit)
                    .commitTimestampLong(hybridTimestampToLong(commitTimestamp))
                    .term(term)
                    .build();

            return replicaService.invoke(recipientNode, req)
                    .thenRun(() ->
                            updateTxMeta(txId, old -> {
                                if (isFinalState(old.txState())) {
                                    finishingStateMeta.txFinishFuture().complete(old);

                                    return old;
                                }

                                assert old instanceof TxStateMetaFinishing;

                                TxStateMeta finalTxStateMeta = coordinatorFinalTxStateMeta(commit, commitTimestamp);

                                finishingStateMeta.txFinishFuture().complete(finalTxStateMeta);

                                return finalTxStateMeta;
                            })
                    );
        };

        AtomicReference<CompletableFuture<Void>> ref = new AtomicReference<>();
        TxContext tuple = txCtxMap.compute(txId, (uuid, tuple0) -> {
            if (tuple0 == null) {
                tuple0 = new TxContext(); // No writes enlisted.
            }

            if (tuple0.finishFut == null) {
                tuple0.finishFut = new CompletableFuture<>();
                ref.set(tuple0.finishFut);
            }

            return tuple0;
        });

        if (ref.get() != null) { // This is a finishing thread.
            if (!commit) {
                clo.apply(null).handle((ignored, err) -> {
                    if (err == null) {
                        tuple.finishFut.complete(null);
                    } else {
                        tuple.finishFut.completeExceptionally(err);
                    }
                    return null;
                });
            } else {

                // All inflights have been completed before the finish.
                if (tuple.inflights == 0) {
                    tuple.waitRepFut.complete(null);
                }

                // Wait for commit acks first, then proceed with the finish request.
                tuple.waitRepFut.thenCompose(clo).handle((ignored, err) -> {
                    if (err == null) {
                        tuple.finishFut.complete(null);
                    } else {
                        tuple.finishFut.completeExceptionally(err);
                    }
                    return null;
                });
            }
        }

        return tuple.finishFut;
    }

    @WithSpan
    @Override
    public CompletableFuture<Void> cleanup(
            String primaryConsistentId,
            TablePartitionId tablePartitionId,
            UUID txId,
            boolean commit,
            @Nullable HybridTimestamp commitTimestamp
    ) {
        return replicaService.invoke(
                primaryConsistentId,
                FACTORY.txCleanupReplicaRequest()
                        .groupId(tablePartitionId)
                        .timestampLong(clock.nowLong())
                        .txId(txId)
                        .commit(commit)
                        .commitTimestampLong(hybridTimestampToLong(commitTimestamp))
                        .build()
        );
    }

    @Override
    public int finished() {
        return (int) txStateMap.entrySet().stream()
                .filter(e -> isFinalState(e.getValue().txState()))
                .count();
    }

    @Override
    public int pending() {
        return (int) txStateMap.entrySet().stream()
                .filter(e -> e.getValue().txState() == PENDING)
                .count();
    }

    @Override
    public void start() {
        replicaService.messagingService().addMessageHandler(ReplicaMessageGroup.class, this);
    }

    @Override
    public void stop() {
        shutdownAndAwaitTermination(cleanupExecutor, 10, TimeUnit.SECONDS);
    }

    @Override
    public LockManager lockManager() {
        return lockManager;
    }

    @Override
    public CompletableFuture<Void> executeCleanupAsync(Runnable runnable) {
        return runAsync(runnable, cleanupExecutor);
    }

    CompletableFuture<Void> completeReadOnlyTransactionFuture(TxIdAndTimestamp txIdAndTimestamp) {
        CompletableFuture<Void> readOnlyTxFuture = readOnlyTxFutureById.remove(txIdAndTimestamp);

        assert readOnlyTxFuture != null : txIdAndTimestamp;

        readOnlyTxFuture.complete(null);

        return readOnlyTxFuture;
    }

    @Override
    public CompletableFuture<Void> updateLowWatermark(HybridTimestamp newLowWatermark) {
        lowWatermarkReadWriteLock.writeLock().lock();

        try {
            lowWatermark.updateAndGet(previousLowWatermark -> {
                if (previousLowWatermark == null) {
                    return newLowWatermark;
                }

                assert newLowWatermark.compareTo(previousLowWatermark) > 0 :
                        "lower watermark should be growing: [previous=" + previousLowWatermark + ", new=" + newLowWatermark + ']';

                return newLowWatermark;
            });

            TxIdAndTimestamp upperBound = new TxIdAndTimestamp(newLowWatermark, new UUID(Long.MAX_VALUE, Long.MAX_VALUE));

            List<CompletableFuture<Void>> readOnlyTxFutures = List.copyOf(readOnlyTxFutureById.headMap(upperBound, true).values());

            return allOf(readOnlyTxFutures.toArray(CompletableFuture[]::new));
        } finally {
            lowWatermarkReadWriteLock.writeLock().unlock();
        }
    }

    @Override
    public boolean addInflight(UUID txId) {
        boolean[] res = {true};

        txCtxMap.compute(txId, (uuid, tuple) -> {
            if (tuple == null) {
                tuple = new TxContext();
            }

            if (tuple.finishFut != null) {
                res[0] = false;
                return tuple;
            } else {
                //noinspection NonAtomicOperationOnVolatileField
                tuple.inflights++;
            }

            return tuple;
        });

        return res[0];
    }

    @Override
    public void removeInflight(UUID txId) {
        TxContext tuple = txCtxMap.compute(txId, (uuid, ctx) -> {
            assert ctx != null && ctx.inflights > 0 : ctx;

            //noinspection NonAtomicOperationOnVolatileField
            ctx.inflights--;

            return ctx;
        });

        if (tuple.inflights == 0 && tuple.finishFut != null) {
            tuple.waitRepFut.complete(null); // Avoid completion under lock.
        }
    }

    @Override
    public void onReceived(NetworkMessage message, String senderConsistentId, @Nullable Long correlationId) {
        if (!(message instanceof ReplicaResponse) || correlationId != null) {
            return;
        }

        // Ignore error responses here. A transaction will be rolled back in other place.
        if (message instanceof ErrorReplicaResponse) {
            return;
        }

        // Process directly sent response.
        ReplicaResponse request = (ReplicaResponse) message;

        Object result = request.result();

        if (result instanceof UUID) {
            removeInflight((UUID) result);
        }
    }

    /**
     * Creates final {@link TxStateMeta} for coordinator node.
     *
     * @param commit Commit flag.
     * @param commitTimestamp Commit timestamp.
     * @return Transaction meta.
     */
    private TxStateMeta coordinatorFinalTxStateMeta(boolean commit, HybridTimestamp commitTimestamp) {
        return new TxStateMeta(commit ? COMMITED : ABORTED, localNodeId.get(), commitTimestamp);
    }

    private static class TxContext {
        volatile long inflights = 0; // Updated under lock.
        final CompletableFuture<Void> waitRepFut = new CompletableFuture<>();
        volatile CompletableFuture<Void> finishFut = null;

        @Override
        public String toString() {
            return "TxContext [inflights=" + inflights + ", waitRepFut=" + waitRepFut + ", finishFut=" + finishFut + ']';
        }
    }
}<|MERGE_RESOLUTION|>--- conflicted
+++ resolved
@@ -163,25 +163,12 @@
         return begin(timestampTracker, false);
     }
 
-    @Override
-    public InternalTransaction begin(HybridTimestampTracker timestampTracker, boolean readOnly) {
-<<<<<<< HEAD
-        return beginTx(timestampTracker, readOnly, false);
-    }
-
-    @Override
-    public InternalTransaction beginImplicit(HybridTimestampTracker timestampTracker, boolean readOnly) {
-        return beginTx(timestampTracker, readOnly, true);
-    }
-
     @WithSpan
-    private InternalTransaction beginTx(
+    @Override
+    public InternalTransaction begin(
             @SpanAttribute("timestampTracker") HybridTimestampTracker timestampTracker,
-            @SpanAttribute("readOnly") boolean readOnly,
-            @SpanAttribute("implicit") boolean implicit
+            @SpanAttribute("readOnly") boolean readOnly
     ) {
-=======
->>>>>>> 44c0c078
         HybridTimestamp beginTimestamp = clock.now();
         UUID txId = transactionIdGenerator.transactionIdFor(beginTimestamp);
         updateTxMeta(txId, old -> new TxStateMeta(PENDING, localNodeId.get(), null));
