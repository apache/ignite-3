/*
 * Licensed to the Apache Software Foundation (ASF) under one or more
 * contributor license agreements. See the NOTICE file distributed with
 * this work for additional information regarding copyright ownership.
 * The ASF licenses this file to You under the Apache License, Version 2.0
 * (the "License"); you may not use this file except in compliance with
 * the License. You may obtain a copy of the License at
 *
 *      http://www.apache.org/licenses/LICENSE-2.0
 *
 * Unless required by applicable law or agreed to in writing, software
 * distributed under the License is distributed on an "AS IS" BASIS,
 * WITHOUT WARRANTIES OR CONDITIONS OF ANY KIND, either express or implied.
 * See the License for the specific language governing permissions and
 * limitations under the License.
 */

package org.apache.ignite.internal.tx.impl;

import static java.util.concurrent.CompletableFuture.allOf;
import static java.util.concurrent.CompletableFuture.completedFuture;
import static java.util.concurrent.CompletableFuture.runAsync;
import static org.apache.ignite.internal.hlc.HybridTimestamp.hybridTimestampToLong;
import static org.apache.ignite.internal.tx.TxState.ABORTED;
import static org.apache.ignite.internal.tx.TxState.COMMITED;
import static org.apache.ignite.internal.tx.TxState.PENDING;
import static org.apache.ignite.internal.tx.TxState.checkTransitionCorrectness;
import static org.apache.ignite.internal.tx.TxState.isFinalState;
import static org.apache.ignite.internal.util.IgniteUtils.shutdownAndAwaitTermination;
import static org.apache.ignite.lang.ErrorGroups.Transactions.TX_READ_ONLY_TOO_OLD_ERR;

import java.util.Comparator;
import java.util.List;
import java.util.Map;
import java.util.UUID;
import java.util.concurrent.CompletableFuture;
import java.util.concurrent.ConcurrentHashMap;
import java.util.concurrent.ConcurrentNavigableMap;
import java.util.concurrent.ConcurrentSkipListMap;
import java.util.concurrent.ExecutorService;
import java.util.concurrent.LinkedBlockingQueue;
import java.util.concurrent.ThreadPoolExecutor;
import java.util.concurrent.TimeUnit;
import java.util.concurrent.atomic.AtomicReference;
import java.util.concurrent.locks.ReadWriteLock;
import java.util.concurrent.locks.ReentrantReadWriteLock;
import java.util.function.Function;
<<<<<<< HEAD
import org.apache.ignite.internal.hlc.HybridClock;
import org.apache.ignite.internal.hlc.HybridTimestamp;
import org.apache.ignite.internal.logger.IgniteLogger;
import org.apache.ignite.internal.logger.Loggers;
import org.apache.ignite.internal.replicator.ReplicaManager;
import org.apache.ignite.internal.replicator.ReplicaService;
import org.apache.ignite.internal.replicator.TablePartitionId;
import org.apache.ignite.internal.replicator.message.ErrorReplicaResponse;
import org.apache.ignite.internal.replicator.message.ReplicaMessageGroup;
import org.apache.ignite.internal.replicator.message.ReplicaResponse;
=======
import java.util.function.Supplier;
import org.apache.ignite.internal.hlc.HybridClock;
import org.apache.ignite.internal.hlc.HybridTimestamp;
import org.apache.ignite.internal.lang.IgniteBiTuple;
import org.apache.ignite.internal.lang.IgniteInternalException;
import org.apache.ignite.internal.logger.IgniteLogger;
import org.apache.ignite.internal.logger.Loggers;
import org.apache.ignite.internal.replicator.ReplicaService;
import org.apache.ignite.internal.replicator.TablePartitionId;
import org.apache.ignite.internal.thread.NamedThreadFactory;
import org.apache.ignite.internal.tx.HybridTimestampTracker;
>>>>>>> e37ff700
import org.apache.ignite.internal.tx.InternalTransaction;
import org.apache.ignite.internal.tx.LockManager;
import org.apache.ignite.internal.tx.TxManager;
import org.apache.ignite.internal.tx.TxState;
import org.apache.ignite.internal.tx.TxStateMeta;
import org.apache.ignite.internal.tx.TxStateMetaFinishing;
import org.apache.ignite.internal.tx.message.TxFinishReplicaRequest;
import org.apache.ignite.internal.tx.message.TxMessagesFactory;
import org.apache.ignite.internal.util.Lazy;
import org.apache.ignite.network.ClusterNode;
import org.apache.ignite.network.NetworkMessage;
import org.apache.ignite.network.NetworkMessageHandler;
import org.jetbrains.annotations.Nullable;

/**
 * A transaction manager implementation.
 *
 * <p>Uses 2PC for atomic commitment and 2PL for concurrency control.
 */
<<<<<<< HEAD
public class TxManagerImpl implements TxManager, NetworkMessageHandler {
    private static final IgniteLogger LOGGER = Loggers.forClass(TxManagerImpl.class);

    /** Hint for maximum concurrent txns. */
    private static final int MAX_CONCURRENT_TXNS = 1024;

=======
public class TxManagerImpl implements TxManager {

    /** The logger. */
    private static final IgniteLogger LOG = Loggers.forClass(TxManagerImpl.class);
>>>>>>> e37ff700
    /** Tx messages factory. */
    private static final TxMessagesFactory FACTORY = new TxMessagesFactory();

    private final ReplicaService replicaService;

    /** Lock manager. */
    private final LockManager lockManager;

    /** Executor that runs async transaction cleanup actions. */
    private final ExecutorService cleanupExecutor;

    /** A hybrid logical clock. */
    private final HybridClock clock;

    /** Generates transaction IDs. */
    private final TransactionIdGenerator transactionIdGenerator;

    /** The local map for tx states. */
    private final ConcurrentHashMap<UUID, TxStateMeta> txStateMap = new ConcurrentHashMap<>();

    /** Txn contexts. */
    private final ConcurrentHashMap<UUID, TxContext> txCtxMap = new ConcurrentHashMap<>(MAX_CONCURRENT_TXNS);

    /** Future of a read-only transaction by it {@link TxIdAndTimestamp}. */
    private final ConcurrentNavigableMap<TxIdAndTimestamp, CompletableFuture<Void>> readOnlyTxFutureById = new ConcurrentSkipListMap<>(
            Comparator.comparing(TxIdAndTimestamp::getReadTimestamp).thenComparing(TxIdAndTimestamp::getTxId)
    );

    /**
     * Low watermark, does not allow creating read-only transactions less than or equal to this value, {@code null} means it has never been
     * updated yet.
     */
    private final AtomicReference<HybridTimestamp> lowWatermark = new AtomicReference<>();

    /** Lock to update and read the low watermark. */
    private final ReadWriteLock lowWatermarkReadWriteLock = new ReentrantReadWriteLock();

    private final Lazy<String> localNodeId;

    /**
     * The constructor.
     *
     * @param replicaService Replica service.
     * @param lockManager Lock manager.
     * @param clock A hybrid logical clock.
     * @param transactionIdGenerator Used to generate transaction IDs.
     */
    public TxManagerImpl(
            ReplicaService replicaService,
            LockManager lockManager,
            HybridClock clock,
            TransactionIdGenerator transactionIdGenerator,
            Supplier<String> localNodeIdSupplier
    ) {
        this.replicaService = replicaService;
        this.lockManager = lockManager;
        this.clock = clock;
        this.transactionIdGenerator = transactionIdGenerator;
        this.localNodeId = new Lazy<>(localNodeIdSupplier);

        int cpus = Runtime.getRuntime().availableProcessors();

        cleanupExecutor = new ThreadPoolExecutor(
                cpus,
                cpus,
                100,
                TimeUnit.MILLISECONDS,
                new LinkedBlockingQueue<>(),
                new NamedThreadFactory("tx-async-cleanup", LOG));
    }

    @Override
    public InternalTransaction begin(HybridTimestampTracker timestampTracker) {
        return begin(timestampTracker, false);
    }

    @Override
    public InternalTransaction begin(HybridTimestampTracker timestampTracker, boolean readOnly) {
        HybridTimestamp beginTimestamp = clock.now();
        UUID txId = transactionIdGenerator.transactionIdFor(beginTimestamp);
        updateTxMeta(txId, old -> new TxStateMeta(PENDING, localNodeId.get(), null));

        if (!readOnly) {
            return new ReadWriteTransactionImpl(this, timestampTracker, txId);
        }

        HybridTimestamp observableTimestamp = timestampTracker.get();

        HybridTimestamp readTimestamp = observableTimestamp != null
                ? HybridTimestamp.max(observableTimestamp, currentReadTimestamp())
                : currentReadTimestamp();

        timestampTracker.update(readTimestamp);

        lowWatermarkReadWriteLock.readLock().lock();

        try {
            HybridTimestamp lowWatermark = this.lowWatermark.get();

            readOnlyTxFutureById.compute(new TxIdAndTimestamp(readTimestamp, txId), (txIdAndTimestamp, readOnlyTxFuture) -> {
                assert readOnlyTxFuture == null : "previous transaction has not completed yet: " + txIdAndTimestamp;

                if (lowWatermark != null && readTimestamp.compareTo(lowWatermark) <= 0) {
                    throw new IgniteInternalException(
                            TX_READ_ONLY_TOO_OLD_ERR,
                            "Timestamp of read-only transaction must be greater than the low watermark: [txTimestamp={}, lowWatermark={}]",
                            readTimestamp, lowWatermark
                    );
                }

                return new CompletableFuture<>();
            });

            return new ReadOnlyTransactionImpl(this, txId, readTimestamp);
        } finally {
            lowWatermarkReadWriteLock.readLock().unlock();
        }
    }

    /**
     * Current read timestamp, for calculation of read timestamp of read-only transactions.
     *
     * @return Current read timestamp.
     */
    private HybridTimestamp currentReadTimestamp() {
        return clock.now();

        // TODO: IGNITE-20378 Fix it
        // return new HybridTimestamp(now.getPhysical()
        //         - ReplicaManager.IDLE_SAFE_TIME_PROPAGATION_PERIOD_MILLISECONDS
        //         - HybridTimestamp.CLOCK_SKEW,
        //         0
        // );
    }

    @Override
    public TxStateMeta stateMeta(UUID txId) {
        return txStateMap.get(txId);
    }

    @Override
<<<<<<< HEAD
    public void changeState(UUID txId, TxState before, TxState after) {
        states.compute(txId, (k, v) -> {
            if (v == before) {
                return after;
            } else {
                return v;
=======
    public void updateTxMeta(UUID txId, Function<TxStateMeta, TxStateMeta> updater) {
        txStateMap.compute(txId, (k, oldMeta) -> {
            TxStateMeta newMeta = updater.apply(oldMeta);

            if (newMeta == null) {
                return null;
>>>>>>> e37ff700
            }

            TxState oldState = oldMeta == null ? null : oldMeta.txState();

            return checkTransitionCorrectness(oldState, newMeta.txState()) ? newMeta : oldMeta;
        });
<<<<<<< HEAD
=======
    }

    @Override
    public void finishFull(HybridTimestampTracker timestampTracker, UUID txId, boolean commit) {
        TxState finalState;

        if (commit) {
            timestampTracker.update(clock.now());

            finalState = COMMITED;
        } else {
            finalState = ABORTED;
        }

        updateTxMeta(txId, old -> new TxStateMeta(finalState, old.txCoordinatorId(), old.commitTimestamp()));
>>>>>>> e37ff700
    }

    @Override
    public CompletableFuture<Void> finish(
            HybridTimestampTracker observableTimestampTracker,
            TablePartitionId commitPartition,
            ClusterNode recipientNode,
            Long term,
            boolean commit,
            Map<ClusterNode, List<IgniteBiTuple<TablePartitionId, Long>>> groups,
            UUID txId
    ) {
<<<<<<< HEAD
        assert groups != null && !groups.isEmpty();

        Function<Void, CompletableFuture<Void>> clo = ignored -> {
            HybridTimestamp commitTimestamp = commit ? clock.now() : null;

            TxFinishReplicaRequest req = FACTORY.txFinishReplicaRequest()
                    .txId(txId)
                    .timestampLong(clock.nowLong())
                    .groupId(commitPartition)
                    .groups(groups)
                    .commit(commit)
                    .commitTimestampLong(hybridTimestampToLong(commitTimestamp))
                    .term(term)
                    .build();

            return replicaService.invoke(recipientNode, req)
                    // TODO: IGNITE-20033 TestOnly code, let's consider using Txn state map instead of states.
                    .thenRun(() -> changeState(txId, PENDING, commit ? COMMITED : ABORTED));
        };

        if (!commit) {
            AtomicReference<CompletableFuture<Void>> ref = new AtomicReference<>();
            TxContext tuple = txCtxMap.compute(txId, (uuid, tuple0) -> {
                if (tuple0 == null) {
                    tuple0 = new TxContext(); // No writes enlisted.
                }

                if (tuple0.finishFut == null) {
                    tuple0.finishFut = new CompletableFuture<>();
                    ref.set(tuple0.finishFut);
                }

                return tuple0;
            });

            if (ref.get() != null) { // This is aborting thread.
                clo.apply(null).handle((ignored, err) -> {
                    if (err == null) {
                        tuple.finishFut.complete(null);
                    } else {
                        tuple.finishFut.completeExceptionally(err);
                    }
                    return null;
                });
            }

            return tuple.finishFut;
        }

        // Wait for commit acks first, then proceed with the finish request.
        AtomicReference<CompletableFuture<Void>> ref = new AtomicReference<>();
        TxContext tuple = txCtxMap.compute(txId, (uuid, tuple0) -> {
            if (tuple0 == null) {
                tuple0 = new TxContext(); // No writes enlisted.
            }

            if (tuple0.finishFut == null) {
                tuple0.finishFut = new CompletableFuture<>();
                ref.set(tuple0.finishFut);
            }

            return tuple0;
        });

        if (ref.get() != null) { // This is committing thread.
            // All inflights have been completed before the finish.
            if (tuple.inflights == 0) {
                tuple.waitRepFut.complete(null);
            }

            return tuple.waitRepFut.thenCompose(clo).handle((ignored, err) -> {
                if (err == null) {
                    tuple.finishFut.complete(null);
                } else {
                    tuple.finishFut.completeExceptionally(err);
                }
                return null;
            });
        }

        return tuple.finishFut;
=======
        assert groups != null;

        // Here we put finishing state meta into the local map, so that all concurrent operations trying to read tx state
        // with using read timestamp could see that this transaction is finishing, see #transactionMetaReadTimestampAware(txId, timestamp).
        // None of them now are able to update node's clock with read timestamp and we can create the commit timestamp that is greater
        // than all the read timestamps processed before.
        // Every concurrent operation will now use a finish future from the finishing state meta and get only final transaction
        // state after the transaction is finished.
        TxStateMetaFinishing finishingStateMeta = new TxStateMetaFinishing(localNodeId.get());
        updateTxMeta(txId, old -> finishingStateMeta);
        HybridTimestamp commitTimestamp = commit ? clock.now() : null;

        // If there are no enlisted groups, just return - we already marked the tx as finished.
        boolean finishRequestNeeded = !groups.isEmpty();

        if (!finishRequestNeeded) {
            updateTxMeta(txId, old -> {
                TxStateMeta finalStateMeta = coordinatorFinalTxStateMeta(commit, commitTimestamp);

                finishingStateMeta.txFinishFuture().complete(finalStateMeta);

                return finalStateMeta;
            });

            return completedFuture(null);
        }

        observableTimestampTracker.update(commitTimestamp);

        TxFinishReplicaRequest req = FACTORY.txFinishReplicaRequest()
                .txId(txId)
                .timestampLong(clock.nowLong())
                .groupId(commitPartition)
                .groups(groups)
                .commit(commit)
                .commitTimestampLong(hybridTimestampToLong(commitTimestamp))
                .term(term)
                .build();

        return replicaService.invoke(recipientNode, req)
                .thenRun(() -> {
                    updateTxMeta(txId, old -> {
                        if (isFinalState(old.txState())) {
                            finishingStateMeta.txFinishFuture().complete(old);

                            return old;
                        }

                        assert old instanceof TxStateMetaFinishing;

                        TxStateMeta finalTxStateMeta = coordinatorFinalTxStateMeta(commit, commitTimestamp);

                        finishingStateMeta.txFinishFuture().complete(finalTxStateMeta);

                        return finalTxStateMeta;
                    });
                });
>>>>>>> e37ff700
    }

    @Override
    public CompletableFuture<Void> cleanup(
            ClusterNode recipientNode,
            List<IgniteBiTuple<TablePartitionId, Long>> tablePartitionIds,
            UUID txId,
            boolean commit,
            @Nullable HybridTimestamp commitTimestamp
    ) {
        var cleanupFutures = new CompletableFuture[tablePartitionIds.size()];

        // TODO: https://issues.apache.org/jira/browse/IGNITE-17582 Grouping replica requests.
        for (int i = 0; i < tablePartitionIds.size(); i++) {
            cleanupFutures[i] = replicaService.invoke(
                    recipientNode,
                    FACTORY.txCleanupReplicaRequest()
                            .groupId(tablePartitionIds.get(i).get1())
                            .timestampLong(clock.nowLong())
                            .txId(txId)
                            .commit(commit)
                            .commitTimestampLong(hybridTimestampToLong(commitTimestamp))
                            .term(tablePartitionIds.get(i).get2())
                            .build()
            );
        }

        return allOf(cleanupFutures);
    }

    @Override
    public int finished() {
        return (int) txStateMap.entrySet().stream()
                .filter(e -> isFinalState(e.getValue().txState()))
                .count();
    }

    @Override
    public int pending() {
        return (int) txStateMap.entrySet().stream()
                .filter(e -> e.getValue().txState() == PENDING)
                .count();
    }

    @Override
    public void start() {
        replicaService.messagingService().addMessageHandler(ReplicaMessageGroup.class, this);
    }

    @Override
    public void stop() {
        shutdownAndAwaitTermination(cleanupExecutor, 10, TimeUnit.SECONDS);
    }

    @Override
    public LockManager lockManager() {
        return lockManager;
    }

    @Override
    public CompletableFuture<Void> executeCleanupAsync(Runnable runnable) {
        return runAsync(runnable, cleanupExecutor);
    }

    CompletableFuture<Void> completeReadOnlyTransactionFuture(TxIdAndTimestamp txIdAndTimestamp) {
        CompletableFuture<Void> readOnlyTxFuture = readOnlyTxFutureById.remove(txIdAndTimestamp);

        assert readOnlyTxFuture != null : txIdAndTimestamp;

        readOnlyTxFuture.complete(null);

        return readOnlyTxFuture;
    }

    @Override
    public CompletableFuture<Void> updateLowWatermark(HybridTimestamp newLowWatermark) {
        lowWatermarkReadWriteLock.writeLock().lock();

        try {
            lowWatermark.updateAndGet(previousLowWatermark -> {
                if (previousLowWatermark == null) {
                    return newLowWatermark;
                }

                assert newLowWatermark.compareTo(previousLowWatermark) > 0 :
                        "lower watermark should be growing: [previous=" + previousLowWatermark + ", new=" + newLowWatermark + ']';

                return newLowWatermark;
            });

            TxIdAndTimestamp upperBound = new TxIdAndTimestamp(newLowWatermark, new UUID(Long.MAX_VALUE, Long.MAX_VALUE));

            List<CompletableFuture<Void>> readOnlyTxFutures = List.copyOf(readOnlyTxFutureById.headMap(upperBound, true).values());

            return allOf(readOnlyTxFutures.toArray(CompletableFuture[]::new));
        } finally {
            lowWatermarkReadWriteLock.writeLock().unlock();
        }
    }

<<<<<<< HEAD
    @Override
    public boolean addInflight(UUID txId) {
        boolean[] res = {true};

        txCtxMap.compute(txId, (uuid, tuple) -> {
            if (tuple == null) {
                tuple = new TxContext();
            }

            if (tuple.finishFut != null) {
                res[0] = false;
                return tuple;
            } else {
                //noinspection NonAtomicOperationOnVolatileField
                tuple.inflights++;
            }

            return tuple;
        });

        //LOGGER.info("DBG: add {} {} {}", txId.toString(), txCtxMap.size(), this.hashCode());

        return res[0];
    }

    @Override
    public void removeInflight(UUID txId) {
        TxContext tuple = txCtxMap.compute(txId, (uuid, ctx) -> {
            assert ctx != null;

            //noinspection NonAtomicOperationOnVolatileField
            ctx.inflights--;

            return ctx;
        });

        if (tuple.inflights == 0 && tuple.finishFut != null) {
            tuple.waitRepFut.complete(null); // Avoid completion under lock.
        }

        //LOGGER.info("DBG: remove {} {}", txId.toString(), txCtxMap.size());
    }

    @Override
    public void onReceived(NetworkMessage message, String senderConsistentId, @Nullable Long correlationId) {
        if (!(message instanceof ReplicaResponse) || correlationId != null) {
            return;
        }

        // Ignore error responses here. A transaction will be rolled back in other place.
        if (message instanceof ErrorReplicaResponse) {
            return;
        }

        // Process directly sent response.
        ReplicaResponse request = (ReplicaResponse) message;

        Object result = request.result();

        if (result instanceof UUID) {
            removeInflight((UUID) result);
        }
    }

    private static class TxContext {
        volatile long inflights = 0; // Updated under lock.
        final CompletableFuture<Void> waitRepFut = new CompletableFuture<>();
        volatile CompletableFuture<Void> finishFut = null; // TODO don't need volatile
=======
    /**
     * Creates final {@link TxStateMeta} for coordinator node.
     *
     * @param commit Commit flag.
     * @param commitTimestamp Commit timestamp.
     * @return Transaction meta.
     */
    private TxStateMeta coordinatorFinalTxStateMeta(boolean commit, HybridTimestamp commitTimestamp) {
        return new TxStateMeta(commit ? COMMITED : ABORTED, localNodeId.get(), commitTimestamp);
>>>>>>> e37ff700
    }
}<|MERGE_RESOLUTION|>--- conflicted
+++ resolved
@@ -45,18 +45,6 @@
 import java.util.concurrent.locks.ReadWriteLock;
 import java.util.concurrent.locks.ReentrantReadWriteLock;
 import java.util.function.Function;
-<<<<<<< HEAD
-import org.apache.ignite.internal.hlc.HybridClock;
-import org.apache.ignite.internal.hlc.HybridTimestamp;
-import org.apache.ignite.internal.logger.IgniteLogger;
-import org.apache.ignite.internal.logger.Loggers;
-import org.apache.ignite.internal.replicator.ReplicaManager;
-import org.apache.ignite.internal.replicator.ReplicaService;
-import org.apache.ignite.internal.replicator.TablePartitionId;
-import org.apache.ignite.internal.replicator.message.ErrorReplicaResponse;
-import org.apache.ignite.internal.replicator.message.ReplicaMessageGroup;
-import org.apache.ignite.internal.replicator.message.ReplicaResponse;
-=======
 import java.util.function.Supplier;
 import org.apache.ignite.internal.hlc.HybridClock;
 import org.apache.ignite.internal.hlc.HybridTimestamp;
@@ -66,9 +54,11 @@
 import org.apache.ignite.internal.logger.Loggers;
 import org.apache.ignite.internal.replicator.ReplicaService;
 import org.apache.ignite.internal.replicator.TablePartitionId;
+import org.apache.ignite.internal.replicator.message.ErrorReplicaResponse;
+import org.apache.ignite.internal.replicator.message.ReplicaMessageGroup;
+import org.apache.ignite.internal.replicator.message.ReplicaResponse;
 import org.apache.ignite.internal.thread.NamedThreadFactory;
 import org.apache.ignite.internal.tx.HybridTimestampTracker;
->>>>>>> e37ff700
 import org.apache.ignite.internal.tx.InternalTransaction;
 import org.apache.ignite.internal.tx.LockManager;
 import org.apache.ignite.internal.tx.TxManager;
@@ -88,19 +78,13 @@
  *
  * <p>Uses 2PC for atomic commitment and 2PL for concurrency control.
  */
-<<<<<<< HEAD
 public class TxManagerImpl implements TxManager, NetworkMessageHandler {
-    private static final IgniteLogger LOGGER = Loggers.forClass(TxManagerImpl.class);
+    /** The logger. */
+    private static final IgniteLogger LOG = Loggers.forClass(TxManagerImpl.class);
 
     /** Hint for maximum concurrent txns. */
     private static final int MAX_CONCURRENT_TXNS = 1024;
 
-=======
-public class TxManagerImpl implements TxManager {
-
-    /** The logger. */
-    private static final IgniteLogger LOG = Loggers.forClass(TxManagerImpl.class);
->>>>>>> e37ff700
     /** Tx messages factory. */
     private static final TxMessagesFactory FACTORY = new TxMessagesFactory();
 
@@ -242,29 +226,18 @@
     }
 
     @Override
-<<<<<<< HEAD
-    public void changeState(UUID txId, TxState before, TxState after) {
-        states.compute(txId, (k, v) -> {
-            if (v == before) {
-                return after;
-            } else {
-                return v;
-=======
     public void updateTxMeta(UUID txId, Function<TxStateMeta, TxStateMeta> updater) {
         txStateMap.compute(txId, (k, oldMeta) -> {
             TxStateMeta newMeta = updater.apply(oldMeta);
 
             if (newMeta == null) {
                 return null;
->>>>>>> e37ff700
             }
 
             TxState oldState = oldMeta == null ? null : oldMeta.txState();
 
             return checkTransitionCorrectness(oldState, newMeta.txState()) ? newMeta : oldMeta;
         });
-<<<<<<< HEAD
-=======
     }
 
     @Override
@@ -280,7 +253,6 @@
         }
 
         updateTxMeta(txId, old -> new TxStateMeta(finalState, old.txCoordinatorId(), old.commitTimestamp()));
->>>>>>> e37ff700
     }
 
     @Override
@@ -293,12 +265,36 @@
             Map<ClusterNode, List<IgniteBiTuple<TablePartitionId, Long>>> groups,
             UUID txId
     ) {
-<<<<<<< HEAD
-        assert groups != null && !groups.isEmpty();
+        assert groups != null;
+
+        // Here we put finishing state meta into the local map, so that all concurrent operations trying to read tx state
+        // with using read timestamp could see that this transaction is finishing, see #transactionMetaReadTimestampAware(txId, timestamp).
+        // None of them now are able to update node's clock with read timestamp and we can create the commit timestamp that is greater
+        // than all the read timestamps processed before.
+        // Every concurrent operation will now use a finish future from the finishing state meta and get only final transaction
+        // state after the transaction is finished.
+        TxStateMetaFinishing finishingStateMeta = new TxStateMetaFinishing(localNodeId.get());
+        updateTxMeta(txId, old -> finishingStateMeta);
+        HybridTimestamp commitTimestamp = commit ? clock.now() : null;
+
+        // If there are no enlisted groups, just return - we already marked the tx as finished.
+        boolean finishRequestNeeded = !groups.isEmpty();
+
+        if (!finishRequestNeeded) {
+            updateTxMeta(txId, old -> {
+                TxStateMeta finalStateMeta = coordinatorFinalTxStateMeta(commit, commitTimestamp);
+
+                finishingStateMeta.txFinishFuture().complete(finalStateMeta);
+
+                return finalStateMeta;
+            });
+
+            return completedFuture(null);
+        }
+
+        observableTimestampTracker.update(commitTimestamp);
 
         Function<Void, CompletableFuture<Void>> clo = ignored -> {
-            HybridTimestamp commitTimestamp = commit ? clock.now() : null;
-
             TxFinishReplicaRequest req = FACTORY.txFinishReplicaRequest()
                     .txId(txId)
                     .timestampLong(clock.nowLong())
@@ -310,8 +306,23 @@
                     .build();
 
             return replicaService.invoke(recipientNode, req)
-                    // TODO: IGNITE-20033 TestOnly code, let's consider using Txn state map instead of states.
-                    .thenRun(() -> changeState(txId, PENDING, commit ? COMMITED : ABORTED));
+                    .thenRun(() -> {
+                        updateTxMeta(txId, old -> {
+                            if (isFinalState(old.txState())) {
+                                finishingStateMeta.txFinishFuture().complete(old);
+
+                                return old;
+                            }
+
+                            assert old instanceof TxStateMetaFinishing;
+
+                            TxStateMeta finalTxStateMeta = coordinatorFinalTxStateMeta(commit, commitTimestamp);
+
+                            finishingStateMeta.txFinishFuture().complete(finalTxStateMeta);
+
+                            return finalTxStateMeta;
+                        });
+                    });
         };
 
         if (!commit) {
@@ -375,65 +386,6 @@
         }
 
         return tuple.finishFut;
-=======
-        assert groups != null;
-
-        // Here we put finishing state meta into the local map, so that all concurrent operations trying to read tx state
-        // with using read timestamp could see that this transaction is finishing, see #transactionMetaReadTimestampAware(txId, timestamp).
-        // None of them now are able to update node's clock with read timestamp and we can create the commit timestamp that is greater
-        // than all the read timestamps processed before.
-        // Every concurrent operation will now use a finish future from the finishing state meta and get only final transaction
-        // state after the transaction is finished.
-        TxStateMetaFinishing finishingStateMeta = new TxStateMetaFinishing(localNodeId.get());
-        updateTxMeta(txId, old -> finishingStateMeta);
-        HybridTimestamp commitTimestamp = commit ? clock.now() : null;
-
-        // If there are no enlisted groups, just return - we already marked the tx as finished.
-        boolean finishRequestNeeded = !groups.isEmpty();
-
-        if (!finishRequestNeeded) {
-            updateTxMeta(txId, old -> {
-                TxStateMeta finalStateMeta = coordinatorFinalTxStateMeta(commit, commitTimestamp);
-
-                finishingStateMeta.txFinishFuture().complete(finalStateMeta);
-
-                return finalStateMeta;
-            });
-
-            return completedFuture(null);
-        }
-
-        observableTimestampTracker.update(commitTimestamp);
-
-        TxFinishReplicaRequest req = FACTORY.txFinishReplicaRequest()
-                .txId(txId)
-                .timestampLong(clock.nowLong())
-                .groupId(commitPartition)
-                .groups(groups)
-                .commit(commit)
-                .commitTimestampLong(hybridTimestampToLong(commitTimestamp))
-                .term(term)
-                .build();
-
-        return replicaService.invoke(recipientNode, req)
-                .thenRun(() -> {
-                    updateTxMeta(txId, old -> {
-                        if (isFinalState(old.txState())) {
-                            finishingStateMeta.txFinishFuture().complete(old);
-
-                            return old;
-                        }
-
-                        assert old instanceof TxStateMetaFinishing;
-
-                        TxStateMeta finalTxStateMeta = coordinatorFinalTxStateMeta(commit, commitTimestamp);
-
-                        finishingStateMeta.txFinishFuture().complete(finalTxStateMeta);
-
-                        return finalTxStateMeta;
-                    });
-                });
->>>>>>> e37ff700
     }
 
     @Override
@@ -534,7 +486,6 @@
         }
     }
 
-<<<<<<< HEAD
     @Override
     public boolean addInflight(UUID txId) {
         boolean[] res = {true};
@@ -599,11 +550,6 @@
         }
     }
 
-    private static class TxContext {
-        volatile long inflights = 0; // Updated under lock.
-        final CompletableFuture<Void> waitRepFut = new CompletableFuture<>();
-        volatile CompletableFuture<Void> finishFut = null; // TODO don't need volatile
-=======
     /**
      * Creates final {@link TxStateMeta} for coordinator node.
      *
@@ -613,6 +559,11 @@
      */
     private TxStateMeta coordinatorFinalTxStateMeta(boolean commit, HybridTimestamp commitTimestamp) {
         return new TxStateMeta(commit ? COMMITED : ABORTED, localNodeId.get(), commitTimestamp);
->>>>>>> e37ff700
+    }
+
+    private static class TxContext {
+        volatile long inflights = 0; // Updated under lock.
+        final CompletableFuture<Void> waitRepFut = new CompletableFuture<>();
+        volatile CompletableFuture<Void> finishFut = null; // TODO don't need volatile
     }
 }