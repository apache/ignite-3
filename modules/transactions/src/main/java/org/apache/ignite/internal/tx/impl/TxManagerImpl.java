--- conflicted
+++ resolved
@@ -203,54 +203,7 @@
     /** Counter of read-write transactions that were created and completed locally on the node. */
     private final LocalRwTxCounter localRwTxCounter;
 
-<<<<<<< HEAD
-    private final ExecutorChooser<ReplicationGroupId> partitionOperationsStripeChooser;
-
-    /**
-     * The constructor.
-     *
-     * @param txConfig Transaction configuration.
-     * @param clusterService Cluster service.
-     * @param replicaService Replica service.
-     * @param lockManager Lock manager.
-     * @param clock A hybrid logical clock.
-     * @param transactionIdGenerator Used to generate transaction IDs.
-     * @param placementDriver Placement driver.
-     * @param idleSafeTimePropagationPeriodMsSupplier Used to get idle safe time propagation period in ms.
-     * @param localRwTxCounter Counter of read-write transactions that were created and completed locally on the node.
-     * @param partitionOperationsExecutor Executor on which partition operations will be executed, if needed.
-     * @param resourcesRegistry Resources registry.
-     */
-    public TxManagerImpl(
-            TransactionConfiguration txConfig,
-            ClusterService clusterService,
-            ReplicaService replicaService,
-            LockManager lockManager,
-            HybridClock clock,
-            TransactionIdGenerator transactionIdGenerator,
-            PlacementDriver placementDriver,
-            LongSupplier idleSafeTimePropagationPeriodMsSupplier,
-            LocalRwTxCounter localRwTxCounter,
-            StripedThreadPoolExecutor partitionOperationsExecutor,
-            RemotelyTriggeredResourceRegistry resourcesRegistry
-    ) {
-        this(
-                txConfig,
-                clusterService,
-                replicaService,
-                lockManager,
-                clock,
-                transactionIdGenerator,
-                placementDriver,
-                idleSafeTimePropagationPeriodMsSupplier,
-                localRwTxCounter,
-                new ChooseExecutorForReplicationGroup(partitionOperationsExecutor),
-                resourcesRegistry
-        );
-    }
-=======
     private final Executor partitionOperationsExecutor;
->>>>>>> de302722
 
     /**
      * Test-only constructor.
@@ -289,12 +242,8 @@
                 placementDriver,
                 idleSafeTimePropagationPeriodMsSupplier,
                 localRwTxCounter,
-<<<<<<< HEAD
-                groupId -> ForkJoinPool.commonPool(),
+                ForkJoinPool.commonPool(),
                 resourcesRegistry
-=======
-                ForkJoinPool.commonPool()
->>>>>>> de302722
         );
     }
 
@@ -310,12 +259,8 @@
      * @param placementDriver Placement driver.
      * @param idleSafeTimePropagationPeriodMsSupplier Used to get idle safe time propagation period in ms.
      * @param localRwTxCounter Counter of read-write transactions that were created and completed locally on the node.
-<<<<<<< HEAD
-     * @param partitionOperationsStripeChooser Chooser of an executor on which partition operations will be executed, if needed.
+     * @param partitionOperationsExecutor Executor on which partition operations will be executed, if needed.
      * @param resourcesRegistry Resources registry.
-=======
-     * @param partitionOperationsExecutor Executor on which partition operations will be executed, if needed.
->>>>>>> de302722
      */
     public TxManagerImpl(
             TransactionConfiguration txConfig,
@@ -327,12 +272,8 @@
             PlacementDriver placementDriver,
             LongSupplier idleSafeTimePropagationPeriodMsSupplier,
             LocalRwTxCounter localRwTxCounter,
-<<<<<<< HEAD
-            ExecutorChooser<ReplicationGroupId> partitionOperationsStripeChooser,
+            Executor partitionOperationsExecutor,
             RemotelyTriggeredResourceRegistry resourcesRegistry
-=======
-            Executor partitionOperationsExecutor
->>>>>>> de302722
     ) {
         this.txConfig = txConfig;
         this.lockManager = lockManager;
