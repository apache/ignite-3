/*
 * Licensed to the Apache Software Foundation (ASF) under one or more
 * contributor license agreements. See the NOTICE file distributed with
 * this work for additional information regarding copyright ownership.
 * The ASF licenses this file to You under the Apache License, Version 2.0
 * (the "License"); you may not use this file except in compliance with
 * the License. You may obtain a copy of the License at
 *
 *      http://www.apache.org/licenses/LICENSE-2.0
 *
 * Unless required by applicable law or agreed to in writing, software
 * distributed under the License is distributed on an "AS IS" BASIS,
 * WITHOUT WARRANTIES OR CONDITIONS OF ANY KIND, either express or implied.
 * See the License for the specific language governing permissions and
 * limitations under the License.
 */

package org.apache.ignite.internal.tx.impl;

import static java.util.concurrent.CompletableFuture.allOf;
import static java.util.concurrent.CompletableFuture.failedFuture;
import static java.util.concurrent.CompletableFuture.runAsync;
import static java.util.concurrent.CompletableFuture.supplyAsync;
<<<<<<< HEAD
import static java.util.concurrent.TimeUnit.SECONDS;
import static org.apache.ignite.internal.hlc.HybridTimestamp.hybridTimestampToLong;
import static org.apache.ignite.internal.replicator.ReplicaManager.DEFAULT_IDLE_SAFE_TIME_PROPAGATION_PERIOD_MILLISECONDS;
import static org.apache.ignite.internal.tracing.TracingManager.asyncSpan;
import static org.apache.ignite.internal.tracing.TracingManager.span;
import static org.apache.ignite.internal.tracing.TracingManager.spanWithResult;
import static org.apache.ignite.internal.tracing.TracingManager.wrap;
=======
import static org.apache.ignite.internal.tx.TransactionIds.beginTimestamp;
>>>>>>> 4b2862cc
import static org.apache.ignite.internal.tx.TxState.ABORTED;
import static org.apache.ignite.internal.tx.TxState.COMMITTED;
import static org.apache.ignite.internal.tx.TxState.FINISHING;
import static org.apache.ignite.internal.tx.TxState.PENDING;
import static org.apache.ignite.internal.tx.TxState.isFinalState;
import static org.apache.ignite.internal.util.CompletableFutures.falseCompletedFuture;
import static org.apache.ignite.internal.util.CompletableFutures.nullCompletedFuture;
import static org.apache.ignite.internal.util.IgniteUtils.inBusyLock;
import static org.apache.ignite.internal.util.IgniteUtils.inBusyLockAsync;
import static org.apache.ignite.internal.util.IgniteUtils.shutdownAndAwaitTermination;
import static org.apache.ignite.lang.ErrorGroups.Transactions.TX_PRIMARY_REPLICA_EXPIRED_ERR;
import static org.apache.ignite.lang.ErrorGroups.Transactions.TX_READ_ONLY_TOO_OLD_ERR;

import java.io.IOException;
import java.util.Collection;
import java.util.Comparator;
import java.util.HashSet;
import java.util.List;
import java.util.Map;
import java.util.Set;
import java.util.UUID;
import java.util.concurrent.CompletableFuture;
import java.util.concurrent.ConcurrentHashMap;
import java.util.concurrent.ConcurrentNavigableMap;
import java.util.concurrent.ConcurrentSkipListMap;
import java.util.concurrent.ExecutorService;
import java.util.concurrent.LinkedBlockingQueue;
import java.util.concurrent.ThreadPoolExecutor;
import java.util.concurrent.TimeUnit;
import java.util.concurrent.TimeoutException;
import java.util.concurrent.atomic.AtomicBoolean;
import java.util.concurrent.atomic.AtomicReference;
import java.util.function.Function;
import java.util.function.LongSupplier;
import java.util.function.Supplier;
import org.apache.ignite.internal.event.EventListener;
import org.apache.ignite.internal.hlc.HybridClock;
import org.apache.ignite.internal.hlc.HybridTimestamp;
import org.apache.ignite.internal.lang.IgniteInternalException;
import org.apache.ignite.internal.lang.IgniteStringFormatter;
import org.apache.ignite.internal.logger.IgniteLogger;
import org.apache.ignite.internal.logger.Loggers;
import org.apache.ignite.internal.placementdriver.PlacementDriver;
import org.apache.ignite.internal.placementdriver.ReplicaMeta;
import org.apache.ignite.internal.placementdriver.event.PrimaryReplicaEvent;
import org.apache.ignite.internal.placementdriver.event.PrimaryReplicaEventParameters;
import org.apache.ignite.internal.replicator.ReplicaService;
import org.apache.ignite.internal.replicator.ReplicationGroupId;
import org.apache.ignite.internal.replicator.TablePartitionId;
import org.apache.ignite.internal.replicator.exception.PrimaryReplicaMissException;
import org.apache.ignite.internal.replicator.exception.ReplicationException;
import org.apache.ignite.internal.replicator.exception.ReplicationTimeoutException;
import org.apache.ignite.internal.replicator.message.ErrorReplicaResponse;
import org.apache.ignite.internal.replicator.message.ReplicaMessageGroup;
import org.apache.ignite.internal.replicator.message.ReplicaResponse;
import org.apache.ignite.internal.thread.NamedThreadFactory;
import org.apache.ignite.internal.tx.HybridTimestampTracker;
import org.apache.ignite.internal.tx.InternalTransaction;
import org.apache.ignite.internal.tx.LocalRwTxCounter;
import org.apache.ignite.internal.tx.LockManager;
import org.apache.ignite.internal.tx.MismatchingTransactionOutcomeException;
import org.apache.ignite.internal.tx.TransactionMeta;
import org.apache.ignite.internal.tx.TransactionResult;
import org.apache.ignite.internal.tx.TxManager;
import org.apache.ignite.internal.tx.TxPriority;
import org.apache.ignite.internal.tx.TxState;
import org.apache.ignite.internal.tx.TxStateMeta;
import org.apache.ignite.internal.tx.TxStateMetaFinishing;
import org.apache.ignite.internal.tx.configuration.TransactionConfiguration;
import org.apache.ignite.internal.util.CompletableFutures;
import org.apache.ignite.internal.util.ExceptionUtils;
import org.apache.ignite.internal.util.IgniteSpinBusyLock;
import org.apache.ignite.network.ClusterService;
import org.apache.ignite.network.MessagingService;
import org.apache.ignite.network.NetworkMessage;
import org.apache.ignite.network.NetworkMessageHandler;
import org.apache.ignite.network.TopologyService;
import org.jetbrains.annotations.Nullable;

/**
 * A transaction manager implementation.
 *
 * <p>Uses 2PC for atomic commitment and 2PL for concurrency control.
 */
public class TxManagerImpl implements TxManager, NetworkMessageHandler {
    /** The logger. */
    private static final IgniteLogger LOG = Loggers.forClass(TxManagerImpl.class);

    /** Hint for maximum concurrent txns. */
    private static final int MAX_CONCURRENT_TXNS = 1024;

    /** Transaction configuration. */
    private final TransactionConfiguration txConfig;

    /** Lock manager. */
    private final LockManager lockManager;

    /** Executor that runs async transaction cleanup actions. */
    private final ExecutorService cleanupExecutor;

    /** A hybrid logical clock. */
    private final HybridClock clock;

    /** Generates transaction IDs. */
    private final TransactionIdGenerator transactionIdGenerator;

    /** The local state storage. */
    private final VolatileTxStateMetaStorage txStateVolatileStorage = new VolatileTxStateMetaStorage();

    /** Txn contexts. */
    private final ConcurrentHashMap<UUID, TxContext> txCtxMap = new ConcurrentHashMap<>(MAX_CONCURRENT_TXNS);

    /** Future of a read-only transaction by it {@link TxIdAndTimestamp}. */
    private final ConcurrentNavigableMap<TxIdAndTimestamp, CompletableFuture<Void>> readOnlyTxFutureById = new ConcurrentSkipListMap<>(
            Comparator.comparing(TxIdAndTimestamp::getReadTimestamp).thenComparing(TxIdAndTimestamp::getTxId)
    );

    /**
     * Low watermark, does not allow creating read-only transactions less than or equal to this value, {@code null} means it has never been
     * updated yet.
     */
    private final AtomicReference<HybridTimestamp> lowWatermark = new AtomicReference<>();

    private final PlacementDriver placementDriver;

    private final PlacementDriverHelper placementDriverHelper;

    private final LongSupplier idleSafeTimePropagationPeriodMsSupplier;

    /** Prevents double stopping of the tracker. */
    private final AtomicBoolean stopGuard = new AtomicBoolean();

    /** Busy lock to stop synchronously. */
    private final IgniteSpinBusyLock busyLock = new IgniteSpinBusyLock();

    /** Detector of transactions that lost the coordinator. */
    private final OrphanDetector orphanDetector;

    /** Topology service. */
    private final TopologyService topologyService;

    /** Cluster service. */
    private final MessagingService messagingService;

    /** Local node network identity. This id is available only after the network has started. */
    private String localNodeId;

    /** Server cleanup processor. */
    private final TxCleanupRequestHandler txCleanupRequestHandler;

    /** Cleanup request sender. */
    private final TxCleanupRequestSender txCleanupRequestSender;

    /** Transaction message sender. */
    private final TxMessageSender txMessageSender;

    private final EventListener<PrimaryReplicaEventParameters> primaryReplicaEventListener;

    /** Counter of read-write transactions that were created and completed locally on the node. */
    private final LocalRwTxCounter localRwTxCounter;

    /**
     * The constructor.
     *
     * @param txConfig Transaction configuration.
     * @param clusterService Cluster service.
     * @param replicaService Replica service.
     * @param lockManager Lock manager.
     * @param clock A hybrid logical clock.
     * @param transactionIdGenerator Used to generate transaction IDs.
     * @param placementDriver Placement driver.
     * @param idleSafeTimePropagationPeriodMsSupplier Used to get idle safe time propagation period in ms.
     * @param localRwTxCounter Counter of read-write transactions that were created and completed locally on the node.
     */
    public TxManagerImpl(
            TransactionConfiguration txConfig,
            ClusterService clusterService,
            ReplicaService replicaService,
            LockManager lockManager,
            HybridClock clock,
            TransactionIdGenerator transactionIdGenerator,
            PlacementDriver placementDriver,
            LongSupplier idleSafeTimePropagationPeriodMsSupplier,
            LocalRwTxCounter localRwTxCounter
    ) {
        this.txConfig = txConfig;
        this.lockManager = lockManager;
        this.clock = clock;
        this.transactionIdGenerator = transactionIdGenerator;
        this.placementDriver = placementDriver;
        this.idleSafeTimePropagationPeriodMsSupplier = idleSafeTimePropagationPeriodMsSupplier;
        this.topologyService = clusterService.topologyService();
        this.messagingService = clusterService.messagingService();
        this.primaryReplicaEventListener = this::primaryReplicaEventListener;
        this.localRwTxCounter = localRwTxCounter;

        placementDriverHelper = new PlacementDriverHelper(placementDriver, clock);

        int cpus = Runtime.getRuntime().availableProcessors();

        cleanupExecutor = new ThreadPoolExecutor(
                cpus,
                cpus,
                100,
                TimeUnit.MILLISECONDS,
                new LinkedBlockingQueue<>(),
                NamedThreadFactory.create(clusterService.nodeName(), "tx-async-cleanup", LOG)
        );

        orphanDetector = new OrphanDetector(topologyService, replicaService, placementDriverHelper, lockManager);

        txMessageSender = new TxMessageSender(messagingService, replicaService, clock);

        var writeIntentSwitchProcessor = new WriteIntentSwitchProcessor(placementDriverHelper, txMessageSender, topologyService);

        txCleanupRequestHandler = new TxCleanupRequestHandler(messagingService, lockManager, clock, writeIntentSwitchProcessor);

        txCleanupRequestSender = new TxCleanupRequestSender(txMessageSender, placementDriverHelper, writeIntentSwitchProcessor);
    }

    private CompletableFuture<Boolean> primaryReplicaEventListener(PrimaryReplicaEventParameters eventParameters, Throwable err) {
        return inBusyLock(busyLock, () -> {
            if (!(eventParameters.groupId() instanceof TablePartitionId)) {
                return falseCompletedFuture();
            }

            TablePartitionId groupId = (TablePartitionId) eventParameters.groupId();

            for (Map.Entry<UUID, TxContext> ctxEntry : txCtxMap.entrySet()) {
                TxContext txContext = ctxEntry.getValue();

                if (txContext.isTxFinishing()) {
                    Long enlistmentConsistencyToken = txContext.enlistedGroups.get(groupId);

                    if (enlistmentConsistencyToken != null) {
                        txContext.cancelWaitingInflights(groupId, enlistmentConsistencyToken);
                    }
                }
            }

            return falseCompletedFuture();
        });
    }

    @Override
    public InternalTransaction begin(HybridTimestampTracker timestampTracker) {
        return begin(timestampTracker, false, TxPriority.NORMAL);
    }

    @Override
<<<<<<< HEAD
    public InternalTransaction begin(
            HybridTimestampTracker timestampTracker,
            boolean readOnly
    ) {
        try (var txSpan = asyncSpan("tx operation")) {
            return spanWithResult("TxManagerImpl.begin", (span) -> {
                span.addAttribute("timestampTracker", timestampTracker::toString);
                span.addAttribute("readOnly", () -> String.valueOf(readOnly));
=======
    public InternalTransaction begin(HybridTimestampTracker timestampTracker, boolean readOnly) {
        return begin(timestampTracker, readOnly, TxPriority.NORMAL);
    }

    @Override
    public InternalTransaction begin(HybridTimestampTracker timestampTracker, boolean readOnly, TxPriority priority) {
        HybridTimestamp beginTimestamp = readOnly ? clock.now() : createBeginTimestampWithIncrementRwTxCounter();
        UUID txId = transactionIdGenerator.transactionIdFor(beginTimestamp, priority);
        updateTxMeta(txId, old -> new TxStateMeta(PENDING, localNodeId, null, null));
>>>>>>> 4b2862cc

                HybridTimestamp beginTimestamp = clock.now();
                UUID txId = transactionIdGenerator.transactionIdFor(beginTimestamp);
                updateTxMeta(txId, old -> new TxStateMeta(PENDING, coordinatorId(), null));

                if (!readOnly) {
                    return new ReadWriteTransactionImpl(this, timestampTracker, txId, txSpan);
                }

<<<<<<< HEAD
                HybridTimestamp observableTimestamp = timestampTracker.get();

                HybridTimestamp readTimestamp = observableTimestamp != null
                        ? HybridTimestamp.max(observableTimestamp, currentReadTimestamp())
                        : currentReadTimestamp();

                lowWatermarkReadWriteLock.readLock().lock();

                try {
                    HybridTimestamp lowWatermark1 = this.lowWatermark.get();

                    readOnlyTxFutureById.compute(new TxIdAndTimestamp(readTimestamp, txId), (txIdAndTimestamp, readOnlyTxFuture) -> {
                        assert readOnlyTxFuture == null : "previous transaction has not completed yet: " + txIdAndTimestamp;

                        if (lowWatermark1 != null && readTimestamp.compareTo(lowWatermark1) <= 0) {
                            throw new IgniteInternalException(
                                    TX_READ_ONLY_TOO_OLD_ERR,
                                    "Timestamp of read-only transaction must be greater than the low watermark: [txTimestamp={}, lowWatermark={}]",
                                    readTimestamp, lowWatermark1
                            );
                        }

                        return new CompletableFuture<>();
                    });

                    return new ReadOnlyTransactionImpl(this, timestampTracker, txId, readTimestamp, txSpan);
                } finally {
                    lowWatermarkReadWriteLock.readLock().unlock();
                }
            });
=======
        HybridTimestamp readTimestamp = observableTimestamp != null
                ? HybridTimestamp.max(observableTimestamp, currentReadTimestamp(beginTimestamp))
                : currentReadTimestamp(beginTimestamp);

        TxIdAndTimestamp txIdAndTimestamp = new TxIdAndTimestamp(readTimestamp, txId);

        CompletableFuture<Void> txFuture = new CompletableFuture<>();

        CompletableFuture<Void> oldFuture = readOnlyTxFutureById.put(txIdAndTimestamp, txFuture);
        assert oldFuture == null : "previous transaction has not completed yet: " + txIdAndTimestamp;

        HybridTimestamp lowWatermark = this.lowWatermark.get();

        if (lowWatermark != null && readTimestamp.compareTo(lowWatermark) <= 0) {
            // "updateLowWatermark" method updates "this.lowWatermark" field, and only then scans "this.readOnlyTxFutureById" for old
            // transactions to wait. In order for that code to work safely, we have to make sure that no "too old" transactions will be
            // created here in "begin" method after "this.lowWatermark" is already updated. The simplest way to achieve that is to check
            // LW after we add transaction to the map (adding transaction to the map before reading LW value, of course).
            readOnlyTxFutureById.remove(txIdAndTimestamp);

            // Completing the future is necessary, because "updateLowWatermark" method may already wait for it if race condition happened.
            txFuture.complete(null);

            throw new IgniteInternalException(
                    TX_READ_ONLY_TOO_OLD_ERR,
                    "Timestamp of read-only transaction must be greater than the low watermark: [txTimestamp={}, lowWatermark={}]",
                    readTimestamp,
                    lowWatermark
            );
>>>>>>> 4b2862cc
        }

        return new ReadOnlyTransactionImpl(this, timestampTracker, txId, readTimestamp);
    }

    /**
     * Current read timestamp, for calculation of read timestamp of read-only transactions.
     *
     * @param beginTx Begin transaction timestamp.
     * @return Current read timestamp.
     */
    private HybridTimestamp currentReadTimestamp(HybridTimestamp beginTx) {
        return beginTx.subtractPhysicalTime(
                idleSafeTimePropagationPeriodMsSupplier.getAsLong() + HybridTimestamp.CLOCK_SKEW
        );
    }

    @Override
    public @Nullable TxStateMeta stateMeta(UUID txId) {
        return inBusyLock(busyLock, () -> txStateVolatileStorage.state(txId));
    }

    @Override
    public @Nullable <T extends TxStateMeta> T updateTxMeta(UUID txId, Function<TxStateMeta, TxStateMeta> updater) {
        return txStateVolatileStorage.updateMeta(txId, updater);
    }

    @Override
    public void finishFull(HybridTimestampTracker timestampTracker, UUID txId, boolean commit) {
        TxState finalState;

        if (commit) {
            timestampTracker.update(clock.now());

            finalState = COMMITTED;
        } else {
            finalState = ABORTED;
        }

        updateTxMeta(txId, old -> new TxStateMeta(finalState, old.txCoordinatorId(), old.commitPartitionId(), old.commitTimestamp()));

        decrementRwTxCount(txId);
    }

    private @Nullable HybridTimestamp commitTimestamp(boolean commit) {
        return commit ? clock.now() : null;
    }

    @Override
    public CompletableFuture<Void> finish(
            HybridTimestampTracker observableTimestampTracker,
            TablePartitionId commitPartition,
            boolean commitIntent,
            Map<TablePartitionId, Long> enlistedGroups,
            UUID txId
    ) {
        LOG.debug("Finish [commit={}, txId={}, groups={}].", commitIntent, txId, enlistedGroups);

        assert enlistedGroups != null;

        if (enlistedGroups.isEmpty()) {
            // If there are no enlisted groups, just update local state - we already marked the tx as finished.
            updateTxMeta(txId, old -> new TxStateMeta(
                    commitIntent ? COMMITTED : ABORTED, localNodeId, commitPartition, commitTimestamp(commitIntent)
            ));

            decrementRwTxCount(txId);

            return nullCompletedFuture();
        }

        // Here we put finishing state meta into the local map, so that all concurrent operations trying to read tx state
        // with using read timestamp could see that this transaction is finishing, see #transactionMetaReadTimestampAware(txId, timestamp).
        // None of them now are able to update node's clock with read timestamp and we can create the commit timestamp that is greater
        // than all the read timestamps processed before.
        // Every concurrent operation will now use a finish future from the finishing state meta and get only final transaction
        // state after the transaction is finished.

        // First we check the current tx state to guarantee txFinish idempotence.
        TxStateMeta txMeta = stateMeta(txId);

        TxStateMetaFinishing finishingStateMeta =
                txMeta == null
                        ? new TxStateMetaFinishing(null, commitPartition)
                        : txMeta.finishing();

        TxStateMeta stateMeta = updateTxMeta(txId, oldMeta -> finishingStateMeta);

        // Means we failed to CAS the state, someone else did it.
        if (finishingStateMeta != stateMeta) {
            // If the state is FINISHING then someone else hase in in the middle of finishing this tx.
            if (stateMeta.txState() == FINISHING) {
                return ((TxStateMetaFinishing) stateMeta).txFinishFuture()
                        .thenCompose(meta -> checkTxOutcome(commitIntent, txId, meta));
            } else {
                // The TX has already been finished. Check whether it finished with the same outcome.
                return checkTxOutcome(commitIntent, txId, stateMeta);
            }
        }

        TxContext txContext = lockTxForNewUpdates(txId, enlistedGroups, commitIntent);

        // Wait for commit acks first, then proceed with the finish request.
        return txContext.performFinish(commitIntent, commit ->
                prepareFinish(
                        observableTimestampTracker,
                        commitPartition,
                        commit,
                        enlistedGroups,
                        txId,
                        finishingStateMeta.txFinishFuture()
                )
        ).thenAccept(unused -> {
            if (localNodeId.equals(finishingStateMeta.txCoordinatorId())) {
                decrementRwTxCount(txId);
            }
        });
    }

    private TxContext lockTxForNewUpdates(UUID txId, Map<TablePartitionId, Long> enlistedGroups, boolean commitIntent) {
        return txCtxMap.compute(txId, (uuid, tuple0) -> {
            if (tuple0 == null) {
                tuple0 = new TxContext(placementDriver); // No writes enlisted.
            }

            assert !tuple0.isTxFinishing() : "Transaction is already finished [id=" + uuid + "].";

            tuple0.finishTx(enlistedGroups);

            return tuple0;
        });
    }

    private static CompletableFuture<Void> checkTxOutcome(boolean commit, UUID txId, TransactionMeta stateMeta) {
        if ((stateMeta.txState() == COMMITTED) == commit) {
            return nullCompletedFuture();
        }

        return failedFuture(new MismatchingTransactionOutcomeException(
                "Failed to change the outcome of a finished transaction [txId=" + txId + ", txState=" + stateMeta.txState() + "].",
                new TransactionResult(stateMeta.txState(), stateMeta.commitTimestamp()))
        );
    }

    private CompletableFuture<Void> prepareFinish(
            HybridTimestampTracker observableTimestampTracker,
            TablePartitionId commitPartition,
            boolean commit,
            Map<TablePartitionId, Long> enlistedGroups,
            UUID txId,
            CompletableFuture<TransactionMeta> txFinishFuture
    ) {
        HybridTimestamp commitTimestamp = commitTimestamp(commit);
        // In case of commit it's required to check whether current primaries are still the same that were enlisted and whether
        // given primaries are not expired or, in other words, whether commitTimestamp is less or equal to the enlisted primaries
        // expiration timestamps.
        CompletableFuture<Void> verificationFuture =
                commit ? verifyCommitTimestamp(enlistedGroups, commitTimestamp) : nullCompletedFuture();

        return verificationFuture.handle(
                        (unused, throwable) -> {
                            boolean verifiedCommit = throwable == null && commit;

                            Collection<ReplicationGroupId> replicationGroupIds = new HashSet<>(enlistedGroups.keySet());

                            return durableFinish(
                                    observableTimestampTracker,
                                    commitPartition,
                                    verifiedCommit,
                                    replicationGroupIds,
                                    txId,
                                    commitTimestamp,
                                    txFinishFuture);
                        })
                .thenCompose(Function.identity())
                // Verification future is added in order to share the proper verification exception with the client.
                .thenCompose(r -> verificationFuture);
    }

    /**
     * Durable finish request.
     */
    private CompletableFuture<Void> durableFinish(
            HybridTimestampTracker observableTimestampTracker,
            TablePartitionId commitPartition,
            boolean commit,
            Collection<ReplicationGroupId> replicationGroupIds,
            UUID txId,
            HybridTimestamp commitTimestamp,
            CompletableFuture<TransactionMeta> txFinishFuture
    ) {
        return inBusyLockAsync(busyLock, () -> placementDriverHelper.awaitPrimaryReplicaWithExceptionHandling(commitPartition)
                .thenCompose(meta ->
                        makeFinishRequest(
                                observableTimestampTracker,
                                commitPartition,
                                meta.getLeaseholder(),
                                meta.getStartTime().longValue(),
                                commit,
                                replicationGroupIds,
                                txId,
                                commitTimestamp,
                                txFinishFuture
                        ))
                .handle((res, ex) -> {
                    if (ex != null) {
                        Throwable cause = ExceptionUtils.unwrapCause(ex);

                        if (cause instanceof MismatchingTransactionOutcomeException) {
                            MismatchingTransactionOutcomeException transactionException = (MismatchingTransactionOutcomeException) cause;

                            TransactionResult result = transactionException.transactionResult();

                            TxStateMeta updatedMeta = updateTxMeta(txId, old ->
                                    new TxStateMeta(
                                            result.transactionState(),
                                            old.txCoordinatorId(),
                                            commitPartition,
                                            result.commitTimestamp()
                                    )
                            );

                            txFinishFuture.complete(updatedMeta);

                            return CompletableFuture.<Void>failedFuture(cause);
                        }

                        if (TransactionFailureHandler.isRecoverable(cause)) {
                            LOG.warn("Failed to finish Tx. The operation will be retried [txId={}].", ex, txId);

                            return durableFinish(
                                    observableTimestampTracker,
                                    commitPartition,
                                    commit,
                                    replicationGroupIds,
                                    txId,
                                    commitTimestamp,
                                    txFinishFuture
                            );
                        } else {
                            LOG.warn("Failed to finish Tx [txId={}].", ex, txId);

                            return CompletableFuture.<Void>failedFuture(cause);
                        }
                    }

                    return CompletableFutures.<Void>nullCompletedFuture();
                })
                .thenCompose(Function.identity()));
    }

    private CompletableFuture<Void> makeFinishRequest(
            HybridTimestampTracker observableTimestampTracker,
            TablePartitionId commitPartition,
            String primaryConsistentId,
            Long term,
            boolean commit,
            Collection<ReplicationGroupId> replicationGroupIds,
            UUID txId,
            HybridTimestamp commitTimestamp,
            CompletableFuture<TransactionMeta> txFinishFuture
    ) {
        LOG.debug("Finish [partition={}, node={}, term={} commit={}, txId={}, groups={}",
                commitPartition, primaryConsistentId, term, commit, txId, replicationGroupIds);

        return txMessageSender.finish(primaryConsistentId, commitPartition, replicationGroupIds, txId, term, commit, commitTimestamp)
                .thenAccept(txResult -> {
                    validateTxFinishedAsExpected(commit, txId, txResult);

                    TxStateMeta updatedMeta = updateTxMeta(txId, old ->
                            new TxStateMeta(
                                    txResult.transactionState(),
                                    localNodeId,
                                    old.commitPartitionId(),
                                    txResult.commitTimestamp()
                            ));

                    assert isFinalState(updatedMeta.txState()) :
                            "Unexpected transaction state [id=" + txId + ", state=" + updatedMeta.txState() + "].";

                    txFinishFuture.complete(updatedMeta);

                    if (commit) {
                        observableTimestampTracker.update(commitTimestamp);
                    }
                });
    }

    private static void validateTxFinishedAsExpected(boolean commit, UUID txId, TransactionResult txResult) {
        if (commit != (txResult.transactionState() == COMMITTED)) {
            LOG.error("Failed to finish a transaction that is already finished [txId={}, expectedState={}, actualState={}].",
                    txId,
                    commit ? COMMITTED : ABORTED,
                    txResult.transactionState()
            );

            throw new MismatchingTransactionOutcomeException(
                    "Failed to change the outcome of a finished transaction [txId=" + txId + ", txState=" + txResult.transactionState()
                            + "].",
                    txResult
            );
        }
    }

    @Override
<<<<<<< HEAD
    public CompletableFuture<Void> cleanup(
            String primaryConsistentId,
            TablePartitionId tablePartitionId,
            UUID txId,
            boolean commit,
            @Nullable HybridTimestamp commitTimestamp
    ) {
        return spanWithResult("TxManagerImpl.cleanup", (span) -> {
            return replicaService.invoke(
                    primaryConsistentId,
                    FACTORY.txCleanupReplicaRequest()
                            .groupId(tablePartitionId)
                            .timestampLong(clock.nowLong())
                            .txId(txId)
                            .commit(commit)
                            .commitTimestampLong(hybridTimestampToLong(commitTimestamp))
                            .build()
            );
        });
=======
    public int finished() {
        return inBusyLock(busyLock, () -> (int) txStateVolatileStorage.states().stream()
                .filter(e -> isFinalState(e.txState()))
                .count());
>>>>>>> 4b2862cc
    }

    @Override
    public int pending() {
        return inBusyLock(busyLock, () -> (int) txStateVolatileStorage.states().stream()
                .filter(e -> e.txState() == PENDING)
                .count());
    }

    @Override
    public CompletableFuture<Void> start() {
        localNodeId = topologyService.localMember().id();

        messagingService.addMessageHandler(ReplicaMessageGroup.class, this);

        txStateVolatileStorage.start();

        orphanDetector.start(txStateVolatileStorage, txConfig.abandonedCheckTs());

        txCleanupRequestHandler.start();

        placementDriver.listen(PrimaryReplicaEvent.PRIMARY_REPLICA_EXPIRED, primaryReplicaEventListener);

        return nullCompletedFuture();
    }

    @Override
    public void beforeNodeStop() {
        orphanDetector.stop();
        txStateVolatileStorage.stop();
    }

    @Override
    public void stop() throws Exception {
        if (!stopGuard.compareAndSet(false, true)) {
            return;
        }

        busyLock.block();

        txCleanupRequestHandler.stop();

        placementDriver.removeListener(PrimaryReplicaEvent.PRIMARY_REPLICA_EXPIRED, primaryReplicaEventListener);

        shutdownAndAwaitTermination(cleanupExecutor, 10, TimeUnit.SECONDS);
    }

    @Override
    public LockManager lockManager() {
        return lockManager;
    }

    @Override
    public CompletableFuture<Void> cleanup(
            Collection<TablePartitionId> partitions,
            boolean commit,
            @Nullable HybridTimestamp commitTimestamp,
            UUID txId
    ) {
        return txCleanupRequestSender.cleanup(partitions, commit, commitTimestamp, txId);
    }

    @Override
    public CompletableFuture<Void> cleanup(String node, UUID txId) {
        return txCleanupRequestSender.cleanup(node, txId);
    }

    @Override
    public CompletableFuture<Void> executeCleanupAsync(Runnable runnable) {
        return runAsync(runnable, cleanupExecutor);
    }

    @Override
    public CompletableFuture<?> executeCleanupAsync(Supplier<CompletableFuture<?>> action) {
        return supplyAsync(action, cleanupExecutor).thenCompose(f -> f);
    }

    CompletableFuture<Void> completeReadOnlyTransactionFuture(TxIdAndTimestamp txIdAndTimestamp) {
        CompletableFuture<Void> readOnlyTxFuture = readOnlyTxFutureById.remove(txIdAndTimestamp);

        assert readOnlyTxFuture != null : txIdAndTimestamp;

        readOnlyTxFuture.complete(null);

        return readOnlyTxFuture;
    }

    @Override
    public CompletableFuture<Void> updateLowWatermark(HybridTimestamp newLowWatermark) {
        lowWatermark.updateAndGet(previousLowWatermark -> {
            if (previousLowWatermark == null) {
                return newLowWatermark;
            }

            assert newLowWatermark.compareTo(previousLowWatermark) > 0 :
                    "lower watermark should be growing: [previous=" + previousLowWatermark + ", new=" + newLowWatermark + ']';

            return newLowWatermark;
        });

        TxIdAndTimestamp upperBound = new TxIdAndTimestamp(newLowWatermark, new UUID(Long.MAX_VALUE, Long.MAX_VALUE));

        List<CompletableFuture<Void>> readOnlyTxFutures = List.copyOf(readOnlyTxFutureById.headMap(upperBound, true).values());

        return allOf(readOnlyTxFutures.toArray(CompletableFuture[]::new));
    }

    @Override
    public boolean addInflight(UUID txId) {
        boolean[] res = {true};

        txCtxMap.compute(txId, (uuid, tuple) -> {
            if (tuple == null) {
                tuple = new TxContext(placementDriver);
            }

            if (tuple.isTxFinishing()) {
                res[0] = false;
                return tuple;
            } else {
                //noinspection NonAtomicOperationOnVolatileField
                tuple.inflights++;
            }

            return tuple;
        });

        return res[0];
    }

    @Override
    public void removeInflight(UUID txId) {
        TxContext tuple = txCtxMap.compute(txId, (uuid, ctx) -> {
            assert ctx != null && ctx.inflights > 0 : ctx;

            //noinspection NonAtomicOperationOnVolatileField
            ctx.inflights--;

            return ctx;
        });

        // Avoid completion under lock.
        tuple.onRemovedInflights();
    }

    @Override
    public void onReceived(NetworkMessage message, String senderConsistentId, @Nullable Long correlationId) {
        if (!(message instanceof ReplicaResponse) || correlationId != null) {
            return;
        }

        // Ignore error responses here. A transaction will be rolled back in other place.
        if (message instanceof ErrorReplicaResponse) {
            return;
        }

        // Process directly sent response.
        ReplicaResponse response = (ReplicaResponse) message;

        Object result = response.result();

        if (result instanceof UUID) {
            try (var span = span("TxManagerImpl.removeInflight")) {
                span.addAttribute("req", request::toString);

                removeInflight((UUID) result);
            }
        }
    }

    /**
     * Check whether previously enlisted primary replicas aren't expired and that commit timestamp is less or equal than primary replicas
     * expiration timestamp. Given method will either complete result future with void or {@link PrimaryReplicaExpiredException}
     *
     * @param enlistedGroups enlisted primary replicas map from groupId to enlistment consistency token.
     * @param commitTimestamp Commit timestamp.
     * @return Verification future.
     */
    private CompletableFuture<Void> verifyCommitTimestamp(Map<TablePartitionId, Long> enlistedGroups, HybridTimestamp commitTimestamp) {
        var verificationFutures = new CompletableFuture[enlistedGroups.size()];
        int cnt = -1;

        for (Map.Entry<TablePartitionId, Long> enlistedGroup : enlistedGroups.entrySet()) {
            TablePartitionId groupId = enlistedGroup.getKey();
            Long expectedEnlistmentConsistencyToken = enlistedGroup.getValue();

            verificationFutures[++cnt] = placementDriver.getPrimaryReplica(groupId, commitTimestamp)
                    .thenAccept(currentPrimaryReplica -> {
                        if (currentPrimaryReplica == null
                                || !expectedEnlistmentConsistencyToken.equals(currentPrimaryReplica.getStartTime().longValue())
                        ) {
                            throw new PrimaryReplicaExpiredException(
                                    groupId,
                                    expectedEnlistmentConsistencyToken,
                                    commitTimestamp,
                                    currentPrimaryReplica
                            );
                        } else {
                            assert commitTimestamp.compareTo(currentPrimaryReplica.getExpirationTime()) <= 0 :
                                    IgniteStringFormatter.format(
                                            "Commit timestamp is greater than primary replica expiration timestamp:"
                                                    + " [groupId = {}, commit timestamp = {}, primary replica expiration timestamp = {}]",
                                            groupId, commitTimestamp, currentPrimaryReplica.getExpirationTime());
                        }
                    });
        }

        return allOf(verificationFutures);
    }

    private static class TxContext {
        volatile long inflights = 0; // Updated under lock.
        private final CompletableFuture<Void> waitRepFut = new CompletableFuture<>();
        private final PlacementDriver placementDriver;
        volatile CompletableFuture<Void> finishInProgressFuture = null;
        volatile Map<TablePartitionId, Long> enlistedGroups;

<<<<<<< HEAD
        CompletableFuture<Void> performFinish(boolean commit, Function<Void, CompletableFuture<Void>> finishAction) {
            wrap(waitReadyToFinish(commit))
                    .thenCompose(finishAction)
                    .handle((ignored, err) -> {
                        if (err == null) {
                            finishInProgressFuture.complete(null);
                        } else {
                            finishInProgressFuture.completeExceptionally(err);
                        }
                        return null;
                    });
=======
        private TxContext(PlacementDriver placementDriver) {
            this.placementDriver = placementDriver;
        }

        CompletableFuture<Void> performFinish(boolean commit, Function<Boolean, CompletableFuture<Void>> finishAction) {
            waitReadyToFinish(commit)
                    .whenComplete((ignoredReadyToFinish, readyException) -> finishAction.apply(commit && readyException == null)
                            .whenComplete((ignoredFinishActionResult, finishException) ->
                                    completeFinishInProgressFuture(commit, readyException, finishException))
                    );
>>>>>>> 4b2862cc

            return finishInProgressFuture;
        }

        private void completeFinishInProgressFuture(
                boolean commit,
                @Nullable Throwable readyToFinishException,
                @Nullable Throwable finishException
        ) {
            if (readyToFinishException == null) {
                if (finishException == null) {
                    finishInProgressFuture.complete(null);
                } else {
                    finishInProgressFuture.completeExceptionally(finishException);
                }
            } else {
                if (commit && readyToFinishException instanceof PrimaryReplicaExpiredException) {
                    finishInProgressFuture.completeExceptionally(new MismatchingTransactionOutcomeException(
                            TX_PRIMARY_REPLICA_EXPIRED_ERR,
                            "Failed to commit the transaction.",
                            new TransactionResult(ABORTED, null),
                            readyToFinishException
                    ));
                } else {
                    finishInProgressFuture.completeExceptionally(readyToFinishException);
                }
            }
        }

        private CompletableFuture<Void> waitReadyToFinish(boolean commit) {
            if (commit) {
                for (Map.Entry<TablePartitionId, Long> e : enlistedGroups.entrySet()) {
                    ReplicaMeta replicaMeta = placementDriver.currentLease(e.getKey());

                    if (replicaMeta == null || !e.getValue().equals(replicaMeta.getStartTime().longValue())) {
                        return failedFuture(new PrimaryReplicaExpiredException(e.getKey(), e.getValue(), null, replicaMeta));
                    }
                }

                return waitNoInflights();
            } else {
                return nullCompletedFuture();
            }
        }

        private CompletableFuture<Void> waitNoInflights() {
            if (inflights == 0) {
                waitRepFut.complete(null);
            }
            return waitRepFut;
        }

        private void cancelWaitingInflights(TablePartitionId groupId, Long enlistmentConsistencyToken) {
            waitRepFut.completeExceptionally(new PrimaryReplicaExpiredException(groupId, enlistmentConsistencyToken, null, null));
        }

        void onRemovedInflights() {
            if (inflights == 0 && finishInProgressFuture != null) {
                waitRepFut.complete(null);
            }
        }

        void finishTx(Map<TablePartitionId, Long> enlistedGroups) {
            this.enlistedGroups = enlistedGroups;
            finishInProgressFuture = new CompletableFuture<>();
        }

        boolean isTxFinishing() {
            return finishInProgressFuture != null;
        }

        @Override
        public String toString() {
            return "TxContext [inflights=" + inflights + ", waitRepFut=" + waitRepFut + ", finishFut=" + finishInProgressFuture + ']';
        }
    }

    static class TransactionFailureHandler {
        private static final Set<Class<? extends Throwable>> RECOVERABLE = Set.of(
                TimeoutException.class,
                IOException.class,
                ReplicationException.class,
                ReplicationTimeoutException.class,
                PrimaryReplicaMissException.class
        );

        /**
         * Check if the provided exception is recoverable. A recoverable transaction is the one that we can send a 'retry' request for.
         *
         * @param throwable Exception to test.
         * @return {@code true} if recoverable, {@code false} otherwise.
         */
        static boolean isRecoverable(Throwable throwable) {
            if (throwable == null) {
                return false;
            }

            Throwable candidate = ExceptionUtils.unwrapCause(throwable);

            for (Class<? extends Throwable> recoverableClass : RECOVERABLE) {
                if (recoverableClass.isAssignableFrom(candidate.getClass())) {
                    return true;
                }
            }

            return false;
        }
    }

    private HybridTimestamp createBeginTimestampWithIncrementRwTxCounter() {
        return localRwTxCounter.inUpdateRwTxCountLock(() -> {
            HybridTimestamp beginTs = clock.now();

            localRwTxCounter.incrementRwTxCount(beginTs);

            return beginTs;
        });
    }

    private void decrementRwTxCount(UUID txId) {
        localRwTxCounter.inUpdateRwTxCountLock(() -> {
            localRwTxCounter.decrementRwTxCount(beginTimestamp(txId));

            return null;
        });
    }
}<|MERGE_RESOLUTION|>--- conflicted
+++ resolved
@@ -21,17 +21,11 @@
 import static java.util.concurrent.CompletableFuture.failedFuture;
 import static java.util.concurrent.CompletableFuture.runAsync;
 import static java.util.concurrent.CompletableFuture.supplyAsync;
-<<<<<<< HEAD
-import static java.util.concurrent.TimeUnit.SECONDS;
-import static org.apache.ignite.internal.hlc.HybridTimestamp.hybridTimestampToLong;
-import static org.apache.ignite.internal.replicator.ReplicaManager.DEFAULT_IDLE_SAFE_TIME_PROPAGATION_PERIOD_MILLISECONDS;
+import static org.apache.ignite.internal.tx.TransactionIds.beginTimestamp;
 import static org.apache.ignite.internal.tracing.TracingManager.asyncSpan;
 import static org.apache.ignite.internal.tracing.TracingManager.span;
 import static org.apache.ignite.internal.tracing.TracingManager.spanWithResult;
 import static org.apache.ignite.internal.tracing.TracingManager.wrap;
-=======
-import static org.apache.ignite.internal.tx.TransactionIds.beginTimestamp;
->>>>>>> 4b2862cc
 import static org.apache.ignite.internal.tx.TxState.ABORTED;
 import static org.apache.ignite.internal.tx.TxState.COMMITTED;
 import static org.apache.ignite.internal.tx.TxState.FINISHING;
@@ -282,100 +276,61 @@
     }
 
     @Override
-<<<<<<< HEAD
-    public InternalTransaction begin(
-            HybridTimestampTracker timestampTracker,
-            boolean readOnly
-    ) {
+    public InternalTransaction begin(HybridTimestampTracker timestampTracker, boolean readOnly) {
+        return begin(timestampTracker, readOnly, TxPriority.NORMAL);
+    }
+
+    @Override
+    public InternalTransaction begin(HybridTimestampTracker timestampTracker, boolean readOnly, TxPriority priority) {
         try (var txSpan = asyncSpan("tx operation")) {
             return spanWithResult("TxManagerImpl.begin", (span) -> {
                 span.addAttribute("timestampTracker", timestampTracker::toString);
                 span.addAttribute("readOnly", () -> String.valueOf(readOnly));
-=======
-    public InternalTransaction begin(HybridTimestampTracker timestampTracker, boolean readOnly) {
-        return begin(timestampTracker, readOnly, TxPriority.NORMAL);
-    }
-
-    @Override
-    public InternalTransaction begin(HybridTimestampTracker timestampTracker, boolean readOnly, TxPriority priority) {
-        HybridTimestamp beginTimestamp = readOnly ? clock.now() : createBeginTimestampWithIncrementRwTxCounter();
-        UUID txId = transactionIdGenerator.transactionIdFor(beginTimestamp, priority);
-        updateTxMeta(txId, old -> new TxStateMeta(PENDING, localNodeId, null, null));
->>>>>>> 4b2862cc
-
-                HybridTimestamp beginTimestamp = clock.now();
-                UUID txId = transactionIdGenerator.transactionIdFor(beginTimestamp);
-                updateTxMeta(txId, old -> new TxStateMeta(PENDING, coordinatorId(), null));
+
+                HybridTimestamp beginTimestamp = readOnly ? clock.now() : createBeginTimestampWithIncrementRwTxCounter();
+                UUID txId = transactionIdGenerator.transactionIdFor(beginTimestamp, priority);
+                updateTxMeta(txId, old -> new TxStateMeta(PENDING, localNodeId, null, null));
 
                 if (!readOnly) {
                     return new ReadWriteTransactionImpl(this, timestampTracker, txId, txSpan);
                 }
 
-<<<<<<< HEAD
                 HybridTimestamp observableTimestamp = timestampTracker.get();
 
                 HybridTimestamp readTimestamp = observableTimestamp != null
-                        ? HybridTimestamp.max(observableTimestamp, currentReadTimestamp())
-                        : currentReadTimestamp();
-
-                lowWatermarkReadWriteLock.readLock().lock();
-
-                try {
-                    HybridTimestamp lowWatermark1 = this.lowWatermark.get();
-
-                    readOnlyTxFutureById.compute(new TxIdAndTimestamp(readTimestamp, txId), (txIdAndTimestamp, readOnlyTxFuture) -> {
-                        assert readOnlyTxFuture == null : "previous transaction has not completed yet: " + txIdAndTimestamp;
-
-                        if (lowWatermark1 != null && readTimestamp.compareTo(lowWatermark1) <= 0) {
-                            throw new IgniteInternalException(
-                                    TX_READ_ONLY_TOO_OLD_ERR,
-                                    "Timestamp of read-only transaction must be greater than the low watermark: [txTimestamp={}, lowWatermark={}]",
-                                    readTimestamp, lowWatermark1
-                            );
-                        }
-
-                        return new CompletableFuture<>();
-                    });
-
-                    return new ReadOnlyTransactionImpl(this, timestampTracker, txId, readTimestamp, txSpan);
-                } finally {
-                    lowWatermarkReadWriteLock.readLock().unlock();
+                        ? HybridTimestamp.max(observableTimestamp, currentReadTimestamp(beginTimestamp))
+                        : currentReadTimestamp(beginTimestamp);
+
+                TxIdAndTimestamp txIdAndTimestamp = new TxIdAndTimestamp(readTimestamp, txId);
+
+                CompletableFuture<Void> txFuture = new CompletableFuture<>();
+
+                CompletableFuture<Void> oldFuture = readOnlyTxFutureById.put(txIdAndTimestamp, txFuture);
+                assert oldFuture == null : "previous transaction has not completed yet: " + txIdAndTimestamp;
+
+                HybridTimestamp lowWatermark = this.lowWatermark.get();
+
+                if (lowWatermark != null && readTimestamp.compareTo(lowWatermark) <= 0) {
+                    // "updateLowWatermark" method updates "this.lowWatermark" field, and only then scans "this.readOnlyTxFutureById" for old
+                    // transactions to wait. In order for that code to work safely, we have to make sure that no "too old" transactions will be
+                    // created here in "begin" method after "this.lowWatermark" is already updated. The simplest way to achieve that is to check
+                    // LW after we add transaction to the map (adding transaction to the map before reading LW value, of course).
+                    readOnlyTxFutureById.remove(txIdAndTimestamp);
+
+                    // Completing the future is necessary, because "updateLowWatermark" method may already wait for it if race condition happened.
+                    txFuture.complete(null);
+
+                    throw new IgniteInternalException(
+                            TX_READ_ONLY_TOO_OLD_ERR,
+                            "Timestamp of read-only transaction must be greater than the low watermark: [txTimestamp={}, lowWatermark={}]",
+                            readTimestamp,
+                            lowWatermark
+                    );
                 }
+
+                return new ReadOnlyTransactionImpl(this, timestampTracker, txId, readTimestamp, txSpan);
             });
-=======
-        HybridTimestamp readTimestamp = observableTimestamp != null
-                ? HybridTimestamp.max(observableTimestamp, currentReadTimestamp(beginTimestamp))
-                : currentReadTimestamp(beginTimestamp);
-
-        TxIdAndTimestamp txIdAndTimestamp = new TxIdAndTimestamp(readTimestamp, txId);
-
-        CompletableFuture<Void> txFuture = new CompletableFuture<>();
-
-        CompletableFuture<Void> oldFuture = readOnlyTxFutureById.put(txIdAndTimestamp, txFuture);
-        assert oldFuture == null : "previous transaction has not completed yet: " + txIdAndTimestamp;
-
-        HybridTimestamp lowWatermark = this.lowWatermark.get();
-
-        if (lowWatermark != null && readTimestamp.compareTo(lowWatermark) <= 0) {
-            // "updateLowWatermark" method updates "this.lowWatermark" field, and only then scans "this.readOnlyTxFutureById" for old
-            // transactions to wait. In order for that code to work safely, we have to make sure that no "too old" transactions will be
-            // created here in "begin" method after "this.lowWatermark" is already updated. The simplest way to achieve that is to check
-            // LW after we add transaction to the map (adding transaction to the map before reading LW value, of course).
-            readOnlyTxFutureById.remove(txIdAndTimestamp);
-
-            // Completing the future is necessary, because "updateLowWatermark" method may already wait for it if race condition happened.
-            txFuture.complete(null);
-
-            throw new IgniteInternalException(
-                    TX_READ_ONLY_TOO_OLD_ERR,
-                    "Timestamp of read-only transaction must be greater than the low watermark: [txTimestamp={}, lowWatermark={}]",
-                    readTimestamp,
-                    lowWatermark
-            );
->>>>>>> 4b2862cc
-        }
-
-        return new ReadOnlyTransactionImpl(this, timestampTracker, txId, readTimestamp);
+        }
     }
 
     /**
@@ -678,32 +633,10 @@
     }
 
     @Override
-<<<<<<< HEAD
-    public CompletableFuture<Void> cleanup(
-            String primaryConsistentId,
-            TablePartitionId tablePartitionId,
-            UUID txId,
-            boolean commit,
-            @Nullable HybridTimestamp commitTimestamp
-    ) {
-        return spanWithResult("TxManagerImpl.cleanup", (span) -> {
-            return replicaService.invoke(
-                    primaryConsistentId,
-                    FACTORY.txCleanupReplicaRequest()
-                            .groupId(tablePartitionId)
-                            .timestampLong(clock.nowLong())
-                            .txId(txId)
-                            .commit(commit)
-                            .commitTimestampLong(hybridTimestampToLong(commitTimestamp))
-                            .build()
-            );
-        });
-=======
     public int finished() {
         return inBusyLock(busyLock, () -> (int) txStateVolatileStorage.states().stream()
                 .filter(e -> isFinalState(e.txState()))
                 .count());
->>>>>>> 4b2862cc
     }
 
     @Override
@@ -867,7 +800,7 @@
 
         if (result instanceof UUID) {
             try (var span = span("TxManagerImpl.removeInflight")) {
-                span.addAttribute("req", request::toString);
+                span.addAttribute("res", response::toString);
 
                 removeInflight((UUID) result);
             }
@@ -921,30 +854,16 @@
         volatile CompletableFuture<Void> finishInProgressFuture = null;
         volatile Map<TablePartitionId, Long> enlistedGroups;
 
-<<<<<<< HEAD
-        CompletableFuture<Void> performFinish(boolean commit, Function<Void, CompletableFuture<Void>> finishAction) {
-            wrap(waitReadyToFinish(commit))
-                    .thenCompose(finishAction)
-                    .handle((ignored, err) -> {
-                        if (err == null) {
-                            finishInProgressFuture.complete(null);
-                        } else {
-                            finishInProgressFuture.completeExceptionally(err);
-                        }
-                        return null;
-                    });
-=======
         private TxContext(PlacementDriver placementDriver) {
             this.placementDriver = placementDriver;
         }
 
         CompletableFuture<Void> performFinish(boolean commit, Function<Boolean, CompletableFuture<Void>> finishAction) {
-            waitReadyToFinish(commit)
+            wrap(waitReadyToFinish(commit))
                     .whenComplete((ignoredReadyToFinish, readyException) -> finishAction.apply(commit && readyException == null)
                             .whenComplete((ignoredFinishActionResult, finishException) ->
                                     completeFinishInProgressFuture(commit, readyException, finishException))
                     );
->>>>>>> 4b2862cc
 
             return finishInProgressFuture;
         }
