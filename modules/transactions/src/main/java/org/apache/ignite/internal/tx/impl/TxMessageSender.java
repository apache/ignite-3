/*
 * Licensed to the Apache Software Foundation (ASF) under one or more
 * contributor license agreements. See the NOTICE file distributed with
 * this work for additional information regarding copyright ownership.
 * The ASF licenses this file to You under the Apache License, Version 2.0
 * (the "License"); you may not use this file except in compliance with
 * the License. You may obtain a copy of the License at
 *
 *      http://www.apache.org/licenses/LICENSE-2.0
 *
 * Unless required by applicable law or agreed to in writing, software
 * distributed under the License is distributed on an "AS IS" BASIS,
 * WITHOUT WARRANTIES OR CONDITIONS OF ANY KIND, either express or implied.
 * See the License for the specific language governing permissions and
 * limitations under the License.
 */

package org.apache.ignite.internal.tx.impl;

import static org.apache.ignite.internal.lang.IgniteSystemProperties.enabledColocation;
import static org.apache.ignite.internal.replicator.message.ReplicaMessageUtils.toReplicationGroupIdMessage;
import static org.apache.ignite.internal.replicator.message.ReplicaMessageUtils.toTablePartitionIdMessage;

import java.util.ArrayList;
import java.util.Collection;
import java.util.HashMap;
import java.util.List;
import java.util.Map;
import java.util.UUID;
import java.util.concurrent.CompletableFuture;
import org.apache.ignite.internal.hlc.ClockService;
import org.apache.ignite.internal.hlc.HybridTimestamp;
import org.apache.ignite.internal.network.MessagingService;
import org.apache.ignite.internal.network.NetworkMessage;
import org.apache.ignite.internal.replicator.ReplicaService;
import org.apache.ignite.internal.replicator.ReplicationGroupId;
import org.apache.ignite.internal.replicator.TablePartitionId;
import org.apache.ignite.internal.replicator.message.ReplicaMessagesFactory;
import org.apache.ignite.internal.replicator.message.ReplicaResponse;
import org.apache.ignite.internal.replicator.message.ReplicationGroupIdMessage;
import org.apache.ignite.internal.replicator.message.TablePartitionIdMessage;
import org.apache.ignite.internal.tx.PartitionEnlistment;
import org.apache.ignite.internal.tx.TransactionMeta;
import org.apache.ignite.internal.tx.TransactionResult;
import org.apache.ignite.internal.tx.configuration.TransactionConfiguration;
import org.apache.ignite.internal.tx.message.EnlistedPartitionGroupMessage;
import org.apache.ignite.internal.tx.message.PartitionEnlistmentMessage;
import org.apache.ignite.internal.tx.message.TxMessagesFactory;
import org.apache.ignite.internal.tx.message.TxStateResponse;
import org.jetbrains.annotations.Nullable;

/**
 * This class is responsible for interacting with the messaging layer. Sends transaction messages.
 */
public class TxMessageSender {
    /** Tx messages factory. */
    private static final TxMessagesFactory TX_MESSAGES_FACTORY = new TxMessagesFactory();

    /** Replica messages factory. */
    private static final ReplicaMessagesFactory REPLICA_MESSAGES_FACTORY = new ReplicaMessagesFactory();

    /** Messaging service. */
    private final MessagingService messagingService;

    /** Replica service. */
    private final ReplicaService replicaService;

    private final ClockService clockService;

    private final TransactionConfiguration transactionConfiguration;

    /**
     * Constructor.
     *
     * @param messagingService Messaging service.
     * @param replicaService Replica service.
     * @param clockService Clock service.
     * @param transactionConfiguration Transaction configuration.
     */
    public TxMessageSender(
            MessagingService messagingService,
            ReplicaService replicaService,
            ClockService clockService,
            TransactionConfiguration transactionConfiguration
    ) {
        this.messagingService = messagingService;
        this.replicaService = replicaService;
        this.clockService = clockService;
        this.transactionConfiguration = transactionConfiguration;
    }

    /**
     * Sends WriteIntentSwitch request to the specified primary replica.
     *
     * @param primaryConsistentId Primary replica to process given cleanup request.
     * @param partition Partition.
     * @param txId Transaction id.
     * @param commit {@code True} if a commit requested.
     * @param commitTimestamp Commit timestamp ({@code null} if it's an abort).
     * @return Completable future of ReplicaResponse.
     */
    public CompletableFuture<ReplicaResponse> switchWriteIntents(
            String primaryConsistentId,
            EnlistedPartitionGroup partition,
            UUID txId,
            boolean commit,
            @Nullable HybridTimestamp commitTimestamp
    ) {
        return replicaService.invoke(
                primaryConsistentId,
                TX_MESSAGES_FACTORY.writeIntentSwitchReplicaRequest()
                        .groupId(toReplicationGroupIdMessage(REPLICA_MESSAGES_FACTORY, partition.groupId()))
                        .tableIds(partition.tableIds())
                        .timestamp(clockService.now())
                        .txId(txId)
                        .commit(commit)
                        .commitTimestamp(commitTimestamp)
                        .build()
        );
    }

    /**
     * Sends cleanup request to the specified primary replica.
     *
     * @param primaryConsistentId Primary replica to process given cleanup request.
     * @param enlistedPartitionGroups Partition infos.
     * @param txId Transaction id.
     * @param commit {@code True} if a commit requested.
     * @param commitTimestamp Commit timestamp ({@code null} if it's an abort).
     * @return Completable future of {@link NetworkMessage}.
     */
    public CompletableFuture<NetworkMessage> cleanup(
            String primaryConsistentId,
            @Nullable Collection<EnlistedPartitionGroup> enlistedPartitionGroups,
            UUID txId,
            boolean commit,
            @Nullable HybridTimestamp commitTimestamp
    ) {
        return messagingService.invoke(
                primaryConsistentId,
                TX_MESSAGES_FACTORY.txCleanupMessage()
                        .txId(txId)
                        .commit(commit)
                        .commitTimestamp(commitTimestamp)
                        .timestamp(clockService.now())
                        .groups(toPartitionMessages(enlistedPartitionGroups))
                        .build(),
                transactionConfiguration.rpcTimeout().value());
    }

    /**
     * Send a transactions finish request.
     *
     * @param primaryConsistentId Node consistent id to send the request to.
     * @param commitPartition Partition to store a transaction state.
     * @param enlistedPartitions Enlisted partition groups.
     * @param txId Transaction id.
     * @param consistencyToken Enlistment consistency token.
     * @param commit {@code true} if a commit requested.
     * @param commitTimestamp Commit timestamp ({@code null} if it's an abort).
     * @return Completable future of {@link TransactionResult}.
     */
    public CompletableFuture<TransactionResult> finish(
            String primaryConsistentId,
            TablePartitionId commitPartition,
            Map<ReplicationGroupId, PartitionEnlistment> enlistedPartitions,
            UUID txId,
            Long consistencyToken,
            boolean commit,
            @Nullable HybridTimestamp commitTimestamp
    ) {
        TablePartitionIdMessage commitPartitionIdMessage = REPLICA_MESSAGES_FACTORY.tablePartitionIdMessage()
                .partitionId(commitPartition.partitionId())
                .tableId(commitPartition.tableId())
                .build();

        return replicaService.invoke(
                primaryConsistentId,
                TX_MESSAGES_FACTORY.txFinishReplicaRequest()
                        .txId(txId)
                        .commitPartitionId(commitPartitionIdMessage)
                        .timestamp(clockService.now())
<<<<<<< HEAD
                        .groupId(toTablePartitionIdMessage(REPLICA_MESSAGES_FACTORY, commitPartition))
                        .groups(toEnlistedPartitionMessagesByGroupId(enlistedPartitions))
=======
                        // TODO Dirty hack within colocation track only. Remove after https://issues.apache.org/jira/browse/IGNITE-24343
                        .groupId(enabledColocation()
                                ? toReplicationGroupIdMessage(
                                REPLICA_MESSAGES_FACTORY, replicationGroupIds.entrySet().iterator().next().getKey())
                                : toTablePartitionIdMessage(REPLICA_MESSAGES_FACTORY, commitPartition))
                        .groups(toReplicationGroupIdMessages(replicationGroupIds))
                        .tableIds(enlistedTableIds)
>>>>>>> 1f75d6d8
                        .commit(commit)
                        .commitTimestamp(commitTimestamp)
                        .enlistmentConsistencyToken(consistencyToken)
                        .build()
        );
    }

    /**
     * Send TxStateCommitPartitionRequest.
     *
     * @param primaryConsistentId Node id to send the request to.
     * @param txId Transaction id.
     * @param commitGrpId Partition to store a transaction state.
     * @param consistencyToken Enlistment consistency token.
     * @return Completable future of {@link TransactionMeta}.
     */
    public CompletableFuture<TransactionMeta> resolveTxStateFromCommitPartition(
            String primaryConsistentId,
            UUID txId,
            TablePartitionId commitGrpId,
            Long consistencyToken
    ) {
        return replicaService.invoke(
                primaryConsistentId,
                TX_MESSAGES_FACTORY.txStateCommitPartitionRequest()
                        .groupId(toTablePartitionIdMessage(REPLICA_MESSAGES_FACTORY, commitGrpId))
                        .txId(txId)
                        .enlistmentConsistencyToken(consistencyToken)
                        .build());
    }

    /**
     * Send TxStateCoordinatorRequest.
     *
     * @param primaryConsistentId Node id to send the request to.
     * @param txId Transaction id.
     * @param timestamp Timestamp to pass to target node.
     * @return Completable future of {@link TxStateResponse}.
     */
    public CompletableFuture<TxStateResponse> resolveTxStateFromCoordinator(
            String primaryConsistentId,
            UUID txId,
            HybridTimestamp timestamp
    ) {
        return messagingService.invoke(
                        primaryConsistentId,
                        TX_MESSAGES_FACTORY.txStateCoordinatorRequest()
                                .readTimestamp(timestamp)
                                .txId(txId)
                                .build(),
                        transactionConfiguration.rpcTimeout().value())
                .thenApply(resp -> {
                    assert resp instanceof TxStateResponse : "Unsupported response type [type=" + resp.getClass().getSimpleName() + ']';

                    return (TxStateResponse) resp;
                });
    }

    /**
     * Send TxCleanupRecoveryRequest.
     *
     * @param primaryConsistentId Node id to send the request to.
     * @param tablePartitionId Table partition id.
     * @return Completable future of ReplicaResponse.
     */
    public CompletableFuture<ReplicaResponse> sendRecoveryCleanup(String primaryConsistentId, TablePartitionId tablePartitionId) {
        return replicaService.invoke(
                primaryConsistentId,
                TX_MESSAGES_FACTORY.txCleanupRecoveryRequest()
                        .groupId(toTablePartitionIdMessage(REPLICA_MESSAGES_FACTORY, tablePartitionId))
                        .build()
        );
    }

    public MessagingService messagingService() {
        return messagingService;
    }

    private static @Nullable List<EnlistedPartitionGroupMessage> toPartitionMessages(
            @Nullable Collection<EnlistedPartitionGroup> enlistedPartitionGroups
    ) {
        if (enlistedPartitionGroups == null) {
            return null;
        }

        var messages = new ArrayList<EnlistedPartitionGroupMessage>(enlistedPartitionGroups.size());

        for (EnlistedPartitionGroup partition : enlistedPartitionGroups) {
            messages.add(
                    TX_MESSAGES_FACTORY.enlistedPartitionGroupMessage()
                            .groupId(toReplicationGroupIdMessage(REPLICA_MESSAGES_FACTORY, partition.groupId()))
                            .tableIds(partition.tableIds())
                            .build()
            );
        }

        return messages;
    }

    private static Map<ReplicationGroupIdMessage, PartitionEnlistmentMessage> toEnlistedPartitionMessagesByGroupId(
            Map<ReplicationGroupId, PartitionEnlistment> idEnlistedPartitions
    ) {
        var messages = new HashMap<ReplicationGroupIdMessage, PartitionEnlistmentMessage>(idEnlistedPartitions.size());

        for (Map.Entry<ReplicationGroupId, PartitionEnlistment> e : idEnlistedPartitions.entrySet()) {
            PartitionEnlistment enlistedPartition = e.getValue();

            messages.put(
                    toReplicationGroupIdMessage(REPLICA_MESSAGES_FACTORY, e.getKey()),
                    TX_MESSAGES_FACTORY.partitionEnlistmentMessage()
                            .primaryConsistentId(enlistedPartition.primaryNodeConsistentId())
                            .tableIds(enlistedPartition.tableIds())
                            .build()
            );
        }

        return messages;
    }
}<|MERGE_RESOLUTION|>--- conflicted
+++ resolved
@@ -180,18 +180,12 @@
                         .txId(txId)
                         .commitPartitionId(commitPartitionIdMessage)
                         .timestamp(clockService.now())
-<<<<<<< HEAD
-                        .groupId(toTablePartitionIdMessage(REPLICA_MESSAGES_FACTORY, commitPartition))
-                        .groups(toEnlistedPartitionMessagesByGroupId(enlistedPartitions))
-=======
                         // TODO Dirty hack within colocation track only. Remove after https://issues.apache.org/jira/browse/IGNITE-24343
                         .groupId(enabledColocation()
                                 ? toReplicationGroupIdMessage(
-                                REPLICA_MESSAGES_FACTORY, replicationGroupIds.entrySet().iterator().next().getKey())
+                                REPLICA_MESSAGES_FACTORY, enlistedPartitions.entrySet().iterator().next().getKey())
                                 : toTablePartitionIdMessage(REPLICA_MESSAGES_FACTORY, commitPartition))
-                        .groups(toReplicationGroupIdMessages(replicationGroupIds))
-                        .tableIds(enlistedTableIds)
->>>>>>> 1f75d6d8
+                        .groups(toEnlistedPartitionMessagesByGroupId(enlistedPartitions))
                         .commit(commit)
                         .commitTimestamp(commitTimestamp)
                         .enlistmentConsistencyToken(consistencyToken)
