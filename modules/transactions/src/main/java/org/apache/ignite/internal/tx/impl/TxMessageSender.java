--- conflicted
+++ resolved
@@ -48,15 +48,9 @@
  */
 public class TxMessageSender {
     /** Tx messages factory. */
-<<<<<<< HEAD
     private static final TxMessagesFactory TX_MESSAGES_FACTORY = new TxMessagesFactory();
 
-    /** Replica message factory. */
-=======
-    private static final TxMessagesFactory TX_MESSAGE_FACTORY = new TxMessagesFactory();
-
     /** Replica messages factory. */
->>>>>>> d9576076
     private static final ReplicaMessagesFactory REPLICA_MESSAGES_FACTORY = new ReplicaMessagesFactory();
 
     /** Messaging service. */
@@ -108,13 +102,8 @@
     ) {
         return replicaService.invoke(
                 primaryConsistentId,
-<<<<<<< HEAD
                 TX_MESSAGES_FACTORY.writeIntentSwitchReplicaRequest()
-                        .groupId(tablePartitionId)
-=======
-                TX_MESSAGE_FACTORY.writeIntentSwitchReplicaRequest()
                         .groupId(toTablePartitionIdMessage(REPLICA_MESSAGES_FACTORY, tablePartitionId))
->>>>>>> d9576076
                         .timestampLong(clockService.nowLong())
                         .txId(txId)
                         .commit(commit)
@@ -142,11 +131,7 @@
     ) {
         return messagingService.invoke(
                 primaryConsistentId,
-<<<<<<< HEAD
                 TX_MESSAGES_FACTORY.txCleanupMessage()
-=======
-                TX_MESSAGE_FACTORY.txCleanupMessage()
->>>>>>> d9576076
                         .txId(txId)
                         .commit(commit)
                         .commitTimestampLong(hybridTimestampToLong(commitTimestamp))
@@ -179,19 +164,11 @@
     ) {
         return replicaService.invoke(
                 primaryConsistentId,
-<<<<<<< HEAD
                 TX_MESSAGES_FACTORY.txFinishReplicaRequest()
-                        .txId(txId)
-                        .timestampLong(clockService.nowLong())
-                        .groupId(commitPartition)
-                        .groups(toTablePartitionIdMessages(replicationGroupIds))
-=======
-                TX_MESSAGE_FACTORY.txFinishReplicaRequest()
                         .txId(txId)
                         .timestampLong(clockService.nowLong())
                         .groupId(toTablePartitionIdMessage(REPLICA_MESSAGES_FACTORY, commitPartition))
-                        .groups(replicationGroupIds)
->>>>>>> d9576076
+                        .groups(toTablePartitionIdMessages(replicationGroupIds))
                         .commit(commit)
                         .commitTimestampLong(hybridTimestampToLong(commitTimestamp))
                         .enlistmentConsistencyToken(consistencyToken)
@@ -215,13 +192,8 @@
     ) {
         return replicaService.invoke(
                 primaryConsistentId,
-<<<<<<< HEAD
                 TX_MESSAGES_FACTORY.txStateCommitPartitionRequest()
-                        .groupId(commitGrpId)
-=======
-                TX_MESSAGE_FACTORY.txStateCommitPartitionRequest()
                         .groupId(toTablePartitionIdMessage(REPLICA_MESSAGES_FACTORY, commitGrpId))
->>>>>>> d9576076
                         .txId(txId)
                         .enlistmentConsistencyToken(consistencyToken)
                         .build());
@@ -242,11 +214,7 @@
     ) {
         return messagingService.invoke(
                         primaryConsistentId,
-<<<<<<< HEAD
                         TX_MESSAGES_FACTORY.txStateCoordinatorRequest()
-=======
-                        TX_MESSAGE_FACTORY.txStateCoordinatorRequest()
->>>>>>> d9576076
                                 .readTimestampLong(timestamp.longValue())
                                 .txId(txId)
                                 .build(),
@@ -268,13 +236,8 @@
     public CompletableFuture<ReplicaResponse> sendRecoveryCleanup(String primaryConsistentId, TablePartitionId tablePartitionId) {
         return replicaService.invoke(
                 primaryConsistentId,
-<<<<<<< HEAD
                 TX_MESSAGES_FACTORY.txCleanupRecoveryRequest()
-                        .groupId(tablePartitionId)
-=======
-                TX_MESSAGE_FACTORY.txCleanupRecoveryRequest()
                         .groupId(toTablePartitionIdMessage(REPLICA_MESSAGES_FACTORY, tablePartitionId))
->>>>>>> d9576076
                         .build()
         );
     }
