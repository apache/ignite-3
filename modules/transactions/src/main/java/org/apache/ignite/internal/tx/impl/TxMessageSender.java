--- conflicted
+++ resolved
@@ -170,12 +170,8 @@
                 primaryConsistentId,
                 TX_MESSAGES_FACTORY.txFinishReplicaRequest()
                         .txId(txId)
-<<<<<<< HEAD
                         .commitPartitionId(commitPartitionIdMessage)
-                        .timestampLong(clockService.nowLong())
-=======
                         .timestamp(clockService.now())
->>>>>>> 9b271581
                         .groupId(toTablePartitionIdMessage(REPLICA_MESSAGES_FACTORY, commitPartition))
                         .groups(toTablePartitionIdMessages(replicationGroupIds))
                         .commit(commit)
