/*
 * Licensed to the Apache Software Foundation (ASF) under one or more
 * contributor license agreements. See the NOTICE file distributed with
 * this work for additional information regarding copyright ownership.
 * The ASF licenses this file to You under the Apache License, Version 2.0
 * (the "License"); you may not use this file except in compliance with
 * the License. You may obtain a copy of the License at
 *
 *      http://www.apache.org/licenses/LICENSE-2.0
 *
 * Unless required by applicable law or agreed to in writing, software
 * distributed under the License is distributed on an "AS IS" BASIS,
 * WITHOUT WARRANTIES OR CONDITIONS OF ANY KIND, either express or implied.
 * See the License for the specific language governing permissions and
 * limitations under the License.
 */

package org.apache.ignite.internal.tx.storage.state.rocksdb;

import static java.util.Objects.requireNonNull;
<<<<<<< HEAD
import static org.apache.ignite.internal.rocksdb.RocksUtils.checkIterator;
=======
import static java.util.concurrent.Executors.newSingleThreadExecutor;
import static java.util.concurrent.Executors.newSingleThreadScheduledExecutor;
>>>>>>> 09b5cc8b
import static org.apache.ignite.internal.util.ByteUtils.bytesToLong;
import static org.apache.ignite.internal.util.ByteUtils.fromBytes;
import static org.apache.ignite.internal.util.ByteUtils.longToBytes;
import static org.apache.ignite.internal.util.ByteUtils.toBytes;
import static org.apache.ignite.lang.ErrorGroups.Transactions.TX_STATE_STORAGE_ERR;
import static org.apache.ignite.lang.ErrorGroups.Transactions.TX_STATE_STORAGE_STOPPED_ERR;

import java.nio.ByteBuffer;
import java.nio.ByteOrder;
import java.util.ArrayList;
<<<<<<< HEAD
import java.util.Iterator;
=======
import java.util.Collections;
>>>>>>> 09b5cc8b
import java.util.List;
import java.util.NoSuchElementException;
import java.util.Set;
import java.util.UUID;
import java.util.concurrent.CompletableFuture;
import java.util.concurrent.ConcurrentHashMap;
import java.util.concurrent.atomic.AtomicBoolean;
import org.apache.ignite.internal.tx.TxMeta;
import org.apache.ignite.internal.tx.TxState;
import org.apache.ignite.internal.tx.storage.state.TxStateStorage;
import org.apache.ignite.internal.util.Cursor;
import org.apache.ignite.internal.util.IgniteSpinBusyLock;
import org.apache.ignite.internal.util.IgniteUtils;
import org.apache.ignite.lang.IgniteBiTuple;
import org.apache.ignite.lang.IgniteInternalException;
import org.rocksdb.ReadOptions;
import org.rocksdb.RocksDBException;
import org.rocksdb.RocksIterator;
import org.rocksdb.Transaction;
import org.rocksdb.TransactionDB;
import org.rocksdb.WriteOptions;

/**
 * Tx state storage implementation based on RocksDB.
 */
public class TxStateRocksDbStorage implements TxStateStorage {
    /** RocksDB database. */
    private volatile TransactionDB db;

    /** Write options. */
    private final WriteOptions writeOptions;

    /** Read options for regular reads. */
    private final ReadOptions readOptions;

    /** Read options for reading persisted data. */
    private final ReadOptions persistedTierReadOptions;

    /** Partition id. */
    private final int partitionId;

    /** Transaction state table storage. */
    private final TxStateRocksDbTableStorage tableStorage;

    /** Collection of opened RocksDB iterators. */
    private final Set<RocksIterator> iterators = ConcurrentHashMap.newKeySet();

    /** Busy lock to stop synchronously. */
    private final IgniteSpinBusyLock busyLock = new IgniteSpinBusyLock();

    /** Prevents double closing the component. */
    private final AtomicBoolean closeGuard = new AtomicBoolean();

    /** On-heap-cached last applied index value. */
    private volatile long lastAppliedIndex;

    /** The value of {@link #lastAppliedIndex} persisted to the device at this moment. */
    private volatile long persistedIndex;

<<<<<<< HEAD
    /** Database key for the last applied index. */
    private final byte[] lastAppliedIndexKey;
=======
    /** Whether is started. */
    private boolean isStarted;

    /** Collection of opened RocksDB iterators. */
    private final Set<RocksIterator> iterators = ConcurrentHashMap.newKeySet();

    /** List of resources to close on {@link #stop()}. */
    private final List<AutoCloseable> closeables = new ArrayList<>();

    /** Busy lock to stop synchronously. */
    final IgniteSpinBusyLock busyLock = new IgniteSpinBusyLock();

    /** Prevents double stopping the component. */
    private final AtomicBoolean stopGuard = new AtomicBoolean();
>>>>>>> 09b5cc8b

    /**
     * The constructor.
     *
     * @param db Database..
     * @param partitionId Partition id.
     * @param tableStorage Table storage.
     */
    public TxStateRocksDbStorage(
            TransactionDB db,
            WriteOptions writeOptions,
            ReadOptions readOptions,
            ReadOptions persistedTierReadOptions,
            int partitionId,
            TxStateRocksDbTableStorage tableStorage
    ) {
<<<<<<< HEAD
        this.db = db;
        this.writeOptions = writeOptions;
        this.readOptions = readOptions;
        this.persistedTierReadOptions = persistedTierReadOptions;
        this.partitionId = partitionId;
        this.tableStorage = tableStorage;
        this.lastAppliedIndexKey = ByteBuffer.allocate(Integer.BYTES).order(ByteOrder.BIG_ENDIAN)
                .putInt(partitionId)
                .array();
=======
        this.dbPath = dbPath;
        this.scheduledPool = scheduledPool;
        this.threadPool = threadPool;
        this.delaySupplier = delaySupplier;

        closeables.add(writeOptions);
        closeables.add(readOptions);
        closeables.add(persistedTierReadOptions);
        closeables.add(threadPool::shutdown);
        closeables.add(scheduledPool::shutdown);
    }

    /** {@inheritDoc} */
    @Override public void start() {
        try {
            flusher = new RocksDbFlusher(
                    busyLock,
                    scheduledPool,
                    threadPool,
                    delaySupplier,
                    this::refreshPersistedIndex
            );
            closeables.add(flusher::stop);

            options = new Options()
                    .setCreateIfMissing(true)
                    .setAtomicFlush(true)
                    .setListeners(List.of(flusher.listener()));
            closeables.add(options);

            txDbOptions = new TransactionDBOptions();
            closeables.add(txDbOptions);

            db = TransactionDB.open(options, txDbOptions, dbPath.toString());
            closeables.add(db);

            lastAppliedIndex = readLastAppliedIndex(readOptions);

            persistedIndex = lastAppliedIndex;

            isStarted = true;
        } catch (RocksDBException e) {
            try {
                stop();
            } catch (Exception ex) {
                e.addSuppressed(ex);
            }

            throw new IgniteInternalException(TX_STATE_STORAGE_CREATE_ERR, "Failed to start transaction state storage", e);
        }
    }

    private void refreshPersistedIndex() {
        if (!busyLock.enterBusy()) {
            return;
        }

        try {
            persistedIndex = readLastAppliedIndex(persistedTierReadOptions);
        } finally {
            busyLock.leaveBusy();
        }
    }

    /**
     * Reads the value of {@link #lastAppliedIndex} from the storage.
     *
     * @param readOptions Read options to be used for reading.
     * @return The value of last applied index.
     */
    private long readLastAppliedIndex(ReadOptions readOptions) {
        byte[] appliedIndexBytes;

        try {
            appliedIndexBytes = db.get(readOptions, APPLIED_INDEX_KEY);
        } catch (RocksDBException e) {
            throw new IgniteInternalException(TX_STATE_STORAGE_ERR, "Failed to read applied index value from transaction state storage", e);
        }

        return appliedIndexBytes == null ? 0 : bytesToLong(appliedIndexBytes);
    }

    /** {@inheritDoc} */
    @Override public boolean isStarted() {
        return isStarted;
    }

    /** {@inheritDoc} */
    @Override public void stop() throws Exception {
        if (!stopGuard.compareAndSet(false, true)) {
            return;
        }

        busyLock.block();

        closeables.addAll(iterators);

        Collections.reverse(closeables);

        IgniteUtils.closeAll(closeables);

        db = null;
        options = null;
        txDbOptions = null;

        isStarted = false;
    }
>>>>>>> 09b5cc8b

        lastAppliedIndex = readLastAppliedIndex(readOptions);

        persistedIndex = lastAppliedIndex;
    }

    /** {@inheritDoc} */
    @Override public TxMeta get(UUID txId) {
        if (!busyLock.enterBusy()) {
            throwStorageStoppedException();
        }

        try {
            byte[] txMetaBytes = db.get(txIdToKey(txId));

            return txMetaBytes == null ? null : (TxMeta) fromBytes(txMetaBytes);
        } catch (RocksDBException e) {
            throw new IgniteInternalException(
                TX_STATE_STORAGE_ERR,
                "Failed to get a value from the transaction state storage, partition " + partitionId
                    + " of table " + tableStorage.configuration().value().name(),
                e
            );
        } finally {
            busyLock.leaveBusy();
        }
    }

    /** {@inheritDoc} */
    @Override public void put(UUID txId, TxMeta txMeta) {
        if (!busyLock.enterBusy()) {
            throwStorageStoppedException();
        }

        try {
            db.put(txIdToKey(txId), toBytes(txMeta));
        } catch (RocksDBException e) {
            throw new IgniteInternalException(
                TX_STATE_STORAGE_ERR,
                "Failed to put a value into the transaction state storage, partition " + partitionId
                    + " of table " + tableStorage.configuration().value().name(),
                e
            );
        } finally {
            busyLock.leaveBusy();
        }
    }

    /** {@inheritDoc} */
    @Override public boolean compareAndSet(UUID txId, TxState txStateExpected, TxMeta txMeta, long commandIndex) {
        requireNonNull(txMeta);

        if (!busyLock.enterBusy()) {
            throwStorageStoppedException();
        }

        byte[] txIdBytes = txIdToKey(txId);

        try (Transaction rocksTx = db.beginTransaction(writeOptions)) {
<<<<<<< HEAD
            byte[] txMetaExistingBytes = rocksTx.get(readOptions, txIdToKey(txId));
            TxMeta txMetaExisting = fromBytes(txMetaExistingBytes);
=======
            byte[] txMetaExistingBytes = rocksTx.get(readOptions, uuidToBytes(txId));
>>>>>>> 09b5cc8b

            boolean result;

            if (txMetaExistingBytes == null && txStateExpected == null) {
                rocksTx.put(txIdBytes, toBytes(txMeta));

                result = true;
            } else {

                TxMeta txMetaExisting = fromBytes(txMetaExistingBytes);

                if (txMetaExisting.txState() == txStateExpected) {
                    rocksTx.put(txIdBytes, toBytes(txMeta));

                    result = true;
                } else {
                    result = false;
                }
            }

            rocksTx.put(lastAppliedIndexKey, longToBytes(commandIndex));

            rocksTx.commit();

            return result;
        } catch (RocksDBException e) {
            throw new IgniteInternalException(
                TX_STATE_STORAGE_ERR,
                "Failed perform CAS operation over a value in transaction state storage, partition " + partitionId
                        + " of table " + tableStorage.configuration().value().name(),
                e
            );
        } finally {
            busyLock.leaveBusy();
        }
    }

    /** {@inheritDoc} */
    @Override public void remove(UUID txId) {
        if (!busyLock.enterBusy()) {
            throwStorageStoppedException();
        }

        try {
            db.delete(txIdToKey(txId));
        } catch (RocksDBException e) {
            throw new IgniteInternalException(
                TX_STATE_STORAGE_ERR,
                "Failed to remove a value from the transaction state storage, partition " + partitionId
                    + " of table " + tableStorage.configuration().value().name(),
                e
            );
        } finally {
            busyLock.leaveBusy();
        }
    }

    /** {@inheritDoc} */
    @Override public Cursor<IgniteBiTuple<UUID, TxMeta>> scan() {
        if (!busyLock.enterBusy()) {
            throwStorageStoppedException();
        }

        try {
            RocksIterator rocksIterator = db.newIterator();

            iterators.add(rocksIterator);

            try {
                // Skip applied index value.
                rocksIterator.seek(lastAppliedIndexKey);
            } catch (Exception e) {
                // Unlikely, but what if...
                iterators.remove(rocksIterator);

                rocksIterator.close();

                throw e;
            }

            StorageIterator iter = new StorageIterator(busyLock, rocksIterator);

            return Cursor.fromIterator(iter);
        } finally {
            busyLock.leaveBusy();
        }
    }

    /** {@inheritDoc} */
    @Override
    public CompletableFuture<Void> flush() {
        return tableStorage.awaitFlush(true);
    }

    /** {@inheritDoc} */
    @Override public long lastAppliedIndex() {
        return lastAppliedIndex;
    }

    /** {@inheritDoc} */
    @Override public long persistedIndex() {
        return persistedIndex;
    }

    void refreshPersistedIndex() {
        persistedIndex = readLastAppliedIndex(persistedTierReadOptions);
    }

    /**
     * Reads the value of {@link #lastAppliedIndex} from the storage.
     *
     * @param readOptions Read options to be used for reading.
     * @return The value of last applied index.
     */
    private long readLastAppliedIndex(ReadOptions readOptions) {
        byte[] appliedIndexBytes;

        try {
            appliedIndexBytes = db.get(readOptions, lastAppliedIndexKey);
        } catch (RocksDBException e) {
            throw new IgniteInternalException(
                TX_STATE_STORAGE_ERR,
                "Failed to read applied index value from transaction state storage, partition " + partitionId
                    + " of table " + tableStorage.configuration().value().name(),
                e
            );
        }

        return appliedIndexBytes == null ? 0 : bytesToLong(appliedIndexBytes);
    }

    /** {@inheritDoc} */
    @Override public void destroy() {
        // No-op.
    }

    private static void throwStorageStoppedException() {
        throw new IgniteInternalException(TX_STATE_STORAGE_STOPPED_ERR, "Transaction state storage is stopped");
    }

    private byte[] txIdToKey(UUID txId) {
        return ByteBuffer.allocate(Integer.BYTES + 2 * Long.BYTES).order(ByteOrder.BIG_ENDIAN)
                .putInt(partitionId)
                .putLong(txId.getMostSignificantBits())
                .putLong(txId.getLeastSignificantBits())
                .array();
    }

    private UUID keyToTxId(byte[] bytes) {
        long msb = bytesToLong(bytes, Integer.BYTES);
        long lsb = bytesToLong(bytes, Integer.BYTES + Long.BYTES);

        return new UUID(msb, lsb);
    }

    /** {@inheritDoc} */
    @Override public void close() throws Exception {
        if (!closeGuard.compareAndSet(false, true)) {
            return;
        }

        busyLock.block();

        List<AutoCloseable> resources = new ArrayList<>(iterators);

        IgniteUtils.closeAll(resources);
    }

    /**
     * Iterator for partition's transaction state storage that has shared underlying database.
     */
    private class StorageIterator implements Iterator<IgniteBiTuple<UUID, TxMeta>>, AutoCloseable {
        /** Busy lock. */
        private final IgniteSpinBusyLock busyLock;

        /** Rocks iterator. */
        private final RocksIterator rocksIterator;

        /** Current value. */
        private IgniteBiTuple<UUID, TxMeta> cur;

        /** Whether this iterator is valid. It becomes invalid when reaches data that belongs to abother partition. */
        private boolean isValid = true;

        /**
         * Constructor.
         *
         * @param busyLock Busy lock.
         * @param rocksIterator RocksDB iterator.
         */
        private StorageIterator(IgniteSpinBusyLock busyLock, RocksIterator rocksIterator) {
            this.busyLock = busyLock;
            this.rocksIterator = rocksIterator;
        }

        /** {@inheritDoc} */
        @Override
        public boolean hasNext() {
            if (!busyLock.enterBusy()) {
                throwStorageStoppedException();
            }

            try {
                if (!isValid) {
                    return false;
                }

                advance();

                return cur != null;
            } finally {
                busyLock.leaveBusy();
            }
        }

        /** {@inheritDoc} */
        @Override
        public IgniteBiTuple<UUID, TxMeta> next() {
            if (!busyLock.enterBusy()) {
                throwStorageStoppedException();
            }

            try {
                if (!isValid) {
                    throw new NoSuchElementException();
                }

                advance();

                if (cur != null) {
                    IgniteBiTuple<UUID, TxMeta> temp = cur;

                    cur = null;

                    return temp;
                } else {
                    throw new NoSuchElementException();
                }
            } finally {
                busyLock.leaveBusy();
            }
        }

        private void advance() {
            if (cur != null) {
                return;
            }

            boolean isRocksIteratorValid = rocksIterator.isValid();

            if (!isRocksIteratorValid) {
                checkIterator(rocksIterator);

                return;
            }

            while (true) {
                rocksIterator.next();

                byte[] keyBytes = rocksIterator.key();
                byte[] valueBytes = rocksIterator.value();

                if (keyBytes.length == Integer.BYTES) {
                    int p = ByteBuffer.wrap(keyBytes).getInt();

                    if (p == partitionId) {
                        // Skip this entry, it's last applied index.
                        continue;
                    } else {
                        // The data range is over, this is last applied index of the next partition.
                        isValid = false;

                        break;
                    }
                }

                UUID key = keyToTxId(keyBytes);
                TxMeta txMeta = fromBytes(valueBytes);

                cur = new IgniteBiTuple<>(key, txMeta);

                break;
            }
        }

        /** {@inheritDoc} */
        @Override
        public void close() throws Exception {
            iterators.remove(rocksIterator);

            rocksIterator.close();
        }
    }
}<|MERGE_RESOLUTION|>--- conflicted
+++ resolved
@@ -18,12 +18,7 @@
 package org.apache.ignite.internal.tx.storage.state.rocksdb;
 
 import static java.util.Objects.requireNonNull;
-<<<<<<< HEAD
 import static org.apache.ignite.internal.rocksdb.RocksUtils.checkIterator;
-=======
-import static java.util.concurrent.Executors.newSingleThreadExecutor;
-import static java.util.concurrent.Executors.newSingleThreadScheduledExecutor;
->>>>>>> 09b5cc8b
 import static org.apache.ignite.internal.util.ByteUtils.bytesToLong;
 import static org.apache.ignite.internal.util.ByteUtils.fromBytes;
 import static org.apache.ignite.internal.util.ByteUtils.longToBytes;
@@ -34,11 +29,7 @@
 import java.nio.ByteBuffer;
 import java.nio.ByteOrder;
 import java.util.ArrayList;
-<<<<<<< HEAD
 import java.util.Iterator;
-=======
-import java.util.Collections;
->>>>>>> 09b5cc8b
 import java.util.List;
 import java.util.NoSuchElementException;
 import java.util.Set;
@@ -98,25 +89,8 @@
     /** The value of {@link #lastAppliedIndex} persisted to the device at this moment. */
     private volatile long persistedIndex;
 
-<<<<<<< HEAD
     /** Database key for the last applied index. */
     private final byte[] lastAppliedIndexKey;
-=======
-    /** Whether is started. */
-    private boolean isStarted;
-
-    /** Collection of opened RocksDB iterators. */
-    private final Set<RocksIterator> iterators = ConcurrentHashMap.newKeySet();
-
-    /** List of resources to close on {@link #stop()}. */
-    private final List<AutoCloseable> closeables = new ArrayList<>();
-
-    /** Busy lock to stop synchronously. */
-    final IgniteSpinBusyLock busyLock = new IgniteSpinBusyLock();
-
-    /** Prevents double stopping the component. */
-    private final AtomicBoolean stopGuard = new AtomicBoolean();
->>>>>>> 09b5cc8b
 
     /**
      * The constructor.
@@ -133,7 +107,6 @@
             int partitionId,
             TxStateRocksDbTableStorage tableStorage
     ) {
-<<<<<<< HEAD
         this.db = db;
         this.writeOptions = writeOptions;
         this.readOptions = readOptions;
@@ -143,115 +116,6 @@
         this.lastAppliedIndexKey = ByteBuffer.allocate(Integer.BYTES).order(ByteOrder.BIG_ENDIAN)
                 .putInt(partitionId)
                 .array();
-=======
-        this.dbPath = dbPath;
-        this.scheduledPool = scheduledPool;
-        this.threadPool = threadPool;
-        this.delaySupplier = delaySupplier;
-
-        closeables.add(writeOptions);
-        closeables.add(readOptions);
-        closeables.add(persistedTierReadOptions);
-        closeables.add(threadPool::shutdown);
-        closeables.add(scheduledPool::shutdown);
-    }
-
-    /** {@inheritDoc} */
-    @Override public void start() {
-        try {
-            flusher = new RocksDbFlusher(
-                    busyLock,
-                    scheduledPool,
-                    threadPool,
-                    delaySupplier,
-                    this::refreshPersistedIndex
-            );
-            closeables.add(flusher::stop);
-
-            options = new Options()
-                    .setCreateIfMissing(true)
-                    .setAtomicFlush(true)
-                    .setListeners(List.of(flusher.listener()));
-            closeables.add(options);
-
-            txDbOptions = new TransactionDBOptions();
-            closeables.add(txDbOptions);
-
-            db = TransactionDB.open(options, txDbOptions, dbPath.toString());
-            closeables.add(db);
-
-            lastAppliedIndex = readLastAppliedIndex(readOptions);
-
-            persistedIndex = lastAppliedIndex;
-
-            isStarted = true;
-        } catch (RocksDBException e) {
-            try {
-                stop();
-            } catch (Exception ex) {
-                e.addSuppressed(ex);
-            }
-
-            throw new IgniteInternalException(TX_STATE_STORAGE_CREATE_ERR, "Failed to start transaction state storage", e);
-        }
-    }
-
-    private void refreshPersistedIndex() {
-        if (!busyLock.enterBusy()) {
-            return;
-        }
-
-        try {
-            persistedIndex = readLastAppliedIndex(persistedTierReadOptions);
-        } finally {
-            busyLock.leaveBusy();
-        }
-    }
-
-    /**
-     * Reads the value of {@link #lastAppliedIndex} from the storage.
-     *
-     * @param readOptions Read options to be used for reading.
-     * @return The value of last applied index.
-     */
-    private long readLastAppliedIndex(ReadOptions readOptions) {
-        byte[] appliedIndexBytes;
-
-        try {
-            appliedIndexBytes = db.get(readOptions, APPLIED_INDEX_KEY);
-        } catch (RocksDBException e) {
-            throw new IgniteInternalException(TX_STATE_STORAGE_ERR, "Failed to read applied index value from transaction state storage", e);
-        }
-
-        return appliedIndexBytes == null ? 0 : bytesToLong(appliedIndexBytes);
-    }
-
-    /** {@inheritDoc} */
-    @Override public boolean isStarted() {
-        return isStarted;
-    }
-
-    /** {@inheritDoc} */
-    @Override public void stop() throws Exception {
-        if (!stopGuard.compareAndSet(false, true)) {
-            return;
-        }
-
-        busyLock.block();
-
-        closeables.addAll(iterators);
-
-        Collections.reverse(closeables);
-
-        IgniteUtils.closeAll(closeables);
-
-        db = null;
-        options = null;
-        txDbOptions = null;
-
-        isStarted = false;
-    }
->>>>>>> 09b5cc8b
 
         lastAppliedIndex = readLastAppliedIndex(readOptions);
 
@@ -311,12 +175,7 @@
         byte[] txIdBytes = txIdToKey(txId);
 
         try (Transaction rocksTx = db.beginTransaction(writeOptions)) {
-<<<<<<< HEAD
             byte[] txMetaExistingBytes = rocksTx.get(readOptions, txIdToKey(txId));
-            TxMeta txMetaExisting = fromBytes(txMetaExistingBytes);
-=======
-            byte[] txMetaExistingBytes = rocksTx.get(readOptions, uuidToBytes(txId));
->>>>>>> 09b5cc8b
 
             boolean result;
 
@@ -325,13 +184,16 @@
 
                 result = true;
             } else {
-
-                TxMeta txMetaExisting = fromBytes(txMetaExistingBytes);
-
-                if (txMetaExisting.txState() == txStateExpected) {
-                    rocksTx.put(txIdBytes, toBytes(txMeta));
-
-                    result = true;
+                if (txMetaExistingBytes != null) {
+                    TxMeta txMetaExisting = fromBytes(txMetaExistingBytes);
+
+                    if (txMetaExisting.txState() == txStateExpected) {
+                        rocksTx.put(txIdBytes, toBytes(txMeta));
+
+                        result = true;
+                    } else {
+                        result = false;
+                    }
                 } else {
                     result = false;
                 }
@@ -422,7 +284,15 @@
     }
 
     void refreshPersistedIndex() {
-        persistedIndex = readLastAppliedIndex(persistedTierReadOptions);
+        if (!busyLock.enterBusy()) {
+            throwStorageStoppedException();
+        }
+
+        try {
+            persistedIndex = readLastAppliedIndex(persistedTierReadOptions);
+        } finally {
+            busyLock.leaveBusy();
+        }
     }
 
     /**
