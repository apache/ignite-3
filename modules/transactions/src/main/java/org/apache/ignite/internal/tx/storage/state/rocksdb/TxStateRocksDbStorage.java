--- conflicted
+++ resolved
@@ -137,23 +137,21 @@
      * The constructor.
      *
      * @param dbPath Database path.
+     * @param scheduledPool Scheduled thread pool.
+     * @param threadPool Thread pool.
      * @param delaySupplier Supplier of delay values to batch independent flush requests. Please refer to {@link RocksDbFlusher} for
      *      details.
      */
     public TxStateRocksDbStorage(
             Path dbPath,
+            ScheduledExecutorService scheduledPool,
+            ExecutorService threadPool,
             IntSupplier delaySupplier
     ) {
         this.dbPath = dbPath;
-<<<<<<< HEAD
         this.scheduledPool = scheduledPool;
         this.threadPool = threadPool;
-=======
->>>>>>> 5c50133c
         this.delaySupplier = delaySupplier;
-
-        threadPool = newSingleThreadExecutor();
-        scheduledPool = newSingleThreadScheduledExecutor();
 
         closeables.add(writeOptions);
         closeables.add(readOptions);
