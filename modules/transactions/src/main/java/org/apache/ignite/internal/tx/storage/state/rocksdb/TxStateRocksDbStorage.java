/*
 * Licensed to the Apache Software Foundation (ASF) under one or more
 * contributor license agreements.  See the NOTICE file distributed with
 * this work for additional information regarding copyright ownership.
 * The ASF licenses this file to You under the Apache License, Version 2.0
 * (the "License"); you may not use this file except in compliance with
 * the License.  You may obtain a copy of the License at
 *
 *      http://www.apache.org/licenses/LICENSE-2.0
 *
 * Unless required by applicable law or agreed to in writing, software
 * distributed under the License is distributed on an "AS IS" BASIS,
 * WITHOUT WARRANTIES OR CONDITIONS OF ANY KIND, either express or implied.
 * See the License for the specific language governing permissions and
 * limitations under the License.
 */

package org.apache.ignite.internal.tx.storage.state.rocksdb;

import static java.util.Objects.requireNonNull;
import static org.apache.ignite.internal.rocksdb.RocksUtils.checkIterator;
import static org.apache.ignite.internal.util.ByteUtils.bytesToLong;
import static org.apache.ignite.internal.util.ByteUtils.fromBytes;
import static org.apache.ignite.internal.util.ByteUtils.longToBytes;
import static org.apache.ignite.internal.util.ByteUtils.toBytes;
import static org.apache.ignite.lang.ErrorGroups.Transactions.TX_STATE_STORAGE_ERR;
import static org.apache.ignite.lang.ErrorGroups.Transactions.TX_STATE_STORAGE_STOPPED_ERR;

import java.nio.ByteBuffer;
import java.nio.ByteOrder;
<<<<<<< HEAD
import java.nio.charset.StandardCharsets;
=======
>>>>>>> a22446dc
import java.util.ArrayList;
import java.util.Iterator;
import java.util.List;
import java.util.NoSuchElementException;
import java.util.Set;
import java.util.UUID;
import java.util.concurrent.CompletableFuture;
import java.util.concurrent.ConcurrentHashMap;
<<<<<<< HEAD
import org.apache.ignite.internal.rocksdb.BusyRocksIteratorAdapter;
=======
import java.util.concurrent.atomic.AtomicBoolean;
>>>>>>> a22446dc
import org.apache.ignite.internal.rocksdb.RocksIteratorAdapter;
import org.apache.ignite.internal.tx.TxMeta;
import org.apache.ignite.internal.tx.TxState;
import org.apache.ignite.internal.tx.storage.state.TxStateStorage;
import org.apache.ignite.internal.util.Cursor;
import org.apache.ignite.internal.util.IgniteSpinBusyLock;
import org.apache.ignite.internal.util.IgniteUtils;
import org.apache.ignite.lang.IgniteBiTuple;
import org.apache.ignite.lang.IgniteInternalException;
import org.rocksdb.ReadOptions;
import org.rocksdb.RocksDBException;
import org.rocksdb.RocksIterator;
import org.rocksdb.Transaction;
import org.rocksdb.TransactionDB;
import org.rocksdb.WriteOptions;

/**
 * Tx state storage implementation based on RocksDB.
 */
public class TxStateRocksDbStorage implements TxStateStorage {
    /** RocksDB database. */
    private volatile TransactionDB db;

    /** Write options. */
    private final WriteOptions writeOptions;

    /** Read options for regular reads. */
    private final ReadOptions readOptions;

    /** Read options for reading persisted data. */
    private final ReadOptions persistedTierReadOptions;
<<<<<<< HEAD

    /** Partition id. */
    private final int partitionId;

    /** Transaction state table storage. */
    private final TxStateRocksDbTableStorage tableStorage;

    /** Collection of opened RocksDB iterators. */
    private final Set<RocksIterator> iterators = ConcurrentHashMap.newKeySet();

    /** Busy lock to stop synchronously. */
    private final IgniteSpinBusyLock busyLock;
=======

    /** Partition id. */
    private final int partitionId;

    /** Transaction state table storage. */
    private final TxStateRocksDbTableStorage tableStorage;

    /** Collection of opened RocksDB iterators. */
    private final Set<RocksIterator> iterators = ConcurrentHashMap.newKeySet();

    /** Busy lock to stop synchronously. */
    private final IgniteSpinBusyLock busyLock = new IgniteSpinBusyLock();

    /** Prevents double closing the component. */
    private final AtomicBoolean closeGuard = new AtomicBoolean();
>>>>>>> a22446dc

    /** On-heap-cached last applied index value. */
    private volatile long lastAppliedIndex;

    /** The value of {@link #lastAppliedIndex} persisted to the device at this moment. */
    private volatile long persistedIndex;

    /** Database key for the last applied index. */
    private final byte[] lastAppliedIndexKey;

    /**
     * The constructor.
     *
     * @param db Database..
<<<<<<< HEAD
     * @param busyLock Busy lock, provided by table storage.
=======
>>>>>>> a22446dc
     * @param partitionId Partition id.
     * @param tableStorage Table storage.
     */
    public TxStateRocksDbStorage(
            TransactionDB db,
            WriteOptions writeOptions,
            ReadOptions readOptions,
            ReadOptions persistedTierReadOptions,
<<<<<<< HEAD
            IgniteSpinBusyLock busyLock,
=======
>>>>>>> a22446dc
            int partitionId,
            TxStateRocksDbTableStorage tableStorage
    ) {
        this.db = db;
        this.writeOptions = writeOptions;
        this.readOptions = readOptions;
        this.persistedTierReadOptions = persistedTierReadOptions;
<<<<<<< HEAD
        this.busyLock = busyLock;
        this.partitionId = partitionId;
        this.tableStorage = tableStorage;
        this.lastAppliedIndexKey = String.valueOf(partitionId).getBytes(StandardCharsets.UTF_8);
=======
        this.partitionId = partitionId;
        this.tableStorage = tableStorage;
        this.lastAppliedIndexKey = ByteBuffer.allocate(Integer.BYTES).order(ByteOrder.BIG_ENDIAN)
                .putInt(partitionId)
                .array();
>>>>>>> a22446dc

        lastAppliedIndex = readLastAppliedIndex(readOptions);

        persistedIndex = lastAppliedIndex;
    }

    /** {@inheritDoc} */
    @Override public TxMeta get(UUID txId) {
        if (!busyLock.enterBusy()) {
            throwStorageStoppedException();
        }

        try {
            byte[] txMetaBytes = db.get(txIdToKey(txId));

            return txMetaBytes == null ? null : (TxMeta) fromBytes(txMetaBytes);
        } catch (RocksDBException e) {
            throw new IgniteInternalException(
                TX_STATE_STORAGE_ERR,
                "Failed to get a value from the transaction state storage, partition " + partitionId
                    + " of table " + tableStorage.configuration().value().name(),
                e
            );
        } finally {
            busyLock.leaveBusy();
        }
    }

    /** {@inheritDoc} */
    @Override public void put(UUID txId, TxMeta txMeta) {
        if (!busyLock.enterBusy()) {
            throwStorageStoppedException();
        }

        try {
            db.put(txIdToKey(txId), toBytes(txMeta));
        } catch (RocksDBException e) {
            throw new IgniteInternalException(
                TX_STATE_STORAGE_ERR,
                "Failed to put a value into the transaction state storage, partition " + partitionId
                    + " of table " + tableStorage.configuration().value().name(),
                e
            );
        } finally {
            busyLock.leaveBusy();
        }
    }

    /** {@inheritDoc} */
    @Override public boolean compareAndSet(UUID txId, TxState txStateExpected, TxMeta txMeta, long commandIndex) {
        requireNonNull(txStateExpected);
        requireNonNull(txMeta);

        if (!busyLock.enterBusy()) {
            throwStorageStoppedException();
        }

        byte[] txIdBytes = txIdToKey(txId);

        try (Transaction rocksTx = db.beginTransaction(writeOptions)) {
            byte[] txMetaExistingBytes = rocksTx.get(readOptions, txIdToKey(txId));
            TxMeta txMetaExisting = fromBytes(txMetaExistingBytes);

            boolean result;

            if (txMetaExisting.txState() == txStateExpected) {
                rocksTx.put(txIdBytes, toBytes(txMeta));

                result = true;
            } else {
                result = false;
            }

            rocksTx.put(lastAppliedIndexKey, longToBytes(commandIndex));

            rocksTx.commit();

            return result;
        } catch (RocksDBException e) {
            throw new IgniteInternalException(
                TX_STATE_STORAGE_ERR,
                "Failed perform CAS operation over a value in transaction state storage, partition " + partitionId
                        + " of table " + tableStorage.configuration().value().name(),
                e
            );
        } finally {
            busyLock.leaveBusy();
        }
    }

    /** {@inheritDoc} */
    @Override public void remove(UUID txId) {
        if (!busyLock.enterBusy()) {
            throwStorageStoppedException();
        }

        try {
            db.delete(txIdToKey(txId));
        } catch (RocksDBException e) {
            throw new IgniteInternalException(
                TX_STATE_STORAGE_ERR,
                "Failed to remove a value from the transaction state storage, partition " + partitionId
                    + " of table " + tableStorage.configuration().value().name(),
                e
            );
        } finally {
            busyLock.leaveBusy();
        }
    }

    /** {@inheritDoc} */
    @Override public Cursor<IgniteBiTuple<UUID, TxMeta>> scan() {
        if (!busyLock.enterBusy()) {
            throwStorageStoppedException();
        }

        try {
            RocksIterator rocksIterator = db.newIterator();

            iterators.add(rocksIterator);

            try {
                // Skip applied index value.
<<<<<<< HEAD
                rocksIterator.seek(lastAppliedIndexKey);
=======
                rocksIterator.seekToFirst();
>>>>>>> a22446dc
            } catch (Exception e) {
                // Unlikely, but what if...
                iterators.remove(rocksIterator);

                rocksIterator.close();

                throw e;
            }

            StorageIterator iter = new StorageIterator(busyLock, rocksIterator);

            return Cursor.fromIterator(iter);
        } finally {
            busyLock.leaveBusy();
        }
    }

    /** {@inheritDoc} */
    @Override
    public CompletableFuture<Void> flush() {
        return tableStorage.awaitFlush(true);
    }

    /** {@inheritDoc} */
    @Override public long lastAppliedIndex() {
        return lastAppliedIndex;
    }

    /** {@inheritDoc} */
    @Override public long persistedIndex() {
        return persistedIndex;
    }

    void refreshPersistedIndex() {
        persistedIndex = readLastAppliedIndex(persistedTierReadOptions);
    }

    /**
     * Reads the value of {@link #lastAppliedIndex} from the storage.
     *
     * @param readOptions Read options to be used for reading.
     * @return The value of last applied index.
     */
    private long readLastAppliedIndex(ReadOptions readOptions) {
        byte[] appliedIndexBytes;

        try {
            appliedIndexBytes = db.get(readOptions, lastAppliedIndexKey);
        } catch (RocksDBException e) {
            throw new IgniteInternalException(TX_STATE_STORAGE_ERR, "Failed to read applied index value from transaction state storage", e);
        }

        return appliedIndexBytes == null ? 0 : bytesToLong(appliedIndexBytes);
    }

    /** {@inheritDoc} */
<<<<<<< HEAD
    @Override
    public CompletableFuture<Void> flush() {
        return tableStorage.awaitFlush(true);
    }

    /** {@inheritDoc} */
    @Override public long lastAppliedIndex() {
        return lastAppliedIndex;
    }

    /** {@inheritDoc} */
    @Override public long persistedIndex() {
        return persistedIndex;
    }

    void refreshPersistedIndex() {
        persistedIndex = readLastAppliedIndex(persistedTierReadOptions);
    }

    /**
     * Reads the value of {@link #lastAppliedIndex} from the storage.
     *
     * @param readOptions Read options to be used for reading.
     * @return The value of last applied index.
     */
    private long readLastAppliedIndex(ReadOptions readOptions) {
        byte[] appliedIndexBytes;

        try {
            appliedIndexBytes = db.get(readOptions, lastAppliedIndexKey);
        } catch (RocksDBException e) {
            throw new IgniteInternalException(TX_STATE_STORAGE_ERR, "Failed to read applied index value from transaction state storage", e);
        }

        return appliedIndexBytes == null ? 0 : bytesToLong(appliedIndexBytes);
    }

    /** {@inheritDoc} */
=======
>>>>>>> a22446dc
    @Override public void destroy() {
        // No-op.
    }

    private static void throwStorageStoppedException() {
        throw new IgniteInternalException(TX_STATE_STORAGE_STOPPED_ERR, "Transaction state storage is stopped");
    }

    private byte[] txIdToKey(UUID txId) {
        return ByteBuffer.allocate(Integer.BYTES + 2 * Long.BYTES).order(ByteOrder.BIG_ENDIAN)
                .putInt(partitionId)
                .putLong(txId.getMostSignificantBits())
                .putLong(txId.getLeastSignificantBits())
                .array();
    }

    private UUID keyToTxId(byte[] bytes) {
        long msb = bytesToLong(bytes, Integer.BYTES);
        long lsb = bytesToLong(bytes, Integer.BYTES + Long.BYTES);

        return new UUID(msb, lsb);
    }

    /** {@inheritDoc} */
    @Override public void close() throws Exception {
<<<<<<< HEAD
        List<AutoCloseable> resources = new ArrayList<>(iterators);

        IgniteUtils.closeAll(resources);
=======
        if (!closeGuard.compareAndSet(false, true)) {
            return;
        }

        busyLock.block();

        List<AutoCloseable> resources = new ArrayList<>(iterators);

        IgniteUtils.closeAll(resources);
    }

    /**
     * Iterator for partition's transaction state storage that has shared underlying database.
     */
    private class StorageIterator implements Iterator<IgniteBiTuple<UUID, TxMeta>>, AutoCloseable {
        /** Busy lock. */
        private final IgniteSpinBusyLock busyLock;

        /** Rocks iterator. */
        private final RocksIterator rocksIterator;

        /** Current value. */
        private IgniteBiTuple<UUID, TxMeta> cur;

        /** Whether this iterator is valid. It becomes invalid when reaches data that belongs to abother partition. */
        private boolean isValid = true;

        /**
         * Constructor.
         *
         * @param busyLock Busy lock.
         * @param iterator RocksDB iterator.
         */
        private StorageIterator(IgniteSpinBusyLock busyLock, RocksIterator iterator) {
            this.busyLock = busyLock;
            rocksIterator = iterator;
        }

        /** {@inheritDoc} */
        @Override
        public boolean hasNext() {
            if (!busyLock.enterBusy()) {
                throwStorageStoppedException();
            }

            try {
                if (!isValid) {
                    return false;
                }

                advance();

                return cur != null;
            } finally {
                busyLock.leaveBusy();
            }
        }

        /** {@inheritDoc} */
        @Override
        public IgniteBiTuple<UUID, TxMeta> next() {
            if (!busyLock.enterBusy()) {
                throwStorageStoppedException();
            }

            try {
                if (!isValid) {
                    throw new NoSuchElementException();
                }

                advance();

                if (cur != null) {
                    IgniteBiTuple<UUID, TxMeta> temp = cur;

                    cur = null;

                    return temp;
                } else {
                    throw new NoSuchElementException();
                }
            } finally {
                busyLock.leaveBusy();
            }
        }

        private void advance() {
            if (cur != null) {
                return;
            }

            boolean isRocksIteratorValid = rocksIterator.isValid();

            if (!isRocksIteratorValid) {
                checkIterator(rocksIterator);

                return;
            }

            while (true) {
                rocksIterator.next();

                byte[] keyBytes = rocksIterator.key();
                byte[] valueBytes = rocksIterator.value();

                if (keyBytes.length == Integer.BYTES) {
                    int p = ByteBuffer.wrap(keyBytes).getInt();

                    if (p == partitionId) {
                        // Skip this entry, it's last applied index.
                        continue;
                    } else {
                        // The data range is over, this is last applied index of the next partition.
                        isValid = false;

                        break;
                    }
                }

                UUID key = keyToTxId(keyBytes);
                TxMeta txMeta = fromBytes(valueBytes);

                cur = new IgniteBiTuple<>(key, txMeta);

                break;
            }
        }

        /** {@inheritDoc} */
        @Override
        public void close() throws Exception {
            iterators.remove(rocksIterator);

            rocksIterator.close();
        }
>>>>>>> a22446dc
    }
}<|MERGE_RESOLUTION|>--- conflicted
+++ resolved
@@ -28,10 +28,6 @@
 
 import java.nio.ByteBuffer;
 import java.nio.ByteOrder;
-<<<<<<< HEAD
-import java.nio.charset.StandardCharsets;
-=======
->>>>>>> a22446dc
 import java.util.ArrayList;
 import java.util.Iterator;
 import java.util.List;
@@ -40,12 +36,7 @@
 import java.util.UUID;
 import java.util.concurrent.CompletableFuture;
 import java.util.concurrent.ConcurrentHashMap;
-<<<<<<< HEAD
-import org.apache.ignite.internal.rocksdb.BusyRocksIteratorAdapter;
-=======
 import java.util.concurrent.atomic.AtomicBoolean;
->>>>>>> a22446dc
-import org.apache.ignite.internal.rocksdb.RocksIteratorAdapter;
 import org.apache.ignite.internal.tx.TxMeta;
 import org.apache.ignite.internal.tx.TxState;
 import org.apache.ignite.internal.tx.storage.state.TxStateStorage;
@@ -76,7 +67,6 @@
 
     /** Read options for reading persisted data. */
     private final ReadOptions persistedTierReadOptions;
-<<<<<<< HEAD
 
     /** Partition id. */
     private final int partitionId;
@@ -88,24 +78,10 @@
     private final Set<RocksIterator> iterators = ConcurrentHashMap.newKeySet();
 
     /** Busy lock to stop synchronously. */
-    private final IgniteSpinBusyLock busyLock;
-=======
-
-    /** Partition id. */
-    private final int partitionId;
-
-    /** Transaction state table storage. */
-    private final TxStateRocksDbTableStorage tableStorage;
-
-    /** Collection of opened RocksDB iterators. */
-    private final Set<RocksIterator> iterators = ConcurrentHashMap.newKeySet();
-
-    /** Busy lock to stop synchronously. */
     private final IgniteSpinBusyLock busyLock = new IgniteSpinBusyLock();
 
     /** Prevents double closing the component. */
     private final AtomicBoolean closeGuard = new AtomicBoolean();
->>>>>>> a22446dc
 
     /** On-heap-cached last applied index value. */
     private volatile long lastAppliedIndex;
@@ -120,10 +96,6 @@
      * The constructor.
      *
      * @param db Database..
-<<<<<<< HEAD
-     * @param busyLock Busy lock, provided by table storage.
-=======
->>>>>>> a22446dc
      * @param partitionId Partition id.
      * @param tableStorage Table storage.
      */
@@ -132,10 +104,6 @@
             WriteOptions writeOptions,
             ReadOptions readOptions,
             ReadOptions persistedTierReadOptions,
-<<<<<<< HEAD
-            IgniteSpinBusyLock busyLock,
-=======
->>>>>>> a22446dc
             int partitionId,
             TxStateRocksDbTableStorage tableStorage
     ) {
@@ -143,18 +111,11 @@
         this.writeOptions = writeOptions;
         this.readOptions = readOptions;
         this.persistedTierReadOptions = persistedTierReadOptions;
-<<<<<<< HEAD
-        this.busyLock = busyLock;
-        this.partitionId = partitionId;
-        this.tableStorage = tableStorage;
-        this.lastAppliedIndexKey = String.valueOf(partitionId).getBytes(StandardCharsets.UTF_8);
-=======
         this.partitionId = partitionId;
         this.tableStorage = tableStorage;
         this.lastAppliedIndexKey = ByteBuffer.allocate(Integer.BYTES).order(ByteOrder.BIG_ENDIAN)
                 .putInt(partitionId)
                 .array();
->>>>>>> a22446dc
 
         lastAppliedIndex = readLastAppliedIndex(readOptions);
 
@@ -278,11 +239,7 @@
 
             try {
                 // Skip applied index value.
-<<<<<<< HEAD
-                rocksIterator.seek(lastAppliedIndexKey);
-=======
                 rocksIterator.seekToFirst();
->>>>>>> a22446dc
             } catch (Exception e) {
                 // Unlikely, but what if...
                 iterators.remove(rocksIterator);
@@ -339,47 +296,6 @@
     }
 
     /** {@inheritDoc} */
-<<<<<<< HEAD
-    @Override
-    public CompletableFuture<Void> flush() {
-        return tableStorage.awaitFlush(true);
-    }
-
-    /** {@inheritDoc} */
-    @Override public long lastAppliedIndex() {
-        return lastAppliedIndex;
-    }
-
-    /** {@inheritDoc} */
-    @Override public long persistedIndex() {
-        return persistedIndex;
-    }
-
-    void refreshPersistedIndex() {
-        persistedIndex = readLastAppliedIndex(persistedTierReadOptions);
-    }
-
-    /**
-     * Reads the value of {@link #lastAppliedIndex} from the storage.
-     *
-     * @param readOptions Read options to be used for reading.
-     * @return The value of last applied index.
-     */
-    private long readLastAppliedIndex(ReadOptions readOptions) {
-        byte[] appliedIndexBytes;
-
-        try {
-            appliedIndexBytes = db.get(readOptions, lastAppliedIndexKey);
-        } catch (RocksDBException e) {
-            throw new IgniteInternalException(TX_STATE_STORAGE_ERR, "Failed to read applied index value from transaction state storage", e);
-        }
-
-        return appliedIndexBytes == null ? 0 : bytesToLong(appliedIndexBytes);
-    }
-
-    /** {@inheritDoc} */
-=======
->>>>>>> a22446dc
     @Override public void destroy() {
         // No-op.
     }
@@ -405,11 +321,6 @@
 
     /** {@inheritDoc} */
     @Override public void close() throws Exception {
-<<<<<<< HEAD
-        List<AutoCloseable> resources = new ArrayList<>(iterators);
-
-        IgniteUtils.closeAll(resources);
-=======
         if (!closeGuard.compareAndSet(false, true)) {
             return;
         }
@@ -545,6 +456,5 @@
 
             rocksIterator.close();
         }
->>>>>>> a22446dc
     }
 }