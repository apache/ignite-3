--- conflicted
+++ resolved
@@ -34,18 +34,8 @@
 import java.util.UUID;
 import java.util.concurrent.CompletableFuture;
 import java.util.concurrent.ConcurrentHashMap;
-<<<<<<< HEAD
 import org.apache.ignite.internal.rocksdb.BusyRocksIteratorAdapter;
 import org.apache.ignite.internal.rocksdb.RocksIteratorAdapter;
-=======
-import java.util.concurrent.ExecutorService;
-import java.util.concurrent.ScheduledExecutorService;
-import java.util.concurrent.atomic.AtomicBoolean;
-import java.util.function.IntSupplier;
-import org.apache.ignite.internal.rocksdb.BusyRocksIteratorAdapter;
-import org.apache.ignite.internal.rocksdb.RocksIteratorAdapter;
-import org.apache.ignite.internal.rocksdb.flush.RocksDbFlusher;
->>>>>>> e5facae4
 import org.apache.ignite.internal.tx.TxMeta;
 import org.apache.ignite.internal.tx.TxState;
 import org.apache.ignite.internal.tx.storage.state.TxStateStorage;
@@ -246,7 +236,7 @@
 
             try {
                 // Skip applied index value.
-                rocksIterator.seek(new byte[1]);
+                rocksIterator.seek(lastAppliedIndexKey);
             } catch (Exception e) {
                 // Unlikely, but what if...
                 iterators.remove(rocksIterator);
