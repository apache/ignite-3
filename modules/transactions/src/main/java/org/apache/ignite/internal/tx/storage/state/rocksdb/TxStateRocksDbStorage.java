/*
 * Licensed to the Apache Software Foundation (ASF) under one or more
 * contributor license agreements.  See the NOTICE file distributed with
 * this work for additional information regarding copyright ownership.
 * The ASF licenses this file to You under the Apache License, Version 2.0
 * (the "License"); you may not use this file except in compliance with
 * the License.  You may obtain a copy of the License at
 *
 *      http://www.apache.org/licenses/LICENSE-2.0
 *
 * Unless required by applicable law or agreed to in writing, software
 * distributed under the License is distributed on an "AS IS" BASIS,
 * WITHOUT WARRANTIES OR CONDITIONS OF ANY KIND, either express or implied.
 * See the License for the specific language governing permissions and
 * limitations under the License.
 */

package org.apache.ignite.internal.tx.storage.state.rocksdb;

import static java.util.Objects.requireNonNull;
import static org.apache.ignite.internal.util.ByteUtils.bytesToLong;
import static org.apache.ignite.internal.util.ByteUtils.fromBytes;
import static org.apache.ignite.internal.util.ByteUtils.longToBytes;
import static org.apache.ignite.internal.util.ByteUtils.toBytes;
import static org.apache.ignite.lang.ErrorGroups.Transactions.TX_STATE_STORAGE_CREATE_ERR;
import static org.apache.ignite.lang.ErrorGroups.Transactions.TX_STATE_STORAGE_DESTROY_ERR;
import static org.apache.ignite.lang.ErrorGroups.Transactions.TX_STATE_STORAGE_ERR;
import static org.apache.ignite.lang.ErrorGroups.Transactions.TX_STATE_STORAGE_STOPPED_ERR;
import static org.rocksdb.ReadTier.PERSISTED_TIER;

import java.nio.ByteBuffer;
import java.nio.ByteOrder;
import java.nio.file.Path;
import java.util.ArrayList;
import java.util.List;
import java.util.Set;
import java.util.UUID;
import java.util.concurrent.CompletableFuture;
import java.util.concurrent.ConcurrentHashMap;
import java.util.concurrent.ExecutorService;
<<<<<<< HEAD
import java.util.concurrent.Executors;
import java.util.concurrent.TimeUnit;
import org.apache.ignite.internal.rocksdb.ColumnFamily;
=======
import java.util.concurrent.ScheduledExecutorService;
import java.util.concurrent.atomic.AtomicBoolean;
import java.util.function.IntSupplier;
import org.apache.ignite.internal.rocksdb.BusyRocksIteratorAdapter;
>>>>>>> 9afa9a66
import org.apache.ignite.internal.rocksdb.RocksIteratorAdapter;
import org.apache.ignite.internal.rocksdb.flush.RocksDbFlusher;
import org.apache.ignite.internal.tx.TxMeta;
import org.apache.ignite.internal.tx.TxState;
import org.apache.ignite.internal.tx.storage.state.TxStateStorage;
import org.apache.ignite.internal.util.ArrayUtils;
import org.apache.ignite.internal.util.Cursor;
import org.apache.ignite.internal.util.IgniteSpinBusyLock;
import org.apache.ignite.internal.util.IgniteUtils;
import org.apache.ignite.lang.IgniteBiTuple;
import org.apache.ignite.lang.IgniteInternalException;
import org.jetbrains.annotations.Nullable;
import org.rocksdb.Options;
import org.rocksdb.ReadOptions;
import org.rocksdb.RocksDB;
import org.rocksdb.RocksDBException;
import org.rocksdb.RocksIterator;
import org.rocksdb.Transaction;
import org.rocksdb.TransactionDB;
import org.rocksdb.TransactionDBOptions;
import org.rocksdb.WriteOptions;

/**
 * Tx state storage implementation based on RocksDB.
 */
public class TxStateRocksDbStorage implements TxStateStorage {
    static {
        RocksDB.loadLibrary();
    }

    /** Key for the applied index. */
    private static final byte[] APPLIED_INDEX_KEY = ArrayUtils.BYTE_EMPTY_ARRAY;

    /** Database path. */
    private final Path dbPath;

    /** RocksDB flusher instance. */
    private volatile RocksDbFlusher flusher;

    /** RocksDB database. */
    private volatile TransactionDB db;

    /** RockDB options. */
    @Nullable
    private volatile Options options;

    /** Database options. */
    private volatile TransactionDBOptions txDbOptions;

    /** Write options. */
    private final WriteOptions writeOptions = new WriteOptions().setDisableWAL(true);

    /** Read options for regular reads. */
    private final ReadOptions readOptions = new ReadOptions();

    /** Read options for reading persisted data. */
    private final ReadOptions persistedTierReadOptions = new ReadOptions().setReadTier(PERSISTED_TIER);

    /** Scheduled pool for {@link RocksDbFlusher}. */
    private final ScheduledExecutorService scheduledPool;

    /** Thread-pool for snapshot operations execution. */
<<<<<<< HEAD
    private final ExecutorService snapshotExecutor = Executors.newFixedThreadPool(2);
=======
    private final ExecutorService threadPool;

    /** Delay supplier for {@link RocksDbFlusher}. */
    private final IntSupplier delaySupplier;
>>>>>>> 9afa9a66

    /** On-heap-cached last applied index value. */
    private volatile long lastAppliedIndex;

    /** The value of {@link #lastAppliedIndex} persisted to the device at this moment. */
    private volatile long persistedIndex;

    /** Whether is started. */
    private boolean isStarted;

    /** Collection of opened RocksDB iterators. */
    private final Set<RocksIterator> iterators = ConcurrentHashMap.newKeySet();

    /** Busy lock to stop synchronously. */
    final IgniteSpinBusyLock busyLock = new IgniteSpinBusyLock();

    /** Prevents double stopping the component. */
    private final AtomicBoolean stopGuard = new AtomicBoolean();

    /**
     * The constructor.
     *
     * @param dbPath Database path.
<<<<<<< HEAD
     */
    public TxStateRocksDbStorage(Path dbPath) {
        this.dbPath = dbPath;
=======
     * @param scheduledPool Scheduled thread pool.
     * @param threadPool Thread pool.
     * @param delaySupplier Supplier of delay values to batch independent flush requests. Please refer to {@link RocksDbFlusher} for
     *      details.
     */
    public TxStateRocksDbStorage(
            Path dbPath,
            ScheduledExecutorService scheduledPool,
            ExecutorService threadPool,
            IntSupplier delaySupplier
    ) {
        this.dbPath = dbPath;
        this.threadPool = threadPool;
        this.scheduledPool = scheduledPool;
        this.delaySupplier = delaySupplier;
>>>>>>> 9afa9a66
    }

    /** {@inheritDoc} */
    @Override public void start() {
        try {
            flusher = new RocksDbFlusher(
                    busyLock,
                    scheduledPool,
                    threadPool,
                    delaySupplier,
                    this::refreshPersistedIndex
            );

            options = new Options()
                    .setCreateIfMissing(true)
                    .setAtomicFlush(true)
                    .setListeners(List.of(flusher.listener()));

            txDbOptions = new TransactionDBOptions();

            db = TransactionDB.open(options, txDbOptions, dbPath.toString());

            lastAppliedIndex = readLastAppliedIndex(readOptions);

            persistedIndex = lastAppliedIndex;

            isStarted = true;
        } catch (RocksDBException e) {
            throw new IgniteInternalException(TX_STATE_STORAGE_CREATE_ERR, "Failed to start transaction state storage", e);
        }
    }

    private void refreshPersistedIndex() {
        if (!busyLock.enterBusy()) {
            return;
        }

        try {
            persistedIndex = readLastAppliedIndex(persistedTierReadOptions);
        } finally {
            busyLock.leaveBusy();
        }
    }

    /**
     * Reads the value of {@link #lastAppliedIndex} from the storage.
     *
     * @param readOptions Read options to be used for reading.
     * @return The value of last applied index.
     */
    private long readLastAppliedIndex(ReadOptions readOptions) {
        byte[] appliedIndexBytes;

        try {
            appliedIndexBytes = db.get(readOptions, APPLIED_INDEX_KEY);
        } catch (RocksDBException e) {
            throw new IgniteInternalException(TX_STATE_STORAGE_ERR, "Failed to read applied index value from transaction state storage", e);
        }

        return appliedIndexBytes == null ? 0 : bytesToLong(appliedIndexBytes);
    }

    /** {@inheritDoc} */
    @Override public boolean isStarted() {
        return isStarted;
    }

    /** {@inheritDoc} */
    @Override public void stop() throws Exception {
<<<<<<< HEAD
        IgniteUtils.shutdownAndAwaitTermination(snapshotExecutor, 10, TimeUnit.SECONDS);

        IgniteUtils.closeAll(options, txDbOptions, db);
=======
        if (!stopGuard.compareAndSet(false, true)) {
            return;
        }

        busyLock.block();

        List<AutoCloseable> closeables = new ArrayList<>(iterators);

        closeables.add(persistedTierReadOptions);
        closeables.add(readOptions);
        closeables.add(writeOptions);
        closeables.add(options);
        closeables.add(txDbOptions);
        closeables.add(db);

        IgniteUtils.closeAll(closeables);
>>>>>>> 9afa9a66

        db = null;
        options = null;
        txDbOptions = null;

        isStarted = false;
    }

    @Override
    public CompletableFuture<Void> flush() {
        return flusher.awaitFlush(true);
    }

    @Override
    public long lastAppliedIndex() {
        return lastAppliedIndex;
    }

    @Override
    public long persistedIndex() {
        return persistedIndex;
    }

    /** {@inheritDoc} */
    @Override public TxMeta get(UUID txId) {
        if (!busyLock.enterBusy()) {
            throwStorageStoppedException();
        }

        try {
            byte[] txMetaBytes = db.get(uuidToBytes(txId));

            return txMetaBytes == null ? null : (TxMeta) fromBytes(txMetaBytes);
        } catch (RocksDBException e) {
            throw new IgniteInternalException(TX_STATE_STORAGE_ERR, "Failed to get a value from the transaction state storage", e);
        } finally {
            busyLock.leaveBusy();
        }
    }

    /** {@inheritDoc} */
    @Override public void put(UUID txId, TxMeta txMeta) {
        if (!busyLock.enterBusy()) {
            throwStorageStoppedException();
        }

        try {
            db.put(uuidToBytes(txId), toBytes(txMeta));
        } catch (RocksDBException e) {
            throw new IgniteInternalException(TX_STATE_STORAGE_ERR, "Failed to put a value into the transaction state storage", e);
        } finally {
            busyLock.leaveBusy();
        }
    }

    /** {@inheritDoc} */
<<<<<<< HEAD
    @Override public boolean compareAndSet(UUID txId, TxState txStateExpected, @NotNull TxMeta txMeta) {
=======
    @Override public boolean compareAndSet(UUID txId, TxState txStateExpected, TxMeta txMeta, long commandIndex) {
        requireNonNull(txStateExpected);
>>>>>>> 9afa9a66
        requireNonNull(txMeta);

        if (!busyLock.enterBusy()) {
            throwStorageStoppedException();
        }

        byte[] txIdBytes = uuidToBytes(txId);

<<<<<<< HEAD
        try (Transaction rocksTx = db.beginTransaction(new WriteOptions())) {
            byte[] txMetaExistingBytes = rocksTx.get(new ReadOptions(), toBytes(txId));

            if (txStateExpected == null) {
                if (txMetaExistingBytes == null) {
                    rocksTx.put(txIdBytes, toBytes(txMeta));

                    rocksTx.commit();

                    return true;
                } else {
                    return false;
                }
            }

            TxMeta txMetaExisting = (TxMeta) fromBytes(txMetaExistingBytes);
=======
        try (Transaction rocksTx = db.beginTransaction(writeOptions)) {
            byte[] txMetaExistingBytes = rocksTx.get(readOptions, uuidToBytes(txId));
            TxMeta txMetaExisting = fromBytes(txMetaExistingBytes);

            boolean result;
>>>>>>> 9afa9a66

            if (txMetaExisting.txState() == txStateExpected) {
                rocksTx.put(txIdBytes, toBytes(txMeta));

                result = true;
            } else {
                result = false;
            }

            rocksTx.put(APPLIED_INDEX_KEY, longToBytes(commandIndex));

            rocksTx.commit();

            return result;
        } catch (RocksDBException e) {
            throw new IgniteInternalException(
                TX_STATE_STORAGE_ERR,
                "Failed perform CAS operation over a value in transaction state storage",
                e
            );
        } finally {
            busyLock.leaveBusy();
        }
    }

    /** {@inheritDoc} */
    @Override public void remove(UUID txId) {
        if (!busyLock.enterBusy()) {
            throwStorageStoppedException();
        }

        try {
            db.delete(uuidToBytes(txId));
        } catch (RocksDBException e) {
            throw new IgniteInternalException(TX_STATE_STORAGE_ERR, "Failed to remove a value from the transaction state storage", e);
        } finally {
            busyLock.leaveBusy();
        }
    }

    /** {@inheritDoc} */
    @Override public Cursor<IgniteBiTuple<UUID, TxMeta>> scan() {
        if (!busyLock.enterBusy()) {
            throwStorageStoppedException();
        }

        try {
            RocksIterator rocksIterator = db.newIterator();

            iterators.add(rocksIterator);

            try {
                // Skip applied index value.
                rocksIterator.seek(new byte[1]);
            } catch (Exception e) {
                // Unlikely, but what if...
                iterators.remove(rocksIterator);

                rocksIterator.close();

                throw e;
            }

            RocksIteratorAdapter<IgniteBiTuple<UUID, TxMeta>> iteratorAdapter = new BusyRocksIteratorAdapter<>(busyLock, rocksIterator) {
                @Override protected IgniteBiTuple<UUID, TxMeta> decodeEntry(byte[] keyBytes, byte[] valueBytes) {
                    UUID key = bytesToUuid(keyBytes);
                    TxMeta txMeta = fromBytes(valueBytes);

                    return new IgniteBiTuple<>(key, txMeta);
                }

                @Override
                protected void handleBusy() {
                    throwStorageStoppedException();
                }

                @Override
                public void close() throws Exception {
                    iterators.remove(rocksIterator);

                    super.close();
                }
            };

            return Cursor.fromIterator(iteratorAdapter);
        } finally {
            busyLock.leaveBusy();
        }
    }

    /** {@inheritDoc} */
    @Override public void destroy() {
        try (Options options = new Options()) {
            close();

            RocksDB.destroyDB(dbPath.toString(), options);
        } catch (Exception e) {
            throw new IgniteInternalException(TX_STATE_STORAGE_DESTROY_ERR, "Failed to destroy the transaction state storage", e);
        }
    }

    private static void throwStorageStoppedException() {
        throw new IgniteInternalException(TX_STATE_STORAGE_STOPPED_ERR, "Transaction state storage is stopped");
    }

    private byte[] uuidToBytes(UUID uuid) {
        return ByteBuffer.allocate(2 * Long.BYTES).order(ByteOrder.BIG_ENDIAN)
                .putLong(uuid.getMostSignificantBits())
                .putLong(uuid.getLeastSignificantBits())
                .array();
    }

    private UUID bytesToUuid(byte[] bytes) {
        long msb = bytesToLong(bytes, 0);
        long lsb = bytesToLong(bytes, Long.BYTES);

        return new UUID(msb, lsb);
    }

    /** {@inheritDoc} */
    @Override public void close() throws Exception {
        stop();
    }
}<|MERGE_RESOLUTION|>--- conflicted
+++ resolved
@@ -38,17 +38,11 @@
 import java.util.concurrent.CompletableFuture;
 import java.util.concurrent.ConcurrentHashMap;
 import java.util.concurrent.ExecutorService;
-<<<<<<< HEAD
-import java.util.concurrent.Executors;
-import java.util.concurrent.TimeUnit;
-import org.apache.ignite.internal.rocksdb.ColumnFamily;
-=======
 import java.util.concurrent.ScheduledExecutorService;
 import java.util.concurrent.atomic.AtomicBoolean;
+import org.apache.ignite.internal.rocksdb.RocksIteratorAdapter;
 import java.util.function.IntSupplier;
 import org.apache.ignite.internal.rocksdb.BusyRocksIteratorAdapter;
->>>>>>> 9afa9a66
-import org.apache.ignite.internal.rocksdb.RocksIteratorAdapter;
 import org.apache.ignite.internal.rocksdb.flush.RocksDbFlusher;
 import org.apache.ignite.internal.tx.TxMeta;
 import org.apache.ignite.internal.tx.TxState;
@@ -110,14 +104,10 @@
     private final ScheduledExecutorService scheduledPool;
 
     /** Thread-pool for snapshot operations execution. */
-<<<<<<< HEAD
-    private final ExecutorService snapshotExecutor = Executors.newFixedThreadPool(2);
-=======
     private final ExecutorService threadPool;
 
     /** Delay supplier for {@link RocksDbFlusher}. */
     private final IntSupplier delaySupplier;
->>>>>>> 9afa9a66
 
     /** On-heap-cached last applied index value. */
     private volatile long lastAppliedIndex;
@@ -141,11 +131,6 @@
      * The constructor.
      *
      * @param dbPath Database path.
-<<<<<<< HEAD
-     */
-    public TxStateRocksDbStorage(Path dbPath) {
-        this.dbPath = dbPath;
-=======
      * @param scheduledPool Scheduled thread pool.
      * @param threadPool Thread pool.
      * @param delaySupplier Supplier of delay values to batch independent flush requests. Please refer to {@link RocksDbFlusher} for
@@ -158,10 +143,9 @@
             IntSupplier delaySupplier
     ) {
         this.dbPath = dbPath;
+        this.scheduledPool = scheduledPool;
         this.threadPool = threadPool;
-        this.scheduledPool = scheduledPool;
         this.delaySupplier = delaySupplier;
->>>>>>> 9afa9a66
     }
 
     /** {@inheritDoc} */
@@ -231,11 +215,6 @@
 
     /** {@inheritDoc} */
     @Override public void stop() throws Exception {
-<<<<<<< HEAD
-        IgniteUtils.shutdownAndAwaitTermination(snapshotExecutor, 10, TimeUnit.SECONDS);
-
-        IgniteUtils.closeAll(options, txDbOptions, db);
-=======
         if (!stopGuard.compareAndSet(false, true)) {
             return;
         }
@@ -252,7 +231,6 @@
         closeables.add(db);
 
         IgniteUtils.closeAll(closeables);
->>>>>>> 9afa9a66
 
         db = null;
         options = null;
@@ -261,16 +239,19 @@
         isStarted = false;
     }
 
+    /** {@inheritDoc} */
     @Override
     public CompletableFuture<Void> flush() {
         return flusher.awaitFlush(true);
     }
 
+    /** {@inheritDoc} */
     @Override
     public long lastAppliedIndex() {
         return lastAppliedIndex;
     }
 
+    /** {@inheritDoc} */
     @Override
     public long persistedIndex() {
         return persistedIndex;
@@ -309,12 +290,8 @@
     }
 
     /** {@inheritDoc} */
-<<<<<<< HEAD
-    @Override public boolean compareAndSet(UUID txId, TxState txStateExpected, @NotNull TxMeta txMeta) {
-=======
     @Override public boolean compareAndSet(UUID txId, TxState txStateExpected, TxMeta txMeta, long commandIndex) {
         requireNonNull(txStateExpected);
->>>>>>> 9afa9a66
         requireNonNull(txMeta);
 
         if (!busyLock.enterBusy()) {
@@ -323,30 +300,11 @@
 
         byte[] txIdBytes = uuidToBytes(txId);
 
-<<<<<<< HEAD
-        try (Transaction rocksTx = db.beginTransaction(new WriteOptions())) {
-            byte[] txMetaExistingBytes = rocksTx.get(new ReadOptions(), toBytes(txId));
-
-            if (txStateExpected == null) {
-                if (txMetaExistingBytes == null) {
-                    rocksTx.put(txIdBytes, toBytes(txMeta));
-
-                    rocksTx.commit();
-
-                    return true;
-                } else {
-                    return false;
-                }
-            }
-
-            TxMeta txMetaExisting = (TxMeta) fromBytes(txMetaExistingBytes);
-=======
         try (Transaction rocksTx = db.beginTransaction(writeOptions)) {
             byte[] txMetaExistingBytes = rocksTx.get(readOptions, uuidToBytes(txId));
             TxMeta txMetaExisting = fromBytes(txMetaExistingBytes);
 
             boolean result;
->>>>>>> 9afa9a66
 
             if (txMetaExisting.txState() == txStateExpected) {
                 rocksTx.put(txIdBytes, toBytes(txMeta));
