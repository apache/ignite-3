/*
 * Licensed to the Apache Software Foundation (ASF) under one or more
 * contributor license agreements.  See the NOTICE file distributed with
 * this work for additional information regarding copyright ownership.
 * The ASF licenses this file to You under the Apache License, Version 2.0
 * (the "License"); you may not use this file except in compliance with
 * the License.  You may obtain a copy of the License at
 *
 *      http://www.apache.org/licenses/LICENSE-2.0
 *
 * Unless required by applicable law or agreed to in writing, software
 * distributed under the License is distributed on an "AS IS" BASIS,
 * WITHOUT WARRANTIES OR CONDITIONS OF ANY KIND, either express or implied.
 * See the License for the specific language governing permissions and
 * limitations under the License.
 */

package org.apache.ignite.internal.tx.storage.state.rocksdb;

import static java.util.Objects.requireNonNull;
import static org.apache.ignite.internal.util.ByteUtils.bytesToLong;
import static org.apache.ignite.internal.util.ByteUtils.fromBytes;
import static org.apache.ignite.internal.util.ByteUtils.longToBytes;
import static org.apache.ignite.internal.util.ByteUtils.toBytes;
import static org.apache.ignite.lang.ErrorGroups.Transactions.TX_STATE_STORAGE_CREATE_ERR;
import static org.apache.ignite.lang.ErrorGroups.Transactions.TX_STATE_STORAGE_DESTROY_ERR;
import static org.apache.ignite.lang.ErrorGroups.Transactions.TX_STATE_STORAGE_ERR;
import static org.apache.ignite.lang.ErrorGroups.Transactions.TX_STATE_STORAGE_STOPPED_ERR;
import static org.rocksdb.ReadTier.PERSISTED_TIER;

import java.nio.ByteBuffer;
import java.nio.ByteOrder;
import java.nio.file.Path;
import java.util.ArrayList;
import java.util.List;
import java.util.Set;
import java.util.UUID;
import java.util.concurrent.CompletableFuture;
import java.util.concurrent.ConcurrentHashMap;
import java.util.concurrent.ExecutorService;
<<<<<<< HEAD
import java.util.concurrent.Executors;
import java.util.concurrent.TimeUnit;
import org.apache.ignite.internal.rocksdb.ColumnFamily;
=======
import java.util.concurrent.ScheduledExecutorService;
import java.util.concurrent.atomic.AtomicBoolean;
import java.util.function.IntSupplier;
import org.apache.ignite.internal.rocksdb.BusyRocksIteratorAdapter;
>>>>>>> a4345bd5
import org.apache.ignite.internal.rocksdb.RocksIteratorAdapter;
import org.apache.ignite.internal.rocksdb.flush.RocksDbFlusher;
import org.apache.ignite.internal.tx.TxMeta;
import org.apache.ignite.internal.tx.TxState;
import org.apache.ignite.internal.tx.storage.state.TxStateStorage;
import org.apache.ignite.internal.util.ArrayUtils;
import org.apache.ignite.internal.util.Cursor;
import org.apache.ignite.internal.util.IgniteSpinBusyLock;
import org.apache.ignite.internal.util.IgniteUtils;
import org.apache.ignite.lang.IgniteBiTuple;
import org.apache.ignite.lang.IgniteInternalException;
import org.jetbrains.annotations.Nullable;
import org.rocksdb.Options;
import org.rocksdb.ReadOptions;
import org.rocksdb.RocksDB;
import org.rocksdb.RocksDBException;
import org.rocksdb.RocksIterator;
import org.rocksdb.Transaction;
import org.rocksdb.TransactionDB;
import org.rocksdb.TransactionDBOptions;
import org.rocksdb.WriteOptions;

/**
 * Tx state storage implementation based on RocksDB.
 */
public class TxStateRocksDbStorage implements TxStateStorage {
    static {
        RocksDB.loadLibrary();
    }

    /** Key for the applied index. */
    private static final byte[] APPLIED_INDEX_KEY = ArrayUtils.BYTE_EMPTY_ARRAY;

    /** Database path. */
    private final Path dbPath;

    /** RocksDB flusher instance. */
    private volatile RocksDbFlusher flusher;

    /** RocksDB database. */
    private volatile TransactionDB db;

    /** RockDB options. */
    @Nullable
    private volatile Options options;

    /** Database options. */
    private volatile TransactionDBOptions txDbOptions;

    /** Write options. */
    private final WriteOptions writeOptions = new WriteOptions().setDisableWAL(true);

    /** Read options for regular reads. */
    private final ReadOptions readOptions = new ReadOptions();

    /** Read options for reading persisted data. */
    private final ReadOptions persistedTierReadOptions = new ReadOptions().setReadTier(PERSISTED_TIER);

    /** Scheduled pool for {@link RocksDbFlusher}. */
    private final ScheduledExecutorService scheduledPool;

    /** Thread-pool for snapshot operations execution. */
<<<<<<< HEAD
    private final ExecutorService snapshotExecutor = Executors.newFixedThreadPool(2);
=======
    private final ExecutorService threadPool;

    /** Delay supplier for {@link RocksDbFlusher}. */
    private final IntSupplier delaySupplier;
>>>>>>> a4345bd5

    /** On-heap-cached last applied index value. */
    private volatile long lastAppliedIndex;

    /** The value of {@link #lastAppliedIndex} persisted to the device at this moment. */
    private volatile long persistedIndex;

    /** Whether is started. */
    private boolean isStarted;

    /** Collection of opened RocksDB iterators. */
    private final Set<RocksIterator> iterators = ConcurrentHashMap.newKeySet();

    /** Busy lock to stop synchronously. */
    final IgniteSpinBusyLock busyLock = new IgniteSpinBusyLock();

    /** Prevents double stopping the component. */
    private final AtomicBoolean stopGuard = new AtomicBoolean();

    /**
     * The constructor.
     *
     * @param dbPath Database path.
<<<<<<< HEAD
     */
    public TxStateRocksDbStorage(Path dbPath) {
        this.dbPath = dbPath;
=======
     * @param scheduledPool Scheduled thread pool.
     * @param threadPool Thread pool.
     * @param delaySupplier Supplier of delay values to batch independent flush requests. Please refer to {@link RocksDbFlusher} for
     *      details.
     */
    public TxStateRocksDbStorage(
            Path dbPath,
            ScheduledExecutorService scheduledPool,
            ExecutorService threadPool,
            IntSupplier delaySupplier
    ) {
        this.dbPath = dbPath;
        this.threadPool = threadPool;
        this.scheduledPool = scheduledPool;
        this.delaySupplier = delaySupplier;
>>>>>>> a4345bd5
    }

    /** {@inheritDoc} */
    @Override public void start() {
        try {
            flusher = new RocksDbFlusher(
                    busyLock,
                    scheduledPool,
                    threadPool,
                    delaySupplier,
                    this::refreshPersistedIndex
            );

            options = new Options()
                    .setCreateIfMissing(true)
                    .setAtomicFlush(true)
                    .setListeners(List.of(flusher.listener()));

            txDbOptions = new TransactionDBOptions();

            db = TransactionDB.open(options, txDbOptions, dbPath.toString());

            lastAppliedIndex = readLastAppliedIndex(readOptions);

            persistedIndex = lastAppliedIndex;

            isStarted = true;
        } catch (RocksDBException e) {
            throw new IgniteInternalException(TX_STATE_STORAGE_CREATE_ERR, "Failed to start transaction state storage", e);
        }
    }

    private void refreshPersistedIndex() {
        if (!busyLock.enterBusy()) {
            return;
        }

        try {
            persistedIndex = readLastAppliedIndex(persistedTierReadOptions);
        } finally {
            busyLock.leaveBusy();
        }
    }

    /**
     * Reads the value of {@link #lastAppliedIndex} from the storage.
     *
     * @param readOptions Read options to be used for reading.
     * @return The value of last applied index.
     */
    private long readLastAppliedIndex(ReadOptions readOptions) {
        byte[] appliedIndexBytes;

        try {
            appliedIndexBytes = db.get(readOptions, APPLIED_INDEX_KEY);
        } catch (RocksDBException e) {
            throw new IgniteInternalException(TX_STATE_STORAGE_ERR, "Failed to read applied index value from transaction state storage", e);
        }

        return appliedIndexBytes == null ? 0 : bytesToLong(appliedIndexBytes);
    }

    /** {@inheritDoc} */
    @Override public boolean isStarted() {
        return isStarted;
    }

    /** {@inheritDoc} */
    @Override public void stop() throws Exception {
<<<<<<< HEAD
        IgniteUtils.shutdownAndAwaitTermination(snapshotExecutor, 10, TimeUnit.SECONDS);

        IgniteUtils.closeAll(options, txDbOptions, db);
=======
        if (!stopGuard.compareAndSet(false, true)) {
            return;
        }

        busyLock.block();

        List<AutoCloseable> closeables = new ArrayList<>(iterators);

        closeables.add(persistedTierReadOptions);
        closeables.add(readOptions);
        closeables.add(writeOptions);
        closeables.add(options);
        closeables.add(txDbOptions);
        closeables.add(db);

        IgniteUtils.closeAll(closeables);
>>>>>>> a4345bd5

        db = null;
        options = null;
        txDbOptions = null;

        isStarted = false;
    }

    @Override
    public CompletableFuture<Void> flush() {
        return flusher.awaitFlush(true);
    }

    @Override
    public long lastAppliedIndex() {
        return lastAppliedIndex;
    }

    @Override
    public long persistedIndex() {
        return persistedIndex;
    }

    /** {@inheritDoc} */
    @Override public TxMeta get(UUID txId) {
        if (!busyLock.enterBusy()) {
            throwStorageStoppedException();
        }

        try {
            byte[] txMetaBytes = db.get(uuidToBytes(txId));

            return txMetaBytes == null ? null : (TxMeta) fromBytes(txMetaBytes);
        } catch (RocksDBException e) {
            throw new IgniteInternalException(TX_STATE_STORAGE_ERR, "Failed to get a value from the transaction state storage", e);
        } finally {
            busyLock.leaveBusy();
        }
    }

    /** {@inheritDoc} */
    @Override public void put(UUID txId, TxMeta txMeta) {
        if (!busyLock.enterBusy()) {
            throwStorageStoppedException();
        }

        try {
            db.put(uuidToBytes(txId), toBytes(txMeta));
        } catch (RocksDBException e) {
            throw new IgniteInternalException(TX_STATE_STORAGE_ERR, "Failed to put a value into the transaction state storage", e);
        } finally {
            busyLock.leaveBusy();
        }
    }

    /** {@inheritDoc} */
<<<<<<< HEAD
    @Override public boolean compareAndSet(UUID txId, TxState txStateExpected, @NotNull TxMeta txMeta) {
=======
    @Override public boolean compareAndSet(UUID txId, TxState txStateExpected, TxMeta txMeta, long commandIndex) {
        requireNonNull(txStateExpected);
>>>>>>> a4345bd5
        requireNonNull(txMeta);

        if (!busyLock.enterBusy()) {
            throwStorageStoppedException();
        }

        byte[] txIdBytes = uuidToBytes(txId);

<<<<<<< HEAD
        try (Transaction rocksTx = db.beginTransaction(new WriteOptions())) {
            byte[] txMetaExistingBytes = rocksTx.get(new ReadOptions(), toBytes(txId));

            if (txStateExpected == null) {
                if (txMetaExistingBytes == null) {
                    rocksTx.put(txIdBytes, toBytes(txMeta));

                    rocksTx.commit();

                    return true;
                } else {
                    return false;
                }
            }

            TxMeta txMetaExisting = (TxMeta) fromBytes(txMetaExistingBytes);
=======
        try (Transaction rocksTx = db.beginTransaction(writeOptions)) {
            byte[] txMetaExistingBytes = rocksTx.get(readOptions, uuidToBytes(txId));
            TxMeta txMetaExisting = fromBytes(txMetaExistingBytes);

            boolean result;
>>>>>>> a4345bd5

            if (txMetaExisting.txState() == txStateExpected) {
                rocksTx.put(txIdBytes, toBytes(txMeta));

                result = true;
            } else {
                result = false;
            }

            rocksTx.put(APPLIED_INDEX_KEY, longToBytes(commandIndex));

            rocksTx.commit();

            return result;
        } catch (RocksDBException e) {
            throw new IgniteInternalException(
                TX_STATE_STORAGE_ERR,
                "Failed perform CAS operation over a value in transaction state storage",
                e
            );
        } finally {
            busyLock.leaveBusy();
        }
    }

    /** {@inheritDoc} */
    @Override public void remove(UUID txId) {
        if (!busyLock.enterBusy()) {
            throwStorageStoppedException();
        }

        try {
            db.delete(uuidToBytes(txId));
        } catch (RocksDBException e) {
            throw new IgniteInternalException(TX_STATE_STORAGE_ERR, "Failed to remove a value from the transaction state storage", e);
        } finally {
            busyLock.leaveBusy();
        }
    }

    /** {@inheritDoc} */
    @Override public Cursor<IgniteBiTuple<UUID, TxMeta>> scan() {
        if (!busyLock.enterBusy()) {
            throwStorageStoppedException();
        }

        try {
            RocksIterator rocksIterator = db.newIterator();

            iterators.add(rocksIterator);

            try {
                // Skip applied index value.
                rocksIterator.seek(new byte[1]);
            } catch (Exception e) {
                // Unlikely, but what if...
                iterators.remove(rocksIterator);

                rocksIterator.close();

                throw e;
            }

            RocksIteratorAdapter<IgniteBiTuple<UUID, TxMeta>> iteratorAdapter = new BusyRocksIteratorAdapter<>(busyLock, rocksIterator) {
                @Override protected IgniteBiTuple<UUID, TxMeta> decodeEntry(byte[] keyBytes, byte[] valueBytes) {
                    UUID key = bytesToUuid(keyBytes);
                    TxMeta txMeta = fromBytes(valueBytes);

                    return new IgniteBiTuple<>(key, txMeta);
                }

                @Override
                protected void handleBusy() {
                    throwStorageStoppedException();
                }

                @Override
                public void close() throws Exception {
                    iterators.remove(rocksIterator);

                    super.close();
                }
            };

            return Cursor.fromIterator(iteratorAdapter);
        } finally {
            busyLock.leaveBusy();
        }
    }

    /** {@inheritDoc} */
    @Override public void destroy() {
        try (Options options = new Options()) {
            close();

            RocksDB.destroyDB(dbPath.toString(), options);
        } catch (Exception e) {
            throw new IgniteInternalException(TX_STATE_STORAGE_DESTROY_ERR, "Failed to destroy the transaction state storage", e);
        }
    }

    private static void throwStorageStoppedException() {
        throw new IgniteInternalException(TX_STATE_STORAGE_STOPPED_ERR, "Transaction state storage is stopped");
    }

    private byte[] uuidToBytes(UUID uuid) {
        return ByteBuffer.allocate(2 * Long.BYTES).order(ByteOrder.BIG_ENDIAN)
                .putLong(uuid.getMostSignificantBits())
                .putLong(uuid.getLeastSignificantBits())
                .array();
    }

    private UUID bytesToUuid(byte[] bytes) {
        long msb = bytesToLong(bytes, 0);
        long lsb = bytesToLong(bytes, Long.BYTES);

        return new UUID(msb, lsb);
    }

    /** {@inheritDoc} */
    @Override public void close() throws Exception {
        stop();
    }
}<|MERGE_RESOLUTION|>--- conflicted
+++ resolved
@@ -38,16 +38,13 @@
 import java.util.concurrent.CompletableFuture;
 import java.util.concurrent.ConcurrentHashMap;
 import java.util.concurrent.ExecutorService;
-<<<<<<< HEAD
 import java.util.concurrent.Executors;
 import java.util.concurrent.TimeUnit;
 import org.apache.ignite.internal.rocksdb.ColumnFamily;
-=======
 import java.util.concurrent.ScheduledExecutorService;
 import java.util.concurrent.atomic.AtomicBoolean;
 import java.util.function.IntSupplier;
 import org.apache.ignite.internal.rocksdb.BusyRocksIteratorAdapter;
->>>>>>> a4345bd5
 import org.apache.ignite.internal.rocksdb.RocksIteratorAdapter;
 import org.apache.ignite.internal.rocksdb.flush.RocksDbFlusher;
 import org.apache.ignite.internal.tx.TxMeta;
@@ -110,14 +107,10 @@
     private final ScheduledExecutorService scheduledPool;
 
     /** Thread-pool for snapshot operations execution. */
-<<<<<<< HEAD
-    private final ExecutorService snapshotExecutor = Executors.newFixedThreadPool(2);
-=======
     private final ExecutorService threadPool;
 
     /** Delay supplier for {@link RocksDbFlusher}. */
     private final IntSupplier delaySupplier;
->>>>>>> a4345bd5
 
     /** On-heap-cached last applied index value. */
     private volatile long lastAppliedIndex;
@@ -141,11 +134,6 @@
      * The constructor.
      *
      * @param dbPath Database path.
-<<<<<<< HEAD
-     */
-    public TxStateRocksDbStorage(Path dbPath) {
-        this.dbPath = dbPath;
-=======
      * @param scheduledPool Scheduled thread pool.
      * @param threadPool Thread pool.
      * @param delaySupplier Supplier of delay values to batch independent flush requests. Please refer to {@link RocksDbFlusher} for
@@ -161,7 +149,6 @@
         this.threadPool = threadPool;
         this.scheduledPool = scheduledPool;
         this.delaySupplier = delaySupplier;
->>>>>>> a4345bd5
     }
 
     /** {@inheritDoc} */
@@ -231,11 +218,6 @@
 
     /** {@inheritDoc} */
     @Override public void stop() throws Exception {
-<<<<<<< HEAD
-        IgniteUtils.shutdownAndAwaitTermination(snapshotExecutor, 10, TimeUnit.SECONDS);
-
-        IgniteUtils.closeAll(options, txDbOptions, db);
-=======
         if (!stopGuard.compareAndSet(false, true)) {
             return;
         }
@@ -252,7 +234,6 @@
         closeables.add(db);
 
         IgniteUtils.closeAll(closeables);
->>>>>>> a4345bd5
 
         db = null;
         options = null;
@@ -309,12 +290,8 @@
     }
 
     /** {@inheritDoc} */
-<<<<<<< HEAD
-    @Override public boolean compareAndSet(UUID txId, TxState txStateExpected, @NotNull TxMeta txMeta) {
-=======
     @Override public boolean compareAndSet(UUID txId, TxState txStateExpected, TxMeta txMeta, long commandIndex) {
         requireNonNull(txStateExpected);
->>>>>>> a4345bd5
         requireNonNull(txMeta);
 
         if (!busyLock.enterBusy()) {
@@ -323,30 +300,11 @@
 
         byte[] txIdBytes = uuidToBytes(txId);
 
-<<<<<<< HEAD
-        try (Transaction rocksTx = db.beginTransaction(new WriteOptions())) {
-            byte[] txMetaExistingBytes = rocksTx.get(new ReadOptions(), toBytes(txId));
-
-            if (txStateExpected == null) {
-                if (txMetaExistingBytes == null) {
-                    rocksTx.put(txIdBytes, toBytes(txMeta));
-
-                    rocksTx.commit();
-
-                    return true;
-                } else {
-                    return false;
-                }
-            }
-
-            TxMeta txMetaExisting = (TxMeta) fromBytes(txMetaExistingBytes);
-=======
         try (Transaction rocksTx = db.beginTransaction(writeOptions)) {
             byte[] txMetaExistingBytes = rocksTx.get(readOptions, uuidToBytes(txId));
             TxMeta txMetaExisting = fromBytes(txMetaExistingBytes);
 
             boolean result;
->>>>>>> a4345bd5
 
             if (txMetaExisting.txState() == txStateExpected) {
                 rocksTx.put(txIdBytes, toBytes(txMeta));
