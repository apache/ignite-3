--- conflicted
+++ resolved
@@ -27,12 +27,9 @@
 import static org.apache.ignite.lang.ErrorGroups.Transactions.TX_STATE_STORAGE_ERR;
 import static org.apache.ignite.lang.ErrorGroups.Transactions.TX_STATE_STORAGE_STOPPED_ERR;
 
-<<<<<<< HEAD
 import java.nio.ByteBuffer;
 import java.nio.ByteOrder;
-=======
 import java.nio.file.Path;
->>>>>>> 70347a49
 import java.util.ArrayList;
 import java.util.List;
 import java.util.Set;
@@ -274,11 +271,7 @@
 
             RocksIteratorAdapter<IgniteBiTuple<UUID, TxMeta>> iteratorAdapter = new BusyRocksIteratorAdapter<>(busyLock, rocksIterator) {
                 @Override protected IgniteBiTuple<UUID, TxMeta> decodeEntry(byte[] keyBytes, byte[] valueBytes) {
-<<<<<<< HEAD
                     UUID key = keyToTxId(keyBytes);
-=======
-                    UUID key = bytesToUuid(keyBytes, 0);
->>>>>>> 70347a49
                     TxMeta txMeta = fromBytes(valueBytes);
 
                     return new IgniteBiTuple<>(key, txMeta);
@@ -383,7 +376,6 @@
         throw new IgniteInternalException(TX_STATE_STORAGE_STOPPED_ERR, "Transaction state storage is stopped");
     }
 
-<<<<<<< HEAD
     private byte[] txIdToKey(UUID txId) {
         return ByteBuffer.allocate(Short.BYTES + 2 * Long.BYTES).order(ByteOrder.BIG_ENDIAN)
                 .putShort((short) partitionId)
@@ -397,10 +389,6 @@
         long lsb = bytesToLong(bytes, Short.BYTES + Long.BYTES);
 
         return new UUID(msb, lsb);
-=======
-    private byte[] uuidToBytes(UUID uuid) {
-        return putUuidToBytes(uuid, new byte[2 * Long.BYTES], 0);
->>>>>>> 70347a49
     }
 
     /** {@inheritDoc} */
