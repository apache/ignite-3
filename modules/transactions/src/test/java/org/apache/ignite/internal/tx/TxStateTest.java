/*
 * Licensed to the Apache Software Foundation (ASF) under one or more
 * contributor license agreements. See the NOTICE file distributed with
 * this work for additional information regarding copyright ownership.
 * The ASF licenses this file to You under the Apache License, Version 2.0
 * (the "License"); you may not use this file except in compliance with
 * the License. You may obtain a copy of the License at
 *
 *      http://www.apache.org/licenses/LICENSE-2.0
 *
 * Unless required by applicable law or agreed to in writing, software
 * distributed under the License is distributed on an "AS IS" BASIS,
 * WITHOUT WARRANTIES OR CONDITIONS OF ANY KIND, either express or implied.
 * See the License for the specific language governing permissions and
 * limitations under the License.
 */

package org.apache.ignite.internal.tx;

import static org.hamcrest.MatcherAssert.assertThat;
import static org.hamcrest.Matchers.arrayContaining;
import static org.junit.jupiter.api.Assertions.assertFalse;
import static org.junit.jupiter.api.Assertions.assertThrows;
import static org.junit.jupiter.api.Assertions.assertTrue;

import org.junit.jupiter.api.Test;

/**
 * Check {@link TxState} correctly validates transaction state changes.
 */
public class TxStateTest {

    @Test
    void testStates() {
        assertThat(TxState.values(),
                arrayContaining(TxState.PENDING, TxState.FINISHING, TxState.ABORTED, TxState.COMMITED, TxState.ABANDONED));
    }

    @Test
    void testFinalStates() {
        // Not final.
        assertFalse(TxState.isFinalState(TxState.PENDING));
        assertFalse(TxState.isFinalState(TxState.FINISHING));
        assertFalse(TxState.isFinalState(TxState.ABANDONED));

        // Final.
        assertTrue(TxState.isFinalState(TxState.ABORTED));
        assertTrue(TxState.isFinalState(TxState.COMMITED));
    }

    @Test
    void testTargetNullability() {
        assertThrows(NullPointerException.class, () -> TxState.checkTransitionCorrectness(TxState.PENDING, null));
    }

    @Test
    void testTransitionsFromNull() {
        // Not allowed.
        assertFalse(TxState.checkTransitionCorrectness(null, TxState.FINISHING));

        // Allowed.
        assertTrue(TxState.checkTransitionCorrectness(null, TxState.PENDING));
        assertTrue(TxState.checkTransitionCorrectness(null, TxState.ABORTED));
        assertTrue(TxState.checkTransitionCorrectness(null, TxState.COMMITED));
        assertTrue(TxState.checkTransitionCorrectness(null, TxState.ABANDONED));
    }

    @Test
    void testTransitionsFromPending() {
        // Allowed.
        assertTrue(TxState.checkTransitionCorrectness(TxState.PENDING, TxState.PENDING));
        assertTrue(TxState.checkTransitionCorrectness(TxState.PENDING, TxState.FINISHING));
        assertTrue(TxState.checkTransitionCorrectness(TxState.PENDING, TxState.ABORTED));
        assertTrue(TxState.checkTransitionCorrectness(TxState.PENDING, TxState.COMMITED));
        assertTrue(TxState.checkTransitionCorrectness(TxState.PENDING, TxState.ABANDONED));
    }

    @Test
    void testTransitionsFromFinishing() {
        // Not allowed.
        assertFalse(TxState.checkTransitionCorrectness(TxState.FINISHING, TxState.PENDING));
        assertFalse(TxState.checkTransitionCorrectness(TxState.FINISHING, TxState.FINISHING));

        // Allowed.
        assertTrue(TxState.checkTransitionCorrectness(TxState.FINISHING, TxState.ABORTED));
        assertTrue(TxState.checkTransitionCorrectness(TxState.FINISHING, TxState.COMMITED));
        assertTrue(TxState.checkTransitionCorrectness(TxState.FINISHING, TxState.ABANDONED));
    }

    @Test
    void testTransitionsFromAborted() {
        // Not allowed.
        assertFalse(TxState.checkTransitionCorrectness(TxState.ABORTED, TxState.PENDING));
        assertFalse(TxState.checkTransitionCorrectness(TxState.ABORTED, TxState.FINISHING));
        assertFalse(TxState.checkTransitionCorrectness(TxState.ABORTED, TxState.COMMITED));

        // Allowed.
        assertTrue(TxState.checkTransitionCorrectness(TxState.ABORTED, TxState.ABORTED));
        assertFalse(TxState.checkTransitionCorrectness(TxState.ABORTED, TxState.ABANDONED));
    }

    @Test
    void testTransitionsFromCommitted() {
        // Not allowed.
        assertFalse(TxState.checkTransitionCorrectness(TxState.COMMITED, TxState.PENDING));
        assertFalse(TxState.checkTransitionCorrectness(TxState.COMMITED, TxState.FINISHING));
        assertFalse(TxState.checkTransitionCorrectness(TxState.COMMITED, TxState.ABORTED));

        // Allowed.
        assertTrue(TxState.checkTransitionCorrectness(TxState.COMMITED, TxState.COMMITED));
        assertFalse(TxState.checkTransitionCorrectness(TxState.COMMITED, TxState.ABANDONED));
    }

    /**
     * Transition from ABANDONED to any state is allowed.
     */
    @Test
    void testTransitionsFromAbandoned() {
        // Not allowed.
        assertFalse(TxState.checkTransitionCorrectness(TxState.ABANDONED, TxState.PENDING));
        assertFalse(TxState.checkTransitionCorrectness(TxState.ABANDONED, TxState.FINISHING));

        // Allowed.
<<<<<<< HEAD
=======
        assertFalse(TxState.checkTransitionCorrectness(TxState.ABANDONED, TxState.PENDING));
        assertTrue(TxState.checkTransitionCorrectness(TxState.ABANDONED, TxState.FINISHING));
>>>>>>> 08827046
        assertTrue(TxState.checkTransitionCorrectness(TxState.ABANDONED, TxState.ABORTED));
        assertTrue(TxState.checkTransitionCorrectness(TxState.ABANDONED, TxState.COMMITED));
        assertTrue(TxState.checkTransitionCorrectness(TxState.ABANDONED, TxState.ABANDONED));
    }
}<|MERGE_RESOLUTION|>--- conflicted
+++ resolved
@@ -118,14 +118,9 @@
     void testTransitionsFromAbandoned() {
         // Not allowed.
         assertFalse(TxState.checkTransitionCorrectness(TxState.ABANDONED, TxState.PENDING));
-        assertFalse(TxState.checkTransitionCorrectness(TxState.ABANDONED, TxState.FINISHING));
 
         // Allowed.
-<<<<<<< HEAD
-=======
-        assertFalse(TxState.checkTransitionCorrectness(TxState.ABANDONED, TxState.PENDING));
         assertTrue(TxState.checkTransitionCorrectness(TxState.ABANDONED, TxState.FINISHING));
->>>>>>> 08827046
         assertTrue(TxState.checkTransitionCorrectness(TxState.ABANDONED, TxState.ABORTED));
         assertTrue(TxState.checkTransitionCorrectness(TxState.ABANDONED, TxState.COMMITED));
         assertTrue(TxState.checkTransitionCorrectness(TxState.ABANDONED, TxState.ABANDONED));
