/*
 * Licensed to the Apache Software Foundation (ASF) under one or more
 * contributor license agreements. See the NOTICE file distributed with
 * this work for additional information regarding copyright ownership.
 * The ASF licenses this file to You under the Apache License, Version 2.0
 * (the "License"); you may not use this file except in compliance with
 * the License. You may obtain a copy of the License at
 *
 *      http://www.apache.org/licenses/LICENSE-2.0
 *
 * Unless required by applicable law or agreed to in writing, software
 * distributed under the License is distributed on an "AS IS" BASIS,
 * WITHOUT WARRANTIES OR CONDITIONS OF ANY KIND, either express or implied.
 * See the License for the specific language governing permissions and
 * limitations under the License.
 */

package org.apache.ignite.internal.tx.impl;

import static org.hamcrest.MatcherAssert.assertThat;
import static org.hamcrest.Matchers.is;

import java.util.UUID;
import org.apache.ignite.internal.hlc.HybridClockImpl;
import org.apache.ignite.internal.hlc.HybridTimestamp;
import org.apache.ignite.internal.testframework.BaseIgniteAbstractTest;
import org.apache.ignite.internal.tracing.NoopSpan;
import org.apache.ignite.internal.tx.HybridTimestampTracker;
import org.apache.ignite.internal.tx.test.TestTransactionIds;
import org.junit.jupiter.api.Test;
import org.junit.jupiter.api.extension.ExtendWith;
import org.mockito.Mock;
import org.mockito.junit.jupiter.MockitoExtension;

@ExtendWith(MockitoExtension.class)
class ReadOnlyTransactionImplTest extends BaseIgniteAbstractTest {
    @Mock
    private TxManagerImpl txManager;

    @Test
    void effectiveSchemaTimestampIsReadTimestamp() {
        HybridTimestamp readTimestamp = new HybridClockImpl().now();
        UUID txId = TestTransactionIds.TRANSACTION_ID_GENERATOR.transactionIdFor(readTimestamp);

<<<<<<< HEAD
        var tx = new ReadOnlyTransactionImpl(txManager, new HybridTimestampTracker(), txId, "localId", readTimestamp, NoopSpan.INSTANCE);
=======
        var tx = new ReadOnlyTransactionImpl(
                txManager,
                new HybridTimestampTracker(),
                txId,
                "localId",
                readTimestamp
        );
>>>>>>> f10ab88c

        assertThat(tx.startTimestamp(), is(readTimestamp));
    }
}<|MERGE_RESOLUTION|>--- conflicted
+++ resolved
@@ -25,6 +25,7 @@
 import org.apache.ignite.internal.hlc.HybridTimestamp;
 import org.apache.ignite.internal.testframework.BaseIgniteAbstractTest;
 import org.apache.ignite.internal.tracing.NoopSpan;
+import org.apache.ignite.internal.tracing.NoopSpan;
 import org.apache.ignite.internal.tx.HybridTimestampTracker;
 import org.apache.ignite.internal.tx.test.TestTransactionIds;
 import org.junit.jupiter.api.Test;
@@ -42,17 +43,14 @@
         HybridTimestamp readTimestamp = new HybridClockImpl().now();
         UUID txId = TestTransactionIds.TRANSACTION_ID_GENERATOR.transactionIdFor(readTimestamp);
 
-<<<<<<< HEAD
-        var tx = new ReadOnlyTransactionImpl(txManager, new HybridTimestampTracker(), txId, "localId", readTimestamp, NoopSpan.INSTANCE);
-=======
         var tx = new ReadOnlyTransactionImpl(
                 txManager,
                 new HybridTimestampTracker(),
                 txId,
                 "localId",
-                readTimestamp
+                readTimestamp,
+                NoopSpan.INSTANCE
         );
->>>>>>> f10ab88c
 
         assertThat(tx.startTimestamp(), is(readTimestamp));
     }
