/*
 * Licensed to the Apache Software Foundation (ASF) under one or more
 * contributor license agreements.  See the NOTICE file distributed with
 * this work for additional information regarding copyright ownership.
 * The ASF licenses this file to You under the Apache License, Version 2.0
 * (the "License"); you may not use this file except in compliance with
 * the License.  You may obtain a copy of the License at
 *
 *      http://www.apache.org/licenses/LICENSE-2.0
 *
 * Unless required by applicable law or agreed to in writing, software
 * distributed under the License is distributed on an "AS IS" BASIS,
 * WITHOUT WARRANTIES OR CONDITIONS OF ANY KIND, either express or implied.
 * See the License for the specific language governing permissions and
 * limitations under the License.
 */

package org.apache.ignite.internal.tx.storage.state;

import static java.util.stream.Collectors.toList;
import static org.junit.jupiter.api.Assertions.assertEquals;
import static org.junit.jupiter.api.Assertions.assertFalse;
import static org.junit.jupiter.api.Assertions.assertNotNull;
import static org.junit.jupiter.api.Assertions.assertNull;
import static org.junit.jupiter.api.Assertions.assertTrue;

import java.nio.file.Path;
import java.util.ArrayList;
import java.util.HashMap;
import java.util.List;
import java.util.Map;
import java.util.UUID;
import java.util.stream.IntStream;
import org.apache.ignite.hlc.HybridTimestamp;
import org.apache.ignite.internal.testframework.WorkDirectory;
import org.apache.ignite.internal.testframework.WorkDirectoryExtension;
import org.apache.ignite.internal.tx.TxMeta;
import org.apache.ignite.internal.tx.TxState;
import org.apache.ignite.internal.util.Cursor;
import org.apache.ignite.lang.IgniteBiTuple;
import org.junit.jupiter.api.AfterEach;
import org.junit.jupiter.api.Test;
import org.junit.jupiter.api.extension.ExtendWith;

/**
 * Tx storage test.
 */
@ExtendWith(WorkDirectoryExtension.class)
public abstract class TxStateStorageAbstractTest {
    @WorkDirectory
    protected Path workDir;

    @AfterEach
    public void afterTest() {
        destroyStorage();
    }

    @Test
    public void testPutGetRemove() throws Exception {
        try (TxStateTableStorage tableStorage = createStorage()) {
            TxStateStorage storage = tableStorage.getOrCreateTxStateStorage(0);

            List<UUID> txIds = new ArrayList<>();

            for (int i = 0; i < 100; i++) {
                UUID txId = UUID.randomUUID();

                txIds.add(txId);

                storage.put(txId, new TxMeta(TxState.PENDING, generateEnlistedPartitions(i), generateTimestamp(txId)));
            }

            for (int i = 0; i < 100; i++) {
                TxMeta txMeta = storage.get(txIds.get(i));
                TxMeta txMetaExpected = new TxMeta(TxState.PENDING, generateEnlistedPartitions(i), generateTimestamp(txIds.get(i)));
                assertTxMetaEquals(txMetaExpected, txMeta);
            }

            for (int i = 0; i < 100; i++) {
                if (i % 2 == 0) {
                    storage.remove(txIds.get(i));
                }
            }

            for (int i = 0; i < 100; i++) {
                if (i % 2 == 0) {
                    TxMeta txMeta = storage.get(txIds.get(i));
                    assertNull(txMeta);
                } else {
                    TxMeta txMeta = storage.get(txIds.get(i));
                    TxMeta txMetaExpected = new TxMeta(TxState.PENDING, generateEnlistedPartitions(i), generateTimestamp(txIds.get(i)));
                    assertTxMetaEquals(txMetaExpected, txMeta);
                }
            }
        }
    }

    private List<String> generateEnlistedPartitions(int c) {
        return IntStream.range(0, c).mapToObj(String::valueOf).collect(toList());
    }

    private HybridTimestamp generateTimestamp(UUID uuid) {
        long physical = Math.abs(uuid.getMostSignificantBits());
        if (physical == 0) {
            physical++;
        }

        int logical = Math.abs(Long.valueOf(uuid.getLeastSignificantBits()).intValue());

        return new HybridTimestamp(physical, logical);
    }

    @Test
    public void testCas() throws Exception {
        try (TxStateTableStorage tableStorage = createStorage()) {
            TxStateStorage storage = tableStorage.getOrCreateTxStateStorage(0);

            UUID txId = UUID.randomUUID();

            TxMeta txMeta0 = new TxMeta(TxState.PENDING, new ArrayList<>(), generateTimestamp(txId));
            TxMeta txMeta1 = new TxMeta(TxState.COMMITED, new ArrayList<>(), generateTimestamp(txId));
            TxMeta txMeta2 = new TxMeta(TxState.COMMITED, new ArrayList<>(), generateTimestamp(UUID.randomUUID()));

            storage.put(txId, txMeta0);

            assertTxMetaEquals(storage.get(txId), txMeta0);

            assertFalse(storage.compareAndSet(txId, txMeta1.txState(), txMeta2, 1));
            assertTrue(storage.compareAndSet(txId, txMeta0.txState(), txMeta2, 2));

            assertTxMetaEquals(storage.get(txId), txMeta2);
        }
    }

    @Test
    public void testScan() throws Exception {
        try (TxStateTableStorage tableStorage = createStorage()) {
<<<<<<< HEAD
            TxStateStorage storage = tableStorage.getOrCreateTxStateStorage(0);
=======
            TxStateStorage storage0 = tableStorage.getOrCreateTxStateStorage(0);
            TxStateStorage storage1 = tableStorage.getOrCreateTxStateStorage(1);
>>>>>>> a22446dc

            Map<UUID, TxMeta> txs = new HashMap<>();

            for (int i = 0; i < 100; i++) {
                UUID txId = UUID.randomUUID();
                TxMeta txMeta = new TxMeta(TxState.PENDING, generateEnlistedPartitions(i), generateTimestamp(txId));
                txs.put(txId, txMeta);
                storage0.put(txId, txMeta);
                storage0.compareAndSet(txId, TxState.PENDING, txMeta, i);
            }

            UUID txId1 = UUID.randomUUID();
            TxMeta txMeta1 = new TxMeta(TxState.PENDING, generateEnlistedPartitions(0), generateTimestamp(txId1));
            storage1.put(txId1, txMeta1);
            storage1.compareAndSet(txId1, TxState.PENDING, txMeta1, 0);

            try (Cursor<IgniteBiTuple<UUID, TxMeta>> scanCursor = storage0.scan()) {
                assertTrue(scanCursor.hasNext());

                while (scanCursor.hasNext()) {
                    IgniteBiTuple<UUID, TxMeta> txData = scanCursor.next();
                    TxMeta txMeta = txs.remove(txData.getKey());

                    assertNotNull(txMeta);
                    assertNotNull(txData);
                    assertNotNull(txData.getValue());
                    assertTxMetaEquals(txMeta, txData.getValue());
                }

                assertTrue(txs.isEmpty());
            }
        }
    }

    private static void assertTxMetaEquals(TxMeta txMeta0, TxMeta txMeta1) {
        assertEquals(txMeta0.txState(), txMeta1.txState());
        assertEquals(txMeta0.commitTimestamp(), txMeta1.commitTimestamp());
        assertEquals(txMeta0.enlistedPartitions(), txMeta1.enlistedPartitions());
    }

    /**
     * Creates {@link TxStateStorage} to test.
     *
     * @return Tx state storage.
     */
    protected abstract TxStateTableStorage createStorage();

    /**
     * Destroy storage, for proper clean-up.
     */
    protected abstract void destroyStorage();
}<|MERGE_RESOLUTION|>--- conflicted
+++ resolved
@@ -135,12 +135,8 @@
     @Test
     public void testScan() throws Exception {
         try (TxStateTableStorage tableStorage = createStorage()) {
-<<<<<<< HEAD
-            TxStateStorage storage = tableStorage.getOrCreateTxStateStorage(0);
-=======
             TxStateStorage storage0 = tableStorage.getOrCreateTxStateStorage(0);
             TxStateStorage storage1 = tableStorage.getOrCreateTxStateStorage(1);
->>>>>>> a22446dc
 
             Map<UUID, TxMeta> txs = new HashMap<>();
 
