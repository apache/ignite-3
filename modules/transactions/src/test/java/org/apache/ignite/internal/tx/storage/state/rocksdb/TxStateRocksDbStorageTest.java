/*
 * Licensed to the Apache Software Foundation (ASF) under one or more
 * contributor license agreements.  See the NOTICE file distributed with
 * this work for additional information regarding copyright ownership.
 * The ASF licenses this file to You under the Apache License, Version 2.0
 * (the "License"); you may not use this file except in compliance with
 * the License.  You may obtain a copy of the License at
 *
 *      http://www.apache.org/licenses/LICENSE-2.0
 *
 * Unless required by applicable law or agreed to in writing, software
 * distributed under the License is distributed on an "AS IS" BASIS,
 * WITHOUT WARRANTIES OR CONDITIONS OF ANY KIND, either express or implied.
 * See the License for the specific language governing permissions and
 * limitations under the License.
 */

package org.apache.ignite.internal.tx.storage.state.rocksdb;

import static org.mockito.Mockito.mock;
import static org.mockito.Mockito.when;

import java.util.concurrent.Executors;
import java.util.concurrent.ScheduledThreadPoolExecutor;
import org.apache.ignite.configuration.schemas.table.TableConfiguration;
import org.apache.ignite.configuration.schemas.table.TableView;
import org.apache.ignite.internal.tx.storage.state.TxStateStorageAbstractTest;
import org.apache.ignite.internal.tx.storage.state.TxStateTableStorage;

/**
 * Tx storage test for RocksDB implementation.
 */
public class TxStateRocksDbStorageTest extends TxStateStorageAbstractTest {
    private TxStateTableStorage txStateTableStorage = null;

    /** {@inheritDoc} */
    @Override protected TxStateTableStorage createStorage() {
        if (txStateTableStorage != null) {
            return txStateTableStorage;
        }

        TableView tableView = mock(TableView.class);
        when(tableView.name()).thenReturn("testTable");
<<<<<<< HEAD
        when(tableView.partitions()).thenReturn(1);
=======
        when(tableView.partitions()).thenReturn(2);
>>>>>>> a22446dc

        TableConfiguration tableCfg = mock(TableConfiguration.class);
        when(tableCfg.value()).thenReturn(tableView);

        txStateTableStorage = new TxStateRocksDbTableStorage(
                tableCfg,
                workDir,
                new ScheduledThreadPoolExecutor(1),
                Executors.newFixedThreadPool(1),
                () -> 1000
        );

        txStateTableStorage.start();

        return txStateTableStorage;
    }

    /** {@inheritDoc} */
    @Override protected void destroyStorage() {
        txStateTableStorage.destroy();
    }
}<|MERGE_RESOLUTION|>--- conflicted
+++ resolved
@@ -41,11 +41,7 @@
 
         TableView tableView = mock(TableView.class);
         when(tableView.name()).thenReturn("testTable");
-<<<<<<< HEAD
-        when(tableView.partitions()).thenReturn(1);
-=======
         when(tableView.partitions()).thenReturn(2);
->>>>>>> a22446dc
 
         TableConfiguration tableCfg = mock(TableConfiguration.class);
         when(tableCfg.value()).thenReturn(tableView);
