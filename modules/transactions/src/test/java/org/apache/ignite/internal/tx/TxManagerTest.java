--- conflicted
+++ resolved
@@ -139,13 +139,11 @@
     @InjectConfiguration
     private TransactionConfiguration txConfiguration;
 
-<<<<<<< HEAD
+    @InjectConfiguration
+    private SystemLocalConfiguration systemLocalConfiguration;
+
     @InjectExecutorService
     private ScheduledExecutorService commonScheduler;
-=======
-    @InjectConfiguration
-    private SystemLocalConfiguration systemLocalConfiguration;
->>>>>>> b042b193
 
     private final LocalRwTxCounter localRwTxCounter = spy(new TestLocalRwTxCounter());
 
