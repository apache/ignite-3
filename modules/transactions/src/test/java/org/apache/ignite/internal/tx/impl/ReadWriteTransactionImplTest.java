--- conflicted
+++ resolved
@@ -97,13 +97,8 @@
     private void startTxAndTryToEnlist(boolean commit) {
         HashSet<UUID> finishedTxs = new HashSet<>();
 
-<<<<<<< HEAD
         Mockito.when(txManager.finish(any(), any(), anyBoolean(), any(), any(), any(), any())).thenAnswer(invocation -> {
             finishedTxs.add(invocation.getArgument(5));
-=======
-        Mockito.when(txManager.finish(any(), any(), anyBoolean(), any(), any())).thenAnswer(invocation -> {
-            finishedTxs.add(invocation.getArgument(4));
->>>>>>> bba72e7d
 
             return nullCompletedFuture();
         });
