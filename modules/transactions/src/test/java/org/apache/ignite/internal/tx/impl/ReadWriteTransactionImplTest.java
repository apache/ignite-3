/*
 * Licensed to the Apache Software Foundation (ASF) under one or more
 * contributor license agreements. See the NOTICE file distributed with
 * this work for additional information regarding copyright ownership.
 * The ASF licenses this file to You under the Apache License, Version 2.0
 * (the "License"); you may not use this file except in compliance with
 * the License. You may obtain a copy of the License at
 *
 *      http://www.apache.org/licenses/LICENSE-2.0
 *
 * Unless required by applicable law or agreed to in writing, software
 * distributed under the License is distributed on an "AS IS" BASIS,
 * WITHOUT WARRANTIES OR CONDITIONS OF ANY KIND, either express or implied.
 * See the License for the specific language governing permissions and
 * limitations under the License.
 */

package org.apache.ignite.internal.tx.impl;

import static java.util.UUID.randomUUID;
import static org.apache.ignite.internal.tx.TxState.ABORTED;
import static org.apache.ignite.internal.tx.TxState.COMMITTED;
import static org.apache.ignite.internal.tx.TxState.FINISHING;
import static org.apache.ignite.internal.util.CompletableFutures.nullCompletedFuture;
import static org.hamcrest.MatcherAssert.assertThat;
import static org.hamcrest.Matchers.is;
import static org.junit.jupiter.api.Assertions.assertThrows;
import static org.junit.jupiter.api.Assertions.assertTrue;
import static org.mockito.ArgumentMatchers.any;
import static org.mockito.ArgumentMatchers.anyBoolean;

import java.util.HashSet;
import java.util.UUID;
import org.apache.ignite.internal.hlc.HybridClock;
import org.apache.ignite.internal.hlc.HybridClockImpl;
import org.apache.ignite.internal.hlc.HybridTimestamp;
import org.apache.ignite.internal.hlc.HybridTimestampTracker;
import org.apache.ignite.internal.network.ClusterNodeImpl;
import org.apache.ignite.internal.replicator.ReplicationGroupId;
import org.apache.ignite.internal.replicator.TablePartitionId;
import org.apache.ignite.internal.testframework.BaseIgniteAbstractTest;
import org.apache.ignite.internal.tx.TxManager;
import org.apache.ignite.internal.tx.TxState;
import org.apache.ignite.internal.tx.TxStateMeta;
import org.apache.ignite.internal.tx.test.TestTransactionIds;
import org.apache.ignite.network.ClusterNode;
import org.apache.ignite.network.NetworkAddress;
import org.apache.ignite.tx.TransactionException;
import org.junit.jupiter.api.Test;
import org.junit.jupiter.api.extension.ExtendWith;
import org.mockito.Mock;
import org.mockito.Mockito;
import org.mockito.junit.jupiter.MockitoExtension;

@ExtendWith(MockitoExtension.class)
class ReadWriteTransactionImplTest extends BaseIgniteAbstractTest {
    private static final ClusterNode CLUSTER_NODE = new ClusterNodeImpl(
            randomUUID(),
            "test-node",
            new NetworkAddress("localhost", 1234)
    );

    private static final int TABLE_ID = 1;
    private static final int ZONE_ID = 2;

    /** Transaction commit partition id. */
    private final ReplicationGroupId txCommitPart = targetReplicationGroupId(ZONE_ID, 0);

    @Mock
    private TxManager txManager;

    private final HybridClock clock = new HybridClockImpl();

    /** The state is assigned to the transaction after a finalize method (commit or rollback) is called. */
    private TxState txState = null;

    // TODO: IGNITE-22522 - inline this after switching to ZonePartitionId.
    ReplicationGroupId targetReplicationGroupId(int tableOrZoneId, int partId) {
        return new TablePartitionId(tableOrZoneId, partId);
    }

    @Test
    public void effectiveSchemaTimestampIsBeginTimestamp() {
        HybridTimestamp beginTs = clock.now();

        UUID txId = TestTransactionIds.TRANSACTION_ID_GENERATOR.transactionIdFor(beginTs);

        var tx = new ReadWriteTransactionImpl(
                txManager, HybridTimestampTracker.atomicTracker(null), txId, CLUSTER_NODE.id(), false, 10_000
        );

        assertThat(tx.startTimestamp(), is(beginTs));
    }

    /**
     * Starts a transaction, enlists some partitions, finalizes the transaction, and again tries to enlist.
     *
     * @param commit True for committing the transaction, false for rolling back.
     */
    private void startTxAndTryToEnlist(boolean commit) {
        HashSet<UUID> finishedTxs = new HashSet<>();

        Mockito.when(txManager.finish(any(), any(), anyBoolean(), anyBoolean(), any(), any())).thenAnswer(invocation -> {
            finishedTxs.add(invocation.getArgument(5));

            return nullCompletedFuture();
        });

        Mockito.when(txManager.stateMeta(any())).thenAnswer(invocation -> {
            if (finishedTxs.contains(invocation.getArgument(0))) {
<<<<<<< HEAD
                return new TxStateMeta(txState, randomUUID(), TX_COMMIT_PART, null, null, null);
=======
                return new TxStateMeta(txState, randomUUID(), txCommitPart, null, null);
>>>>>>> 52bd90ef
            }

            return null;
        });

        HybridTimestamp beginTs = clock.now();

        UUID txId = TestTransactionIds.TRANSACTION_ID_GENERATOR.transactionIdFor(beginTs);

        var tx = new ReadWriteTransactionImpl(
                txManager, HybridTimestampTracker.atomicTracker(null), txId, CLUSTER_NODE.id(), false, 10_000
        );

        tx.assignCommitPartition(txCommitPart);

        tx.enlist(targetReplicationGroupId(ZONE_ID, 0), TABLE_ID, CLUSTER_NODE.name(), 0L);
        tx.enlist(targetReplicationGroupId(ZONE_ID, 2), TABLE_ID, CLUSTER_NODE.name(), 0L);

        if (commit) {
            if (txState == null) {
                txState = COMMITTED;
            }

            tx.commit();
        } else {
            if (txState == null) {
                txState = ABORTED;
            }

            tx.rollback();
        }

        TransactionException ex = assertThrows(TransactionException.class,
                () -> tx.enlist(targetReplicationGroupId(ZONE_ID, 5), TABLE_ID, CLUSTER_NODE.name(), 0L));

        assertTrue(ex.getMessage().contains(txState.toString()));

        ex = assertThrows(
                TransactionException.class,
                () -> tx.enlist(targetReplicationGroupId(ZONE_ID, 0), TABLE_ID, CLUSTER_NODE.name(), 0L)
        );

        assertTrue(ex.getMessage().contains(txState.toString()));
    }

    @Test
    void testEnlistOnCommit() {
        startTxAndTryToEnlist(true);

        txState = FINISHING;

        startTxAndTryToEnlist(true);
    }

    @Test
    void testEnlistOnAbort() {
        startTxAndTryToEnlist(false);

        txState = FINISHING;

        startTxAndTryToEnlist(false);
    }
}<|MERGE_RESOLUTION|>--- conflicted
+++ resolved
@@ -108,11 +108,7 @@
 
         Mockito.when(txManager.stateMeta(any())).thenAnswer(invocation -> {
             if (finishedTxs.contains(invocation.getArgument(0))) {
-<<<<<<< HEAD
-                return new TxStateMeta(txState, randomUUID(), TX_COMMIT_PART, null, null, null);
-=======
-                return new TxStateMeta(txState, randomUUID(), txCommitPart, null, null);
->>>>>>> 52bd90ef
+                return new TxStateMeta(txState, randomUUID(), txCommitPart, null, null, null);
             }
 
             return null;
