/*
 * Licensed to the Apache Software Foundation (ASF) under one or more
 * contributor license agreements. See the NOTICE file distributed with
 * this work for additional information regarding copyright ownership.
 * The ASF licenses this file to You under the Apache License, Version 2.0
 * (the "License"); you may not use this file except in compliance with
 * the License. You may obtain a copy of the License at
 *
 *      http://www.apache.org/licenses/LICENSE-2.0
 *
 * Unless required by applicable law or agreed to in writing, software
 * distributed under the License is distributed on an "AS IS" BASIS,
 * WITHOUT WARRANTIES OR CONDITIONS OF ANY KIND, either express or implied.
 * See the License for the specific language governing permissions and
 * limitations under the License.
 */

package org.apache.ignite.internal.disaster;

import static java.util.Collections.emptySet;
import static java.util.concurrent.TimeUnit.SECONDS;
import static org.apache.ignite.internal.TestWrappers.unwrapIgniteImpl;
import static org.apache.ignite.internal.catalog.CatalogService.DEFAULT_STORAGE_PROFILE;
import static org.apache.ignite.internal.lang.IgniteSystemProperties.COLOCATION_FEATURE_FLAG;
import static org.apache.ignite.internal.testframework.matchers.CompletableFutureMatcher.willCompleteSuccessfully;
import static org.hamcrest.MatcherAssert.assertThat;
import static org.hamcrest.Matchers.aMapWithSize;
import static org.hamcrest.Matchers.hasSize;
import static org.hamcrest.Matchers.is;

import java.lang.annotation.Retention;
import java.lang.annotation.RetentionPolicy;
import java.lang.reflect.Method;
import java.util.List;
import java.util.Map;
import java.util.Set;
import java.util.concurrent.CompletableFuture;
import java.util.stream.IntStream;
import org.apache.ignite.internal.ClusterPerTestIntegrationTest;
import org.apache.ignite.internal.app.IgniteImpl;
import org.apache.ignite.internal.partition.replicator.network.disaster.LocalPartitionStateEnum;
import org.apache.ignite.internal.placementdriver.ReplicaMeta;
import org.apache.ignite.internal.replicator.TablePartitionId;
import org.apache.ignite.internal.replicator.ZonePartitionId;
import org.apache.ignite.internal.sql.SqlCommon;
import org.apache.ignite.internal.table.TableImpl;
import org.apache.ignite.internal.table.distributed.disaster.DisasterRecoveryManager;
import org.apache.ignite.internal.table.distributed.disaster.GlobalPartitionState;
import org.apache.ignite.internal.table.distributed.disaster.GlobalPartitionStateEnum;
import org.apache.ignite.internal.table.distributed.disaster.GlobalTablePartitionState;
import org.apache.ignite.internal.table.distributed.disaster.LocalPartitionState;
import org.apache.ignite.internal.table.distributed.disaster.LocalPartitionStateByNode;
import org.apache.ignite.internal.table.distributed.disaster.LocalTablePartitionState;
import org.apache.ignite.internal.table.distributed.disaster.LocalTablePartitionStateByNode;
import org.apache.ignite.internal.testframework.WithSystemProperty;
import org.apache.ignite.internal.wrapper.Wrapper;
import org.junit.jupiter.api.BeforeEach;
import org.junit.jupiter.api.Test;
import org.junit.jupiter.api.TestInfo;

/** For {@link DisasterRecoveryManager} integration testing. */
// TODO https://issues.apache.org/jira/browse/IGNITE-24335
@WithSystemProperty(key = COLOCATION_FEATURE_FLAG, value = "false")
// TODO https://issues.apache.org/jira/browse/IGNITE-22332 Add test cases.
public class ItDisasterRecoveryManagerTest extends ClusterPerTestIntegrationTest {
    /** Table name. */
    public static final String TABLE_NAME = "TEST_TABLE";

    private static final String ZONE_NAME = "ZONE_" + TABLE_NAME;

    private static final int INITIAL_NODES = 1;

    @Override
    protected int initialNodes() {
        return INITIAL_NODES;
    }

    @BeforeEach
    void setUp(TestInfo testInfo) {
        Method testMethod = testInfo.getTestMethod().orElseThrow();

        ZoneParams zoneParams = testMethod.getAnnotation(ZoneParams.class);

        if (zoneParams != null) {
            IntStream.range(INITIAL_NODES, zoneParams.nodes()).forEach(i -> cluster.startNode(i));
        }

        int replicas = zoneParams != null ? zoneParams.replicas() : initialNodes();

        int partitions = zoneParams != null ? zoneParams.partitions() : initialNodes();

        executeSql(String.format(
<<<<<<< HEAD
                "CREATE ZONE %s (REPLICAS %s, PARTITIONS %s) STORAGE PROFILES ['%s']",
                ZONE_NAME, initialNodes(), initialNodes(), DEFAULT_STORAGE_PROFILE
=======
                "CREATE ZONE %s WITH REPLICAS=%s, PARTITIONS=%s, STORAGE_PROFILES='%s'",
                ZONE_NAME, replicas, partitions, DEFAULT_STORAGE_PROFILE
>>>>>>> b6f140bc
        ));

        executeSql(String.format(
                "CREATE TABLE %s (id INT PRIMARY KEY, val INT) ZONE %s",
                TABLE_NAME,
                ZONE_NAME
        ));
    }

    @Test
    void testRestartPartitions() {
        IgniteImpl node = unwrapIgniteImpl(cluster.aliveNode());

        insert(0, 0);
        insert(1, 1);

        int partitionId = 0;

        CompletableFuture<Void> restartPartitionsFuture = node.disasterRecoveryManager().restartPartitions(
                Set.of(node.name()),
                ZONE_NAME,
                SqlCommon.DEFAULT_SCHEMA_NAME,
                TABLE_NAME,
                Set.of(partitionId)
        );

        assertThat(restartPartitionsFuture, willCompleteSuccessfully());
        assertThat(awaitPrimaryReplicaForNow(node, new TablePartitionId(tableId(node), partitionId)), willCompleteSuccessfully());

        insert(2, 2);
        insert(3, 3);

        assertThat(selectAll(), hasSize(4));
    }

    @Test
    @WithSystemProperty(key = COLOCATION_FEATURE_FLAG, value = "false")
    @ZoneParams(nodes = 2, replicas = 2, partitions = 2)
    void testLocalPartitionStateTable() throws Exception {
        IgniteImpl node = unwrapIgniteImpl(cluster.aliveNode());

        insert(0, 0);
        insert(1, 1);

        CompletableFuture<Map<TablePartitionId, LocalTablePartitionStateByNode>> localStateTableFuture =
                node.disasterRecoveryManager().localTablePartitionStates(emptySet(), emptySet(), emptySet());

        assertThat(localStateTableFuture, willCompleteSuccessfully());
        Map<TablePartitionId, LocalTablePartitionStateByNode> localState = localStateTableFuture.get();

        // 2 partitions.
        assertThat(localState, aMapWithSize(2));

        int tableId = tableId(node);

        // Partitions size is 2.
        for (int partitionId = 0; partitionId < 2; partitionId++) {
            LocalTablePartitionStateByNode partitionStateByNode = localState.get(new TablePartitionId(tableId, partitionId));
            // 2 nodes.
            assertThat(partitionStateByNode.values(), hasSize(2));

            for (LocalTablePartitionState state : partitionStateByNode.values()) {
                assertThat(state.tableId, is(tableId));
                assertThat(state.tableName, is(TABLE_NAME));
                assertThat(state.schemaName, is(SqlCommon.DEFAULT_SCHEMA_NAME));
                assertThat(state.partitionId, is(partitionId));
                assertThat(state.zoneName, is(ZONE_NAME));
                assertThat(state.state, is(LocalPartitionStateEnum.HEALTHY));
            }
        }
    }

    @Test
    @WithSystemProperty(key = COLOCATION_FEATURE_FLAG, value = "true")
    @ZoneParams(nodes = 2, replicas = 2, partitions = 2)
    void testLocalPartitionStateZone() throws Exception {
        IgniteImpl node = unwrapIgniteImpl(cluster.aliveNode());

        insert(0, 0);
        insert(1, 1);

        CompletableFuture<Map<ZonePartitionId, LocalPartitionStateByNode>> localStateTableFuture =
                node.disasterRecoveryManager().localPartitionStates(emptySet(), emptySet(), emptySet());

        assertThat(localStateTableFuture, willCompleteSuccessfully());
        Map<ZonePartitionId, LocalPartitionStateByNode> localState = localStateTableFuture.get();

        // A default zone and a custom zone, which was created in `BeforeEach`.
        // 27 partitions = CatalogUtils.DEFAULT_PARTITION_COUNT (=25) + 2.
        assertThat(localState, aMapWithSize(27));

        int zoneId = zoneId(node);

        // Partitions size is 2.
        for (int partitionId = 0; partitionId < 2; partitionId++) {
            LocalPartitionStateByNode partitionStateByNode = localState.get(new ZonePartitionId(zoneId, partitionId));
            // 2 nodes.
            assertThat(partitionStateByNode.values(), hasSize(2));

            for (LocalPartitionState state : partitionStateByNode.values()) {
                assertThat(state.zoneId, is(zoneId));
                assertThat(state.zoneName, is(ZONE_NAME));
                assertThat(state.partitionId, is(partitionId));
                assertThat(state.state, is(LocalPartitionStateEnum.HEALTHY));
            }
        }
    }

    @Test
    @WithSystemProperty(key = COLOCATION_FEATURE_FLAG, value = "false")
    @ZoneParams(nodes = 2, replicas = 2, partitions = 2)
    void testGlobalPartitionStateTable() throws Exception {
        IgniteImpl node = unwrapIgniteImpl(cluster.aliveNode());

        insert(0, 0);
        insert(1, 1);

        CompletableFuture<Map<TablePartitionId, GlobalTablePartitionState>> globalStatesFuture =
                node.disasterRecoveryManager().globalTablePartitionStates(emptySet(), emptySet());

        assertThat(globalStatesFuture, willCompleteSuccessfully());
        Map<TablePartitionId, GlobalTablePartitionState> globalState = globalStatesFuture.get();

        // 2 partitions.
        assertThat(globalState, aMapWithSize(2));

        int tableId = tableId(node);

        // Partitions size is 2.
        for (int partitionId = 0; partitionId < 2; partitionId++) {
            GlobalTablePartitionState state = globalState.get(new TablePartitionId(tableId, partitionId));
            assertThat(state.tableId, is(tableId));
            assertThat(state.tableName, is(TABLE_NAME));
            assertThat(state.schemaName, is(SqlCommon.DEFAULT_SCHEMA_NAME));
            assertThat(state.partitionId, is(partitionId));
            assertThat(state.zoneName, is(ZONE_NAME));
            assertThat(state.state, is(GlobalPartitionStateEnum.AVAILABLE));
        }
    }

    @Test
    @WithSystemProperty(key = COLOCATION_FEATURE_FLAG, value = "true")
    @ZoneParams(nodes = 2, replicas = 2, partitions = 2)
    void testGlobalPartitionStateZone() throws Exception {
        IgniteImpl node = unwrapIgniteImpl(cluster.aliveNode());

        insert(0, 0);
        insert(1, 1);

        CompletableFuture<Map<ZonePartitionId, GlobalPartitionState>> globalStatesFuture =
                node.disasterRecoveryManager().globalPartitionStates(emptySet(), emptySet());

        assertThat(globalStatesFuture, willCompleteSuccessfully());
        Map<ZonePartitionId, GlobalPartitionState> globalState = globalStatesFuture.get();

        // A default zone and a custom zone, which was created in `BeforeEach`.
        // 27 partitions = CatalogUtils.DEFAULT_PARTITION_COUNT (=25) + 2.
        assertThat(globalState, aMapWithSize(27));

        int zoneId = zoneId(node);

        // Partitions size is 2.
        for (int partitionId = 0; partitionId < 2; partitionId++) {
            GlobalPartitionState state = globalState.get(new ZonePartitionId(zoneId, partitionId));
            assertThat(state.zoneId, is(zoneId));
            assertThat(state.zoneName, is(ZONE_NAME));
            assertThat(state.partitionId, is(partitionId));
            assertThat(state.state, is(GlobalPartitionStateEnum.AVAILABLE));
        }
    }

    private void insert(int id, int val) {
        executeSql(String.format(
                "INSERT INTO %s (id, val) VALUES (%s, %s)",
                TABLE_NAME, id, val
        ));
    }

    private List<List<Object>> selectAll() {
        return executeSql(String.format(
                "SELECT * FROM %s",
                TABLE_NAME
        ));
    }

    private static int tableId(IgniteImpl node) {
        return ((Wrapper) node.tables().table(TABLE_NAME)).unwrap(TableImpl.class).tableId();
    }

    private static int zoneId(IgniteImpl node) {
        return node.catalogManager().catalog(node.catalogManager().latestCatalogVersion()).zone(ZONE_NAME).id();
    }

    private static CompletableFuture<ReplicaMeta> awaitPrimaryReplicaForNow(IgniteImpl node, TablePartitionId tablePartitionId) {
        return node.placementDriver().awaitPrimaryReplica(tablePartitionId, node.clock().now(), 60, SECONDS);
    }

    @Retention(RetentionPolicy.RUNTIME)
    @interface ZoneParams {
        int replicas() default INITIAL_NODES;

        int partitions() default INITIAL_NODES;

        int nodes() default INITIAL_NODES;
    }
}<|MERGE_RESOLUTION|>--- conflicted
+++ resolved
@@ -90,13 +90,8 @@
         int partitions = zoneParams != null ? zoneParams.partitions() : initialNodes();
 
         executeSql(String.format(
-<<<<<<< HEAD
                 "CREATE ZONE %s (REPLICAS %s, PARTITIONS %s) STORAGE PROFILES ['%s']",
-                ZONE_NAME, initialNodes(), initialNodes(), DEFAULT_STORAGE_PROFILE
-=======
-                "CREATE ZONE %s WITH REPLICAS=%s, PARTITIONS=%s, STORAGE_PROFILES='%s'",
                 ZONE_NAME, replicas, partitions, DEFAULT_STORAGE_PROFILE
->>>>>>> b6f140bc
         ));
 
         executeSql(String.format(
