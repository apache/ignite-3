--- conflicted
+++ resolved
@@ -150,12 +150,7 @@
  * partitions.
  */
 @Timeout(120)
-<<<<<<< HEAD
-=======
-// TODO https://issues.apache.org/jira/browse/IGNITE-24332
-@WithSystemProperty(key = COLOCATION_FEATURE_FLAG, value = "false")
 @ExtendWith(FailureManagerExtension.class)
->>>>>>> 11fd3ce2
 public class ItDisasterRecoveryReconfigurationTest extends ClusterPerTestIntegrationTest {
     /** Scale-down timeout. */
     private static final int SCALE_DOWN_TIMEOUT_SECONDS = 2;
