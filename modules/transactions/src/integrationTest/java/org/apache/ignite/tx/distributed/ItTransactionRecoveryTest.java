--- conflicted
+++ resolved
@@ -1154,11 +1154,7 @@
         InternalTable internalTable = unwrapTableImpl(node.tables().table(TABLE_NAME)).internalTable();
 
         return bypassingThreadAssertions(
-<<<<<<< HEAD
-                    () -> node.partitionReplicaLifecycleManager().txStatePartitionStorage(internalTable.zoneId(), 0).get(txId));
-=======
                 () -> node.partitionReplicaLifecycleManager().txStatePartitionStorage(internalTable.zoneId(), 0).get(txId));
->>>>>>> ff2a387d
     }
 
     /**
