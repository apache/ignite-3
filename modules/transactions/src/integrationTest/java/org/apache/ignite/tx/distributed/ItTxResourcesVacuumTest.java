/*
 * Licensed to the Apache Software Foundation (ASF) under one or more
 * contributor license agreements. See the NOTICE file distributed with
 * this work for additional information regarding copyright ownership.
 * The ASF licenses this file to You under the Apache License, Version 2.0
 * (the "License"); you may not use this file except in compliance with
 * the License. You may obtain a copy of the License at
 *
 *      http://www.apache.org/licenses/LICENSE-2.0
 *
 * Unless required by applicable law or agreed to in writing, software
 * distributed under the License is distributed on an "AS IS" BASIS,
 * WITHOUT WARRANTIES OR CONDITIONS OF ANY KIND, either express or implied.
 * See the License for the specific language governing permissions and
 * limitations under the License.
 */

package org.apache.ignite.tx.distributed;

import static java.util.stream.Collectors.toSet;
import static org.apache.ignite.internal.TestWrappers.unwrapIgniteImpl;
import static org.apache.ignite.internal.catalog.CatalogService.DEFAULT_STORAGE_PROFILE;
import static org.apache.ignite.internal.sql.engine.util.SqlTestUtils.executeUpdate;
import static org.apache.ignite.internal.table.NodeUtils.transferPrimary;
import static org.apache.ignite.internal.testframework.IgniteTestUtils.runAsync;
import static org.apache.ignite.internal.testframework.IgniteTestUtils.runInExecutor;
import static org.apache.ignite.internal.testframework.IgniteTestUtils.waitForCondition;
import static org.apache.ignite.internal.testframework.matchers.CompletableFutureMatcher.willCompleteSuccessfully;
import static org.apache.ignite.internal.tx.TxState.FINISHING;
import static org.apache.ignite.internal.tx.impl.ResourceVacuumManager.RESOURCE_VACUUM_INTERVAL_MILLISECONDS_PROPERTY;
import static org.apache.ignite.internal.tx.test.ItTransactionTestUtils.findTupleToBeHostedOnNode;
import static org.apache.ignite.internal.tx.test.ItTransactionTestUtils.partitionAssignment;
import static org.apache.ignite.internal.tx.test.ItTransactionTestUtils.partitionIdForTuple;
import static org.apache.ignite.internal.tx.test.ItTransactionTestUtils.table;
import static org.apache.ignite.internal.tx.test.ItTransactionTestUtils.txId;
import static org.apache.ignite.internal.tx.test.ItTransactionTestUtils.waitAndGetPrimaryReplica;
import static org.apache.ignite.internal.tx.test.ItTransactionTestUtils.zoneId;
import static org.apache.ignite.internal.util.IgniteUtils.shutdownAndAwaitTermination;
import static org.hamcrest.MatcherAssert.assertThat;
import static org.junit.jupiter.api.Assertions.assertEquals;
import static org.junit.jupiter.api.Assertions.assertNotNull;
import static org.junit.jupiter.api.Assertions.assertNull;
import static org.junit.jupiter.api.Assertions.assertTrue;
import static org.mockito.Mockito.mock;

import java.util.Iterator;
import java.util.Set;
import java.util.UUID;
import java.util.concurrent.CompletableFuture;
import java.util.concurrent.ExecutorService;
import java.util.concurrent.Executors;
import java.util.concurrent.TimeUnit;
import java.util.concurrent.atomic.AtomicBoolean;
import java.util.function.Function;
import org.apache.ignite.Ignite;
import org.apache.ignite.InitParametersBuilder;
import org.apache.ignite.internal.ClusterPerTestIntegrationTest;
import org.apache.ignite.internal.TestWrappers;
import org.apache.ignite.internal.app.IgniteImpl;
import org.apache.ignite.internal.configuration.SystemDistributedConfiguration;
import org.apache.ignite.internal.configuration.SystemDistributedExtensionConfiguration;
import org.apache.ignite.internal.placementdriver.ReplicaMeta;
import org.apache.ignite.internal.replicator.ZonePartitionId;
import org.apache.ignite.internal.table.InternalTable;
import org.apache.ignite.internal.testframework.SystemPropertiesExtension;
import org.apache.ignite.internal.testframework.WithSystemProperty;
import org.apache.ignite.internal.thread.IgniteThreadFactory;
import org.apache.ignite.internal.thread.ThreadOperation;
import org.apache.ignite.internal.tx.TransactionMeta;
import org.apache.ignite.internal.tx.TxState;
import org.apache.ignite.internal.tx.TxStateMeta;
import org.apache.ignite.internal.tx.impl.TxManagerImpl;
import org.apache.ignite.internal.tx.message.TxCleanupMessage;
import org.apache.ignite.internal.tx.message.TxFinishReplicaRequest;
import org.apache.ignite.internal.tx.metrics.ResourceVacuumMetrics;
import org.apache.ignite.internal.tx.storage.state.TxStatePartitionStorage;
import org.apache.ignite.internal.util.FastTimestamps;
import org.apache.ignite.table.RecordView;
import org.apache.ignite.table.Tuple;
import org.apache.ignite.tx.Transaction;
import org.apache.ignite.tx.TransactionOptions;
import org.jetbrains.annotations.Nullable;
import org.junit.jupiter.api.AfterEach;
import org.junit.jupiter.api.BeforeEach;
import org.junit.jupiter.api.Test;
import org.junit.jupiter.api.Timeout;
import org.junit.jupiter.api.extension.ExtendWith;

/**
 * Integration tests for tx recources vacuum.
 */
@ExtendWith(SystemPropertiesExtension.class)
@WithSystemProperty(key = RESOURCE_VACUUM_INTERVAL_MILLISECONDS_PROPERTY, value = "1000")
public class ItTxResourcesVacuumTest extends ClusterPerTestIntegrationTest {
    /** Table name. */
    private static final String TABLE_NAME = "test_table";

    private static final Tuple INITIAL_TUPLE = Tuple.create().set("key", 1L).set("val", "1");

    private static final Function<Tuple, Tuple> NEXT_TUPLE = t -> Tuple.create()
            .set("key", t.longValue("key") + 1)
            .set("val", "" + (t.longValue("key") + 1));

    private static final int REPLICAS = 2;

    /** Nodes bootstrap configuration pattern. */
    private static final String NODE_BOOTSTRAP_CFG_TEMPLATE = "ignite {\n"
            + "  network: {\n"
            + "    port: {},\n"
            + "    nodeFinder: {\n"
            + "      netClusterNodes: [ {} ]\n"
            + "    }\n"
            + "  },\n"
            + "  clientConnector: { port:{} },\n"
            + "  rest.port: {},\n"
            + "  raft: { responseTimeoutMillis: 30000 },"
            + "  failureHandler.dumpThreadsOnFailure: false\n"
            + "}";

    private final ExecutorService txStateStorageExecutor = Executors.newSingleThreadExecutor(
            IgniteThreadFactory.create("test", "tx-state-storage-test-pool-itrvt", log, ThreadOperation.STORAGE_READ)
    );

    @Override
    protected int[] cmgMetastoreNodes() {
        return new int[]{0, 1, 2};
    }

    @BeforeEach
    public void setup() {
        String zoneSql = "create zone test_zone (partitions 20, replicas " + REPLICAS
                + ") storage profiles ['" + DEFAULT_STORAGE_PROFILE + "']";
        String sql = "create table " + TABLE_NAME + " (key bigint primary key, val varchar(20)) zone TEST_ZONE";

        cluster.doInSession(0, session -> {
            executeUpdate(zoneSql, session);
            executeUpdate(sql, session);
        });
    }

    @AfterEach
    public void tearDown() {
        shutdownAndAwaitTermination(txStateStorageExecutor, 10, TimeUnit.SECONDS);
    }

    @Override
    protected void customizeInitParameters(InitParametersBuilder builder) {
        super.customizeInitParameters(builder);

        builder.clusterConfiguration("ignite {"
                + "  system.properties.txnResourceTtl: \"0\","
                + "  replication.rpcTimeoutMillis: 30000"
                + "}");
    }

    /**
     * Returns node bootstrap config template.
     *
     * @return Node bootstrap config template.
     */
    @Override
    protected String getNodeBootstrapConfigTemplate() {
        return NODE_BOOTSTRAP_CFG_TEMPLATE;
    }

    /**
     * Simple TTL-triggered vacuum test, checking also that PENDING and FINISHING states are not removed.
     *
     * <ul>
     *     <li>Run a transaction;</li>
     *     <li>Run a parallel transaction;</li>
     *     <li>Insert values within both transactions;</li>
     *     <li>Commit the parallel transaction and wait for vacuum of its state;</li>
     *     <li>Run another parallel transaction;</li>
     *     <li>Check that the volatile PENDING state of the transaction is preserved;</li>
     *     <li>Block {@link TxFinishReplicaRequest} for the pending transaction;</li>
     *     <li>Start the tx commit;</li>
     *     <li>While the state is FINISHING, commit the parallel transaction and wait for vacuum of its state;</li>
     *     <li>Check that the volatile state of the transaction is preserved;</li>
     *     <li>Unblock {@link TxFinishReplicaRequest};</li>
     *     <li>Check that both volatile and persistent state is vacuumized;</li>
     *     <li>Check that the committed value is correct.</li>
     * </ul>
     */
    @Test
    public void testVacuum() throws InterruptedException {
        // We should test the TTL-triggered vacuum.
        setTxResourceTtl(1);

        IgniteImpl node = anyNode();

        RecordView<Tuple> view = node.tables().table(TABLE_NAME).recordView();

        // Put some value into the table.
        Transaction tx = node.transactions().begin();
        Transaction parallelTx1 = node.transactions().begin();
        UUID txId = txId(tx);
        UUID parallelTx1Id = txId(parallelTx1);

        log.info("Test: Loading the data [tx={}].", txId);

        Tuple tuple = findTupleToBeHostedOnNode(node, TABLE_NAME, tx, INITIAL_TUPLE, NEXT_TUPLE, true);
        Tuple tupleForParallelTx = findTupleToBeHostedOnNode(node, TABLE_NAME, tx, NEXT_TUPLE.apply(tuple), NEXT_TUPLE, true);
        int partIdForParallelTx = partitionIdForTuple(anyNode(), TABLE_NAME, tupleForParallelTx, parallelTx1);

        int partId = partitionIdForTuple(node, TABLE_NAME, tuple, tx);

        Set<String> nodes = partitionAssignment(
                node,
                new ZonePartitionId(zoneId(node, TABLE_NAME), partId)
        );

        view.upsert(tx, tuple);
        view.upsert(parallelTx1, tupleForParallelTx);

        // Check that the volatile PENDING state of the transaction is preserved.
        parallelTx1.commit();
        waitForTxStateVacuum(nodes, parallelTx1Id, partIdForParallelTx, true, 10_000);
        // Wait for condition is used instead of simple check because spreading information about transaction with txId=txId over all nodes
        // takes time. There's no hb between (parallelTx1.commit() and/or parallelTx1 vacuumization) and txId state update.
        assertTrue(waitForCondition(() -> checkVolatileTxStateOnNodes(nodes, txId), 10_000));

        Transaction parallelTx2 = node.transactions().begin();
        UUID parallelTx2Id = txId(parallelTx2);
        view.upsert(parallelTx2, tupleForParallelTx);

        CompletableFuture<Void> finishStartedFuture = new CompletableFuture<>();

        node.dropMessages((n, msg) -> {
            if (msg instanceof TxFinishReplicaRequest) {
                TxFinishReplicaRequest finishRequest = (TxFinishReplicaRequest) msg;

                if (finishRequest.txId().equals(txId)) {
                    finishStartedFuture.complete(null);

                    log.info("Test: dropping finish on [node= {}].", n);

                    return true;
                }
            }

            return false;
        });

        Transaction roTxBefore = beginReadOnlyTx(anyNode());

        CompletableFuture<Void> commitFut = runAsync(tx::commit);

        assertThat(finishStartedFuture, willCompleteSuccessfully());

        // While the state is FINISHING, wait 3 seconds.
        assertEquals(FINISHING, volatileTxState(node, txId).txState());
        parallelTx2.commit();
        waitForTxStateVacuum(nodes, parallelTx2Id, partId, true, 10_000);

        // Check that the volatile state of the transaction is preserved.
        assertTrue(checkVolatileTxStateOnNodes(nodes, txId));

        node.stopDroppingMessages();

        assertThat(commitFut, willCompleteSuccessfully());

        log.info("Test: Tx committed [tx={}].", txId);

        Transaction roTxAfter = beginReadOnlyTx(anyNode());

        waitForTxStateReplication(nodes, txId, TABLE_NAME, partId, 10_000);

        // Check that both volatile and persistent state is vacuumized..
        waitForTxStateVacuum(txId, partId, true, 10_000);

        // Trying to read the value.
        Tuple keyRec = Tuple.create().set("key", tuple.longValue("key"));
        checkValueReadOnly(view, roTxBefore, keyRec, null);
        checkValueReadOnly(view, roTxAfter, keyRec, tuple);
    }

    /**
     * Check that the ABANDONED transaction state is preserved until recovery.
     *
     * <ul>
     *     <li>Start a transaction from a coordinator that would be not included into commit partition group;</li>
     *     <li>Start a parallel transaction;</li>
     *     <li>Find a tuple for parallel tx that would be hosted on the same partition as a tuple for the abandoned tx;</li>
     *     <li>Insert values within both transactions;</li>
     *     <li>Commit the parallel transaction;</li>
     *     <li>Stop the tx coordinator;</li>
     *     <li>Wait for tx state of parallel tx to be vacuumized;</li>
     *     <li>Check that the volatile state of the transaction is preserved;</li>
     *     <li>Try to read the value using another transaction, which starts the tx recovery;</li>
     *     <li>Check that abandoned tx is rolled back and thus the value is null;</li>
     *     <li>Check that the abandoned transaction is recovered; its volatile and persistent states are vacuumized.</li>
     * </ul>
     */
    @Test
    public void testAbandonedTxnsAreNotVacuumizedUntilRecovered() throws InterruptedException {
        setTxResourceTtl(1);

        Tuple tuple = INITIAL_TUPLE;

        int partId = partitionIdForTuple(anyNode(), TABLE_NAME, tuple, null);

        ZonePartitionId groupId = new ZonePartitionId(zoneId(anyNode(), TABLE_NAME), partId);

        ReplicaMeta replicaMeta = waitAndGetPrimaryReplica(anyNode(), groupId);
        assertNotNull(replicaMeta);
        assertNotNull(replicaMeta.getLeaseholder());

        IgniteImpl leaseholder = unwrapIgniteImpl(cluster.node(cluster.nodeIndex(replicaMeta.getLeaseholder())));

        Set<String> txNodes = partitionAssignment(anyNode(), groupId);

        IgniteImpl abandonedTxCoord = findNode(n -> !txNodes.contains(n.name()));

        RecordView<Tuple> view = abandonedTxCoord.tables().table(TABLE_NAME).recordView();

        Transaction abandonedTx = abandonedTxCoord.transactions().begin();
        UUID abandonedTxId = txId(abandonedTx);
        Transaction parallelTx = abandonedTxCoord.transactions().begin();
        UUID parallelTxId = txId(parallelTx);

        // Find a tuple hosted on the same partition.
        Tuple tupleForParallelTx = tuple;
        int partIdForParallelTx = -1;
        while (partIdForParallelTx != partId) {
            tupleForParallelTx = findTupleToBeHostedOnNode(leaseholder, TABLE_NAME, null, NEXT_TUPLE.apply(tupleForParallelTx), NEXT_TUPLE,
                    true);

            partIdForParallelTx = partitionIdForTuple(anyNode(), TABLE_NAME, tupleForParallelTx, parallelTx);
        }

        view.upsert(abandonedTx, tuple);
        view.upsert(parallelTx, tupleForParallelTx);

        parallelTx.commit();

        stopNode(abandonedTxCoord.name());

        waitForTxStateVacuum(txNodes, parallelTxId, partIdForParallelTx, true, 10_000);

        // Check that the volatile state of the transaction is preserved.
        assertTrue(checkVolatileTxStateOnNodes(txNodes, abandonedTxId));

        // Try to read the value using another transaction, which starts the tx recovery.
        RecordView<Tuple> viewLh = leaseholder.tables().table(TABLE_NAME).recordView();
        Tuple value = viewLh.get(null, Tuple.create().set("key", tuple.longValue("key")));
        // Check that abandoned tx is rolled back and thus the value is null.
        assertNull(value);

        // Check that the abandoned transaction is recovered; its volatile and persistent states are vacuumized.
        // Wait for it, because we don't have the recovery completion future.
        waitForTxStateVacuum(txNodes, abandonedTxId, partId, true, 10_000);
    }

    /**
     * Check that the tx state on commit partition is vacuumized only when cleanup is completed.
     *
     * <ul>
     *     <li>Start a transaction;</li>
     *     <li>Take some tuple and define on which nodes it would be hosted;</li>
     *     <li>Choose one more node that doesn't host the first tuple and choose a tuple that will be sent on this node as primary;</li>
     *     <li>Upsert both tuples within a transaction;</li>
     *     <li>Block {@link TxCleanupMessage}-s from commit partition primary;</li>
     *     <li>Start a tx commit;</li>
     *     <li>Wait for vacuum completion on a node that doesn't host the commit partition;</li>
     *     <li>Unblock {@link TxCleanupMessage}-s;</li>
     *     <li>Wait for the tx state vacuum on the commit partition group.</li>
     * </ul>
     */
    @Test
    @WithSystemProperty(key = RESOURCE_VACUUM_INTERVAL_MILLISECONDS_PROPERTY, value = "0")
    public void testVacuumWithCleanupDelay() throws InterruptedException {
        IgniteImpl node = anyNode();

        RecordView<Tuple> view = node.tables().table(TABLE_NAME).recordView();

        // Put some value into the table.
        Transaction tx = node.transactions().begin();
        UUID txId = txId(tx);

        log.info("Test: Loading the data [tx={}].", txId);

        // Take some tuple and define on which nodes it would be hosted.
        Tuple tuple0 = INITIAL_TUPLE;

        int commitPartId = partitionIdForTuple(node, TABLE_NAME, tuple0, tx);

        ZonePartitionId commitPartGrpId = new ZonePartitionId(zoneId(node, TABLE_NAME), commitPartId);

        ReplicaMeta replicaMeta = waitAndGetPrimaryReplica(node, commitPartGrpId);
        IgniteImpl commitPartitionLeaseholder = findNode(n -> n.id().equals(replicaMeta.getLeaseholderId()));

        Set<String> commitPartNodes = partitionAssignment(
                node,
                new ZonePartitionId(zoneId(node, TABLE_NAME), commitPartId)
        );

        log.info("Test: Commit partition [part={}, leaseholder={}, hostingNodes={}].", commitPartGrpId, commitPartitionLeaseholder.name(),
                commitPartNodes);

        // Some node that does not host the commit partition, will be the primary node for upserting another tuple.
        IgniteImpl leaseholderForAnotherTuple = findNode(n -> !commitPartNodes.contains(n.name()));

        log.info("Test: leaseholderForAnotherTuple={}", leaseholderForAnotherTuple.name());

        Tuple tuple1 = findTupleToBeHostedOnNode(leaseholderForAnotherTuple, TABLE_NAME, tx, INITIAL_TUPLE, NEXT_TUPLE, true);

        // Upsert both tuples within a transaction.
        view.upsert(tx, tuple0);
        view.upsert(tx, tuple1);

        CompletableFuture<Void> cleanupStarted = new CompletableFuture<>();

        commitPartitionLeaseholder.dropMessages((n, msg) -> {
            if (msg instanceof TxCleanupMessage) {
                log.info("Test: cleanup started on [node= {}].", n);

                if (commitPartNodes.contains(n)) {
                    cleanupStarted.complete(null);

                    log.info("Test: dropping cleanup on [node= {}].", n);

                    return true;
                }
            }

            return false;
        });

        Transaction roTxBefore = beginReadOnlyTx(anyNode());

        CompletableFuture<Void> commitFut = tx.commitAsync();

        waitForTxStateReplication(commitPartNodes, txId, TABLE_NAME, commitPartId, 10_000);

        assertThat(cleanupStarted, willCompleteSuccessfully());

        // Check the vacuum result on a node that doesn't host the commit partition.
        triggerVacuum();
        assertTxStateVacuumized(Set.of(leaseholderForAnotherTuple.name()), txId, commitPartId, false);

        // Unblocking cleanup.
        commitPartitionLeaseholder.stopDroppingMessages();

        assertThat(commitFut, willCompleteSuccessfully());

        Transaction roTxAfter = beginReadOnlyTx(anyNode());

        waitForCleanupCompletion(commitPartNodes, txId);

        triggerVacuum();
        assertTxStateVacuumized(txId, commitPartId, true);

        // Trying to read the values.
        Tuple key0 = Tuple.create().set("key", tuple0.longValue("key"));
        Tuple key1 = Tuple.create().set("key", tuple1.longValue("key"));
        checkValueReadOnly(view, roTxBefore, key0, null);
        checkValueReadOnly(view, roTxAfter, key0, tuple0);
        checkValueReadOnly(view, roTxBefore, key1, null);
        checkValueReadOnly(view, roTxAfter, key1, tuple1);
    }

    /**
     * Check that the tx state on commit partition is vacuumized only when cleanup is completed.
     *
     * <ul>
     *     <li>Start a transaction;</li>
     *     <li>Upsert a value;</li>
     *     <li>Block {@link TxCleanupMessage}-s;</li>
     *     <li>Start a tx commit;</li>
     *     <li>Transfer the primary replica;</li>
     *     <li>Unblock the {@link TxCleanupMessage}-s;</li>
     *     <li>Ensure that tx states are finally vacuumized.</li>
     * </ul>
     */
    @Test
    public void testCommitPartitionPrimaryChangesBeforeVacuum() throws InterruptedException {
        // We can't leave TTL as 0 here, because the primary replica is changed during cleanup, and this means
        // WriteIntentSwitchReplicaRequest will be processed not on the primary. Removing tx state instantly will cause incorrect
        // tx recovery and write intent switch with tx state as ABORTED.
        setTxResourceTtl(1);

        IgniteImpl node = anyNode();

        RecordView<Tuple> view = node.tables().table(TABLE_NAME).recordView();

        // Put some value into the table.
        Transaction tx = node.transactions().begin();
        UUID txId = txId(tx);

        log.info("Test: Loading the data [tx={}].", txId);

        Tuple tuple = findTupleToBeHostedOnNode(node, TABLE_NAME, tx, INITIAL_TUPLE, NEXT_TUPLE, true);

        int commitPartId = partitionIdForTuple(node, TABLE_NAME, tuple, tx);

        ZonePartitionId commitPartGrpId = new ZonePartitionId(zoneId(node, TABLE_NAME), commitPartId);

        ReplicaMeta replicaMeta = waitAndGetPrimaryReplica(node, commitPartGrpId);
        IgniteImpl commitPartitionLeaseholder = findNode(n -> n.id().equals(replicaMeta.getLeaseholderId()));

        Set<String> commitPartNodes = partitionAssignment(
                node,
                new ZonePartitionId(zoneId(node, TABLE_NAME), commitPartId)
        );

        log.info("Test: Commit partition [leaseholder={}, hostingNodes={}].", commitPartitionLeaseholder.name(), commitPartNodes);

        view.upsert(tx, tuple);

        CompletableFuture<Void> cleanupStarted = new CompletableFuture<>();
        AtomicBoolean cleanupAllowed = new AtomicBoolean();

        commitPartitionLeaseholder.dropMessages((n, msg) -> {
            if (msg instanceof TxCleanupMessage) {
                log.info("Test: perform cleanup on [node= {}, msg={}].", n, msg);

                cleanupStarted.complete(null);

                if (!cleanupAllowed.get()) {
                    log.info("Test: dropping cleanup on [node= {}].", n);

                    return true;
                }
            }

            return false;
        });

        Transaction roTxBefore = beginReadOnlyTx(anyNode());

        CompletableFuture<Void> commitFut = tx.commitAsync();

        assertThat(cleanupStarted, willCompleteSuccessfully());

        transferPrimary(
                cluster.runningNodes().map(TestWrappers::unwrapIgniteImpl).collect(toSet()),
                commitPartGrpId,
                commitPartNodes::contains
        );

        cleanupAllowed.set(true);

        assertThat(commitFut, willCompleteSuccessfully());

        log.info("Test: tx committed.");

        waitForTxStateVacuum(txId, commitPartId, true, 10_000);

        log.info("Test: checking values.");

        Transaction roTxAfter = beginReadOnlyTx(anyNode());

        // Trying to read the value.
        Tuple key = Tuple.create().set("key", tuple.longValue("key"));
        checkValueReadOnly(view, roTxBefore, key, null);
        checkValueReadOnly(view, roTxAfter, key, tuple);
    }

    /**
     * Check that the tx state on commit partition is vacuumized only when cleanup is completed.
     *
     * <ul>
     *     <li>Start a transaction;</li>
     *     <li>Upsert a tuple;</li>
     *     <li>Block {@link TxCleanupMessage}-s from commit partition primary;</li>
     *     <li>Start a tx commit;</li>
     *     <li>Wait for tx cleanup to start;</li>
     *     <li>Wait for volatile tx state vacuum;</li>
     *     <li>Unblock {@link TxCleanupMessage}-s;</li>
     *     <li>Wait for the tx state vacuum on the commit partition group.</li>
     * </ul>
     */
    @Test
    @WithSystemProperty(key = RESOURCE_VACUUM_INTERVAL_MILLISECONDS_PROPERTY, value = "0")
    public void testVacuumPersistentStateAfterCleanupDelayAndVolatileStateVacuum() throws InterruptedException {
        IgniteImpl node = anyNode();

        RecordView<Tuple> view = node.tables().table(TABLE_NAME).recordView();

        // Put some value into the table.
        Transaction tx = node.transactions().begin();
        UUID txId = txId(tx);

        log.info("Test: Loading the data [tx={}].", txId);

        Tuple tuple = findTupleToBeHostedOnNode(node, TABLE_NAME, tx, INITIAL_TUPLE, NEXT_TUPLE, true);

        int commitPartId = partitionIdForTuple(node, TABLE_NAME, tuple, tx);

        ZonePartitionId commitPartGrpId = new ZonePartitionId(zoneId(node, TABLE_NAME), commitPartId);

        ReplicaMeta replicaMeta = waitAndGetPrimaryReplica(node, commitPartGrpId);
        IgniteImpl commitPartitionLeaseholder = findNode(n -> n.id().equals(replicaMeta.getLeaseholderId()));

        Set<String> commitPartNodes = partitionAssignment(
                node,
                new ZonePartitionId(zoneId(node, TABLE_NAME), commitPartId)
        );

        log.info("Test: Commit partition [part={}, leaseholder={}, hostingNodes={}].", commitPartGrpId, commitPartitionLeaseholder.name(),
                commitPartNodes);

        view.upsert(tx, tuple);

        CompletableFuture<Void> cleanupStarted = new CompletableFuture<>();
        boolean[] cleanupAllowed = new boolean[1];

        // Cleanup may be triggered by the primary replica reelection as well.
        runningNodes()
                .map(TestWrappers::unwrapIgniteImpl)
                .filter(n -> commitPartNodes.contains(n.name()))
                .forEach(nd -> nd.dropMessages((n, msg) -> {
                    if (msg instanceof TxCleanupMessage) {
                        log.info("Test: perform cleanup on [node={}, msg={}].", n, msg);

                        cleanupStarted.complete(null);

                        if (!cleanupAllowed[0]) {
                            log.info("Test: dropping cleanup on [node={}].", n);

                            return true;
                        }
                    }

                    return false;
                }));

        Transaction roTxBefore = beginReadOnlyTx(anyNode());

        CompletableFuture<Void> commitFut = tx.commitAsync();

        waitForTxStateReplication(commitPartNodes, txId, TABLE_NAME, commitPartId, 10_000);

        log.info("Test: state replicated.");

        assertThat(cleanupStarted, willCompleteSuccessfully());

        // Wait for volatile tx state vacuum. This is possible because tx finish is complete.
        triggerVacuum();
        assertTxStateVacuumized(txId, commitPartId, false);

        log.info("Test: volatile state vacuumized");

        cleanupAllowed[0] = true;

        assertThat(commitFut, willCompleteSuccessfully());

        log.info("Test: commit completed.");

        Transaction roTxAfter = beginReadOnlyTx(anyNode());

        waitForCleanupCompletion(commitPartNodes, txId);

        log.info("Test: cleanup completed.");

        triggerVacuum();
        assertTxStateVacuumized(txId, commitPartId, true);

        // Trying to read the data.
        Tuple key = Tuple.create().set("key", tuple.longValue("key"));
        checkValueReadOnly(view, roTxBefore, key, null);
        checkValueReadOnly(view, roTxAfter, key, tuple);
    }

    /**
     * Checks that the tx recovery doesn't change tx finish result from COMMITTED to ABORTED if it once saved in the persistent storage.
     *
     * <ul>
     *     <li>Start a transaction tx0;</li>
     *     <li>Upsert some value;</li>
     *     <li>Block {@link TxCleanupMessage}-s;</li>
     *     <li>Start the commit of tx0 and with for tx state COMMITTED to be replicated in persistent storage;</li>
     *     <li>Stop the tx0's coordinator;</li>
     *     <li>Wait for tx0's state vacuum;</li>
     *     <li>Try to get the data that has been committed by tx0, ensure the data is correct.</li>
     * </ul>
     */
    @Test
    public void testRecoveryAfterPersistentStateVacuumized() throws InterruptedException {
        // This node isn't going to be stopped, so let it be node 0.
        IgniteImpl commitPartitionLeaseholder = unwrapIgniteImpl(cluster.node(0));

        Tuple tuple0 = findTupleToBeHostedOnNode(commitPartitionLeaseholder, TABLE_NAME, null, INITIAL_TUPLE, NEXT_TUPLE, true);

        int commitPartId = partitionIdForTuple(commitPartitionLeaseholder, TABLE_NAME, tuple0, null);

        Set<String> commitPartitionNodes = partitionAssignment(
                commitPartitionLeaseholder,
                new ZonePartitionId(zoneId(commitPartitionLeaseholder, TABLE_NAME), commitPartId)
        );

        // Choose some node that doesn't host the partition as a tx coordinator.
        IgniteImpl coord0 = findNode(n -> !commitPartitionNodes.contains(n.name()));

        RecordView<Tuple> view0 = coord0.tables().table(TABLE_NAME).recordView();

        // Put some value into the table.
        Transaction tx0 = coord0.transactions().begin();
        UUID txId0 = txId(tx0);

        log.info("Test: Transaction 0 [tx={}].", txId0);

        log.info("Test: Commit partition of transaction 0 [leaseholder={}, hostingNodes={}].", commitPartitionLeaseholder.name(),
                commitPartitionNodes);

        view0.upsert(tx0, tuple0);

        CompletableFuture<Void> cleanupStarted = new CompletableFuture<>();

        commitPartitionLeaseholder.dropMessages((n, msg) -> {
            if (msg instanceof TxCleanupMessage) {
                cleanupStarted.complete(null);

                return false;
            }

            return false;
        });

        log.info("Test: Committing the transaction 0 [tx={}].", txId0);

        tx0.commitAsync();

        // Cleanup starts not earlier than the finish command is applied to commit partition group.
        assertThat(cleanupStarted, willCompleteSuccessfully());

        // Stop the first transaction coordinator.
        stopNode(coord0.name());

        // No cleanup happened, waiting for vacuum on the remaining nodes that participated on tx0.
        waitForTxStateVacuum(txId0, commitPartId, true, 10_000);

        // Preparing to run another tx.
        IgniteImpl coord1 = anyNode();

        RecordView<Tuple> view1 = coord1.tables().table(TABLE_NAME).recordView();

        // Another tx should get the data committed by tx 0.
        Tuple keyTuple = Tuple.create().set("key", tuple0.longValue("key"));
        Tuple tx0Data = view1.get(null, keyTuple);
        assertEquals(tuple0.longValue("key"), tx0Data.longValue("key"));
        assertEquals(tuple0.stringValue("val"), tx0Data.stringValue("val"));

        // Waiting for vacuum, because there is no recovery future here.
        waitForTxStateVacuum(txId0, commitPartId, true, 10_000);
    }

    /**
     * Check that RO txns read the correct data consistent with commit timestamps.
     *
     * <ul>
     *     <li>For this test, create another zone and table with number of replicas that is equal to number of nodes;</li>
     *     <li>Start RO tx 1;</li>
     *     <li>Upsert (k1, v1) within RW tx 1 and commit it;</li>
     *     <li>Start RO tx 2;</li>
     *     <li>Upsert (k1, v2) within RW tx 2 and commit it;</li>
     *     <li>Start RO tx 3;</li>
     *     <li>Wait for vacuum of the states of RW tx 1 and RW tx 2;</li>
     *     <li>Read the data by k1 within RO tx 1, should be null;</li>
     *     <li>Read the data by k1 within RO tx 2, should be v1;</li>
     *     <li>Read the data by k1 within RO tx 3, should be v2.</li>
     * </ul>
     */
    @Test
    @Timeout(30)
    public void testRoReadTheCorrectDataInBetween() {
        IgniteImpl node = anyNode();

        String tableName = TABLE_NAME + "_1";

        // For this test, create another zone and table with number of replicas that is equal to number of nodes.
        String zoneSql = "create zone test_zone_1 (partitions 20, replicas " + initialNodes()
                + ") storage profiles ['" + DEFAULT_STORAGE_PROFILE + "']";
        String sql = "create table " + tableName + " (key bigint primary key, val varchar(20)) zone TEST_ZONE_1";

        cluster.doInSession(0, session -> {
            executeUpdate(zoneSql, session);
            executeUpdate(sql, session);
        });

        Transaction roTx1 = beginReadOnlyTx(node);

        Tuple t1 = Tuple.create().set("key", 1L).set("val", "val1");
        Tuple t2 = Tuple.create().set("key", 1L).set("val", "val2");

        RecordView<Tuple> view = table(node, tableName).recordView();

        Transaction rwTx1 = node.transactions().begin();
        view.upsert(rwTx1, t1);
        rwTx1.commit();
        UUID rwTxId1 = txId(rwTx1);

        Transaction roTx2 = beginReadOnlyTx(node);

        Transaction rwTx2 = node.transactions().begin();
        view.upsert(rwTx2, t2);
        rwTx2.commit();
        UUID rwTxId2 = txId(rwTx1);

        Transaction roTx3 = beginReadOnlyTx(node);

        triggerVacuum();

        assertTxStateVacuumized(rwTxId1, tableName, partitionIdForTuple(node, tableName, t1, rwTx1), true);
        assertTxStateVacuumized(rwTxId2, tableName, partitionIdForTuple(node, tableName, t2, rwTx2), true);

        Tuple keyRec = Tuple.create().set("key", 1L);

        checkValueReadOnly(view, roTx1, keyRec, null);
        checkValueReadOnly(view, roTx2, keyRec, t1);
        checkValueReadOnly(view, roTx3, keyRec, t2);
    }

    private static Transaction beginReadOnlyTx(IgniteImpl node) {
        return node.transactions().begin(
                new TransactionOptions()
                        .readOnly(true)
                        .timeoutMillis(Long.MAX_VALUE)
        );
    }

    /**
     * Check value using given read only tx.
     *
     * @param view Record view.
     * @param readOnlyTx RO tx.
     * @param keyTuple Key tuple.
     * @param expected Expected tuple.
     */
    private static void checkValueReadOnly(RecordView<Tuple> view, Transaction readOnlyTx, Tuple keyTuple, @Nullable Tuple expected) {
        Tuple actual = view.get(readOnlyTx, keyTuple);

        if (expected == null) {
            assertNull(actual);
        } else {
            assertNotNull(actual);
            assertEquals(expected.stringValue("val"), actual.stringValue("val"));
        }
    }

    private void setTxResourceTtl(long ttl) {
        SystemDistributedConfiguration system = anyNode().clusterConfiguration()
                .getConfiguration(SystemDistributedExtensionConfiguration.KEY).system();

        CompletableFuture<Void> changeFut = system.change(
                c -> c.changeProperties(c0 -> c0.update("txnResourceTtl", c1 -> c1.changePropertyValue(ttl + ""))));

        assertThat(changeFut, willCompleteSuccessfully());
    }

    /**
     * To use it, set tx resource TTL should be set to {@code 0}, see {@link #setTxResourceTtl(long)}.
     */
    private void triggerVacuum() {
        runningNodes().forEach(node -> {
            log.info("Test: triggering vacuum manually on node: " + node.name());

            CompletableFuture<Void> vacuumFut = unwrapIgniteImpl(node).txManager().vacuum(mock(ResourceVacuumMetrics.class));
            assertThat(vacuumFut, willCompleteSuccessfully());
        });
    }

    private boolean checkVolatileTxStateOnNodes(Set<String> nodeConsistentIds, UUID txId) {
        return cluster.runningNodes()
                .map(TestWrappers::unwrapIgniteImpl)
                .filter(n -> nodeConsistentIds.contains(n.name()))
                .allMatch(n -> volatileTxState(n, txId) != null);
    }

    private boolean checkPersistentTxStateOnNodes(Set<String> nodeConsistentIds, UUID txId, String tableName, int partId) {
        return cluster.runningNodes()
                .map(TestWrappers::unwrapIgniteImpl)
                .filter(n -> nodeConsistentIds.contains(n.name()))
                .allMatch(n -> persistentTxState(n, txId, tableName, partId) != null);
    }

    /**
     * Waits for persistent tx state to be replicated on the given nodes.
     *
     * @param nodeConsistentIds Node names.
     * @param txId Transaction id.
     * @param partId Commit partition id.
     * @param timeMs Time to wait.
     */
    private void waitForTxStateReplication(Set<String> nodeConsistentIds, UUID txId, String tableName, int partId, long timeMs)
            throws InterruptedException {
        assertTrue(waitForCondition(() -> checkPersistentTxStateOnNodes(nodeConsistentIds, txId, tableName, partId), timeMs));
    }

    /**
     * Waits for vacuum of volatile (and if needed, persistent) state of the given tx on all nodes of the cluster.
     *
     * @param txId Transaction id.
     * @param partId Commit partition id to check the persistent tx state storage of this partition.
     * @param checkPersistent Whether to wait for vacuum of persistent tx state as well.
     * @param timeMs Time to wait.
     */
    private void waitForTxStateVacuum(UUID txId, int partId, boolean checkPersistent, long timeMs) throws InterruptedException {
        waitForTxStateVacuum(cluster.runningNodes().map(Ignite::name).collect(toSet()), txId, partId, checkPersistent, timeMs);
    }

    /**
     * Waits for vacuum of volatile (and if needed, persistent) state of the given tx on the given nodes.
     *
     * @param nodeConsistentIds Node names.
     * @param txId Transaction id.
     * @param partId Commit partition id to check the persistent tx state storage of this partition.
     * @param checkPersistent Whether to wait for vacuum of persistent tx state as well.
     * @param timeMs Time to wait.
     */
    private void waitForTxStateVacuum(Set<String> nodeConsistentIds, UUID txId, int partId, boolean checkPersistent, long timeMs)
            throws InterruptedException {
        boolean r = waitForCondition(() -> txStateIsAbsent(nodeConsistentIds, txId, TABLE_NAME, partId, checkPersistent, false), timeMs);

        if (!r) {
            logCurrentTxState(nodeConsistentIds, txId, TABLE_NAME, partId);
        }

        assertTrue(r);
    }

    /**
     * Wait for cleanup completion timestamp on any node of commit partition group.
     *
     * @param commitPartitionNodeNames Node names of nodes in commit partition group.
     * @param txId Transaction id.
     */
    private void waitForCleanupCompletion(Set<String> commitPartitionNodeNames, UUID txId) throws InterruptedException {
        Set<IgniteImpl> commitPartitionNodes = runningNodes()
                .map(TestWrappers::unwrapIgniteImpl)
                .filter(n -> commitPartitionNodeNames.contains(n.name()))
                .collect(toSet());

        assertTrue(waitForCondition(() -> {
            boolean res = false;

            for (IgniteImpl node : commitPartitionNodes) {
                TxStateMeta txStateMeta = (TxStateMeta) volatileTxState(node, txId);

                res = res || txStateMeta != null && txStateMeta.cleanupCompletionTimestamp() != null;
            }

            return res;
        }, 10_000));
    }

    /**
     * Assert that volatile (and if needed, persistent) state of the given tx is vacuumized on all nodes of the cluster.
     *
     * @param txId Transaction id.
     * @param partId Commit partition id to check the persistent tx state storage of this partition.
     * @param checkPersistent Whether to wait for vacuum of persistent tx state as well.
     */
    private void assertTxStateVacuumized(UUID txId, int partId, boolean checkPersistent) {
        assertTxStateVacuumized(txId, TABLE_NAME, partId, checkPersistent);
    }

    /**
     * Assert that volatile (and if needed, persistent) state of the given tx is vacuumized on all nodes of the cluster.
     *
     * @param txId Transaction id.
     * @param tableName Table name of the table that commit partition belongs to.
     * @param partId Commit partition id to check the persistent tx state storage of this partition.
     * @param checkPersistent Whether to wait for vacuum of persistent tx state as well.
     */
    private void assertTxStateVacuumized(UUID txId, String tableName, int partId, boolean checkPersistent) {
        Set<String> allNodes = cluster.runningNodes().map(Ignite::name).collect(toSet());

        assertTxStateVacuumized(allNodes, txId, tableName, partId, checkPersistent);
    }

    /**
     * Assert that volatile (and if needed, persistent) state of the given tx is vacuumized on the given nodes. Uses default
     * {@link #TABLE_NAME}.
     *
     * @param nodeConsistentIds Node names.
     * @param txId Transaction id.
     * @param partId Commit partition id to check the persistent tx state storage of this partition.
     * @param checkPersistent Whether to wait for vacuum of persistent tx state as well.
     */
    private void assertTxStateVacuumized(Set<String> nodeConsistentIds, UUID txId, int partId, boolean checkPersistent) {
        assertTxStateVacuumized(nodeConsistentIds, txId, TABLE_NAME, partId, checkPersistent);
    }

    /**
     * Assert that volatile (and if needed, persistent) state of the given tx is vacuumized on the given nodes.
     *
     * @param nodeConsistentIds Node names.
     * @param txId Transaction id.
     * @param tableName Table name of the table that commit partition belongs to.
     * @param partId Commit partition id to check the persistent tx state storage of this partition.
     * @param checkPersistent Whether to wait for vacuum of persistent tx state as well.
     */
    private void assertTxStateVacuumized(Set<String> nodeConsistentIds, UUID txId, String tableName, int partId, boolean checkPersistent) {
        boolean result = txStateIsAbsent(nodeConsistentIds, txId, tableName, partId, checkPersistent, true);

        if (!result) {
            triggerVacuum();

            result = txStateIsAbsent(nodeConsistentIds, txId, tableName, partId, checkPersistent, true);

            if (!result) {
                logCurrentTxState(nodeConsistentIds, txId, tableName, partId);
            }
        }

        assertTrue(result);
    }

    /**
     * Checks whether the tx state is absent on all of the given nodes.
     *
     * @param nodeConsistentIds Set of node names to check.
     * @param txId Transaction id.
     * @param tableName Table name of the table that commit partition belongs to.
     * @param partId Commit partition id.
     * @param checkPersistent Whether the persistent state should be checked.
     * @param checkCpPrimaryOnly If {@code} true, the persistent state should be checked only on the commit partition primary,
     *     otherwise it would be checked on every given node.
     * @return {@code true} if tx state is absent, {@code false} otherwise. Call {@link #logCurrentTxState(Set, UUID, String, int)}
     *     for details.
     */
    private boolean txStateIsAbsent(
            Set<String> nodeConsistentIds,
            UUID txId,
            String tableName,
            int partId,
            boolean checkPersistent,
            boolean checkCpPrimaryOnly
    ) {
        boolean result = true;

        UUID cpPrimaryId = null;

        if (checkCpPrimaryOnly) {
            IgniteImpl node = anyNode();

            ZonePartitionId partitionGroupId = new ZonePartitionId(zoneId(node, tableName), partId);

            CompletableFuture<ReplicaMeta> replicaFut = node.placementDriver().getPrimaryReplica(partitionGroupId, node.clock().now());
            assertThat(replicaFut, willCompleteSuccessfully());

            ReplicaMeta replicaMeta = replicaFut.join();
            // The test doesn't make sense if there is no primary right now.
            assertNotNull(replicaMeta);

            cpPrimaryId = replicaMeta.getLeaseholderId();
        }

        for (Iterator<IgniteImpl> iterator = cluster.runningNodes().map(TestWrappers::unwrapIgniteImpl).iterator(); iterator.hasNext();) {
            IgniteImpl node = iterator.next();

            if (!nodeConsistentIds.contains(node.name())) {
                continue;
            }

            result = result
                    && volatileTxState(node, txId) == null
                    && (!checkPersistent || !node.id().equals(cpPrimaryId) || persistentTxState(node, txId, tableName, partId) == null);
        }

        return result;
    }

    private void logCurrentTxState(Set<String> nodeConsistentIds, UUID txId, String table, int partId) {
        cluster.runningNodes()
                .map(TestWrappers::unwrapIgniteImpl)
                .filter(n -> nodeConsistentIds.contains(n.name()))
                .forEach(node -> {
                    log.info("Test: volatile   state [tx={}, node={}, state={}].", txId, node.name(), volatileTxState(node, txId));
                    log.info(
                            "Test: persistent state [tx={}, node={}, state={}].",
                            txId, node.name(), persistentTxState(node, txId, table, partId)
                    );
                });
    }

    private IgniteImpl anyNode() {
        return runningNodes().map(TestWrappers::unwrapIgniteImpl).findFirst().orElseThrow();
    }

    @Nullable
    private static TransactionMeta volatileTxState(IgniteImpl node, UUID txId) {
        TxManagerImpl txManager = (TxManagerImpl) node.txManager();

        TxStateMeta txInMemoryState = txManager.stateMeta(txId);

        if (txInMemoryState == null) {
            return null;
        }

        if (TxState.isFinalState(txInMemoryState.txState())) {
            long current = FastTimestamps.coarseCurrentTimeMillis();

            Long initialTs = txInMemoryState.initialVacuumObservationTimestamp();

            assertNotNull(initialTs);

            assertTrue(current >= initialTs);
        }

        return txInMemoryState;
    }

    @Nullable
    private TransactionMeta persistentTxState(IgniteImpl node, UUID txId, String tableName, int partId) {
        return runInExecutor(txStateStorageExecutor, () -> {
            InternalTable internalTable = table(node, tableName).internalTable();

<<<<<<< HEAD
            TxStatePartitionStorage txStatePartitionStorage =
                    node.partitionReplicaLifecycleManager().txStatePartitionStorage(internalTable.zoneId(), partId);
=======
            TxStatePartitionStorage txStatePartitionStorage = node
                    .partitionReplicaLifecycleManager()
                    .txStatePartitionStorage(internalTable.zoneId(), partId);
>>>>>>> ff2a387d

            assertNotNull(txStatePartitionStorage);

            return txStatePartitionStorage.get(txId);
        });
    }

}<|MERGE_RESOLUTION|>--- conflicted
+++ resolved
@@ -1108,14 +1108,9 @@
         return runInExecutor(txStateStorageExecutor, () -> {
             InternalTable internalTable = table(node, tableName).internalTable();
 
-<<<<<<< HEAD
-            TxStatePartitionStorage txStatePartitionStorage =
-                    node.partitionReplicaLifecycleManager().txStatePartitionStorage(internalTable.zoneId(), partId);
-=======
             TxStatePartitionStorage txStatePartitionStorage = node
                     .partitionReplicaLifecycleManager()
                     .txStatePartitionStorage(internalTable.zoneId(), partId);
->>>>>>> ff2a387d
 
             assertNotNull(txStatePartitionStorage);
 
