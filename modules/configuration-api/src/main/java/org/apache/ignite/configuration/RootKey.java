--- conflicted
+++ resolved
@@ -26,11 +26,7 @@
  * Configuration root selector.
  *
  * @param <T>    Type of the configuration tree described by the root key.
-<<<<<<< HEAD
- * @param <VIEW> Type of the immutable snapshot view associated with the tree.
-=======
  * @param <VIEWT> Type of the immutable snapshot view associated with the tree.
->>>>>>> a323c22d
  */
 public class RootKey<T extends ConfigurationTree<VIEWT, ?>, VIEWT> {
     /** Name of the configuration root. */
