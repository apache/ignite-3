--- conflicted
+++ resolved
@@ -35,11 +35,7 @@
      * @return Future that signifies the end of the listener execution.
      */
     @NotNull
-<<<<<<< HEAD
-    default CompletableFuture<?> onCreate(@NotNull ConfigurationNotificationEvent<VIEW> ctx) {
-=======
     default CompletableFuture<?> onCreate(@NotNull ConfigurationNotificationEvent<VIEWT> ctx) {
->>>>>>> a323c22d
         return completedFuture(null);
     }
 
@@ -57,11 +53,7 @@
     default CompletableFuture<?> onRename(
             @NotNull String oldName,
             @NotNull String newName,
-<<<<<<< HEAD
-            @NotNull ConfigurationNotificationEvent<VIEW> ctx
-=======
             @NotNull ConfigurationNotificationEvent<VIEWT> ctx
->>>>>>> a323c22d
     ) {
         return completedFuture(null);
     }
@@ -73,22 +65,14 @@
      * @return Future that signifies the end of the listener execution.
      */
     @NotNull
-<<<<<<< HEAD
-    default CompletableFuture<?> onDelete(@NotNull ConfigurationNotificationEvent<VIEW> ctx) {
-=======
     default CompletableFuture<?> onDelete(@NotNull ConfigurationNotificationEvent<VIEWT> ctx) {
->>>>>>> a323c22d
         return completedFuture(null);
     }
 
     /** {@inheritDoc} */
     @Override
     @NotNull
-<<<<<<< HEAD
-    default CompletableFuture<?> onUpdate(@NotNull ConfigurationNotificationEvent<VIEW> ctx) {
-=======
     default CompletableFuture<?> onUpdate(@NotNull ConfigurationNotificationEvent<VIEWT> ctx) {
->>>>>>> a323c22d
         return completedFuture(null);
     }
 }