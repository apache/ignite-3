/*
 * Licensed to the Apache Software Foundation (ASF) under one or more
 * contributor license agreements.  See the NOTICE file distributed with
 * this work for additional information regarding copyright ownership.
 * The ASF licenses this file to You under the Apache License, Version 2.0
 * (the "License"); you may not use this file except in compliance with
 * the License.  You may obtain a copy of the License at
 *
 *      http://www.apache.org/licenses/LICENSE-2.0
 *
 * Unless required by applicable law or agreed to in writing, software
 * distributed under the License is distributed on an "AS IS" BASIS,
 * WITHOUT WARRANTIES OR CONDITIONS OF ANY KIND, either express or implied.
 * See the License for the specific language governing permissions and
 * limitations under the License.
 */

package org.apache.ignite.configuration;

import java.util.List;

/**
 * View type for a {@link NamedConfigurationTree}. Represents an immutable snapshot of a named list configuration.
 *
 * @param <View> Type for immutable snapshots of named list elements.
 */
public interface NamedListView<View> {
    /**
     * Returns an immutable collection of keys contained within this list.
     *
     * @return Immutable collection of keys contained within this list.
     */
    List<String> namedListKeys();

    /**
     * Returns value associated with the passed key.
     *
     * @param key Key string.
     * @return Requested value or {@code null} if it's not found.
     */
    View get(String key);

    /**
<<<<<<< HEAD
     * Returns value located at the specified index.
     *
     * @param index Value index.
     * @return Requested value.
     * @throws IndexOutOfBoundsException If index is out of bounds.
     */
    T get(int index) throws IndexOutOfBoundsException;

    /**
=======
     * Returns the number of elements in this list.
     *
>>>>>>> d13b2e29
     * @return Number of elements.
     */
    int size();
}<|MERGE_RESOLUTION|>--- conflicted
+++ resolved
@@ -41,20 +41,17 @@
     View get(String key);
 
     /**
-<<<<<<< HEAD
      * Returns value located at the specified index.
      *
      * @param index Value index.
      * @return Requested value.
      * @throws IndexOutOfBoundsException If index is out of bounds.
      */
-    T get(int index) throws IndexOutOfBoundsException;
+    View get(int index) throws IndexOutOfBoundsException;
 
     /**
-=======
      * Returns the number of elements in this list.
      *
->>>>>>> d13b2e29
      * @return Number of elements.
      */
     int size();
