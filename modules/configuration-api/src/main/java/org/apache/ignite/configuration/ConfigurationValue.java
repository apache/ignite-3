--- conflicted
+++ resolved
@@ -25,11 +25,7 @@
  *
  * @param <VIEW> Type of the value.
  */
-<<<<<<< HEAD
-public interface ConfigurationValue<VIEW> extends ConfigurationProperty<VIEW, VIEW> {
-=======
 public interface ConfigurationValue<VIEW> extends ConfigurationProperty<VIEW> {
->>>>>>> 92347114
     /**
      * Update this configuration node value.
      *
