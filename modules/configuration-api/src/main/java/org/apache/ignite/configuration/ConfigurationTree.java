--- conflicted
+++ resolved
@@ -23,13 +23,8 @@
 /**
  * Configuration tree with configuration values and other configuration trees as child nodes.
  *
-<<<<<<< HEAD
- * @param <VIEW>   Value type of the node.
- * @param <CHANGE> Type of the object that changes this node's value.
-=======
  * @param <VIEWT>   Value type of the node.
  * @param <CHANGET> Type of the object that changes this node's value.
->>>>>>> a323c22d
  */
 public interface ConfigurationTree<VIEWT, CHANGET> extends ConfigurationProperty<VIEWT> {
     /**
