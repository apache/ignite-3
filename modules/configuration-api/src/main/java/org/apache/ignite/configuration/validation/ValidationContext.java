--- conflicted
+++ resolved
@@ -54,16 +54,9 @@
      * Returns previous value of the configuration root.
      *
      * @param rootKey Root key.
-<<<<<<< HEAD
-     * @param <ROOT>  Root view type derived from the root key.
-     * @return Configuration root view before updates. Guaranteed to return valid value only if root belongs to the same storage as
-     *      currently validated value. Otherwise result of the method may very between invocations or even be {@code null} if corresponding
-     *      storage is not initialized.
-=======
      * @return Configuration root view before updates.
      *
      * @param <ROOT> Root view type derived from the root key.
->>>>>>> c086555b
      */
     @Nullable <ROOT> ROOT getOldRoot(RootKey<?, ROOT> rootKey);
 
@@ -71,16 +64,9 @@
      * Returns updated value of the configuration root.
      *
      * @param rootKey Root key.
-<<<<<<< HEAD
-     * @param <ROOT>  Root view type derived from the root key.
-     * @return Configuration root view after updates. Guaranteed to return valid value only if root belongs to the same storage as
-     *      currently validated value. Otherwise, result of the method may very between invocations or even be {@code null} if
-     *      corresponding storage is not initialized.
-=======
      * @return Configuration root view after updates.
      *
      * @param <ROOT> Root view type derived from the root key.
->>>>>>> c086555b
      */
     @Nullable <ROOT> ROOT getNewRoot(RootKey<?, ROOT> rootKey);
 
