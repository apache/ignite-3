--- conflicted
+++ resolved
@@ -114,11 +114,6 @@
     private static ScheduledExecutorService scheduledExecutorService;
 
     final List<Node> cluster = new ArrayList<>();
-<<<<<<< HEAD
-
-    private final TestPlacementDriver placementDriver = new TestPlacementDriver();
-=======
->>>>>>> ae1088dc
 
     private NodeFinder nodeFinder;
 
@@ -242,29 +237,4 @@
         Integer tableId = getTableId(node.catalogManager, tableName, node.hybridClock.nowLong());
         return requireNonNull(tableId, "No table found with name " + tableName);
     }
-<<<<<<< HEAD
-
-    void setPrimaryReplica(Node node, @Nullable ZonePartitionId zonePartitionId) {
-        ClusterNode newPrimaryReplicaNode = node.clusterService.topologyService().localMember();
-
-        HybridTimestamp leaseStartTime = node.hybridClock.now();
-
-        placementDriver.setPrimary(newPrimaryReplicaNode, leaseStartTime);
-
-        if (zonePartitionId != null) {
-            PrimaryReplicaChangeCommand cmd = REPLICA_MESSAGES_FACTORY.primaryReplicaChangeCommand()
-                    .primaryReplicaNodeId(newPrimaryReplicaNode.id())
-                    .primaryReplicaNodeName(newPrimaryReplicaNode.name())
-                    .leaseStartTime(leaseStartTime.longValue())
-                    .build();
-
-            CompletableFuture<Void> primaryReplicaChangeFuture = node.replicaManager
-                    .replica(zonePartitionId)
-                    .thenCompose(replica -> replica.raftClient().run(cmd));
-
-            assertThat(primaryReplicaChangeFuture, willCompleteSuccessfully());
-        }
-    }
-=======
->>>>>>> ae1088dc
 }