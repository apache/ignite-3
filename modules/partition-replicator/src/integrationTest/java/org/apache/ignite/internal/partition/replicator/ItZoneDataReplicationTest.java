--- conflicted
+++ resolved
@@ -45,6 +45,7 @@
 import java.util.ArrayList;
 import java.util.List;
 import java.util.Map;
+import java.util.Set;
 import java.util.UUID;
 import java.util.concurrent.CompletableFuture;
 import java.util.concurrent.ScheduledExecutorService;
@@ -67,16 +68,14 @@
 import org.apache.ignite.internal.raft.configuration.RaftConfiguration;
 import org.apache.ignite.internal.replicator.Member;
 import org.apache.ignite.internal.replicator.ReplicationGroupId;
+import org.apache.ignite.internal.replicator.TablePartitionId;
 import org.apache.ignite.internal.replicator.ZonePartitionId;
 import org.apache.ignite.internal.replicator.configuration.ReplicationConfiguration;
 import org.apache.ignite.internal.replicator.message.PrimaryReplicaChangeCommand;
 import org.apache.ignite.internal.replicator.message.ReplicaMessagesFactory;
-<<<<<<< HEAD
-=======
 import org.apache.ignite.internal.replicator.message.ReplicaRequest;
 import org.apache.ignite.internal.schema.configuration.GcConfiguration;
 import org.apache.ignite.internal.storage.StorageRebalanceException;
->>>>>>> 05f8e503
 import org.apache.ignite.internal.storage.configurations.StorageConfiguration;
 import org.apache.ignite.internal.table.InternalTable;
 import org.apache.ignite.internal.table.TableTestUtils;
@@ -89,6 +88,7 @@
 import org.apache.ignite.internal.tx.TxMeta;
 import org.apache.ignite.internal.tx.TxState;
 import org.apache.ignite.internal.tx.configuration.TransactionConfiguration;
+import org.apache.ignite.internal.tx.message.WriteIntentSwitchReplicaRequest;
 import org.apache.ignite.internal.tx.storage.state.TxStatePartitionStorage;
 import org.apache.ignite.internal.util.Cursor;
 import org.apache.ignite.lang.IgniteException;
@@ -207,8 +207,10 @@
         ));
     }
 
-    private Node addNodeToCluster() {
+    private Node addNodeToCluster(Function<ReplicaRequest, ReplicationGroupId> requestConverter) {
         Node node = newNode(new NetworkAddress("localhost", BASE_PORT + cluster.size()), nodeFinder);
+
+        node.setRequestConverter(requestConverter);
 
         cluster.add(node);
 
@@ -293,6 +295,8 @@
 
         var zonePartitionId = new ZonePartitionId(zoneId, 0);
 
+        setupTableIdToZoneIdConverter(zonePartitionId, new TablePartitionId(tableId1, 0), new TablePartitionId(tableId2, 0));
+
         cluster.forEach(Node::waitForMetadataCompletenessAtNow);
 
         Node node = cluster.get(0);
@@ -384,7 +388,11 @@
 
         var zonePartitionId = new ZonePartitionId(zoneId, 0);
 
+        Function<ReplicaRequest, ReplicationGroupId> requestConverter =
+                requestConverter(zonePartitionId, new TablePartitionId(tableId1, 0), new TablePartitionId(tableId2, 0));
+
         cluster.forEach(node -> {
+            node.setRequestConverter(requestConverter);
             node.waitForMetadataCompletenessAtNow();
         });
 
@@ -405,7 +413,7 @@
             truncateLogOnEveryNode(zonePartitionId);
         }
 
-        Node newNode = addNodeToCluster();
+        Node newNode = addNodeToCluster(requestConverter);
 
         // Wait for the rebalance to kick in.
         assertTrue(waitForCondition(() -> newNode.replicaManager.isReplicaStarted(zonePartitionId), 10_000L));
@@ -451,7 +459,10 @@
 
         var zonePartitionId = new ZonePartitionId(zoneId, 0);
 
+        Function<ReplicaRequest, ReplicationGroupId> requestConverter = requestConverter(zonePartitionId, new TablePartitionId(tableId, 0));
+
         cluster.forEach(node -> {
+            node.setRequestConverter(requestConverter);
             node.waitForMetadataCompletenessAtNow();
         });
 
@@ -468,7 +479,7 @@
 
         cluster.remove(0);
 
-        node = addNodeToCluster();
+        node = addNodeToCluster(requestConverter);
 
         node.waitForMetadataCompletenessAtNow();
 
@@ -491,6 +502,8 @@
         int tableId2 = createTable(TEST_ZONE_NAME, TEST_TABLE_NAME2);
 
         var zonePartitionId = new ZonePartitionId(zoneId, 0);
+
+        setupTableIdToZoneIdConverter(zonePartitionId, new TablePartitionId(tableId1, 0), new TablePartitionId(tableId2, 0));
 
         cluster.forEach(Node::waitForMetadataCompletenessAtNow);
 
@@ -577,6 +590,28 @@
         return txStatePartitionStorage;
     }
 
+    private void setupTableIdToZoneIdConverter(ZonePartitionId zonePartitionId, TablePartitionId... tablePartitionIds) {
+        Function<ReplicaRequest, ReplicationGroupId> requestConverter = requestConverter(zonePartitionId, tablePartitionIds);
+
+        cluster.forEach(node -> node.setRequestConverter(requestConverter));
+    }
+
+    private static Function<ReplicaRequest, ReplicationGroupId> requestConverter(
+            ZonePartitionId zonePartitionId, TablePartitionId... tablePartitionIds
+    ) {
+        Set<ReplicationGroupId> tablePartitionIdsSet = Set.of(tablePartitionIds);
+
+        return request ->  {
+            ReplicationGroupId replicationGroupId = request.groupId().asReplicationGroupId();
+
+            if (tablePartitionIdsSet.contains(replicationGroupId) && !(request instanceof WriteIntentSwitchReplicaRequest)) {
+                return zonePartitionId;
+            } else {
+                return replicationGroupId;
+            }
+        };
+    }
+
     private void setPrimaryReplica(Node node, @Nullable ZonePartitionId zonePartitionId) {
         ClusterNode newPrimaryReplicaNode = node.clusterService.topologyService().localMember();
 
