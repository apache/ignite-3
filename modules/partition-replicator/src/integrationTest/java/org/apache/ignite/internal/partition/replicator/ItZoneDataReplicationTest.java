--- conflicted
+++ resolved
@@ -428,24 +428,6 @@
         assertThat(kvView2.getAll(null, data2.keySet()), is(data2));
     }
 
-<<<<<<< HEAD
-    @ParameterizedTest
-    @ValueSource(booleans = {true, false})
-    void txFinishCommandGetsReplicated(boolean commit) throws Exception {
-        startCluster(3);
-
-        // Create a zone with a single partition on every node.
-        int zoneId = createZone(TEST_ZONE_NAME, 1, cluster.size());
-
-        int tableId1 = createTable(TEST_ZONE_NAME, TEST_TABLE_NAME1);
-        int tableId2 = createTable(TEST_ZONE_NAME, TEST_TABLE_NAME2);
-
-        var zonePartitionId = new ZonePartitionId(zoneId, 0);
-
-        setupTableIdToZoneIdConverter(zonePartitionId, new TablePartitionId(tableId1, 0), new TablePartitionId(tableId2, 0));
-
-        cluster.forEach(Node::waitForMetadataCompletenessAtNow);
-=======
     /**
      * Tests the recovery phase, when a node is restarted and we expect the data to be restored by the Raft mechanisms.
      */
@@ -467,13 +449,52 @@
             node.setRequestConverter(requestConverter);
             node.waitForMetadataCompletenessAtNow();
         });
->>>>>>> 543616c2
 
         Node node = cluster.get(0);
 
         setPrimaryReplica(node, zonePartitionId);
 
-<<<<<<< HEAD
+        KeyValueView<Integer, Integer> kvView = node.tableManager.table(TEST_TABLE_NAME1).keyValueView(Integer.class, Integer.class);
+
+        kvView.put(null, 42, 42);
+
+        // Restart the node.
+        node.stop();
+
+        cluster.remove(0);
+
+        node = addNodeToCluster(requestConverter);
+
+        node.waitForMetadataCompletenessAtNow();
+
+        setPrimaryReplica(node, zonePartitionId);
+
+        kvView = node.tableManager.table(TEST_TABLE_NAME1).keyValueView(Integer.class, Integer.class);
+
+        assertThat(kvView.get(null, 42), is(42));
+    }
+
+    @ParameterizedTest
+    @ValueSource(booleans = {true, false})
+    void txFinishCommandGetsReplicated(boolean commit) throws Exception {
+        startCluster(3);
+
+        // Create a zone with a single partition on every node.
+        int zoneId = createZone(TEST_ZONE_NAME, 1, cluster.size());
+
+        int tableId1 = createTable(TEST_ZONE_NAME, TEST_TABLE_NAME1);
+        int tableId2 = createTable(TEST_ZONE_NAME, TEST_TABLE_NAME2);
+
+        var zonePartitionId = new ZonePartitionId(zoneId, 0);
+
+        setupTableIdToZoneIdConverter(zonePartitionId, new TablePartitionId(tableId1, 0), new TablePartitionId(tableId2, 0));
+
+        cluster.forEach(Node::waitForMetadataCompletenessAtNow);
+
+        Node node = cluster.get(0);
+
+        setPrimaryReplica(node, zonePartitionId);
+
         KeyValueView<Integer, Integer> kvView1 = node.tableManager.table(TEST_TABLE_NAME1).keyValueView(Integer.class, Integer.class);
         KeyValueView<Integer, Integer> kvView2 = node.tableManager.table(TEST_TABLE_NAME2).keyValueView(Integer.class, Integer.class);
 
@@ -551,26 +572,6 @@
         assertThat(txStatePartitionStorage, is(notNullValue()));
 
         return txStatePartitionStorage;
-=======
-        KeyValueView<Integer, Integer> kvView = node.tableManager.table(TEST_TABLE_NAME1).keyValueView(Integer.class, Integer.class);
-
-        kvView.put(null, 42, 42);
-
-        // Restart the node.
-        node.stop();
-
-        cluster.remove(0);
-
-        node = addNodeToCluster(requestConverter);
-
-        node.waitForMetadataCompletenessAtNow();
-
-        setPrimaryReplica(node, zonePartitionId);
-
-        kvView = node.tableManager.table(TEST_TABLE_NAME1).keyValueView(Integer.class, Integer.class);
-
-        assertThat(kvView.get(null, 42), is(42));
->>>>>>> 543616c2
     }
 
     private void setupTableIdToZoneIdConverter(ZonePartitionId zonePartitionId, TablePartitionId... tablePartitionIds) {
