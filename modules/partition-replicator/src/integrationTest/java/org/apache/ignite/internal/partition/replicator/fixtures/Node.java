--- conflicted
+++ resolved
@@ -745,12 +745,9 @@
                 schemaManager,
                 dataStorageMgr,
                 outgoingSnapshotsManager,
-<<<<<<< HEAD
+                metricManager,
                 clusterService.messagingService(),
                 replicaSvc
-=======
-                metricManager
->>>>>>> 18255ad7
         );
 
         resourceVacuumManager = new ResourceVacuumManager(
