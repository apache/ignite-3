/*
 * Licensed to the Apache Software Foundation (ASF) under one or more
 * contributor license agreements. See the NOTICE file distributed with
 * this work for additional information regarding copyright ownership.
 * The ASF licenses this file to You under the Apache License, Version 2.0
 * (the "License"); you may not use this file except in compliance with
 * the License. You may obtain a copy of the License at
 *
 *      http://www.apache.org/licenses/LICENSE-2.0
 *
 * Unless required by applicable law or agreed to in writing, software
 * distributed under the License is distributed on an "AS IS" BASIS,
 * WITHOUT WARRANTIES OR CONDITIONS OF ANY KIND, either express or implied.
 * See the License for the specific language governing permissions and
 * limitations under the License.
 */

package org.apache.ignite.internal.partition.replicator.fixtures;

import static java.util.Collections.reverse;
import static java.util.concurrent.CompletableFuture.allOf;
import static java.util.concurrent.CompletableFuture.completedFuture;
import static java.util.concurrent.TimeUnit.SECONDS;
import static org.apache.ignite.internal.BaseIgniteRestartTest.createVault;
import static org.apache.ignite.internal.configuration.IgnitePaths.partitionsPath;
import static org.apache.ignite.internal.distributionzones.rebalance.ZoneRebalanceUtil.pendingPartAssignmentsQueueKey;
import static org.apache.ignite.internal.testframework.IgniteTestUtils.testNodeName;
import static org.apache.ignite.internal.testframework.IgniteTestUtils.waitForCondition;
import static org.apache.ignite.internal.testframework.matchers.CompletableFutureMatcher.willCompleteSuccessfully;
import static org.apache.ignite.internal.util.IgniteUtils.stopAsync;
import static org.hamcrest.MatcherAssert.assertThat;
import static org.hamcrest.Matchers.is;
import static org.hamcrest.Matchers.notNullValue;
import static org.junit.jupiter.api.Assertions.assertTrue;
import static org.mockito.ArgumentMatchers.anyInt;
import static org.mockito.Mockito.doAnswer;
import static org.mockito.Mockito.mock;
import static org.mockito.Mockito.spy;
import static org.mockito.internal.util.MockUtil.isMock;

import java.io.IOException;
import java.nio.file.Files;
import java.nio.file.Path;
import java.util.ArrayList;
import java.util.Collection;
import java.util.List;
import java.util.Set;
import java.util.concurrent.CompletableFuture;
import java.util.concurrent.ConcurrentHashMap;
import java.util.concurrent.CopyOnWriteArrayList;
import java.util.concurrent.ForkJoinPool;
import java.util.concurrent.ScheduledExecutorService;
import java.util.function.LongSupplier;
import org.apache.ignite.internal.app.NodePropertiesImpl;
import org.apache.ignite.internal.app.ThreadPoolsManager;
import org.apache.ignite.internal.catalog.CatalogManager;
import org.apache.ignite.internal.catalog.CatalogManagerImpl;
import org.apache.ignite.internal.catalog.compaction.CatalogCompactionRunner;
import org.apache.ignite.internal.catalog.descriptors.CatalogTableDescriptor;
import org.apache.ignite.internal.catalog.descriptors.CatalogZoneDescriptor;
import org.apache.ignite.internal.catalog.storage.UpdateLogImpl;
import org.apache.ignite.internal.cluster.management.ClusterIdHolder;
import org.apache.ignite.internal.cluster.management.ClusterInitializer;
import org.apache.ignite.internal.cluster.management.ClusterManagementGroupManager;
import org.apache.ignite.internal.cluster.management.NodeAttributesCollector;
import org.apache.ignite.internal.cluster.management.configuration.NodeAttributesConfiguration;
import org.apache.ignite.internal.cluster.management.raft.TestClusterStateStorage;
import org.apache.ignite.internal.cluster.management.topology.LogicalTopologyImpl;
import org.apache.ignite.internal.cluster.management.topology.LogicalTopologyServiceImpl;
import org.apache.ignite.internal.components.SystemPropertiesNodeProperties;
import org.apache.ignite.internal.configuration.ClusterConfiguration;
import org.apache.ignite.internal.configuration.ComponentWorkingDir;
import org.apache.ignite.internal.configuration.ConfigurationManager;
import org.apache.ignite.internal.configuration.ConfigurationRegistry;
import org.apache.ignite.internal.configuration.ConfigurationTreeGenerator;
import org.apache.ignite.internal.configuration.NodeConfiguration;
import org.apache.ignite.internal.configuration.RaftGroupOptionsConfigHelper;
import org.apache.ignite.internal.configuration.SystemDistributedConfiguration;
import org.apache.ignite.internal.configuration.SystemDistributedExtensionConfiguration;
import org.apache.ignite.internal.configuration.SystemDistributedExtensionConfigurationSchema;
import org.apache.ignite.internal.configuration.SystemLocalConfiguration;
import org.apache.ignite.internal.configuration.SystemLocalExtensionConfigurationSchema;
import org.apache.ignite.internal.configuration.storage.DistributedConfigurationStorage;
import org.apache.ignite.internal.configuration.storage.LocalFileConfigurationStorage;
import org.apache.ignite.internal.configuration.validation.TestConfigurationValidator;
import org.apache.ignite.internal.disaster.system.SystemDisasterRecoveryStorage;
import org.apache.ignite.internal.distributionzones.DistributionZoneManager;
import org.apache.ignite.internal.distributionzones.rebalance.RebalanceMinimumRequiredTimeProviderImpl;
import org.apache.ignite.internal.eventlog.api.EventLog;
import org.apache.ignite.internal.failure.FailureManager;
import org.apache.ignite.internal.failure.NoOpFailureManager;
import org.apache.ignite.internal.hlc.ClockServiceImpl;
import org.apache.ignite.internal.hlc.ClockWaiter;
import org.apache.ignite.internal.hlc.HybridClock;
import org.apache.ignite.internal.hlc.HybridClockImpl;
import org.apache.ignite.internal.hlc.HybridTimestamp;
import org.apache.ignite.internal.hlc.HybridTimestampTracker;
import org.apache.ignite.internal.index.IndexBuildingManager;
import org.apache.ignite.internal.index.IndexManager;
import org.apache.ignite.internal.lang.IgniteBiTuple;
import org.apache.ignite.internal.lang.IgniteInternalException;
import org.apache.ignite.internal.logger.IgniteLogger;
import org.apache.ignite.internal.logger.Loggers;
import org.apache.ignite.internal.lowwatermark.LowWatermarkImpl;
import org.apache.ignite.internal.lowwatermark.event.ChangeLowWatermarkEventParameters;
import org.apache.ignite.internal.lowwatermark.event.LowWatermarkEvent;
import org.apache.ignite.internal.manager.ComponentContext;
import org.apache.ignite.internal.manager.IgniteComponent;
import org.apache.ignite.internal.metastorage.MetaStorageManager;
import org.apache.ignite.internal.metastorage.dsl.Condition;
import org.apache.ignite.internal.metastorage.dsl.Operation;
import org.apache.ignite.internal.metastorage.impl.MetaStorageManagerImpl;
import org.apache.ignite.internal.metastorage.impl.MetaStorageRevisionListenerRegistry;
import org.apache.ignite.internal.metastorage.server.ReadOperationForCompactionTracker;
import org.apache.ignite.internal.metastorage.server.persistence.RocksDbKeyValueStorage;
import org.apache.ignite.internal.metastorage.server.raft.MetastorageGroupId;
import org.apache.ignite.internal.metrics.MetricManager;
import org.apache.ignite.internal.metrics.NoOpMetricManager;
import org.apache.ignite.internal.network.ClusterService;
import org.apache.ignite.internal.network.NodeFinder;
import org.apache.ignite.internal.network.configuration.MulticastNodeFinderConfigurationSchema;
import org.apache.ignite.internal.network.configuration.NetworkExtensionConfigurationSchema;
import org.apache.ignite.internal.network.configuration.StaticNodeFinderConfigurationSchema;
import org.apache.ignite.internal.network.recovery.InMemoryStaleIds;
import org.apache.ignite.internal.network.utils.ClusterServiceTestUtils;
import org.apache.ignite.internal.partition.replicator.PartitionReplicaLifecycleManager;
import org.apache.ignite.internal.partition.replicator.network.PartitionReplicationMessageGroup;
import org.apache.ignite.internal.partition.replicator.raft.snapshot.outgoing.OutgoingSnapshotsManager;
import org.apache.ignite.internal.placementdriver.PlacementDriverManager;
import org.apache.ignite.internal.placementdriver.ReplicaMeta;
import org.apache.ignite.internal.raft.Loza;
import org.apache.ignite.internal.raft.RaftGroupOptionsConfigurer;
import org.apache.ignite.internal.raft.client.TopologyAwareRaftGroupServiceFactory;
import org.apache.ignite.internal.raft.configuration.RaftConfiguration;
import org.apache.ignite.internal.raft.storage.LogStorageFactory;
import org.apache.ignite.internal.raft.storage.impl.VolatileLogStorageFactoryCreator;
import org.apache.ignite.internal.raft.util.SharedLogStorageFactoryUtils;
import org.apache.ignite.internal.replicator.ReplicaManager;
import org.apache.ignite.internal.replicator.ReplicaService;
import org.apache.ignite.internal.replicator.ZonePartitionId;
import org.apache.ignite.internal.replicator.configuration.ReplicationConfiguration;
import org.apache.ignite.internal.replicator.configuration.ReplicationExtensionConfigurationSchema;
import org.apache.ignite.internal.schema.SchemaManager;
import org.apache.ignite.internal.schema.SchemaSafeTimeTrackerImpl;
import org.apache.ignite.internal.schema.SchemaSyncService;
import org.apache.ignite.internal.schema.configuration.GcConfiguration;
import org.apache.ignite.internal.schema.configuration.GcExtensionConfigurationSchema;
import org.apache.ignite.internal.sql.api.IgniteSqlImpl;
import org.apache.ignite.internal.sql.api.PublicApiThreadingIgniteSql;
import org.apache.ignite.internal.sql.configuration.distributed.SqlDistributedConfiguration;
import org.apache.ignite.internal.sql.configuration.local.SqlLocalConfiguration;
import org.apache.ignite.internal.sql.engine.SqlQueryProcessor;
import org.apache.ignite.internal.sql.engine.exec.kill.KillCommandHandler;
import org.apache.ignite.internal.storage.DataStorageManager;
import org.apache.ignite.internal.storage.DataStorageModules;
import org.apache.ignite.internal.storage.MvPartitionStorage;
import org.apache.ignite.internal.storage.configurations.StorageConfiguration;
import org.apache.ignite.internal.storage.configurations.StorageExtensionConfigurationSchema;
import org.apache.ignite.internal.storage.engine.MvTableStorage;
import org.apache.ignite.internal.storage.pagememory.PersistentPageMemoryDataStorageModule;
import org.apache.ignite.internal.storage.pagememory.VolatilePageMemoryDataStorageModule;
import org.apache.ignite.internal.storage.pagememory.configuration.schema.PersistentPageMemoryProfileConfigurationSchema;
import org.apache.ignite.internal.storage.pagememory.configuration.schema.PersistentPageMemoryStorageEngineExtensionConfigurationSchema;
import org.apache.ignite.internal.storage.pagememory.configuration.schema.VolatilePageMemoryProfileConfigurationSchema;
import org.apache.ignite.internal.storage.pagememory.configuration.schema.VolatilePageMemoryStorageEngineExtensionConfigurationSchema;
import org.apache.ignite.internal.storage.rocksdb.configuration.schema.RocksDbProfileConfigurationSchema;
import org.apache.ignite.internal.storage.rocksdb.configuration.schema.RocksDbStorageEngineExtensionConfigurationSchema;
import org.apache.ignite.internal.systemview.SystemViewManagerImpl;
import org.apache.ignite.internal.systemview.api.SystemViewManager;
import org.apache.ignite.internal.table.StreamerReceiverRunner;
import org.apache.ignite.internal.table.TableTestUtils;
import org.apache.ignite.internal.table.distributed.TableManager;
import org.apache.ignite.internal.table.distributed.index.IndexMetaStorage;
import org.apache.ignite.internal.table.distributed.raft.MinimumRequiredTimeCollectorService;
import org.apache.ignite.internal.table.distributed.raft.MinimumRequiredTimeCollectorServiceImpl;
import org.apache.ignite.internal.table.distributed.schema.CheckCatalogVersionOnActionRequest;
import org.apache.ignite.internal.table.distributed.schema.CheckCatalogVersionOnAppendEntries;
import org.apache.ignite.internal.table.distributed.schema.SchemaSyncServiceImpl;
import org.apache.ignite.internal.table.distributed.schema.ThreadLocalPartitionCommandsMarshaller;
import org.apache.ignite.internal.testframework.TestIgnitionManager;
import org.apache.ignite.internal.tx.LockManager;
import org.apache.ignite.internal.tx.TxManager;
import org.apache.ignite.internal.tx.configuration.TransactionConfiguration;
import org.apache.ignite.internal.tx.impl.HeapLockManager;
import org.apache.ignite.internal.tx.impl.IgniteTransactionsImpl;
import org.apache.ignite.internal.tx.impl.PublicApiThreadingIgniteTransactions;
import org.apache.ignite.internal.tx.impl.RemotelyTriggeredResourceRegistry;
import org.apache.ignite.internal.tx.impl.ResourceVacuumManager;
import org.apache.ignite.internal.tx.impl.TransactionIdGenerator;
import org.apache.ignite.internal.tx.impl.TransactionInflights;
import org.apache.ignite.internal.tx.impl.TxManagerImpl;
import org.apache.ignite.internal.tx.message.TxMessageGroup;
import org.apache.ignite.internal.tx.storage.state.TxStatePartitionStorage;
import org.apache.ignite.internal.tx.storage.state.TxStateStorage;
import org.apache.ignite.internal.tx.storage.state.rocksdb.TxStateRocksDbSharedStorage;
import org.apache.ignite.internal.tx.test.TestLocalRwTxCounter;
import org.apache.ignite.internal.vault.VaultManager;
import org.apache.ignite.network.NetworkAddress;
import org.apache.ignite.raft.jraft.rpc.impl.RaftGroupEventsClientListener;
import org.apache.ignite.sql.IgniteSql;
import org.apache.ignite.tx.IgniteTransactions;
import org.jetbrains.annotations.Contract;
import org.jetbrains.annotations.Nullable;
import org.junit.jupiter.api.TestInfo;

/**
 * Fake node used in colocation tests.
 */
public class Node {
    private static final IgniteLogger LOG = Loggers.forClass(Node.class);

    private static final int DELAY_DURATION_MS = 100;

    /** The interval between two consecutive MS idle safe time syncs. */
    public static final int METASTORAGE_IDLE_SYNC_TIME_INTERVAL_MS = DELAY_DURATION_MS / 2;

    public final String name;

    public final Loza raftManager;

    private final ThreadPoolsManager threadPoolsManager;

    private final VolatileLogStorageFactoryCreator volatileLogStorageFactoryCreator;

    public final ReplicaManager replicaManager;

    public final MetaStorageManagerImpl metaStorageManager;

    private final VaultManager vaultManager;

    private final NodePropertiesImpl nodeProperties;

    public final ClusterService clusterService;

    private final LockManager lockManager;

    private final TxManager txManager;

    private final DataStorageManager dataStorageMgr;

    private final TxStateRocksDbSharedStorage sharedTxStateStorage;

    public final TableManager tableManager;

    public final DistributionZoneManager distributionZoneManager;

    private final ConfigurationManager nodeCfgMgr;

    private final ConfigurationManager clusterCfgMgr;

    public final ClusterManagementGroupManager cmgManager;

    private final SchemaManager schemaManager;

    private final SchemaSafeTimeTrackerImpl schemaSafeTimeTracker;

    public final CatalogManager catalogManager;

    public final PartitionReplicaLifecycleManager partitionReplicaLifecycleManager;

    private final SchemaSyncService schemaSyncService;

    private final ClockWaiter clockWaiter;

    private final List<IgniteComponent> nodeComponents = new CopyOnWriteArrayList<>();

    private final ConfigurationTreeGenerator nodeCfgGenerator;

    private final ConfigurationTreeGenerator clusterCfgGenerator;

    public final LowWatermarkImpl lowWatermark;

    public final RemotelyTriggeredResourceRegistry resourcesRegistry;

    private final OutgoingSnapshotsManager outgoingSnapshotsManager;

    /** Cleanup manager for tx resources. */
    private final ResourceVacuumManager resourceVacuumManager;

    /** Hybrid clock. */
    public final HybridClock hybridClock = new HybridClockImpl();

    /** Index manager. */
    private final IndexManager indexManager;

    /** Failure processor. */
    private final FailureManager failureManager;

    private final LogStorageFactory partitionsLogStorageFactory;

    private final LogStorageFactory msLogStorageFactory;

    private final LogStorageFactory cmgLogStorageFactory;

    private final IndexMetaStorage indexMetaStorage;

    private final HybridTimestampTracker observableTimestampTracker = HybridTimestampTracker.atomicTracker(null);

    public final PlacementDriverManager placementDriverManager;

    @Nullable
    private volatile InvokeInterceptor invokeInterceptor;

    private final CatalogCompactionRunner catalogCompactionRunner;

    private final SystemViewManager systemViewManager;

    private final SqlQueryProcessor sqlQueryProcessor;

    /** Index building manager. */
    private final IndexBuildingManager indexBuildingManager;

    /** Interceptor for {@link MetaStorageManager#invoke} calls. */
    @FunctionalInterface
    public interface InvokeInterceptor {
        @Nullable
        Boolean invoke(Condition condition, Collection<Operation> success, Collection<Operation> failure);
    }

    /** Constructor. */
    public Node(
            TestInfo testInfo,
            NetworkAddress address,
            NodeFinder nodeFinder,
            Path workDir,
            SystemLocalConfiguration systemLocalConfiguration,
            RaftConfiguration raftConfiguration,
            NodeAttributesConfiguration nodeAttributesConfiguration,
            StorageConfiguration storageConfiguration,
            SystemDistributedConfiguration systemConfiguration,
            ReplicationConfiguration replicationConfiguration,
            TransactionConfiguration transactionConfiguration,
            ScheduledExecutorService scheduledExecutorService,
            @Nullable InvokeInterceptor invokeInterceptor,
            GcConfiguration gcConfiguration,
            SqlLocalConfiguration sqlLocalConfiguration,
            SqlDistributedConfiguration sqlDistributedConfiguration
    ) {
        this.invokeInterceptor = invokeInterceptor;

        name = testNodeName(testInfo, address.port());

        Path dir = workDir.resolve(name);

        vaultManager = createVault(dir);

        nodeProperties = new NodePropertiesImpl(vaultManager);

        nodeCfgGenerator = new ConfigurationTreeGenerator(
                List.of(NodeConfiguration.KEY),
                List.of(
                        NetworkExtensionConfigurationSchema.class,
                        StorageExtensionConfigurationSchema.class,
                        SystemLocalExtensionConfigurationSchema.class,
                        PersistentPageMemoryStorageEngineExtensionConfigurationSchema.class,
                        VolatilePageMemoryStorageEngineExtensionConfigurationSchema.class,
                        RocksDbStorageEngineExtensionConfigurationSchema.class
                ),
                List.of(
                        PersistentPageMemoryProfileConfigurationSchema.class,
                        VolatilePageMemoryProfileConfigurationSchema.class,
                        RocksDbProfileConfigurationSchema.class,
                        StaticNodeFinderConfigurationSchema.class,
                        MulticastNodeFinderConfigurationSchema.class
                )
        );

        Path configPath = dir.resolve("config");
        TestIgnitionManager.writeConfigurationFileApplyingTestDefaults(configPath);

        nodeCfgMgr = new ConfigurationManager(
                List.of(NodeConfiguration.KEY),
                new LocalFileConfigurationStorage(configPath, nodeCfgGenerator, null),
                nodeCfgGenerator,
                new TestConfigurationValidator()
        );

        var clusterIdHolder = new ClusterIdHolder();

        clusterService = ClusterServiceTestUtils.clusterService(
                testInfo,
                address.port(),
                nodeFinder,
                new InMemoryStaleIds(),
                clusterIdHolder
        );

        lockManager = HeapLockManager.smallInstance();

        var raftGroupEventsClientListener = new RaftGroupEventsClientListener();

        ComponentWorkingDir partitionsWorkDir = partitionsPath(systemLocalConfiguration, dir);

        partitionsLogStorageFactory = SharedLogStorageFactoryUtils.create(clusterService.nodeName(), partitionsWorkDir.raftLogPath());

        RaftGroupOptionsConfigurer partitionRaftConfigurer =
                RaftGroupOptionsConfigHelper.configureProperties(partitionsLogStorageFactory, partitionsWorkDir.metaPath());

        MetricManager metricManager = new NoOpMetricManager();

        raftManager = new Loza(
                clusterService,
                metricManager,
                raftConfiguration,
                hybridClock,
                raftGroupEventsClientListener,
                new NoOpFailureManager()
        );

        failureManager = new NoOpFailureManager();

        var clusterStateStorage = new TestClusterStateStorage();
        var logicalTopology = new LogicalTopologyImpl(clusterStateStorage, failureManager);

        var clusterInitializer = new ClusterInitializer(
                clusterService,
                hocon -> hocon,
                new TestConfigurationValidator(),
                new SystemPropertiesNodeProperties()
        );

        ComponentWorkingDir cmgWorkDir = new ComponentWorkingDir(dir.resolve("cmg"));

        cmgLogStorageFactory =
                SharedLogStorageFactoryUtils.create(clusterService.nodeName(), cmgWorkDir.raftLogPath());

        RaftGroupOptionsConfigurer cmgRaftConfigurer =
                RaftGroupOptionsConfigHelper.configureProperties(cmgLogStorageFactory, cmgWorkDir.metaPath());

        cmgManager = new ClusterManagementGroupManager(
                vaultManager,
                new SystemDisasterRecoveryStorage(vaultManager),
                clusterService,
                clusterInitializer,
                raftManager,
                clusterStateStorage,
                logicalTopology,
                new NodeAttributesCollector(nodeAttributesConfiguration, storageConfiguration),
                failureManager,
                clusterIdHolder,
                cmgRaftConfigurer,
                metricManager
        );

        LogicalTopologyServiceImpl logicalTopologyService = new LogicalTopologyServiceImpl(logicalTopology, cmgManager);

        var readOperationForCompactionTracker = new ReadOperationForCompactionTracker();

        var keyValueStorage = new RocksDbKeyValueStorage(
                name,
                resolveDir(dir, "metaStorageTestKeyValue"),
                failureManager,
                readOperationForCompactionTracker,
                scheduledExecutorService
        );

        var topologyAwareRaftGroupServiceFactory = new TopologyAwareRaftGroupServiceFactory(
                clusterService,
                logicalTopologyService,
                Loza.FACTORY,
                raftGroupEventsClientListener
        );

        ComponentWorkingDir metastorageWorkDir = new ComponentWorkingDir(dir.resolve("metastorage"));

        msLogStorageFactory =
                SharedLogStorageFactoryUtils.create(clusterService.nodeName(), metastorageWorkDir.raftLogPath());

        RaftGroupOptionsConfigurer msRaftConfigurer =
                RaftGroupOptionsConfigHelper.configureProperties(msLogStorageFactory, metastorageWorkDir.metaPath());

        metaStorageManager = new MetaStorageManagerImpl(
                clusterService,
                cmgManager,
                logicalTopologyService,
                raftManager,
                keyValueStorage,
                hybridClock,
                topologyAwareRaftGroupServiceFactory,
                new NoOpMetricManager(),
                systemConfiguration,
                msRaftConfigurer,
                readOperationForCompactionTracker
        ) {
            @Override
            public CompletableFuture<Boolean> invoke(
                    Condition condition,
                    List<Operation> success,
                    List<Operation> failure
            ) {
                InvokeInterceptor invokeInterceptor = Node.this.invokeInterceptor;

                if (invokeInterceptor != null) {
                    Boolean res = invokeInterceptor.invoke(condition, success, failure);

                    if (res != null) {
                        return completedFuture(res);
                    }
                }

                return super.invoke(condition, success, failure);
            }

            @Override
            public CompletableFuture<Boolean> invoke(Condition condition, Operation success, Operation failure) {
                InvokeInterceptor invokeInterceptor = Node.this.invokeInterceptor;

                if (invokeInterceptor != null) {
                    Boolean res = invokeInterceptor.invoke(condition, List.of(success), List.of(failure));

                    if (res != null) {
                        return completedFuture(res);
                    }
                }

                return super.invoke(condition, success, failure);
            }
        };

        threadPoolsManager = new ThreadPoolsManager(name, metricManager);

        LongSupplier partitionIdleSafeTimePropagationPeriodMsSupplier = () -> 10L;

        clockWaiter = new ClockWaiter(name, hybridClock, threadPoolsManager.commonScheduler());

        var clockService = new ClockServiceImpl(
                hybridClock,
                clockWaiter,
                () -> TestIgnitionManager.DEFAULT_MAX_CLOCK_SKEW_MS,
                skew -> {}
        );

        ReplicaService replicaSvc = new ReplicaService(
                clusterService.messagingService(),
                clockService,
                threadPoolsManager.partitionOperationsExecutor(),
                replicationConfiguration,
                threadPoolsManager.commonScheduler()
        );

        resourcesRegistry = new RemotelyTriggeredResourceRegistry();

        placementDriverManager = new PlacementDriverManager(
                name,
                metaStorageManager,
                MetastorageGroupId.INSTANCE,
                clusterService,
                cmgManager::metaStorageNodes,
                logicalTopologyService,
                raftManager,
                topologyAwareRaftGroupServiceFactory,
                clockService,
                failureManager,
                nodeProperties,
                replicationConfiguration,
                Runnable::run,
                metricManager,
                zoneId -> completedFuture(Set.of()),
                zoneId -> null
        );

        var transactionInflights = new TransactionInflights(placementDriverManager.placementDriver(), clockService);

        var cfgStorage = new DistributedConfigurationStorage("test", metaStorageManager);

        clusterCfgGenerator = new ConfigurationTreeGenerator(
                List.of(ClusterConfiguration.KEY),
                List.of(
                        GcExtensionConfigurationSchema.class,
                        ReplicationExtensionConfigurationSchema.class,
                        SystemDistributedExtensionConfigurationSchema.class
                ),
                List.of()
        );

        clusterCfgMgr = new ConfigurationManager(
                List.of(ClusterConfiguration.KEY),
                cfgStorage,
                clusterCfgGenerator,
                new TestConfigurationValidator()
        );

        ConfigurationRegistry clusterConfigRegistry = clusterCfgMgr.configurationRegistry();

        var registry = new MetaStorageRevisionListenerRegistry(metaStorageManager);

        DataStorageModules dataStorageModules = new DataStorageModules(List.of(
                new PersistentPageMemoryDataStorageModule(),
                new NonVolatileTestDataStorageModule(),
                new VolatilePageMemoryDataStorageModule()
        ));

        Path storagePath = dir.resolve("storage");

        dataStorageMgr = new DataStorageManager(
                dataStorageModules.createStorageEngines(
                        name,
                        new NoOpMetricManager(),
                        nodeCfgMgr.configurationRegistry(),
                        dir.resolve("storage"),
                        null,
                        failureManager,
                        partitionsLogStorageFactory,
                        hybridClock,
                        scheduledExecutorService
                ),
                storageConfiguration
        );

        lowWatermark = new LowWatermarkImpl(
                name,
                gcConfiguration.lowWatermark(),
                clockService,
                vaultManager,
                failureManager,
                clusterService.messagingService()
        );

        txManager = new TxManagerImpl(
                transactionConfiguration,
                systemConfiguration,
                clusterService,
                replicaSvc,
                lockManager,
                clockService,
                new TransactionIdGenerator(address.port()),
                placementDriverManager.placementDriver(),
                partitionIdleSafeTimePropagationPeriodMsSupplier,
                new TestLocalRwTxCounter(),
                resourcesRegistry,
                transactionInflights,
                lowWatermark,
                threadPoolsManager.commonScheduler(),
                metricManager
        );

        volatileLogStorageFactoryCreator = new VolatileLogStorageFactoryCreator(name, workDir.resolve("volatile-log-spillout-" + name));

        replicaManager = new ReplicaManager(
                name,
                clusterService,
                cmgManager,
                clockService,
                Set.of(PartitionReplicationMessageGroup.class, TxMessageGroup.class),
                placementDriverManager.placementDriver(),
                threadPoolsManager.partitionOperationsExecutor(),
                partitionIdleSafeTimePropagationPeriodMsSupplier,
                new NoOpFailureManager(),
                new ThreadLocalPartitionCommandsMarshaller(clusterService.serializationRegistry()),
                topologyAwareRaftGroupServiceFactory,
                raftManager,
                partitionRaftConfigurer,
                volatileLogStorageFactoryCreator,
                threadPoolsManager.tableIoExecutor(),
                replicaGrpId -> metaStorageManager.get(pendingPartAssignmentsQueueKey((ZonePartitionId) replicaGrpId))
<<<<<<< HEAD
                        .thenApply(entry -> new IgniteBiTuple<>(entry.value(), entry.revision()))
=======
                        .thenApply(Entry::value),
                threadPoolsManager.commonScheduler()
>>>>>>> ef37739b
        );

        LongSupplier delayDurationMsSupplier = () -> DELAY_DURATION_MS;

        catalogManager = new CatalogManagerImpl(
                new UpdateLogImpl(metaStorageManager, failureManager),
                clockService,
                failureManager,
                nodeProperties,
                delayDurationMsSupplier
        );

        raftManager.appendEntriesRequestInterceptor(new CheckCatalogVersionOnAppendEntries(catalogManager));
        raftManager.actionRequestInterceptor(new CheckCatalogVersionOnActionRequest(catalogManager));

        indexMetaStorage = new IndexMetaStorage(catalogManager, lowWatermark, metaStorageManager);

        schemaManager = new SchemaManager(registry, catalogManager);

        schemaSafeTimeTracker = new SchemaSafeTimeTrackerImpl(metaStorageManager.clusterTime());
        metaStorageManager.registerNotificationEnqueuedListener(schemaSafeTimeTracker);

        schemaSyncService = new SchemaSyncServiceImpl(schemaSafeTimeTracker, delayDurationMsSupplier);

        MinimumRequiredTimeCollectorService minTimeCollectorService = new MinimumRequiredTimeCollectorServiceImpl();

        catalogCompactionRunner = new CatalogCompactionRunner(
                name,
                (CatalogManagerImpl) catalogManager,
                clusterService.messagingService(),
                logicalTopologyService,
                placementDriverManager.placementDriver(),
                replicaSvc,
                clockService,
                schemaSyncService,
                clusterService.topologyService(),
                nodeProperties,
                clockService::nowLong,
                minTimeCollectorService,
                new RebalanceMinimumRequiredTimeProviderImpl(metaStorageManager, catalogManager));

        metaStorageManager.addElectionListener(catalogCompactionRunner::updateCoordinator);

        lowWatermark.listen(LowWatermarkEvent.LOW_WATERMARK_CHANGED,
                params -> catalogCompactionRunner.onLowWatermarkChanged(((ChangeLowWatermarkEventParameters) params).newLowWatermark()));

        SystemDistributedConfiguration systemDistributedConfiguration =
                clusterConfigRegistry.getConfiguration(SystemDistributedExtensionConfiguration.KEY).system();

        distributionZoneManager = new DistributionZoneManager(
                name,
                () -> clusterService.topologyService().localMember().id(),
                registry,
                metaStorageManager,
                logicalTopologyService,
                catalogManager,
                systemDistributedConfiguration,
                clockService,
                metricManager
        );

        sharedTxStateStorage = new TxStateRocksDbSharedStorage(
                name,
                storagePath.resolve("tx-state"),
                threadPoolsManager.commonScheduler(),
                threadPoolsManager.tableIoExecutor(),
                partitionsLogStorageFactory,
                failureManager
        );

        outgoingSnapshotsManager = new OutgoingSnapshotsManager(name, clusterService.messagingService(), failureManager);

        partitionReplicaLifecycleManager = new PartitionReplicaLifecycleManager(
                catalogManager,
                replicaManager,
                distributionZoneManager,
                metaStorageManager,
                clusterService.topologyService(),
                lowWatermark,
                failureManager,
                nodeProperties,
                threadPoolsManager.tableIoExecutor(),
                threadPoolsManager.rebalanceScheduler(),
                threadPoolsManager.partitionOperationsExecutor(),
                clockService,
                placementDriverManager.placementDriver(),
                schemaSyncService,
                systemDistributedConfiguration,
                sharedTxStateStorage,
                txManager,
                schemaManager,
                dataStorageMgr,
                outgoingSnapshotsManager
        );

        resourceVacuumManager = new ResourceVacuumManager(
                name,
                resourcesRegistry,
                clusterService.topologyService(),
                clusterService.messagingService(),
                transactionInflights,
                txManager,
                lowWatermark,
                failureManager,
                metricManager
        );

        tableManager = new TableManager(
                name,
                registry,
                gcConfiguration,
                transactionConfiguration,
                replicationConfiguration,
                clusterService.messagingService(),
                clusterService.topologyService(),
                clusterService.serializationRegistry(),
                replicaManager,
                lockManager,
                replicaSvc,
                txManager,
                dataStorageMgr,
                sharedTxStateStorage,
                metaStorageManager,
                schemaManager,
                threadPoolsManager.tableIoExecutor(),
                threadPoolsManager.partitionOperationsExecutor(),
                threadPoolsManager.rebalanceScheduler(),
                threadPoolsManager.commonScheduler(),
                clockService,
                outgoingSnapshotsManager,
                distributionZoneManager,
                schemaSyncService,
                catalogManager,
                failureManager,
                observableTimestampTracker,
                placementDriverManager.placementDriver(),
                () -> mock(IgniteSql.class),
                resourcesRegistry,
                lowWatermark,
                transactionInflights,
                indexMetaStorage,
                partitionsLogStorageFactory,
                partitionReplicaLifecycleManager,
                nodeProperties,
                minTimeCollectorService,
                systemDistributedConfiguration,
                metricManager,
                TableTestUtils.NOOP_PARTITION_MODIFICATION_COUNTER_FACTORY
        ) {

            @Override
            protected MvTableStorage createTableStorage(CatalogTableDescriptor tableDescriptor, CatalogZoneDescriptor zoneDescriptor) {
                MvTableStorage storage = createSpy(super.createTableStorage(tableDescriptor, zoneDescriptor));

                var partitionStorages = new ConcurrentHashMap<Integer, MvPartitionStorage>();

                doAnswer(invocation -> {
                    Integer partitionId = invocation.getArgument(0);

                    return partitionStorages.computeIfAbsent(partitionId, id -> {
                        try {
                            return (MvPartitionStorage) createSpy(invocation.callRealMethod());
                        } catch (Throwable e) {
                            throw new RuntimeException(e);
                        }
                    });
                }).when(storage).getMvPartition(anyInt());

                return storage;
            }

            @Override
            protected TxStateStorage createTxStateTableStorage(
                    CatalogTableDescriptor tableDescriptor,
                    CatalogZoneDescriptor zoneDescriptor
            ) {
                return createSpy(super.createTxStateTableStorage(tableDescriptor, zoneDescriptor));
            }
        };

        tableManager.setStreamerReceiverRunner(mock(StreamerReceiverRunner.class));

        indexManager = new IndexManager(
                schemaManager,
                tableManager,
                catalogManager,
                threadPoolsManager.tableIoExecutor(),
                registry,
                lowWatermark
        );

        indexBuildingManager = new IndexBuildingManager(
                name,
                replicaSvc,
                catalogManager,
                metaStorageManager,
                indexManager,
                indexMetaStorage,
                placementDriverManager.placementDriver(),
                clusterService,
                logicalTopologyService,
                clockService,
                failureManager,
                nodeProperties,
                lowWatermark,
                txManager
        );

        systemViewManager = new SystemViewManagerImpl(name, catalogManager, failureManager);

        sqlQueryProcessor = new SqlQueryProcessor(
                clusterService,
                logicalTopologyService,
                tableManager,
                schemaManager,
                dataStorageMgr,
                replicaSvc,
                clockService,
                schemaSyncService,
                catalogManager,
                new NoOpMetricManager(),
                systemViewManager,
                failureManager,
                placementDriverManager.placementDriver(),
                sqlDistributedConfiguration,
                sqlLocalConfiguration,
                transactionInflights,
                txManager,
                nodeProperties,
                lowWatermark,
                threadPoolsManager.commonScheduler(),
                new KillCommandHandler(name, logicalTopologyService, clusterService.messagingService()),
                mock(EventLog.class)
        );
    }

    public IgniteTransactions transactions() {
        IgniteTransactionsImpl transactions = new IgniteTransactionsImpl(txManager, observableTimestampTracker);
        return new PublicApiThreadingIgniteTransactions(transactions, ForkJoinPool.commonPool());
    }

    public IgniteSql sql() {
        IgniteSqlImpl igniteSql = new IgniteSqlImpl(sqlQueryProcessor, observableTimestampTracker, threadPoolsManager.commonScheduler());
        return new PublicApiThreadingIgniteSql(igniteSql, ForkJoinPool.commonPool());
    }

    public void waitForMetadataCompletenessAtNow() {
        assertThat(schemaSyncService.waitForMetadataCompleteness(hybridClock.now()), willCompleteSuccessfully());
    }

    /**
     * Starts the created components.
     */
    public CompletableFuture<Void> start() {
        ComponentContext componentContext = new ComponentContext();

        IgniteComponent[] componentsToStartBeforeJoin = {
                threadPoolsManager,
                vaultManager,
                nodeProperties,
                nodeCfgMgr,
                failureManager,
                clusterService,
                partitionsLogStorageFactory,
                msLogStorageFactory,
                cmgLogStorageFactory,
                raftManager,
                cmgManager,
                lowWatermark
        };

        IgniteComponent[] componentsToStartAfterJoin = {
                metaStorageManager,
                clusterCfgMgr,
                placementDriverManager,
                clockWaiter,
                catalogManager,
                catalogCompactionRunner,
                indexMetaStorage,
                distributionZoneManager,
                volatileLogStorageFactoryCreator,
                replicaManager,
                txManager,
                dataStorageMgr,
                schemaManager,
                sharedTxStateStorage,
                outgoingSnapshotsManager,
                partitionReplicaLifecycleManager,
                tableManager,
                indexManager,
                indexBuildingManager,
                resourceVacuumManager,
                systemViewManager,
                sqlQueryProcessor
        };

        return startComponentsAsync(componentContext, componentsToStartBeforeJoin)
                .thenCompose(v -> cmgManager.joinFuture())
                .thenComposeAsync(v -> {
                    CompletableFuture<Void> componentsStartAfterJoin = startComponentsAsync(componentContext, componentsToStartAfterJoin);

                    return metaStorageManager.recoveryFinishedFuture()
                            .thenCompose(rev -> allOf(
                                    metaStorageManager.notifyRevisionUpdateListenerOnStart(),
                                    componentsStartAfterJoin
                            ));
                })
                .thenCompose(v -> metaStorageManager.deployWatches())
                .thenCompose(v -> cmgManager.onJoinReady())
                .thenCompose(v -> catalogManager.catalogInitializationFuture())
                .thenRun(lowWatermark::scheduleUpdates);
    }

    private CompletableFuture<Void> startComponentsAsync(ComponentContext componentContext, IgniteComponent... components) {
        var componentStartFutures = new CompletableFuture[components.length];

        for (int compIdx = 0; compIdx < components.length; compIdx++) {
            IgniteComponent component = components[compIdx];
            componentStartFutures[compIdx] = component.startAsync(componentContext);
            nodeComponents.add(component);
        }

        return allOf(componentStartFutures);
    }

    /**
     * Stops the created components.
     */
    public void stop() {
        invokeInterceptor = null;

        List<IgniteComponent> components = new ArrayList<>(nodeComponents);
        reverse(components);

        for (IgniteComponent component : components) {
            try {
                component.beforeNodeStop();
            } catch (Exception e) {
                LOG.error("Unable to execute before node stop [component={}]", e, component);
            }
        }

        assertThat(stopAsync(new ComponentContext(), components), willCompleteSuccessfully());

        nodeCfgGenerator.close();
        clusterCfgGenerator.close();
    }

    public void setInvokeInterceptor(@Nullable InvokeInterceptor invokeInterceptor) {
        this.invokeInterceptor = invokeInterceptor;
    }

    private static Path resolveDir(Path workDir, String dirName) {
        Path newDirPath = workDir.resolve(dirName);

        try {
            return Files.createDirectories(newDirPath);
        } catch (IOException e) {
            throw new IgniteInternalException(e);
        }
    }

    public @Nullable TxStatePartitionStorage txStatePartitionStorage(int zoneId, int partitionId) {
        return partitionReplicaLifecycleManager.txStatePartitionStorage(zoneId, partitionId);
    }

    public HybridTimestamp currentSafeTimeForZonePartition(int zoneId, int partId) {
        return partitionReplicaLifecycleManager.currentSafeTimeForZonePartition(zoneId, partId);
    }

    public DataStorageManager dataStorageManager() {
        return dataStorageMgr;
    }

    public TxManager txManager() {
        return txManager;
    }

    /**
     * Returns the primary replica for given zone's partition 0. If there is no primary yet, waits for it.
     *
     * @param zoneId ID of the zone.
     */
    public ReplicaMeta getPrimaryReplica(int zoneId) throws InterruptedException {
        assertTrue(waitForCondition(() -> getNullablePrimaryReplica(zoneId) != null, SECONDS.toMillis(10)));

        ReplicaMeta primaryReplica = getNullablePrimaryReplica(zoneId);
        assertThat(primaryReplica, is(notNullValue()));
        return primaryReplica;
    }

    private @Nullable ReplicaMeta getNullablePrimaryReplica(int zoneId) {
        CompletableFuture<ReplicaMeta> primaryReplicaFuture = placementDriverManager.placementDriver().getPrimaryReplica(
                new ZonePartitionId(zoneId, 0),
                hybridClock.now()
        );

        assertThat(primaryReplicaFuture, willCompleteSuccessfully());
        return primaryReplicaFuture.join();
    }

    @Contract("null -> null")
    private static <T> @Nullable T createSpy(@Nullable T object) {
        if (object == null) {
            return null;
        }

        return isMock(object) ? object : spy(object);
    }
}<|MERGE_RESOLUTION|>--- conflicted
+++ resolved
@@ -653,12 +653,8 @@
                 volatileLogStorageFactoryCreator,
                 threadPoolsManager.tableIoExecutor(),
                 replicaGrpId -> metaStorageManager.get(pendingPartAssignmentsQueueKey((ZonePartitionId) replicaGrpId))
-<<<<<<< HEAD
-                        .thenApply(entry -> new IgniteBiTuple<>(entry.value(), entry.revision()))
-=======
-                        .thenApply(Entry::value),
+                        .thenApply(entry -> new IgniteBiTuple<>(entry.value(), entry.revision())),
                 threadPoolsManager.commonScheduler()
->>>>>>> ef37739b
         );
 
         LongSupplier delayDurationMsSupplier = () -> DELAY_DURATION_MS;
