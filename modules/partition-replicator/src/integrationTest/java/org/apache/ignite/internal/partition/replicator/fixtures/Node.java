/*
 * Licensed to the Apache Software Foundation (ASF) under one or more
 * contributor license agreements. See the NOTICE file distributed with
 * this work for additional information regarding copyright ownership.
 * The ASF licenses this file to You under the Apache License, Version 2.0
 * (the "License"); you may not use this file except in compliance with
 * the License. You may obtain a copy of the License at
 *
 *      http://www.apache.org/licenses/LICENSE-2.0
 *
 * Unless required by applicable law or agreed to in writing, software
 * distributed under the License is distributed on an "AS IS" BASIS,
 * WITHOUT WARRANTIES OR CONDITIONS OF ANY KIND, either express or implied.
 * See the License for the specific language governing permissions and
 * limitations under the License.
 */

package org.apache.ignite.internal.partition.replicator.fixtures;

import static java.util.Collections.reverse;
import static java.util.concurrent.CompletableFuture.allOf;
import static java.util.concurrent.CompletableFuture.completedFuture;
import static org.apache.ignite.internal.BaseIgniteRestartTest.createVault;
import static org.apache.ignite.internal.configuration.IgnitePaths.partitionsPath;
import static org.apache.ignite.internal.distributionzones.rebalance.RebalanceUtil.REBALANCE_SCHEDULER_POOL_SIZE;
import static org.apache.ignite.internal.distributionzones.rebalance.ZoneRebalanceUtil.pendingPartAssignmentsQueueKey;
import static org.apache.ignite.internal.testframework.IgniteTestUtils.testNodeName;
import static org.apache.ignite.internal.testframework.matchers.CompletableFutureMatcher.willCompleteSuccessfully;
import static org.apache.ignite.internal.testframework.matchers.CompletableFutureMatcher.willSucceedIn;
import static org.apache.ignite.internal.util.IgniteUtils.stopAsync;
import static org.hamcrest.MatcherAssert.assertThat;
import static org.mockito.Mockito.mock;
import static org.mockito.Mockito.spy;
import static org.mockito.internal.util.MockUtil.isMock;

import java.io.IOException;
import java.nio.file.Files;
import java.nio.file.Path;
import java.util.ArrayList;
import java.util.Collection;
import java.util.List;
import java.util.Set;
import java.util.concurrent.CompletableFuture;
import java.util.concurrent.CopyOnWriteArrayList;
import java.util.concurrent.Executors;
import java.util.concurrent.ForkJoinPool;
import java.util.concurrent.ScheduledExecutorService;
import java.util.concurrent.TimeUnit;
import java.util.function.LongSupplier;
import org.apache.ignite.internal.app.ThreadPoolsManager;
import org.apache.ignite.internal.catalog.CatalogManager;
import org.apache.ignite.internal.catalog.CatalogManagerImpl;
import org.apache.ignite.internal.catalog.compaction.CatalogCompactionRunner;
import org.apache.ignite.internal.catalog.descriptors.CatalogTableDescriptor;
import org.apache.ignite.internal.catalog.descriptors.CatalogZoneDescriptor;
import org.apache.ignite.internal.catalog.storage.UpdateLogImpl;
import org.apache.ignite.internal.cluster.management.ClusterIdHolder;
import org.apache.ignite.internal.cluster.management.ClusterInitializer;
import org.apache.ignite.internal.cluster.management.ClusterManagementGroupManager;
import org.apache.ignite.internal.cluster.management.NodeAttributesCollector;
import org.apache.ignite.internal.cluster.management.configuration.NodeAttributesConfiguration;
import org.apache.ignite.internal.cluster.management.raft.TestClusterStateStorage;
import org.apache.ignite.internal.cluster.management.topology.LogicalTopologyImpl;
import org.apache.ignite.internal.cluster.management.topology.LogicalTopologyServiceImpl;
import org.apache.ignite.internal.configuration.ClusterConfiguration;
import org.apache.ignite.internal.configuration.ComponentWorkingDir;
import org.apache.ignite.internal.configuration.ConfigurationManager;
import org.apache.ignite.internal.configuration.ConfigurationRegistry;
import org.apache.ignite.internal.configuration.ConfigurationTreeGenerator;
import org.apache.ignite.internal.configuration.NodeConfiguration;
import org.apache.ignite.internal.configuration.RaftGroupOptionsConfigHelper;
import org.apache.ignite.internal.configuration.SystemDistributedConfiguration;
import org.apache.ignite.internal.configuration.SystemDistributedExtensionConfiguration;
import org.apache.ignite.internal.configuration.SystemDistributedExtensionConfigurationSchema;
import org.apache.ignite.internal.configuration.SystemLocalConfiguration;
import org.apache.ignite.internal.configuration.storage.DistributedConfigurationStorage;
import org.apache.ignite.internal.configuration.storage.LocalFileConfigurationStorage;
import org.apache.ignite.internal.configuration.validation.TestConfigurationValidator;
import org.apache.ignite.internal.disaster.system.SystemDisasterRecoveryStorage;
import org.apache.ignite.internal.distributionzones.DistributionZoneManager;
import org.apache.ignite.internal.distributionzones.rebalance.RebalanceMinimumRequiredTimeProviderImpl;
import org.apache.ignite.internal.eventlog.api.EventLog;
import org.apache.ignite.internal.failure.FailureManager;
import org.apache.ignite.internal.failure.NoOpFailureManager;
import org.apache.ignite.internal.hlc.ClockServiceImpl;
import org.apache.ignite.internal.hlc.ClockWaiter;
import org.apache.ignite.internal.hlc.HybridClock;
import org.apache.ignite.internal.hlc.HybridClockImpl;
import org.apache.ignite.internal.hlc.HybridTimestampTracker;
import org.apache.ignite.internal.index.IndexBuildingManager;
import org.apache.ignite.internal.index.IndexManager;
import org.apache.ignite.internal.lang.IgniteInternalException;
import org.apache.ignite.internal.logger.IgniteLogger;
import org.apache.ignite.internal.logger.Loggers;
import org.apache.ignite.internal.lowwatermark.LowWatermarkImpl;
import org.apache.ignite.internal.lowwatermark.event.ChangeLowWatermarkEventParameters;
import org.apache.ignite.internal.lowwatermark.event.LowWatermarkEvent;
import org.apache.ignite.internal.manager.ComponentContext;
import org.apache.ignite.internal.manager.IgniteComponent;
import org.apache.ignite.internal.metastorage.Entry;
import org.apache.ignite.internal.metastorage.MetaStorageManager;
import org.apache.ignite.internal.metastorage.configuration.MetaStorageConfiguration;
import org.apache.ignite.internal.metastorage.dsl.Condition;
import org.apache.ignite.internal.metastorage.dsl.Operation;
import org.apache.ignite.internal.metastorage.impl.MetaStorageManagerImpl;
import org.apache.ignite.internal.metastorage.impl.MetaStorageRevisionListenerRegistry;
import org.apache.ignite.internal.metastorage.server.ReadOperationForCompactionTracker;
import org.apache.ignite.internal.metastorage.server.persistence.RocksDbKeyValueStorage;
import org.apache.ignite.internal.metastorage.server.raft.MetastorageGroupId;
import org.apache.ignite.internal.metrics.NoOpMetricManager;
import org.apache.ignite.internal.network.ClusterService;
import org.apache.ignite.internal.network.NodeFinder;
import org.apache.ignite.internal.network.configuration.NetworkExtensionConfigurationSchema;
import org.apache.ignite.internal.network.recovery.InMemoryStaleIds;
import org.apache.ignite.internal.network.utils.ClusterServiceTestUtils;
import org.apache.ignite.internal.pagememory.configuration.schema.PersistentPageMemoryProfileConfigurationSchema;
import org.apache.ignite.internal.pagememory.configuration.schema.VolatilePageMemoryProfileConfigurationSchema;
import org.apache.ignite.internal.partition.replicator.PartitionReplicaLifecycleManager;
import org.apache.ignite.internal.partition.replicator.network.PartitionReplicationMessageGroup;
import org.apache.ignite.internal.partition.replicator.raft.snapshot.outgoing.OutgoingSnapshotsManager;
import org.apache.ignite.internal.placementdriver.PlacementDriverManager;
import org.apache.ignite.internal.raft.Loza;
import org.apache.ignite.internal.raft.RaftGroupOptionsConfigurer;
import org.apache.ignite.internal.raft.client.TopologyAwareRaftGroupServiceFactory;
import org.apache.ignite.internal.raft.configuration.RaftConfiguration;
import org.apache.ignite.internal.raft.storage.LogStorageFactory;
import org.apache.ignite.internal.raft.storage.impl.LocalLogStorageFactory;
import org.apache.ignite.internal.raft.util.SharedLogStorageFactoryUtils;
import org.apache.ignite.internal.replicator.ReplicaManager;
import org.apache.ignite.internal.replicator.ReplicaService;
import org.apache.ignite.internal.replicator.ZonePartitionId;
import org.apache.ignite.internal.replicator.configuration.ReplicationConfiguration;
import org.apache.ignite.internal.schema.SchemaManager;
import org.apache.ignite.internal.schema.SchemaSyncService;
import org.apache.ignite.internal.schema.configuration.GcConfiguration;
import org.apache.ignite.internal.schema.configuration.GcExtensionConfigurationSchema;
import org.apache.ignite.internal.schema.configuration.StorageUpdateConfiguration;
import org.apache.ignite.internal.schema.configuration.StorageUpdateExtensionConfiguration;
import org.apache.ignite.internal.schema.configuration.StorageUpdateExtensionConfigurationSchema;
import org.apache.ignite.internal.sql.api.IgniteSqlImpl;
import org.apache.ignite.internal.sql.api.PublicApiThreadingIgniteSql;
import org.apache.ignite.internal.sql.configuration.distributed.SqlDistributedConfiguration;
import org.apache.ignite.internal.sql.configuration.local.SqlLocalConfiguration;
import org.apache.ignite.internal.sql.engine.SqlQueryProcessor;
import org.apache.ignite.internal.sql.engine.exec.kill.KillCommandHandler;
import org.apache.ignite.internal.storage.DataStorageManager;
import org.apache.ignite.internal.storage.DataStorageModules;
import org.apache.ignite.internal.storage.configurations.StorageConfiguration;
import org.apache.ignite.internal.storage.configurations.StorageExtensionConfigurationSchema;
import org.apache.ignite.internal.storage.engine.MvTableStorage;
import org.apache.ignite.internal.storage.pagememory.PersistentPageMemoryDataStorageModule;
import org.apache.ignite.internal.storage.pagememory.configuration.schema.PersistentPageMemoryStorageEngineExtensionConfigurationSchema;
import org.apache.ignite.internal.storage.pagememory.configuration.schema.VolatilePageMemoryStorageEngineExtensionConfigurationSchema;
import org.apache.ignite.internal.systemview.SystemViewManagerImpl;
import org.apache.ignite.internal.systemview.api.SystemViewManager;
import org.apache.ignite.internal.table.StreamerReceiverRunner;
import org.apache.ignite.internal.table.distributed.TableManager;
import org.apache.ignite.internal.table.distributed.index.IndexMetaStorage;
import org.apache.ignite.internal.table.distributed.raft.MinimumRequiredTimeCollectorService;
import org.apache.ignite.internal.table.distributed.raft.MinimumRequiredTimeCollectorServiceImpl;
import org.apache.ignite.internal.table.distributed.schema.CheckCatalogVersionOnActionRequest;
import org.apache.ignite.internal.table.distributed.schema.CheckCatalogVersionOnAppendEntries;
import org.apache.ignite.internal.table.distributed.schema.SchemaSyncServiceImpl;
import org.apache.ignite.internal.table.distributed.schema.ThreadLocalPartitionCommandsMarshaller;
import org.apache.ignite.internal.testframework.TestIgnitionManager;
import org.apache.ignite.internal.thread.NamedThreadFactory;
import org.apache.ignite.internal.tx.LockManager;
import org.apache.ignite.internal.tx.TxManager;
import org.apache.ignite.internal.tx.configuration.TransactionConfiguration;
import org.apache.ignite.internal.tx.impl.HeapLockManager;
import org.apache.ignite.internal.tx.impl.IgniteTransactionsImpl;
import org.apache.ignite.internal.tx.impl.PublicApiThreadingIgniteTransactions;
import org.apache.ignite.internal.tx.impl.RemotelyTriggeredResourceRegistry;
import org.apache.ignite.internal.tx.impl.ResourceVacuumManager;
import org.apache.ignite.internal.tx.impl.TransactionIdGenerator;
import org.apache.ignite.internal.tx.impl.TransactionInflights;
import org.apache.ignite.internal.tx.impl.TxManagerImpl;
import org.apache.ignite.internal.tx.message.TxMessageGroup;
import org.apache.ignite.internal.tx.storage.state.TxStatePartitionStorage;
import org.apache.ignite.internal.tx.storage.state.TxStateStorage;
import org.apache.ignite.internal.tx.storage.state.rocksdb.TxStateRocksDbSharedStorage;
import org.apache.ignite.internal.tx.test.TestLocalRwTxCounter;
import org.apache.ignite.internal.vault.VaultManager;
import org.apache.ignite.network.NetworkAddress;
import org.apache.ignite.raft.jraft.rpc.impl.RaftGroupEventsClientListener;
import org.apache.ignite.sql.IgniteSql;
import org.apache.ignite.tx.IgniteTransactions;
import org.jetbrains.annotations.Nullable;
import org.junit.jupiter.api.TestInfo;

/**
 * Fake node used in colocation tests.
 */
public class Node {
    private static final IgniteLogger LOG = Loggers.forClass(Node.class);

    private static final int DELAY_DURATION_MS = 100;

    /** The interval between two consecutive MS idle safe time syncs. */
    public static final int METASTORAGE_IDLE_SYNC_TIME_INTERVAL_MS = DELAY_DURATION_MS / 2;

    public final String name;

    private final Loza raftManager;

    private final ThreadPoolsManager threadPoolsManager;

    public final ReplicaManager replicaManager;

    public final MetaStorageManager metaStorageManager;

    private final VaultManager vaultManager;

    public final ClusterService clusterService;

    private final LockManager lockManager;

    private final TxManager txManager;

    private final DataStorageManager dataStorageMgr;

    private final TxStateRocksDbSharedStorage sharedTxStateStorage;

    public final TableManager tableManager;

    public final DistributionZoneManager distributionZoneManager;

    private final ConfigurationManager nodeCfgMgr;

    private final ConfigurationManager clusterCfgMgr;

    public final ClusterManagementGroupManager cmgManager;

    private final SchemaManager schemaManager;

    public final CatalogManager catalogManager;

    private final PartitionReplicaLifecycleManager partitionReplicaLifecycleManager;

    private final SchemaSyncService schemaSyncService;

    private final ClockWaiter clockWaiter;

    private final List<IgniteComponent> nodeComponents = new CopyOnWriteArrayList<>();

    private final ConfigurationTreeGenerator nodeCfgGenerator;

    private final ConfigurationTreeGenerator clusterCfgGenerator;

    private final LowWatermarkImpl lowWatermark;

    public final RemotelyTriggeredResourceRegistry resourcesRegistry;

    private final OutgoingSnapshotsManager outgoingSnapshotsManager;

    /** Cleanup manager for tx resources. */
    private final ResourceVacuumManager resourceVacuumManager;

    /** The future have to be complete after the node start and all Meta storage watches are deployd. */
    private CompletableFuture<Void> deployWatchesFut;

    /** Hybrid clock. */
    public final HybridClock hybridClock = new HybridClockImpl();

    /** Index manager. */
    private final IndexManager indexManager;

    /** Failure processor. */
    private final FailureManager failureManager;

    private final LogStorageFactory partitionsLogStorageFactory;

    private final LogStorageFactory msLogStorageFactory;

    private final LogStorageFactory cmgLogStorageFactory;

    private final IndexMetaStorage indexMetaStorage;

    private final HybridTimestampTracker observableTimestampTracker = HybridTimestampTracker.atomicTracker(null);

    public final PlacementDriverManager placementDriverManager;

    @Nullable
    private volatile InvokeInterceptor invokeInterceptor;

    private final CatalogCompactionRunner catalogCompactionRunner;

    private final SystemViewManager systemViewManager;

<<<<<<< HEAD
    public final SqlQueryProcessor sqlQueryProcessor;

    /** Index building manager. */
    private final IndexBuildingManager indexBuildingManager;
=======
    private final SqlQueryProcessor sqlQueryProcessor;
>>>>>>> 6c0180b8

    /** Interceptor for {@link MetaStorageManager#invoke} calls. */
    @FunctionalInterface
    public interface InvokeInterceptor {
        @Nullable
        Boolean invoke(Condition condition, Collection<Operation> success, Collection<Operation> failure);
    }

    /** Constructor. */
    public Node(
            TestInfo testInfo,
            NetworkAddress address,
            NodeFinder nodeFinder,
            Path workDir,
            SystemLocalConfiguration systemLocalConfiguration,
            RaftConfiguration raftConfiguration,
            NodeAttributesConfiguration nodeAttributesConfiguration,
            StorageConfiguration storageConfiguration,
            MetaStorageConfiguration metaStorageConfiguration,
            ReplicationConfiguration replicationConfiguration,
            TransactionConfiguration transactionConfiguration,
            ScheduledExecutorService scheduledExecutorService,
            @Nullable InvokeInterceptor invokeInterceptor,
            GcConfiguration gcConfiguration,
            SqlLocalConfiguration sqlLocalConfiguration,
            SqlDistributedConfiguration sqlDistributedConfiguration
    ) {
        this.invokeInterceptor = invokeInterceptor;

        name = testNodeName(testInfo, address.port());

        Path dir = workDir.resolve(name);

        vaultManager = createVault(dir);

        nodeCfgGenerator = new ConfigurationTreeGenerator(
                List.of(NodeConfiguration.KEY),
                List.of(
                        NetworkExtensionConfigurationSchema.class,
                        StorageExtensionConfigurationSchema.class,
                        PersistentPageMemoryStorageEngineExtensionConfigurationSchema.class,
                        VolatilePageMemoryStorageEngineExtensionConfigurationSchema.class
                ),
                List.of(
                        PersistentPageMemoryProfileConfigurationSchema.class,
                        VolatilePageMemoryProfileConfigurationSchema.class
                )
        );

        Path configPath = dir.resolve("config");
        TestIgnitionManager.writeConfigurationFileApplyingTestDefaults(configPath);

        nodeCfgMgr = new ConfigurationManager(
                List.of(NodeConfiguration.KEY),
                new LocalFileConfigurationStorage(configPath, nodeCfgGenerator, null),
                nodeCfgGenerator,
                new TestConfigurationValidator()
        );

        var clusterIdHolder = new ClusterIdHolder();

        clusterService = ClusterServiceTestUtils.clusterService(
                testInfo,
                address.port(),
                nodeFinder,
                new InMemoryStaleIds(),
                clusterIdHolder
        );

        lockManager = HeapLockManager.smallInstance();

        var raftGroupEventsClientListener = new RaftGroupEventsClientListener();

        ComponentWorkingDir partitionsWorkDir = partitionsPath(systemLocalConfiguration, dir);

        partitionsLogStorageFactory = SharedLogStorageFactoryUtils.create(clusterService.nodeName(), partitionsWorkDir.raftLogPath());

        RaftGroupOptionsConfigurer partitionRaftConfigurer =
                RaftGroupOptionsConfigHelper.configureProperties(partitionsLogStorageFactory, partitionsWorkDir.metaPath());

        raftManager = new Loza(
                clusterService,
                new NoOpMetricManager(),
                raftConfiguration,
                hybridClock,
                raftGroupEventsClientListener,
                new NoOpFailureManager()
        );

        var clusterStateStorage = new TestClusterStateStorage();
        var logicalTopology = new LogicalTopologyImpl(clusterStateStorage);

        var clusterInitializer = new ClusterInitializer(
                clusterService,
                hocon -> hocon,
                new TestConfigurationValidator()
        );

        failureManager = new NoOpFailureManager();

        ComponentWorkingDir cmgWorkDir = new ComponentWorkingDir(dir.resolve("cmg"));

        cmgLogStorageFactory =
                SharedLogStorageFactoryUtils.create(clusterService.nodeName(), cmgWorkDir.raftLogPath());

        RaftGroupOptionsConfigurer cmgRaftConfigurer =
                RaftGroupOptionsConfigHelper.configureProperties(cmgLogStorageFactory, cmgWorkDir.metaPath());

        cmgManager = new ClusterManagementGroupManager(
                vaultManager,
                new SystemDisasterRecoveryStorage(vaultManager),
                clusterService,
                clusterInitializer,
                raftManager,
                clusterStateStorage,
                logicalTopology,
                new NodeAttributesCollector(nodeAttributesConfiguration, storageConfiguration),
                failureManager,
                clusterIdHolder,
                cmgRaftConfigurer
        );

        LogicalTopologyServiceImpl logicalTopologyService = new LogicalTopologyServiceImpl(logicalTopology, cmgManager);

        var readOperationForCompactionTracker = new ReadOperationForCompactionTracker();

        var keyValueStorage = new RocksDbKeyValueStorage(
                name,
                resolveDir(dir, "metaStorageTestKeyValue"),
                failureManager,
                readOperationForCompactionTracker,
                scheduledExecutorService
        );

        var topologyAwareRaftGroupServiceFactory = new TopologyAwareRaftGroupServiceFactory(
                clusterService,
                logicalTopologyService,
                Loza.FACTORY,
                raftGroupEventsClientListener
        );

        ComponentWorkingDir metastorageWorkDir = new ComponentWorkingDir(dir.resolve("metastorage"));

        msLogStorageFactory =
                SharedLogStorageFactoryUtils.create(clusterService.nodeName(), metastorageWorkDir.raftLogPath());

        RaftGroupOptionsConfigurer msRaftConfigurer =
                RaftGroupOptionsConfigHelper.configureProperties(msLogStorageFactory, metastorageWorkDir.metaPath());

        metaStorageManager = new MetaStorageManagerImpl(
                clusterService,
                cmgManager,
                logicalTopologyService,
                raftManager,
                keyValueStorage,
                hybridClock,
                topologyAwareRaftGroupServiceFactory,
                new NoOpMetricManager(),
                metaStorageConfiguration,
                msRaftConfigurer,
                readOperationForCompactionTracker
        ) {
            @Override
            public CompletableFuture<Boolean> invoke(
                    Condition condition,
                    List<Operation> success,
                    List<Operation> failure
            ) {
                InvokeInterceptor invokeInterceptor = Node.this.invokeInterceptor;

                if (invokeInterceptor != null) {
                    Boolean res = invokeInterceptor.invoke(condition, success, failure);

                    if (res != null) {
                        return completedFuture(res);
                    }
                }

                return super.invoke(condition, success, failure);
            }
        };

        threadPoolsManager = new ThreadPoolsManager(name);

        LongSupplier partitionIdleSafeTimePropagationPeriodMsSupplier = () -> 10L;

        ReplicaService replicaSvc = new ReplicaService(
                clusterService.messagingService(),
                hybridClock,
                threadPoolsManager.partitionOperationsExecutor(),
                replicationConfiguration,
                threadPoolsManager.commonScheduler()
        );

        resourcesRegistry = new RemotelyTriggeredResourceRegistry();

        clockWaiter = new ClockWaiter(name, hybridClock, threadPoolsManager.commonScheduler());

        var clockService = new ClockServiceImpl(
                hybridClock,
                clockWaiter,
                () -> TestIgnitionManager.DEFAULT_MAX_CLOCK_SKEW_MS
        );

        placementDriverManager = new PlacementDriverManager(
                name,
                metaStorageManager,
                MetastorageGroupId.INSTANCE,
                clusterService,
                cmgManager::metaStorageNodes,
                logicalTopologyService,
                raftManager,
                topologyAwareRaftGroupServiceFactory,
                clockService,
                replicationConfiguration
        );

        var transactionInflights = new TransactionInflights(placementDriverManager.placementDriver(), clockService);

        var cfgStorage = new DistributedConfigurationStorage("test", metaStorageManager);

        clusterCfgGenerator = new ConfigurationTreeGenerator(
                List.of(ClusterConfiguration.KEY),
                List.of(
                        GcExtensionConfigurationSchema.class,
                        StorageUpdateExtensionConfigurationSchema.class,
                        SystemDistributedExtensionConfigurationSchema.class
                ),
                List.of()
        );

        clusterCfgMgr = new ConfigurationManager(
                List.of(ClusterConfiguration.KEY),
                cfgStorage,
                clusterCfgGenerator,
                new TestConfigurationValidator()
        );

        ConfigurationRegistry clusterConfigRegistry = clusterCfgMgr.configurationRegistry();

        var registry = new MetaStorageRevisionListenerRegistry(metaStorageManager);

        DataStorageModules dataStorageModules = new DataStorageModules(List.of(
                new PersistentPageMemoryDataStorageModule(),
                new NonVolatileTestDataStorageModule()
        ));

        Path storagePath = dir.resolve("storage");

        dataStorageMgr = new DataStorageManager(
                dataStorageModules.createStorageEngines(
                        name,
                        nodeCfgMgr.configurationRegistry(),
                        dir.resolve("storage"),
                        null,
                        failureManager,
                        partitionsLogStorageFactory,
                        hybridClock,
                        scheduledExecutorService
                ),
                storageConfiguration
        );

        lowWatermark = new LowWatermarkImpl(
                name,
                gcConfiguration.lowWatermark(),
                clockService,
                vaultManager,
                failureManager,
                clusterService.messagingService()
        );

        txManager = new TxManagerImpl(
                transactionConfiguration,
                clusterService,
                replicaSvc,
                lockManager,
                clockService,
                new TransactionIdGenerator(address.port()),
                placementDriverManager.placementDriver(),
                partitionIdleSafeTimePropagationPeriodMsSupplier,
                new TestLocalRwTxCounter(),
                resourcesRegistry,
                transactionInflights,
                lowWatermark,
                threadPoolsManager.commonScheduler()
        );

        replicaManager = new ReplicaManager(
                name,
                clusterService,
                cmgManager,
                clockService,
                Set.of(PartitionReplicationMessageGroup.class, TxMessageGroup.class),
                placementDriverManager.placementDriver(),
                threadPoolsManager.partitionOperationsExecutor(),
                partitionIdleSafeTimePropagationPeriodMsSupplier,
                new NoOpFailureManager(),
                new ThreadLocalPartitionCommandsMarshaller(clusterService.serializationRegistry()),
                topologyAwareRaftGroupServiceFactory,
                raftManager,
                partitionRaftConfigurer,
                view -> new LocalLogStorageFactory(),
                threadPoolsManager.tableIoExecutor(),
                replicaGrpId -> metaStorageManager.get(pendingPartAssignmentsQueueKey((ZonePartitionId) replicaGrpId))
                        .thenApply(Entry::value)
        );

        LongSupplier delayDurationMsSupplier = () -> DELAY_DURATION_MS;

        catalogManager = new CatalogManagerImpl(
                new UpdateLogImpl(metaStorageManager),
                clockService,
                delayDurationMsSupplier
        );

        raftManager.appendEntriesRequestInterceptor(new CheckCatalogVersionOnAppendEntries(catalogManager));
        raftManager.actionRequestInterceptor(new CheckCatalogVersionOnActionRequest(catalogManager));

        indexMetaStorage = new IndexMetaStorage(catalogManager, lowWatermark, metaStorageManager);

        schemaManager = new SchemaManager(registry, catalogManager);

        schemaSyncService = new SchemaSyncServiceImpl(metaStorageManager.clusterTime(), delayDurationMsSupplier);

        MinimumRequiredTimeCollectorService minTimeCollectorService = new MinimumRequiredTimeCollectorServiceImpl();

        catalogCompactionRunner = new CatalogCompactionRunner(
                name,
                (CatalogManagerImpl) catalogManager,
                clusterService.messagingService(),
                logicalTopologyService,
                placementDriverManager.placementDriver(),
                replicaSvc,
                clockService,
                schemaSyncService,
                clusterService.topologyService(),
                threadPoolsManager.commonScheduler(),
                clockService::nowLong,
                minTimeCollectorService,
                new RebalanceMinimumRequiredTimeProviderImpl(metaStorageManager, catalogManager));

        ((MetaStorageManagerImpl) metaStorageManager).addElectionListener(catalogCompactionRunner::updateCoordinator);

        lowWatermark.listen(LowWatermarkEvent.LOW_WATERMARK_CHANGED,
                params -> catalogCompactionRunner.onLowWatermarkChanged(((ChangeLowWatermarkEventParameters) params).newLowWatermark()));

        ScheduledExecutorService rebalanceScheduler = Executors.newScheduledThreadPool(
                REBALANCE_SCHEDULER_POOL_SIZE,
                NamedThreadFactory.create(name, "test-rebalance-scheduler", LOG)
        );

        SystemDistributedConfiguration systemDistributedConfiguration =
                clusterConfigRegistry.getConfiguration(SystemDistributedExtensionConfiguration.KEY).system();

        distributionZoneManager = new DistributionZoneManager(
                name,
                registry,
                metaStorageManager,
                logicalTopologyService,
                catalogManager,
                systemDistributedConfiguration,
                clockService
        );

        sharedTxStateStorage = new TxStateRocksDbSharedStorage(
                storagePath.resolve("tx-state"),
                threadPoolsManager.commonScheduler(),
                threadPoolsManager.tableIoExecutor(),
                partitionsLogStorageFactory
        );

        outgoingSnapshotsManager = new OutgoingSnapshotsManager(name, clusterService.messagingService());

        partitionReplicaLifecycleManager = new PartitionReplicaLifecycleManager(
                catalogManager,
                replicaManager,
                distributionZoneManager,
                metaStorageManager,
                clusterService.topologyService(),
                lowWatermark,
                threadPoolsManager.tableIoExecutor(),
                rebalanceScheduler,
                threadPoolsManager.partitionOperationsExecutor(),
                clockService,
                placementDriverManager.placementDriver(),
                schemaSyncService,
                systemDistributedConfiguration,
                sharedTxStateStorage,
                txManager,
                schemaManager,
                outgoingSnapshotsManager
        );

        StorageUpdateConfiguration storageUpdateConfiguration = clusterConfigRegistry
                .getConfiguration(StorageUpdateExtensionConfiguration.KEY).storageUpdate();

        resourceVacuumManager = new ResourceVacuumManager(
                name,
                resourcesRegistry,
                clusterService.topologyService(),
                clusterService.messagingService(),
                transactionInflights,
                txManager,
                lowWatermark
        );

        tableManager = new TableManager(
                name,
                registry,
                gcConfiguration,
                transactionConfiguration,
                storageUpdateConfiguration,
                clusterService.messagingService(),
                clusterService.topologyService(),
                clusterService.serializationRegistry(),
                replicaManager,
                lockManager,
                replicaSvc,
                txManager,
                dataStorageMgr,
                sharedTxStateStorage,
                metaStorageManager,
                schemaManager,
                threadPoolsManager.tableIoExecutor(),
                threadPoolsManager.partitionOperationsExecutor(),
                rebalanceScheduler,
                threadPoolsManager.commonScheduler(),
                clockService,
                outgoingSnapshotsManager,
                distributionZoneManager,
                schemaSyncService,
                catalogManager,
                observableTimestampTracker,
                placementDriverManager.placementDriver(),
                () -> mock(IgniteSql.class),
                resourcesRegistry,
                lowWatermark,
                transactionInflights,
                indexMetaStorage,
                partitionsLogStorageFactory,
                partitionReplicaLifecycleManager,
                minTimeCollectorService,
                systemDistributedConfiguration
        ) {

            @Override
            protected MvTableStorage createTableStorage(CatalogTableDescriptor tableDescriptor, CatalogZoneDescriptor zoneDescriptor) {
                MvTableStorage storage = super.createTableStorage(tableDescriptor, zoneDescriptor);

                return isMock(storage) ? storage : spy(storage);
            }

            @Override
            protected TxStateStorage createTxStateTableStorage(
                    CatalogTableDescriptor tableDescriptor,
                    CatalogZoneDescriptor zoneDescriptor
            ) {
                TxStateStorage storage = super.createTxStateTableStorage(tableDescriptor, zoneDescriptor);

                return isMock(storage) ? storage : spy(storage);
            }
        };

        tableManager.setStreamerReceiverRunner(mock(StreamerReceiverRunner.class));

        indexManager = new IndexManager(
                schemaManager,
                tableManager,
                catalogManager,
                threadPoolsManager.tableIoExecutor(),
                registry,
                lowWatermark
        );

<<<<<<< HEAD
        indexBuildingManager = new IndexBuildingManager(
                name,
                replicaSvc,
                catalogManager,
                metaStorageManager,
                indexManager,
                indexMetaStorage,
                placementDriverManager.placementDriver(),
                clusterService,
                logicalTopologyService,
                clockService
        );

=======
>>>>>>> 6c0180b8
        systemViewManager = new SystemViewManagerImpl(name, catalogManager);

        sqlQueryProcessor = new SqlQueryProcessor(
                clusterService,
                logicalTopologyService,
                tableManager,
                schemaManager,
                dataStorageMgr,
                replicaSvc,
                clockService,
                schemaSyncService,
                catalogManager,
                new NoOpMetricManager(),
                systemViewManager,
                failureManager,
                placementDriverManager.placementDriver(),
                sqlDistributedConfiguration,
                sqlLocalConfiguration,
                transactionInflights,
                txManager,
                lowWatermark,
                threadPoolsManager.commonScheduler(),
                new KillCommandHandler(name, logicalTopologyService, clusterService.messagingService()),
                mock(EventLog.class)
        );
    }

    public IgniteTransactions transactions() {
        IgniteTransactionsImpl transactions = new IgniteTransactionsImpl(txManager, observableTimestampTracker);
        return new PublicApiThreadingIgniteTransactions(transactions, ForkJoinPool.commonPool());
    }

    public IgniteSql sql() {
        IgniteSqlImpl igniteSql = new IgniteSqlImpl(sqlQueryProcessor, observableTimestampTracker);
        return new PublicApiThreadingIgniteSql(igniteSql, ForkJoinPool.commonPool());
    }

    public void waitForMetadataCompletenessAtNow() {
        assertThat(schemaSyncService.waitForMetadataCompleteness(hybridClock.now()), willCompleteSuccessfully());
    }

    /**
     * Starts the created components.
     */
    public void start() {
        ComponentContext componentContext = new ComponentContext();

        deployWatchesFut = startComponentsAsync(
                componentContext,
                threadPoolsManager,
                vaultManager,
                nodeCfgMgr,
                failureManager,
                clusterService,
                partitionsLogStorageFactory,
                msLogStorageFactory,
                cmgLogStorageFactory,
                raftManager,
                cmgManager,
                lowWatermark
        ).thenComposeAsync(
                v -> cmgManager.joinFuture()
        ).thenApplyAsync(v -> startComponentsAsync(
                componentContext,
                metaStorageManager,
                clusterCfgMgr,
                placementDriverManager,
                clockWaiter,
                catalogManager,
                catalogCompactionRunner,
                indexMetaStorage,
                distributionZoneManager,
                replicaManager,
                txManager,
                dataStorageMgr,
                schemaManager,
                sharedTxStateStorage,
                outgoingSnapshotsManager,
                partitionReplicaLifecycleManager,
                tableManager,
                indexManager,
<<<<<<< HEAD
                indexBuildingManager,
=======
>>>>>>> 6c0180b8
                resourceVacuumManager,
                systemViewManager,
                sqlQueryProcessor
        )).thenComposeAsync(componentFuts -> {
            CompletableFuture<Void> configurationNotificationFut = metaStorageManager.recoveryFinishedFuture()
                    .thenCompose(rev -> allOf(
                            nodeCfgMgr.configurationRegistry().notifyCurrentConfigurationListeners(),
                            clusterCfgMgr.configurationRegistry().notifyCurrentConfigurationListeners(),
                            ((MetaStorageManagerImpl) metaStorageManager).notifyRevisionUpdateListenerOnStart(),
                            componentFuts
                    ));

            assertThat(configurationNotificationFut, willSucceedIn(1, TimeUnit.MINUTES));

            lowWatermark.scheduleUpdates();

            return metaStorageManager.deployWatches();
        });
    }

    private CompletableFuture<Void> startComponentsAsync(ComponentContext componentContext, IgniteComponent... components) {
        var componentStartFutures = new CompletableFuture[components.length];

        for (int compIdx = 0; compIdx < components.length; compIdx++) {
            IgniteComponent component = components[compIdx];
            componentStartFutures[compIdx] = component.startAsync(componentContext);
            nodeComponents.add(component);
        }

        return allOf(componentStartFutures);
    }

    /**
     * Waits for watches deployed.
     */
    public void waitWatches() {
        assertThat("Watches were not deployed", deployWatchesFut, willCompleteSuccessfully());
    }

    /**
     * Stops the created components.
     */
    public void stop() {
        invokeInterceptor = null;

        List<IgniteComponent> components = new ArrayList<>(nodeComponents);
        reverse(components);

        for (IgniteComponent component : components) {
            try {
                component.beforeNodeStop();
            } catch (Exception e) {
                LOG.error("Unable to execute before node stop [component={}]", e, component);
            }
        }

        assertThat(stopAsync(new ComponentContext(), components), willCompleteSuccessfully());

        nodeCfgGenerator.close();
        clusterCfgGenerator.close();
    }

    public void setInvokeInterceptor(@Nullable InvokeInterceptor invokeInterceptor) {
        this.invokeInterceptor = invokeInterceptor;
    }

    private static Path resolveDir(Path workDir, String dirName) {
        Path newDirPath = workDir.resolve(dirName);

        try {
            return Files.createDirectories(newDirPath);
        } catch (IOException e) {
            throw new IgniteInternalException(e);
        }
    }

    public TxStatePartitionStorage txStatePartitionStorage(int zoneId, int partitionId) {
        return partitionReplicaLifecycleManager.txStatePartitionStorage(zoneId, partitionId);
    }

    public DataStorageManager dataStorageManager() {
        return dataStorageMgr;
    }

    public TxManager txManager() {
        return txManager;
    }
}<|MERGE_RESOLUTION|>--- conflicted
+++ resolved
@@ -287,14 +287,10 @@
 
     private final SystemViewManager systemViewManager;
 
-<<<<<<< HEAD
-    public final SqlQueryProcessor sqlQueryProcessor;
+    private final SqlQueryProcessor sqlQueryProcessor;
 
     /** Index building manager. */
     private final IndexBuildingManager indexBuildingManager;
-=======
-    private final SqlQueryProcessor sqlQueryProcessor;
->>>>>>> 6c0180b8
 
     /** Interceptor for {@link MetaStorageManager#invoke} calls. */
     @FunctionalInterface
@@ -770,7 +766,6 @@
                 lowWatermark
         );
 
-<<<<<<< HEAD
         indexBuildingManager = new IndexBuildingManager(
                 name,
                 replicaSvc,
@@ -784,8 +779,6 @@
                 clockService
         );
 
-=======
->>>>>>> 6c0180b8
         systemViewManager = new SystemViewManagerImpl(name, catalogManager);
 
         sqlQueryProcessor = new SqlQueryProcessor(
@@ -867,10 +860,7 @@
                 partitionReplicaLifecycleManager,
                 tableManager,
                 indexManager,
-<<<<<<< HEAD
                 indexBuildingManager,
-=======
->>>>>>> 6c0180b8
                 resourceVacuumManager,
                 systemViewManager,
                 sqlQueryProcessor
