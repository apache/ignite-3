/*
 * Licensed to the Apache Software Foundation (ASF) under one or more
 * contributor license agreements. See the NOTICE file distributed with
 * this work for additional information regarding copyright ownership.
 * The ASF licenses this file to You under the Apache License, Version 2.0
 * (the "License"); you may not use this file except in compliance with
 * the License. You may obtain a copy of the License at
 *
 *      http://www.apache.org/licenses/LICENSE-2.0
 *
 * Unless required by applicable law or agreed to in writing, software
 * distributed under the License is distributed on an "AS IS" BASIS,
 * WITHOUT WARRANTIES OR CONDITIONS OF ANY KIND, either express or implied.
 * See the License for the specific language governing permissions and
 * limitations under the License.
 */

package org.apache.ignite.internal.partition.replicator;

import static java.util.concurrent.TimeUnit.SECONDS;
import static java.util.stream.Collectors.toList;
import static org.apache.ignite.internal.distributionzones.DistributionZonesTestUtil.alterZone;
import static org.apache.ignite.internal.distributionzones.DistributionZonesTestUtil.assertValueInStorage;
import static org.apache.ignite.internal.distributionzones.rebalance.ZoneRebalanceUtil.STABLE_ASSIGNMENTS_PREFIX;
import static org.apache.ignite.internal.distributionzones.rebalance.ZoneRebalanceUtil.stablePartAssignmentsKey;
import static org.apache.ignite.internal.lang.IgniteSystemProperties.COLOCATION_FEATURE_FLAG;
import static org.apache.ignite.internal.lang.IgniteSystemProperties.enabledColocation;
import static org.apache.ignite.internal.partitiondistribution.PartitionDistributionUtils.calculateAssignmentForPartition;
import static org.apache.ignite.internal.testframework.IgniteTestUtils.waitForCondition;
import static org.apache.ignite.internal.testframework.flow.TestFlowUtils.subscribeToPublisher;
import static org.apache.ignite.internal.testframework.matchers.CompletableFutureMatcher.willCompleteSuccessfully;
import static org.apache.ignite.internal.util.ByteUtils.toByteArray;
import static org.hamcrest.MatcherAssert.assertThat;
import static org.junit.jupiter.api.Assertions.assertDoesNotThrow;
import static org.junit.jupiter.api.Assertions.assertEquals;
import static org.junit.jupiter.api.Assertions.assertFalse;
import static org.junit.jupiter.api.Assertions.assertNotNull;
import static org.junit.jupiter.api.Assertions.assertTimeoutPreemptively;
import static org.junit.jupiter.api.Assertions.assertTrue;
import static org.mockito.Mockito.never;
import static org.mockito.Mockito.timeout;
import static org.mockito.Mockito.verify;

import java.nio.charset.StandardCharsets;
import java.time.Duration;
import java.util.ArrayList;
import java.util.Collection;
import java.util.HashMap;
import java.util.List;
import java.util.Map;
import java.util.Set;
import java.util.concurrent.CompletableFuture;
import java.util.concurrent.ExecutionException;
import java.util.concurrent.Flow.Subscription;
import java.util.concurrent.TimeoutException;
import java.util.concurrent.atomic.AtomicBoolean;
import java.util.stream.Collectors;
import java.util.stream.IntStream;
import org.apache.ignite.internal.catalog.Catalog;
import org.apache.ignite.internal.catalog.CatalogManager;
import org.apache.ignite.internal.catalog.descriptors.CatalogZoneDescriptor;
import org.apache.ignite.internal.cluster.management.configuration.NodeAttributesConfiguration;
import org.apache.ignite.internal.configuration.testframework.InjectConfiguration;
import org.apache.ignite.internal.distributionzones.DistributionZonesTestUtil;
import org.apache.ignite.internal.hlc.HybridTimestamp;
import org.apache.ignite.internal.metastorage.MetaStorageManager;
import org.apache.ignite.internal.metastorage.dsl.Operation;
import org.apache.ignite.internal.partition.replicator.fixtures.Node;
import org.apache.ignite.internal.partitiondistribution.Assignment;
import org.apache.ignite.internal.partitiondistribution.Assignments;
import org.apache.ignite.internal.replicator.Replica;
import org.apache.ignite.internal.replicator.ZonePartitionId;
import org.apache.ignite.internal.schema.BinaryRow;
import org.apache.ignite.internal.table.InternalTable;
import org.apache.ignite.internal.table.TableTestUtils;
import org.apache.ignite.internal.table.TableViewInternal;
import org.apache.ignite.internal.table.distributed.replicator.RemoteResourceIds;
import org.apache.ignite.internal.table.distributed.storage.PartitionScanPublisher;
import org.apache.ignite.internal.tx.InternalTransaction;
import org.apache.ignite.internal.tx.impl.FullyQualifiedResourceId;
import org.apache.ignite.internal.tx.impl.RemotelyTriggeredResourceRegistry.RemotelyTriggeredResource;
import org.apache.ignite.table.KeyValueView;
import org.apache.ignite.table.Table;
import org.junit.jupiter.api.Disabled;
import org.junit.jupiter.api.Test;

/**
 * Replica lifecycle test.
 */
// @Timeout(60)
// TODO: https://issues.apache.org/jira/browse/IGNITE-22522 remove this test after the switching to zone-based replication
public class ItReplicaLifecycleTest extends ItAbstractColocationTest {
    @InjectConfiguration("mock.nodeAttributes: {region = US, storage = SSD}")
    private static NodeAttributesConfiguration nodeAttributes1;

    @InjectConfiguration("mock.nodeAttributes: {region = EU, storage = SSD}")
    private static NodeAttributesConfiguration nodeAttributes2;

    @InjectConfiguration("mock.nodeAttributes: {region = UK, storage = SSD}")
    private static NodeAttributesConfiguration nodeAttributes3;

    @Disabled("https://issues.apache.org/jira/browse/IGNITE-24374")
    @Test
    public void testZoneReplicaListener() throws Exception {
        startCluster(3);

        Assignment replicaAssignment = (Assignment) calculateAssignmentForPartition(
                cluster.stream().map(n -> n.name).collect(toList()), 0, 1, 1).toArray()[0];

        Node node = getNode(replicaAssignment.consistentId());

        createZone(node, "test_zone", 1, 1);

        long key = 1;

        {
            createTable(node, "test_zone", "test_table");
            int tableId = TableTestUtils.getTableId(node.catalogManager, "test_table", node.hybridClock.nowLong());

            KeyValueView<Long, Integer> keyValueView = node.tableManager.table(tableId).keyValueView(Long.class, Integer.class);

            int val = 100;

            node.transactions().runInTransaction(tx -> {
                assertDoesNotThrow(() -> keyValueView.put(tx, key, val));

                assertEquals(val, keyValueView.get(tx, key));
            });

            node.transactions().runInTransaction(tx -> {
                // Check the replica read inside the another transaction
                assertEquals(val, keyValueView.get(tx, key));
            });
        }

        {
            createTable(node, "test_zone", "test_table1");
            int tableId = TableTestUtils.getTableId(node.catalogManager, "test_table1", node.hybridClock.nowLong());

            KeyValueView<Long, Integer> keyValueView = node.tableManager.table(tableId).keyValueView(Long.class, Integer.class);

            int val = 200;

            node.transactions().runInTransaction(tx -> {
                assertDoesNotThrow(() -> keyValueView.put(tx, key, val));

                assertEquals(val, keyValueView.get(tx, key));
            });
        }
    }

    @Test
    void testAlterReplicaTrigger() throws Exception {
        startCluster(3);

        Node node = getNode(0);

        createZone(node, "test_zone", 1, 3);

        int zoneId = DistributionZonesTestUtil.getZoneId(node.catalogManager, "test_zone", node.hybridClock.nowLong());

        MetaStorageManager metaStorageManager = node.metaStorageManager;

        ZonePartitionId partId = new ZonePartitionId(zoneId, 0);

        assertValueInStorage(
                metaStorageManager,
                stablePartAssignmentsKey(partId),
                (v) -> Assignments.fromBytes(v).nodes()
                        .stream().map(Assignment::consistentId).collect(Collectors.toSet()),
                cluster.stream().map(n -> n.name).collect(Collectors.toSet()),
                20_000L
        );

        CatalogManager catalogManager = node.catalogManager;

        alterZone(catalogManager, "test_zone", 2);

        assertValueInStorage(
                metaStorageManager,
                stablePartAssignmentsKey(partId),
                (v) -> Assignments.fromBytes(v).nodes()
                        .stream().map(Assignment::consistentId).collect(Collectors.toSet()).size(),
                2,
                20_000L
        );
    }

    @Test
    void testAlterReplicaTriggerDefaultZone() throws Exception {
        startCluster(3);

        Node node = getNode(0);

        CatalogManager catalogManager = node.catalogManager;

        Catalog catalog = catalogManager.catalog(catalogManager.latestCatalogVersion());

        CatalogZoneDescriptor defaultZone = catalog.defaultZone();

        MetaStorageManager metaStorageManager = node.metaStorageManager;

        ZonePartitionId partId = new ZonePartitionId(defaultZone.id(), 0);

        assertValueInStorage(
                metaStorageManager,
                stablePartAssignmentsKey(partId),
                (v) -> Assignments.fromBytes(v).nodes()
                        .stream().map(Assignment::consistentId).collect(Collectors.toSet()).size(),
                1,
                20_000L
        );

        alterZone(catalogManager, defaultZone.name(), 2);

        assertValueInStorage(
                metaStorageManager,
                stablePartAssignmentsKey(partId),
                (v) -> Assignments.fromBytes(v).nodes()
                        .stream().map(Assignment::consistentId).collect(Collectors.toSet()).size(),
                2,
                20_000L
        );
    }

    @Test
    void testAlterReplicaExtensionTrigger() throws Exception {
        startCluster(3);

        Node node = getNode(0);

        assertTrue(waitForCondition(() -> node.distributionZoneManager.logicalTopology().size() == 3, 10_000L));

        createZone(node, "test_zone", 2, 2);

        int zoneId = DistributionZonesTestUtil.getZoneId(node.catalogManager, "test_zone", node.hybridClock.nowLong());

        MetaStorageManager metaStorageManager = node.metaStorageManager;

        ZonePartitionId partId = new ZonePartitionId(zoneId, 0);

        assertValueInStorage(
                metaStorageManager,
                stablePartAssignmentsKey(partId),
                (v) -> Assignments.fromBytes(v).nodes()
                        .stream().map(Assignment::consistentId).collect(Collectors.toSet()).size(),
                2,
                20_000L
        );

        CatalogManager catalogManager = node.catalogManager;

        alterZone(catalogManager, "test_zone", 3);

        assertValueInStorage(
                metaStorageManager,
                stablePartAssignmentsKey(partId),
                (v) -> Assignments.fromBytes(v).nodes()
                        .stream().map(Assignment::consistentId).collect(Collectors.toSet()),
                cluster.stream().map(n -> n.name).collect(Collectors.toSet()),
                20_000L
        );
    }

    @Test
    void testAlterFilterTrigger() throws Exception {
        List<NodeAttributesConfiguration> nodeAttributesConfigurations = List.of(nodeAttributes1, nodeAttributes2, nodeAttributes3);
        startCluster(3, nodeAttributesConfigurations);

        Node node = getNode(0);

        createZone(node, "test_zone", 2, 3);

        int zoneId = DistributionZonesTestUtil.getZoneId(node.catalogManager, "test_zone", node.hybridClock.nowLong());

        MetaStorageManager metaStorageManager = node.metaStorageManager;

        ZonePartitionId partId = new ZonePartitionId(zoneId, 0);

        assertValueInStorage(
                metaStorageManager,
                stablePartAssignmentsKey(partId),
                (v) -> Assignments.fromBytes(v).nodes()
                        .stream().map(Assignment::consistentId).collect(Collectors.toSet()),
                cluster.stream().map(n -> n.name).collect(Collectors.toSet()),
                20_000L
        );

        CatalogManager catalogManager = node.catalogManager;

        String newFilter = "$[?(@.region == \"US\" && @.storage == \"SSD\")]";

        alterZone(catalogManager, "test_zone", null, null, newFilter);

        assertValueInStorage(
                metaStorageManager,
                stablePartAssignmentsKey(partId),
                (v) -> Assignments.fromBytes(v).nodes()
                        .stream().map(Assignment::consistentId).collect(Collectors.toSet()),
                Set.of(cluster.get(0).name),
                20_000L
        );
    }

    @Test
    void testTableReplicaListenersCreationAfterRebalance() throws Exception {
        startCluster(3);

        Assignment replicaAssignment = (Assignment) calculateAssignmentForPartition(
                cluster.stream().map(n -> n.name).collect(toList()), 0, 1, 1).toArray()[0];

        Node node = getNode(replicaAssignment.consistentId());

        DistributionZonesTestUtil.createZone(node.catalogManager, "test_zone", 1, 1);

        int zoneId = DistributionZonesTestUtil.getZoneId(node.catalogManager, "test_zone", node.hybridClock.nowLong());

        assertTrue(waitForCondition(() -> assertTableListenersCount(node, zoneId, 0), 10_000L));

        createTable(node, "test_zone", "test_table");

        assertTrue(waitForCondition(() -> assertTableListenersCount(node, zoneId, 1), 10_000L));

        alterZone(node.catalogManager, "test_zone", 3);

        assertTrue(waitForCondition(
                () -> IntStream.range(0, 3).allMatch(i -> assertTableListenersCount(getNode(i), zoneId, 1)),
                30_000L
        ));
    }

    @Test
    void testTableReplicaListenersRemoveAfterRebalance() throws Exception {
        String zoneName = "TEST_ZONE";
        String tableName = "TEST_TABLE";

        startCluster(3);

        Assignment replicaAssignment = (Assignment) calculateAssignmentForPartition(
                cluster.stream().map(n -> n.name).collect(toList()), 0, 1, 3).toArray()[0];

        Node node = getNode(replicaAssignment.consistentId());

        DistributionZonesTestUtil.createZone(node.catalogManager, zoneName, 1, 3);

        int zoneId = DistributionZonesTestUtil.getZoneId(node.catalogManager, zoneName, node.hybridClock.nowLong());

        assertTrue(waitForCondition(() -> assertTableListenersCount(node, zoneId, 0), 10_000L));

        createTable(node, zoneName, tableName);

        assertTrue(waitForCondition(
                () -> IntStream.range(0, 3).allMatch(i -> getNode(i).tableManager.table(tableName) != null),
                30_000L
        ));

        assertTrue(waitForCondition(
                () -> IntStream.range(0, 3).allMatch(i -> assertTableListenersCount(getNode(i), zoneId, 1)),
                30_000L
        ));

        cluster.forEach(n -> checkNoDestroyPartitionStoragesInvokes(n, tableName, 0));

        alterZone(node.catalogManager, zoneName, 1);

        cluster.stream().filter(n -> !replicaAssignment.consistentId().equals(n.name)).forEach(
                n -> checkDestroyPartitionStoragesInvokes(n, tableName, 0));

    }

    @Test
    void testReplicaIsStartedOnNodeStart() throws Exception {
        startCluster(3);

        Node node0 = getNode(0);

        createZone(node0, "test_zone", 2, 3);

        int zoneId = DistributionZonesTestUtil.getZoneId(node0.catalogManager, "test_zone", node0.hybridClock.nowLong());

        MetaStorageManager metaStorageManager = node0.metaStorageManager;

        ZonePartitionId partId = new ZonePartitionId(zoneId, 0);

        assertValueInStorage(
                metaStorageManager,
                stablePartAssignmentsKey(partId),
                (v) -> Assignments.fromBytes(v).nodes()
                        .stream().map(Assignment::consistentId).collect(Collectors.toSet()),
                cluster.stream().map(n -> n.name).collect(Collectors.toSet()),
                20_000L
        );

        stopNode(2);

        Node node2 = addNodeToCluster(2);

        assertTrue(waitForCondition(() -> node2.replicaManager.isReplicaStarted(partId), 10_000L));
    }

    @Test
    void testStableAreWrittenAfterRestart() throws Exception {
        startCluster(1);

        Node node0 = getNode(0);

        AtomicBoolean reached = new AtomicBoolean();

        node0.setInvokeInterceptor((condition, success, failure) -> {
            if (skipMetaStorageInvoke(success, STABLE_ASSIGNMENTS_PREFIX)) {
                reached.set(true);

                return true;
            }

            return null;
        });

        createZone(node0, "test_zone", 2, 3);

        int zoneId = DistributionZonesTestUtil.getZoneId(node0.catalogManager, "test_zone", node0.hybridClock.nowLong());

        MetaStorageManager metaStorageManager = node0.metaStorageManager;

        ZonePartitionId partId = new ZonePartitionId(zoneId, 0);

        assertTrue(reached.get());

        assertValueInStorage(
                metaStorageManager,
                stablePartAssignmentsKey(partId),
                Assignments::fromBytes,
                null,
                20_000L
        );

        stopNode(0);

        startCluster(1);

        node0 = getNode(0);

        metaStorageManager = node0.metaStorageManager;

        assertValueInStorage(
                metaStorageManager,
                stablePartAssignmentsKey(partId),
                (v) -> Assignments.fromBytes(v).nodes()
                        .stream().map(Assignment::consistentId).collect(Collectors.toSet()),
                cluster.stream().map(n -> n.name).collect(Collectors.toSet()),
                20_000L
        );

        assertTrue(waitForCondition(() -> getNode(0).replicaManager.isReplicaStarted(partId), 10_000L));
    }

    @Test
    void testStableAreWrittenAfterRestartAndConcurrentStableUpdate() throws Exception {
        startCluster(1);

        Node node0 = getNode(0);

        AtomicBoolean reached = new AtomicBoolean();

        node0.setInvokeInterceptor((condition, success, failure) -> {
            if (skipMetaStorageInvoke(success, STABLE_ASSIGNMENTS_PREFIX)) {
                reached.set(true);

                return true;
            }

            return null;
        });

        createZone(node0, "test_zone", 1, 3);

        int zoneId = DistributionZonesTestUtil.getZoneId(node0.catalogManager, "test_zone", node0.hybridClock.nowLong());

        MetaStorageManager metaStorageManager = node0.metaStorageManager;

        ZonePartitionId partId = new ZonePartitionId(zoneId, 0);

        assertTrue(reached.get());

        reached.set(false);

        assertValueInStorage(
                metaStorageManager,
                stablePartAssignmentsKey(partId),
                Assignments::fromBytes,
                null,
                20_000L
        );

        stopNode(0);

        startCluster(1, (condition, success, failure) -> {
            if (skipMetaStorageInvoke(success, stablePartAssignmentsKey(partId).toString())) {
                reached.set(true);

                Node node = cluster.get(0);

                int catalogVersion = node.catalogManager.latestCatalogVersion();
                long timestamp = node.catalogManager.catalog(catalogVersion).time();

                node.metaStorageManager.put(
                        stablePartAssignmentsKey(partId),
                        Assignments.of(timestamp, Assignment.forPeer(node.name)).toBytes()
                );
            }

            return null;
        }, null);

        node0 = getNode(0);

        metaStorageManager = node0.metaStorageManager;

        assertTrue(reached.get());

        assertValueInStorage(
                metaStorageManager,
                stablePartAssignmentsKey(partId),
                (v) -> Assignments.fromBytes(v).nodes()
                        .stream().map(Assignment::consistentId).collect(Collectors.toSet()),
                cluster.stream().map(n -> n.name).collect(Collectors.toSet()),
                20_000L
        );

        assertTrue(waitForCondition(() -> getNode(0).replicaManager.isReplicaStarted(partId), 10_000L));
    }

    @Test
    public void testTableEstimatedSize() throws Exception {
        startCluster(1);

        Assignment replicaAssignment1 = (Assignment) calculateAssignmentForPartition(
                cluster.stream().map(n -> n.name).collect(toList()), 0, 2, 1).toArray()[0];

        Node node = getNode(replicaAssignment1.consistentId());

        createZone(node, "test_zone", 2, 1);

        {
            createTable(node, "test_zone", "test_table_1");
            int tableId1 = TableTestUtils.getTableId(node.catalogManager, "test_table_1", node.hybridClock.nowLong());

            createTable(node, "test_zone", "test_table_2");
            int tableId2 = TableTestUtils.getTableId(node.catalogManager, "test_table_2", node.hybridClock.nowLong());

            KeyValueView<Long, Integer> keyValueView1 = node.tableManager.table(tableId1).keyValueView(Long.class, Integer.class);
            KeyValueView<Long, Integer> keyValueView2 = node.tableManager.table(tableId2).keyValueView(Long.class, Integer.class);

            Map<Long, Integer> kv1 = new HashMap<>();
            Map<Long, Integer> kv2 = new HashMap<>();

            for (int i = 1; i <= 5; ++i) {
                kv1.put((long) i, i * 100);
            }

            for (int i = 10; i <= 15; ++i) {
                kv2.put((long) i, i * 100);
            }

            node.transactions().runInTransaction(tx -> {
                assertDoesNotThrow(() -> keyValueView1.putAll(tx, kv1));

                assertDoesNotThrow(() -> keyValueView2.putAll(tx, kv2));
            });

            CompletableFuture<Long> sizeFuture1 = node.tableManager.table(tableId1).internalTable().estimatedSize();
            CompletableFuture<Long> sizeFuture2 = node.tableManager.table(tableId2).internalTable().estimatedSize();

            assertEquals(kv1.size(), sizeFuture1.get());
            assertEquals(kv2.size(), sizeFuture2.get());
        }
    }

    @Test
    public void testScanCloseReplicaRequest() throws Exception {
        // Prepare a single node cluster.
        startCluster(1);
        Node node = getNode(0);

        // Prepare a zone.
        String zoneName = "test_zone";
        createZone(node, zoneName, 1, 1);

        // Create a table to work with.
        String tableName = "test_table";
        createTable(node, zoneName, tableName);
        int tableId = TableTestUtils.getTableId(node.catalogManager, tableName, node.hybridClock.nowLong());
        TableViewInternal tableViewInternal = node.tableManager.table(tableId);
        KeyValueView<Long, Integer> tableView = tableViewInternal.keyValueView(Long.class, Integer.class);

        // Write 2 rows to the table.
        Map<Long, Integer> valuesToPut = Map.of(0L, 0, 1L, 1);
        assertDoesNotThrow(() -> tableView.putAll(null, valuesToPut));

        InternalTable table = tableViewInternal.internalTable();

        // Be sure that the only partition identifier is 0.
        assertEquals(1, table.partitions());
        int partId = 0;

        // We have to use explicit transaction to check scan close scenario.
        InternalTransaction tx = (InternalTransaction) node.transactions().begin();

        // Prepare a subscription on table scan in explicit transaction.
        List<BinaryRow> scannedRows = new ArrayList<>();
        PartitionScanPublisher<BinaryRow> publisher = (PartitionScanPublisher<BinaryRow>) table.scan(partId, tx);
        CompletableFuture<Void> scanned = new CompletableFuture<>();
        Subscription subscription = subscribeToPublisher(scannedRows, publisher, scanned);

        // Let's request a row to be ensure later that rows could be read.
        subscription.request(1);

        // Waiting while request will be done.
        assertTrue(waitForCondition(() -> !scannedRows.isEmpty(), AWAIT_TIMEOUT_MILLIS));

        // By the cursor ID we can track if the cursor will be closed after subscription cancel.
        FullyQualifiedResourceId cursorId = RemoteResourceIds.cursorId(tx.id(), publisher.scanId(subscription));

        // Check that cursor is opened.
        assertNotNull(getVersionedStorageCursor(node, cursorId));

        // Check there that scanned rows count is equals to read ones.
        assertEquals(1, scannedRows.size());

        // Triggers scan close with the corresponding request.
        assertDoesNotThrow(subscription::cancel);

        // Wait while ScanCloseReplicaRequest will pass through all handlers and PartitionReplicaListener#processScanCloseAction will
        // close the cursor and remove it from the registry.
        assertTrue(waitForCondition(() -> getVersionedStorageCursor(node, cursorId) == null, AWAIT_TIMEOUT_MILLIS));

        // Commit the open transaction.
        assertDoesNotThrow(tx::commit);
    }

    @Test
<<<<<<< HEAD
    public void testReplicaSafeTimeSyncRequest() throws Exception {
        startCluster(2);
=======
    public void testNodeStop() throws Exception {
        // Prepare a single node cluster.
        startCluster(1);
>>>>>>> 6c0180b8
        Node node = getNode(0);

        // Prepare a zone.
        String zoneName = "test_zone";
<<<<<<< HEAD
        createZone(node, zoneName, 1, 2);
        int zoneId = assertDoesNotThrow(() -> DistributionZonesTestUtil.getZoneIdStrict(
                node.catalogManager,
                zoneName,
                node.hybridClock.nowLong()
        ));
        int partId = 0;

        // Wait for sure that zone replication group was created on both nodes.
        waitForZoneReplicaStartedOnNode(node, zoneId, partId);
        waitForZoneReplicaStartedOnNode(getNode(1), zoneId, partId);

        // Check that time was adjusted even without table.
        checkSafeTimeWasAdjustedForZoneGroup(zoneId, partId);
=======
        createZone(node, zoneName, 1, 1);
>>>>>>> 6c0180b8

        // Create a table to work with.
        String tableName = "test_table";
        createTable(node, zoneName, tableName);
<<<<<<< HEAD
        assertDoesNotThrow(() -> TableTestUtils.getTableIdStrict(node.catalogManager, tableName, node.hybridClock.nowLong()));

        // Check that time was adjusted  table.
        checkSafeTimeWasAdjustedForZoneGroup(zoneId, partId);
    }

    private static void waitForZoneReplicaStartedOnNode(Node node, int zoneId, int partId) throws InterruptedException {
        ZonePartitionId zoneReplicationId = new ZonePartitionId(zoneId, partId);

        waitForCondition(() -> node.replicaManager.replica(zoneReplicationId) != null, AWAIT_TIMEOUT_MILLIS);
        assertThat(node.replicaManager.replica(zoneReplicationId), willCompleteSuccessfully());
    }

    private void checkSafeTimeWasAdjustedForZoneGroup(int zoneId, int partId) throws InterruptedException {
        Node node0 = getNode(0);
        Node node1 = getNode(1);

        HybridTimestamp node0safeTimeBefore = node0.currentSafeTimeForZonePartition(zoneId, partId);
        HybridTimestamp node1safeTimeBefore = node1.currentSafeTimeForZonePartition(zoneId, partId);

        waitForCondition(
                () -> node0safeTimeBefore.compareTo(node0.currentSafeTimeForZonePartition(zoneId, partId)) < 0
                        && node1safeTimeBefore.compareTo(node1.currentSafeTimeForZonePartition(zoneId, partId)) < 0,
                idleSafeTimePropagationDuration() * 2
        );
=======
        int tableId = TableTestUtils.getTableId(node.catalogManager, tableName, node.hybridClock.nowLong());
        InternalTable internalTable = node.tableManager.table(tableId).internalTable();

        // Stop the node
        stopNode(0);

        // Check that the storages close method was triggered
        verify(internalTable.storage())
                .close();
        verify(internalTable.txStateStorage())
                .close();
>>>>>>> 6c0180b8
    }

    private static RemotelyTriggeredResource getVersionedStorageCursor(Node node, FullyQualifiedResourceId cursorId) {
        return node.resourcesRegistry.resources().get(cursorId);
    }

    private static boolean skipMetaStorageInvoke(Collection<Operation> ops, String prefix) {
        return ops.stream().anyMatch(op -> new String(toByteArray(op.key()), StandardCharsets.UTF_8).startsWith(prefix));
    }

    private static boolean assertTableListenersCount(Node node, int zoneId, int count) {
        try {
            CompletableFuture<Replica> replicaFut = node.replicaManager.replica(new ZonePartitionId(zoneId, 0));

            if (replicaFut == null) {
                return false;
            }

            Replica replica = replicaFut.get(1, SECONDS);

            return replica != null && (((ZonePartitionReplicaListener) replica.listener()).tableReplicaListeners().size() == count);
        } catch (ExecutionException | InterruptedException | TimeoutException e) {
            throw new RuntimeException(e);
        }
    }

    private static InternalTable getInternalTable(Node node, String tableName) {
        Table table = assertTimeoutPreemptively(Duration.ofSeconds(10), () -> node.tableManager.table(tableName));

        assertNotNull(table, tableName);

        return ((TableViewInternal) table).internalTable();
    }

    private static void checkNoDestroyPartitionStoragesInvokes(Node node, String tableName, int partitionId) {
        InternalTable internalTable = getInternalTable(node, tableName);

        verify(internalTable.storage(), never())
                .destroyPartition(partitionId);
        verify(internalTable.txStateStorage(), never())
                .destroyTxStateStorage(partitionId);
    }

    private static void checkDestroyPartitionStoragesInvokes(Node node, String tableName, int partitionId) {
        InternalTable internalTable = getInternalTable(node, tableName);

        verify(internalTable.storage(), timeout(AWAIT_TIMEOUT_MILLIS).atLeast(1))
                .destroyPartition(partitionId);
        verify(internalTable.txStateStorage(), timeout(AWAIT_TIMEOUT_MILLIS).atLeast(1))
                .destroyTxStateStorage(partitionId);
    }

    @Test
    public void enabledColocationTest() {
        assertTrue(enabledColocation());
        System.setProperty(COLOCATION_FEATURE_FLAG, Boolean.FALSE.toString());
        assertFalse(enabledColocation());
        System.setProperty(COLOCATION_FEATURE_FLAG, Boolean.TRUE.toString());
        assertTrue(enabledColocation());
    }
}<|MERGE_RESOLUTION|>--- conflicted
+++ resolved
@@ -639,19 +639,12 @@
     }
 
     @Test
-<<<<<<< HEAD
     public void testReplicaSafeTimeSyncRequest() throws Exception {
         startCluster(2);
-=======
-    public void testNodeStop() throws Exception {
-        // Prepare a single node cluster.
-        startCluster(1);
->>>>>>> 6c0180b8
         Node node = getNode(0);
 
         // Prepare a zone.
         String zoneName = "test_zone";
-<<<<<<< HEAD
         createZone(node, zoneName, 1, 2);
         int zoneId = assertDoesNotThrow(() -> DistributionZonesTestUtil.getZoneIdStrict(
                 node.catalogManager,
@@ -666,14 +659,10 @@
 
         // Check that time was adjusted even without table.
         checkSafeTimeWasAdjustedForZoneGroup(zoneId, partId);
-=======
-        createZone(node, zoneName, 1, 1);
->>>>>>> 6c0180b8
 
         // Create a table to work with.
         String tableName = "test_table";
         createTable(node, zoneName, tableName);
-<<<<<<< HEAD
         assertDoesNotThrow(() -> TableTestUtils.getTableIdStrict(node.catalogManager, tableName, node.hybridClock.nowLong()));
 
         // Check that time was adjusted  table.
@@ -699,7 +688,21 @@
                         && node1safeTimeBefore.compareTo(node1.currentSafeTimeForZonePartition(zoneId, partId)) < 0,
                 idleSafeTimePropagationDuration() * 2
         );
-=======
+    }
+
+    @Test
+    public void testNodeStop() throws Exception {
+        // Prepare a single node cluster.
+        startCluster(1);
+        Node node = getNode(0);
+
+        // Prepare a zone.
+        String zoneName = "test_zone";
+        createZone(node, zoneName, 1, 1);
+
+        // Create a table to work with.
+        String tableName = "test_table";
+        createTable(node, zoneName, tableName);
         int tableId = TableTestUtils.getTableId(node.catalogManager, tableName, node.hybridClock.nowLong());
         InternalTable internalTable = node.tableManager.table(tableId).internalTable();
 
@@ -711,7 +714,6 @@
                 .close();
         verify(internalTable.txStateStorage())
                 .close();
->>>>>>> 6c0180b8
     }
 
     private static RemotelyTriggeredResource getVersionedStorageCursor(Node node, FullyQualifiedResourceId cursorId) {
