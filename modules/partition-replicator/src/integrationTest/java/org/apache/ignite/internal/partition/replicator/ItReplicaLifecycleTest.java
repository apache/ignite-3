/*
 * Licensed to the Apache Software Foundation (ASF) under one or more
 * contributor license agreements. See the NOTICE file distributed with
 * this work for additional information regarding copyright ownership.
 * The ASF licenses this file to You under the Apache License, Version 2.0
 * (the "License"); you may not use this file except in compliance with
 * the License. You may obtain a copy of the License at
 *
 *      http://www.apache.org/licenses/LICENSE-2.0
 *
 * Unless required by applicable law or agreed to in writing, software
 * distributed under the License is distributed on an "AS IS" BASIS,
 * WITHOUT WARRANTIES OR CONDITIONS OF ANY KIND, either express or implied.
 * See the License for the specific language governing permissions and
 * limitations under the License.
 */

package org.apache.ignite.internal.partition.replicator;

import static java.util.Collections.reverse;
import static java.util.concurrent.CompletableFuture.allOf;
import static java.util.concurrent.CompletableFuture.completedFuture;
import static org.apache.ignite.internal.BaseIgniteRestartTest.createVault;
import static org.apache.ignite.internal.TestDefaultProfilesNames.DEFAULT_TEST_PROFILE_NAME;
import static org.apache.ignite.internal.catalog.CatalogService.DEFAULT_STORAGE_PROFILE;
import static org.apache.ignite.internal.catalog.commands.CatalogUtils.defaultZoneIdOpt;
import static org.apache.ignite.internal.configuration.IgnitePaths.partitionsPath;
import static org.apache.ignite.internal.distributionzones.DistributionZonesTestUtil.alterZone;
import static org.apache.ignite.internal.distributionzones.DistributionZonesTestUtil.assertValueInStorage;
import static org.apache.ignite.internal.distributionzones.rebalance.RebalanceUtil.REBALANCE_SCHEDULER_POOL_SIZE;
import static org.apache.ignite.internal.distributionzones.rebalance.ZoneRebalanceUtil.STABLE_ASSIGNMENTS_PREFIX;
import static org.apache.ignite.internal.distributionzones.rebalance.ZoneRebalanceUtil.stablePartAssignmentsKey;
import static org.apache.ignite.internal.partition.replicator.PartitionReplicaLifecycleManager.FEATURE_FLAG_NAME;
import static org.apache.ignite.internal.sql.SqlCommon.DEFAULT_SCHEMA_NAME;
import static org.apache.ignite.internal.testframework.IgniteTestUtils.testNodeName;
import static org.apache.ignite.internal.testframework.IgniteTestUtils.waitForCondition;
import static org.apache.ignite.internal.testframework.matchers.CompletableFutureMatcher.willCompleteSuccessfully;
import static org.apache.ignite.internal.testframework.matchers.CompletableFutureMatcher.willSucceedIn;
import static org.apache.ignite.internal.util.ByteUtils.toByteArray;
import static org.apache.ignite.internal.util.IgniteUtils.stopAsync;
import static org.apache.ignite.sql.ColumnType.INT32;
import static org.apache.ignite.sql.ColumnType.INT64;
import static org.hamcrest.MatcherAssert.assertThat;
import static org.junit.jupiter.api.Assertions.assertDoesNotThrow;
import static org.junit.jupiter.api.Assertions.assertEquals;
import static org.junit.jupiter.api.Assertions.assertTrue;
import static org.mockito.Mockito.mock;

import java.nio.charset.StandardCharsets;
import java.nio.file.Path;
import java.util.ArrayList;
import java.util.Collection;
import java.util.HashMap;
import java.util.List;
import java.util.Map;
import java.util.Set;
import java.util.concurrent.CompletableFuture;
import java.util.concurrent.ConcurrentHashMap;
import java.util.concurrent.CopyOnWriteArrayList;
import java.util.concurrent.CountDownLatch;
import java.util.concurrent.ForkJoinPool;
import java.util.concurrent.ScheduledExecutorService;
import java.util.concurrent.ScheduledThreadPoolExecutor;
import java.util.concurrent.TimeUnit;
import java.util.concurrent.atomic.AtomicBoolean;
import java.util.concurrent.atomic.AtomicReference;
import java.util.function.Consumer;
import java.util.function.Function;
import java.util.function.LongFunction;
import java.util.function.LongSupplier;
import java.util.stream.Collectors;
import org.apache.ignite.internal.affinity.AffinityUtils;
import org.apache.ignite.internal.affinity.Assignment;
import org.apache.ignite.internal.affinity.Assignments;
import org.apache.ignite.internal.app.ThreadPoolsManager;
import org.apache.ignite.internal.catalog.CatalogManager;
import org.apache.ignite.internal.catalog.CatalogManagerImpl;
import org.apache.ignite.internal.catalog.commands.ColumnParams;
import org.apache.ignite.internal.catalog.storage.UpdateLogImpl;
import org.apache.ignite.internal.cluster.management.ClusterIdHolder;
import org.apache.ignite.internal.cluster.management.ClusterInitializer;
import org.apache.ignite.internal.cluster.management.ClusterManagementGroupManager;
import org.apache.ignite.internal.cluster.management.NodeAttributesCollector;
import org.apache.ignite.internal.cluster.management.configuration.NodeAttributesConfiguration;
import org.apache.ignite.internal.cluster.management.raft.TestClusterStateStorage;
import org.apache.ignite.internal.cluster.management.topology.LogicalTopologyImpl;
import org.apache.ignite.internal.cluster.management.topology.LogicalTopologyServiceImpl;
import org.apache.ignite.internal.cluster.management.topology.api.LogicalTopologySnapshot;
import org.apache.ignite.internal.components.LogSyncer;
import org.apache.ignite.internal.configuration.ComponentWorkingDir;
import org.apache.ignite.internal.configuration.ConfigurationManager;
import org.apache.ignite.internal.configuration.ConfigurationRegistry;
import org.apache.ignite.internal.configuration.ConfigurationTreeGenerator;
import org.apache.ignite.internal.configuration.RaftGroupOptionsConfigHelper;
import org.apache.ignite.internal.configuration.SystemLocalConfiguration;
import org.apache.ignite.internal.configuration.storage.DistributedConfigurationStorage;
import org.apache.ignite.internal.configuration.storage.LocalFileConfigurationStorage;
import org.apache.ignite.internal.configuration.testframework.ConfigurationExtension;
import org.apache.ignite.internal.configuration.testframework.InjectConfiguration;
import org.apache.ignite.internal.configuration.validation.TestConfigurationValidator;
import org.apache.ignite.internal.distributionzones.DistributionZoneManager;
import org.apache.ignite.internal.distributionzones.DistributionZonesTestUtil;
import org.apache.ignite.internal.failure.FailureProcessor;
import org.apache.ignite.internal.failure.NoOpFailureProcessor;
import org.apache.ignite.internal.hlc.ClockService;
import org.apache.ignite.internal.hlc.ClockServiceImpl;
import org.apache.ignite.internal.hlc.ClockWaiter;
import org.apache.ignite.internal.hlc.HybridClock;
import org.apache.ignite.internal.hlc.HybridClockImpl;
import org.apache.ignite.internal.index.IndexManager;
import org.apache.ignite.internal.lang.NodeStoppingException;
import org.apache.ignite.internal.logger.IgniteLogger;
import org.apache.ignite.internal.logger.Loggers;
import org.apache.ignite.internal.lowwatermark.LowWatermarkImpl;
import org.apache.ignite.internal.manager.ComponentContext;
import org.apache.ignite.internal.manager.IgniteComponent;
import org.apache.ignite.internal.metastorage.MetaStorageManager;
import org.apache.ignite.internal.metastorage.configuration.MetaStorageConfiguration;
import org.apache.ignite.internal.metastorage.dsl.Condition;
import org.apache.ignite.internal.metastorage.dsl.Operation;
import org.apache.ignite.internal.metastorage.impl.MetaStorageManagerImpl;
import org.apache.ignite.internal.metastorage.server.KeyValueStorage;
import org.apache.ignite.internal.metastorage.server.SimpleInMemoryKeyValueStorage;
import org.apache.ignite.internal.metrics.NoOpMetricManager;
import org.apache.ignite.internal.network.ClusterNodeImpl;
import org.apache.ignite.internal.network.ClusterService;
import org.apache.ignite.internal.network.StaticNodeFinder;
import org.apache.ignite.internal.network.configuration.NetworkConfiguration;
import org.apache.ignite.internal.network.recovery.InMemoryStaleIds;
import org.apache.ignite.internal.network.utils.ClusterServiceTestUtils;
import org.apache.ignite.internal.pagememory.configuration.schema.PersistentPageMemoryProfileConfigurationSchema;
import org.apache.ignite.internal.pagememory.configuration.schema.VolatilePageMemoryProfileConfigurationSchema;
import org.apache.ignite.internal.partition.replicator.network.PartitionReplicationMessageGroup;
import org.apache.ignite.internal.partition.replicator.utils.TestPlacementDriver;
import org.apache.ignite.internal.raft.Loza;
import org.apache.ignite.internal.raft.RaftGroupOptionsConfigurer;
import org.apache.ignite.internal.raft.client.TopologyAwareRaftGroupServiceFactory;
import org.apache.ignite.internal.raft.configuration.RaftConfiguration;
import org.apache.ignite.internal.raft.storage.LogStorageFactory;
import org.apache.ignite.internal.raft.storage.impl.LocalLogStorageFactory;
import org.apache.ignite.internal.raft.util.SharedLogStorageFactoryUtils;
import org.apache.ignite.internal.replicator.ReplicaManager;
import org.apache.ignite.internal.replicator.ReplicaService;
import org.apache.ignite.internal.replicator.ReplicationGroupId;
import org.apache.ignite.internal.replicator.TablePartitionId;
import org.apache.ignite.internal.replicator.ZonePartitionId;
import org.apache.ignite.internal.replicator.configuration.ReplicationConfiguration;
import org.apache.ignite.internal.replicator.message.ReplicaRequest;
import org.apache.ignite.internal.schema.SchemaManager;
import org.apache.ignite.internal.schema.configuration.GcConfiguration;
import org.apache.ignite.internal.schema.configuration.StorageUpdateConfiguration;
import org.apache.ignite.internal.storage.DataStorageManager;
import org.apache.ignite.internal.storage.DataStorageModules;
import org.apache.ignite.internal.storage.configurations.StorageConfiguration;
import org.apache.ignite.internal.storage.pagememory.PersistentPageMemoryDataStorageModule;
import org.apache.ignite.internal.storage.pagememory.configuration.schema.PersistentPageMemoryStorageEngineExtensionConfigurationSchema;
import org.apache.ignite.internal.storage.pagememory.configuration.schema.VolatilePageMemoryStorageEngineExtensionConfigurationSchema;
import org.apache.ignite.internal.table.StreamerReceiverRunner;
import org.apache.ignite.internal.table.TableTestUtils;
import org.apache.ignite.internal.table.distributed.TableManager;
import org.apache.ignite.internal.table.distributed.index.IndexMetaStorage;
import org.apache.ignite.internal.table.distributed.raft.snapshot.outgoing.OutgoingSnapshotsManager;
import org.apache.ignite.internal.table.distributed.schema.SchemaSyncService;
import org.apache.ignite.internal.table.distributed.schema.SchemaSyncServiceImpl;
import org.apache.ignite.internal.table.distributed.schema.ThreadLocalPartitionCommandsMarshaller;
import org.apache.ignite.internal.testframework.BaseIgniteAbstractTest;
import org.apache.ignite.internal.testframework.TestIgnitionManager;
import org.apache.ignite.internal.testframework.WorkDirectory;
import org.apache.ignite.internal.testframework.WorkDirectoryExtension;
import org.apache.ignite.internal.thread.NamedThreadFactory;
import org.apache.ignite.internal.tx.HybridTimestampTracker;
import org.apache.ignite.internal.tx.LockManager;
import org.apache.ignite.internal.tx.TxManager;
import org.apache.ignite.internal.tx.configuration.TransactionConfiguration;
import org.apache.ignite.internal.tx.impl.HeapLockManager;
import org.apache.ignite.internal.tx.impl.IgniteTransactionsImpl;
import org.apache.ignite.internal.tx.impl.PublicApiThreadingIgniteTransactions;
import org.apache.ignite.internal.tx.impl.RemotelyTriggeredResourceRegistry;
import org.apache.ignite.internal.tx.impl.TransactionIdGenerator;
import org.apache.ignite.internal.tx.impl.TransactionInflights;
import org.apache.ignite.internal.tx.impl.TxManagerImpl;
import org.apache.ignite.internal.tx.message.TxMessageGroup;
import org.apache.ignite.internal.tx.message.WriteIntentSwitchReplicaRequest;
import org.apache.ignite.internal.tx.test.TestLocalRwTxCounter;
import org.apache.ignite.internal.vault.VaultManager;
import org.apache.ignite.network.ClusterNode;
import org.apache.ignite.network.NetworkAddress;
import org.apache.ignite.raft.jraft.rpc.impl.RaftGroupEventsClientListener;
import org.apache.ignite.sql.IgniteSql;
import org.apache.ignite.table.KeyValueView;
import org.apache.ignite.tx.IgniteTransactions;
import org.junit.jupiter.api.AfterAll;
import org.junit.jupiter.api.AfterEach;
import org.junit.jupiter.api.BeforeAll;
import org.junit.jupiter.api.BeforeEach;
import org.junit.jupiter.api.Disabled;
import org.junit.jupiter.api.Test;
import org.junit.jupiter.api.TestInfo;
import org.junit.jupiter.api.Timeout;
import org.junit.jupiter.api.extension.ExtendWith;

/**
 * Replica lifecycle test.
 */
@ExtendWith({WorkDirectoryExtension.class, ConfigurationExtension.class})
@Timeout(60)
// TODO: https://issues.apache.org/jira/browse/IGNITE-22522 remove this test after the switching to zone-based replication
public class ItReplicaLifecycleTest extends BaseIgniteAbstractTest {
    private static final IgniteLogger LOG = Loggers.forClass(ItReplicaLifecycleTest.class);

    private static final int NODE_COUNT = 3;

    private static final int BASE_PORT = 20_000;

    private static final int AWAIT_TIMEOUT_MILLIS = 10_000;

    @InjectConfiguration
    private static TransactionConfiguration txConfiguration;

    @InjectConfiguration
    private static RaftConfiguration raftConfiguration;

    @InjectConfiguration
    private static SystemLocalConfiguration systemConfiguration;

    @InjectConfiguration("mock.nodeAttributes: {region.attribute = US, storage.attribute = SSD}")
    private static NodeAttributesConfiguration nodeAttributes1;

    @InjectConfiguration("mock.nodeAttributes: {region.attribute = EU, storage.attribute = SSD}")
    private static NodeAttributesConfiguration nodeAttributes2;

    @InjectConfiguration("mock.nodeAttributes: {region.attribute = UK, storage.attribute = SSD}")
    private static NodeAttributesConfiguration nodeAttributes3;

    @InjectConfiguration
    private ReplicationConfiguration replicationConfiguration;

    @InjectConfiguration
    private static MetaStorageConfiguration metaStorageConfiguration;

    private StaticNodeFinder finder;

    private static final String HOST = "localhost";

    @InjectConfiguration("mock.profiles = {" + DEFAULT_STORAGE_PROFILE + ".engine = \"aipersist\", test.engine=\"test\"}")
    private static StorageConfiguration storageConfiguration;

    private final List<NetworkAddress> nodeAddresses = new ArrayList<>();

    private final List<NodeAttributesConfiguration> nodeAttributesConfigurations = new ArrayList<>(
            List.of(nodeAttributes1, nodeAttributes2, nodeAttributes3)
    );

    /**
     * Interceptor of {@link MetaStorageManager#invoke(Condition, Collection, Collection)}.
     */
    private final Map<Integer, InvokeInterceptor> metaStorageInvokeInterceptorByNode = new ConcurrentHashMap<>();

    @WorkDirectory
    private Path workDir;

    private Map<Integer, Node> nodes;

    private TestPlacementDriver placementDriver;

    private static String featureFlagOldValue = System.getProperty(FEATURE_FLAG_NAME);

    @BeforeAll
    static void beforeAll() {
        System.setProperty(FEATURE_FLAG_NAME, "true");
    }

    @AfterAll
    static void afterAll() {
        if (featureFlagOldValue == null) {
            System.clearProperty(FEATURE_FLAG_NAME);
        } else {
            System.setProperty(FEATURE_FLAG_NAME, featureFlagOldValue);
        }
    }

    @BeforeEach
    void before(TestInfo testInfo) {
        nodes = new HashMap<>();

        placementDriver = new TestPlacementDriver();

        for (int i = 0; i < NODE_COUNT; i++) {
            nodeAddresses.add(new NetworkAddress(HOST, BASE_PORT + i));
        }

        finder = new StaticNodeFinder(nodeAddresses);
    }

    @AfterEach
    void after() {
        metaStorageInvokeInterceptorByNode.clear();
        nodes.values().forEach(Node::stop);
    }

    private void startNodes(TestInfo testInfo, int amount) throws NodeStoppingException, InterruptedException {
        for (int i = 0; i < amount; i++) {
            var node = new Node(testInfo, i);

            nodes.put(i, node);

            node.start();
        }

        Node node0 = getNode(0);

        node0.cmgManager.initCluster(List.of(node0.name), List.of(node0.name), "cluster");

        placementDriver.setPrimary(node0.toClusterNode());

        nodes.values().forEach(Node::waitWatches);

        assertThat(
                allOf(nodes.values().stream().map(n -> n.cmgManager.onJoinReady()).toArray(CompletableFuture[]::new)),
                willCompleteSuccessfully()
        );

        assertTrue(waitForCondition(
                () -> {
                    CompletableFuture<LogicalTopologySnapshot> logicalTopologyFuture = node0.cmgManager.logicalTopology();

                    assertThat(logicalTopologyFuture, willCompleteSuccessfully());

                    return logicalTopologyFuture.join().nodes().size() == amount;
                },
                AWAIT_TIMEOUT_MILLIS
        ));
    }

    private Node startNode(TestInfo testInfo, int idx) {
        var node = new Node(testInfo, idx);

        nodes.put(idx, node);

        node.start();

        node.waitWatches();

        assertThat(node.cmgManager.onJoinReady(), willCompleteSuccessfully());

        return node;
    }

    private void stopNode(int idx) {
        Node node = getNode(idx);

        node.stop();

        nodes.remove(idx);
    }

    @Test
    @Disabled("https://issues.apache.org/jira/browse/IGNITE-22928")
    public void testZoneReplicaListener(TestInfo testInfo) throws Exception {
        startNodes(testInfo, 3);

        Assignment replicaAssignment = (Assignment) AffinityUtils.calculateAssignmentForPartition(
                nodes.values().stream().map(n -> n.name).collect(Collectors.toList()), 0, 1).toArray()[0];

        Node node = getNode(replicaAssignment.consistentId());

        placementDriver.setPrimary(node.clusterService.topologyService().localMember());

        createZone(node, "test_zone", 1, 1);
        int zoneId = DistributionZonesTestUtil.getZoneId(node.catalogManager, "test_zone", node.hybridClock.nowLong());

        long key = 1;

        {
            createTable(node, "test_zone", "test_table");
            int tableId = TableTestUtils.getTableId(node.catalogManager, "test_table", node.hybridClock.nowLong());

            prepareTableIdToZoneIdConverter(
                    node,
                    new TablePartitionId(tableId, 0),
                    new ZonePartitionId(zoneId, 0)
            );

            KeyValueView<Long, Integer> keyValueView = node.tableManager.table(tableId).keyValueView(Long.class, Integer.class);

            int val = 100;

            node.transactions().runInTransaction(tx -> {
                assertDoesNotThrow(() -> keyValueView.put(tx, key, val));

                assertEquals(val, keyValueView.get(tx, key));
            });

            node.transactions().runInTransaction(tx -> {
                // Check the replica read inside the another transaction
                assertEquals(val, keyValueView.get(tx, key));
            });
        }

        {
            createTable(node, "test_zone", "test_table1");
            int tableId = TableTestUtils.getTableId(node.catalogManager, "test_table1", node.hybridClock.nowLong());

            prepareTableIdToZoneIdConverter(
                    node,
                    new TablePartitionId(tableId, 0),
                    new ZonePartitionId(zoneId, 0)
            );

            KeyValueView<Long, Integer> keyValueView = node.tableManager.table(tableId).keyValueView(Long.class, Integer.class);

            int val = 200;

            node.transactions().runInTransaction(tx -> {
                assertDoesNotThrow(() -> keyValueView.put(tx, key, val));

                assertEquals(val, keyValueView.get(tx, key));
            });
        }
    }

    @Test
    @Disabled("https://issues.apache.org/jira/browse/IGNITE-22944")
    void testAlterReplicaTrigger(TestInfo testInfo) throws Exception {
        startNodes(testInfo, 3);

        Node node = getNode(0);

        createZone(node, "test_zone", 1, 3);

        int zoneId = DistributionZonesTestUtil.getZoneId(node.catalogManager, "test_zone", node.hybridClock.nowLong());

        MetaStorageManager metaStorageManager = node.metaStorageManager;

        ZonePartitionId partId = new ZonePartitionId(zoneId, 0);

        assertValueInStorage(
                metaStorageManager,
                stablePartAssignmentsKey(partId),
                (v) -> Assignments.fromBytes(v).nodes()
                        .stream().map(Assignment::consistentId).collect(Collectors.toSet()),
                nodes.values().stream().map(n -> n.name).collect(Collectors.toSet()),
                20_000L
        );

        CatalogManager catalogManager = node.catalogManager;

        alterZone(catalogManager, "test_zone", 2);

        assertValueInStorage(
                metaStorageManager,
                stablePartAssignmentsKey(partId),
                (v) -> Assignments.fromBytes(v).nodes()
                        .stream().map(Assignment::consistentId).collect(Collectors.toSet()).size(),
                2,
                20_000L
        );
    }

    @Test
    void testAlterReplicaTriggerDefaultZone(TestInfo testInfo) throws Exception {
        startNodes(testInfo, 3);

        Node node = getNode(0);

        CatalogManager catalogManager = node.catalogManager;

        int zoneId = defaultZoneIdOpt(catalogManager.catalog(catalogManager.latestCatalogVersion()));

        String defaultZoneName = catalogManager.zone(zoneId, catalogManager.latestCatalogVersion()).name();

        MetaStorageManager metaStorageManager = node.metaStorageManager;

        ZonePartitionId partId = new ZonePartitionId(zoneId, 0);

        assertValueInStorage(
                metaStorageManager,
                stablePartAssignmentsKey(partId),
                (v) -> Assignments.fromBytes(v).nodes()
                        .stream().map(Assignment::consistentId).collect(Collectors.toSet()).size(),
                1,
                20_000L
        );

        alterZone(catalogManager, defaultZoneName, 2);

        assertValueInStorage(
                metaStorageManager,
                stablePartAssignmentsKey(partId),
                (v) -> Assignments.fromBytes(v).nodes()
                        .stream().map(Assignment::consistentId).collect(Collectors.toSet()).size(),
                2,
                20_000L
        );
    }

    @Test
    void testAlterReplicaExtensionTrigger(TestInfo testInfo) throws Exception {
        startNodes(testInfo, 3);

        Node node = getNode(0);

        placementDriver.setPrimary(node.clusterService.topologyService().localMember());

        assertTrue(waitForCondition(() -> node.distributionZoneManager.logicalTopology().size() == 3, 10_000L));

        createZone(node, "test_zone", 2, 2);

        int zoneId = DistributionZonesTestUtil.getZoneId(node.catalogManager, "test_zone", node.hybridClock.nowLong());

        MetaStorageManager metaStorageManager = node.metaStorageManager;

        ZonePartitionId partId = new ZonePartitionId(zoneId, 0);

        assertValueInStorage(
                metaStorageManager,
                stablePartAssignmentsKey(partId),
                (v) -> Assignments.fromBytes(v).nodes()
                        .stream().map(Assignment::consistentId).collect(Collectors.toSet()).size(),
                2,
                20_000L
        );

        CatalogManager catalogManager = node.catalogManager;

        alterZone(catalogManager, "test_zone", 3);

        assertValueInStorage(
                metaStorageManager,
                stablePartAssignmentsKey(partId),
                (v) -> Assignments.fromBytes(v).nodes()
                        .stream().map(Assignment::consistentId).collect(Collectors.toSet()),
                nodes.values().stream().map(n -> n.name).collect(Collectors.toSet()),
                20_000L
        );
    }

    @Test
    @Disabled("https://issues.apache.org/jira/browse/IGNITE-22858")
    void testAlterFilterTrigger(TestInfo testInfo) throws Exception {
        startNodes(testInfo, 3);

        Node node = getNode(0);

        placementDriver.setPrimary(node.clusterService.topologyService().localMember());

        createZone(node, "test_zone", 2, 3);

        int zoneId = DistributionZonesTestUtil.getZoneId(node.catalogManager, "test_zone", node.hybridClock.nowLong());

        MetaStorageManager metaStorageManager = node.metaStorageManager;

        ZonePartitionId partId = new ZonePartitionId(zoneId, 0);

        assertValueInStorage(
                metaStorageManager,
                stablePartAssignmentsKey(partId),
                (v) -> Assignments.fromBytes(v).nodes()
                        .stream().map(Assignment::consistentId).collect(Collectors.toSet()),
                nodes.values().stream().map(n -> n.name).collect(Collectors.toSet()),
                20_000L
        );

        CatalogManager catalogManager = node.catalogManager;

        String newFilter = "$[?(@.region == \"US\" && @.storage == \"SSD\")]";

        alterZone(catalogManager, "test_zone", null, null, newFilter);

        assertValueInStorage(
                metaStorageManager,
                stablePartAssignmentsKey(partId),
                (v) -> Assignments.fromBytes(v).nodes()
                        .stream().map(Assignment::consistentId).collect(Collectors.toSet()),
                Set.of(nodes.get(0).name),
                20_000L
        );
    }

    @Test
    void testReplicaIsStartedOnNodeStart(TestInfo testInfo) throws Exception {
        startNodes(testInfo, 3);

        Node node0 = getNode(0);

        createZone(node0, "test_zone", 2, 3);

        int zoneId = DistributionZonesTestUtil.getZoneId(node0.catalogManager, "test_zone", node0.hybridClock.nowLong());

        MetaStorageManager metaStorageManager = node0.metaStorageManager;

        ZonePartitionId partId = new ZonePartitionId(zoneId, 0);

        assertValueInStorage(
                metaStorageManager,
                stablePartAssignmentsKey(partId),
                (v) -> Assignments.fromBytes(v).nodes()
                        .stream().map(Assignment::consistentId).collect(Collectors.toSet()),
                nodes.values().stream().map(n -> n.name).collect(Collectors.toSet()),
                20_000L
        );

        stopNode(2);

        Node node2 = startNode(testInfo, 2);

        assertTrue(waitForCondition(() -> node2.replicaManager.isReplicaStarted(partId), 10_000L));
    }

    @Test
    void testStableAreWrittenAfterRestart(TestInfo testInfo) throws Exception {
        startNodes(testInfo, 1);

        Node node0 = getNode(0);

        AtomicBoolean reached = new AtomicBoolean();

        metaStorageInvokeInterceptorByNode.put(0, (condition, success, failure) -> {
            if (skipMetaStorageInvoke(success, STABLE_ASSIGNMENTS_PREFIX)) {
                reached.set(true);

                return true;
            }

            return null;
        });

        createZone(node0, "test_zone", 2, 3);

        int zoneId = DistributionZonesTestUtil.getZoneId(node0.catalogManager, "test_zone", node0.hybridClock.nowLong());

        MetaStorageManager metaStorageManager = node0.metaStorageManager;

        ZonePartitionId partId = new ZonePartitionId(zoneId, 0);

        assertTrue(reached.get());

        assertValueInStorage(
                metaStorageManager,
                stablePartAssignmentsKey(partId),
                Assignments::fromBytes,
                null,
                20_000L
        );

        stopNode(0);

        metaStorageInvokeInterceptorByNode.clear();

        startNodes(testInfo, 1);

        node0 = getNode(0);

        metaStorageManager = node0.metaStorageManager;

        assertValueInStorage(
                metaStorageManager,
                stablePartAssignmentsKey(partId),
                (v) -> Assignments.fromBytes(v).nodes()
                        .stream().map(Assignment::consistentId).collect(Collectors.toSet()),
                nodes.values().stream().map(n -> n.name).collect(Collectors.toSet()),
                20_000L
        );

        assertTrue(waitForCondition(() -> getNode(0).replicaManager.isReplicaStarted(partId), 10_000L));
    }

    @Test
    void testStableAreWrittenAfterRestartAndConcurrentStableUpdate(TestInfo testInfo) throws Exception {
        startNodes(testInfo, 1);

        Node node0 = getNode(0);

        AtomicBoolean reached = new AtomicBoolean();

        metaStorageInvokeInterceptorByNode.put(0, (condition, success, failure) -> {
            if (skipMetaStorageInvoke(success, STABLE_ASSIGNMENTS_PREFIX)) {
                reached.set(true);

                return true;
            }

            return null;
        });

        createZone(node0, "test_zone", 1, 3);

        int zoneId = DistributionZonesTestUtil.getZoneId(node0.catalogManager, "test_zone", node0.hybridClock.nowLong());

        MetaStorageManager metaStorageManager = node0.metaStorageManager;

        ZonePartitionId partId = new ZonePartitionId(zoneId, 0);

        assertTrue(reached.get());

        reached.set(false);

        assertValueInStorage(
                metaStorageManager,
                stablePartAssignmentsKey(partId),
                Assignments::fromBytes,
                null,
                20_000L
        );

        stopNode(0);

        CountDownLatch latch = new CountDownLatch(1);

        metaStorageInvokeInterceptorByNode.put(0, (condition, success, failure) -> {
            if (skipMetaStorageInvoke(success, stablePartAssignmentsKey(partId).toString())) {
                reached.set(true);

                Node node = nodes.get(0);

                node.metaStorageManager.put(stablePartAssignmentsKey(partId), Assignments.of(Assignment.forPeer(node.name)).toBytes());
            }

            return null;
        });

        startNodes(testInfo, 1);

        node0 = getNode(0);

        metaStorageManager = node0.metaStorageManager;

        assertTrue(reached.get());

        assertValueInStorage(
                metaStorageManager,
                stablePartAssignmentsKey(partId),
                (v) -> Assignments.fromBytes(v).nodes()
                        .stream().map(Assignment::consistentId).collect(Collectors.toSet()),
                nodes.values().stream().map(n -> n.name).collect(Collectors.toSet()),
                20_000L
        );

        assertTrue(waitForCondition(() -> getNode(0).replicaManager.isReplicaStarted(partId), 10_000L));
    }

    private void prepareTableIdToZoneIdConverter(Node node, TablePartitionId tablePartitionId, ZonePartitionId zonePartitionId) {
        node.converter.set(request ->  {
            if (request.groupId().asReplicationGroupId().equals(tablePartitionId)
                    && !(request instanceof WriteIntentSwitchReplicaRequest)) {
                return zonePartitionId;
            } else {
                return request.groupId().asReplicationGroupId();
            }
        });

    }

    private Node getNode(int nodeIndex) {
        return nodes.get(nodeIndex);
    }

    private Node getNode(String nodeName) {
        return nodes.values().stream().filter(n -> n.name.equals(nodeName)).findFirst().get();
    }

    private static void createZone(Node node, String zoneName, int partitions, int replicas) {
        createZone(node, zoneName, partitions, replicas, false);
    }

    private static void createZone(Node node, String zoneName, int partitions, int replicas, boolean testStorageProfile) {
        DistributionZonesTestUtil.createZoneWithStorageProfile(
                node.catalogManager,
                zoneName,
                partitions,
                replicas,
                testStorageProfile ? DEFAULT_TEST_PROFILE_NAME : DEFAULT_STORAGE_PROFILE
        );
    }

    private static void createTable(Node node, String zoneName, String tableName) {
        node.waitForMetadataCompletenessAtNow();

        TableTestUtils.createTable(
                node.catalogManager,
                DEFAULT_SCHEMA_NAME,
                zoneName,
                tableName,
                List.of(
                        ColumnParams.builder().name("key").type(INT64).build(),
                        ColumnParams.builder().name("val").type(INT32).nullable(true).build()
                ),
                List.of("key")
        );
    }

    class Node {
        final String name;

        final Loza raftManager;

        final ThreadPoolsManager threadPoolsManager;

        final ReplicaManager replicaManager;

        final MetaStorageManager metaStorageManager;

        private final VaultManager vaultManager;

        private final ClusterService clusterService;

        private final LockManager lockManager;

        private final TxManager txManager;

        private final DistributedConfigurationStorage cfgStorage;

        private final DataStorageManager dataStorageMgr;

        private final TableManager tableManager;

        private final DistributionZoneManager distributionZoneManager;

        private final ConfigurationManager nodeCfgMgr;

        private final ConfigurationManager clusterCfgMgr;

        private final ClusterManagementGroupManager cmgManager;

        private final SchemaManager schemaManager;

        private final CatalogManager catalogManager;

        private final PartitionReplicaLifecycleManager partitionReplicaLifecycleManager;

        private final SchemaSyncService schemaSyncService;

        private final ClockWaiter clockWaiter;

        private final List<IgniteComponent> nodeComponents = new CopyOnWriteArrayList<>();

        private final ConfigurationTreeGenerator nodeCfgGenerator;

        private final ConfigurationTreeGenerator clusterCfgGenerator;

        private final Map<TablePartitionId, CompletableFuture<Void>> finishHandleChangeStableAssignmentEventFutures
                = new ConcurrentHashMap<>();

        private final NetworkAddress networkAddress;

        private final LowWatermarkImpl lowWatermark;

        /** The future have to be complete after the node start and all Meta storage watches are deployd. */
        private CompletableFuture<Void> deployWatchesFut;

        /** Hybrid clock. */
        private final HybridClock hybridClock = new HybridClockImpl();

        /** Index manager. */
        private final IndexManager indexManager;

        /** Failure processor. */
        private final FailureProcessor failureProcessor;

        private final ScheduledExecutorService rebalanceScheduler;

        private AtomicReference<Function<ReplicaRequest, ReplicationGroupId>> converter =
                new AtomicReference<>(request -> request.groupId().asReplicationGroupId());

        private final LogStorageFactory partitionsLogStorageFactory;

        private final LogStorageFactory msLogStorageFactory;

        private final LogStorageFactory cmgLogStorageFactory;

        private final IndexMetaStorage indexMetaStorage;

        private final HybridTimestampTracker observableTimestampTracker = new HybridTimestampTracker();

        /**
         * Constructor that simply creates a subset of components of this node.
         */
        Node(TestInfo testInfo, int idx) {
            networkAddress = nodeAddresses.get(idx);

            name = testNodeName(testInfo, networkAddress.port());

            Path dir = workDir.resolve(name);

            vaultManager = createVault(dir);

            nodeCfgGenerator = new ConfigurationTreeGenerator(
                    List.of(
                            NetworkConfiguration.KEY,
                            StorageConfiguration.KEY
                    ),
                    List.of(
                            PersistentPageMemoryStorageEngineExtensionConfigurationSchema.class,
                            VolatilePageMemoryStorageEngineExtensionConfigurationSchema.class
                    ),
                    List.of(
                            PersistentPageMemoryProfileConfigurationSchema.class,
                            VolatilePageMemoryProfileConfigurationSchema.class
                    )
            );

            Path configPath = workDir.resolve(testInfo.getDisplayName());
            TestIgnitionManager.addDefaultsToConfigurationFile(configPath);

            nodeCfgMgr = new ConfigurationManager(
                    List.of(NetworkConfiguration.KEY,
                            StorageConfiguration.KEY),
                    new LocalFileConfigurationStorage(configPath, nodeCfgGenerator, null),
                    nodeCfgGenerator,
                    new TestConfigurationValidator()
            );

            var clusterIdHolder = new ClusterIdHolder();

            clusterService = ClusterServiceTestUtils.clusterService(
                    testInfo,
                    networkAddress.port(),
                    finder,
                    new InMemoryStaleIds(),
                    clusterIdHolder
            );

            lockManager = new HeapLockManager();

            var raftGroupEventsClientListener = new RaftGroupEventsClientListener();

            ComponentWorkingDir partitionsWorkDir = partitionsPath(systemConfiguration, dir);

            partitionsLogStorageFactory = SharedLogStorageFactoryUtils.create(clusterService.nodeName(), partitionsWorkDir.raftLogPath());

            RaftGroupOptionsConfigurer partitionRaftConfigurer =
                    RaftGroupOptionsConfigHelper.configureProperties(partitionsLogStorageFactory, partitionsWorkDir.metaPath());

            raftManager = new Loza(
                    clusterService,
                    new NoOpMetricManager(),
                    raftConfiguration,
                    hybridClock,
<<<<<<< HEAD
                    raftGroupEventsClientListener,
                    logStorageFactory,
                    new NoOpFailureProcessor()
=======
                    raftGroupEventsClientListener
>>>>>>> d244e90e
            );

            var clusterStateStorage = new TestClusterStateStorage();
            var logicalTopology = new LogicalTopologyImpl(clusterStateStorage);

            var clusterInitializer = new ClusterInitializer(
                    clusterService,
                    hocon -> hocon,
                    new TestConfigurationValidator()
            );

            failureProcessor = new NoOpFailureProcessor();

            ComponentWorkingDir cmgWorkDir = new ComponentWorkingDir(dir.resolve("cmg"));

            cmgLogStorageFactory =
                    SharedLogStorageFactoryUtils.create(clusterService.nodeName(), cmgWorkDir.raftLogPath());

            RaftGroupOptionsConfigurer cmgRaftConfigurer =
                    RaftGroupOptionsConfigHelper.configureProperties(cmgLogStorageFactory, cmgWorkDir.metaPath());

            cmgManager = new ClusterManagementGroupManager(
                    vaultManager,
                    clusterService,
                    clusterInitializer,
                    raftManager,
                    clusterStateStorage,
                    logicalTopology,
                    new NodeAttributesCollector(nodeAttributesConfigurations.get(idx), storageConfiguration),
                    failureProcessor,
                    clusterIdHolder,
                    cmgRaftConfigurer
            );

            LogicalTopologyServiceImpl logicalTopologyService = new LogicalTopologyServiceImpl(logicalTopology, cmgManager);

            KeyValueStorage keyValueStorage = new SimpleInMemoryKeyValueStorage(name);

            var topologyAwareRaftGroupServiceFactory = new TopologyAwareRaftGroupServiceFactory(
                    clusterService,
                    logicalTopologyService,
                    Loza.FACTORY,
                    raftGroupEventsClientListener
            );

            ComponentWorkingDir metastorageWorkDir = new ComponentWorkingDir(dir.resolve("metastorage"));

            msLogStorageFactory =
                    SharedLogStorageFactoryUtils.create(clusterService.nodeName(), metastorageWorkDir.raftLogPath());

            RaftGroupOptionsConfigurer msRaftConfigurer =
                    RaftGroupOptionsConfigHelper.configureProperties(msLogStorageFactory, metastorageWorkDir.metaPath());

            metaStorageManager = new MetaStorageManagerImpl(
                    clusterService,
                    cmgManager,
                    logicalTopologyService,
                    raftManager,
                    keyValueStorage,
                    hybridClock,
                    topologyAwareRaftGroupServiceFactory,
                    new NoOpMetricManager(),
                    metaStorageConfiguration,
                    msRaftConfigurer
            ) {
                @Override
                public CompletableFuture<Boolean> invoke(
                        Condition condition,
                        Collection<Operation> success,
                        Collection<Operation> failure
                ) {
                    InvokeInterceptor invokeInterceptor = metaStorageInvokeInterceptorByNode.get(idx);

                    if (invokeInterceptor != null) {
                        var res = invokeInterceptor.invoke(condition, success, failure);

                        if (res != null) {
                            return completedFuture(res);
                        }
                    }

                    return super.invoke(condition, success, failure);
                }
            };

            threadPoolsManager = new ThreadPoolsManager(name);

            LongSupplier partitionIdleSafeTimePropagationPeriodMsSupplier = () -> 10L;

            ReplicaService replicaSvc = new ReplicaService(
                    clusterService.messagingService(),
                    hybridClock,
                    threadPoolsManager.partitionOperationsExecutor(),
                    replicationConfiguration,
                    threadPoolsManager.commonScheduler()
            );

            var resourcesRegistry = new RemotelyTriggeredResourceRegistry();

            clockWaiter = new ClockWaiter(name, hybridClock);

            ClockService clockService = new ClockServiceImpl(
                    hybridClock,
                    clockWaiter,
                    () -> TestIgnitionManager.DEFAULT_MAX_CLOCK_SKEW_MS
            );

            TransactionInflights transactionInflights = new TransactionInflights(placementDriver, clockService);

            cfgStorage = new DistributedConfigurationStorage("test", metaStorageManager);

            clusterCfgGenerator = new ConfigurationTreeGenerator(GcConfiguration.KEY);

            clusterCfgMgr = new ConfigurationManager(
                    List.of(
                            GcConfiguration.KEY
                    ),
                    cfgStorage,
                    clusterCfgGenerator,
                    new TestConfigurationValidator()
            );

            ConfigurationRegistry clusterConfigRegistry = clusterCfgMgr.configurationRegistry();

            Consumer<LongFunction<CompletableFuture<?>>> registry = (LongFunction<CompletableFuture<?>> function) ->
                    metaStorageManager.registerRevisionUpdateListener(function::apply);

            GcConfiguration gcConfig = clusterConfigRegistry.getConfiguration(GcConfiguration.KEY);

            DataStorageModules dataStorageModules = new DataStorageModules(List.of(
                    new PersistentPageMemoryDataStorageModule()
            ));

            Path storagePath = dir.resolve("storage");

            LogSyncer logSyncer = partitionsLogStorageFactory;

            dataStorageMgr = new DataStorageManager(
                    dataStorageModules.createStorageEngines(
                            name,
                            nodeCfgMgr.configurationRegistry(),
                            dir.resolve("storage"),
                            null,
                            failureProcessor,
                            logSyncer,
                            hybridClock
                    ),
                    storageConfiguration
            );

            lowWatermark = new LowWatermarkImpl(
                    name,
                    gcConfig.lowWatermark(),
                    clockService,
                    vaultManager,
                    failureProcessor,
                    clusterService.messagingService()
            );

            txManager = new TxManagerImpl(
                    txConfiguration,
                    clusterService,
                    replicaSvc,
                    lockManager,
                    clockService,
                    new TransactionIdGenerator(networkAddress.port()),
                    placementDriver,
                    partitionIdleSafeTimePropagationPeriodMsSupplier,
                    new TestLocalRwTxCounter(),
                    resourcesRegistry,
                    transactionInflights,
                    lowWatermark
            );

            replicaManager = new ReplicaManager(
                    name,
                    clusterService,
                    cmgManager,
                    clockService,
                    Set.of(PartitionReplicationMessageGroup.class, TxMessageGroup.class),
                    placementDriver,
                    threadPoolsManager.partitionOperationsExecutor(),
                    partitionIdleSafeTimePropagationPeriodMsSupplier,
                    new NoOpFailureProcessor(),
                    new ThreadLocalPartitionCommandsMarshaller(clusterService.serializationRegistry()),
                    topologyAwareRaftGroupServiceFactory,
                    raftManager,
                    partitionRaftConfigurer,
                    view -> new LocalLogStorageFactory(),
                    ForkJoinPool.commonPool(),
                    t -> converter.get().apply(t)
            );

            LongSupplier delayDurationMsSupplier = () -> 10L;

            catalogManager = new CatalogManagerImpl(
                    new UpdateLogImpl(metaStorageManager),
                    clockService,
                    delayDurationMsSupplier,
                    partitionIdleSafeTimePropagationPeriodMsSupplier
            );

            indexMetaStorage = new IndexMetaStorage(catalogManager, lowWatermark, metaStorageManager);

            schemaManager = new SchemaManager(registry, catalogManager);

            schemaSyncService = new SchemaSyncServiceImpl(metaStorageManager.clusterTime(), delayDurationMsSupplier);

            rebalanceScheduler = new ScheduledThreadPoolExecutor(REBALANCE_SCHEDULER_POOL_SIZE,
                    NamedThreadFactory.create(name, "test-rebalance-scheduler", logger()));

            distributionZoneManager = new DistributionZoneManager(
                    name,
                    registry,
                    metaStorageManager,
                    logicalTopologyService,
                    catalogManager,
                    rebalanceScheduler
            );

            partitionReplicaLifecycleManager = new PartitionReplicaLifecycleManager(
                    catalogManager,
                    replicaManager,
                    distributionZoneManager,
                    metaStorageManager,
                    clusterService.topologyService(),
                    lowWatermark,
                    threadPoolsManager.tableIoExecutor(),
                    rebalanceScheduler,
                    threadPoolsManager.partitionOperationsExecutor(),
                    clockService,
                    placementDriver);

            StorageUpdateConfiguration storageUpdateConfiguration = clusterConfigRegistry.getConfiguration(StorageUpdateConfiguration.KEY);

            HybridClockImpl clock = new HybridClockImpl();

            tableManager = new TableManager(
                    name,
                    registry,
                    gcConfig,
                    txConfiguration,
                    storageUpdateConfiguration,
                    clusterService.messagingService(),
                    clusterService.topologyService(),
                    clusterService.serializationRegistry(),
                    replicaManager,
                    lockManager,
                    replicaSvc,
                    txManager,
                    dataStorageMgr,
                    storagePath,
                    metaStorageManager,
                    schemaManager,
                    threadPoolsManager.tableIoExecutor(),
                    threadPoolsManager.partitionOperationsExecutor(),
                    rebalanceScheduler,
                    clock,
                    clockService,
                    new OutgoingSnapshotsManager(clusterService.messagingService()),
                    distributionZoneManager,
                    schemaSyncService,
                    catalogManager,
                    observableTimestampTracker,
                    placementDriver,
                    () -> mock(IgniteSql.class),
                    resourcesRegistry,
                    lowWatermark,
                    transactionInflights,
                    indexMetaStorage,
                    logSyncer,
                    partitionReplicaLifecycleManager
            );

            tableManager.setStreamerReceiverRunner(mock(StreamerReceiverRunner.class));

            indexManager = new IndexManager(
                    schemaManager,
                    tableManager,
                    catalogManager,
                    threadPoolsManager.tableIoExecutor(),
                    registry,
                    lowWatermark
            );
        }

        private IgniteTransactions transactions() {
            IgniteTransactionsImpl transactions = new IgniteTransactionsImpl(txManager, observableTimestampTracker);
            return new PublicApiThreadingIgniteTransactions(transactions, ForkJoinPool.commonPool());
        }

        private void waitForMetadataCompletenessAtNow() {
            assertThat(schemaSyncService.waitForMetadataCompleteness(hybridClock.now()), willCompleteSuccessfully());
        }

        /**
         * Starts the created components.
         */
        void start() {
            List<IgniteComponent> firstComponents = List.of(
                    threadPoolsManager,
                    vaultManager,
                    nodeCfgMgr,
                    failureProcessor,
                    clusterService,
                    partitionsLogStorageFactory,
                    msLogStorageFactory,
                    cmgLogStorageFactory,
                    raftManager,
                    cmgManager
            );

            ComponentContext componentContext = new ComponentContext();

            List<CompletableFuture<?>> componentFuts =
                    firstComponents.stream()
                            .map(component -> component.startAsync(componentContext))
                            .collect(Collectors.toList());

            nodeComponents.addAll(firstComponents);

            deployWatchesFut = CompletableFuture.supplyAsync(() -> {
                List<IgniteComponent> secondComponents = List.of(
                        lowWatermark,
                        metaStorageManager,
                        clusterCfgMgr,
                        clockWaiter,
                        catalogManager,
                        indexMetaStorage,
                        distributionZoneManager,
                        replicaManager,
                        txManager,
                        dataStorageMgr,
                        schemaManager,
                        partitionReplicaLifecycleManager,
                        tableManager,
                        indexManager
                );

                componentFuts.addAll(secondComponents.stream()
                        .map(component -> component.startAsync(componentContext)).collect(Collectors.toList()));

                nodeComponents.addAll(secondComponents);

                var configurationNotificationFut = metaStorageManager.recoveryFinishedFuture().thenCompose(rev -> {
                    return allOf(
                            nodeCfgMgr.configurationRegistry().notifyCurrentConfigurationListeners(),
                            clusterCfgMgr.configurationRegistry().notifyCurrentConfigurationListeners(),
                            ((MetaStorageManagerImpl) metaStorageManager).notifyRevisionUpdateListenerOnStart()
                    );
                });

                assertThat(configurationNotificationFut, willSucceedIn(1, TimeUnit.MINUTES));

                lowWatermark.scheduleUpdates();

                return metaStorageManager.deployWatches();
            }).thenCombine(allOf(componentFuts.toArray(CompletableFuture[]::new)), (deployWatchesFut, unused) -> null);
        }

        /**
         * Waits for watches deployed.
         */
        void waitWatches() {
            assertThat("Watches were not deployed", deployWatchesFut, willCompleteSuccessfully());
        }

        /**
         * Stops the created components.
         */
        void stop() {
            List<IgniteComponent> components = new ArrayList<>(nodeComponents);
            reverse(components);

            for (IgniteComponent component : components) {
                try {
                    component.beforeNodeStop();
                } catch (Exception e) {
                    LOG.error("Unable to execute before node stop [component={}]", e, component);
                }
            }

            assertThat(stopAsync(new ComponentContext(), components), willCompleteSuccessfully());

            nodeCfgGenerator.close();
            clusterCfgGenerator.close();
        }

        ClusterNode toClusterNode() {
            return new ClusterNodeImpl(name, name, networkAddress);
        }
    }

    @FunctionalInterface
    private interface InvokeInterceptor {
        Boolean invoke(Condition condition, Collection<Operation> success, Collection<Operation> failure);
    }

    private static boolean skipMetaStorageInvoke(Collection<Operation> ops, String prefix) {
        return ops.stream().anyMatch(op -> new String(toByteArray(op.key()), StandardCharsets.UTF_8).startsWith(prefix));
    }
}<|MERGE_RESOLUTION|>--- conflicted
+++ resolved
@@ -936,13 +936,8 @@
                     new NoOpMetricManager(),
                     raftConfiguration,
                     hybridClock,
-<<<<<<< HEAD
                     raftGroupEventsClientListener,
-                    logStorageFactory,
                     new NoOpFailureProcessor()
-=======
-                    raftGroupEventsClientListener
->>>>>>> d244e90e
             );
 
             var clusterStateStorage = new TestClusterStateStorage();
