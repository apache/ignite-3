/*
 * Licensed to the Apache Software Foundation (ASF) under one or more
 * contributor license agreements. See the NOTICE file distributed with
 * this work for additional information regarding copyright ownership.
 * The ASF licenses this file to You under the Apache License, Version 2.0
 * (the "License"); you may not use this file except in compliance with
 * the License. You may obtain a copy of the License at
 *
 *      http://www.apache.org/licenses/LICENSE-2.0
 *
 * Unless required by applicable law or agreed to in writing, software
 * distributed under the License is distributed on an "AS IS" BASIS,
 * WITHOUT WARRANTIES OR CONDITIONS OF ANY KIND, either express or implied.
 * See the License for the specific language governing permissions and
 * limitations under the License.
 */

package org.apache.ignite.internal.partition.replicator;

import static java.util.concurrent.CompletableFuture.allOf;
import static java.util.stream.Collectors.toList;
import static org.apache.ignite.internal.TestDefaultProfilesNames.DEFAULT_TEST_PROFILE_NAME;
import static org.apache.ignite.internal.catalog.CatalogService.DEFAULT_STORAGE_PROFILE;
import static org.apache.ignite.internal.distributionzones.DistributionZonesTestUtil.alterZone;
import static org.apache.ignite.internal.distributionzones.DistributionZonesTestUtil.assertValueInStorage;
import static org.apache.ignite.internal.distributionzones.rebalance.ZoneRebalanceUtil.STABLE_ASSIGNMENTS_PREFIX;
import static org.apache.ignite.internal.distributionzones.rebalance.ZoneRebalanceUtil.stablePartAssignmentsKey;
import static org.apache.ignite.internal.partition.replicator.PartitionReplicaLifecycleManager.FEATURE_FLAG_NAME;
import static org.apache.ignite.internal.partitiondistribution.PartitionDistributionUtils.calculateAssignmentForPartition;
import static org.apache.ignite.internal.sql.SqlCommon.DEFAULT_SCHEMA_NAME;
import static org.apache.ignite.internal.testframework.IgniteTestUtils.waitForCondition;
import static org.apache.ignite.internal.testframework.matchers.CompletableFutureMatcher.willCompleteSuccessfully;
import static org.apache.ignite.internal.util.ByteUtils.toByteArray;
import static org.apache.ignite.internal.util.IgniteUtils.closeAll;
import static org.apache.ignite.sql.ColumnType.INT32;
import static org.apache.ignite.sql.ColumnType.INT64;
import static org.hamcrest.MatcherAssert.assertThat;
import static org.junit.jupiter.api.Assertions.assertNotNull;
import static org.junit.jupiter.api.Assertions.assertTrue;
import static org.mockito.Mockito.never;
import static org.mockito.Mockito.timeout;
import static org.mockito.Mockito.verify;

import java.nio.charset.StandardCharsets;
import java.util.Collection;
import java.util.HashMap;
import java.util.List;
import java.util.Map;
import java.util.Set;
import java.util.concurrent.CompletableFuture;
import java.util.concurrent.ExecutionException;
import java.util.concurrent.ScheduledExecutorService;
import java.util.concurrent.TimeUnit;
import java.util.concurrent.TimeoutException;
import java.util.concurrent.atomic.AtomicBoolean;
import java.util.stream.Collectors;
import java.util.stream.IntStream;
import org.apache.ignite.internal.catalog.Catalog;
import org.apache.ignite.internal.catalog.CatalogManager;
import org.apache.ignite.internal.catalog.commands.ColumnParams;
import org.apache.ignite.internal.catalog.descriptors.CatalogZoneDescriptor;
import org.apache.ignite.internal.cluster.management.configuration.NodeAttributesConfiguration;
import org.apache.ignite.internal.cluster.management.topology.api.LogicalTopologySnapshot;
import org.apache.ignite.internal.configuration.SystemLocalConfiguration;
import org.apache.ignite.internal.configuration.testframework.ConfigurationExtension;
import org.apache.ignite.internal.configuration.testframework.InjectConfiguration;
import org.apache.ignite.internal.distributionzones.DistributionZonesTestUtil;
import org.apache.ignite.internal.lang.NodeStoppingException;
import org.apache.ignite.internal.metastorage.MetaStorageManager;
import org.apache.ignite.internal.metastorage.configuration.MetaStorageConfiguration;
import org.apache.ignite.internal.metastorage.dsl.Operation;
import org.apache.ignite.internal.network.StaticNodeFinder;
import org.apache.ignite.internal.partition.replicator.fixtures.Node;
import org.apache.ignite.internal.partition.replicator.fixtures.Node.InvokeInterceptor;
import org.apache.ignite.internal.partition.replicator.fixtures.TestPlacementDriver;
import org.apache.ignite.internal.partitiondistribution.Assignment;
import org.apache.ignite.internal.partitiondistribution.Assignments;
import org.apache.ignite.internal.raft.configuration.RaftConfiguration;
import org.apache.ignite.internal.replicator.Replica;
import org.apache.ignite.internal.replicator.ZonePartitionId;
import org.apache.ignite.internal.replicator.configuration.ReplicationConfiguration;
import org.apache.ignite.internal.storage.configurations.StorageConfiguration;
import org.apache.ignite.internal.table.InternalTable;
import org.apache.ignite.internal.table.TableTestUtils;
import org.apache.ignite.internal.table.TableViewInternal;
import org.apache.ignite.internal.testframework.ExecutorServiceExtension;
import org.apache.ignite.internal.testframework.IgniteAbstractTest;
import org.apache.ignite.internal.testframework.InjectExecutorService;
import org.apache.ignite.internal.testframework.SystemPropertiesExtension;
import org.apache.ignite.internal.testframework.WithSystemProperty;
import org.apache.ignite.internal.tx.configuration.TransactionConfiguration;
import org.apache.ignite.network.NetworkAddress;
import org.apache.ignite.table.Table;
import org.jetbrains.annotations.Nullable;
import org.junit.jupiter.api.AfterEach;
import org.junit.jupiter.api.BeforeAll;
import org.junit.jupiter.api.Test;
import org.junit.jupiter.api.TestInfo;
import org.junit.jupiter.api.Timeout;
import org.junit.jupiter.api.extension.ExtendWith;

/**
 * Replica lifecycle test.
 */
@ExtendWith(ConfigurationExtension.class)
@ExtendWith(ExecutorServiceExtension.class)
@ExtendWith(SystemPropertiesExtension.class)
@Timeout(60)
// TODO: https://issues.apache.org/jira/browse/IGNITE-22522 remove this test after the switching to zone-based replication
@WithSystemProperty(key = FEATURE_FLAG_NAME, value = "true")
public class ItReplicaLifecycleTest extends IgniteAbstractTest {
    private static final int NODE_COUNT = 3;

    private static final int BASE_PORT = 20_000;

    private static final int AWAIT_TIMEOUT_MILLIS = 10_000;

    @InjectConfiguration
    private static TransactionConfiguration txConfiguration;

    @InjectConfiguration
    private static RaftConfiguration raftConfiguration;

    @InjectConfiguration
    private static SystemLocalConfiguration systemConfiguration;

    @InjectConfiguration("mock.nodeAttributes: {region = US, storage = SSD}")
    private static NodeAttributesConfiguration nodeAttributes1;

    @InjectConfiguration("mock.nodeAttributes: {region = EU, storage = SSD}")
    private static NodeAttributesConfiguration nodeAttributes2;

    @InjectConfiguration("mock.nodeAttributes: {region = UK, storage = SSD}")
    private static NodeAttributesConfiguration nodeAttributes3;

    @InjectConfiguration
    private static ReplicationConfiguration replicationConfiguration;

    @InjectConfiguration
    private static MetaStorageConfiguration metaStorageConfiguration;

    @InjectConfiguration("mock.profiles = {" + DEFAULT_STORAGE_PROFILE + ".engine = aipersist, test.engine=test}")
    private static StorageConfiguration storageConfiguration;

    @InjectExecutorService
    private static ScheduledExecutorService scheduledExecutorService;

    private static final String HOST = "localhost";

    private static final List<NetworkAddress> NODE_ADDRESSES = IntStream.range(0, NODE_COUNT)
            .mapToObj(i -> new NetworkAddress(HOST, BASE_PORT + i))
            .collect(toList());

    private static final StaticNodeFinder NODE_FINDER = new StaticNodeFinder(NODE_ADDRESSES);

    private static List<NodeAttributesConfiguration> NODE_ATTRIBUTES_CONFIGURATIONS;

    private final Map<Integer, Node> nodes = new HashMap<>();

    private final TestPlacementDriver placementDriver = new TestPlacementDriver();

    @BeforeAll
    static void beforeAll() {
        NODE_ATTRIBUTES_CONFIGURATIONS = List.of(nodeAttributes1, nodeAttributes2, nodeAttributes3);
    }

    @AfterEach
    void after() throws Exception {
        closeAll(nodes.values().parallelStream().map(node -> node::stop));
    }

    private void startNodes(TestInfo testInfo, int amount) throws NodeStoppingException, InterruptedException {
        startNodes(testInfo, amount, null);
    }

    private void startNodes(
            TestInfo testInfo,
            int amount,
            @Nullable InvokeInterceptor invokeInterceptor
    ) throws NodeStoppingException, InterruptedException {
        IntStream.range(0, amount).forEach(i -> newNode(testInfo, i, invokeInterceptor));

        assert nodes.size() == amount : "Not all amount of nodes were created.";

        nodes.values().stream().parallel().forEach(Node::start);

        Node node0 = getNode(0);

        node0.cmgManager.initCluster(List.of(node0.name), List.of(node0.name), "cluster");

        placementDriver.setPrimary(node0.clusterService.topologyService().localMember());

        nodes.values().forEach(Node::waitWatches);

        assertThat(
                allOf(nodes.values().stream().map(n -> n.cmgManager.onJoinReady()).toArray(CompletableFuture[]::new)),
                willCompleteSuccessfully()
        );

        assertTrue(waitForCondition(
                () -> {
                    CompletableFuture<LogicalTopologySnapshot> logicalTopologyFuture = node0.cmgManager.logicalTopology();

                    assertThat(logicalTopologyFuture, willCompleteSuccessfully());

                    return logicalTopologyFuture.join().nodes().size() == amount;
                },
                AWAIT_TIMEOUT_MILLIS
        ));
    }

    private Node startNode(TestInfo testInfo, int idx) {
        return startNode(testInfo, idx, null);
    }

    private Node startNode(TestInfo testInfo, int idx, @Nullable InvokeInterceptor invokeInterceptor) {
        Node node = newNode(testInfo, idx, invokeInterceptor);

        node.start();

        node.waitWatches();

        assertThat(node.cmgManager.onJoinReady(), willCompleteSuccessfully());

        return node;
    }

    private Node newNode(TestInfo testInfo, int idx, @Nullable InvokeInterceptor invokeInterceptor) {
        var node = new Node(
                testInfo,
                NODE_ADDRESSES.get(idx),
                NODE_FINDER,
                workDir,
                placementDriver,
                systemConfiguration,
                raftConfiguration,
                NODE_ATTRIBUTES_CONFIGURATIONS.get(idx),
                storageConfiguration,
                metaStorageConfiguration,
                replicationConfiguration,
                txConfiguration,
                scheduledExecutorService,
                invokeInterceptor
        );

        nodes.put(idx, node);

        return node;
    }

    private void stopNode(int idx) {
        Node node = getNode(idx);

        node.stop();

        nodes.remove(idx);
    }

    @Test
<<<<<<< HEAD
    @Disabled("https://issues.apache.org/jira/browse/IGNITE-22944")
=======
    public void testZoneReplicaListener(TestInfo testInfo) throws Exception {
        startNodes(testInfo, 3);

        Assignment replicaAssignment = (Assignment) calculateAssignmentForPartition(
                nodes.values().stream().map(n -> n.name).collect(toList()), 0, 1, 1).toArray()[0];

        Node node = getNode(replicaAssignment.consistentId());

        placementDriver.setPrimary(node.clusterService.topologyService().localMember());

        createZone(node, "test_zone", 1, 1);
        int zoneId = DistributionZonesTestUtil.getZoneId(node.catalogManager, "test_zone", node.hybridClock.nowLong());

        long key = 1;

        {
            createTable(node, "test_zone", "test_table");
            int tableId = TableTestUtils.getTableId(node.catalogManager, "test_table", node.hybridClock.nowLong());

            prepareTableIdToZoneIdConverter(
                    node,
                    new TablePartitionId(tableId, 0),
                    new ZonePartitionId(zoneId, 0)
            );

            KeyValueView<Long, Integer> keyValueView = node.tableManager.table(tableId).keyValueView(Long.class, Integer.class);

            int val = 100;

            node.transactions().runInTransaction(tx -> {
                assertDoesNotThrow(() -> keyValueView.put(tx, key, val));

                assertEquals(val, keyValueView.get(tx, key));
            });

            node.transactions().runInTransaction(tx -> {
                // Check the replica read inside the another transaction
                assertEquals(val, keyValueView.get(tx, key));
            });
        }

        {
            createTable(node, "test_zone", "test_table1");
            int tableId = TableTestUtils.getTableId(node.catalogManager, "test_table1", node.hybridClock.nowLong());

            prepareTableIdToZoneIdConverter(
                    node,
                    new TablePartitionId(tableId, 0),
                    new ZonePartitionId(zoneId, 0)
            );

            KeyValueView<Long, Integer> keyValueView = node.tableManager.table(tableId).keyValueView(Long.class, Integer.class);

            int val = 200;

            node.transactions().runInTransaction(tx -> {
                assertDoesNotThrow(() -> keyValueView.put(tx, key, val));

                assertEquals(val, keyValueView.get(tx, key));
            });
        }
    }

    @Test
>>>>>>> e73c8f55
    void testAlterReplicaTrigger(TestInfo testInfo) throws Exception {
        startNodes(testInfo, 3);

        Node node = getNode(0);

        createZone(node, "test_zone", 1, 3);

        int zoneId = DistributionZonesTestUtil.getZoneId(node.catalogManager, "test_zone", node.hybridClock.nowLong());

        MetaStorageManager metaStorageManager = node.metaStorageManager;

        ZonePartitionId partId = new ZonePartitionId(zoneId, 0);

        assertValueInStorage(
                metaStorageManager,
                stablePartAssignmentsKey(partId),
                (v) -> Assignments.fromBytes(v).nodes()
                        .stream().map(Assignment::consistentId).collect(Collectors.toSet()),
                nodes.values().stream().map(n -> n.name).collect(Collectors.toSet()),
                20_000L
        );

        CatalogManager catalogManager = node.catalogManager;

        alterZone(catalogManager, "test_zone", 2);

        assertValueInStorage(
                metaStorageManager,
                stablePartAssignmentsKey(partId),
                (v) -> Assignments.fromBytes(v).nodes()
                        .stream().map(Assignment::consistentId).collect(Collectors.toSet()).size(),
                2,
                20_000L
        );
    }

    @Test
    void testAlterReplicaTriggerDefaultZone(TestInfo testInfo) throws Exception {
        startNodes(testInfo, 3);

        Node node = getNode(0);

        CatalogManager catalogManager = node.catalogManager;

        Catalog catalog = catalogManager.catalog(catalogManager.latestCatalogVersion());

        CatalogZoneDescriptor defaultZone = catalog.defaultZone();

        MetaStorageManager metaStorageManager = node.metaStorageManager;

        ZonePartitionId partId = new ZonePartitionId(defaultZone.id(), 0);

        assertValueInStorage(
                metaStorageManager,
                stablePartAssignmentsKey(partId),
                (v) -> Assignments.fromBytes(v).nodes()
                        .stream().map(Assignment::consistentId).collect(Collectors.toSet()).size(),
                1,
                20_000L
        );

        alterZone(catalogManager, defaultZone.name(), 2);

        assertValueInStorage(
                metaStorageManager,
                stablePartAssignmentsKey(partId),
                (v) -> Assignments.fromBytes(v).nodes()
                        .stream().map(Assignment::consistentId).collect(Collectors.toSet()).size(),
                2,
                20_000L
        );
    }

    @Test
    void testAlterReplicaExtensionTrigger(TestInfo testInfo) throws Exception {
        startNodes(testInfo, 3);

        Node node = getNode(0);

        placementDriver.setPrimary(node.clusterService.topologyService().localMember());

        assertTrue(waitForCondition(() -> node.distributionZoneManager.logicalTopology().size() == 3, 10_000L));

        createZone(node, "test_zone", 2, 2);

        int zoneId = DistributionZonesTestUtil.getZoneId(node.catalogManager, "test_zone", node.hybridClock.nowLong());

        MetaStorageManager metaStorageManager = node.metaStorageManager;

        ZonePartitionId partId = new ZonePartitionId(zoneId, 0);

        assertValueInStorage(
                metaStorageManager,
                stablePartAssignmentsKey(partId),
                (v) -> Assignments.fromBytes(v).nodes()
                        .stream().map(Assignment::consistentId).collect(Collectors.toSet()).size(),
                2,
                20_000L
        );

        CatalogManager catalogManager = node.catalogManager;

        alterZone(catalogManager, "test_zone", 3);

        assertValueInStorage(
                metaStorageManager,
                stablePartAssignmentsKey(partId),
                (v) -> Assignments.fromBytes(v).nodes()
                        .stream().map(Assignment::consistentId).collect(Collectors.toSet()),
                nodes.values().stream().map(n -> n.name).collect(Collectors.toSet()),
                20_000L
        );
    }

    @Test
    void testAlterFilterTrigger(TestInfo testInfo) throws Exception {
        startNodes(testInfo, 3);

        Node node = getNode(0);

        placementDriver.setPrimary(node.clusterService.topologyService().localMember());

        createZone(node, "test_zone", 2, 3);

        int zoneId = DistributionZonesTestUtil.getZoneId(node.catalogManager, "test_zone", node.hybridClock.nowLong());

        MetaStorageManager metaStorageManager = node.metaStorageManager;

        ZonePartitionId partId = new ZonePartitionId(zoneId, 0);

        assertValueInStorage(
                metaStorageManager,
                stablePartAssignmentsKey(partId),
                (v) -> Assignments.fromBytes(v).nodes()
                        .stream().map(Assignment::consistentId).collect(Collectors.toSet()),
                nodes.values().stream().map(n -> n.name).collect(Collectors.toSet()),
                20_000L
        );

        CatalogManager catalogManager = node.catalogManager;

        String newFilter = "$[?(@.region == \"US\" && @.storage == \"SSD\")]";

        alterZone(catalogManager, "test_zone", null, null, newFilter);

        assertValueInStorage(
                metaStorageManager,
                stablePartAssignmentsKey(partId),
                (v) -> Assignments.fromBytes(v).nodes()
                        .stream().map(Assignment::consistentId).collect(Collectors.toSet()),
                Set.of(nodes.get(0).name),
                20_000L
        );
    }

    @Test
    void testTableReplicaListenersCreationAfterRebalance(TestInfo testInfo) throws Exception {
        startNodes(testInfo, 3);

        Assignment replicaAssignment = (Assignment) calculateAssignmentForPartition(
                nodes.values().stream().map(n -> n.name).collect(toList()), 0, 1, 1).toArray()[0];

        Node node = getNode(replicaAssignment.consistentId());

        placementDriver.setPrimary(node.clusterService.topologyService().localMember());

        DistributionZonesTestUtil.createZone(node.catalogManager, "test_zone", 1, 1);

        int zoneId = DistributionZonesTestUtil.getZoneId(node.catalogManager, "test_zone", node.hybridClock.nowLong());

        assertTrue(waitForCondition(() -> assertTableListenersCount(node, zoneId, 0), 10_000L));

        createTable(node, "test_zone", "test_table");

        assertTrue(waitForCondition(() -> assertTableListenersCount(node, zoneId, 1), 10_000L));

        alterZone(node.catalogManager, "test_zone", 3);

        assertTrue(waitForCondition(
                () -> IntStream.range(0, 3).allMatch(i -> assertTableListenersCount(getNode(i), zoneId, 1)),
                30_000L
        ));
    }

    @Test
    void testTableReplicaListenersRemoveAfterRebalance(TestInfo testInfo) throws Exception {
        String zoneName = "TEST_ZONE";
        String tableName = "TEST_TABLE";

        startNodes(testInfo, 3);

        Assignment replicaAssignment = (Assignment) calculateAssignmentForPartition(
                nodes.values().stream().map(n -> n.name).collect(toList()), 0, 1, 3).toArray()[0];

        Node node = getNode(replicaAssignment.consistentId());

        placementDriver.setPrimary(node.clusterService.topologyService().localMember());

        DistributionZonesTestUtil.createZone(node.catalogManager, zoneName, 1, 3);

        int zoneId = DistributionZonesTestUtil.getZoneId(node.catalogManager, zoneName, node.hybridClock.nowLong());

        assertTrue(waitForCondition(() -> assertTableListenersCount(node, zoneId, 0), 10_000L));

        createTable(node, zoneName, tableName);

        assertTrue(waitForCondition(
                () -> IntStream.range(0, 3).allMatch(i -> getNode(i).tableManager.table(tableName) != null),
                30_000L
        ));

        assertTrue(waitForCondition(
                () -> IntStream.range(0, 3).allMatch(i -> assertTableListenersCount(getNode(i), zoneId, 1)),
                30_000L
        ));

        nodes.values().forEach(n -> checkNoDestroyPartitionStoragesInvokes(n, tableName, 0));

        alterZone(node.catalogManager, zoneName, 1);

        nodes.values().stream().filter(n -> !replicaAssignment.consistentId().equals(n.name)).forEach(n -> {
            checkDestroyPartitionStoragesInvokes(n, tableName, 0);
        });

    }

    @Test
    void testReplicaIsStartedOnNodeStart(TestInfo testInfo) throws Exception {
        startNodes(testInfo, 3);

        Node node0 = getNode(0);

        createZone(node0, "test_zone", 2, 3);

        int zoneId = DistributionZonesTestUtil.getZoneId(node0.catalogManager, "test_zone", node0.hybridClock.nowLong());

        MetaStorageManager metaStorageManager = node0.metaStorageManager;

        ZonePartitionId partId = new ZonePartitionId(zoneId, 0);

        assertValueInStorage(
                metaStorageManager,
                stablePartAssignmentsKey(partId),
                (v) -> Assignments.fromBytes(v).nodes()
                        .stream().map(Assignment::consistentId).collect(Collectors.toSet()),
                nodes.values().stream().map(n -> n.name).collect(Collectors.toSet()),
                20_000L
        );

        stopNode(2);

        Node node2 = startNode(testInfo, 2);

        assertTrue(waitForCondition(() -> node2.replicaManager.isReplicaStarted(partId), 10_000L));
    }

    @Test
    void testStableAreWrittenAfterRestart(TestInfo testInfo) throws Exception {
        startNodes(testInfo, 1);

        Node node0 = getNode(0);

        AtomicBoolean reached = new AtomicBoolean();

        node0.setInvokeInterceptor((condition, success, failure) -> {
            if (skipMetaStorageInvoke(success, STABLE_ASSIGNMENTS_PREFIX)) {
                reached.set(true);

                return true;
            }

            return null;
        });

        createZone(node0, "test_zone", 2, 3);

        int zoneId = DistributionZonesTestUtil.getZoneId(node0.catalogManager, "test_zone", node0.hybridClock.nowLong());

        MetaStorageManager metaStorageManager = node0.metaStorageManager;

        ZonePartitionId partId = new ZonePartitionId(zoneId, 0);

        assertTrue(reached.get());

        assertValueInStorage(
                metaStorageManager,
                stablePartAssignmentsKey(partId),
                Assignments::fromBytes,
                null,
                20_000L
        );

        stopNode(0);

        startNodes(testInfo, 1);

        node0 = getNode(0);

        metaStorageManager = node0.metaStorageManager;

        assertValueInStorage(
                metaStorageManager,
                stablePartAssignmentsKey(partId),
                (v) -> Assignments.fromBytes(v).nodes()
                        .stream().map(Assignment::consistentId).collect(Collectors.toSet()),
                nodes.values().stream().map(n -> n.name).collect(Collectors.toSet()),
                20_000L
        );

        assertTrue(waitForCondition(() -> getNode(0).replicaManager.isReplicaStarted(partId), 10_000L));
    }

    @Test
    void testStableAreWrittenAfterRestartAndConcurrentStableUpdate(TestInfo testInfo) throws Exception {
        startNodes(testInfo, 1);

        Node node0 = getNode(0);

        AtomicBoolean reached = new AtomicBoolean();

        node0.setInvokeInterceptor((condition, success, failure) -> {
            if (skipMetaStorageInvoke(success, STABLE_ASSIGNMENTS_PREFIX)) {
                reached.set(true);

                return true;
            }

            return null;
        });

        createZone(node0, "test_zone", 1, 3);

        int zoneId = DistributionZonesTestUtil.getZoneId(node0.catalogManager, "test_zone", node0.hybridClock.nowLong());

        MetaStorageManager metaStorageManager = node0.metaStorageManager;

        ZonePartitionId partId = new ZonePartitionId(zoneId, 0);

        assertTrue(reached.get());

        reached.set(false);

        assertValueInStorage(
                metaStorageManager,
                stablePartAssignmentsKey(partId),
                Assignments::fromBytes,
                null,
                20_000L
        );

        stopNode(0);

        startNodes(testInfo, 1, (condition, success, failure) -> {
            if (skipMetaStorageInvoke(success, stablePartAssignmentsKey(partId).toString())) {
                reached.set(true);

                Node node = nodes.get(0);

                int catalogVersion = node.catalogManager.latestCatalogVersion();
                long timestamp = node.catalogManager.catalog(catalogVersion).time();

                node.metaStorageManager.put(
                        stablePartAssignmentsKey(partId),
                        Assignments.of(timestamp, Assignment.forPeer(node.name)).toBytes()
                );
            }

            return null;
        });

        node0 = getNode(0);

        metaStorageManager = node0.metaStorageManager;

        assertTrue(reached.get());

        assertValueInStorage(
                metaStorageManager,
                stablePartAssignmentsKey(partId),
                (v) -> Assignments.fromBytes(v).nodes()
                        .stream().map(Assignment::consistentId).collect(Collectors.toSet()),
                nodes.values().stream().map(n -> n.name).collect(Collectors.toSet()),
                20_000L
        );

        assertTrue(waitForCondition(() -> getNode(0).replicaManager.isReplicaStarted(partId), 10_000L));
    }

    private Node getNode(int nodeIndex) {
        return nodes.get(nodeIndex);
    }

    private Node getNode(String nodeName) {
        return nodes.values().stream().filter(n -> n.name.equals(nodeName)).findFirst().orElseThrow();
    }

    private static void createZone(Node node, String zoneName, int partitions, int replicas) {
        createZone(node, zoneName, partitions, replicas, false);
    }

    private static void createZone(Node node, String zoneName, int partitions, int replicas, boolean testStorageProfile) {
        DistributionZonesTestUtil.createZoneWithStorageProfile(
                node.catalogManager,
                zoneName,
                partitions,
                replicas,
                testStorageProfile ? DEFAULT_TEST_PROFILE_NAME : DEFAULT_STORAGE_PROFILE
        );
    }

    private static void createTable(Node node, String zoneName, String tableName) {
        node.waitForMetadataCompletenessAtNow();

        TableTestUtils.createTable(
                node.catalogManager,
                DEFAULT_SCHEMA_NAME,
                zoneName,
                tableName,
                List.of(
                        ColumnParams.builder().name("key").type(INT64).build(),
                        ColumnParams.builder().name("val").type(INT32).nullable(true).build()
                ),
                List.of("key")
        );
    }

    private static boolean skipMetaStorageInvoke(Collection<Operation> ops, String prefix) {
        return ops.stream().anyMatch(op -> new String(toByteArray(op.key()), StandardCharsets.UTF_8).startsWith(prefix));
    }

    private boolean assertTableListenersCount(Node node, int zoneId, int count) {
        try {
            CompletableFuture<Replica> replicaFut = node.replicaManager.replica(new ZonePartitionId(zoneId, 0));

            if (replicaFut == null) {
                return false;
            }

            Replica replica = replicaFut.get(1, TimeUnit.SECONDS);

            return replica != null && (((ZonePartitionReplicaListener) replica.listener()).tableReplicaListeners().size() == count);
        } catch (ExecutionException | InterruptedException | TimeoutException e) {
            throw new RuntimeException(e);
        }
    }

    private static InternalTable getInternalTable(Node node, String tableName) {
        Table table = node.tableManager.table(tableName);

        assertNotNull(table, tableName);

        return ((TableViewInternal) table).internalTable();
    }

    private static void checkNoDestroyPartitionStoragesInvokes(Node node, String tableName, int partitionId) {
        InternalTable internalTable = getInternalTable(node, tableName);

        verify(internalTable.storage(), never())
                .destroyPartition(partitionId);
        verify(internalTable.txStateStorage(), never())
                .destroyTxStateStorage(partitionId);
    }

    private static void checkDestroyPartitionStoragesInvokes(Node node, String tableName, int partitionId) {
        InternalTable internalTable = getInternalTable(node, tableName);

        verify(internalTable.storage(), timeout(AWAIT_TIMEOUT_MILLIS).atLeast(1))
                .destroyPartition(partitionId);
        verify(internalTable.txStateStorage(), timeout(AWAIT_TIMEOUT_MILLIS).atLeast(1))
                .destroyTxStateStorage(partitionId);
    }
}<|MERGE_RESOLUTION|>--- conflicted
+++ resolved
@@ -257,74 +257,6 @@
     }
 
     @Test
-<<<<<<< HEAD
-    @Disabled("https://issues.apache.org/jira/browse/IGNITE-22944")
-=======
-    public void testZoneReplicaListener(TestInfo testInfo) throws Exception {
-        startNodes(testInfo, 3);
-
-        Assignment replicaAssignment = (Assignment) calculateAssignmentForPartition(
-                nodes.values().stream().map(n -> n.name).collect(toList()), 0, 1, 1).toArray()[0];
-
-        Node node = getNode(replicaAssignment.consistentId());
-
-        placementDriver.setPrimary(node.clusterService.topologyService().localMember());
-
-        createZone(node, "test_zone", 1, 1);
-        int zoneId = DistributionZonesTestUtil.getZoneId(node.catalogManager, "test_zone", node.hybridClock.nowLong());
-
-        long key = 1;
-
-        {
-            createTable(node, "test_zone", "test_table");
-            int tableId = TableTestUtils.getTableId(node.catalogManager, "test_table", node.hybridClock.nowLong());
-
-            prepareTableIdToZoneIdConverter(
-                    node,
-                    new TablePartitionId(tableId, 0),
-                    new ZonePartitionId(zoneId, 0)
-            );
-
-            KeyValueView<Long, Integer> keyValueView = node.tableManager.table(tableId).keyValueView(Long.class, Integer.class);
-
-            int val = 100;
-
-            node.transactions().runInTransaction(tx -> {
-                assertDoesNotThrow(() -> keyValueView.put(tx, key, val));
-
-                assertEquals(val, keyValueView.get(tx, key));
-            });
-
-            node.transactions().runInTransaction(tx -> {
-                // Check the replica read inside the another transaction
-                assertEquals(val, keyValueView.get(tx, key));
-            });
-        }
-
-        {
-            createTable(node, "test_zone", "test_table1");
-            int tableId = TableTestUtils.getTableId(node.catalogManager, "test_table1", node.hybridClock.nowLong());
-
-            prepareTableIdToZoneIdConverter(
-                    node,
-                    new TablePartitionId(tableId, 0),
-                    new ZonePartitionId(zoneId, 0)
-            );
-
-            KeyValueView<Long, Integer> keyValueView = node.tableManager.table(tableId).keyValueView(Long.class, Integer.class);
-
-            int val = 200;
-
-            node.transactions().runInTransaction(tx -> {
-                assertDoesNotThrow(() -> keyValueView.put(tx, key, val));
-
-                assertEquals(val, keyValueView.get(tx, key));
-            });
-        }
-    }
-
-    @Test
->>>>>>> e73c8f55
     void testAlterReplicaTrigger(TestInfo testInfo) throws Exception {
         startNodes(testInfo, 3);
 
