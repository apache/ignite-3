/*
 * Licensed to the Apache Software Foundation (ASF) under one or more
 * contributor license agreements. See the NOTICE file distributed with
 * this work for additional information regarding copyright ownership.
 * The ASF licenses this file to You under the Apache License, Version 2.0
 * (the "License"); you may not use this file except in compliance with
 * the License. You may obtain a copy of the License at
 *
 *      http://www.apache.org/licenses/LICENSE-2.0
 *
 * Unless required by applicable law or agreed to in writing, software
 * distributed under the License is distributed on an "AS IS" BASIS,
 * WITHOUT WARRANTIES OR CONDITIONS OF ANY KIND, either express or implied.
 * See the License for the specific language governing permissions and
 * limitations under the License.
 */

package org.apache.ignite.internal.partition.replicator;

import static java.util.Collections.reverse;
import static java.util.concurrent.CompletableFuture.allOf;
import static java.util.concurrent.CompletableFuture.completedFuture;
import static org.apache.ignite.internal.BaseIgniteRestartTest.createVault;
import static org.apache.ignite.internal.TestDefaultProfilesNames.DEFAULT_TEST_PROFILE_NAME;
import static org.apache.ignite.internal.catalog.CatalogService.DEFAULT_STORAGE_PROFILE;
import static org.apache.ignite.internal.catalog.commands.CatalogUtils.defaultZoneIdOpt;
import static org.apache.ignite.internal.distributionzones.DistributionZonesTestUtil.alterZone;
import static org.apache.ignite.internal.distributionzones.DistributionZonesTestUtil.assertValueInStorage;
import static org.apache.ignite.internal.distributionzones.rebalance.RebalanceUtil.REBALANCE_SCHEDULER_POOL_SIZE;
import static org.apache.ignite.internal.distributionzones.rebalance.ZoneRebalanceUtil.STABLE_ASSIGNMENTS_PREFIX;
import static org.apache.ignite.internal.distributionzones.rebalance.ZoneRebalanceUtil.stablePartAssignmentsKey;
import static org.apache.ignite.internal.partition.replicator.PartitionReplicaLifecycleManager.FEATURE_FLAG_NAME;
import static org.apache.ignite.internal.sql.SqlCommon.DEFAULT_SCHEMA_NAME;
import static org.apache.ignite.internal.testframework.IgniteTestUtils.testNodeName;
import static org.apache.ignite.internal.testframework.IgniteTestUtils.waitForCondition;
import static org.apache.ignite.internal.testframework.TestIgnitionManager.DEFAULT_MAX_CLOCK_SKEW_MS;
import static org.apache.ignite.internal.testframework.matchers.CompletableFutureMatcher.willCompleteSuccessfully;
import static org.apache.ignite.internal.testframework.matchers.CompletableFutureMatcher.willSucceedIn;
import static org.apache.ignite.internal.util.ByteUtils.toByteArray;
import static org.apache.ignite.internal.util.IgniteUtils.stopAsync;
import static org.apache.ignite.sql.ColumnType.INT32;
import static org.apache.ignite.sql.ColumnType.INT64;
import static org.hamcrest.MatcherAssert.assertThat;
import static org.junit.jupiter.api.Assertions.assertDoesNotThrow;
import static org.junit.jupiter.api.Assertions.assertEquals;
import static org.junit.jupiter.api.Assertions.assertTrue;
import static org.mockito.Mockito.mock;

import java.nio.charset.StandardCharsets;
import java.nio.file.Path;
import java.util.ArrayList;
import java.util.Collection;
import java.util.HashMap;
import java.util.List;
import java.util.Map;
import java.util.Set;
import java.util.concurrent.CompletableFuture;
import java.util.concurrent.ConcurrentHashMap;
import java.util.concurrent.CopyOnWriteArrayList;
import java.util.concurrent.CountDownLatch;
import java.util.concurrent.ForkJoinPool;
import java.util.concurrent.ScheduledExecutorService;
import java.util.concurrent.ScheduledThreadPoolExecutor;
import java.util.concurrent.TimeUnit;
<<<<<<< HEAD
import java.util.concurrent.atomic.AtomicReference;
import java.util.function.BiFunction;
=======
import java.util.concurrent.atomic.AtomicBoolean;
>>>>>>> 9b271581
import java.util.function.Consumer;
import java.util.function.Function;
import java.util.function.LongFunction;
import java.util.function.LongSupplier;
import java.util.stream.Collectors;
import org.apache.ignite.catalog.annotations.Zone;
import org.apache.ignite.internal.affinity.AffinityUtils;
import org.apache.ignite.internal.affinity.Assignment;
import org.apache.ignite.internal.affinity.Assignments;
import org.apache.ignite.internal.app.ThreadPoolsManager;
import org.apache.ignite.internal.catalog.CatalogManager;
import org.apache.ignite.internal.catalog.CatalogManagerImpl;
import org.apache.ignite.internal.catalog.commands.ColumnParams;
import org.apache.ignite.internal.catalog.storage.UpdateLogImpl;
import org.apache.ignite.internal.cluster.management.ClusterInitializer;
import org.apache.ignite.internal.cluster.management.ClusterManagementGroupManager;
import org.apache.ignite.internal.cluster.management.NodeAttributesCollector;
import org.apache.ignite.internal.cluster.management.configuration.ClusterManagementConfiguration;
import org.apache.ignite.internal.cluster.management.configuration.NodeAttributesConfiguration;
import org.apache.ignite.internal.cluster.management.raft.TestClusterStateStorage;
import org.apache.ignite.internal.cluster.management.topology.LogicalTopologyImpl;
import org.apache.ignite.internal.cluster.management.topology.LogicalTopologyServiceImpl;
import org.apache.ignite.internal.cluster.management.topology.api.LogicalTopologySnapshot;
import org.apache.ignite.internal.components.LogSyncer;
import org.apache.ignite.internal.configuration.ConfigurationManager;
import org.apache.ignite.internal.configuration.ConfigurationRegistry;
import org.apache.ignite.internal.configuration.ConfigurationTreeGenerator;
import org.apache.ignite.internal.configuration.storage.DistributedConfigurationStorage;
import org.apache.ignite.internal.configuration.storage.LocalFileConfigurationStorage;
import org.apache.ignite.internal.configuration.testframework.ConfigurationExtension;
import org.apache.ignite.internal.configuration.testframework.InjectConfiguration;
import org.apache.ignite.internal.configuration.validation.TestConfigurationValidator;
import org.apache.ignite.internal.distributionzones.DistributionZoneManager;
import org.apache.ignite.internal.distributionzones.DistributionZonesTestUtil;
import org.apache.ignite.internal.failure.FailureProcessor;
import org.apache.ignite.internal.failure.NoOpFailureProcessor;
import org.apache.ignite.internal.hlc.ClockService;
import org.apache.ignite.internal.hlc.ClockServiceImpl;
import org.apache.ignite.internal.hlc.ClockWaiter;
import org.apache.ignite.internal.hlc.HybridClock;
import org.apache.ignite.internal.hlc.HybridClockImpl;
import org.apache.ignite.internal.index.IndexManager;
import org.apache.ignite.internal.lang.NodeStoppingException;
import org.apache.ignite.internal.logger.IgniteLogger;
import org.apache.ignite.internal.logger.Loggers;
import org.apache.ignite.internal.lowwatermark.LowWatermarkImpl;
import org.apache.ignite.internal.manager.ComponentContext;
import org.apache.ignite.internal.manager.IgniteComponent;
import org.apache.ignite.internal.metastorage.MetaStorageManager;
import org.apache.ignite.internal.metastorage.configuration.MetaStorageConfiguration;
import org.apache.ignite.internal.metastorage.dsl.Condition;
import org.apache.ignite.internal.metastorage.dsl.Operation;
import org.apache.ignite.internal.metastorage.impl.MetaStorageManagerImpl;
import org.apache.ignite.internal.metastorage.server.KeyValueStorage;
import org.apache.ignite.internal.metastorage.server.SimpleInMemoryKeyValueStorage;
import org.apache.ignite.internal.metrics.NoOpMetricManager;
import org.apache.ignite.internal.network.ClusterService;
import org.apache.ignite.internal.network.StaticNodeFinder;
import org.apache.ignite.internal.network.configuration.NetworkConfiguration;
import org.apache.ignite.internal.network.utils.ClusterServiceTestUtils;
import org.apache.ignite.internal.pagememory.configuration.schema.PersistentPageMemoryProfileConfigurationSchema;
import org.apache.ignite.internal.pagememory.configuration.schema.VolatilePageMemoryProfileConfigurationSchema;
import org.apache.ignite.internal.partition.replicator.network.PartitionReplicationMessageGroup;
import org.apache.ignite.internal.partition.replicator.utils.TestPlacementDriver;
import org.apache.ignite.internal.raft.Loza;
import org.apache.ignite.internal.raft.client.TopologyAwareRaftGroupServiceFactory;
import org.apache.ignite.internal.raft.configuration.RaftConfiguration;
import org.apache.ignite.internal.raft.storage.LogStorageFactory;
import org.apache.ignite.internal.raft.storage.impl.LocalLogStorageFactory;
import org.apache.ignite.internal.raft.util.SharedLogStorageFactoryUtils;
import org.apache.ignite.internal.replicator.ReplicaManager;
import org.apache.ignite.internal.replicator.ReplicaService;
import org.apache.ignite.internal.replicator.ReplicationGroupId;
import org.apache.ignite.internal.replicator.TablePartitionId;
import org.apache.ignite.internal.replicator.ZonePartitionId;
import org.apache.ignite.internal.replicator.configuration.ReplicationConfiguration;
import org.apache.ignite.internal.replicator.message.ReplicaRequest;
import org.apache.ignite.internal.schema.SchemaManager;
import org.apache.ignite.internal.schema.configuration.GcConfiguration;
import org.apache.ignite.internal.schema.configuration.StorageUpdateConfiguration;
import org.apache.ignite.internal.storage.DataStorageManager;
import org.apache.ignite.internal.storage.DataStorageModules;
import org.apache.ignite.internal.storage.configurations.StorageConfiguration;
import org.apache.ignite.internal.storage.pagememory.PersistentPageMemoryDataStorageModule;
import org.apache.ignite.internal.storage.pagememory.configuration.schema.PersistentPageMemoryStorageEngineExtensionConfigurationSchema;
import org.apache.ignite.internal.storage.pagememory.configuration.schema.VolatilePageMemoryStorageEngineExtensionConfigurationSchema;
import org.apache.ignite.internal.table.StreamerReceiverRunner;
import org.apache.ignite.internal.table.TableTestUtils;
import org.apache.ignite.internal.table.distributed.TableManager;
import org.apache.ignite.internal.table.distributed.index.IndexMetaStorage;
import org.apache.ignite.internal.table.distributed.raft.snapshot.outgoing.OutgoingSnapshotsManager;
import org.apache.ignite.internal.table.distributed.schema.SchemaSyncService;
import org.apache.ignite.internal.table.distributed.schema.SchemaSyncServiceImpl;
import org.apache.ignite.internal.table.distributed.schema.ThreadLocalPartitionCommandsMarshaller;
import org.apache.ignite.internal.testframework.BaseIgniteAbstractTest;
import org.apache.ignite.internal.testframework.TestIgnitionManager;
import org.apache.ignite.internal.testframework.WorkDirectory;
import org.apache.ignite.internal.testframework.WorkDirectoryExtension;
import org.apache.ignite.internal.thread.NamedThreadFactory;
import org.apache.ignite.internal.tx.HybridTimestampTracker;
import org.apache.ignite.internal.tx.LockManager;
import org.apache.ignite.internal.tx.TxManager;
import org.apache.ignite.internal.tx.configuration.TransactionConfiguration;
import org.apache.ignite.internal.tx.impl.HeapLockManager;
import org.apache.ignite.internal.tx.impl.IgniteTransactionsImpl;
import org.apache.ignite.internal.tx.impl.PublicApiThreadingIgniteTransactions;
import org.apache.ignite.internal.tx.impl.RemotelyTriggeredResourceRegistry;
import org.apache.ignite.internal.tx.impl.TransactionIdGenerator;
import org.apache.ignite.internal.tx.impl.TransactionInflights;
import org.apache.ignite.internal.tx.impl.TxManagerImpl;
import org.apache.ignite.internal.tx.message.TxMessageGroup;
import org.apache.ignite.internal.tx.message.WriteIntentSwitchReplicaRequest;
import org.apache.ignite.internal.tx.test.TestLocalRwTxCounter;
import org.apache.ignite.internal.vault.VaultManager;
import org.apache.ignite.network.NetworkAddress;
import org.apache.ignite.raft.jraft.rpc.impl.RaftGroupEventsClientListener;
import org.apache.ignite.sql.IgniteSql;
import org.apache.ignite.table.KeyValueView;
import org.apache.ignite.tx.IgniteTransactions;
import org.junit.jupiter.api.AfterAll;
import org.junit.jupiter.api.AfterEach;
import org.junit.jupiter.api.BeforeAll;
import org.junit.jupiter.api.BeforeEach;
import org.junit.jupiter.api.Test;
import org.junit.jupiter.api.TestInfo;
import org.junit.jupiter.api.Timeout;
import org.junit.jupiter.api.extension.ExtendWith;

/**
 * Replica lifecycle test.
 */
@ExtendWith({WorkDirectoryExtension.class, ConfigurationExtension.class})
@Timeout(60)
// TODO: https://issues.apache.org/jira/browse/IGNITE-22522 remove this test after the switching to zone-based replication
public class ItReplicaLifecycleTest extends BaseIgniteAbstractTest {
    private static final IgniteLogger LOG = Loggers.forClass(ItReplicaLifecycleTest.class);

    private static final int NODE_COUNT = 3;

    private static final int BASE_PORT = 20_000;

    private static final int AWAIT_TIMEOUT_MILLIS = 10_000;

    @InjectConfiguration
    private static TransactionConfiguration txConfiguration;

    @InjectConfiguration
    private static RaftConfiguration raftConfiguration;

    @InjectConfiguration
    private static ClusterManagementConfiguration clusterManagementConfiguration;

    @InjectConfiguration("mock.nodeAttributes: {region.attribute = US, storage.attribute = SSD}")
    private static NodeAttributesConfiguration nodeAttributes1;

    @InjectConfiguration("mock.nodeAttributes: {region.attribute = EU, storage.attribute = SSD}")
    private static NodeAttributesConfiguration nodeAttributes2;

    @InjectConfiguration("mock.nodeAttributes: {region.attribute = UK, storage.attribute = SSD}")
    private static NodeAttributesConfiguration nodeAttributes3;

    @InjectConfiguration
    private ReplicationConfiguration replicationConfiguration;

    @InjectConfiguration
    private static MetaStorageConfiguration metaStorageConfiguration;

    private StaticNodeFinder finder;

    private static final String HOST = "localhost";

    @InjectConfiguration("mock.profiles = {" + DEFAULT_STORAGE_PROFILE + ".engine = \"aipersist\", test.engine=\"test\"}")
    private static StorageConfiguration storageConfiguration;

    private final List<NetworkAddress> nodeAddresses = new ArrayList<>();

    private final List<NodeAttributesConfiguration> nodeAttributesConfigurations = new ArrayList<>(
            List.of(nodeAttributes1, nodeAttributes2, nodeAttributes3)
    );

    /**
     * Interceptor of {@link MetaStorageManager#invoke(Condition, Collection, Collection)}.
     */
    private final Map<Integer, InvokeInterceptor> metaStorageInvokeInterceptorByNode = new ConcurrentHashMap<>();

    @WorkDirectory
    private Path workDir;

    private Map<Integer, Node> nodes;

    private TestPlacementDriver placementDriver;

    private static String featureFlagOldValue = System.getProperty(FEATURE_FLAG_NAME);

    @BeforeAll
    static void beforeAll() {
        System.setProperty(FEATURE_FLAG_NAME, "true");
    }

    @AfterAll
    static void afterAll() {
        if (featureFlagOldValue == null) {
            System.clearProperty(FEATURE_FLAG_NAME);
        } else {
            System.setProperty(FEATURE_FLAG_NAME, featureFlagOldValue);
        }
    }

    @BeforeEach
    void before(TestInfo testInfo) {
        nodes = new HashMap<>();

        placementDriver = new TestPlacementDriver();

        for (int i = 0; i < NODE_COUNT; i++) {
            nodeAddresses.add(new NetworkAddress(HOST, BASE_PORT + i));
        }

        finder = new StaticNodeFinder(nodeAddresses);
    }

    @AfterEach
    void after() {
        metaStorageInvokeInterceptorByNode.clear();
        nodes.values().forEach(Node::stop);
    }

    private void startNodes(TestInfo testInfo, int amount) throws NodeStoppingException, InterruptedException {
        for (int i = 0; i < amount; i++) {
            var node = new Node(testInfo, i);

            nodes.put(i, node);

            node.start();
        }

        Node node0 = getNode(0);

        node0.cmgManager.initCluster(List.of(node0.name), List.of(node0.name), "cluster");

        nodes.values().forEach(Node::waitWatches);

        assertThat(
                allOf(nodes.values().stream().map(n -> n.cmgManager.onJoinReady()).toArray(CompletableFuture[]::new)),
                willCompleteSuccessfully()
        );

        assertTrue(waitForCondition(
                () -> {
                    CompletableFuture<LogicalTopologySnapshot> logicalTopologyFuture = node0.cmgManager.logicalTopology();

                    assertThat(logicalTopologyFuture, willCompleteSuccessfully());

                    return logicalTopologyFuture.join().nodes().size() == amount;
                },
                AWAIT_TIMEOUT_MILLIS
        ));
    }

    private Node startNode(TestInfo testInfo, int idx) {
        var node = new Node(testInfo, idx);

        nodes.put(idx, node);

        node.start();

        node.waitWatches();

        assertThat(node.cmgManager.onJoinReady(), willCompleteSuccessfully());

        return node;
    }

    private void stopNode(int idx) {
        Node node = getNode(idx);

        node.stop();

        nodes.remove(idx);
    }

    @Test
<<<<<<< HEAD
    public void testZoneReplicaListener() throws NodeStoppingException {
        Assignment replicaAssignment = (Assignment) AffinityUtils.calculateAssignmentForPartition(
                nodes.stream().map(n -> n.name).collect(Collectors.toList()), 0, 3).toArray()[0];
=======
    public void testEmptyReplicaListener(TestInfo testInfo) throws Exception {
        startNodes(testInfo, 3);

        Assignment replicaAssignment = (Assignment) AffinityUtils.calculateAssignmentForPartition(
                nodes.values().stream().map(n -> n.name).collect(Collectors.toList()), 0, 1).toArray()[0];
>>>>>>> 9b271581

        Node node = getNode(replicaAssignment.consistentId());

        placementDriver.setPrimary(node.clusterService.topologyService().localMember());

        createZone(node, "test_zone", 1, 1);
        int zoneId = DistributionZonesTestUtil.getZoneId(node.catalogManager, "test_zone", node.hybridClock.nowLong());

        long key = 1;

        {
            createTable(node, "test_zone", "test_table");
            int tableId = TableTestUtils.getTableId(node.catalogManager, "test_table", node.hybridClock.nowLong());

            prepareTableIdToZoneIdConverter(
                    node,
                    new TablePartitionId(tableId, 0),
                    new ZonePartitionId(zoneId, 0)
            );

            KeyValueView<Long, Integer> keyValueView = node.tableManager.table(tableId).keyValueView(Long.class, Integer.class);

            int val = 100;

            node.transactions().runInTransaction(tx -> {
                assertDoesNotThrow(() -> keyValueView.put(tx, key, val));

                assertEquals(val, keyValueView.get(tx, key));
            });

            node.transactions().runInTransaction(tx -> {
                // Check the replica read inside the another transaction
                assertEquals(val, keyValueView.get(tx, key));
            });
        }

        {
            createTable(node, "test_zone", "test_table1");
            int tableId = TableTestUtils.getTableId(node.catalogManager, "test_table1", node.hybridClock.nowLong());

            prepareTableIdToZoneIdConverter(
                    node,
                    new TablePartitionId(tableId, 0),
                    new ZonePartitionId(zoneId, 0)
            );

            KeyValueView<Long, Integer> keyValueView = node.tableManager.table(tableId).keyValueView(Long.class, Integer.class);

            int val = 200;

            node.transactions().runInTransaction(tx -> {
                assertDoesNotThrow(() -> keyValueView.put(tx, key, val));

                assertEquals(val, keyValueView.get(tx, key));
            });
        }
    }

    @Test
    void testAlterReplicaTrigger(TestInfo testInfo) throws Exception {
        startNodes(testInfo, 3);

        Node node = getNode(0);

        createZone(node, "test_zone", 1, 3);

        int zoneId = DistributionZonesTestUtil.getZoneId(node.catalogManager, "test_zone", node.hybridClock.nowLong());

        MetaStorageManager metaStorageManager = node.metaStorageManager;

        ZonePartitionId partId = new ZonePartitionId(zoneId, 0);

        assertValueInStorage(
                metaStorageManager,
                stablePartAssignmentsKey(partId),
                (v) -> Assignments.fromBytes(v).nodes()
                        .stream().map(Assignment::consistentId).collect(Collectors.toSet()),
                nodes.values().stream().map(n -> n.name).collect(Collectors.toSet()),
                20_000L
        );

        CatalogManager catalogManager = node.catalogManager;

        alterZone(catalogManager, "test_zone", 2);

        assertValueInStorage(
                metaStorageManager,
                stablePartAssignmentsKey(partId),
                (v) -> Assignments.fromBytes(v).nodes()
                        .stream().map(Assignment::consistentId).collect(Collectors.toSet()).size(),
                2,
                20_000L
        );
    }

    @Test
    void testAlterReplicaTriggerDefaultZone(TestInfo testInfo) throws Exception {
        startNodes(testInfo, 3);

        Node node = getNode(0);

        CatalogManager catalogManager = node.catalogManager;

        int zoneId = defaultZoneIdOpt(catalogManager.catalog(catalogManager.latestCatalogVersion()));

        String defaultZoneName = catalogManager.zone(zoneId, catalogManager.latestCatalogVersion()).name();

        MetaStorageManager metaStorageManager = node.metaStorageManager;

        ZonePartitionId partId = new ZonePartitionId(zoneId, 0);

        assertValueInStorage(
                metaStorageManager,
                stablePartAssignmentsKey(partId),
                (v) -> Assignments.fromBytes(v).nodes()
                        .stream().map(Assignment::consistentId).collect(Collectors.toSet()).size(),
                1,
                20_000L
        );

        alterZone(catalogManager, defaultZoneName, 2);

        assertValueInStorage(
                metaStorageManager,
                stablePartAssignmentsKey(partId),
                (v) -> Assignments.fromBytes(v).nodes()
                        .stream().map(Assignment::consistentId).collect(Collectors.toSet()).size(),
                2,
                20_000L
        );
    }

    @Test
    void testAlterReplicaExtensionTrigger(TestInfo testInfo) throws Exception {
        startNodes(testInfo, 3);

        Node node = getNode(0);

        placementDriver.setPrimary(node.clusterService.topologyService().localMember());

        assertTrue(waitForCondition(() -> node.distributionZoneManager.logicalTopology().size() == 3, 10_000L));

        createZone(node, "test_zone", 2, 2);

        int zoneId = DistributionZonesTestUtil.getZoneId(node.catalogManager, "test_zone", node.hybridClock.nowLong());

        MetaStorageManager metaStorageManager = node.metaStorageManager;

        ZonePartitionId partId = new ZonePartitionId(zoneId, 0);

        assertValueInStorage(
                metaStorageManager,
                stablePartAssignmentsKey(partId),
                (v) -> Assignments.fromBytes(v).nodes()
                        .stream().map(Assignment::consistentId).collect(Collectors.toSet()).size(),
                2,
                20_000L
        );

        CatalogManager catalogManager = node.catalogManager;

        alterZone(catalogManager, "test_zone", 3);

        assertValueInStorage(
                metaStorageManager,
                stablePartAssignmentsKey(partId),
                (v) -> Assignments.fromBytes(v).nodes()
                        .stream().map(Assignment::consistentId).collect(Collectors.toSet()),
                nodes.values().stream().map(n -> n.name).collect(Collectors.toSet()),
                20_000L
        );
    }

    @Test
    void testAlterFilterTrigger(TestInfo testInfo) throws Exception {
        startNodes(testInfo, 3);

        Node node = getNode(0);

        placementDriver.setPrimary(node.clusterService.topologyService().localMember());

        createZone(node, "test_zone", 2, 3);

        int zoneId = DistributionZonesTestUtil.getZoneId(node.catalogManager, "test_zone", node.hybridClock.nowLong());

        MetaStorageManager metaStorageManager = node.metaStorageManager;

        ZonePartitionId partId = new ZonePartitionId(zoneId, 0);

        assertValueInStorage(
                metaStorageManager,
                stablePartAssignmentsKey(partId),
                (v) -> Assignments.fromBytes(v).nodes()
                        .stream().map(Assignment::consistentId).collect(Collectors.toSet()),
                nodes.values().stream().map(n -> n.name).collect(Collectors.toSet()),
                20_000L
        );

        CatalogManager catalogManager = node.catalogManager;

        String newFilter = "$[?(@.region == \"US\" && @.storage == \"SSD\")]";

        alterZone(catalogManager, "test_zone", null, null, newFilter);

        assertValueInStorage(
                metaStorageManager,
                stablePartAssignmentsKey(partId),
                (v) -> Assignments.fromBytes(v).nodes()
                        .stream().map(Assignment::consistentId).collect(Collectors.toSet()),
                Set.of(nodes.get(0).name),
                20_000L
        );
    }

    @Test
    void testReplicaIsStartedOnNodeStart(TestInfo testInfo) throws Exception {
        startNodes(testInfo, 3);

        Node node0 = getNode(0);

        createZone(node0, "test_zone", 2, 3);

        int zoneId = DistributionZonesTestUtil.getZoneId(node0.catalogManager, "test_zone", node0.hybridClock.nowLong());

        MetaStorageManager metaStorageManager = node0.metaStorageManager;

        ZonePartitionId partId = new ZonePartitionId(zoneId, 0);

        assertValueInStorage(
                metaStorageManager,
                stablePartAssignmentsKey(partId),
                (v) -> Assignments.fromBytes(v).nodes()
                        .stream().map(Assignment::consistentId).collect(Collectors.toSet()),
                nodes.values().stream().map(n -> n.name).collect(Collectors.toSet()),
                20_000L
        );

        stopNode(2);

        Node node2 = startNode(testInfo, 2);

        assertTrue(waitForCondition(() -> node2.replicaManager.isReplicaStarted(partId), 10_000L));
    }

    @Test
    void testStableAreWrittenAfterRestart(TestInfo testInfo) throws Exception {
        startNodes(testInfo, 1);

        Node node0 = getNode(0);

        AtomicBoolean reached = new AtomicBoolean();

        metaStorageInvokeInterceptorByNode.put(0, (condition, success, failure) -> {
            if (skipMetaStorageInvoke(success, STABLE_ASSIGNMENTS_PREFIX)) {
                reached.set(true);

                return true;
            }

            return null;
        });

        createZone(node0, "test_zone", 2, 3);

        int zoneId = DistributionZonesTestUtil.getZoneId(node0.catalogManager, "test_zone", node0.hybridClock.nowLong());

        MetaStorageManager metaStorageManager = node0.metaStorageManager;

        ZonePartitionId partId = new ZonePartitionId(zoneId, 0);

        assertTrue(reached.get());

        assertValueInStorage(
                metaStorageManager,
                stablePartAssignmentsKey(partId),
                Assignments::fromBytes,
                null,
                20_000L
        );

        stopNode(0);

        metaStorageInvokeInterceptorByNode.clear();

        startNodes(testInfo, 1);

        node0 = getNode(0);

        metaStorageManager = node0.metaStorageManager;

        assertValueInStorage(
                metaStorageManager,
                stablePartAssignmentsKey(partId),
                (v) -> Assignments.fromBytes(v).nodes()
                        .stream().map(Assignment::consistentId).collect(Collectors.toSet()),
                nodes.values().stream().map(n -> n.name).collect(Collectors.toSet()),
                20_000L
        );

        assertTrue(waitForCondition(() -> getNode(0).replicaManager.isReplicaStarted(partId), 10_000L));
    }

    @Test
    void testStableAreWrittenAfterRestartAndConcurrentStableUpdate(TestInfo testInfo) throws Exception {
        startNodes(testInfo, 1);

        Node node0 = getNode(0);

        AtomicBoolean reached = new AtomicBoolean();

        metaStorageInvokeInterceptorByNode.put(0, (condition, success, failure) -> {
            if (skipMetaStorageInvoke(success, STABLE_ASSIGNMENTS_PREFIX)) {
                reached.set(true);

                return true;
            }

            return null;
        });

        createZone(node0, "test_zone", 1, 3);

        int zoneId = DistributionZonesTestUtil.getZoneId(node0.catalogManager, "test_zone", node0.hybridClock.nowLong());

        MetaStorageManager metaStorageManager = node0.metaStorageManager;

        ZonePartitionId partId = new ZonePartitionId(zoneId, 0);

        assertTrue(reached.get());

        reached.set(false);

        assertValueInStorage(
                metaStorageManager,
                stablePartAssignmentsKey(partId),
                Assignments::fromBytes,
                null,
                20_000L
        );

        stopNode(0);

        CountDownLatch latch = new CountDownLatch(1);

        metaStorageInvokeInterceptorByNode.put(0, (condition, success, failure) -> {
            if (skipMetaStorageInvoke(success, stablePartAssignmentsKey(partId).toString())) {
                reached.set(true);

                Node node = nodes.get(0);

                node.metaStorageManager.put(stablePartAssignmentsKey(partId), Assignments.of(Assignment.forPeer(node.name)).toBytes());
            }

            return null;
        });

        startNodes(testInfo, 1);

        node0 = getNode(0);

        metaStorageManager = node0.metaStorageManager;

        assertTrue(reached.get());

        assertValueInStorage(
                metaStorageManager,
                stablePartAssignmentsKey(partId),
                (v) -> Assignments.fromBytes(v).nodes()
                        .stream().map(Assignment::consistentId).collect(Collectors.toSet()),
                nodes.values().stream().map(n -> n.name).collect(Collectors.toSet()),
                20_000L
        );

        assertTrue(waitForCondition(() -> getNode(0).replicaManager.isReplicaStarted(partId), 10_000L));
    }

    private void prepareTableIdToZoneIdConverter(Node node, TablePartitionId tablePartitionId, ZonePartitionId zonePartitionId) {
        node.converter.set(request ->  {
            if (request.groupId().asReplicationGroupId().equals(tablePartitionId) && !(request instanceof WriteIntentSwitchReplicaRequest)) {
                return zonePartitionId;
            } else {
                return request.groupId().asReplicationGroupId();
            }
        });

    }

    private Node getNode(int nodeIndex) {
        return nodes.get(nodeIndex);
    }

    private Node getNode(String nodeName) {
        return nodes.values().stream().filter(n -> n.name.equals(nodeName)).findFirst().get();
    }

    private static void createZone(Node node, String zoneName, int partitions, int replicas) {
        createZone(node, zoneName, partitions, replicas, false);
    }

    private static void createZone(Node node, String zoneName, int partitions, int replicas, boolean testStorageProfile) {
        DistributionZonesTestUtil.createZoneWithStorageProfile(
                node.catalogManager,
                zoneName,
                partitions,
                replicas,
                testStorageProfile ? DEFAULT_TEST_PROFILE_NAME : DEFAULT_STORAGE_PROFILE
        );
    }

    private static void createTable(Node node, String zoneName, String tableName) {
        node.waitForMetadataCompletenessAtNow();

        TableTestUtils.createTable(
                node.catalogManager,
                DEFAULT_SCHEMA_NAME,
                zoneName,
                tableName,
                List.of(
                        ColumnParams.builder().name("key").type(INT64).build(),
                        ColumnParams.builder().name("val").type(INT32).nullable(true).build()
                ),
                List.of("key")
        );
    }

    class Node {
        final String name;

        final Loza raftManager;

        final ThreadPoolsManager threadPoolsManager;

        final ReplicaManager replicaManager;

        final MetaStorageManager metaStorageManager;

        private final VaultManager vaultManager;

        private final ClusterService clusterService;

        private final LockManager lockManager;

        private final TxManager txManager;

        private final DistributedConfigurationStorage cfgStorage;

        private final DataStorageManager dataStorageMgr;

        private final TableManager tableManager;

        private final DistributionZoneManager distributionZoneManager;

        private final ConfigurationManager nodeCfgMgr;

        private final ConfigurationManager clusterCfgMgr;

        private final ClusterManagementGroupManager cmgManager;

        private final SchemaManager schemaManager;

        private final CatalogManager catalogManager;

        private final PartitionReplicaLifecycleManager partitionReplicaLifecycleManager;

        private final SchemaSyncService schemaSyncService;

        private final ClockWaiter clockWaiter;

        private final List<IgniteComponent> nodeComponents = new CopyOnWriteArrayList<>();

        private final ConfigurationTreeGenerator nodeCfgGenerator;

        private final ConfigurationTreeGenerator clusterCfgGenerator;

        private final Map<TablePartitionId, CompletableFuture<Void>> finishHandleChangeStableAssignmentEventFutures
                = new ConcurrentHashMap<>();

        private final NetworkAddress networkAddress;

        private final LowWatermarkImpl lowWatermark;

        /** The future have to be complete after the node start and all Meta storage watches are deployd. */
        private CompletableFuture<Void> deployWatchesFut;

        /** Hybrid clock. */
        private final HybridClock hybridClock = new HybridClockImpl();

        /** Index manager. */
        private final IndexManager indexManager;

        /** Failure processor. */
        private final FailureProcessor failureProcessor;

        private final ScheduledExecutorService rebalanceScheduler;

        private AtomicReference<Function<ReplicaRequest, ReplicationGroupId>> converter =
                new AtomicReference<>(request -> request.groupId().asReplicationGroupId());

        private final LogStorageFactory logStorageFactory;

        private final IndexMetaStorage indexMetaStorage;

        private final HybridTimestampTracker observableTimestampTracker = new HybridTimestampTracker();

        /**
         * Constructor that simply creates a subset of components of this node.
         */
        Node(TestInfo testInfo, int idx) {
            networkAddress = nodeAddresses.get(idx);

            name = testNodeName(testInfo, networkAddress.port());

            Path dir = workDir.resolve(name);

            vaultManager = createVault(dir);

            nodeCfgGenerator = new ConfigurationTreeGenerator(
                    List.of(
                            NetworkConfiguration.KEY,
                            StorageConfiguration.KEY
                    ),
                    List.of(
                            PersistentPageMemoryStorageEngineExtensionConfigurationSchema.class,
                            VolatilePageMemoryStorageEngineExtensionConfigurationSchema.class
                    ),
                    List.of(
                            PersistentPageMemoryProfileConfigurationSchema.class,
                            VolatilePageMemoryProfileConfigurationSchema.class
                    )
            );

            Path configPath = workDir.resolve(testInfo.getDisplayName());
            TestIgnitionManager.addDefaultsToConfigurationFile(configPath);

            nodeCfgMgr = new ConfigurationManager(
                    List.of(NetworkConfiguration.KEY,
                            StorageConfiguration.KEY),
                    new LocalFileConfigurationStorage(configPath, nodeCfgGenerator, null),
                    nodeCfgGenerator,
                    new TestConfigurationValidator()
            );

            clusterService = ClusterServiceTestUtils.clusterService(
                    testInfo,
                    networkAddress.port(),
                    finder
            );

            lockManager = new HeapLockManager();

            var raftGroupEventsClientListener = new RaftGroupEventsClientListener();

            logStorageFactory = SharedLogStorageFactoryUtils.create(clusterService.nodeName(), dir, raftConfiguration);

            raftManager = new Loza(
                    clusterService,
                    new NoOpMetricManager(),
                    raftConfiguration,
                    dir,
                    hybridClock,
                    raftGroupEventsClientListener,
                    logStorageFactory
            );

            var clusterStateStorage = new TestClusterStateStorage();
            var logicalTopology = new LogicalTopologyImpl(clusterStateStorage);

            var clusterInitializer = new ClusterInitializer(
                    clusterService,
                    hocon -> hocon,
                    new TestConfigurationValidator()
            );

            failureProcessor = new NoOpFailureProcessor();

            cmgManager = new ClusterManagementGroupManager(
                    vaultManager,
                    clusterService,
                    clusterInitializer,
                    raftManager,
                    clusterStateStorage,
                    logicalTopology,
                    clusterManagementConfiguration,
                    new NodeAttributesCollector(nodeAttributesConfigurations.get(idx), storageConfiguration),
                    failureProcessor
            );

            LogicalTopologyServiceImpl logicalTopologyService = new LogicalTopologyServiceImpl(logicalTopology, cmgManager);

            KeyValueStorage keyValueStorage = new SimpleInMemoryKeyValueStorage(name);

            var topologyAwareRaftGroupServiceFactory = new TopologyAwareRaftGroupServiceFactory(
                    clusterService,
                    logicalTopologyService,
                    Loza.FACTORY,
                    raftGroupEventsClientListener
            );

            metaStorageManager = new MetaStorageManagerImpl(
                    clusterService,
                    cmgManager,
                    logicalTopologyService,
                    raftManager,
                    keyValueStorage,
                    hybridClock,
                    topologyAwareRaftGroupServiceFactory,
                    new NoOpMetricManager(),
                    metaStorageConfiguration,
                    raftConfiguration.retryTimeout(),
                    completedFuture(() -> DEFAULT_MAX_CLOCK_SKEW_MS)
            ) {
                @Override
                public CompletableFuture<Boolean> invoke(
                        Condition condition,
                        Collection<Operation> success,
                        Collection<Operation> failure
                ) {
                    InvokeInterceptor invokeInterceptor = metaStorageInvokeInterceptorByNode.get(idx);

                    if (invokeInterceptor != null) {
                        var res = invokeInterceptor.invoke(condition, success, failure);

                        if (res != null) {
                            return completedFuture(res);
                        }
                    }

                    return super.invoke(condition, success, failure);
                }
            };

            threadPoolsManager = new ThreadPoolsManager(name);

            LongSupplier partitionIdleSafeTimePropagationPeriodMsSupplier = () -> 10L;

            ReplicaService replicaSvc = new ReplicaService(
                    clusterService.messagingService(),
                    hybridClock,
                    threadPoolsManager.partitionOperationsExecutor(),
                    replicationConfiguration,
                    threadPoolsManager.commonScheduler()
            );

            var resourcesRegistry = new RemotelyTriggeredResourceRegistry();

            clockWaiter = new ClockWaiter(name, hybridClock);

            ClockService clockService = new ClockServiceImpl(
                    hybridClock,
                    clockWaiter,
                    () -> TestIgnitionManager.DEFAULT_MAX_CLOCK_SKEW_MS
            );

            TransactionInflights transactionInflights = new TransactionInflights(placementDriver, clockService);

            cfgStorage = new DistributedConfigurationStorage("test", metaStorageManager);

            clusterCfgGenerator = new ConfigurationTreeGenerator(GcConfiguration.KEY);

            clusterCfgMgr = new ConfigurationManager(
                    List.of(
                            GcConfiguration.KEY
                    ),
                    cfgStorage,
                    clusterCfgGenerator,
                    new TestConfigurationValidator()
            );

            ConfigurationRegistry clusterConfigRegistry = clusterCfgMgr.configurationRegistry();

            Consumer<LongFunction<CompletableFuture<?>>> registry = (LongFunction<CompletableFuture<?>> function) ->
                    metaStorageManager.registerRevisionUpdateListener(function::apply);

            GcConfiguration gcConfig = clusterConfigRegistry.getConfiguration(GcConfiguration.KEY);

            DataStorageModules dataStorageModules = new DataStorageModules(List.of(
                    new PersistentPageMemoryDataStorageModule()
            ));

            Path storagePath = dir.resolve("storage");

            LogSyncer logSyncer = logStorageFactory;

            dataStorageMgr = new DataStorageManager(
                    dataStorageModules.createStorageEngines(
                            name,
                            nodeCfgMgr.configurationRegistry(),
                            dir.resolve("storage"),
                            null,
                            failureProcessor,
                            logSyncer
                    ),
                    storageConfiguration
            );

            lowWatermark = new LowWatermarkImpl(
                    name,
                    gcConfig.lowWatermark(),
                    clockService,
                    vaultManager,
                    failureProcessor,
                    clusterService.messagingService()
            );

            txManager = new TxManagerImpl(
                    txConfiguration,
                    clusterService,
                    replicaSvc,
                    lockManager,
                    clockService,
                    new TransactionIdGenerator(networkAddress.port()),
                    placementDriver,
                    partitionIdleSafeTimePropagationPeriodMsSupplier,
                    new TestLocalRwTxCounter(),
                    resourcesRegistry,
                    transactionInflights,
                    lowWatermark
            );

            replicaManager = new ReplicaManager(
                    name,
                    clusterService,
                    cmgManager,
                    clockService,
                    Set.of(PartitionReplicationMessageGroup.class, TxMessageGroup.class),
                    placementDriver,
                    threadPoolsManager.partitionOperationsExecutor(),
                    partitionIdleSafeTimePropagationPeriodMsSupplier,
                    new NoOpFailureProcessor(),
                    new ThreadLocalPartitionCommandsMarshaller(clusterService.serializationRegistry()),
                    topologyAwareRaftGroupServiceFactory,
                    raftManager,
                    view -> new LocalLogStorageFactory(),
                    ForkJoinPool.commonPool(),
                    t -> converter.get().apply(t)
            );

            LongSupplier delayDurationMsSupplier = () -> 10L;

            catalogManager = new CatalogManagerImpl(
                    new UpdateLogImpl(metaStorageManager),
                    clockService,
                    delayDurationMsSupplier,
                    partitionIdleSafeTimePropagationPeriodMsSupplier
            );

            indexMetaStorage = new IndexMetaStorage(catalogManager, lowWatermark, metaStorageManager);

            schemaManager = new SchemaManager(registry, catalogManager);

            schemaSyncService = new SchemaSyncServiceImpl(metaStorageManager.clusterTime(), delayDurationMsSupplier);

            rebalanceScheduler = new ScheduledThreadPoolExecutor(REBALANCE_SCHEDULER_POOL_SIZE,
                    NamedThreadFactory.create(name, "test-rebalance-scheduler", logger()));

            distributionZoneManager = new DistributionZoneManager(
                    name,
                    registry,
                    metaStorageManager,
                    logicalTopologyService,
                    catalogManager,
                    rebalanceScheduler
            );

            partitionReplicaLifecycleManager = new PartitionReplicaLifecycleManager(
                    catalogManager,
                    replicaManager,
                    distributionZoneManager,
                    metaStorageManager,
                    clusterService.topologyService(),
                    lowWatermark,
                    threadPoolsManager.tableIoExecutor(),
                    rebalanceScheduler
            );

            StorageUpdateConfiguration storageUpdateConfiguration = clusterConfigRegistry.getConfiguration(StorageUpdateConfiguration.KEY);

            HybridClockImpl clock = new HybridClockImpl();

            tableManager = new TableManager(
                    name,
                    registry,
                    gcConfig,
                    txConfiguration,
                    storageUpdateConfiguration,
                    clusterService.messagingService(),
                    clusterService.topologyService(),
                    clusterService.serializationRegistry(),
                    replicaManager,
                    lockManager,
                    replicaSvc,
                    txManager,
                    dataStorageMgr,
                    storagePath,
                    metaStorageManager,
                    schemaManager,
                    threadPoolsManager.tableIoExecutor(),
                    threadPoolsManager.partitionOperationsExecutor(),
                    rebalanceScheduler,
                    clock,
                    clockService,
                    new OutgoingSnapshotsManager(clusterService.messagingService()),
                    distributionZoneManager,
                    schemaSyncService,
                    catalogManager,
                    observableTimestampTracker,
                    placementDriver,
                    () -> mock(IgniteSql.class),
                    resourcesRegistry,
                    lowWatermark,
                    transactionInflights,
                    indexMetaStorage,
<<<<<<< HEAD
                    partitionReplicaLifecycleManager
=======
                    logSyncer
>>>>>>> 9b271581
            );

            tableManager.setStreamerReceiverRunner(mock(StreamerReceiverRunner.class));

            indexManager = new IndexManager(
                    schemaManager,
                    tableManager,
                    catalogManager,
                    threadPoolsManager.tableIoExecutor(),
                    registry,
                    lowWatermark
            );
        }

        private IgniteTransactions transactions() {
            IgniteTransactionsImpl transactions = new IgniteTransactionsImpl(txManager, observableTimestampTracker);
            return new PublicApiThreadingIgniteTransactions(transactions, ForkJoinPool.commonPool());
        }

        private void waitForMetadataCompletenessAtNow() {
            assertThat(schemaSyncService.waitForMetadataCompleteness(hybridClock.now()), willCompleteSuccessfully());
        }

        /**
         * Starts the created components.
         */
        void start() {
            List<IgniteComponent> firstComponents = List.of(
                    threadPoolsManager,
                    vaultManager,
                    nodeCfgMgr,
                    failureProcessor,
                    clusterService,
                    logStorageFactory,
                    raftManager,
                    cmgManager
            );

            ComponentContext componentContext = new ComponentContext();

            List<CompletableFuture<?>> componentFuts =
                    firstComponents.stream()
                            .map(component -> component.startAsync(componentContext))
                            .collect(Collectors.toList());

            nodeComponents.addAll(firstComponents);

            deployWatchesFut = CompletableFuture.supplyAsync(() -> {
                List<IgniteComponent> secondComponents = List.of(
                        lowWatermark,
                        metaStorageManager,
                        clusterCfgMgr,
                        clockWaiter,
                        catalogManager,
                        indexMetaStorage,
                        distributionZoneManager,
                        replicaManager,
                        txManager,
                        dataStorageMgr,
                        schemaManager,
                        partitionReplicaLifecycleManager,
                        tableManager,
                        indexManager
                );

                componentFuts.addAll(secondComponents.stream()
                        .map(component -> component.startAsync(componentContext)).collect(Collectors.toList()));

                nodeComponents.addAll(secondComponents);

                var configurationNotificationFut = metaStorageManager.recoveryFinishedFuture().thenCompose(rev -> {
                    return allOf(
                            nodeCfgMgr.configurationRegistry().notifyCurrentConfigurationListeners(),
                            clusterCfgMgr.configurationRegistry().notifyCurrentConfigurationListeners(),
                            ((MetaStorageManagerImpl) metaStorageManager).notifyRevisionUpdateListenerOnStart()
                    );
                });

                assertThat(configurationNotificationFut, willSucceedIn(1, TimeUnit.MINUTES));

                lowWatermark.scheduleUpdates();

                return metaStorageManager.deployWatches();
            }).thenCombine(allOf(componentFuts.toArray(CompletableFuture[]::new)), (deployWatchesFut, unused) -> null);
        }

        /**
         * Waits for watches deployed.
         */
        void waitWatches() {
            assertThat("Watches were not deployed", deployWatchesFut, willCompleteSuccessfully());
        }

        /**
         * Stops the created components.
         */
        void stop() {
            List<IgniteComponent> components = new ArrayList<>(nodeComponents);
            reverse(components);

            for (IgniteComponent component : components) {
                try {
                    component.beforeNodeStop();
                } catch (Exception e) {
                    LOG.error("Unable to execute before node stop [component={}]", e, component);
                }
            }

            assertThat(stopAsync(new ComponentContext(), components), willCompleteSuccessfully());

            nodeCfgGenerator.close();
            clusterCfgGenerator.close();
        }
    }

    @FunctionalInterface
    private interface InvokeInterceptor {
        Boolean invoke(Condition condition, Collection<Operation> success, Collection<Operation> failure);
    }

    private static boolean skipMetaStorageInvoke(Collection<Operation> ops, String prefix) {
        return ops.stream().anyMatch(op -> new String(toByteArray(op.key()), StandardCharsets.UTF_8).startsWith(prefix));
    }
}<|MERGE_RESOLUTION|>--- conflicted
+++ resolved
@@ -62,18 +62,13 @@
 import java.util.concurrent.ScheduledExecutorService;
 import java.util.concurrent.ScheduledThreadPoolExecutor;
 import java.util.concurrent.TimeUnit;
-<<<<<<< HEAD
 import java.util.concurrent.atomic.AtomicReference;
-import java.util.function.BiFunction;
-=======
 import java.util.concurrent.atomic.AtomicBoolean;
->>>>>>> 9b271581
 import java.util.function.Consumer;
 import java.util.function.Function;
 import java.util.function.LongFunction;
 import java.util.function.LongSupplier;
 import java.util.stream.Collectors;
-import org.apache.ignite.catalog.annotations.Zone;
 import org.apache.ignite.internal.affinity.AffinityUtils;
 import org.apache.ignite.internal.affinity.Assignment;
 import org.apache.ignite.internal.affinity.Assignments;
@@ -350,17 +345,11 @@
     }
 
     @Test
-<<<<<<< HEAD
-    public void testZoneReplicaListener() throws NodeStoppingException {
-        Assignment replicaAssignment = (Assignment) AffinityUtils.calculateAssignmentForPartition(
-                nodes.stream().map(n -> n.name).collect(Collectors.toList()), 0, 3).toArray()[0];
-=======
-    public void testEmptyReplicaListener(TestInfo testInfo) throws Exception {
+    public void testZoneReplicaListener(TestInfo testInfo) throws Exception {
         startNodes(testInfo, 3);
 
         Assignment replicaAssignment = (Assignment) AffinityUtils.calculateAssignmentForPartition(
                 nodes.values().stream().map(n -> n.name).collect(Collectors.toList()), 0, 1).toArray()[0];
->>>>>>> 9b271581
 
         Node node = getNode(replicaAssignment.consistentId());
 
@@ -1173,11 +1162,8 @@
                     lowWatermark,
                     transactionInflights,
                     indexMetaStorage,
-<<<<<<< HEAD
+                    logSyncer,
                     partitionReplicaLifecycleManager
-=======
-                    logSyncer
->>>>>>> 9b271581
             );
 
             tableManager.setStreamerReceiverRunner(mock(StreamerReceiverRunner.class));
