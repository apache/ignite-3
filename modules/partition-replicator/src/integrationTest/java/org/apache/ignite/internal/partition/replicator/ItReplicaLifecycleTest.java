/*
 * Licensed to the Apache Software Foundation (ASF) under one or more
 * contributor license agreements. See the NOTICE file distributed with
 * this work for additional information regarding copyright ownership.
 * The ASF licenses this file to You under the Apache License, Version 2.0
 * (the "License"); you may not use this file except in compliance with
 * the License. You may obtain a copy of the License at
 *
 *      http://www.apache.org/licenses/LICENSE-2.0
 *
 * Unless required by applicable law or agreed to in writing, software
 * distributed under the License is distributed on an "AS IS" BASIS,
 * WITHOUT WARRANTIES OR CONDITIONS OF ANY KIND, either express or implied.
 * See the License for the specific language governing permissions and
 * limitations under the License.
 */

package org.apache.ignite.internal.partition.replicator;

import static java.util.Collections.reverse;
import static java.util.concurrent.CompletableFuture.allOf;
import static java.util.concurrent.CompletableFuture.completedFuture;
import static org.apache.ignite.internal.BaseIgniteRestartTest.createVault;
import static org.apache.ignite.internal.TestDefaultProfilesNames.DEFAULT_TEST_PROFILE_NAME;
import static org.apache.ignite.internal.catalog.CatalogService.DEFAULT_STORAGE_PROFILE;
import static org.apache.ignite.internal.catalog.commands.CatalogUtils.defaultZoneIdOpt;
import static org.apache.ignite.internal.configuration.IgnitePaths.partitionsPath;
import static org.apache.ignite.internal.distributionzones.DistributionZonesTestUtil.alterZone;
import static org.apache.ignite.internal.distributionzones.DistributionZonesTestUtil.assertValueInStorage;
import static org.apache.ignite.internal.distributionzones.rebalance.RebalanceUtil.REBALANCE_SCHEDULER_POOL_SIZE;
import static org.apache.ignite.internal.distributionzones.rebalance.ZoneRebalanceUtil.STABLE_ASSIGNMENTS_PREFIX;
import static org.apache.ignite.internal.distributionzones.rebalance.ZoneRebalanceUtil.stablePartAssignmentsKey;
import static org.apache.ignite.internal.partition.replicator.PartitionReplicaLifecycleManager.FEATURE_FLAG_NAME;
import static org.apache.ignite.internal.partitiondistribution.PartitionDistributionUtils.calculateAssignmentForPartition;
import static org.apache.ignite.internal.sql.SqlCommon.DEFAULT_SCHEMA_NAME;
import static org.apache.ignite.internal.testframework.IgniteTestUtils.testNodeName;
import static org.apache.ignite.internal.testframework.IgniteTestUtils.waitForCondition;
import static org.apache.ignite.internal.testframework.matchers.CompletableFutureMatcher.willCompleteSuccessfully;
import static org.apache.ignite.internal.testframework.matchers.CompletableFutureMatcher.willSucceedIn;
import static org.apache.ignite.internal.util.ByteUtils.toByteArray;
import static org.apache.ignite.internal.util.IgniteUtils.stopAsync;
import static org.apache.ignite.sql.ColumnType.INT32;
import static org.apache.ignite.sql.ColumnType.INT64;
import static org.hamcrest.MatcherAssert.assertThat;
import static org.junit.jupiter.api.Assertions.assertDoesNotThrow;
import static org.junit.jupiter.api.Assertions.assertEquals;
import static org.junit.jupiter.api.Assertions.assertNotNull;
import static org.junit.jupiter.api.Assertions.assertTrue;
import static org.mockito.Mockito.mock;
import static org.mockito.Mockito.never;
import static org.mockito.Mockito.spy;
import static org.mockito.Mockito.timeout;
import static org.mockito.Mockito.verify;

import java.io.IOException;
import java.nio.charset.StandardCharsets;
import java.nio.file.Files;
import java.nio.file.Path;
import java.util.ArrayList;
import java.util.Collection;
import java.util.HashMap;
import java.util.List;
import java.util.Map;
import java.util.Set;
import java.util.concurrent.CompletableFuture;
import java.util.concurrent.ConcurrentHashMap;
import java.util.concurrent.CopyOnWriteArrayList;
import java.util.concurrent.CountDownLatch;
import java.util.concurrent.ExecutionException;
import java.util.concurrent.ForkJoinPool;
import java.util.concurrent.ScheduledExecutorService;
import java.util.concurrent.ScheduledThreadPoolExecutor;
import java.util.concurrent.TimeUnit;
import java.util.concurrent.TimeoutException;
import java.util.concurrent.atomic.AtomicBoolean;
import java.util.concurrent.atomic.AtomicReference;
import java.util.function.Consumer;
import java.util.function.Function;
import java.util.function.LongFunction;
import java.util.function.LongSupplier;
import java.util.stream.Collectors;
import java.util.stream.IntStream;
import org.apache.ignite.internal.app.ThreadPoolsManager;
import org.apache.ignite.internal.catalog.CatalogManager;
import org.apache.ignite.internal.catalog.CatalogManagerImpl;
import org.apache.ignite.internal.catalog.commands.ColumnParams;
import org.apache.ignite.internal.catalog.descriptors.CatalogTableDescriptor;
import org.apache.ignite.internal.catalog.descriptors.CatalogZoneDescriptor;
import org.apache.ignite.internal.catalog.storage.UpdateLogImpl;
import org.apache.ignite.internal.cluster.management.ClusterIdHolder;
import org.apache.ignite.internal.cluster.management.ClusterInitializer;
import org.apache.ignite.internal.cluster.management.ClusterManagementGroupManager;
import org.apache.ignite.internal.cluster.management.NodeAttributesCollector;
import org.apache.ignite.internal.cluster.management.configuration.NodeAttributesConfiguration;
import org.apache.ignite.internal.cluster.management.raft.TestClusterStateStorage;
import org.apache.ignite.internal.cluster.management.topology.LogicalTopologyImpl;
import org.apache.ignite.internal.cluster.management.topology.LogicalTopologyServiceImpl;
import org.apache.ignite.internal.cluster.management.topology.api.LogicalTopologySnapshot;
import org.apache.ignite.internal.components.LogSyncer;
import org.apache.ignite.internal.configuration.ClusterConfiguration;
import org.apache.ignite.internal.configuration.ComponentWorkingDir;
import org.apache.ignite.internal.configuration.ConfigurationManager;
import org.apache.ignite.internal.configuration.ConfigurationRegistry;
import org.apache.ignite.internal.configuration.ConfigurationTreeGenerator;
import org.apache.ignite.internal.configuration.NodeConfiguration;
import org.apache.ignite.internal.configuration.RaftGroupOptionsConfigHelper;
import org.apache.ignite.internal.configuration.SystemLocalConfiguration;
import org.apache.ignite.internal.configuration.storage.DistributedConfigurationStorage;
import org.apache.ignite.internal.configuration.storage.LocalFileConfigurationStorage;
import org.apache.ignite.internal.configuration.testframework.ConfigurationExtension;
import org.apache.ignite.internal.configuration.testframework.InjectConfiguration;
import org.apache.ignite.internal.configuration.validation.TestConfigurationValidator;
import org.apache.ignite.internal.disaster.system.SystemDisasterRecoveryStorage;
import org.apache.ignite.internal.distributionzones.DistributionZoneManager;
import org.apache.ignite.internal.distributionzones.DistributionZonesTestUtil;
import org.apache.ignite.internal.failure.FailureManager;
import org.apache.ignite.internal.failure.NoOpFailureManager;
import org.apache.ignite.internal.hlc.ClockService;
import org.apache.ignite.internal.hlc.ClockServiceImpl;
import org.apache.ignite.internal.hlc.ClockWaiter;
import org.apache.ignite.internal.hlc.HybridClock;
import org.apache.ignite.internal.hlc.HybridClockImpl;
import org.apache.ignite.internal.index.IndexManager;
import org.apache.ignite.internal.lang.IgniteInternalException;
import org.apache.ignite.internal.lang.NodeStoppingException;
import org.apache.ignite.internal.logger.IgniteLogger;
import org.apache.ignite.internal.logger.Loggers;
import org.apache.ignite.internal.lowwatermark.LowWatermarkImpl;
import org.apache.ignite.internal.manager.ComponentContext;
import org.apache.ignite.internal.manager.IgniteComponent;
import org.apache.ignite.internal.metastorage.MetaStorageManager;
import org.apache.ignite.internal.metastorage.configuration.MetaStorageConfiguration;
import org.apache.ignite.internal.metastorage.dsl.Condition;
import org.apache.ignite.internal.metastorage.dsl.Operation;
import org.apache.ignite.internal.metastorage.impl.MetaStorageManagerImpl;
import org.apache.ignite.internal.metastorage.server.KeyValueStorage;
import org.apache.ignite.internal.metastorage.server.persistence.RocksDbKeyValueStorage;
import org.apache.ignite.internal.metrics.NoOpMetricManager;
import org.apache.ignite.internal.network.ClusterService;
import org.apache.ignite.internal.network.StaticNodeFinder;
import org.apache.ignite.internal.network.configuration.NetworkExtensionConfigurationSchema;
import org.apache.ignite.internal.network.recovery.InMemoryStaleIds;
import org.apache.ignite.internal.network.utils.ClusterServiceTestUtils;
import org.apache.ignite.internal.pagememory.configuration.schema.PersistentPageMemoryProfileConfigurationSchema;
import org.apache.ignite.internal.pagememory.configuration.schema.VolatilePageMemoryProfileConfigurationSchema;
import org.apache.ignite.internal.partition.replicator.network.PartitionReplicationMessageGroup;
import org.apache.ignite.internal.partition.replicator.utils.TestPlacementDriver;
import org.apache.ignite.internal.partitiondistribution.Assignment;
import org.apache.ignite.internal.partitiondistribution.Assignments;
import org.apache.ignite.internal.raft.Loza;
import org.apache.ignite.internal.raft.RaftGroupOptionsConfigurer;
import org.apache.ignite.internal.raft.client.TopologyAwareRaftGroupServiceFactory;
import org.apache.ignite.internal.raft.configuration.RaftConfiguration;
import org.apache.ignite.internal.raft.storage.LogStorageFactory;
import org.apache.ignite.internal.raft.storage.impl.LocalLogStorageFactory;
import org.apache.ignite.internal.raft.util.SharedLogStorageFactoryUtils;
import org.apache.ignite.internal.replicator.Replica;
import org.apache.ignite.internal.replicator.ReplicaManager;
import org.apache.ignite.internal.replicator.ReplicaService;
import org.apache.ignite.internal.replicator.ReplicationGroupId;
import org.apache.ignite.internal.replicator.TablePartitionId;
import org.apache.ignite.internal.replicator.ZonePartitionId;
import org.apache.ignite.internal.replicator.configuration.ReplicationConfiguration;
import org.apache.ignite.internal.replicator.message.ReplicaRequest;
import org.apache.ignite.internal.schema.SchemaManager;
import org.apache.ignite.internal.schema.SchemaSyncService;
import org.apache.ignite.internal.schema.configuration.GcConfiguration;
import org.apache.ignite.internal.schema.configuration.GcExtensionConfiguration;
import org.apache.ignite.internal.schema.configuration.GcExtensionConfigurationSchema;
import org.apache.ignite.internal.schema.configuration.StorageUpdateConfiguration;
import org.apache.ignite.internal.schema.configuration.StorageUpdateExtensionConfiguration;
import org.apache.ignite.internal.schema.configuration.StorageUpdateExtensionConfigurationSchema;
import org.apache.ignite.internal.storage.DataStorageManager;
import org.apache.ignite.internal.storage.DataStorageModules;
import org.apache.ignite.internal.storage.configurations.StorageConfiguration;
import org.apache.ignite.internal.storage.configurations.StorageExtensionConfigurationSchema;
import org.apache.ignite.internal.storage.engine.MvTableStorage;
import org.apache.ignite.internal.storage.pagememory.PersistentPageMemoryDataStorageModule;
import org.apache.ignite.internal.storage.pagememory.configuration.schema.PersistentPageMemoryStorageEngineExtensionConfigurationSchema;
import org.apache.ignite.internal.storage.pagememory.configuration.schema.VolatilePageMemoryStorageEngineExtensionConfigurationSchema;
import org.apache.ignite.internal.table.InternalTable;
import org.apache.ignite.internal.table.StreamerReceiverRunner;
import org.apache.ignite.internal.table.TableTestUtils;
import org.apache.ignite.internal.table.TableViewInternal;
import org.apache.ignite.internal.table.distributed.TableManager;
import org.apache.ignite.internal.table.distributed.index.IndexMetaStorage;
import org.apache.ignite.internal.table.distributed.raft.MinimumRequiredTimeCollectorService;
import org.apache.ignite.internal.table.distributed.raft.MinimumRequiredTimeCollectorServiceImpl;
import org.apache.ignite.internal.table.distributed.raft.snapshot.outgoing.OutgoingSnapshotsManager;
import org.apache.ignite.internal.table.distributed.schema.SchemaSyncServiceImpl;
import org.apache.ignite.internal.table.distributed.schema.ThreadLocalPartitionCommandsMarshaller;
import org.apache.ignite.internal.testframework.BaseIgniteAbstractTest;
import org.apache.ignite.internal.testframework.TestIgnitionManager;
import org.apache.ignite.internal.testframework.WorkDirectory;
import org.apache.ignite.internal.testframework.WorkDirectoryExtension;
import org.apache.ignite.internal.thread.NamedThreadFactory;
import org.apache.ignite.internal.tx.HybridTimestampTracker;
import org.apache.ignite.internal.tx.LockManager;
import org.apache.ignite.internal.tx.TxManager;
import org.apache.ignite.internal.tx.configuration.TransactionConfiguration;
import org.apache.ignite.internal.tx.impl.HeapLockManager;
import org.apache.ignite.internal.tx.impl.IgniteTransactionsImpl;
import org.apache.ignite.internal.tx.impl.PublicApiThreadingIgniteTransactions;
import org.apache.ignite.internal.tx.impl.RemotelyTriggeredResourceRegistry;
import org.apache.ignite.internal.tx.impl.TransactionIdGenerator;
import org.apache.ignite.internal.tx.impl.TransactionInflights;
import org.apache.ignite.internal.tx.impl.TxManagerImpl;
import org.apache.ignite.internal.tx.message.TxMessageGroup;
import org.apache.ignite.internal.tx.message.WriteIntentSwitchReplicaRequest;
import org.apache.ignite.internal.tx.storage.state.TxStateTableStorage;
import org.apache.ignite.internal.tx.test.TestLocalRwTxCounter;
import org.apache.ignite.internal.vault.VaultManager;
import org.apache.ignite.network.NetworkAddress;
import org.apache.ignite.raft.jraft.rpc.impl.RaftGroupEventsClientListener;
import org.apache.ignite.sql.IgniteSql;
import org.apache.ignite.table.KeyValueView;
import org.apache.ignite.table.Table;
import org.apache.ignite.tx.IgniteTransactions;
import org.junit.jupiter.api.AfterAll;
import org.junit.jupiter.api.AfterEach;
import org.junit.jupiter.api.BeforeAll;
import org.junit.jupiter.api.BeforeEach;
import org.junit.jupiter.api.Disabled;
import org.junit.jupiter.api.Test;
import org.junit.jupiter.api.TestInfo;
import org.junit.jupiter.api.Timeout;
import org.junit.jupiter.api.extension.ExtendWith;

/**
 * Replica lifecycle test.
 */
@ExtendWith({WorkDirectoryExtension.class, ConfigurationExtension.class})
@Timeout(60)
// TODO: https://issues.apache.org/jira/browse/IGNITE-22522 remove this test after the switching to zone-based replication
@Disabled("https://issues.apache.org/jira/browse/IGNITE-23252")
public class ItReplicaLifecycleTest extends BaseIgniteAbstractTest {
    private static final IgniteLogger LOG = Loggers.forClass(ItReplicaLifecycleTest.class);

    private static final int NODE_COUNT = 3;

    private static final int BASE_PORT = 20_000;

    private static final int AWAIT_TIMEOUT_MILLIS = 10_000;

    @InjectConfiguration
    private static TransactionConfiguration txConfiguration;

    @InjectConfiguration
    private static RaftConfiguration raftConfiguration;

    @InjectConfiguration
    private static SystemLocalConfiguration systemConfiguration;

    @InjectConfiguration("mock.nodeAttributes: {region.attribute = US, storage.attribute = SSD}")
    private static NodeAttributesConfiguration nodeAttributes1;

    @InjectConfiguration("mock.nodeAttributes: {region.attribute = EU, storage.attribute = SSD}")
    private static NodeAttributesConfiguration nodeAttributes2;

    @InjectConfiguration("mock.nodeAttributes: {region.attribute = UK, storage.attribute = SSD}")
    private static NodeAttributesConfiguration nodeAttributes3;

    @InjectConfiguration
    private ReplicationConfiguration replicationConfiguration;

    @InjectConfiguration
    private static MetaStorageConfiguration metaStorageConfiguration;

    private StaticNodeFinder finder;

    private static final String HOST = "localhost";

    @InjectConfiguration("mock.profiles = {" + DEFAULT_STORAGE_PROFILE + ".engine = \"aipersist\", test.engine=\"test\"}")
    private static StorageConfiguration storageConfiguration;

    private final List<NetworkAddress> nodeAddresses = new ArrayList<>();

    private final List<NodeAttributesConfiguration> nodeAttributesConfigurations = new ArrayList<>(
            List.of(nodeAttributes1, nodeAttributes2, nodeAttributes3)
    );

    /**
     * Interceptor of {@link MetaStorageManager#invoke(Condition, Collection, Collection)}.
     */
    private final Map<Integer, InvokeInterceptor> metaStorageInvokeInterceptorByNode = new ConcurrentHashMap<>();

    @WorkDirectory
    private Path workDir;

    private Map<Integer, Node> nodes;

    private TestPlacementDriver placementDriver;

    private static String featureFlagOldValue = System.getProperty(FEATURE_FLAG_NAME);

    @BeforeAll
    static void beforeAll() {
        System.setProperty(FEATURE_FLAG_NAME, "true");
    }

    @AfterAll
    static void afterAll() {
        if (featureFlagOldValue == null) {
            System.clearProperty(FEATURE_FLAG_NAME);
        } else {
            System.setProperty(FEATURE_FLAG_NAME, featureFlagOldValue);
        }
    }

    @BeforeEach
    void before(TestInfo testInfo) {
        nodes = new HashMap<>();

        placementDriver = new TestPlacementDriver();

        for (int i = 0; i < NODE_COUNT; i++) {
            nodeAddresses.add(new NetworkAddress(HOST, BASE_PORT + i));
        }

        finder = new StaticNodeFinder(nodeAddresses);
    }

    @AfterEach
    void after() {
        metaStorageInvokeInterceptorByNode.clear();
        nodes.values().forEach(Node::stop);
    }

    private void startNodes(TestInfo testInfo, int amount) throws NodeStoppingException, InterruptedException {
        for (int i = 0; i < amount; i++) {
            var node = new Node(testInfo, i);

            nodes.put(i, node);

            node.start();
        }

        Node node0 = getNode(0);

        node0.cmgManager.initCluster(List.of(node0.name), List.of(node0.name), "cluster");

        placementDriver.setPrimary(node0.clusterService.topologyService().localMember());

        nodes.values().forEach(Node::waitWatches);

        assertThat(
                allOf(nodes.values().stream().map(n -> n.cmgManager.onJoinReady()).toArray(CompletableFuture[]::new)),
                willCompleteSuccessfully()
        );

        assertTrue(waitForCondition(
                () -> {
                    CompletableFuture<LogicalTopologySnapshot> logicalTopologyFuture = node0.cmgManager.logicalTopology();

                    assertThat(logicalTopologyFuture, willCompleteSuccessfully());

                    return logicalTopologyFuture.join().nodes().size() == amount;
                },
                AWAIT_TIMEOUT_MILLIS
        ));
    }

    private Node startNode(TestInfo testInfo, int idx) {
        var node = new Node(testInfo, idx);

        nodes.put(idx, node);

        node.start();

        node.waitWatches();

        assertThat(node.cmgManager.onJoinReady(), willCompleteSuccessfully());

        return node;
    }

    private void stopNode(int idx) {
        Node node = getNode(idx);

        node.stop();

        nodes.remove(idx);
    }

    @Test
    public void testZoneReplicaListener(TestInfo testInfo) throws Exception {
        startNodes(testInfo, 3);

        Assignment replicaAssignment = (Assignment) calculateAssignmentForPartition(
                nodes.values().stream().map(n -> n.name).collect(Collectors.toList()), 0, 1).toArray()[0];

        Node node = getNode(replicaAssignment.consistentId());

        placementDriver.setPrimary(node.clusterService.topologyService().localMember());

        createZone(node, "test_zone", 1, 1);
        int zoneId = DistributionZonesTestUtil.getZoneId(node.catalogManager, "test_zone", node.hybridClock.nowLong());

        long key = 1;

        {
            createTable(node, "test_zone", "test_table");
            int tableId = TableTestUtils.getTableId(node.catalogManager, "test_table", node.hybridClock.nowLong());

            prepareTableIdToZoneIdConverter(
                    node,
                    new TablePartitionId(tableId, 0),
                    new ZonePartitionId(zoneId, 0)
            );

            KeyValueView<Long, Integer> keyValueView = node.tableManager.table(tableId).keyValueView(Long.class, Integer.class);

            int val = 100;

            node.transactions().runInTransaction(tx -> {
                assertDoesNotThrow(() -> keyValueView.put(tx, key, val));

                assertEquals(val, keyValueView.get(tx, key));
            });

            node.transactions().runInTransaction(tx -> {
                // Check the replica read inside the another transaction
                assertEquals(val, keyValueView.get(tx, key));
            });
        }

        {
            createTable(node, "test_zone", "test_table1");
            int tableId = TableTestUtils.getTableId(node.catalogManager, "test_table1", node.hybridClock.nowLong());

            prepareTableIdToZoneIdConverter(
                    node,
                    new TablePartitionId(tableId, 0),
                    new ZonePartitionId(zoneId, 0)
            );

            KeyValueView<Long, Integer> keyValueView = node.tableManager.table(tableId).keyValueView(Long.class, Integer.class);

            int val = 200;

            node.transactions().runInTransaction(tx -> {
                assertDoesNotThrow(() -> keyValueView.put(tx, key, val));

                assertEquals(val, keyValueView.get(tx, key));
            });
        }
    }

    @Test
    @Disabled("https://issues.apache.org/jira/browse/IGNITE-22944")
    void testAlterReplicaTrigger(TestInfo testInfo) throws Exception {
        startNodes(testInfo, 3);

        Node node = getNode(0);

        createZone(node, "test_zone", 1, 3);

        int zoneId = DistributionZonesTestUtil.getZoneId(node.catalogManager, "test_zone", node.hybridClock.nowLong());

        MetaStorageManager metaStorageManager = node.metaStorageManager;

        ZonePartitionId partId = new ZonePartitionId(zoneId, 0);

        assertValueInStorage(
                metaStorageManager,
                stablePartAssignmentsKey(partId),
                (v) -> Assignments.fromBytes(v).nodes()
                        .stream().map(Assignment::consistentId).collect(Collectors.toSet()),
                nodes.values().stream().map(n -> n.name).collect(Collectors.toSet()),
                20_000L
        );

        CatalogManager catalogManager = node.catalogManager;

        alterZone(catalogManager, "test_zone", 2);

        assertValueInStorage(
                metaStorageManager,
                stablePartAssignmentsKey(partId),
                (v) -> Assignments.fromBytes(v).nodes()
                        .stream().map(Assignment::consistentId).collect(Collectors.toSet()).size(),
                2,
                20_000L
        );
    }

    @Test
    void testAlterReplicaTriggerDefaultZone(TestInfo testInfo) throws Exception {
        startNodes(testInfo, 3);

        Node node = getNode(0);

        CatalogManager catalogManager = node.catalogManager;

        int zoneId = defaultZoneIdOpt(catalogManager.catalog(catalogManager.latestCatalogVersion()));

        String defaultZoneName = catalogManager.zone(zoneId, catalogManager.latestCatalogVersion()).name();

        MetaStorageManager metaStorageManager = node.metaStorageManager;

        ZonePartitionId partId = new ZonePartitionId(zoneId, 0);

        assertValueInStorage(
                metaStorageManager,
                stablePartAssignmentsKey(partId),
                (v) -> Assignments.fromBytes(v).nodes()
                        .stream().map(Assignment::consistentId).collect(Collectors.toSet()).size(),
                1,
                20_000L
        );

        alterZone(catalogManager, defaultZoneName, 2);

        assertValueInStorage(
                metaStorageManager,
                stablePartAssignmentsKey(partId),
                (v) -> Assignments.fromBytes(v).nodes()
                        .stream().map(Assignment::consistentId).collect(Collectors.toSet()).size(),
                2,
                20_000L
        );
    }

    @Test
    void testAlterReplicaExtensionTrigger(TestInfo testInfo) throws Exception {
        startNodes(testInfo, 3);

        Node node = getNode(0);

        placementDriver.setPrimary(node.clusterService.topologyService().localMember());

        assertTrue(waitForCondition(() -> node.distributionZoneManager.logicalTopology().size() == 3, 10_000L));

        createZone(node, "test_zone", 2, 2);

        int zoneId = DistributionZonesTestUtil.getZoneId(node.catalogManager, "test_zone", node.hybridClock.nowLong());

        MetaStorageManager metaStorageManager = node.metaStorageManager;

        ZonePartitionId partId = new ZonePartitionId(zoneId, 0);

        assertValueInStorage(
                metaStorageManager,
                stablePartAssignmentsKey(partId),
                (v) -> Assignments.fromBytes(v).nodes()
                        .stream().map(Assignment::consistentId).collect(Collectors.toSet()).size(),
                2,
                20_000L
        );

        CatalogManager catalogManager = node.catalogManager;

        alterZone(catalogManager, "test_zone", 3);

        assertValueInStorage(
                metaStorageManager,
                stablePartAssignmentsKey(partId),
                (v) -> Assignments.fromBytes(v).nodes()
                        .stream().map(Assignment::consistentId).collect(Collectors.toSet()),
                nodes.values().stream().map(n -> n.name).collect(Collectors.toSet()),
                20_000L
        );
    }

    @Test
    void testAlterFilterTrigger(TestInfo testInfo) throws Exception {
        startNodes(testInfo, 3);

        Node node = getNode(0);

        placementDriver.setPrimary(node.clusterService.topologyService().localMember());

        createZone(node, "test_zone", 2, 3);

        int zoneId = DistributionZonesTestUtil.getZoneId(node.catalogManager, "test_zone", node.hybridClock.nowLong());

        MetaStorageManager metaStorageManager = node.metaStorageManager;

        ZonePartitionId partId = new ZonePartitionId(zoneId, 0);

        assertValueInStorage(
                metaStorageManager,
                stablePartAssignmentsKey(partId),
                (v) -> Assignments.fromBytes(v).nodes()
                        .stream().map(Assignment::consistentId).collect(Collectors.toSet()),
                nodes.values().stream().map(n -> n.name).collect(Collectors.toSet()),
                20_000L
        );

        CatalogManager catalogManager = node.catalogManager;

        String newFilter = "$[?(@.region == \"US\" && @.storage == \"SSD\")]";

        alterZone(catalogManager, "test_zone", null, null, newFilter);

        assertValueInStorage(
                metaStorageManager,
                stablePartAssignmentsKey(partId),
                (v) -> Assignments.fromBytes(v).nodes()
                        .stream().map(Assignment::consistentId).collect(Collectors.toSet()),
                Set.of(nodes.get(0).name),
                20_000L
        );
    }

    @Test
    void testTableReplicaListenersCreationAfterRebalance(TestInfo testInfo) throws Exception {
        startNodes(testInfo, 3);

        Assignment replicaAssignment = (Assignment) calculateAssignmentForPartition(
                nodes.values().stream().map(n -> n.name).collect(Collectors.toList()), 0, 1).toArray()[0];

        Node node = getNode(replicaAssignment.consistentId());

        placementDriver.setPrimary(node.clusterService.topologyService().localMember());

        DistributionZonesTestUtil.createZone(node.catalogManager, "test_zone", 1, 1);

        int zoneId = DistributionZonesTestUtil.getZoneId(node.catalogManager, "test_zone", node.hybridClock.nowLong());

        assertTrue(waitForCondition(() -> assertTableListenersCount(node, zoneId, 0), 10_000L));

        createTable(node, "test_zone", "test_table");


        assertTrue(waitForCondition(() -> assertTableListenersCount(node, zoneId, 1), 10_000L));

        alterZone(node.catalogManager, "test_zone", 3);

        assertTrue(waitForCondition(
                () -> IntStream.range(0, 3).allMatch(i -> assertTableListenersCount(getNode(i), zoneId, 1)),
                30_000L
        ));
    }

    @Test
    void testTableReplicaListenersRemoveAfterRebalance(TestInfo testInfo) throws Exception {
        String zoneName = "TEST_ZONE";
        String tableName = "TEST_TABLE";

        startNodes(testInfo, 3);

        Assignment replicaAssignment = (Assignment) calculateAssignmentForPartition(
                nodes.values().stream().map(n -> n.name).collect(Collectors.toList()), 0, 3).toArray()[0];

        Node node = getNode(replicaAssignment.consistentId());

        placementDriver.setPrimary(node.clusterService.topologyService().localMember());

        DistributionZonesTestUtil.createZone(node.catalogManager, zoneName, 1, 3);

        int zoneId = DistributionZonesTestUtil.getZoneId(node.catalogManager, zoneName, node.hybridClock.nowLong());

        assertTrue(waitForCondition(() -> assertTableListenersCount(node, zoneId, 0), 10_000L));

        createTable(node, zoneName, tableName);

        assertTrue(waitForCondition(
                () -> IntStream.range(0, 3).allMatch(i -> getNode(i).tableManager.table(tableName) != null),
                30_000L
        ));

        assertTrue(waitForCondition(
                () -> IntStream.range(0, 3).allMatch(i -> assertTableListenersCount(getNode(i), zoneId, 1)),
                30_000L
        ));

        nodes.values().forEach(n -> checkNoDestroyPartitionStoragesInvokes(n, tableName, 0));

        alterZone(node.catalogManager, zoneName, 1);

        nodes.values().stream().filter(n -> !replicaAssignment.consistentId().equals(n.name)).forEach(n -> {
            checkDestroyPartitionStoragesInvokes(n, tableName, 0);
        });

    }

    @Test
    void testReplicaIsStartedOnNodeStart(TestInfo testInfo) throws Exception {
        startNodes(testInfo, 3);

        Node node0 = getNode(0);

        createZone(node0, "test_zone", 2, 3);

        int zoneId = DistributionZonesTestUtil.getZoneId(node0.catalogManager, "test_zone", node0.hybridClock.nowLong());

        MetaStorageManager metaStorageManager = node0.metaStorageManager;

        ZonePartitionId partId = new ZonePartitionId(zoneId, 0);

        assertValueInStorage(
                metaStorageManager,
                stablePartAssignmentsKey(partId),
                (v) -> Assignments.fromBytes(v).nodes()
                        .stream().map(Assignment::consistentId).collect(Collectors.toSet()),
                nodes.values().stream().map(n -> n.name).collect(Collectors.toSet()),
                20_000L
        );

        stopNode(2);

        Node node2 = startNode(testInfo, 2);

        assertTrue(waitForCondition(() -> node2.replicaManager.isReplicaStarted(partId), 10_000L));
    }

    @Test
    void testStableAreWrittenAfterRestart(TestInfo testInfo) throws Exception {
        startNodes(testInfo, 1);

        Node node0 = getNode(0);

        AtomicBoolean reached = new AtomicBoolean();

        metaStorageInvokeInterceptorByNode.put(0, (condition, success, failure) -> {
            if (skipMetaStorageInvoke(success, STABLE_ASSIGNMENTS_PREFIX)) {
                reached.set(true);

                return true;
            }

            return null;
        });

        createZone(node0, "test_zone", 2, 3);

        int zoneId = DistributionZonesTestUtil.getZoneId(node0.catalogManager, "test_zone", node0.hybridClock.nowLong());

        MetaStorageManager metaStorageManager = node0.metaStorageManager;

        ZonePartitionId partId = new ZonePartitionId(zoneId, 0);

        assertTrue(reached.get());

        assertValueInStorage(
                metaStorageManager,
                stablePartAssignmentsKey(partId),
                Assignments::fromBytes,
                null,
                20_000L
        );

        stopNode(0);

        metaStorageInvokeInterceptorByNode.clear();

        startNodes(testInfo, 1);

        node0 = getNode(0);

        metaStorageManager = node0.metaStorageManager;

        assertValueInStorage(
                metaStorageManager,
                stablePartAssignmentsKey(partId),
                (v) -> Assignments.fromBytes(v).nodes()
                        .stream().map(Assignment::consistentId).collect(Collectors.toSet()),
                nodes.values().stream().map(n -> n.name).collect(Collectors.toSet()),
                20_000L
        );

        assertTrue(waitForCondition(() -> getNode(0).replicaManager.isReplicaStarted(partId), 10_000L));
    }

    @Test
    void testStableAreWrittenAfterRestartAndConcurrentStableUpdate(TestInfo testInfo) throws Exception {
        startNodes(testInfo, 1);

        Node node0 = getNode(0);

        AtomicBoolean reached = new AtomicBoolean();

        metaStorageInvokeInterceptorByNode.put(0, (condition, success, failure) -> {
            if (skipMetaStorageInvoke(success, STABLE_ASSIGNMENTS_PREFIX)) {
                reached.set(true);

                return true;
            }

            return null;
        });

        createZone(node0, "test_zone", 1, 3);

        int zoneId = DistributionZonesTestUtil.getZoneId(node0.catalogManager, "test_zone", node0.hybridClock.nowLong());

        MetaStorageManager metaStorageManager = node0.metaStorageManager;

        ZonePartitionId partId = new ZonePartitionId(zoneId, 0);

        assertTrue(reached.get());

        reached.set(false);

        assertValueInStorage(
                metaStorageManager,
                stablePartAssignmentsKey(partId),
                Assignments::fromBytes,
                null,
                20_000L
        );

        stopNode(0);

        CountDownLatch latch = new CountDownLatch(1);

        metaStorageInvokeInterceptorByNode.put(0, (condition, success, failure) -> {
            if (skipMetaStorageInvoke(success, stablePartAssignmentsKey(partId).toString())) {
                reached.set(true);

                Node node = nodes.get(0);

                int catalogVersion = node.catalogManager.latestCatalogVersion();
                long timestamp = node.catalogManager.catalog(catalogVersion).time();

                node.metaStorageManager.put(
                        stablePartAssignmentsKey(partId),
                        Assignments.of(timestamp, Assignment.forPeer(node.name)).toBytes()
                );
            }

            return null;
        });

        startNodes(testInfo, 1);

        node0 = getNode(0);

        metaStorageManager = node0.metaStorageManager;

        assertTrue(reached.get());

        assertValueInStorage(
                metaStorageManager,
                stablePartAssignmentsKey(partId),
                (v) -> Assignments.fromBytes(v).nodes()
                        .stream().map(Assignment::consistentId).collect(Collectors.toSet()),
                nodes.values().stream().map(n -> n.name).collect(Collectors.toSet()),
                20_000L
        );

        assertTrue(waitForCondition(() -> getNode(0).replicaManager.isReplicaStarted(partId), 10_000L));
    }

    private void prepareTableIdToZoneIdConverter(Node node, TablePartitionId tablePartitionId, ZonePartitionId zonePartitionId) {
        node.converter.set(request ->  {
            if (request.groupId().asReplicationGroupId().equals(tablePartitionId)
                    && !(request instanceof WriteIntentSwitchReplicaRequest)) {
                return zonePartitionId;
            } else {
                return request.groupId().asReplicationGroupId();
            }
        });

    }

    private Node getNode(int nodeIndex) {
        return nodes.get(nodeIndex);
    }

    private Node getNode(String nodeName) {
        return nodes.values().stream().filter(n -> n.name.equals(nodeName)).findFirst().get();
    }

    private static void createZone(Node node, String zoneName, int partitions, int replicas) {
        createZone(node, zoneName, partitions, replicas, false);
    }

    private static void createZone(Node node, String zoneName, int partitions, int replicas, boolean testStorageProfile) {
        DistributionZonesTestUtil.createZoneWithStorageProfile(
                node.catalogManager,
                zoneName,
                partitions,
                replicas,
                testStorageProfile ? DEFAULT_TEST_PROFILE_NAME : DEFAULT_STORAGE_PROFILE
        );
    }

    private static void createTable(Node node, String zoneName, String tableName) {
        node.waitForMetadataCompletenessAtNow();

        TableTestUtils.createTable(
                node.catalogManager,
                DEFAULT_SCHEMA_NAME,
                zoneName,
                tableName,
                List.of(
                        ColumnParams.builder().name("key").type(INT64).build(),
                        ColumnParams.builder().name("val").type(INT32).nullable(true).build()
                ),
                List.of("key")
        );
    }

    class Node {
        final String name;

        final Loza raftManager;

        final ThreadPoolsManager threadPoolsManager;

        final ReplicaManager replicaManager;

        final MetaStorageManager metaStorageManager;

        private final VaultManager vaultManager;

        private final ClusterService clusterService;

        private final LockManager lockManager;

        private final TxManager txManager;

        private final DistributedConfigurationStorage cfgStorage;

        private final DataStorageManager dataStorageMgr;

        private final TableManager tableManager;

        private final DistributionZoneManager distributionZoneManager;

        private final ConfigurationManager nodeCfgMgr;

        private final ConfigurationManager clusterCfgMgr;

        private final ClusterManagementGroupManager cmgManager;

        private final SchemaManager schemaManager;

        private final CatalogManager catalogManager;

        private final PartitionReplicaLifecycleManager partitionReplicaLifecycleManager;

        private final SchemaSyncService schemaSyncService;

        private final ClockWaiter clockWaiter;

        private final List<IgniteComponent> nodeComponents = new CopyOnWriteArrayList<>();

        private final ConfigurationTreeGenerator nodeCfgGenerator;

        private final ConfigurationTreeGenerator clusterCfgGenerator;

        private final Map<TablePartitionId, CompletableFuture<Void>> finishHandleChangeStableAssignmentEventFutures
                = new ConcurrentHashMap<>();

        private final NetworkAddress networkAddress;

        private final LowWatermarkImpl lowWatermark;

        /** The future have to be complete after the node start and all Meta storage watches are deployd. */
        private CompletableFuture<Void> deployWatchesFut;

        /** Hybrid clock. */
        private final HybridClock hybridClock = new HybridClockImpl();

        /** Index manager. */
        private final IndexManager indexManager;

        /** Failure processor. */
        private final FailureManager failureManager;

        private final ScheduledExecutorService rebalanceScheduler;

        private AtomicReference<Function<ReplicaRequest, ReplicationGroupId>> converter =
                new AtomicReference<>(request -> request.groupId().asReplicationGroupId());

        private final LogStorageFactory partitionsLogStorageFactory;

        private final LogStorageFactory msLogStorageFactory;

        private final LogStorageFactory cmgLogStorageFactory;

        private final IndexMetaStorage indexMetaStorage;

        private final HybridTimestampTracker observableTimestampTracker = new HybridTimestampTracker();

        private volatile MvTableStorage mvTableStorage;

        private volatile TxStateTableStorage txStateTableStorage;

        /**
         * Constructor that simply creates a subset of components of this node.
         */
        Node(TestInfo testInfo, int idx) {
            networkAddress = nodeAddresses.get(idx);

            name = testNodeName(testInfo, networkAddress.port());

            Path dir = workDir.resolve(name);

            vaultManager = createVault(dir);

            nodeCfgGenerator = new ConfigurationTreeGenerator(
                    List.of(NodeConfiguration.KEY),
                    List.of(
                            NetworkExtensionConfigurationSchema.class,
                            StorageExtensionConfigurationSchema.class,
                            PersistentPageMemoryStorageEngineExtensionConfigurationSchema.class,
                            VolatilePageMemoryStorageEngineExtensionConfigurationSchema.class
                    ),
                    List.of(
                            PersistentPageMemoryProfileConfigurationSchema.class,
                            VolatilePageMemoryProfileConfigurationSchema.class
                    )
            );

            Path configPath = workDir.resolve(testInfo.getDisplayName());
            TestIgnitionManager.addDefaultsToConfigurationFile(configPath);

            nodeCfgMgr = new ConfigurationManager(
                    List.of(NodeConfiguration.KEY),
                    new LocalFileConfigurationStorage(configPath, nodeCfgGenerator, null),
                    nodeCfgGenerator,
                    new TestConfigurationValidator()
            );

            var clusterIdHolder = new ClusterIdHolder();

            clusterService = ClusterServiceTestUtils.clusterService(
                    testInfo,
                    networkAddress.port(),
                    finder,
                    new InMemoryStaleIds(),
                    clusterIdHolder
            );

            lockManager = new HeapLockManager();

            var raftGroupEventsClientListener = new RaftGroupEventsClientListener();

            ComponentWorkingDir partitionsWorkDir = partitionsPath(systemConfiguration, dir);

            partitionsLogStorageFactory = SharedLogStorageFactoryUtils.create(clusterService.nodeName(), partitionsWorkDir.raftLogPath());

            RaftGroupOptionsConfigurer partitionRaftConfigurer =
                    RaftGroupOptionsConfigHelper.configureProperties(partitionsLogStorageFactory, partitionsWorkDir.metaPath());

            raftManager = new Loza(
                    clusterService,
                    new NoOpMetricManager(),
                    raftConfiguration,
                    hybridClock,
                    raftGroupEventsClientListener,
                    new NoOpFailureManager()
            );

            var clusterStateStorage = new TestClusterStateStorage();
            var logicalTopology = new LogicalTopologyImpl(clusterStateStorage);

            var clusterInitializer = new ClusterInitializer(
                    clusterService,
                    hocon -> hocon,
                    new TestConfigurationValidator()
            );

            failureManager = new NoOpFailureManager();

            ComponentWorkingDir cmgWorkDir = new ComponentWorkingDir(dir.resolve("cmg"));

            cmgLogStorageFactory =
                    SharedLogStorageFactoryUtils.create(clusterService.nodeName(), cmgWorkDir.raftLogPath());

            RaftGroupOptionsConfigurer cmgRaftConfigurer =
                    RaftGroupOptionsConfigHelper.configureProperties(cmgLogStorageFactory, cmgWorkDir.metaPath());

            cmgManager = new ClusterManagementGroupManager(
                    vaultManager,
                    new SystemDisasterRecoveryStorage(vaultManager),
                    clusterService,
                    clusterInitializer,
                    raftManager,
                    clusterStateStorage,
                    logicalTopology,
                    new NodeAttributesCollector(nodeAttributesConfigurations.get(idx), storageConfiguration),
                    failureManager,
                    clusterIdHolder,
                    cmgRaftConfigurer
            );

            LogicalTopologyServiceImpl logicalTopologyService = new LogicalTopologyServiceImpl(logicalTopology, cmgManager);

            KeyValueStorage keyValueStorage =
                    new RocksDbKeyValueStorage(name, resolveDir(dir, "metaStorageTestKeyValue"), failureManager);

            var topologyAwareRaftGroupServiceFactory = new TopologyAwareRaftGroupServiceFactory(
                    clusterService,
                    logicalTopologyService,
                    Loza.FACTORY,
                    raftGroupEventsClientListener
            );

            ComponentWorkingDir metastorageWorkDir = new ComponentWorkingDir(dir.resolve("metastorage"));

            msLogStorageFactory =
                    SharedLogStorageFactoryUtils.create(clusterService.nodeName(), metastorageWorkDir.raftLogPath());

            RaftGroupOptionsConfigurer msRaftConfigurer =
                    RaftGroupOptionsConfigHelper.configureProperties(msLogStorageFactory, metastorageWorkDir.metaPath());

            metaStorageManager = new MetaStorageManagerImpl(
                    clusterService,
                    cmgManager,
                    logicalTopologyService,
                    raftManager,
                    keyValueStorage,
                    hybridClock,
                    topologyAwareRaftGroupServiceFactory,
                    new NoOpMetricManager(),
                    metaStorageConfiguration,
                    msRaftConfigurer
            ) {
                @Override
                public CompletableFuture<Boolean> invoke(
                        Condition condition,
                        Collection<Operation> success,
                        Collection<Operation> failure
                ) {
                    InvokeInterceptor invokeInterceptor = metaStorageInvokeInterceptorByNode.get(idx);

                    if (invokeInterceptor != null) {
                        var res = invokeInterceptor.invoke(condition, success, failure);

                        if (res != null) {
                            return completedFuture(res);
                        }
                    }

                    return super.invoke(condition, success, failure);
                }
            };

            threadPoolsManager = new ThreadPoolsManager(name);

            LongSupplier partitionIdleSafeTimePropagationPeriodMsSupplier = () -> 10L;

            ReplicaService replicaSvc = new ReplicaService(
                    clusterService.messagingService(),
                    hybridClock,
                    threadPoolsManager.partitionOperationsExecutor(),
                    replicationConfiguration,
                    threadPoolsManager.commonScheduler()
            );

            var resourcesRegistry = new RemotelyTriggeredResourceRegistry();

            clockWaiter = new ClockWaiter(name, hybridClock);

            ClockService clockService = new ClockServiceImpl(
                    hybridClock,
                    clockWaiter,
                    () -> TestIgnitionManager.DEFAULT_MAX_CLOCK_SKEW_MS
            );

            TransactionInflights transactionInflights = new TransactionInflights(placementDriver, clockService);

            cfgStorage = new DistributedConfigurationStorage("test", metaStorageManager);

            clusterCfgGenerator = new ConfigurationTreeGenerator(
                    List.of(ClusterConfiguration.KEY),
                    List.of(
                            GcExtensionConfigurationSchema.class,
                            StorageUpdateExtensionConfigurationSchema.class
                    ),
                    List.of()
            );

            clusterCfgMgr = new ConfigurationManager(
                    List.of(ClusterConfiguration.KEY),
                    cfgStorage,
                    clusterCfgGenerator,
                    new TestConfigurationValidator()
            );

            ConfigurationRegistry clusterConfigRegistry = clusterCfgMgr.configurationRegistry();

            Consumer<LongFunction<CompletableFuture<?>>> registry = (LongFunction<CompletableFuture<?>> function) ->
                    metaStorageManager.registerRevisionUpdateListener(function::apply);

            GcConfiguration gcConfig = clusterConfigRegistry.getConfiguration(GcExtensionConfiguration.KEY).gc();

            DataStorageModules dataStorageModules = new DataStorageModules(List.of(
                    new PersistentPageMemoryDataStorageModule()
            ));

            Path storagePath = dir.resolve("storage");

            LogSyncer logSyncer = partitionsLogStorageFactory;

            dataStorageMgr = new DataStorageManager(
                    dataStorageModules.createStorageEngines(
                            name,
                            nodeCfgMgr.configurationRegistry(),
                            dir.resolve("storage"),
                            null,
                            failureManager,
                            logSyncer,
                            hybridClock
                    ),
                    storageConfiguration
            );

            lowWatermark = new LowWatermarkImpl(
                    name,
                    gcConfig.lowWatermark(),
                    clockService,
                    vaultManager,
                    failureManager,
                    clusterService.messagingService()
            );

            txManager = new TxManagerImpl(
                    txConfiguration,
                    clusterService,
                    replicaSvc,
                    lockManager,
                    clockService,
                    new TransactionIdGenerator(networkAddress.port()),
                    placementDriver,
                    partitionIdleSafeTimePropagationPeriodMsSupplier,
                    new TestLocalRwTxCounter(),
                    resourcesRegistry,
                    transactionInflights,
                    lowWatermark
            );

            replicaManager = new ReplicaManager(
                    name,
                    clusterService,
                    cmgManager,
                    clockService,
                    Set.of(PartitionReplicationMessageGroup.class, TxMessageGroup.class),
                    placementDriver,
                    threadPoolsManager.partitionOperationsExecutor(),
                    partitionIdleSafeTimePropagationPeriodMsSupplier,
                    new NoOpFailureManager(),
                    new ThreadLocalPartitionCommandsMarshaller(clusterService.serializationRegistry()),
                    topologyAwareRaftGroupServiceFactory,
                    raftManager,
                    partitionRaftConfigurer,
                    view -> new LocalLogStorageFactory(),
                    ForkJoinPool.commonPool(),
                    t -> converter.get().apply(t)
            );

            LongSupplier delayDurationMsSupplier = () -> 10L;

            catalogManager = new CatalogManagerImpl(
                    new UpdateLogImpl(metaStorageManager),
                    clockService,
                    delayDurationMsSupplier,
                    partitionIdleSafeTimePropagationPeriodMsSupplier
            );

            indexMetaStorage = new IndexMetaStorage(catalogManager, lowWatermark, metaStorageManager);

            schemaManager = new SchemaManager(registry, catalogManager);

            schemaSyncService = new SchemaSyncServiceImpl(metaStorageManager.clusterTime(), delayDurationMsSupplier);

            rebalanceScheduler = new ScheduledThreadPoolExecutor(REBALANCE_SCHEDULER_POOL_SIZE,
                    NamedThreadFactory.create(name, "test-rebalance-scheduler", logger()));

            distributionZoneManager = new DistributionZoneManager(
                    name,
                    registry,
                    metaStorageManager,
                    logicalTopologyService,
                    catalogManager,
                    rebalanceScheduler
            );

            partitionReplicaLifecycleManager = new PartitionReplicaLifecycleManager(
                    catalogManager,
                    replicaManager,
                    distributionZoneManager,
                    metaStorageManager,
                    clusterService.topologyService(),
                    lowWatermark,
                    threadPoolsManager.tableIoExecutor(),
                    rebalanceScheduler,
                    threadPoolsManager.partitionOperationsExecutor(),
                    clockService,
                    placementDriver,
                    schemaSyncService);

            StorageUpdateConfiguration storageUpdateConfiguration = clusterConfigRegistry
                    .getConfiguration(StorageUpdateExtensionConfiguration.KEY).storageUpdate();

            HybridClockImpl clock = new HybridClockImpl();

            MinimumRequiredTimeCollectorService minTimeCollectorService = new MinimumRequiredTimeCollectorServiceImpl();

            tableManager = new TableManager(
                    name,
                    registry,
                    gcConfig,
                    txConfiguration,
                    storageUpdateConfiguration,
                    clusterService.messagingService(),
                    clusterService.topologyService(),
                    clusterService.serializationRegistry(),
                    replicaManager,
                    lockManager,
                    replicaSvc,
                    txManager,
                    dataStorageMgr,
                    storagePath,
                    metaStorageManager,
                    schemaManager,
                    threadPoolsManager.tableIoExecutor(),
                    threadPoolsManager.partitionOperationsExecutor(),
                    rebalanceScheduler,
                    clock,
                    clockService,
                    new OutgoingSnapshotsManager(clusterService.messagingService()),
                    distributionZoneManager,
                    schemaSyncService,
                    catalogManager,
                    observableTimestampTracker,
                    placementDriver,
                    () -> mock(IgniteSql.class),
                    resourcesRegistry,
                    lowWatermark,
                    transactionInflights,
                    indexMetaStorage,
                    logSyncer,
<<<<<<< HEAD
                    partitionReplicaLifecycleManager
            ) {

                @Override
                protected MvTableStorage createTableStorage(CatalogTableDescriptor tableDescriptor, CatalogZoneDescriptor zoneDescriptor) {
                    mvTableStorage = spy(super.createTableStorage(tableDescriptor, zoneDescriptor));

                    return mvTableStorage;
                }

                @Override
                protected TxStateTableStorage createTxStateTableStorage(
                        CatalogTableDescriptor tableDescriptor,
                        CatalogZoneDescriptor zoneDescriptor
                ) {
                    txStateTableStorage = spy(super.createTxStateTableStorage(tableDescriptor, zoneDescriptor));

                    return txStateTableStorage;
                }
            };
=======
                    partitionReplicaLifecycleManager,
                    minTimeCollectorService
            );
>>>>>>> 33c16499

            tableManager.setStreamerReceiverRunner(mock(StreamerReceiverRunner.class));

            indexManager = new IndexManager(
                    schemaManager,
                    tableManager,
                    catalogManager,
                    threadPoolsManager.tableIoExecutor(),
                    registry,
                    lowWatermark
            );
        }

        private IgniteTransactions transactions() {
            IgniteTransactionsImpl transactions = new IgniteTransactionsImpl(txManager, observableTimestampTracker);
            return new PublicApiThreadingIgniteTransactions(transactions, ForkJoinPool.commonPool());
        }

        private void waitForMetadataCompletenessAtNow() {
            assertThat(schemaSyncService.waitForMetadataCompleteness(hybridClock.now()), willCompleteSuccessfully());
        }

        /**
         * Starts the created components.
         */
        void start() {
            ComponentContext componentContext = new ComponentContext();

            deployWatchesFut = startComponentsAsync(componentContext, List.of(
                    threadPoolsManager,
                    vaultManager,
                    nodeCfgMgr,
                    failureManager,
                    clusterService,
                    partitionsLogStorageFactory,
                    msLogStorageFactory,
                    cmgLogStorageFactory,
                    raftManager,
                    cmgManager
            )).thenApplyAsync(v -> startComponentsAsync(componentContext, List.of(
                    lowWatermark,
                    metaStorageManager,
                    clusterCfgMgr,
                    clockWaiter,
                    catalogManager,
                    indexMetaStorage,
                    distributionZoneManager,
                    replicaManager,
                    txManager,
                    dataStorageMgr,
                    schemaManager,
                    partitionReplicaLifecycleManager,
                    tableManager,
                    indexManager
            ))).thenComposeAsync(componentFuts -> {
                CompletableFuture<Void> configurationNotificationFut = metaStorageManager.recoveryFinishedFuture()
                        .thenCompose(rev -> allOf(
                                nodeCfgMgr.configurationRegistry().notifyCurrentConfigurationListeners(),
                                clusterCfgMgr.configurationRegistry().notifyCurrentConfigurationListeners(),
                                ((MetaStorageManagerImpl) metaStorageManager).notifyRevisionUpdateListenerOnStart(),
                                componentFuts
                        ));

                assertThat(configurationNotificationFut, willSucceedIn(1, TimeUnit.MINUTES));

                lowWatermark.scheduleUpdates();

                return metaStorageManager.deployWatches();
            });
        }

        private CompletableFuture<Void> startComponentsAsync(ComponentContext componentContext, List<IgniteComponent> components) {
            nodeComponents.addAll(components);

            return allOf(components.stream()
                    .map(component -> component.startAsync(componentContext))
                    .toArray(CompletableFuture[]::new));
        }

        /**
         * Waits for watches deployed.
         */
        void waitWatches() {
            assertThat("Watches were not deployed", deployWatchesFut, willCompleteSuccessfully());
        }

        /**
         * Stops the created components.
         */
        void stop() {
            List<IgniteComponent> components = new ArrayList<>(nodeComponents);
            reverse(components);

            for (IgniteComponent component : components) {
                try {
                    component.beforeNodeStop();
                } catch (Exception e) {
                    LOG.error("Unable to execute before node stop [component={}]", e, component);
                }
            }

            assertThat(stopAsync(new ComponentContext(), components), willCompleteSuccessfully());

            nodeCfgGenerator.close();
            clusterCfgGenerator.close();
        }
    }

    @FunctionalInterface
    private interface InvokeInterceptor {
        Boolean invoke(Condition condition, Collection<Operation> success, Collection<Operation> failure);
    }

    private static boolean skipMetaStorageInvoke(Collection<Operation> ops, String prefix) {
        return ops.stream().anyMatch(op -> new String(toByteArray(op.key()), StandardCharsets.UTF_8).startsWith(prefix));
    }

    private static Path resolveDir(Path workDir, String dirName) {
        Path newDirPath = workDir.resolve(dirName);

        try {
            return Files.createDirectories(newDirPath);
        } catch (IOException e) {
            throw new IgniteInternalException(e);
        }
    }

    private boolean assertTableListenersCount(Node node, int zoneId, int count) {
        try {
            CompletableFuture<Replica> replicaFut = node.replicaManager.replica(new ZonePartitionId(zoneId, 0));

            if (replicaFut == null) {
                return false;
            }

            Replica replica = replicaFut.get(1, TimeUnit.SECONDS);

            return replica != null && (((ZonePartitionReplicaListener) replica.listener()).tableReplicaListeners().size() == count);
        } catch (ExecutionException | InterruptedException | TimeoutException e) {
            throw new RuntimeException(e);
        }
    }

    private static InternalTable getInternalTable(Node node, String tableName) {
        Table table = node.tableManager.table(tableName);

        assertNotNull(table, tableName);

        return ((TableViewInternal) table).internalTable();
    }

    private static void checkNoDestroyPartitionStoragesInvokes(Node node, String tableName, int partitionId) {
        InternalTable internalTable = getInternalTable(node, tableName);

        verify(internalTable.storage(), never())
                .destroyPartition(partitionId);
        verify(internalTable.txStateStorage(), never())
                .destroyTxStateStorage(partitionId);
    }

    private static void checkDestroyPartitionStoragesInvokes(Node node, String tableName, int partitionId) {
        InternalTable internalTable = getInternalTable(node, tableName);

        verify(internalTable.storage(), timeout(AWAIT_TIMEOUT_MILLIS).atLeast(1))
                .destroyPartition(partitionId);
        verify(internalTable.txStateStorage(), timeout(AWAIT_TIMEOUT_MILLIS).atLeast(1))
                .destroyTxStateStorage(partitionId);
    }
}<|MERGE_RESOLUTION|>--- conflicted
+++ resolved
@@ -1326,8 +1326,8 @@
                     transactionInflights,
                     indexMetaStorage,
                     logSyncer,
-<<<<<<< HEAD
-                    partitionReplicaLifecycleManager
+                    partitionReplicaLifecycleManager,
+                    minTimeCollectorService
             ) {
 
                 @Override
@@ -1347,11 +1347,6 @@
                     return txStateTableStorage;
                 }
             };
-=======
-                    partitionReplicaLifecycleManager,
-                    minTimeCollectorService
-            );
->>>>>>> 33c16499
 
             tableManager.setStreamerReceiverRunner(mock(StreamerReceiverRunner.class));
 
