/*
 * Licensed to the Apache Software Foundation (ASF) under one or more
 * contributor license agreements. See the NOTICE file distributed with
 * this work for additional information regarding copyright ownership.
 * The ASF licenses this file to You under the Apache License, Version 2.0
 * (the "License"); you may not use this file except in compliance with
 * the License. You may obtain a copy of the License at
 *
 *      http://www.apache.org/licenses/LICENSE-2.0
 *
 * Unless required by applicable law or agreed to in writing, software
 * distributed under the License is distributed on an "AS IS" BASIS,
 * WITHOUT WARRANTIES OR CONDITIONS OF ANY KIND, either express or implied.
 * See the License for the specific language governing permissions and
 * limitations under the License.
 */

package org.apache.ignite.internal.partition.replicator;

import static java.util.concurrent.TimeUnit.SECONDS;
import static java.util.stream.Collectors.toList;
import static org.apache.ignite.internal.catalog.CatalogService.DEFAULT_STORAGE_PROFILE;
import static org.apache.ignite.internal.distributionzones.DistributionZonesTestUtil.alterZone;
import static org.apache.ignite.internal.distributionzones.DistributionZonesTestUtil.assertValueInStorage;
import static org.apache.ignite.internal.distributionzones.rebalance.ZoneRebalanceUtil.STABLE_ASSIGNMENTS_PREFIX;
import static org.apache.ignite.internal.distributionzones.rebalance.ZoneRebalanceUtil.stablePartAssignmentsKey;
import static org.apache.ignite.internal.lang.IgniteSystemProperties.COLOCATION_FEATURE_FLAG;
<<<<<<< HEAD
=======
import static org.apache.ignite.internal.lang.IgniteSystemProperties.enabledColocation;
import static org.apache.ignite.internal.pagememory.persistence.checkpoint.CheckpointState.FINISHED;
>>>>>>> 130c4a1b
import static org.apache.ignite.internal.partitiondistribution.PartitionDistributionUtils.calculateAssignmentForPartition;
import static org.apache.ignite.internal.testframework.IgniteTestUtils.waitForCondition;
import static org.apache.ignite.internal.testframework.flow.TestFlowUtils.subscribeToPublisher;
<<<<<<< HEAD
import static org.apache.ignite.internal.testframework.matchers.CompletableFutureMatcher.willCompleteSuccessfully;
=======
import static org.apache.ignite.internal.testframework.matchers.CompletableFutureMatcher.willSucceedFast;
import static org.apache.ignite.internal.testframework.matchers.CompletableFutureMatcher.willSucceedIn;
>>>>>>> 130c4a1b
import static org.apache.ignite.internal.util.ByteUtils.toByteArray;
import static org.hamcrest.MatcherAssert.assertThat;
import static org.junit.jupiter.api.Assertions.assertDoesNotThrow;
import static org.junit.jupiter.api.Assertions.assertEquals;
import static org.junit.jupiter.api.Assertions.assertFalse;
import static org.junit.jupiter.api.Assertions.assertNotNull;
import static org.junit.jupiter.api.Assertions.assertTrue;
import static org.mockito.Mockito.never;
import static org.mockito.Mockito.timeout;
import static org.mockito.Mockito.verify;

import java.nio.charset.StandardCharsets;
import java.util.ArrayList;
import java.util.Collection;
import java.util.HashMap;
import java.util.List;
import java.util.Map;
import java.util.Set;
import java.util.concurrent.CompletableFuture;
import java.util.concurrent.ExecutionException;
import java.util.concurrent.Flow.Subscription;
import java.util.concurrent.TimeoutException;
import java.util.concurrent.atomic.AtomicBoolean;
import java.util.stream.Collectors;
import java.util.stream.IntStream;
import org.apache.ignite.internal.catalog.Catalog;
import org.apache.ignite.internal.catalog.CatalogManager;
import org.apache.ignite.internal.catalog.descriptors.CatalogZoneDescriptor;
import org.apache.ignite.internal.distributionzones.DistributionZonesTestUtil;
import org.apache.ignite.internal.metastorage.MetaStorageManager;
import org.apache.ignite.internal.metastorage.dsl.Operation;
import org.apache.ignite.internal.partition.replicator.fixtures.Node;
import org.apache.ignite.internal.partitiondistribution.Assignment;
import org.apache.ignite.internal.partitiondistribution.Assignments;
<<<<<<< HEAD
import org.apache.ignite.internal.raft.configuration.RaftConfiguration;
=======
import org.apache.ignite.internal.partitiondistribution.PartitionDistributionUtils;
import org.apache.ignite.internal.partitiondistribution.TokenizedAssignments;
import org.apache.ignite.internal.partitiondistribution.TokenizedAssignmentsImpl;
>>>>>>> 130c4a1b
import org.apache.ignite.internal.replicator.Replica;
import org.apache.ignite.internal.replicator.ZonePartitionId;
import org.apache.ignite.internal.schema.BinaryRow;
<<<<<<< HEAD
import org.apache.ignite.internal.schema.configuration.GcConfiguration;
import org.apache.ignite.internal.storage.configurations.StorageConfiguration;
=======
import org.apache.ignite.internal.storage.pagememory.PersistentPageMemoryStorageEngine;
>>>>>>> 130c4a1b
import org.apache.ignite.internal.table.InternalTable;
import org.apache.ignite.internal.table.TableTestUtils;
import org.apache.ignite.internal.table.TableViewInternal;
import org.apache.ignite.internal.table.distributed.replicator.RemoteResourceIds;
import org.apache.ignite.internal.table.distributed.storage.PartitionScanPublisher;
import org.apache.ignite.internal.tx.InternalTransaction;
import org.apache.ignite.internal.tx.impl.FullyQualifiedResourceId;
import org.apache.ignite.internal.tx.impl.RemotelyTriggeredResourceRegistry.RemotelyTriggeredResource;
import org.apache.ignite.table.KeyValueView;
import org.apache.ignite.table.Table;
import org.junit.jupiter.api.Disabled;
import org.junit.jupiter.api.Test;
import org.junit.jupiter.api.TestInfo;
import org.junit.jupiter.api.Timeout;

/**
 * Replica lifecycle test.
 */
@Timeout(60)
// TODO: https://issues.apache.org/jira/browse/IGNITE-22522 remove this test after the switching to zone-based replication
public class ItReplicaLifecycleTest extends ItAbstractColocationTest {
    @Disabled("https://issues.apache.org/jira/browse/IGNITE-24374")
    @Test
    public void testZoneReplicaListener(TestInfo testInfo) throws Exception {
        startNodes(testInfo, 3);

        Assignment replicaAssignment = (Assignment) calculateAssignmentForPartition(
                nodes.values().stream().map(n -> n.name).collect(toList()), 0, 1, 1).toArray()[0];

        Node node = getNode(replicaAssignment.consistentId());

        placementDriver.setPrimary(node.clusterService.topologyService().localMember());

        createZone(node, "test_zone", 1, 1);
        DistributionZonesTestUtil.getZoneId(node.catalogManager, "test_zone", node.hybridClock.nowLong());

        long key = 1;

        {
            createTable(node, "test_zone", "test_table");
            int tableId = TableTestUtils.getTableId(node.catalogManager, "test_table", node.hybridClock.nowLong());

            KeyValueView<Long, Integer> keyValueView = node.tableManager.table(tableId).keyValueView(Long.class, Integer.class);

            int val = 100;

            node.transactions().runInTransaction(tx -> {
                assertDoesNotThrow(() -> keyValueView.put(tx, key, val));

                assertEquals(val, keyValueView.get(tx, key));
            });

            node.transactions().runInTransaction(tx -> {
                // Check the replica read inside the another transaction
                assertEquals(val, keyValueView.get(tx, key));
            });
        }

        {
            createTable(node, "test_zone", "test_table1");
            int tableId = TableTestUtils.getTableId(node.catalogManager, "test_table1", node.hybridClock.nowLong());

            KeyValueView<Long, Integer> keyValueView = node.tableManager.table(tableId).keyValueView(Long.class, Integer.class);

            int val = 200;

            node.transactions().runInTransaction(tx -> {
                assertDoesNotThrow(() -> keyValueView.put(tx, key, val));

                assertEquals(val, keyValueView.get(tx, key));
            });
        }
    }

    @Test
    void testAlterReplicaTrigger(TestInfo testInfo) throws Exception {
        startNodes(testInfo, 3);

        Node node = getNode(0);

        createZone(node, "test_zone", 1, 3);

        int zoneId = DistributionZonesTestUtil.getZoneId(node.catalogManager, "test_zone", node.hybridClock.nowLong());

        MetaStorageManager metaStorageManager = node.metaStorageManager;

        ZonePartitionId partId = new ZonePartitionId(zoneId, 0);

        assertValueInStorage(
                metaStorageManager,
                stablePartAssignmentsKey(partId),
                (v) -> Assignments.fromBytes(v).nodes()
                        .stream().map(Assignment::consistentId).collect(Collectors.toSet()),
                nodes.values().stream().map(n -> n.name).collect(Collectors.toSet()),
                20_000L
        );

        CatalogManager catalogManager = node.catalogManager;

        alterZone(catalogManager, "test_zone", 2);

        assertValueInStorage(
                metaStorageManager,
                stablePartAssignmentsKey(partId),
                (v) -> Assignments.fromBytes(v).nodes()
                        .stream().map(Assignment::consistentId).collect(Collectors.toSet()).size(),
                2,
                20_000L
        );
    }

    @Test
    void testAlterReplicaTriggerDefaultZone(TestInfo testInfo) throws Exception {
        startNodes(testInfo, 3);

        Node node = getNode(0);

        CatalogManager catalogManager = node.catalogManager;

        Catalog catalog = catalogManager.catalog(catalogManager.latestCatalogVersion());

        CatalogZoneDescriptor defaultZone = catalog.defaultZone();

        MetaStorageManager metaStorageManager = node.metaStorageManager;

        ZonePartitionId partId = new ZonePartitionId(defaultZone.id(), 0);

        assertValueInStorage(
                metaStorageManager,
                stablePartAssignmentsKey(partId),
                (v) -> Assignments.fromBytes(v).nodes()
                        .stream().map(Assignment::consistentId).collect(Collectors.toSet()).size(),
                1,
                20_000L
        );

        alterZone(catalogManager, defaultZone.name(), 2);

        assertValueInStorage(
                metaStorageManager,
                stablePartAssignmentsKey(partId),
                (v) -> Assignments.fromBytes(v).nodes()
                        .stream().map(Assignment::consistentId).collect(Collectors.toSet()).size(),
                2,
                20_000L
        );
    }

    @Test
    void testAlterReplicaExtensionTrigger(TestInfo testInfo) throws Exception {
        startNodes(testInfo, 3);

        Node node = getNode(0);

        placementDriver.setPrimary(node.clusterService.topologyService().localMember());

        assertTrue(waitForCondition(() -> node.distributionZoneManager.logicalTopology().size() == 3, 10_000L));

        createZone(node, "test_zone", 2, 2);

        int zoneId = DistributionZonesTestUtil.getZoneId(node.catalogManager, "test_zone", node.hybridClock.nowLong());

        MetaStorageManager metaStorageManager = node.metaStorageManager;

        ZonePartitionId partId = new ZonePartitionId(zoneId, 0);

        assertValueInStorage(
                metaStorageManager,
                stablePartAssignmentsKey(partId),
                (v) -> Assignments.fromBytes(v).nodes()
                        .stream().map(Assignment::consistentId).collect(Collectors.toSet()).size(),
                2,
                20_000L
        );

        CatalogManager catalogManager = node.catalogManager;

        alterZone(catalogManager, "test_zone", 3);

        assertValueInStorage(
                metaStorageManager,
                stablePartAssignmentsKey(partId),
                (v) -> Assignments.fromBytes(v).nodes()
                        .stream().map(Assignment::consistentId).collect(Collectors.toSet()),
                nodes.values().stream().map(n -> n.name).collect(Collectors.toSet()),
                20_000L
        );
    }

    @Test
    void testAlterFilterTrigger(TestInfo testInfo) throws Exception {
        startNodes(testInfo, 3);

        Node node = getNode(0);

        placementDriver.setPrimary(node.clusterService.topologyService().localMember());

        createZone(node, "test_zone", 2, 3);

        int zoneId = DistributionZonesTestUtil.getZoneId(node.catalogManager, "test_zone", node.hybridClock.nowLong());

        MetaStorageManager metaStorageManager = node.metaStorageManager;

        ZonePartitionId partId = new ZonePartitionId(zoneId, 0);

        assertValueInStorage(
                metaStorageManager,
                stablePartAssignmentsKey(partId),
                (v) -> Assignments.fromBytes(v).nodes()
                        .stream().map(Assignment::consistentId).collect(Collectors.toSet()),
                nodes.values().stream().map(n -> n.name).collect(Collectors.toSet()),
                20_000L
        );

        CatalogManager catalogManager = node.catalogManager;

        String newFilter = "$[?(@.region == \"US\" && @.storage == \"SSD\")]";

        alterZone(catalogManager, "test_zone", null, null, newFilter);

        assertValueInStorage(
                metaStorageManager,
                stablePartAssignmentsKey(partId),
                (v) -> Assignments.fromBytes(v).nodes()
                        .stream().map(Assignment::consistentId).collect(Collectors.toSet()),
                Set.of(nodes.get(0).name),
                20_000L
        );
    }

    @Test
    void testTableReplicaListenersCreationAfterRebalance(TestInfo testInfo) throws Exception {
        startNodes(testInfo, 3);

        Assignment replicaAssignment = (Assignment) calculateAssignmentForPartition(
                nodes.values().stream().map(n -> n.name).collect(toList()), 0, 1, 1).toArray()[0];

        Node node = getNode(replicaAssignment.consistentId());

        placementDriver.setPrimary(node.clusterService.topologyService().localMember());

        DistributionZonesTestUtil.createZone(node.catalogManager, "test_zone", 1, 1);

        int zoneId = DistributionZonesTestUtil.getZoneId(node.catalogManager, "test_zone", node.hybridClock.nowLong());

        assertTrue(waitForCondition(() -> assertTableListenersCount(node, zoneId, 0), 10_000L));

        createTable(node, "test_zone", "test_table");

        assertTrue(waitForCondition(() -> assertTableListenersCount(node, zoneId, 1), 10_000L));

        alterZone(node.catalogManager, "test_zone", 3);

        assertTrue(waitForCondition(
                () -> IntStream.range(0, 3).allMatch(i -> assertTableListenersCount(getNode(i), zoneId, 1)),
                30_000L
        ));
    }

    @Test
    void testTableReplicaListenersRemoveAfterRebalance(TestInfo testInfo) throws Exception {
        String zoneName = "TEST_ZONE";
        String tableName = "TEST_TABLE";

        startNodes(testInfo, 3);

        Assignment replicaAssignment = (Assignment) calculateAssignmentForPartition(
                nodes.values().stream().map(n -> n.name).collect(toList()), 0, 1, 3).toArray()[0];

        Node node = getNode(replicaAssignment.consistentId());

        placementDriver.setPrimary(node.clusterService.topologyService().localMember());

        DistributionZonesTestUtil.createZone(node.catalogManager, zoneName, 1, 3);

        int zoneId = DistributionZonesTestUtil.getZoneId(node.catalogManager, zoneName, node.hybridClock.nowLong());

        assertTrue(waitForCondition(() -> assertTableListenersCount(node, zoneId, 0), 10_000L));

        createTable(node, zoneName, tableName);

        assertTrue(waitForCondition(
                () -> IntStream.range(0, 3).allMatch(i -> getNode(i).tableManager.table(tableName) != null),
                30_000L
        ));

        assertTrue(waitForCondition(
                () -> IntStream.range(0, 3).allMatch(i -> assertTableListenersCount(getNode(i), zoneId, 1)),
                30_000L
        ));

        nodes.values().forEach(n -> checkNoDestroyPartitionStoragesInvokes(n, tableName, 0));

        alterZone(node.catalogManager, zoneName, 1);

        nodes.values().stream().filter(n -> !replicaAssignment.consistentId().equals(n.name)).forEach(
                n -> checkDestroyPartitionStoragesInvokes(n, tableName, 0));

    }

    @Test
    void testReplicaIsStartedOnNodeStart(TestInfo testInfo) throws Exception {
        startNodes(testInfo, 3);

        Node node0 = getNode(0);

        createZone(node0, "test_zone", 2, 3);

        int zoneId = DistributionZonesTestUtil.getZoneId(node0.catalogManager, "test_zone", node0.hybridClock.nowLong());

        MetaStorageManager metaStorageManager = node0.metaStorageManager;

        ZonePartitionId partId = new ZonePartitionId(zoneId, 0);

        assertValueInStorage(
                metaStorageManager,
                stablePartAssignmentsKey(partId),
                (v) -> Assignments.fromBytes(v).nodes()
                        .stream().map(Assignment::consistentId).collect(Collectors.toSet()),
                nodes.values().stream().map(n -> n.name).collect(Collectors.toSet()),
                20_000L
        );

        stopNode(2);

        Node node2 = startNode(testInfo, 2);

        assertTrue(waitForCondition(() -> node2.replicaManager.isReplicaStarted(partId), 10_000L));
    }

    @Test
    void testStableAreWrittenAfterRestart(TestInfo testInfo) throws Exception {
        startNodes(testInfo, 1);

        Node node0 = getNode(0);

        AtomicBoolean reached = new AtomicBoolean();

        node0.setInvokeInterceptor((condition, success, failure) -> {
            if (skipMetaStorageInvoke(success, STABLE_ASSIGNMENTS_PREFIX)) {
                reached.set(true);

                return true;
            }

            return null;
        });

        createZone(node0, "test_zone", 2, 3);

        int zoneId = DistributionZonesTestUtil.getZoneId(node0.catalogManager, "test_zone", node0.hybridClock.nowLong());

        MetaStorageManager metaStorageManager = node0.metaStorageManager;

        ZonePartitionId partId = new ZonePartitionId(zoneId, 0);

        assertTrue(reached.get());

        assertValueInStorage(
                metaStorageManager,
                stablePartAssignmentsKey(partId),
                Assignments::fromBytes,
                null,
                20_000L
        );

        stopNode(0);

        startNodes(testInfo, 1);

        node0 = getNode(0);

        metaStorageManager = node0.metaStorageManager;

        assertValueInStorage(
                metaStorageManager,
                stablePartAssignmentsKey(partId),
                (v) -> Assignments.fromBytes(v).nodes()
                        .stream().map(Assignment::consistentId).collect(Collectors.toSet()),
                nodes.values().stream().map(n -> n.name).collect(Collectors.toSet()),
                20_000L
        );

        assertTrue(waitForCondition(() -> getNode(0).replicaManager.isReplicaStarted(partId), 10_000L));
    }

    @Test
    void testStableAreWrittenAfterRestartAndConcurrentStableUpdate(TestInfo testInfo) throws Exception {
        startNodes(testInfo, 1);

        Node node0 = getNode(0);

        AtomicBoolean reached = new AtomicBoolean();

        node0.setInvokeInterceptor((condition, success, failure) -> {
            if (skipMetaStorageInvoke(success, STABLE_ASSIGNMENTS_PREFIX)) {
                reached.set(true);

                return true;
            }

            return null;
        });

        createZone(node0, "test_zone", 1, 3);

        int zoneId = DistributionZonesTestUtil.getZoneId(node0.catalogManager, "test_zone", node0.hybridClock.nowLong());

        MetaStorageManager metaStorageManager = node0.metaStorageManager;

        ZonePartitionId partId = new ZonePartitionId(zoneId, 0);

        assertTrue(reached.get());

        reached.set(false);

        assertValueInStorage(
                metaStorageManager,
                stablePartAssignmentsKey(partId),
                Assignments::fromBytes,
                null,
                20_000L
        );

        stopNode(0);

        startNodes(testInfo, 1, (condition, success, failure) -> {
            if (skipMetaStorageInvoke(success, stablePartAssignmentsKey(partId).toString())) {
                reached.set(true);

                Node node = nodes.get(0);

                int catalogVersion = node.catalogManager.latestCatalogVersion();
                long timestamp = node.catalogManager.catalog(catalogVersion).time();

                node.metaStorageManager.put(
                        stablePartAssignmentsKey(partId),
                        Assignments.of(timestamp, Assignment.forPeer(node.name)).toBytes()
                );
            }

            return null;
        });

        node0 = getNode(0);

        metaStorageManager = node0.metaStorageManager;

        assertTrue(reached.get());

        assertValueInStorage(
                metaStorageManager,
                stablePartAssignmentsKey(partId),
                (v) -> Assignments.fromBytes(v).nodes()
                        .stream().map(Assignment::consistentId).collect(Collectors.toSet()),
                nodes.values().stream().map(n -> n.name).collect(Collectors.toSet()),
                20_000L
        );

        assertTrue(waitForCondition(() -> getNode(0).replicaManager.isReplicaStarted(partId), 10_000L));
    }

    @Test
    public void testTableEstimatedSize(TestInfo testInfo) throws Exception {
        startNodes(testInfo, 1);

        Assignment replicaAssignment1 = (Assignment) calculateAssignmentForPartition(
                nodes.values().stream().map(n -> n.name).collect(toList()), 0, 2, 1).toArray()[0];

        Node node = getNode(replicaAssignment1.consistentId());

        placementDriver.setPrimary(node.clusterService.topologyService().localMember());

        createZone(node, "test_zone", 2, 1);
        DistributionZonesTestUtil.getZoneId(node.catalogManager, "test_zone", node.hybridClock.nowLong());

        {
            createTable(node, "test_zone", "test_table_1");
            int tableId1 = TableTestUtils.getTableId(node.catalogManager, "test_table_1", node.hybridClock.nowLong());

            createTable(node, "test_zone", "test_table_2");
            int tableId2 = TableTestUtils.getTableId(node.catalogManager, "test_table_2", node.hybridClock.nowLong());

            KeyValueView<Long, Integer> keyValueView1 = node.tableManager.table(tableId1).keyValueView(Long.class, Integer.class);
            KeyValueView<Long, Integer> keyValueView2 = node.tableManager.table(tableId2).keyValueView(Long.class, Integer.class);

            Map<Long, Integer> kv1 = new HashMap<>();
            Map<Long, Integer> kv2 = new HashMap<>();

            for (int i = 1; i <= 5; ++i) {
                kv1.put((long) i, i * 100);
            }

            for (int i = 10; i <= 15; ++i) {
                kv2.put((long) i, i * 100);
            }

            node.transactions().runInTransaction(tx -> {
                assertDoesNotThrow(() -> keyValueView1.putAll(tx, kv1));

                assertDoesNotThrow(() -> keyValueView2.putAll(tx, kv2));
            });

            // Read the key from another transaction to trigger write intent resolution, and so incrementing the estimated size.
            // TODO https://issues.apache.org/jira/browse/IGNITE-24384 Perhaps, it should be reworked some way
            // when the write intent resolution will be 're-implemented' using colocation feature.
            node.transactions().runInTransaction(tx -> {
                keyValueView1.getAll(tx, kv1.keySet());

                keyValueView2.getAll(tx, kv2.keySet());
            });

            CompletableFuture<Long> sizeFuture1 = node.tableManager.table(tableId1).internalTable().estimatedSize();
            CompletableFuture<Long> sizeFuture2 = node.tableManager.table(tableId2).internalTable().estimatedSize();

            assertEquals(kv1.size(), sizeFuture1.get());
            assertEquals(kv2.size(), sizeFuture2.get());
        }
    }

    @Test
    public void testScanCloseReplicaRequest(TestInfo testInfo) throws Exception {
        // Prepare a single node cluster.
        startNodes(testInfo, 1);
        Node node = getNode(0);
        placementDriver.setPrimary(node.clusterService.topologyService().localMember());

        // Prepare a zone.
        String zoneName = "test_zone";
        createZone(node, zoneName, 1, 1);
        DistributionZonesTestUtil.getZoneId(node.catalogManager, zoneName, node.hybridClock.nowLong());

        // Create a table to work with.
        String tableName = "test_table";
        createTable(node, zoneName, tableName);
        int tableId = TableTestUtils.getTableId(node.catalogManager, tableName, node.hybridClock.nowLong());
        TableViewInternal tableViewInternal = node.tableManager.table(tableId);
        KeyValueView<Long, Integer> tableView = tableViewInternal.keyValueView(Long.class, Integer.class);

        // Write 2 rows to the table.
        Map<Long, Integer> valuesToPut = Map.of(0L, 0, 1L, 1);
        assertDoesNotThrow(() -> tableView.putAll(null, valuesToPut));

        InternalTable table = tableViewInternal.internalTable();

        // Be sure that the only partition identifier is 0.
        assertEquals(1, table.partitions());
        int partId = 0;

        // We have to use explicit transaction to check scan close scenario.
        InternalTransaction tx = (InternalTransaction) node.transactions().begin();

        // Prepare a subscription on table scan in explicit transaction.
        List<BinaryRow> scannedRows = new ArrayList<>();
        PartitionScanPublisher<BinaryRow> publisher = (PartitionScanPublisher<BinaryRow>) table.scan(partId, tx);
        CompletableFuture<Void> scanned = new CompletableFuture<>();
        Subscription subscription = subscribeToPublisher(scannedRows, publisher, scanned);

        // Let's request a row to be ensure later that rows could be read.
        subscription.request(1);

        // Waiting while request will be done.
        assertTrue(waitForCondition(() -> !scannedRows.isEmpty(), AWAIT_TIMEOUT_MILLIS));

        // By the cursor ID we can track if the cursor will be closed after subscription cancel.
        FullyQualifiedResourceId cursorId = RemoteResourceIds.cursorId(tx.id(), publisher.scanId(subscription));

        // Check that cursor is opened.
        assertNotNull(getVersionedStorageCursor(node, cursorId));

        // Check there that scanned rows count is equals to read ones.
        assertEquals(1, scannedRows.size());

        // Triggers scan close with the corresponding request.
        assertDoesNotThrow(subscription::cancel);

        // Wait while ScanCloseReplicaRequest will pass through all handlers and PartitionReplicaListener#processScanCloseAction will
        // close the cursor and remove it from the registry.
        assertTrue(waitForCondition(() -> getVersionedStorageCursor(node, cursorId) == null, AWAIT_TIMEOUT_MILLIS));

        // Commit the open transaction.
        assertDoesNotThrow(tx::commit);
    }

<<<<<<< HEAD
=======
    @Test
    @Disabled("https://issues.apache.org/jira/browse/IGNITE-24558")
    public void testCatalogCompaction(TestInfo testInfo) throws Exception {
        // How often we update the low water mark.
        long lowWatermarkUpdateInterval = 500;
        updateLowWatermarkConfiguration(lowWatermarkUpdateInterval * 2, lowWatermarkUpdateInterval);

        // Prepare a single node cluster.
        startNodes(testInfo, 1);
        Node node = getNode(0);

        List<Set<Assignment>> assignments = PartitionDistributionUtils.calculateAssignments(
                nodes.values().stream().map(n -> n.name).collect(toList()), 1, 1);

        List<TokenizedAssignments> tokenizedAssignments = assignments.stream()
                .map(a -> new TokenizedAssignmentsImpl(a, Integer.MIN_VALUE))
                .collect(toList());

        placementDriver.setPrimary(node.clusterService.topologyService().localMember());
        placementDriver.setAssignments(tokenizedAssignments);

        forceCheckpoint(node);

        String zoneName = "test-zone";
        createZone(node, zoneName, 1, 1);
        DistributionZonesTestUtil.getZoneId(node.catalogManager, zoneName, node.hybridClock.nowLong());

        int catalogVersion1 = getLatestCatalogVersion(node);

        String tableName1 = "test_table_1";
        createTable(node, zoneName, tableName1);

        String tableName2 = "test_table_2";
        createTable(node, zoneName, tableName2);

        int tableId = TableTestUtils.getTableId(node.catalogManager, tableName2, node.hybridClock.nowLong());
        TableViewInternal tableViewInternal = node.tableManager.table(tableId);
        KeyValueView<Long, Integer> tableView = tableViewInternal.keyValueView(Long.class, Integer.class);

        // Write 2 rows to the table.
        Map<Long, Integer> valuesToPut = Map.of(0L, 0, 1L, 1);
        assertDoesNotThrow(() -> tableView.putAll(null, valuesToPut));

        forceCheckpoint(node);

        int catalogVersion2 = getLatestCatalogVersion(node);
        assertThat("The catalog version did not changed [initial=" + catalogVersion1 + ", latest=" + catalogVersion2 + ']',
                catalogVersion2, greaterThan(catalogVersion1));

        expectEarliestCatalogVersion(node, catalogVersion2 - 1);
    }

    private static void expectEarliestCatalogVersion(Node node, int expectedVersion) throws Exception {
        boolean result = waitForCondition(() -> getEarliestCatalogVersion(node) == expectedVersion, 10_000);

        assertTrue(result,
                "Failed to wait for the expected catalog version [expected=" + expectedVersion
                        + ", earliest=" + getEarliestCatalogVersion(node)
                        + ", latest=" + getLatestCatalogVersion(node) + ']');
    }

    private static int getLatestCatalogVersion(Node node) {
        Catalog catalog = getLatestCatalog(node);

        return catalog.version();
    }

    private static int getEarliestCatalogVersion(Node node) {
        CatalogManager catalogManager = node.catalogManager;

        int ver = catalogManager.earliestCatalogVersion();

        Catalog catalog = catalogManager.catalog(ver);

        Objects.requireNonNull(catalog);

        return catalog.version();
    }

    private static Catalog getLatestCatalog(Node node) {
        CatalogManager catalogManager = node.catalogManager;

        int ver = catalogManager.activeCatalogVersion(node.hybridClock.nowLong());

        Catalog catalog = catalogManager.catalog(ver);

        Objects.requireNonNull(catalog);

        return catalog;
    }

>>>>>>> 130c4a1b
    private static RemotelyTriggeredResource getVersionedStorageCursor(Node node, FullyQualifiedResourceId cursorId) {
        return node.resourcesRegistry.resources().get(cursorId);
    }

    private static boolean skipMetaStorageInvoke(Collection<Operation> ops, String prefix) {
        return ops.stream().anyMatch(op -> new String(toByteArray(op.key()), StandardCharsets.UTF_8).startsWith(prefix));
    }

    private static boolean assertTableListenersCount(Node node, int zoneId, int count) {
        try {
            CompletableFuture<Replica> replicaFut = node.replicaManager.replica(new ZonePartitionId(zoneId, 0));

            if (replicaFut == null) {
                return false;
            }

            Replica replica = replicaFut.get(1, SECONDS);

            return replica != null && (((ZonePartitionReplicaListener) replica.listener()).tableReplicaListeners().size() == count);
        } catch (ExecutionException | InterruptedException | TimeoutException e) {
            throw new RuntimeException(e);
        }
    }

    private static InternalTable getInternalTable(Node node, String tableName) {
        Table table = node.tableManager.table(tableName);

        assertNotNull(table, tableName);

        return ((TableViewInternal) table).internalTable();
    }

    private static void checkNoDestroyPartitionStoragesInvokes(Node node, String tableName, int partitionId) {
        InternalTable internalTable = getInternalTable(node, tableName);

        verify(internalTable.storage(), never())
                .destroyPartition(partitionId);
        verify(internalTable.txStateStorage(), never())
                .destroyTxStateStorage(partitionId);
    }

    private static void checkDestroyPartitionStoragesInvokes(Node node, String tableName, int partitionId) {
        InternalTable internalTable = getInternalTable(node, tableName);

        verify(internalTable.storage(), timeout(AWAIT_TIMEOUT_MILLIS).atLeast(1))
                .destroyPartition(partitionId);
        verify(internalTable.txStateStorage(), timeout(AWAIT_TIMEOUT_MILLIS).atLeast(1))
                .destroyTxStateStorage(partitionId);
    }
<<<<<<< HEAD
=======

    /**
     * Update low water mark configuration.
     *
     * @param dataAvailabilityTime Data availability time.
     * @param updateInterval Update interval.
     */
    private void updateLowWatermarkConfiguration(long dataAvailabilityTime, long updateInterval) {
        CompletableFuture<?> updateFuture = gcConfiguration.lowWatermark().change(change -> {
            change.changeDataAvailabilityTime(dataAvailabilityTime);
            change.changeUpdateInterval(updateInterval);
        });

        assertThat(updateFuture, willSucceedFast());
    }

    /**
     * Start the new checkpoint immediately on the provided node.
     *
     * @param node Node to start the checkpoint on.
     */
    private static void forceCheckpoint(Node node) {
        PersistentPageMemoryStorageEngine storageEngine = (PersistentPageMemoryStorageEngine) node
                .dataStorageManager()
                .engineByStorageProfile(DEFAULT_STORAGE_PROFILE);

        assertThat(storageEngine.checkpointManager().forceCheckpoint("test-reason").futureFor(FINISHED),
                willSucceedIn(10, SECONDS));
    }

    @Test
    public void enabledColocationTest() {
        assertTrue(enabledColocation());
        System.setProperty(COLOCATION_FEATURE_FLAG, Boolean.FALSE.toString());
        assertFalse(enabledColocation());
        System.setProperty(COLOCATION_FEATURE_FLAG, Boolean.TRUE.toString());
        assertTrue(enabledColocation());
    }
>>>>>>> 130c4a1b
}<|MERGE_RESOLUTION|>--- conflicted
+++ resolved
@@ -19,28 +19,16 @@
 
 import static java.util.concurrent.TimeUnit.SECONDS;
 import static java.util.stream.Collectors.toList;
-import static org.apache.ignite.internal.catalog.CatalogService.DEFAULT_STORAGE_PROFILE;
 import static org.apache.ignite.internal.distributionzones.DistributionZonesTestUtil.alterZone;
 import static org.apache.ignite.internal.distributionzones.DistributionZonesTestUtil.assertValueInStorage;
 import static org.apache.ignite.internal.distributionzones.rebalance.ZoneRebalanceUtil.STABLE_ASSIGNMENTS_PREFIX;
 import static org.apache.ignite.internal.distributionzones.rebalance.ZoneRebalanceUtil.stablePartAssignmentsKey;
 import static org.apache.ignite.internal.lang.IgniteSystemProperties.COLOCATION_FEATURE_FLAG;
-<<<<<<< HEAD
-=======
 import static org.apache.ignite.internal.lang.IgniteSystemProperties.enabledColocation;
-import static org.apache.ignite.internal.pagememory.persistence.checkpoint.CheckpointState.FINISHED;
->>>>>>> 130c4a1b
 import static org.apache.ignite.internal.partitiondistribution.PartitionDistributionUtils.calculateAssignmentForPartition;
 import static org.apache.ignite.internal.testframework.IgniteTestUtils.waitForCondition;
 import static org.apache.ignite.internal.testframework.flow.TestFlowUtils.subscribeToPublisher;
-<<<<<<< HEAD
-import static org.apache.ignite.internal.testframework.matchers.CompletableFutureMatcher.willCompleteSuccessfully;
-=======
-import static org.apache.ignite.internal.testframework.matchers.CompletableFutureMatcher.willSucceedFast;
-import static org.apache.ignite.internal.testframework.matchers.CompletableFutureMatcher.willSucceedIn;
->>>>>>> 130c4a1b
 import static org.apache.ignite.internal.util.ByteUtils.toByteArray;
-import static org.hamcrest.MatcherAssert.assertThat;
 import static org.junit.jupiter.api.Assertions.assertDoesNotThrow;
 import static org.junit.jupiter.api.Assertions.assertEquals;
 import static org.junit.jupiter.api.Assertions.assertFalse;
@@ -73,22 +61,9 @@
 import org.apache.ignite.internal.partition.replicator.fixtures.Node;
 import org.apache.ignite.internal.partitiondistribution.Assignment;
 import org.apache.ignite.internal.partitiondistribution.Assignments;
-<<<<<<< HEAD
-import org.apache.ignite.internal.raft.configuration.RaftConfiguration;
-=======
-import org.apache.ignite.internal.partitiondistribution.PartitionDistributionUtils;
-import org.apache.ignite.internal.partitiondistribution.TokenizedAssignments;
-import org.apache.ignite.internal.partitiondistribution.TokenizedAssignmentsImpl;
->>>>>>> 130c4a1b
 import org.apache.ignite.internal.replicator.Replica;
 import org.apache.ignite.internal.replicator.ZonePartitionId;
 import org.apache.ignite.internal.schema.BinaryRow;
-<<<<<<< HEAD
-import org.apache.ignite.internal.schema.configuration.GcConfiguration;
-import org.apache.ignite.internal.storage.configurations.StorageConfiguration;
-=======
-import org.apache.ignite.internal.storage.pagememory.PersistentPageMemoryStorageEngine;
->>>>>>> 130c4a1b
 import org.apache.ignite.internal.table.InternalTable;
 import org.apache.ignite.internal.table.TableTestUtils;
 import org.apache.ignite.internal.table.TableViewInternal;
@@ -673,100 +648,6 @@
         assertDoesNotThrow(tx::commit);
     }
 
-<<<<<<< HEAD
-=======
-    @Test
-    @Disabled("https://issues.apache.org/jira/browse/IGNITE-24558")
-    public void testCatalogCompaction(TestInfo testInfo) throws Exception {
-        // How often we update the low water mark.
-        long lowWatermarkUpdateInterval = 500;
-        updateLowWatermarkConfiguration(lowWatermarkUpdateInterval * 2, lowWatermarkUpdateInterval);
-
-        // Prepare a single node cluster.
-        startNodes(testInfo, 1);
-        Node node = getNode(0);
-
-        List<Set<Assignment>> assignments = PartitionDistributionUtils.calculateAssignments(
-                nodes.values().stream().map(n -> n.name).collect(toList()), 1, 1);
-
-        List<TokenizedAssignments> tokenizedAssignments = assignments.stream()
-                .map(a -> new TokenizedAssignmentsImpl(a, Integer.MIN_VALUE))
-                .collect(toList());
-
-        placementDriver.setPrimary(node.clusterService.topologyService().localMember());
-        placementDriver.setAssignments(tokenizedAssignments);
-
-        forceCheckpoint(node);
-
-        String zoneName = "test-zone";
-        createZone(node, zoneName, 1, 1);
-        DistributionZonesTestUtil.getZoneId(node.catalogManager, zoneName, node.hybridClock.nowLong());
-
-        int catalogVersion1 = getLatestCatalogVersion(node);
-
-        String tableName1 = "test_table_1";
-        createTable(node, zoneName, tableName1);
-
-        String tableName2 = "test_table_2";
-        createTable(node, zoneName, tableName2);
-
-        int tableId = TableTestUtils.getTableId(node.catalogManager, tableName2, node.hybridClock.nowLong());
-        TableViewInternal tableViewInternal = node.tableManager.table(tableId);
-        KeyValueView<Long, Integer> tableView = tableViewInternal.keyValueView(Long.class, Integer.class);
-
-        // Write 2 rows to the table.
-        Map<Long, Integer> valuesToPut = Map.of(0L, 0, 1L, 1);
-        assertDoesNotThrow(() -> tableView.putAll(null, valuesToPut));
-
-        forceCheckpoint(node);
-
-        int catalogVersion2 = getLatestCatalogVersion(node);
-        assertThat("The catalog version did not changed [initial=" + catalogVersion1 + ", latest=" + catalogVersion2 + ']',
-                catalogVersion2, greaterThan(catalogVersion1));
-
-        expectEarliestCatalogVersion(node, catalogVersion2 - 1);
-    }
-
-    private static void expectEarliestCatalogVersion(Node node, int expectedVersion) throws Exception {
-        boolean result = waitForCondition(() -> getEarliestCatalogVersion(node) == expectedVersion, 10_000);
-
-        assertTrue(result,
-                "Failed to wait for the expected catalog version [expected=" + expectedVersion
-                        + ", earliest=" + getEarliestCatalogVersion(node)
-                        + ", latest=" + getLatestCatalogVersion(node) + ']');
-    }
-
-    private static int getLatestCatalogVersion(Node node) {
-        Catalog catalog = getLatestCatalog(node);
-
-        return catalog.version();
-    }
-
-    private static int getEarliestCatalogVersion(Node node) {
-        CatalogManager catalogManager = node.catalogManager;
-
-        int ver = catalogManager.earliestCatalogVersion();
-
-        Catalog catalog = catalogManager.catalog(ver);
-
-        Objects.requireNonNull(catalog);
-
-        return catalog.version();
-    }
-
-    private static Catalog getLatestCatalog(Node node) {
-        CatalogManager catalogManager = node.catalogManager;
-
-        int ver = catalogManager.activeCatalogVersion(node.hybridClock.nowLong());
-
-        Catalog catalog = catalogManager.catalog(ver);
-
-        Objects.requireNonNull(catalog);
-
-        return catalog;
-    }
-
->>>>>>> 130c4a1b
     private static RemotelyTriggeredResource getVersionedStorageCursor(Node node, FullyQualifiedResourceId cursorId) {
         return node.resourcesRegistry.resources().get(cursorId);
     }
@@ -815,37 +696,6 @@
                 .destroyPartition(partitionId);
         verify(internalTable.txStateStorage(), timeout(AWAIT_TIMEOUT_MILLIS).atLeast(1))
                 .destroyTxStateStorage(partitionId);
-    }
-<<<<<<< HEAD
-=======
-
-    /**
-     * Update low water mark configuration.
-     *
-     * @param dataAvailabilityTime Data availability time.
-     * @param updateInterval Update interval.
-     */
-    private void updateLowWatermarkConfiguration(long dataAvailabilityTime, long updateInterval) {
-        CompletableFuture<?> updateFuture = gcConfiguration.lowWatermark().change(change -> {
-            change.changeDataAvailabilityTime(dataAvailabilityTime);
-            change.changeUpdateInterval(updateInterval);
-        });
-
-        assertThat(updateFuture, willSucceedFast());
-    }
-
-    /**
-     * Start the new checkpoint immediately on the provided node.
-     *
-     * @param node Node to start the checkpoint on.
-     */
-    private static void forceCheckpoint(Node node) {
-        PersistentPageMemoryStorageEngine storageEngine = (PersistentPageMemoryStorageEngine) node
-                .dataStorageManager()
-                .engineByStorageProfile(DEFAULT_STORAGE_PROFILE);
-
-        assertThat(storageEngine.checkpointManager().forceCheckpoint("test-reason").futureFor(FINISHED),
-                willSucceedIn(10, SECONDS));
     }
 
     @Test
@@ -856,5 +706,4 @@
         System.setProperty(COLOCATION_FEATURE_FLAG, Boolean.TRUE.toString());
         assertTrue(enabledColocation());
     }
->>>>>>> 130c4a1b
 }