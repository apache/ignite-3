--- conflicted
+++ resolved
@@ -275,11 +275,7 @@
                 zoneName,
                 partitions,
                 replicas,
-<<<<<<< HEAD
-                testStorageProfile ? new String[]{DEFAULT_TEST_PROFILE_NAME} : new String[]{DEFAULT_STORAGE_PROFILE}
-=======
-                String.join(",", profiles)
->>>>>>> 6b33cedd
+                profiles
         );
 
         Integer zoneId = getZoneId(node.catalogManager, zoneName, node.hybridClock.nowLong());
