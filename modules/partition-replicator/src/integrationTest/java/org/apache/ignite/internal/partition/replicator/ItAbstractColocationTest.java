--- conflicted
+++ resolved
@@ -287,33 +287,8 @@
     Node getNode(String nodeName) {
         return cluster.stream().filter(n -> n.name.equals(nodeName)).findFirst().orElseThrow();
     }
-<<<<<<< HEAD
-
-    void setPrimaryReplica(Node node, @Nullable ZonePartitionId zonePartitionId) {
-        ClusterNode newPrimaryReplicaNode = node.clusterService.topologyService().localMember();
-
-        HybridTimestamp leaseStartTime = node.hybridClock.now();
-
-        placementDriver.setPrimary(newPrimaryReplicaNode, leaseStartTime);
-
-        if (zonePartitionId != null) {
-            PrimaryReplicaChangeCommand cmd = REPLICA_MESSAGES_FACTORY.primaryReplicaChangeCommand()
-                    .primaryReplicaNodeId(newPrimaryReplicaNode.id())
-                    .primaryReplicaNodeName(newPrimaryReplicaNode.name())
-                    .leaseStartTime(leaseStartTime.longValue())
-                    .build();
-
-            CompletableFuture<Void> primaryReplicaChangeFuture = node.replicaManager
-                    .replica(zonePartitionId)
-                    .thenCompose(replica -> replica.raftClient().run(cmd));
-
-            assertThat(primaryReplicaChangeFuture, willCompleteSuccessfully());
-        }
-    }
 
     long idleSafeTimePropagationDuration() {
         return replicationConfiguration.idleSafeTimePropagationDuration().value();
     }
-=======
->>>>>>> 491e4afc
 }