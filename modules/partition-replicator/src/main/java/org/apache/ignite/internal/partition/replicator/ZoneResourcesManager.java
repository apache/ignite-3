--- conflicted
+++ resolved
@@ -307,13 +307,10 @@
             return snapshotStorage;
         }
 
-<<<<<<< HEAD
-=======
         public SafeTimeValuesTracker safeTimeTracker() {
             return safeTimeTracker;
         }
 
->>>>>>> fb591a48
         public CompletableFuture<ZonePartitionReplicaListener> replicaListenerFuture() {
             return replicaListenerFuture;
         }
