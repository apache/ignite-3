--- conflicted
+++ resolved
@@ -527,15 +527,6 @@
 
         PeersAndLearners stablePeersAndLearners = fromAssignments(stableAssignments.nodes());
 
-<<<<<<< HEAD
-=======
-        var raftGroupListener = new ZonePartitionRaftListener();
-
-        var listeners = new Listeners(raftGroupListener);
-
-        listenersByZonePartitionId.put(zonePartitionId, listeners);
-
->>>>>>> 543616c2
         ZoneRebalanceRaftGroupEventsListener raftGroupEventsListener = new ZoneRebalanceRaftGroupEventsListener(
                 metaStorageMgr,
                 zonePartitionId,
@@ -552,15 +543,12 @@
         Supplier<CompletableFuture<Boolean>> startReplicaSupplier = () -> {
             var eventParams = new LocalPartitionReplicaEventParameters(zonePartitionId, revision);
 
-            return fireEvent(LocalPartitionReplicaEvent.BEFORE_REPLICA_STARTED, eventParams)
-                    .thenCompose(v -> {
-                        TxStatePartitionStorage txStatePartitionStorage = zoneResourcesManager.getOrCreatePartitionTxStateStorage(
-                                zonePartitionId.zoneId(),
-                                partitionCount,
-                                zonePartitionId.partitionId()
-                        );
-
-<<<<<<< HEAD
+            TxStatePartitionStorage txStatePartitionStorage = zoneResourcesManager.getOrCreatePartitionTxStateStorage(
+                    zonePartitionId.zoneId(),
+                    partitionCount,
+                    zonePartitionId.partitionId()
+            );
+
             var raftGroupListener = new ZonePartitionRaftListener(
                     txStatePartitionStorage,
                     txManager,
@@ -568,48 +556,26 @@
                     storageIndexTracker,
                     zonePartitionId
             );
-            zonePartitionRaftListeners.put(zonePartitionId, raftGroupListener);
-
-            try {
-                return replicaMgr.startReplica(
-                                zonePartitionId,
-                                raftClient -> new ZonePartitionReplicaListener(
-                                        txStatePartitionStorage,
-                                        clockService,
-                                        txManager,
-                                        new CatalogValidationSchemasSource(catalogService, schemaManager),
-                                        executorInclinedSchemaSyncService,
-                                        catalogService,
-                                        new ExecutorInclinedRaftCommandRunner(raftClient, partitionOperationsExecutor),
-                                        zonePartitionId
-                                ),
-                                new FailFastSnapshotStorageFactory(),
-                                stablePeersAndLearners,
-                                raftGroupListener,
-                                raftGroupEventsListener,
-                                // TODO: IGNITE-24371 - pass real isVolatile flag
-                                false,
-                                txStatePartitionStorage,
-                                busyLock
-                        ).thenCompose(replica -> executeUnderZoneWriteLock(zonePartitionId.zoneId(), () -> {
-                            replicationGroupIds.add(zonePartitionId);
-
-                            var eventParams = new LocalPartitionReplicaEventParameters(zonePartitionId, revision);
-
-                            return fireEvent(LocalPartitionReplicaEvent.AFTER_REPLICA_STARTED, eventParams);
-                        }))
-                        .thenApply(unused -> false);
-            } catch (NodeStoppingException e) {
-                return failedFuture(e);
-            }
-=======
+            var listeners = new Listeners(raftGroupListener);
+
+            listenersByZonePartitionId.put(zonePartitionId, listeners);
+
+            return fireEvent(LocalPartitionReplicaEvent.BEFORE_REPLICA_STARTED, eventParams)
+                    .thenCompose(v -> {
                         try {
                             return replicaMgr.startReplica(
                                     zonePartitionId,
                                     raftClient -> {
-                                        var runner = new ExecutorInclinedRaftCommandRunner(raftClient, partitionOperationsExecutor);
-
-                                        var replicaListener = new ZonePartitionReplicaListener(runner);
+                                        var replicaListener = new ZonePartitionReplicaListener(
+                                                txStatePartitionStorage,
+                                                clockService,
+                                                txManager,
+                                                new CatalogValidationSchemasSource(catalogService, schemaManager),
+                                                executorInclinedSchemaSyncService,
+                                                catalogService,
+                                                new ExecutorInclinedRaftCommandRunner(raftClient, partitionOperationsExecutor),
+                                                zonePartitionId
+                                        );
 
                                         listeners.replicaListenerFuture.complete(replicaListener);
 
@@ -638,7 +604,6 @@
                             listenersByZonePartitionId.remove(zonePartitionId);
                         }
                     });
->>>>>>> 543616c2
         };
 
         return replicaMgr.weakStartReplica(zonePartitionId, startReplicaSupplier, forcedAssignments)
