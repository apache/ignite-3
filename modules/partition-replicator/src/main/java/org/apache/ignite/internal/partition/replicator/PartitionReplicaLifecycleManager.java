--- conflicted
+++ resolved
@@ -120,11 +120,8 @@
 import org.apache.ignite.internal.replicator.ReplicaManager.WeakReplicaStopReason;
 import org.apache.ignite.internal.replicator.ReplicationGroupId;
 import org.apache.ignite.internal.replicator.ZonePartitionId;
-<<<<<<< HEAD
+import org.apache.ignite.internal.schema.SchemaSyncService;
 import org.apache.ignite.internal.util.ByteUtils;
-=======
-import org.apache.ignite.internal.schema.SchemaSyncService;
->>>>>>> b6af8f65
 import org.apache.ignite.internal.util.Cursor;
 import org.apache.ignite.internal.util.ExceptionUtils;
 import org.apache.ignite.internal.util.IgniteSpinBusyLock;
@@ -456,67 +453,12 @@
                 distributionZoneMgr
         );
 
-<<<<<<< HEAD
-        CatalogZoneDescriptor zoneDescriptor = catalogMgr.zone(replicaGrpId.zoneId(), catalogMgr.latestCatalogVersion());
-
-        AtomicLong stamp = new AtomicLong();
-
-        try {
-            return replicaMgr.startReplica(
-                    replicaGrpId,
-                    (raftClient) -> new ZonePartitionReplicaListener(
-                            new ExecutorInclinedRaftCommandRunner(raftClient, partitionOperationsExecutor)),
-                    new FailFastSnapshotStorageFactory(),
-                    stablePeersAndLearners,
-                    raftGroupListener,
-                    raftGroupEventsListener,
-                    busyLock
-                    ).thenCompose(unused -> {
-                        partitionsPerZone.compute(zoneId, (id, lock) -> {
-                            if (lock == null) {
-                                lock = new StampedLock();
-                            }
-
-                            System.out.println("KKK getting writeLock");
-                            stamp.set(lock.writeLock());
-
-                            return lock;
-                        });
-
-                        if (zoneDescriptor.id() != 0) {
-                            System.out.println("KKK fire event about replica started");
-                        }
-
-                        return fireEvent(
-                                PartitionReplicaLifecycleEvent.AFTER_REPLICA_STARTED,
-                                new PartitionReplicaLifecycleEventParameters(revision, zoneDescriptor, replicaGrpId.partitionId())
-                        );
-                    })
-                    .thenApply(unused -> {
-                        return partitionsPerZone.compute(zoneId, (id, lock) -> {
-                            replicationGroupIds.compute(zoneId, (_id, partitions) -> {
-                                if (partitions == null) {
-                                    partitions = new HashSet<>();
-                                }
-
-                                partitions.add(replicaGrpId.partitionId());
-
-                                return partitions;
-                            });
-
-                            return lock;
-                        });
-                    }).whenComplete((unused, throwable) -> {
-                        System.out.println("KKK removing writeLock");
-                        partitionsPerZone.get(zoneId).unlockWrite(stamp.get());
-                    })
-                    .thenApply(u -> {return null; });
-        } catch (NodeStoppingException e) {
-            return failedFuture(e);
-        }
-=======
         Supplier<CompletableFuture<Boolean>> startReplicaSupplier = () -> {
             try {
+                CatalogZoneDescriptor zoneDescriptor = catalogMgr.zone(replicaGrpId.zoneId(), catalogMgr.latestCatalogVersion());
+
+                AtomicLong stamp = new AtomicLong();
+
                 replicationGroupIds.add(replicaGrpId);
 
                 return replicaMgr.startReplica(
@@ -528,7 +470,45 @@
                         raftGroupListener,
                         raftGroupEventsListener,
                         busyLock
-                ).thenApply(ignored -> true);
+                ).thenCompose(unused -> {
+                    partitionsPerZone.compute(zoneId, (id, lock) -> {
+                        if (lock == null) {
+                            lock = new StampedLock();
+                        }
+
+                        System.out.println("KKK getting writeLock");
+                        stamp.set(lock.writeLock());
+
+                        return lock;
+                    });
+
+                    if (zoneDescriptor.id() != 0) {
+                        System.out.println("KKK fire event about replica started");
+                    }
+
+                    return fireEvent(
+                            PartitionReplicaLifecycleEvent.AFTER_REPLICA_STARTED,
+                            new PartitionReplicaLifecycleEventParameters(revision, zoneDescriptor, replicaGrpId.partitionId())
+                    );
+                })
+                        .thenApply(unused -> {
+                            return partitionsPerZone.compute(zoneId, (id, lock) -> {
+                                replicationGroupIds.compute(zoneId, (_id, partitions) -> {
+                                    if (partitions == null) {
+                                        partitions = new HashSet<>();
+                                    }
+
+                                    partitions.add(replicaGrpId.partitionId());
+
+                                    return partitions;
+                                });
+
+                                return lock;
+                            });
+                        }).whenComplete((unused, throwable) -> {
+                            System.out.println("KKK removing writeLock");
+                            partitionsPerZone.get(zoneId).unlockWrite(stamp.get());
+                        })
             } catch (NodeStoppingException e) {
                 return failedFuture(e);
             }
@@ -545,7 +525,6 @@
             return null;
         });
 
->>>>>>> b6af8f65
     }
 
     private PartitionMover createPartitionMover(ZonePartitionId replicaGrpId) {
@@ -1125,18 +1104,8 @@
                             ? pendingAssignmentsNodes
                             : union(pendingAssignmentsNodes, stableAssignments.nodes());
 
-<<<<<<< HEAD
-                    var fut = replicaMgr.replica(replicaGrpId);
-                    if (fut == null) {
-                        LOG.info("isLocalNodeInStableOrPending " + isLocalNodeInStableOrPending + " isLeaseholder " + isLeaseholder);
-                    }
-                    fut
-                        .thenApply(Replica::raftClient)
-                        .thenAccept(raftClient -> raftClient.updateConfiguration(fromAssignments(newAssignments)));
-=======
                     replicaMgr.replica(replicaGrpId)
                             .thenAccept(replica -> replica.updatePeersAndLearners(fromAssignments(newAssignments)));
->>>>>>> b6af8f65
                 }), ioExecutor);
     }
 
