/*
 * Licensed to the Apache Software Foundation (ASF) under one or more
 * contributor license agreements. See the NOTICE file distributed with
 * this work for additional information regarding copyright ownership.
 * The ASF licenses this file to You under the Apache License, Version 2.0
 * (the "License"); you may not use this file except in compliance with
 * the License. You may obtain a copy of the License at
 *
 *      http://www.apache.org/licenses/LICENSE-2.0
 *
 * Unless required by applicable law or agreed to in writing, software
 * distributed under the License is distributed on an "AS IS" BASIS,
 * WITHOUT WARRANTIES OR CONDITIONS OF ANY KIND, either express or implied.
 * See the License for the specific language governing permissions and
 * limitations under the License.
 */

package org.apache.ignite.internal.partition.replicator;

import static java.nio.charset.StandardCharsets.UTF_8;
import static java.util.Collections.emptySet;
import static java.util.concurrent.CompletableFuture.allOf;
import static java.util.concurrent.CompletableFuture.completedFuture;
import static java.util.concurrent.CompletableFuture.failedFuture;
import static java.util.concurrent.CompletableFuture.runAsync;
import static java.util.concurrent.CompletableFuture.supplyAsync;
import static java.util.function.Function.identity;
import static java.util.stream.Collectors.toList;
import static java.util.stream.Collectors.toSet;
import static org.apache.ignite.internal.catalog.events.CatalogEvent.ZONE_CREATE;
import static org.apache.ignite.internal.distributionzones.rebalance.RebalanceUtil.subtract;
import static org.apache.ignite.internal.distributionzones.rebalance.RebalanceUtil.union;
import static org.apache.ignite.internal.distributionzones.rebalance.ZoneRebalanceRaftGroupEventsListener.handleReduceChanged;
import static org.apache.ignite.internal.distributionzones.rebalance.ZoneRebalanceUtil.ASSIGNMENTS_SWITCH_REDUCE_PREFIX_BYTES;
import static org.apache.ignite.internal.distributionzones.rebalance.ZoneRebalanceUtil.PENDING_ASSIGNMENTS_PREFIX_BYTES;
import static org.apache.ignite.internal.distributionzones.rebalance.ZoneRebalanceUtil.STABLE_ASSIGNMENTS_PREFIX_BYTES;
import static org.apache.ignite.internal.distributionzones.rebalance.ZoneRebalanceUtil.extractZonePartitionId;
import static org.apache.ignite.internal.distributionzones.rebalance.ZoneRebalanceUtil.pendingPartAssignmentsKey;
import static org.apache.ignite.internal.distributionzones.rebalance.ZoneRebalanceUtil.stablePartAssignmentsKey;
import static org.apache.ignite.internal.distributionzones.rebalance.ZoneRebalanceUtil.zoneAssignmentsGetLocally;
import static org.apache.ignite.internal.distributionzones.rebalance.ZoneRebalanceUtil.zonePartitionAssignmentsGetLocally;
import static org.apache.ignite.internal.hlc.HybridTimestamp.LOGICAL_TIME_BITS_SIZE;
import static org.apache.ignite.internal.hlc.HybridTimestamp.nullableHybridTimestamp;
import static org.apache.ignite.internal.lang.IgniteSystemProperties.COLOCATION_FEATURE_FLAG;
import static org.apache.ignite.internal.lang.IgniteSystemProperties.getBoolean;
import static org.apache.ignite.internal.metastorage.dsl.Conditions.notExists;
import static org.apache.ignite.internal.metastorage.dsl.Operations.put;
import static org.apache.ignite.internal.partitiondistribution.Assignments.assignmentListToString;
import static org.apache.ignite.internal.partitiondistribution.PartitionDistributionUtils.calculateAssignmentForPartition;
import static org.apache.ignite.internal.partitiondistribution.PartitionDistributionUtils.calculateAssignments;
import static org.apache.ignite.internal.raft.PeersAndLearners.fromAssignments;
import static org.apache.ignite.internal.util.ByteUtils.toByteArray;
import static org.apache.ignite.internal.util.CompletableFutures.falseCompletedFuture;
import static org.apache.ignite.internal.util.CompletableFutures.nullCompletedFuture;
import static org.apache.ignite.internal.util.ExceptionUtils.unwrapCause;
import static org.apache.ignite.internal.util.IgniteUtils.inBusyLock;
import static org.apache.ignite.internal.util.IgniteUtils.inBusyLockAsync;
import static org.apache.ignite.lang.ErrorGroups.Common.INTERNAL_ERR;

import it.unimi.dsi.fastutil.ints.IntOpenHashSet;
import java.util.ArrayList;
import java.util.Collection;
import java.util.Collections;
import java.util.List;
import java.util.Map;
import java.util.Set;
import java.util.concurrent.CompletableFuture;
import java.util.concurrent.ConcurrentHashMap;
import java.util.concurrent.ConcurrentMap;
import java.util.concurrent.ExecutionException;
import java.util.concurrent.Executor;
import java.util.concurrent.ExecutorService;
import java.util.concurrent.ScheduledExecutorService;
import java.util.concurrent.TimeUnit;
import java.util.concurrent.TimeoutException;
import java.util.concurrent.locks.StampedLock;
import java.util.function.BiFunction;
import java.util.function.Function;
import java.util.function.Predicate;
import java.util.function.Supplier;
import java.util.stream.IntStream;
import java.util.stream.Stream;
import org.apache.ignite.internal.catalog.Catalog;
import org.apache.ignite.internal.catalog.CatalogManager;
import org.apache.ignite.internal.catalog.descriptors.CatalogZoneDescriptor;
import org.apache.ignite.internal.catalog.events.CreateZoneEventParameters;
import org.apache.ignite.internal.configuration.SystemDistributedConfiguration;
import org.apache.ignite.internal.configuration.utils.SystemDistributedConfigurationPropertyHolder;
import org.apache.ignite.internal.distributionzones.DistributionZoneManager;
import org.apache.ignite.internal.distributionzones.DistributionZonesUtil;
import org.apache.ignite.internal.distributionzones.rebalance.PartitionMover;
import org.apache.ignite.internal.distributionzones.rebalance.ZoneRebalanceRaftGroupEventsListener;
import org.apache.ignite.internal.distributionzones.rebalance.ZoneRebalanceUtil;
import org.apache.ignite.internal.event.AbstractEventProducer;
import org.apache.ignite.internal.hlc.ClockService;
import org.apache.ignite.internal.hlc.HybridTimestamp;
import org.apache.ignite.internal.lang.ByteArray;
import org.apache.ignite.internal.lang.IgniteInternalException;
import org.apache.ignite.internal.lang.IgniteStringFormatter;
import org.apache.ignite.internal.lang.NodeStoppingException;
import org.apache.ignite.internal.logger.IgniteLogger;
import org.apache.ignite.internal.logger.Loggers;
import org.apache.ignite.internal.lowwatermark.LowWatermark;
import org.apache.ignite.internal.manager.ComponentContext;
import org.apache.ignite.internal.manager.IgniteComponent;
import org.apache.ignite.internal.metastorage.Entry;
import org.apache.ignite.internal.metastorage.MetaStorageManager;
import org.apache.ignite.internal.metastorage.Revisions;
import org.apache.ignite.internal.metastorage.WatchEvent;
import org.apache.ignite.internal.metastorage.WatchListener;
import org.apache.ignite.internal.metastorage.dsl.Condition;
import org.apache.ignite.internal.metastorage.dsl.Operation;
import org.apache.ignite.internal.network.TopologyService;
import org.apache.ignite.internal.partition.replicator.raft.FailFastSnapshotStorageFactory;
import org.apache.ignite.internal.partition.replicator.raft.ZonePartitionRaftListener;
import org.apache.ignite.internal.partitiondistribution.Assignment;
import org.apache.ignite.internal.partitiondistribution.Assignments;
import org.apache.ignite.internal.placementdriver.PlacementDriver;
import org.apache.ignite.internal.raft.ExecutorInclinedRaftCommandRunner;
import org.apache.ignite.internal.raft.Peer;
import org.apache.ignite.internal.raft.PeersAndLearners;
import org.apache.ignite.internal.raft.service.LeaderWithTerm;
import org.apache.ignite.internal.raft.service.RaftCommandRunner;
import org.apache.ignite.internal.raft.service.RaftGroupListener;
import org.apache.ignite.internal.replicator.Replica;
import org.apache.ignite.internal.replicator.ReplicaManager;
import org.apache.ignite.internal.replicator.ReplicaManager.WeakReplicaStopReason;
import org.apache.ignite.internal.replicator.ReplicationGroupId;
import org.apache.ignite.internal.replicator.TablePartitionId;
import org.apache.ignite.internal.replicator.ZonePartitionId;
import org.apache.ignite.internal.replicator.listener.ReplicaListener;
import org.apache.ignite.internal.schema.SchemaSyncService;
import org.apache.ignite.internal.tx.storage.state.TxStatePartitionStorage;
import org.apache.ignite.internal.tx.storage.state.rocksdb.TxStateRocksDbSharedStorage;
import org.apache.ignite.internal.util.Cursor;
import org.apache.ignite.internal.util.IgniteSpinBusyLock;
import org.apache.ignite.internal.util.IgniteUtils;
import org.apache.ignite.network.ClusterNode;
import org.jetbrains.annotations.Nullable;

/**
 * Class that manages per-zone replicas.
 *
 * <p>Its responsibilities include:
 *
 * <ul>
 *     <li>Starting the appropriate replication nodes on the zone creation.</li>
 *     <li>Stopping the same nodes on the zone removing.</li>
 *     <li>Supporting the rebalance mechanism and starting the new replication nodes when the rebalance triggers occurred.</li>
 * </ul>
 */
public class PartitionReplicaLifecycleManager extends
        AbstractEventProducer<LocalPartitionReplicaEvent, LocalPartitionReplicaEventParameters> implements IgniteComponent {
    /* Feature flag for zone based collocation track */
    // TODO IGNITE-22115 remove it
    private final boolean enabledColocationFeature = getBoolean(COLOCATION_FEATURE_FLAG, false);

    private final CatalogManager catalogMgr;

    private final ReplicaManager replicaMgr;

    private final DistributionZoneManager distributionZoneMgr;

    private final MetaStorageManager metaStorageMgr;

    private final TopologyService topologyService;

    private final LowWatermark lowWatermark;

    /** Meta storage listener for pending assignments. */
    private final WatchListener pendingAssignmentsRebalanceListener;

    /** Meta storage listener for stable assignments. */
    private final WatchListener stableAssignmentsRebalanceListener;

    /** Meta storage listener for switch reduce assignments. */
    private final WatchListener assignmentsSwitchRebalanceListener;

    /** The logger. */
    private static final IgniteLogger LOG = Loggers.forClass(PartitionReplicaLifecycleManager.class);

    private final Set<ZonePartitionId> replicationGroupIds = ConcurrentHashMap.newKeySet();

    /** (zoneId -> lock) map to provide concurrent access to the zone replicas list. */
    private final Map<Integer, StampedLock> zonePartitionsLocks = new ConcurrentHashMap<>();

    /** Busy lock to stop synchronously. */
    private final IgniteSpinBusyLock busyLock = new IgniteSpinBusyLock();

    /**
     * Separate executor for IO operations like partition storage initialization or partition raft group meta data persisting.
     */
    private final ExecutorService ioExecutor;

    /** Executor for scheduling rebalance routine. */
    private final ScheduledExecutorService rebalanceScheduler;

    /**
     * Executes partition operations (that might cause I/O and/or be blocked on locks).
     */
    private final Executor partitionOperationsExecutor;

    /** Clock service for primary replica awaitings. */
    private final ClockService clockService;

    /** Placement driver for primary replicas checks. */
    private final PlacementDriver placementDriver;

    /** Schema sync service for waiting for catalog metadata. */
    private final SchemaSyncService schemaSyncService;

    /** A predicate that checks that the given assignment is corresponded to the local node. */
    private final Predicate<Assignment> isLocalNodeAssignment = assignment -> assignment.consistentId().equals(localNode().name());

    /** Configuration of rebalance retries delay. */
    private final SystemDistributedConfigurationPropertyHolder<Integer> rebalanceRetryDelayConfiguration;

    private final ConcurrentMap<ZonePartitionId, Listeners> listenersByZonePartitionId = new ConcurrentHashMap<>();

    /** Holder class for Replica and Raft listeners. */
    private static class Listeners {
        /**
         * Future that completes when the zone-wide replica listener is created.
         *
         * <p>This is needed, because on recovery tables are started before zone replicas and we need to postpone registering table-wide
         * replica listeners until the zone replica is started.
         *
         * <p>During normal operations this future will be complete and table-wide listener registration will happen immediately.
         */
        final CompletableFuture<ZonePartitionReplicaListener> replicaListenerFuture = new CompletableFuture<>();

        final ZonePartitionRaftListener raftListener;

        Listeners(ZonePartitionRaftListener raftListener) {
            this.raftListener = raftListener;
        }
    }

    private final ZoneResourcesManager zoneResourcesManager;

    /**
     * The constructor.
     *
     * @param catalogMgr Catalog manager.
     * @param replicaMgr Replica manager.
     * @param distributionZoneMgr Distribution zone manager.
     * @param metaStorageMgr Metastorage manager.
     * @param topologyService Topology service.
     * @param rebalanceScheduler Executor for scheduling rebalance routine.
     * @param partitionOperationsExecutor Striped executor on which partition operations (potentially requiring I/O with storages)
     *         will be executed.
     * @param clockService Clock service.
     * @param placementDriver Placement driver.
     * @param schemaSyncService Schema synchronization service.
     * @param systemDistributedConfiguration System distributed configuration.
     * @param sharedTxStateStorage Shared tx state storage.
     */
    public PartitionReplicaLifecycleManager(
            CatalogManager catalogMgr,
            ReplicaManager replicaMgr,
            DistributionZoneManager distributionZoneMgr,
            MetaStorageManager metaStorageMgr,
            TopologyService topologyService,
            LowWatermark lowWatermark,
            ExecutorService ioExecutor,
            ScheduledExecutorService rebalanceScheduler,
            Executor partitionOperationsExecutor,
            ClockService clockService,
            PlacementDriver placementDriver,
            SchemaSyncService schemaSyncService,
            SystemDistributedConfiguration systemDistributedConfiguration,
            TxStateRocksDbSharedStorage sharedTxStateStorage
    ) {
        this.catalogMgr = catalogMgr;
        this.replicaMgr = replicaMgr;
        this.distributionZoneMgr = distributionZoneMgr;
        this.metaStorageMgr = metaStorageMgr;
        this.topologyService = topologyService;
        this.lowWatermark = lowWatermark;
        this.ioExecutor = ioExecutor;
        this.rebalanceScheduler = rebalanceScheduler;
        this.partitionOperationsExecutor = partitionOperationsExecutor;
        this.clockService = clockService;
        this.schemaSyncService = schemaSyncService;

        this.placementDriver = placementDriver;

        rebalanceRetryDelayConfiguration = new SystemDistributedConfigurationPropertyHolder<>(
                systemDistributedConfiguration,
                (v, r) -> {},
                DistributionZonesUtil.REBALANCE_RETRY_DELAY_MS,
                DistributionZonesUtil.REBALANCE_RETRY_DELAY_DEFAULT,
                Integer::parseInt
        );

        zoneResourcesManager = new ZoneResourcesManager(sharedTxStateStorage);

        pendingAssignmentsRebalanceListener = createPendingAssignmentsRebalanceListener();
        stableAssignmentsRebalanceListener = createStableAssignmentsRebalanceListener();
        assignmentsSwitchRebalanceListener = createAssignmentsSwitchRebalanceListener();
    }

    @Override
    public CompletableFuture<Void> startAsync(ComponentContext componentContext) {
        if (!enabledColocationFeature) {
            return nullCompletedFuture();
        }

        CompletableFuture<Revisions> recoveryFinishFuture = metaStorageMgr.recoveryFinishedFuture();

        assert recoveryFinishFuture.isDone();

        long recoveryRevision = recoveryFinishFuture.join().revision();

        cleanUpResourcesForDroppedZonesOnRecovery();

        CompletableFuture<Void> processZonesAndAssignmentsOnStart = processZonesOnStart(recoveryRevision, lowWatermark.getLowWatermark())
                .thenCompose(ignored -> processAssignmentsOnRecovery(recoveryRevision));

        metaStorageMgr.registerPrefixWatch(new ByteArray(PENDING_ASSIGNMENTS_PREFIX_BYTES), pendingAssignmentsRebalanceListener);
        metaStorageMgr.registerPrefixWatch(new ByteArray(STABLE_ASSIGNMENTS_PREFIX_BYTES), stableAssignmentsRebalanceListener);
        metaStorageMgr.registerPrefixWatch(new ByteArray(ASSIGNMENTS_SWITCH_REDUCE_PREFIX_BYTES), assignmentsSwitchRebalanceListener);

        catalogMgr.listen(ZONE_CREATE,
                (CreateZoneEventParameters parameters) ->
                        inBusyLock(busyLock, () -> onCreateZone(parameters).thenApply((ignored) -> false))
        );

        rebalanceRetryDelayConfiguration.init();

        return processZonesAndAssignmentsOnStart;
    }

    private CompletableFuture<Void> processZonesOnStart(long recoveryRevision, @Nullable HybridTimestamp lwm) {
        // If Catalog manager is empty, it gets initialized asynchronously and at this moment the initialization might not complete,
        // nevertheless everything works correctly.
        // All components execute the synchronous part of startAsync sequentially and only when they all complete,
        // we enable metastorage listeners (see IgniteImpl.joinClusterAsync: metaStorageMgr.deployWatches()).
        // Once the metastorage watches are deployed, all components start to receive callbacks, this chain of callbacks eventually
        // fires CatalogManager's ZONE_CREATE event, and the state of PartitionReplicaLifecycleManager becomes consistent
        // (calculateZoneAssignmentsAndCreateReplicationNodes() will be called).
        int earliestCatalogVersion = lwm == null ? catalogMgr.earliestCatalogVersion() : catalogMgr.activeCatalogVersion(lwm.longValue());

        int latestCatalogVersion = catalogMgr.latestCatalogVersion();

        var startedZones = new IntOpenHashSet();
        var startZoneFutures = new ArrayList<CompletableFuture<?>>();

        for (int ver = latestCatalogVersion; ver >= earliestCatalogVersion; ver--) {
            int ver0 = ver;
            catalogMgr.catalog(ver).zones().stream()
                    .filter(zone -> startedZones.add(zone.id()))
                    .forEach(zoneDescriptor -> startZoneFutures.add(
                            calculateZoneAssignmentsAndCreateReplicationNodes(recoveryRevision, ver0, zoneDescriptor)));
        }

        return allOf(startZoneFutures.toArray(CompletableFuture[]::new))
                .whenComplete((unused, throwable) -> {
                    if (throwable != null) {
                        LOG.error("Error starting zones", throwable);
                    } else {
                        LOG.debug(
                                "Zones started successfully [earliestCatalogVersion={}, latestCatalogVersion={}, startedZoneIds={}]",
                                earliestCatalogVersion,
                                latestCatalogVersion,
                                startedZones
                        );
                    }
                });
    }

    private CompletableFuture<Void> processAssignmentsOnRecovery(long recoveryRevision) {
        var stableAssignmentsPrefix = new ByteArray(STABLE_ASSIGNMENTS_PREFIX_BYTES);
        var pendingAssignmentsPrefix = new ByteArray(PENDING_ASSIGNMENTS_PREFIX_BYTES);

        // It's required to handle stable assignments changes on recovery in order to cleanup obsolete resources.
        CompletableFuture<Void> stableFuture = handleAssignmentsOnRecovery(
                stableAssignmentsPrefix,
                recoveryRevision,
                (entry, rev) -> handleChangeStableAssignmentEvent(entry, rev, true),
                "stable"
        );

        CompletableFuture<Void> pendingFuture = handleAssignmentsOnRecovery(
                pendingAssignmentsPrefix,
                recoveryRevision,
                (entry, rev) -> handleChangePendingAssignmentEvent(entry, rev),
                "pending"
        );

        return allOf(stableFuture, pendingFuture);
    }

    private CompletableFuture<Void> handleAssignmentsOnRecovery(
            ByteArray prefix,
            long revision,
            BiFunction<Entry, Long, CompletableFuture<Void>> assignmentsEventHandler,
            String assignmentsType
    ) {
        try (Cursor<Entry> cursor = metaStorageMgr.prefixLocally(prefix, revision)) {
            CompletableFuture<?>[] futures = cursor.stream()
                    .map(entry -> {
                        if (LOG.isInfoEnabled()) {
                            LOG.info(
                                    "Non handled {} assignments for key '{}' discovered, performing recovery",
                                    assignmentsType,
                                    new String(entry.key(), UTF_8)
                            );
                        }

                        return assignmentsEventHandler.apply(entry, revision);
                    })
                    .toArray(CompletableFuture[]::new);

            return allOf(futures)
                    .whenComplete((res, e) -> {
                        if (e != null) {
                            LOG.error("Error when performing assignments recovery", e);
                        }
                    });
        }
    }

    private void cleanUpResourcesForDroppedZonesOnRecovery() {
        // TODO: IGNITE-20384 Clean up abandoned resources for dropped zones from vault and metastore
    }

    private CompletableFuture<Void> onCreateZone(CreateZoneEventParameters createZoneEventParameters) {
        // TODO: https://issues.apache.org/jira/browse/IGNITE-22535 start replica must be moved from metastore thread
        return calculateZoneAssignmentsAndCreateReplicationNodes(
                createZoneEventParameters.causalityToken(),
                createZoneEventParameters.catalogVersion(),
                createZoneEventParameters.zoneDescriptor()
        );
    }

    private CompletableFuture<Void> calculateZoneAssignmentsAndCreateReplicationNodes(
            long causalityToken,
            int catalogVersion,
            CatalogZoneDescriptor zoneDescriptor
    ) {
        return inBusyLockAsync(busyLock, () -> {
            int zoneId = zoneDescriptor.id();

            return getOrCreateAssignments(zoneDescriptor, causalityToken, catalogVersion)
                    .thenCompose(assignments -> writeZoneAssignmentsToMetastore(zoneId, assignments))
                    .thenCompose(
                            assignments -> createZoneReplicationNodes(zoneId, assignments, causalityToken, zoneDescriptor.partitions())
                    );
        });
    }

    private CompletableFuture<Void> createZoneReplicationNodes(
            int zoneId,
            List<Assignments> assignments,
            long revision,
            int partitionCount
    ) {
        return inBusyLockAsync(busyLock, () -> {
            assert assignments != null : IgniteStringFormatter.format("Zone has empty assignments [id={}].", zoneId);

            var partitionsStartFutures = new CompletableFuture<?>[assignments.size()];

            for (int partId = 0; partId < assignments.size(); partId++) {
                Assignments zoneAssignment = assignments.get(partId);

                Assignment localMemberAssignment = localMemberAssignment(zoneAssignment);

                var zonePartitionId = new ZonePartitionId(zoneId, partId);

                partitionsStartFutures[partId] = createZonePartitionReplicationNode(
                        zonePartitionId,
                        localMemberAssignment,
                        zoneAssignment,
                        revision,
                        partitionCount
                );
            }

            return allOf(partitionsStartFutures);
        });
    }

    /**
     * Start a replica for the corresponding {@code zoneId} and {@code partId} on the local node if {@code localMemberAssignment} is not
     * null, meaning that the local node is part of the assignment.
     *
     * @param zonePartitionId Zone Partition ID.
     * @param localMemberAssignment Assignment of the local member, or null if local member is not part of the assignment.
     * @param stableAssignments Stable assignments.
     * @param revision Event's revision.
     * @param partitionCount Number of partitions on the zone.
     * @return Future that completes when a replica is started.
     */
    private CompletableFuture<?> createZonePartitionReplicationNode(
            ZonePartitionId zonePartitionId,
            @Nullable Assignment localMemberAssignment,
            Assignments stableAssignments,
            long revision,
            int partitionCount
    ) {
        if (localMemberAssignment == null) {
            return nullCompletedFuture();
        }

        // TODO: https://issues.apache.org/jira/browse/IGNITE-22522 We need to integrate PartitionReplicatorNodeRecovery logic here when
        //  we in the recovery phase.

        Assignments forcedAssignments = stableAssignments.force() ? stableAssignments : null;

        PeersAndLearners stablePeersAndLearners = fromAssignments(stableAssignments.nodes());

        var raftGroupListener = new ZonePartitionRaftListener();

        var listeners = new Listeners(raftGroupListener);

        listenersByZonePartitionId.put(zonePartitionId, listeners);

        ZoneRebalanceRaftGroupEventsListener raftGroupEventsListener = new ZoneRebalanceRaftGroupEventsListener(
                metaStorageMgr,
                zonePartitionId,
                busyLock,
                createPartitionMover(zonePartitionId),
                rebalanceScheduler,
                this::calculateZoneAssignments,
                rebalanceRetryDelayConfiguration
        );

        Supplier<CompletableFuture<Boolean>> startReplicaSupplier = () -> {
<<<<<<< HEAD
            var eventParams = new LocalPartitionReplicaEventParameters(zonePartitionId, revision);

            return fireEvent(LocalPartitionReplicaEvent.BEFORE_REPLICA_STARTED, eventParams)
                    .thenCompose(v -> {
                        try {
                            return replicaMgr.startReplica(
                                    zonePartitionId,
                                    raftClient -> {
                                        var runner = new ExecutorInclinedRaftCommandRunner(raftClient, partitionOperationsExecutor);

                                        var replicaListener = new ZonePartitionReplicaListener(runner);

                                        listeners.replicaListenerFuture.complete(replicaListener);

                                        return replicaListener;
                                    },
                                    new FailFastSnapshotStorageFactory(),
                                    stablePeersAndLearners,
                                    raftGroupListener,
                                    raftGroupEventsListener,
                                    busyLock
                            );
                        } catch (NodeStoppingException e) {
                            return failedFuture(e);
                        }
                    })
                    .thenCompose(replica -> executeUnderZoneWriteLock(zonePartitionId.zoneId(), () -> {
                        replicationGroupIds.add(zonePartitionId);

                        return fireEvent(LocalPartitionReplicaEvent.AFTER_REPLICA_STARTED, eventParams);
                    }))
                    .whenComplete((v, e) -> {
                        if (e != null) {
                            listenersByZonePartitionId.remove(zonePartitionId);
                        }
                    })
                    .thenApply(unused -> false);
=======
            TxStatePartitionStorage txStatePartitionStorage = zoneResourcesManager.getOrCreatePartitionTxStateStorage(
                    zonePartitionId.zoneId(),
                    partitionCount,
                    zonePartitionId.partitionId()
            );

            try {
                return replicaMgr.startReplica(
                                zonePartitionId,
                                raftClient -> new ZonePartitionReplicaListener(
                                        new ExecutorInclinedRaftCommandRunner(raftClient, partitionOperationsExecutor)),
                                new FailFastSnapshotStorageFactory(),
                                stablePeersAndLearners,
                                raftGroupListener,
                                raftGroupEventsListener,
                                // TODO: IGNITE-24371 - pass real isVolatile flag
                                false,
                                txStatePartitionStorage,
                                busyLock
                        ).thenCompose(replica -> executeUnderZoneWriteLock(zonePartitionId.zoneId(), () -> {
                            replicationGroupIds.add(zonePartitionId);

                            var eventParams = new LocalPartitionReplicaEventParameters(zonePartitionId, revision);

                            return fireEvent(LocalPartitionReplicaEvent.AFTER_REPLICA_STARTED, eventParams);
                        }))
                        .thenApply(unused -> false);
            } catch (NodeStoppingException e) {
                return failedFuture(e);
            }
>>>>>>> dc315d64
        };

        return replicaMgr.weakStartReplica(zonePartitionId, startReplicaSupplier, forcedAssignments)
                .whenComplete((res, ex) -> {
                    if (ex != null) {
                        LOG.warn("Unable to update raft groups on the node [zonePartitionId={}]", ex, zonePartitionId);
                    }
                });
    }

    private CompletableFuture<Set<Assignment>> calculateZoneAssignments(
            ZonePartitionId zonePartitionId,
            Long assignmentsTimestamp
    ) {
        return waitForMetadataCompleteness(assignmentsTimestamp).thenCompose(unused -> {
            Catalog catalog = catalogMgr.activeCatalog(assignmentsTimestamp);

            CatalogZoneDescriptor zoneDescriptor = catalog.zone(zonePartitionId.zoneId());

            int zoneId = zonePartitionId.zoneId();

            return distributionZoneMgr.dataNodes(zoneDescriptor.updateToken(), catalog.version(), zoneId)
                    .thenApply(dataNodes -> calculateAssignmentForPartition(
                            dataNodes,
                            zonePartitionId.partitionId(),
                            zoneDescriptor.partitions(),
                            zoneDescriptor.replicas()
                    ));
        });
    }

    private PartitionMover createPartitionMover(ZonePartitionId replicaGrpId) {
        return new PartitionMover(busyLock, () -> {
            CompletableFuture<Replica> replicaFut = replicaMgr.replica(replicaGrpId);
            if (replicaFut == null) {
                return failedFuture(new IgniteInternalException("No such replica for partition " + replicaGrpId.partitionId()
                        + " in zone " + replicaGrpId.zoneId()));
            }
            return replicaFut.thenApply(Replica::raftClient);
        });
    }

    private ClusterNode localNode() {
        return topologyService.localMember();
    }

    @Override
    public void beforeNodeStop() {
        busyLock.block();

        metaStorageMgr.unregisterWatch(pendingAssignmentsRebalanceListener);
        metaStorageMgr.unregisterWatch(stableAssignmentsRebalanceListener);
        metaStorageMgr.unregisterWatch(assignmentsSwitchRebalanceListener);

        cleanUpPartitionsResources(replicationGroupIds);
    }

    /**
     * Writes the set of assignments to meta storage. If there are some assignments already, gets them from meta storage. Returns the list
     * of assignments that really are in meta storage.
     *
     * @param zoneId Zone id.
     * @param newAssignments Assignments that should be written.
     * @return Real list of assignments.
     */
    private CompletableFuture<List<Assignments>> writeZoneAssignmentsToMetastore(int zoneId, List<Assignments> newAssignments) {
        assert !newAssignments.isEmpty();

        List<Operation> partitionAssignments = new ArrayList<>(newAssignments.size());

        for (int i = 0; i < newAssignments.size(); i++) {
            ByteArray stableAssignmentsKey = stablePartAssignmentsKey(new ZonePartitionId(zoneId, i));
            byte[] anAssignment = newAssignments.get(i).toBytes();
            Operation op = put(stableAssignmentsKey, anAssignment);
            partitionAssignments.add(op);
        }

        Condition condition = notExists(new ByteArray(toByteArray(partitionAssignments.get(0).key())));

        return metaStorageMgr
                .invoke(condition, partitionAssignments, Collections.emptyList())
                .whenComplete((invokeResult, e) -> {
                    if (e != null) {
                        LOG.error(
                                "Couldn't write assignments [assignmentsList={}] to metastore during invoke.",
                                e,
                                assignmentListToString(newAssignments)
                        );
                    }
                })
                .thenCompose(invokeResult -> {
                    if (invokeResult) {
                        LOG.info(
                                "Assignments calculated from data nodes are successfully written to meta storage"
                                        + " [zoneId={}, assignments={}].",
                                zoneId,
                                assignmentListToString(newAssignments)
                        );

                        return completedFuture(newAssignments);
                    } else {
                        Set<ByteArray> partKeys = IntStream.range(0, newAssignments.size())
                                .mapToObj(p -> stablePartAssignmentsKey(new ZonePartitionId(zoneId, p)))
                                .collect(toSet());

                        return metaStorageMgr.getAll(partKeys)
                                .thenApply(metaStorageAssignments -> {
                                    List<Assignments> realAssignments = new ArrayList<>();

                                    for (int p = 0; p < newAssignments.size(); p++) {
                                        var partId = new ZonePartitionId(zoneId, p);
                                        Entry assignmentsEntry = metaStorageAssignments.get(stablePartAssignmentsKey(partId));

                                        assert assignmentsEntry != null && !assignmentsEntry.empty() && !assignmentsEntry.tombstone()
                                                : "Unexpected assignments for partition [" + partId + ", entry=" + assignmentsEntry + "].";

                                        Assignments real = Assignments.fromBytes(assignmentsEntry.value());

                                        realAssignments.add(real);
                                    }

                                    LOG.info(
                                            "Assignments picked up from meta storage [zoneId={}, assignments={}].",
                                            zoneId,
                                            assignmentListToString(realAssignments)
                                    );

                                    return realAssignments;
                                })
                                .whenComplete((realAssignments, e) -> {
                                    if (e != null) {
                                        LOG.error("Couldn't get assignments from metastore for zone [zoneId={}].", e, zoneId);
                                    }
                                });
                    }
                });
    }

    /**
     * Check if the zone already has assignments in the meta storage locally. So, it means, that it is a recovery process and we should use
     * the meta storage local assignments instead of calculation of the new ones.
     */
    private CompletableFuture<List<Assignments>> getOrCreateAssignments(
            CatalogZoneDescriptor zoneDescriptor,
            long causalityToken,
            int catalogVersion
    ) {
        if (zonePartitionAssignmentsGetLocally(metaStorageMgr, zoneDescriptor.id(), 0, causalityToken) != null) {
            return completedFuture(zoneAssignmentsGetLocally(
                    metaStorageMgr,
                    zoneDescriptor.id(),
                    zoneDescriptor.partitions(),
                    causalityToken
            ));
        } else {
            // Safe to get catalog by version here as the version either comes from iteration from the latest to earliest,
            // or from the handler of catalog version creation.
            Catalog catalog = catalogMgr.catalog(catalogVersion);
            long assignmentsTimestamp = catalog.time();

            return distributionZoneMgr.dataNodes(causalityToken, catalogVersion, zoneDescriptor.id())
                    .thenApply(dataNodes -> calculateAssignments(dataNodes, zoneDescriptor.partitions(), zoneDescriptor.replicas())
                            .stream()
                            .map(assignments -> Assignments.of(assignments, assignmentsTimestamp))
                            .collect(toList())
                    )
                    .whenComplete((assignments, e) -> {
                        if (e == null && LOG.isInfoEnabled()) {
                            LOG.info(
                                    "Assignments calculated from data nodes [zone={}, zoneId={}, assignments={}, revision={}]",
                                    zoneDescriptor.name(),
                                    zoneDescriptor.id(),
                                    assignmentListToString(assignments),
                                    causalityToken
                            );
                        }
                    });
        }
    }

    /**
     * Check if the current node has local replica for this {@link ZonePartitionId}.
     *
     * <p>Important: this method must be invoked always under the according stamped lock.
     *
     * @param zonePartitionId Zone partition id.
     * @return true if local replica exists, false otherwise.
     */
    // TODO: https://issues.apache.org/jira/browse/IGNITE-22624 replace this method by the replicas await process.
    public boolean hasLocalPartition(ZonePartitionId zonePartitionId) {
        assert zonePartitionsLocks.get(zonePartitionId.zoneId()).tryWriteLock() == 0;

        return replicationGroupIds.contains(zonePartitionId);
    }

    /**
     * Creates meta storage listener for pending assignments updates.
     *
     * @return The watch listener.
     */
    private WatchListener createPendingAssignmentsRebalanceListener() {
        return evt -> {
            if (!busyLock.enterBusy()) {
                return failedFuture(new NodeStoppingException());
            }

            try {
                Entry newEntry = evt.entryEvent().newEntry();

                return handleChangePendingAssignmentEvent(newEntry, evt.revision());
            } finally {
                busyLock.leaveBusy();
            }
        };
    }

    /**
     * Creates Meta storage listener for stable assignments updates.
     *
     * @return The watch listener.
     */
    private WatchListener createStableAssignmentsRebalanceListener() {
        return evt -> {
            if (!busyLock.enterBusy()) {
                return failedFuture(new NodeStoppingException());
            }

            try {
                return handleChangeStableAssignmentEvent(evt);
            } finally {
                busyLock.leaveBusy();
            }
        };
    }

    /** Creates Meta storage listener for switch reduce assignments updates. */
    private WatchListener createAssignmentsSwitchRebalanceListener() {
        return evt -> inBusyLockAsync(busyLock, () -> {
            byte[] key = evt.entryEvent().newEntry().key();

            ZonePartitionId replicaGrpId = extractZonePartitionId(key, ASSIGNMENTS_SWITCH_REDUCE_PREFIX_BYTES);

            Assignments assignments = Assignments.fromBytes(evt.entryEvent().newEntry().value());

            long assignmentsTimestamp = assignments.timestamp();

            return waitForMetadataCompleteness(assignmentsTimestamp).thenCompose(unused -> inBusyLockAsync(busyLock, () -> {
                Catalog catalog = catalogMgr.activeCatalog(assignmentsTimestamp);

                CatalogZoneDescriptor zoneDescriptor = catalog.zone(replicaGrpId.zoneId());

                long causalityToken = zoneDescriptor.updateToken();

                return distributionZoneMgr.dataNodes(causalityToken, catalog.version(), replicaGrpId.zoneId())
                        .thenCompose(dataNodes -> handleReduceChanged(
                                metaStorageMgr,
                                dataNodes,
                                zoneDescriptor.partitions(),
                                zoneDescriptor.replicas(),
                                replicaGrpId,
                                evt,
                                assignmentsTimestamp
                        ));
            }));
        });
    }

    /**
     * Handles the {@link org.apache.ignite.internal.distributionzones.rebalance.ZoneRebalanceUtil#STABLE_ASSIGNMENTS_PREFIX} update event.
     *
     * @param evt Event.
     */
    private CompletableFuture<Void> handleChangeStableAssignmentEvent(WatchEvent evt) {
        if (evt.entryEvents().stream().allMatch(e -> e.oldEntry().value() == null)) {
            // It's the initial write to zone stable assignments on zone create event.
            return nullCompletedFuture();
        }

        if (!evt.single()) {
            // If there is not a single entry, then all entries must be tombstones (this happens after zone drop).
            assert evt.entryEvents().stream().allMatch(entryEvent -> entryEvent.newEntry().tombstone()) : evt;

            return nullCompletedFuture();
        }

        // here we can receive only update from the rebalance logic
        // these updates always processing only 1 partition, so, only 1 stable partition key.
        assert evt.single() : evt;

        if (evt.entryEvent().oldEntry() == null) {
            // This means it's an event on zone creation.
            return nullCompletedFuture();
        }

        Entry stableAssignmentsWatchEvent = evt.entryEvent().newEntry();

        long revision = evt.revision();

        assert stableAssignmentsWatchEvent.revision() == revision : stableAssignmentsWatchEvent;

        if (stableAssignmentsWatchEvent.value() == null) {
            return nullCompletedFuture();
        }

        return handleChangeStableAssignmentEvent(stableAssignmentsWatchEvent, evt.revision(), false);
    }

    private CompletableFuture<Void> handleChangeStableAssignmentEvent(
            Entry stableAssignmentsWatchEvent,
            long revision,
            boolean isRecovery
    ) {
        ZonePartitionId zonePartitionId = extractZonePartitionId(stableAssignmentsWatchEvent.key(), STABLE_ASSIGNMENTS_PREFIX_BYTES);

        Set<Assignment> stableAssignments = stableAssignmentsWatchEvent.value() == null
                ? emptySet()
                : Assignments.fromBytes(stableAssignmentsWatchEvent.value()).nodes();

        return supplyAsync(() -> {
            Entry pendingAssignmentsEntry = metaStorageMgr.getLocally(pendingPartAssignmentsKey(zonePartitionId), revision);

            byte[] pendingAssignmentsFromMetaStorage = pendingAssignmentsEntry.value();

            Assignments pendingAssignments = pendingAssignmentsFromMetaStorage == null
                    ? Assignments.EMPTY
                    : Assignments.fromBytes(pendingAssignmentsFromMetaStorage);

            return stopAndDestroyPartitionAndUpdateClients(
                    zonePartitionId,
                    stableAssignments,
                    pendingAssignments,
                    isRecovery,
                    revision
            );
        }, ioExecutor).thenCompose(identity());
    }

    private CompletableFuture<Void> updatePartitionClients(
            ZonePartitionId zonePartitionId,
            Set<Assignment> stableAssignments
    ) {
        return isLocalNodeIsPrimary(zonePartitionId).thenCompose(isLeaseholder -> inBusyLock(busyLock, () -> {
            boolean isLocalInStable = isLocalNodeInAssignments(stableAssignments);

            if (!isLocalInStable && !isLeaseholder) {
                return nullCompletedFuture();
            }

            assert replicaMgr.isReplicaStarted(zonePartitionId)
                    : "The local node is outside of the replication group [groupId=" + zonePartitionId
                    + ", stable=" + stableAssignments
                    + ", isLeaseholder=" + isLeaseholder + "].";

            // Update raft client peers and learners according to the actual assignments.
            return replicaMgr.replica(zonePartitionId)
                    .thenAccept(replica -> replica.updatePeersAndLearners(fromAssignments(stableAssignments)));
        }));
    }

    private CompletableFuture<Void> stopAndDestroyPartitionAndUpdateClients(
            ZonePartitionId zonePartitionId,
            Set<Assignment> stableAssignments,
            Assignments pendingAssignments,
            boolean isRecovery,
            long revision
    ) {
        CompletableFuture<Void> clientUpdateFuture = isRecovery
                // Updating clients is not needed on recovery.
                ? nullCompletedFuture()
                : updatePartitionClients(zonePartitionId, stableAssignments);

        boolean shouldStopLocalServices = (pendingAssignments.force()
                ? pendingAssignments.nodes().stream()
                : Stream.concat(stableAssignments.stream(), pendingAssignments.nodes().stream())
        )
                .noneMatch(assignment -> assignment.consistentId().equals(localNode().name()));

        if (shouldStopLocalServices) {
            return clientUpdateFuture.thenCompose(v -> weakStopAndDestroyPartition(zonePartitionId, revision));
        } else {
            return clientUpdateFuture;
        }
    }

    private CompletableFuture<Void> handleChangePendingAssignmentEvent(Entry pendingAssignmentsEntry, long revision) {
        if (pendingAssignmentsEntry.value() == null || pendingAssignmentsEntry.empty()) {
            return nullCompletedFuture();
        }

        ZonePartitionId zonePartitionId = extractZonePartitionId(pendingAssignmentsEntry.key(), PENDING_ASSIGNMENTS_PREFIX_BYTES);

        // Stable assignments from the meta store, which revision is bounded by the current pending event.
        Assignments stableAssignments = stableAssignments(zonePartitionId, revision);

        Assignments pendingAssignments = Assignments.fromBytes(pendingAssignmentsEntry.value());

        if (!busyLock.enterBusy()) {
            return failedFuture(new NodeStoppingException());
        }

        try {
            if (LOG.isInfoEnabled()) {
                var stringKey = new String(pendingAssignmentsEntry.key(), UTF_8);

                LOG.info(
                        "Received update on pending assignments. Check if new replication node should be started [key={}, "
                                + "partition={}, zoneId={}, localMemberAddress={}, pendingAssignments={}, revision={}]",
                        stringKey,
                        zonePartitionId.partitionId(),
                        zonePartitionId.zoneId(),
                        localNode().address(),
                        pendingAssignments,
                        revision
                );
            }

            return handleChangePendingAssignmentEvent(
                    zonePartitionId,
                    stableAssignments,
                    pendingAssignments,
                    revision
            ).thenCompose(v -> {
                boolean isLocalNodeInStableOrPending = isNodeInReducedStableOrPendingAssignments(
                        zonePartitionId,
                        stableAssignments,
                        pendingAssignments,
                        revision
                );

                if (!isLocalNodeInStableOrPending) {
                    return nullCompletedFuture();
                }

                return changePeersOnRebalance(
                        replicaMgr,
                        zonePartitionId,
                        pendingAssignments.nodes(),
                        revision);
            });
        } finally {
            busyLock.leaveBusy();
        }
    }

    private CompletableFuture<Void> handleChangePendingAssignmentEvent(
            ZonePartitionId replicaGrpId,
            @Nullable Assignments stableAssignments,
            Assignments pendingAssignments,
            long revision
    ) {
        boolean pendingAssignmentsAreForced = pendingAssignments.force();
        Set<Assignment> pendingAssignmentsNodes = pendingAssignments.nodes();

        // Start a new Raft node and Replica if this node has appeared in the new assignments.
        Assignment localMemberAssignment = localMemberAssignment(pendingAssignments);

        boolean shouldStartLocalGroupNode = localMemberAssignment != null
                && (stableAssignments == null || !stableAssignments.nodes().contains(localMemberAssignment));

        // This is a set of assignments for nodes that are not the part of stable assignments, i.e. unstable part of the distribution.
        // For regular pending assignments we use (old) stable set, so that none of new nodes would be able to propose itself as a leader.
        // For forced assignments, we should do the same thing, but only for the subset of stable set that is alive right now. Dead nodes
        // are excluded. It is calculated precisely as an intersection between forced assignments and (old) stable assignments.
        Assignments computedStableAssignments;

        // TODO: https://issues.apache.org/jira/browse/IGNITE-22600 remove the second condition
        //  when we will have a proper handling of empty stable assignments
        if (stableAssignments == null || stableAssignments.nodes().isEmpty()) {
            // This condition can only pass if all stable nodes are dead, and we start new raft group from scratch.
            // In this case new initial configuration must match new forced assignments.
            computedStableAssignments = Assignments.forced(pendingAssignmentsNodes, pendingAssignments.timestamp());
        } else if (pendingAssignmentsAreForced) {
            // In case of forced assignments we need to remove nodes that are present in the stable set but are missing from the
            // pending set. Such operation removes dead stable nodes from the resulting stable set, which guarantees that we will
            // have a live majority.
            computedStableAssignments = pendingAssignments;
        } else {
            computedStableAssignments = stableAssignments;
        }

        CompletableFuture<?> localServicesStartFuture;

        if (shouldStartLocalGroupNode) {
            // We can safely access the Catalog at the timestamp because:
            // 1. It is guaranteed that Catalog update bringing the Catalog version has been applied (as we are now handling
            // a Metastorage event that was caused by that same Catalog version we need, so the Catalog version update is already
            // handled), so no Schema sync is needed.
            // 2. It is guaranteed that Catalog compactor cannot remove Catalog version corresponding to pending assignments timestamp.
            CatalogZoneDescriptor zoneDescriptor = zoneDescriptorAt(replicaGrpId.zoneId(), pendingAssignments.timestamp());

            localServicesStartFuture = createZonePartitionReplicationNode(
                    replicaGrpId,
                    localMemberAssignment,
                    computedStableAssignments,
                    revision,
                    zoneDescriptor.partitions()
            );
        } else if (pendingAssignmentsAreForced && localMemberAssignment != null) {
            localServicesStartFuture = runAsync(() -> {
                inBusyLock(busyLock, () -> replicaMgr.resetPeers(replicaGrpId, fromAssignments(computedStableAssignments.nodes())));
            }, ioExecutor);
        } else {
            localServicesStartFuture = nullCompletedFuture();
        }

        return localServicesStartFuture
                .thenComposeAsync(v -> inBusyLock(busyLock, () -> isLocalNodeIsPrimary(replicaGrpId)), ioExecutor)
                .thenAcceptAsync(isLeaseholder -> inBusyLock(busyLock, () -> {
                    boolean isLocalNodeInStableOrPending = isNodeInReducedStableOrPendingAssignments(
                            replicaGrpId,
                            stableAssignments,
                            pendingAssignments,
                            revision
                    );

                    if (!isLocalNodeInStableOrPending && !isLeaseholder) {
                        return;
                    }

                    assert isLocalNodeInStableOrPending || isLeaseholder
                            : "The local node is outside of the replication group [inStableOrPending=" + isLocalNodeInStableOrPending
                            + ", isLeaseholder=" + isLeaseholder + "].";

                    // For forced assignments, we exclude dead stable nodes, and all alive stable nodes are already in pending assignments.
                    // Union is not required in such a case.
                    Set<Assignment> newAssignments = pendingAssignmentsAreForced || stableAssignments == null
                            ? pendingAssignmentsNodes
                            : union(pendingAssignmentsNodes, stableAssignments.nodes());

                    replicaMgr.replica(replicaGrpId)
                            .thenAccept(replica -> replica.updatePeersAndLearners(fromAssignments(newAssignments)));
                }), ioExecutor);
    }

    private CatalogZoneDescriptor zoneDescriptorAt(int zoneId, long timestamp) {
        Catalog catalog = catalogMgr.activeCatalog(timestamp);
        assert catalog != null : "Catalog is not available at " + nullableHybridTimestamp(timestamp);

        CatalogZoneDescriptor zoneDescriptor = catalog.zone(zoneId);
        assert zoneDescriptor != null : "Zone descriptor is not available at " + nullableHybridTimestamp(timestamp) + " for zone " + zoneId;

        return zoneDescriptor;
    }

    private CompletableFuture<Void> changePeersOnRebalance(
            ReplicaManager replicaMgr,
            ZonePartitionId replicaGrpId,
            Set<Assignment> pendingAssignments,
            long revision
    ) {
        return replicaMgr.replica(replicaGrpId)
                .thenApply(Replica::raftClient)
                .thenCompose(raftClient -> raftClient.refreshAndGetLeaderWithTerm()
                        .exceptionally(throwable -> {
                            throwable = unwrapCause(throwable);

                            if (throwable instanceof TimeoutException) {
                                LOG.info("Node couldn't get the leader within timeout so the changing peers is skipped [grp={}].",
                                        replicaGrpId);

                                return LeaderWithTerm.NO_LEADER;
                            }

                            throw new IgniteInternalException(
                                    INTERNAL_ERR,
                                    "Failed to get a leader for the RAFT replication group [get=" + replicaGrpId + "].",
                                    throwable
                            );
                        })
                        .thenCompose(leaderWithTerm -> {
                            if (leaderWithTerm.isEmpty() || !isLocalPeer(leaderWithTerm.leader())) {
                                return nullCompletedFuture();
                            }

                            // run update of raft configuration if this node is a leader
                            LOG.info("Current node={} is the leader of partition raft group={}. "
                                            + "Initiate rebalance process for partition={}, zoneId={}",
                                    leaderWithTerm.leader(), replicaGrpId, replicaGrpId.partitionId(), replicaGrpId.zoneId());

                            return metaStorageMgr.get(pendingPartAssignmentsKey(replicaGrpId))
                                    .thenCompose(latestPendingAssignmentsEntry -> {
                                        // Do not change peers of the raft group if this is a stale event.
                                        // Note that we start raft node before for the sake of the consistency in a
                                        // starting and stopping raft nodes.
                                        if (revision < latestPendingAssignmentsEntry.revision()) {
                                            return nullCompletedFuture();
                                        }

                                        PeersAndLearners newConfiguration = fromAssignments(pendingAssignments);

                                        return raftClient.changePeersAndLearnersAsync(newConfiguration, leaderWithTerm.term())
                                                .exceptionally(e -> null);
                                    });
                        }));
    }

    private boolean isLocalPeer(Peer peer) {
        return peer.consistentId().equals(localNode().name());
    }

    private boolean isLocalNodeInAssignments(Collection<Assignment> assignments) {
        return assignments.stream().anyMatch(isLocalNodeAssignment);
    }

    private CompletableFuture<Void> waitForMetadataCompleteness(long ts) {
        return schemaSyncService.waitForMetadataCompleteness(HybridTimestamp.hybridTimestamp(ts));
    }

    /**
     * Checks that the local node is primary or not.
     * <br>
     * Internally we use there {@link PlacementDriver#getPrimaryReplica} with a penultimate safe time value, because metastore is waiting
     * for pending or stable assignments events handling over and only then metastore will increment the safe time. On the other hand
     * placement driver internally is waiting the metastore for given safe time plus {@link ClockService#maxClockSkewMillis}. So, if given
     * time is just {@link ClockService#now}, then there is a dead lock: metastore is waiting until assignments handling is over, but
     * internally placement driver is waiting for a non-applied safe time.
     * <br>
     * To solve this issue we pass to {@link PlacementDriver#getPrimaryReplica} current time minus the skew, so placement driver could
     * successfully get primary replica for the time stamp before the handling has began. Also there a corner case for tests that are using
     * {@code WatchListenerInhibitor#metastorageEventsInhibitor} and it leads to current time equals {@link HybridTimestamp#MIN_VALUE} and
     * the skew's subtraction will lead to {@link IllegalArgumentException} from {@link HybridTimestamp}. Then, if we got the minimal
     * possible timestamp, then we also couldn't have any primary replica, then return {@code false}.
     *
     * @param replicationGroupId Replication group ID for that we check is the local node a primary.
     * @return {@code true} is the local node is primary and {@code false} otherwise.
     */
    private CompletableFuture<Boolean> isLocalNodeIsPrimary(ReplicationGroupId replicationGroupId) {
        HybridTimestamp currentSafeTime = metaStorageMgr.clusterTime().currentSafeTime();

        if (HybridTimestamp.MIN_VALUE.equals(currentSafeTime)) {
            return falseCompletedFuture();
        }

        long skewMs = clockService.maxClockSkewMillis();

        try {
            HybridTimestamp previousMetastoreSafeTime = currentSafeTime.subtractPhysicalTime(skewMs);

            return placementDriver.getPrimaryReplica(replicationGroupId, previousMetastoreSafeTime)
                    .thenApply(replicaMeta -> replicaMeta != null
                            && replicaMeta.getLeaseholderId() != null
                            && replicaMeta.getLeaseholderId().equals(localNode().id()));
        } catch (IllegalArgumentException e) {
            long currentSafeTimeMs = currentSafeTime.longValue();

            throw new AssertionError("Got a negative time [currentSafeTime=" + currentSafeTime
                    + ", currentSafeTimeMs=" + currentSafeTimeMs
                    + ", skewMs=" + skewMs
                    + ", internal=" + (currentSafeTimeMs + ((-skewMs) << LOGICAL_TIME_BITS_SIZE)) + "]", e);
        }
    }

    private boolean isNodeInReducedStableOrPendingAssignments(
            ZonePartitionId replicaGrpId,
            @Nullable Assignments stableAssignments,
            Assignments pendingAssignments,
            long revision
    ) {
        Entry reduceEntry = metaStorageMgr.getLocally(ZoneRebalanceUtil.switchReduceKey(replicaGrpId), revision);

        Assignments reduceAssignments = reduceEntry != null
                ? Assignments.fromBytes(reduceEntry.value())
                : null;

        Set<Assignment> reducedStableAssignments = reduceAssignments != null
                ? subtract(stableAssignments.nodes(), reduceAssignments.nodes())
                : stableAssignments.nodes();

        if (!isLocalNodeInAssignments(union(reducedStableAssignments, pendingAssignments.nodes()))) {
            return false;
        }

        assert replicaMgr.isReplicaStarted(replicaGrpId) : "The local node is outside of the replication group ["
                + ", stable=" + stableAssignments
                + ", pending=" + pendingAssignments
                + ", reduce=" + reduceAssignments
                + ", localName=" + localNode().name() + "].";

        return true;
    }

    @Nullable
    private Assignment localMemberAssignment(Assignments assignments) {
        Assignment localMemberAssignment = Assignment.forPeer(localNode().name());

        return assignments.nodes().contains(localMemberAssignment) ? localMemberAssignment : null;
    }

    @Override
    public CompletableFuture<Void> stopAsync(ComponentContext componentContext) {
        if (!enabledColocationFeature) {
            return nullCompletedFuture();
        }

        try {
            IgniteUtils.closeAllManually(zoneResourcesManager);
        } catch (Exception e) {
            return failedFuture(e);
        }

        return nullCompletedFuture();
    }

    private @Nullable Assignments stableAssignments(ZonePartitionId zonePartitionId, long revision) {
        Entry entry = metaStorageMgr.getLocally(stablePartAssignmentsKey(zonePartitionId), revision);

        return Assignments.fromBytes(entry.value());
    }

    private CompletableFuture<Void> weakStopAndDestroyPartition(ZonePartitionId zonePartitionId, long revision) {
        return replicaMgr.weakStopReplica(
                zonePartitionId,
                WeakReplicaStopReason.EXCLUDED_FROM_ASSIGNMENTS,
                () -> stopPartition(zonePartitionId).thenCompose(replicaWasStopped -> {
                    if (!replicaWasStopped) {
                        return nullCompletedFuture();
                    }

                    return fireEvent(
                            LocalPartitionReplicaEvent.AFTER_REPLICA_DESTROYED,
                            new LocalPartitionReplicaEventParameters(zonePartitionId, revision)
                    );
                })
        );
    }

    /**
     * Stops all resources associated with a given partition, like replicas and partition trackers.
     *
     * @param zonePartitionId Partition ID.
     * @return Future that will be completed after all resources have been closed and the future's result answers was replica was stopped
     *      correctly or not.
     */
    private CompletableFuture<Boolean> stopPartition(ZonePartitionId zonePartitionId) {
        return executeUnderZoneWriteLock(zonePartitionId.zoneId(), () -> {
            try {
                return replicaMgr.stopReplica(zonePartitionId)
                        .thenApply((replicaWasStopped) -> {
                            if (replicaWasStopped) {
                                listenersByZonePartitionId.remove(zonePartitionId);
                                replicationGroupIds.remove(zonePartitionId);
                            }

                            return replicaWasStopped;
                        });
            } catch (NodeStoppingException e) {
                // No-op.
                return falseCompletedFuture();
            }
        });
    }

    /**
     * Stops resources that are related to provided zone partitions.
     *
     * @param partitionIds Partitions to stop.
     */
    private void cleanUpPartitionsResources(Set<ZonePartitionId> partitionIds) {
        CompletableFuture<?>[] stopPartitionsFuture = partitionIds.stream()
                .map(this::stopPartition)
                .toArray(CompletableFuture[]::new);

        try {
            allOf(stopPartitionsFuture).get(30, TimeUnit.SECONDS);
        } catch (InterruptedException | ExecutionException | TimeoutException e) {
            LOG.error("Unable to clean up zones resources", e);
        }
    }

    /**
     * Lock the zones replica list for any changes. {@link #hasLocalPartition(ZonePartitionId)} must be executed under this lock always.
     *
     * @param zoneId Zone id.
     * @return Stamp, which must be used for further unlock.
     */
    public long lockZoneForRead(int zoneId) {
        return zonePartitionsLocks.computeIfAbsent(zoneId, id -> new StampedLock()).readLock();
    }

    /**
     * Unlock zones replica list.
     *
     * @param zoneId Zone id.
     * @param stamp Stamp, produced by the according {@link #hasLocalPartition(ZonePartitionId) call.}
     */
    public void unlockZoneForRead(int zoneId, long stamp) {
        zonePartitionsLocks.get(zoneId).unlockRead(stamp);
    }

    /**
     * Load a new table partition listener to the zone replica.
     *
     * @param zonePartitionId Zone partition id.
     * @param tablePartitionId Table partition id.
     * @param tablePartitionReplicaListenerFactory Factory for creating table-specific partition replicas.
     * @param tablePartitionRaftListener Raft group listener for the table-specific partition.
     */
    public void loadTableListenerToZoneReplica(
            ZonePartitionId zonePartitionId,
            TablePartitionId tablePartitionId,
            Function<RaftCommandRunner, ReplicaListener> tablePartitionReplicaListenerFactory,
            RaftGroupListener tablePartitionRaftListener
    ) {
        Listeners listeners = listenersByZonePartitionId.get(zonePartitionId);

        listeners.replicaListenerFuture.thenAccept(zoneReplicaListener -> zoneReplicaListener.addTableReplicaListener(
                tablePartitionId,
                tablePartitionReplicaListenerFactory
        ));

        listeners.raftListener.addTablePartitionRaftListener(tablePartitionId, tablePartitionRaftListener);
    }

    private <T> CompletableFuture<T> executeUnderZoneWriteLock(int zoneId, Supplier<CompletableFuture<T>> action) {
        StampedLock lock = zonePartitionsLocks.computeIfAbsent(zoneId, id -> new StampedLock());

        long stamp = lock.writeLock();

        try {
            return action.get()
                    .whenComplete((v, e) -> lock.unlockWrite(stamp));
        } catch (Throwable e) {
            lock.unlockWrite(stamp);

            return failedFuture(e);
        }
    }
}<|MERGE_RESOLUTION|>--- conflicted
+++ resolved
@@ -527,11 +527,16 @@
         );
 
         Supplier<CompletableFuture<Boolean>> startReplicaSupplier = () -> {
-<<<<<<< HEAD
             var eventParams = new LocalPartitionReplicaEventParameters(zonePartitionId, revision);
 
             return fireEvent(LocalPartitionReplicaEvent.BEFORE_REPLICA_STARTED, eventParams)
                     .thenCompose(v -> {
+                        TxStatePartitionStorage txStatePartitionStorage = zoneResourcesManager.getOrCreatePartitionTxStateStorage(
+                                zonePartitionId.zoneId(),
+                                partitionCount,
+                                zonePartitionId.partitionId()
+                        );
+
                         try {
                             return replicaMgr.startReplica(
                                     zonePartitionId,
@@ -548,6 +553,9 @@
                                     stablePeersAndLearners,
                                     raftGroupListener,
                                     raftGroupEventsListener,
+                                    // TODO: IGNITE-24371 - pass real isVolatile flag
+                                    false,
+                                    txStatePartitionStorage,
                                     busyLock
                             );
                         } catch (NodeStoppingException e) {
@@ -565,38 +573,6 @@
                         }
                     })
                     .thenApply(unused -> false);
-=======
-            TxStatePartitionStorage txStatePartitionStorage = zoneResourcesManager.getOrCreatePartitionTxStateStorage(
-                    zonePartitionId.zoneId(),
-                    partitionCount,
-                    zonePartitionId.partitionId()
-            );
-
-            try {
-                return replicaMgr.startReplica(
-                                zonePartitionId,
-                                raftClient -> new ZonePartitionReplicaListener(
-                                        new ExecutorInclinedRaftCommandRunner(raftClient, partitionOperationsExecutor)),
-                                new FailFastSnapshotStorageFactory(),
-                                stablePeersAndLearners,
-                                raftGroupListener,
-                                raftGroupEventsListener,
-                                // TODO: IGNITE-24371 - pass real isVolatile flag
-                                false,
-                                txStatePartitionStorage,
-                                busyLock
-                        ).thenCompose(replica -> executeUnderZoneWriteLock(zonePartitionId.zoneId(), () -> {
-                            replicationGroupIds.add(zonePartitionId);
-
-                            var eventParams = new LocalPartitionReplicaEventParameters(zonePartitionId, revision);
-
-                            return fireEvent(LocalPartitionReplicaEvent.AFTER_REPLICA_STARTED, eventParams);
-                        }))
-                        .thenApply(unused -> false);
-            } catch (NodeStoppingException e) {
-                return failedFuture(e);
-            }
->>>>>>> dc315d64
         };
 
         return replicaMgr.weakStartReplica(zonePartitionId, startReplicaSupplier, forcedAssignments)
