--- conflicted
+++ resolved
@@ -435,19 +435,14 @@
 
                 Assignment localMemberAssignment = localMemberAssignment(zoneAssignment);
 
-<<<<<<< HEAD
                 var zonePartitionId = new ZonePartitionId(zoneId, partId);
 
-                partitionsStartFutures[partId] = createZonePartitionReplicationNode(zonePartitionId, localMemberAssignment, zoneAssignment);
-=======
                 partitionsStartFutures[partId] = createZonePartitionReplicationNode(
-                        zoneId,
-                        partId,
+                        zonePartitionId,
                         localMemberAssignment,
                         zoneAssignment,
                         revision
                 );
->>>>>>> e73c8f55
             }
 
             return allOf(partitionsStartFutures);
@@ -509,14 +504,7 @@
                         ).thenCompose(replica -> executeUnderZoneWriteLock(zonePartitionId.zoneId(), () -> {
                             replicationGroupIds.add(zonePartitionId);
 
-<<<<<<< HEAD
-                            var eventParams = new LocalPartitionReplicaEventParameters(zonePartitionId);
-=======
-                            var eventParams = new LocalPartitionReplicaEventParameters(
-                                    new ZonePartitionId(replicaGrpId.zoneId(), replicaGrpId.partitionId()),
-                                    revision
-                            );
->>>>>>> e73c8f55
+                            var eventParams = new LocalPartitionReplicaEventParameters(zonePartitionId, revision);
 
                             return fireEvent(LocalPartitionReplicaEvent.AFTER_REPLICA_STARTED, eventParams);
                         }))
@@ -1217,11 +1205,7 @@
         return replicaMgr.weakStopReplica(
                 zonePartitionId,
                 WeakReplicaStopReason.EXCLUDED_FROM_ASSIGNMENTS,
-<<<<<<< HEAD
-                () -> stopPartition(zonePartitionId)
-=======
-                () -> stopPartition(zonePartitionId, revision).thenAccept(v -> {})
->>>>>>> e73c8f55
+                () -> stopPartition(zonePartitionId, revision)
         );
     }
 
@@ -1231,11 +1215,7 @@
      * @param zonePartitionId Partition ID.
      * @return Future that will be completed after all resources have been closed.
      */
-<<<<<<< HEAD
-    private CompletableFuture<Void> stopPartition(ZonePartitionId zonePartitionId) {
-=======
-    private CompletableFuture<?> stopPartition(ZonePartitionId zonePartitionId, long revision) {
->>>>>>> e73c8f55
+    private CompletableFuture<Void> stopPartition(ZonePartitionId zonePartitionId, long revision) {
         return executeUnderZoneWriteLock(zonePartitionId.zoneId(), () -> {
             try {
                 return replicaMgr.stopReplica(zonePartitionId)
