/*
 * Licensed to the Apache Software Foundation (ASF) under one or more
 * contributor license agreements. See the NOTICE file distributed with
 * this work for additional information regarding copyright ownership.
 * The ASF licenses this file to You under the Apache License, Version 2.0
 * (the "License"); you may not use this file except in compliance with
 * the License. You may obtain a copy of the License at
 *
 *      http://www.apache.org/licenses/LICENSE-2.0
 *
 * Unless required by applicable law or agreed to in writing, software
 * distributed under the License is distributed on an "AS IS" BASIS,
 * WITHOUT WARRANTIES OR CONDITIONS OF ANY KIND, either express or implied.
 * See the License for the specific language governing permissions and
 * limitations under the License.
 */

package org.apache.ignite.internal.partition.replicator;

import static java.nio.charset.StandardCharsets.UTF_8;
import static java.util.Collections.emptySet;
import static java.util.Objects.requireNonNull;
import static java.util.concurrent.CompletableFuture.allOf;
import static java.util.concurrent.CompletableFuture.completedFuture;
import static java.util.concurrent.CompletableFuture.failedFuture;
import static java.util.concurrent.CompletableFuture.runAsync;
import static java.util.concurrent.CompletableFuture.supplyAsync;
import static java.util.function.Function.identity;
import static java.util.stream.Collectors.toList;
import static java.util.stream.Collectors.toSet;
import static org.apache.ignite.internal.catalog.events.CatalogEvent.ZONE_CREATE;
import static org.apache.ignite.internal.distributionzones.rebalance.RebalanceUtil.subtract;
import static org.apache.ignite.internal.distributionzones.rebalance.RebalanceUtil.union;
import static org.apache.ignite.internal.distributionzones.rebalance.ZoneRebalanceRaftGroupEventsListener.handleReduceChanged;
import static org.apache.ignite.internal.distributionzones.rebalance.ZoneRebalanceUtil.ASSIGNMENTS_SWITCH_REDUCE_PREFIX_BYTES;
import static org.apache.ignite.internal.distributionzones.rebalance.ZoneRebalanceUtil.PENDING_ASSIGNMENTS_PREFIX_BYTES;
import static org.apache.ignite.internal.distributionzones.rebalance.ZoneRebalanceUtil.STABLE_ASSIGNMENTS_PREFIX_BYTES;
import static org.apache.ignite.internal.distributionzones.rebalance.ZoneRebalanceUtil.extractZonePartitionId;
import static org.apache.ignite.internal.distributionzones.rebalance.ZoneRebalanceUtil.pendingPartAssignmentsKey;
import static org.apache.ignite.internal.distributionzones.rebalance.ZoneRebalanceUtil.stablePartAssignmentsKey;
import static org.apache.ignite.internal.distributionzones.rebalance.ZoneRebalanceUtil.zoneAssignmentsGetLocally;
import static org.apache.ignite.internal.distributionzones.rebalance.ZoneRebalanceUtil.zonePartitionAssignmentsGetLocally;
import static org.apache.ignite.internal.hlc.HybridTimestamp.LOGICAL_TIME_BITS_SIZE;
import static org.apache.ignite.internal.hlc.HybridTimestamp.nullableHybridTimestamp;
import static org.apache.ignite.internal.lang.IgniteSystemProperties.COLOCATION_FEATURE_FLAG;
import static org.apache.ignite.internal.lang.IgniteSystemProperties.getBoolean;
import static org.apache.ignite.internal.metastorage.dsl.Conditions.notExists;
import static org.apache.ignite.internal.metastorage.dsl.Operations.put;
import static org.apache.ignite.internal.partitiondistribution.Assignments.assignmentListToString;
import static org.apache.ignite.internal.partitiondistribution.PartitionDistributionUtils.calculateAssignmentForPartition;
import static org.apache.ignite.internal.partitiondistribution.PartitionDistributionUtils.calculateAssignments;
import static org.apache.ignite.internal.raft.PeersAndLearners.fromAssignments;
import static org.apache.ignite.internal.util.ByteUtils.toByteArray;
import static org.apache.ignite.internal.util.CompletableFutures.falseCompletedFuture;
import static org.apache.ignite.internal.util.CompletableFutures.nullCompletedFuture;
import static org.apache.ignite.internal.util.ExceptionUtils.unwrapCause;
import static org.apache.ignite.internal.util.IgniteUtils.inBusyLock;
import static org.apache.ignite.internal.util.IgniteUtils.inBusyLockAsync;
import static org.apache.ignite.lang.ErrorGroups.Common.INTERNAL_ERR;

import it.unimi.dsi.fastutil.ints.IntOpenHashSet;
import java.util.ArrayList;
import java.util.Collection;
import java.util.Collections;
import java.util.List;
import java.util.Map;
import java.util.Set;
import java.util.concurrent.CompletableFuture;
import java.util.concurrent.ConcurrentHashMap;
import java.util.concurrent.ConcurrentMap;
import java.util.concurrent.ExecutionException;
import java.util.concurrent.Executor;
import java.util.concurrent.ExecutorService;
import java.util.concurrent.ScheduledExecutorService;
import java.util.concurrent.TimeUnit;
import java.util.concurrent.TimeoutException;
import java.util.concurrent.locks.StampedLock;
import java.util.function.BiFunction;
import java.util.function.Function;
import java.util.function.Predicate;
import java.util.function.Supplier;
import java.util.stream.IntStream;
import java.util.stream.Stream;
import org.apache.ignite.internal.catalog.Catalog;
import org.apache.ignite.internal.catalog.CatalogService;
import org.apache.ignite.internal.catalog.descriptors.CatalogZoneDescriptor;
import org.apache.ignite.internal.catalog.events.CreateZoneEventParameters;
import org.apache.ignite.internal.configuration.SystemDistributedConfiguration;
import org.apache.ignite.internal.configuration.utils.SystemDistributedConfigurationPropertyHolder;
import org.apache.ignite.internal.distributionzones.DistributionZoneManager;
import org.apache.ignite.internal.distributionzones.DistributionZonesUtil;
import org.apache.ignite.internal.distributionzones.rebalance.PartitionMover;
import org.apache.ignite.internal.distributionzones.rebalance.ZoneRebalanceRaftGroupEventsListener;
import org.apache.ignite.internal.distributionzones.rebalance.ZoneRebalanceUtil;
import org.apache.ignite.internal.event.AbstractEventProducer;
import org.apache.ignite.internal.hlc.ClockService;
import org.apache.ignite.internal.hlc.HybridTimestamp;
import org.apache.ignite.internal.lang.ByteArray;
import org.apache.ignite.internal.lang.IgniteInternalException;
import org.apache.ignite.internal.lang.IgniteStringFormatter;
import org.apache.ignite.internal.lang.NodeStoppingException;
import org.apache.ignite.internal.logger.IgniteLogger;
import org.apache.ignite.internal.logger.Loggers;
import org.apache.ignite.internal.lowwatermark.LowWatermark;
import org.apache.ignite.internal.manager.ComponentContext;
import org.apache.ignite.internal.manager.IgniteComponent;
import org.apache.ignite.internal.metastorage.Entry;
import org.apache.ignite.internal.metastorage.MetaStorageManager;
import org.apache.ignite.internal.metastorage.Revisions;
import org.apache.ignite.internal.metastorage.WatchEvent;
import org.apache.ignite.internal.metastorage.WatchListener;
import org.apache.ignite.internal.metastorage.dsl.Condition;
import org.apache.ignite.internal.metastorage.dsl.Operation;
import org.apache.ignite.internal.network.TopologyService;
import org.apache.ignite.internal.partition.replicator.raft.RaftTableProcessor;
import org.apache.ignite.internal.partition.replicator.raft.ZonePartitionRaftListener;
import org.apache.ignite.internal.partition.replicator.raft.snapshot.PartitionMvStorageAccess;
import org.apache.ignite.internal.partition.replicator.raft.snapshot.PartitionSnapshotStorageFactory;
import org.apache.ignite.internal.partition.replicator.raft.snapshot.PartitionTxStateAccessImpl;
import org.apache.ignite.internal.partition.replicator.raft.snapshot.ZonePartitionKey;
import org.apache.ignite.internal.partition.replicator.raft.snapshot.outgoing.OutgoingSnapshotsManager;
import org.apache.ignite.internal.partition.replicator.schema.CatalogValidationSchemasSource;
import org.apache.ignite.internal.partition.replicator.schema.ExecutorInclinedSchemaSyncService;
import org.apache.ignite.internal.partitiondistribution.Assignment;
import org.apache.ignite.internal.partitiondistribution.Assignments;
import org.apache.ignite.internal.placementdriver.PlacementDriver;
import org.apache.ignite.internal.raft.ExecutorInclinedRaftCommandRunner;
import org.apache.ignite.internal.raft.Peer;
import org.apache.ignite.internal.raft.PeersAndLearners;
import org.apache.ignite.internal.raft.service.LeaderWithTerm;
import org.apache.ignite.internal.raft.service.RaftCommandRunner;
import org.apache.ignite.internal.replicator.Replica;
import org.apache.ignite.internal.replicator.ReplicaManager;
import org.apache.ignite.internal.replicator.ReplicaManager.WeakReplicaStopReason;
import org.apache.ignite.internal.replicator.ReplicationGroupId;
import org.apache.ignite.internal.replicator.TablePartitionId;
import org.apache.ignite.internal.replicator.ZonePartitionId;
import org.apache.ignite.internal.replicator.listener.ReplicaListener;
import org.apache.ignite.internal.schema.SchemaManager;
import org.apache.ignite.internal.schema.SchemaSyncService;
import org.apache.ignite.internal.tx.TxManager;
import org.apache.ignite.internal.tx.storage.state.TxStatePartitionStorage;
import org.apache.ignite.internal.tx.storage.state.rocksdb.TxStateRocksDbSharedStorage;
import org.apache.ignite.internal.util.Cursor;
import org.apache.ignite.internal.util.IgniteSpinBusyLock;
import org.apache.ignite.internal.util.IgniteUtils;
import org.apache.ignite.internal.util.PendingComparableValuesTracker;
import org.apache.ignite.internal.util.SafeTimeValuesTracker;
import org.apache.ignite.network.ClusterNode;
import org.jetbrains.annotations.Nullable;
import org.jetbrains.annotations.TestOnly;
import org.jetbrains.annotations.VisibleForTesting;

/**
 * Class that manages per-zone replicas.
 *
 * <p>Its responsibilities include:
 *
 * <ul>
 *     <li>Starting the appropriate replication nodes on the zone creation.</li>
 *     <li>Stopping the same nodes on the zone removing.</li>
 *     <li>Supporting the rebalance mechanism and starting the new replication nodes when the rebalance triggers occurred.</li>
 * </ul>
 */
public class PartitionReplicaLifecycleManager extends
        AbstractEventProducer<LocalPartitionReplicaEvent, LocalPartitionReplicaEventParameters> implements IgniteComponent {
    /* Feature flag for zone based collocation track */
    // TODO IGNITE-22115 remove it
    private final boolean enabledColocationFeature = getBoolean(COLOCATION_FEATURE_FLAG, false);

    private final CatalogService catalogService;

    private final ReplicaManager replicaMgr;

    private final DistributionZoneManager distributionZoneMgr;

    private final MetaStorageManager metaStorageMgr;

    private final TopologyService topologyService;

    private final LowWatermark lowWatermark;

    /** Meta storage listener for pending assignments. */
    private final WatchListener pendingAssignmentsRebalanceListener;

    /** Meta storage listener for stable assignments. */
    private final WatchListener stableAssignmentsRebalanceListener;

    /** Meta storage listener for switch reduce assignments. */
    private final WatchListener assignmentsSwitchRebalanceListener;

    /** The logger. */
    private static final IgniteLogger LOG = Loggers.forClass(PartitionReplicaLifecycleManager.class);

    private final Set<ZonePartitionId> replicationGroupIds = ConcurrentHashMap.newKeySet();

    /** (zoneId -> lock) map to provide concurrent access to the zone replicas list. */
    private final Map<Integer, StampedLock> zonePartitionsLocks = new ConcurrentHashMap<>();

    /** Busy lock to stop synchronously. */
    private final IgniteSpinBusyLock busyLock = new IgniteSpinBusyLock();

    /**
     * Separate executor for IO operations like partition storage initialization or partition raft group meta data persisting.
     */
    private final ExecutorService ioExecutor;

    /** Executor for scheduling rebalance routine. */
    private final ScheduledExecutorService rebalanceScheduler;

    /**
     * Executes partition operations (that might cause I/O and/or be blocked on locks).
     */
    private final Executor partitionOperationsExecutor;

    /** Clock service for primary replica awaitings. */
    private final ClockService clockService;

    /** Placement driver for primary replicas checks. */
    private final PlacementDriver placementDriver;

    /** Schema sync service for waiting for catalog metadata. */
    private final SchemaSyncService executorInclinedSchemaSyncService;

    private final TxManager txManager;

    private final SchemaManager schemaManager;

    private final OutgoingSnapshotsManager outgoingSnapshotsManager;

    /** A predicate that checks that the given assignment is corresponded to the local node. */
    private final Predicate<Assignment> isLocalNodeAssignment = assignment -> assignment.consistentId().equals(localNode().name());

    /** Configuration of rebalance retries delay. */
    private final SystemDistributedConfigurationPropertyHolder<Integer> rebalanceRetryDelayConfiguration;

    // TODO: move this map into ZoneResourcesManager, see https://issues.apache.org/jira/browse/IGNITE-24521
    private final ConcurrentMap<ZonePartitionId, Listeners> listenersByZonePartitionId = new ConcurrentHashMap<>();

    /** Holder class for Replica and Raft listeners. */
    private static class Listeners {
        /**
         * Future that completes when the zone-wide replica listener is created.
         *
         * <p>This is needed, because on recovery tables are started before zone replicas and we need to postpone registering table-wide
         * replica listeners until the zone replica is started.
         *
         * <p>During normal operations this future will be complete and table-wide listener registration will happen immediately.
         */
        final CompletableFuture<ZonePartitionReplicaListener> replicaListenerFuture = new CompletableFuture<>();

        final ZonePartitionRaftListener raftListener;

        final PartitionSnapshotStorageFactory snapshotStorageFactory;

        Listeners(ZonePartitionRaftListener raftListener, PartitionSnapshotStorageFactory snapshotStorageFactory) {
            this.raftListener = raftListener;
            this.snapshotStorageFactory = snapshotStorageFactory;
        }
    }

    private final ZoneResourcesManager zoneResourcesManager;

    /**
     * The constructor.
     *
     * @param catalogService Catalog service.
     * @param replicaMgr Replica manager.
     * @param distributionZoneMgr Distribution zone manager.
     * @param metaStorageMgr Metastorage manager.
     * @param topologyService Topology service.
     * @param rebalanceScheduler Executor for scheduling rebalance routine.
     * @param partitionOperationsExecutor Striped executor on which partition operations (potentially requiring I/O with storages)
     *         will be executed.
     * @param clockService Clock service.
     * @param placementDriver Placement driver.
     * @param schemaSyncService Schema synchronization service.
     * @param systemDistributedConfiguration System distributed configuration.
     * @param sharedTxStateStorage Shared tx state storage.
     * @param txManager Transaction manager.
     * @param schemaManager Schema manager.
     */
    public PartitionReplicaLifecycleManager(
            CatalogService catalogService,
            ReplicaManager replicaMgr,
            DistributionZoneManager distributionZoneMgr,
            MetaStorageManager metaStorageMgr,
            TopologyService topologyService,
            LowWatermark lowWatermark,
            ExecutorService ioExecutor,
            ScheduledExecutorService rebalanceScheduler,
            Executor partitionOperationsExecutor,
            ClockService clockService,
            PlacementDriver placementDriver,
            SchemaSyncService schemaSyncService,
            SystemDistributedConfiguration systemDistributedConfiguration,
            TxStateRocksDbSharedStorage sharedTxStateStorage,
            TxManager txManager,
            SchemaManager schemaManager,
            OutgoingSnapshotsManager outgoingSnapshotsManager
    ) {
        this(
                catalogService,
                replicaMgr,
                distributionZoneMgr,
                metaStorageMgr,
                topologyService,
                lowWatermark,
                ioExecutor,
                rebalanceScheduler,
                partitionOperationsExecutor,
                clockService,
                placementDriver,
                schemaSyncService,
                systemDistributedConfiguration,
                txManager,
                schemaManager,
                new ZoneResourcesManager(sharedTxStateStorage)
        );
    }

    @VisibleForTesting
    PartitionReplicaLifecycleManager(
            CatalogService catalogService,
            ReplicaManager replicaMgr,
            DistributionZoneManager distributionZoneMgr,
            MetaStorageManager metaStorageMgr,
            TopologyService topologyService,
            LowWatermark lowWatermark,
            ExecutorService ioExecutor,
            ScheduledExecutorService rebalanceScheduler,
            Executor partitionOperationsExecutor,
            ClockService clockService,
            PlacementDriver placementDriver,
            SchemaSyncService schemaSyncService,
            SystemDistributedConfiguration systemDistributedConfiguration,
            TxManager txManager,
            SchemaManager schemaManager,
            ZoneResourcesManager zoneResourcesManager
    ) {
        this.catalogService = catalogService;
        this.replicaMgr = replicaMgr;
        this.distributionZoneMgr = distributionZoneMgr;
        this.metaStorageMgr = metaStorageMgr;
        this.topologyService = topologyService;
        this.lowWatermark = lowWatermark;
        this.ioExecutor = ioExecutor;
        this.rebalanceScheduler = rebalanceScheduler;
        this.partitionOperationsExecutor = partitionOperationsExecutor;
        this.clockService = clockService;
        this.executorInclinedSchemaSyncService = new ExecutorInclinedSchemaSyncService(schemaSyncService, partitionOperationsExecutor);
        this.placementDriver = placementDriver;
        this.txManager = txManager;
        this.schemaManager = schemaManager;
<<<<<<< HEAD
        this.outgoingSnapshotsManager = outgoingSnapshotsManager;
=======
        this.zoneResourcesManager = zoneResourcesManager;
>>>>>>> 7eaf7e06

        rebalanceRetryDelayConfiguration = new SystemDistributedConfigurationPropertyHolder<>(
                systemDistributedConfiguration,
                (v, r) -> {},
                DistributionZonesUtil.REBALANCE_RETRY_DELAY_MS,
                DistributionZonesUtil.REBALANCE_RETRY_DELAY_DEFAULT,
                Integer::parseInt
        );

        pendingAssignmentsRebalanceListener = createPendingAssignmentsRebalanceListener();
        stableAssignmentsRebalanceListener = createStableAssignmentsRebalanceListener();
        assignmentsSwitchRebalanceListener = createAssignmentsSwitchRebalanceListener();
    }

    @Override
    public CompletableFuture<Void> startAsync(ComponentContext componentContext) {
        if (!enabledColocationFeature) {
            return nullCompletedFuture();
        }

        CompletableFuture<Revisions> recoveryFinishFuture = metaStorageMgr.recoveryFinishedFuture();

        assert recoveryFinishFuture.isDone();

        long recoveryRevision = recoveryFinishFuture.join().revision();

        cleanUpResourcesForDroppedZonesOnRecovery();

        CompletableFuture<Void> processZonesAndAssignmentsOnStart = processZonesOnStart(recoveryRevision, lowWatermark.getLowWatermark())
                .thenCompose(ignored -> processAssignmentsOnRecovery(recoveryRevision));

        metaStorageMgr.registerPrefixWatch(new ByteArray(PENDING_ASSIGNMENTS_PREFIX_BYTES), pendingAssignmentsRebalanceListener);
        metaStorageMgr.registerPrefixWatch(new ByteArray(STABLE_ASSIGNMENTS_PREFIX_BYTES), stableAssignmentsRebalanceListener);
        metaStorageMgr.registerPrefixWatch(new ByteArray(ASSIGNMENTS_SWITCH_REDUCE_PREFIX_BYTES), assignmentsSwitchRebalanceListener);

        catalogService.listen(ZONE_CREATE,
                (CreateZoneEventParameters parameters) ->
                        inBusyLock(busyLock, () -> onCreateZone(parameters).thenApply((ignored) -> false))
        );

        rebalanceRetryDelayConfiguration.init();

        return processZonesAndAssignmentsOnStart;
    }

    private CompletableFuture<Void> processZonesOnStart(long recoveryRevision, @Nullable HybridTimestamp lwm) {
        // If Catalog manager is empty, it gets initialized asynchronously and at this moment the initialization might not complete,
        // nevertheless everything works correctly.
        // All components execute the synchronous part of startAsync sequentially and only when they all complete,
        // we enable metastorage listeners (see IgniteImpl.joinClusterAsync: metaStorageMgr.deployWatches()).
        // Once the metastorage watches are deployed, all components start to receive callbacks, this chain of callbacks eventually
        // fires CatalogManager's ZONE_CREATE event, and the state of PartitionReplicaLifecycleManager becomes consistent
        // (calculateZoneAssignmentsAndCreateReplicationNodes() will be called).
        int earliestCatalogVersion = lwm == null ? catalogService.earliestCatalogVersion()
                : catalogService.activeCatalogVersion(lwm.longValue());

        int latestCatalogVersion = catalogService.latestCatalogVersion();

        var startedZones = new IntOpenHashSet();
        var startZoneFutures = new ArrayList<CompletableFuture<?>>();

        for (int ver = latestCatalogVersion; ver >= earliestCatalogVersion; ver--) {
            int ver0 = ver;
            catalogService.catalog(ver).zones().stream()
                    .filter(zone -> startedZones.add(zone.id()))
                    .forEach(zoneDescriptor -> startZoneFutures.add(
                            calculateZoneAssignmentsAndCreateReplicationNodes(recoveryRevision, ver0, zoneDescriptor)));
        }

        return allOf(startZoneFutures.toArray(CompletableFuture[]::new))
                .whenComplete((unused, throwable) -> {
                    if (throwable != null) {
                        LOG.error("Error starting zones", throwable);
                    } else {
                        LOG.debug(
                                "Zones started successfully [earliestCatalogVersion={}, latestCatalogVersion={}, startedZoneIds={}]",
                                earliestCatalogVersion,
                                latestCatalogVersion,
                                startedZones
                        );
                    }
                });
    }

    private CompletableFuture<Void> processAssignmentsOnRecovery(long recoveryRevision) {
        var stableAssignmentsPrefix = new ByteArray(STABLE_ASSIGNMENTS_PREFIX_BYTES);
        var pendingAssignmentsPrefix = new ByteArray(PENDING_ASSIGNMENTS_PREFIX_BYTES);

        // It's required to handle stable assignments changes on recovery in order to cleanup obsolete resources.
        CompletableFuture<Void> stableFuture = handleAssignmentsOnRecovery(
                stableAssignmentsPrefix,
                recoveryRevision,
                (entry, rev) -> handleChangeStableAssignmentEvent(entry, rev, true),
                "stable"
        );

        CompletableFuture<Void> pendingFuture = handleAssignmentsOnRecovery(
                pendingAssignmentsPrefix,
                recoveryRevision,
                (entry, rev) -> handleChangePendingAssignmentEvent(entry, rev),
                "pending"
        );

        return allOf(stableFuture, pendingFuture);
    }

    private CompletableFuture<Void> handleAssignmentsOnRecovery(
            ByteArray prefix,
            long revision,
            BiFunction<Entry, Long, CompletableFuture<Void>> assignmentsEventHandler,
            String assignmentsType
    ) {
        try (Cursor<Entry> cursor = metaStorageMgr.prefixLocally(prefix, revision)) {
            CompletableFuture<?>[] futures = cursor.stream()
                    .map(entry -> {
                        if (LOG.isInfoEnabled()) {
                            LOG.info(
                                    "Non handled {} assignments for key '{}' discovered, performing recovery",
                                    assignmentsType,
                                    new String(entry.key(), UTF_8)
                            );
                        }

                        return assignmentsEventHandler.apply(entry, revision);
                    })
                    .toArray(CompletableFuture[]::new);

            return allOf(futures)
                    .whenComplete((res, e) -> {
                        if (e != null) {
                            LOG.error("Error when performing assignments recovery", e);
                        }
                    });
        }
    }

    private void cleanUpResourcesForDroppedZonesOnRecovery() {
        // TODO: IGNITE-20384 Clean up abandoned resources for dropped zones from vault and metastore
    }

    private CompletableFuture<Void> onCreateZone(CreateZoneEventParameters createZoneEventParameters) {
        // TODO: https://issues.apache.org/jira/browse/IGNITE-22535 start replica must be moved from metastore thread
        return calculateZoneAssignmentsAndCreateReplicationNodes(
                createZoneEventParameters.causalityToken(),
                createZoneEventParameters.catalogVersion(),
                createZoneEventParameters.zoneDescriptor()
        );
    }

    private CompletableFuture<Void> calculateZoneAssignmentsAndCreateReplicationNodes(
            long causalityToken,
            int catalogVersion,
            CatalogZoneDescriptor zoneDescriptor
    ) {
        return inBusyLockAsync(busyLock, () -> {
            int zoneId = zoneDescriptor.id();

            return getOrCreateAssignments(zoneDescriptor, causalityToken, catalogVersion)
                    .thenCompose(assignments -> writeZoneAssignmentsToMetastore(zoneId, assignments))
                    .thenCompose(
                            assignments -> createZoneReplicationNodes(zoneId, assignments, causalityToken, zoneDescriptor.partitions())
                    );
        });
    }

    private CompletableFuture<Void> createZoneReplicationNodes(
            int zoneId,
            List<Assignments> assignments,
            long revision,
            int partitionCount
    ) {
        return inBusyLockAsync(busyLock, () -> {
            assert assignments != null : IgniteStringFormatter.format("Zone has empty assignments [id={}].", zoneId);

            var partitionsStartFutures = new CompletableFuture<?>[assignments.size()];

            for (int partId = 0; partId < assignments.size(); partId++) {
                Assignments zoneAssignment = assignments.get(partId);

                Assignment localMemberAssignment = localMemberAssignment(zoneAssignment);

                var zonePartitionId = new ZonePartitionId(zoneId, partId);

                partitionsStartFutures[partId] = createZonePartitionReplicationNode(
                        zonePartitionId,
                        localMemberAssignment,
                        zoneAssignment,
                        revision,
                        partitionCount
                );
            }

            return allOf(partitionsStartFutures);
        });
    }

    /**
     * Start a replica for the corresponding {@code zoneId} and {@code partId} on the local node if {@code localMemberAssignment} is not
     * null, meaning that the local node is part of the assignment.
     *
     * @param zonePartitionId Zone Partition ID.
     * @param localMemberAssignment Assignment of the local member, or null if local member is not part of the assignment.
     * @param stableAssignments Stable assignments.
     * @param revision Event's revision.
     * @param partitionCount Number of partitions on the zone.
     * @return Future that completes when a replica is started.
     */
    private CompletableFuture<?> createZonePartitionReplicationNode(
            ZonePartitionId zonePartitionId,
            @Nullable Assignment localMemberAssignment,
            Assignments stableAssignments,
            long revision,
            int partitionCount
    ) {
        if (localMemberAssignment == null) {
            return nullCompletedFuture();
        }

        // TODO: https://issues.apache.org/jira/browse/IGNITE-22522 We need to integrate PartitionReplicatorNodeRecovery logic here when
        //  we in the recovery phase.
        Assignments forcedAssignments = stableAssignments.force() ? stableAssignments : null;

        PeersAndLearners stablePeersAndLearners = fromAssignments(stableAssignments.nodes());

        ZoneRebalanceRaftGroupEventsListener raftGroupEventsListener = new ZoneRebalanceRaftGroupEventsListener(
                metaStorageMgr,
                zonePartitionId,
                busyLock,
                createPartitionMover(zonePartitionId),
                rebalanceScheduler,
                this::calculateZoneAssignments,
                rebalanceRetryDelayConfiguration
        );

        var safeTimeTracker = new SafeTimeValuesTracker(HybridTimestamp.MIN_VALUE);
        var storageIndexTracker = new PendingComparableValuesTracker<Long, Void>(0L);

        Supplier<CompletableFuture<Boolean>> startReplicaSupplier = () -> {
            var eventParams = new LocalPartitionReplicaEventParameters(zonePartitionId, revision);

            TxStatePartitionStorage txStatePartitionStorage = zoneResourcesManager.getOrCreatePartitionTxStateStorage(
                    zonePartitionId.zoneId(),
                    partitionCount,
                    zonePartitionId.partitionId()
            );

            var raftGroupListener = new ZonePartitionRaftListener(
                    txStatePartitionStorage,
                    txManager,
                    safeTimeTracker,
                    storageIndexTracker,
                    zonePartitionId,
                    outgoingSnapshotsManager
            );

            var snapshotStorageFactory = new PartitionSnapshotStorageFactory(
                    new ZonePartitionKey(zonePartitionId.zoneId(), zonePartitionId.partitionId()),
                    topologyService,
                    outgoingSnapshotsManager,
                    new PartitionTxStateAccessImpl(txStatePartitionStorage),
                    catalogService,
                    partitionOperationsExecutor
            );

            var listeners = new Listeners(raftGroupListener, snapshotStorageFactory);

            listenersByZonePartitionId.put(zonePartitionId, listeners);

            return fireEvent(LocalPartitionReplicaEvent.BEFORE_REPLICA_STARTED, eventParams)
                    .thenCompose(v -> {
                        try {
                            return replicaMgr.startReplica(
                                    zonePartitionId,
                                    raftClient -> {
                                        var replicaListener = new ZonePartitionReplicaListener(
                                                txStatePartitionStorage,
                                                clockService,
                                                txManager,
                                                new CatalogValidationSchemasSource(catalogService, schemaManager),
                                                executorInclinedSchemaSyncService,
                                                catalogService,
                                                new ExecutorInclinedRaftCommandRunner(raftClient, partitionOperationsExecutor),
                                                zonePartitionId
                                        );

                                        listeners.replicaListenerFuture.complete(replicaListener);

                                        return replicaListener;
                                    },
                                    snapshotStorageFactory,
                                    stablePeersAndLearners,
                                    raftGroupListener,
                                    raftGroupEventsListener,
                                    // TODO: IGNITE-24371 - pass real isVolatile flag
                                    false,
                                    busyLock
                            );
                        } catch (NodeStoppingException e) {
                            return failedFuture(e);
                        }
                    })
                    .thenCompose(v -> executeUnderZoneWriteLock(zonePartitionId.zoneId(), () -> {
                        replicationGroupIds.add(zonePartitionId);

                        return falseCompletedFuture();
                    }))
                    .whenComplete((v, e) -> {
                        if (e != null) {
                            listenersByZonePartitionId.remove(zonePartitionId);
                        }
                    });
        };

        return replicaMgr.weakStartReplica(zonePartitionId, startReplicaSupplier, forcedAssignments)
                .whenComplete((res, ex) -> {
                    if (ex != null) {
                        LOG.warn("Unable to update raft groups on the node [zonePartitionId={}]", ex, zonePartitionId);
                    }
                });
    }

    private CompletableFuture<Set<Assignment>> calculateZoneAssignments(
            ZonePartitionId zonePartitionId,
            Long assignmentsTimestamp
    ) {
        return waitForMetadataCompleteness(assignmentsTimestamp).thenCompose(unused -> {
            Catalog catalog = catalogService.activeCatalog(assignmentsTimestamp);

            CatalogZoneDescriptor zoneDescriptor = catalog.zone(zonePartitionId.zoneId());

            int zoneId = zonePartitionId.zoneId();

            return distributionZoneMgr.dataNodes(zoneDescriptor.updateToken(), catalog.version(), zoneId)
                    .thenApply(dataNodes -> calculateAssignmentForPartition(
                            dataNodes,
                            zonePartitionId.partitionId(),
                            zoneDescriptor.partitions(),
                            zoneDescriptor.replicas()
                    ));
        });
    }

    private PartitionMover createPartitionMover(ZonePartitionId replicaGrpId) {
        return new PartitionMover(busyLock, () -> {
            CompletableFuture<Replica> replicaFut = replicaMgr.replica(replicaGrpId);
            if (replicaFut == null) {
                return failedFuture(new IgniteInternalException("No such replica for partition " + replicaGrpId.partitionId()
                        + " in zone " + replicaGrpId.zoneId()));
            }
            return replicaFut.thenApply(Replica::raftClient);
        });
    }

    private ClusterNode localNode() {
        return topologyService.localMember();
    }

    @Override
    public void beforeNodeStop() {
        busyLock.block();

        metaStorageMgr.unregisterWatch(pendingAssignmentsRebalanceListener);
        metaStorageMgr.unregisterWatch(stableAssignmentsRebalanceListener);
        metaStorageMgr.unregisterWatch(assignmentsSwitchRebalanceListener);

        cleanUpPartitionsResources(replicationGroupIds);
    }

    /**
     * Writes the set of assignments to meta storage. If there are some assignments already, gets them from meta storage. Returns the list
     * of assignments that really are in meta storage.
     *
     * @param zoneId Zone id.
     * @param newAssignments Assignments that should be written.
     * @return Real list of assignments.
     */
    private CompletableFuture<List<Assignments>> writeZoneAssignmentsToMetastore(int zoneId, List<Assignments> newAssignments) {
        assert !newAssignments.isEmpty();

        List<Operation> partitionAssignments = new ArrayList<>(newAssignments.size());

        for (int i = 0; i < newAssignments.size(); i++) {
            ByteArray stableAssignmentsKey = stablePartAssignmentsKey(new ZonePartitionId(zoneId, i));
            byte[] anAssignment = newAssignments.get(i).toBytes();
            Operation op = put(stableAssignmentsKey, anAssignment);
            partitionAssignments.add(op);
        }

        Condition condition = notExists(new ByteArray(toByteArray(partitionAssignments.get(0).key())));

        return metaStorageMgr
                .invoke(condition, partitionAssignments, Collections.emptyList())
                .whenComplete((invokeResult, e) -> {
                    if (e != null) {
                        LOG.error(
                                "Couldn't write assignments [assignmentsList={}] to metastore during invoke.",
                                e,
                                assignmentListToString(newAssignments)
                        );
                    }
                })
                .thenCompose(invokeResult -> {
                    if (invokeResult) {
                        LOG.info(
                                "Assignments calculated from data nodes are successfully written to meta storage"
                                        + " [zoneId={}, assignments={}].",
                                zoneId,
                                assignmentListToString(newAssignments)
                        );

                        return completedFuture(newAssignments);
                    } else {
                        Set<ByteArray> partKeys = IntStream.range(0, newAssignments.size())
                                .mapToObj(p -> stablePartAssignmentsKey(new ZonePartitionId(zoneId, p)))
                                .collect(toSet());

                        return metaStorageMgr.getAll(partKeys)
                                .thenApply(metaStorageAssignments -> {
                                    List<Assignments> realAssignments = new ArrayList<>();

                                    for (int p = 0; p < newAssignments.size(); p++) {
                                        var partId = new ZonePartitionId(zoneId, p);
                                        Entry assignmentsEntry = metaStorageAssignments.get(stablePartAssignmentsKey(partId));

                                        assert assignmentsEntry != null && !assignmentsEntry.empty() && !assignmentsEntry.tombstone()
                                                : "Unexpected assignments for partition [" + partId + ", entry=" + assignmentsEntry + "].";

                                        Assignments real = Assignments.fromBytes(assignmentsEntry.value());

                                        realAssignments.add(real);
                                    }

                                    LOG.info(
                                            "Assignments picked up from meta storage [zoneId={}, assignments={}].",
                                            zoneId,
                                            assignmentListToString(realAssignments)
                                    );

                                    return realAssignments;
                                })
                                .whenComplete((realAssignments, e) -> {
                                    if (e != null) {
                                        LOG.error("Couldn't get assignments from metastore for zone [zoneId={}].", e, zoneId);
                                    }
                                });
                    }
                });
    }

    /**
     * Check if the zone already has assignments in the meta storage locally. So, it means, that it is a recovery process and we should use
     * the meta storage local assignments instead of calculation of the new ones.
     */
    private CompletableFuture<List<Assignments>> getOrCreateAssignments(
            CatalogZoneDescriptor zoneDescriptor,
            long causalityToken,
            int catalogVersion
    ) {
        if (zonePartitionAssignmentsGetLocally(metaStorageMgr, zoneDescriptor.id(), 0, causalityToken) != null) {
            return completedFuture(zoneAssignmentsGetLocally(
                    metaStorageMgr,
                    zoneDescriptor.id(),
                    zoneDescriptor.partitions(),
                    causalityToken
            ));
        } else {
            // Safe to get catalog by version here as the version either comes from iteration from the latest to earliest,
            // or from the handler of catalog version creation.
            Catalog catalog = catalogService.catalog(catalogVersion);
            long assignmentsTimestamp = catalog.time();

            return distributionZoneMgr.dataNodes(causalityToken, catalogVersion, zoneDescriptor.id())
                    .thenApply(dataNodes -> calculateAssignments(dataNodes, zoneDescriptor.partitions(), zoneDescriptor.replicas())
                            .stream()
                            .map(assignments -> Assignments.of(assignments, assignmentsTimestamp))
                            .collect(toList())
                    )
                    .whenComplete((assignments, e) -> {
                        if (e == null && LOG.isInfoEnabled()) {
                            LOG.info(
                                    "Assignments calculated from data nodes [zone={}, zoneId={}, assignments={}, revision={}]",
                                    zoneDescriptor.name(),
                                    zoneDescriptor.id(),
                                    assignmentListToString(assignments),
                                    causalityToken
                            );
                        }
                    });
        }
    }

    /**
     * Check if the current node has local replica for this {@link ZonePartitionId}.
     *
     * <p>Important: this method must be invoked always under the according stamped lock.
     *
     * @param zonePartitionId Zone partition id.
     * @return true if local replica exists, false otherwise.
     */
    // TODO: https://issues.apache.org/jira/browse/IGNITE-22624 replace this method by the replicas await process.
    public boolean hasLocalPartition(ZonePartitionId zonePartitionId) {
        assert zonePartitionsLocks.get(zonePartitionId.zoneId()).tryWriteLock() == 0;

        return replicationGroupIds.contains(zonePartitionId);
    }

    /**
     * Creates meta storage listener for pending assignments updates.
     *
     * @return The watch listener.
     */
    private WatchListener createPendingAssignmentsRebalanceListener() {
        return evt -> {
            if (!busyLock.enterBusy()) {
                return failedFuture(new NodeStoppingException());
            }

            try {
                Entry newEntry = evt.entryEvent().newEntry();

                return handleChangePendingAssignmentEvent(newEntry, evt.revision());
            } finally {
                busyLock.leaveBusy();
            }
        };
    }

    /**
     * Creates Meta storage listener for stable assignments updates.
     *
     * @return The watch listener.
     */
    private WatchListener createStableAssignmentsRebalanceListener() {
        return evt -> {
            if (!busyLock.enterBusy()) {
                return failedFuture(new NodeStoppingException());
            }

            try {
                return handleChangeStableAssignmentEvent(evt);
            } finally {
                busyLock.leaveBusy();
            }
        };
    }

    /** Creates Meta storage listener for switch reduce assignments updates. */
    private WatchListener createAssignmentsSwitchRebalanceListener() {
        return evt -> inBusyLockAsync(busyLock, () -> {
            byte[] key = evt.entryEvent().newEntry().key();

            ZonePartitionId replicaGrpId = extractZonePartitionId(key, ASSIGNMENTS_SWITCH_REDUCE_PREFIX_BYTES);

            Assignments assignments = Assignments.fromBytes(evt.entryEvent().newEntry().value());

            long assignmentsTimestamp = assignments.timestamp();

            return waitForMetadataCompleteness(assignmentsTimestamp).thenCompose(unused -> inBusyLockAsync(busyLock, () -> {
                Catalog catalog = catalogService.activeCatalog(assignmentsTimestamp);

                CatalogZoneDescriptor zoneDescriptor = catalog.zone(replicaGrpId.zoneId());

                long causalityToken = zoneDescriptor.updateToken();

                return distributionZoneMgr.dataNodes(causalityToken, catalog.version(), replicaGrpId.zoneId())
                        .thenCompose(dataNodes -> handleReduceChanged(
                                metaStorageMgr,
                                dataNodes,
                                zoneDescriptor.partitions(),
                                zoneDescriptor.replicas(),
                                replicaGrpId,
                                evt,
                                assignmentsTimestamp
                        ));
            }));
        });
    }

    /**
     * Handles the {@link org.apache.ignite.internal.distributionzones.rebalance.ZoneRebalanceUtil#STABLE_ASSIGNMENTS_PREFIX} update event.
     *
     * @param evt Event.
     */
    private CompletableFuture<Void> handleChangeStableAssignmentEvent(WatchEvent evt) {
        if (evt.entryEvents().stream().allMatch(e -> e.oldEntry().value() == null)) {
            // It's the initial write to zone stable assignments on zone create event.
            return nullCompletedFuture();
        }

        if (!evt.single()) {
            // If there is not a single entry, then all entries must be tombstones (this happens after zone drop).
            assert evt.entryEvents().stream().allMatch(entryEvent -> entryEvent.newEntry().tombstone()) : evt;

            return nullCompletedFuture();
        }

        // here we can receive only update from the rebalance logic
        // these updates always processing only 1 partition, so, only 1 stable partition key.
        assert evt.single() : evt;

        if (evt.entryEvent().oldEntry() == null) {
            // This means it's an event on zone creation.
            return nullCompletedFuture();
        }

        Entry stableAssignmentsWatchEvent = evt.entryEvent().newEntry();

        long revision = evt.revision();

        assert stableAssignmentsWatchEvent.revision() == revision : stableAssignmentsWatchEvent;

        if (stableAssignmentsWatchEvent.value() == null) {
            return nullCompletedFuture();
        }

        return handleChangeStableAssignmentEvent(stableAssignmentsWatchEvent, evt.revision(), false);
    }

    private CompletableFuture<Void> handleChangeStableAssignmentEvent(
            Entry stableAssignmentsWatchEvent,
            long revision,
            boolean isRecovery
    ) {
        ZonePartitionId zonePartitionId = extractZonePartitionId(stableAssignmentsWatchEvent.key(), STABLE_ASSIGNMENTS_PREFIX_BYTES);

        Set<Assignment> stableAssignments = stableAssignmentsWatchEvent.value() == null
                ? emptySet()
                : Assignments.fromBytes(stableAssignmentsWatchEvent.value()).nodes();

        return supplyAsync(() -> {
            Entry pendingAssignmentsEntry = metaStorageMgr.getLocally(pendingPartAssignmentsKey(zonePartitionId), revision);

            byte[] pendingAssignmentsFromMetaStorage = pendingAssignmentsEntry.value();

            Assignments pendingAssignments = pendingAssignmentsFromMetaStorage == null
                    ? Assignments.EMPTY
                    : Assignments.fromBytes(pendingAssignmentsFromMetaStorage);

            return stopAndDestroyPartitionAndUpdateClients(
                    zonePartitionId,
                    stableAssignments,
                    pendingAssignments,
                    isRecovery,
                    revision
            );
        }, ioExecutor).thenCompose(identity());
    }

    private CompletableFuture<Void> updatePartitionClients(
            ZonePartitionId zonePartitionId,
            Set<Assignment> stableAssignments
    ) {
        return isLocalNodeIsPrimary(zonePartitionId).thenCompose(isLeaseholder -> inBusyLock(busyLock, () -> {
            boolean isLocalInStable = isLocalNodeInAssignments(stableAssignments);

            if (!isLocalInStable && !isLeaseholder) {
                return nullCompletedFuture();
            }

            assert replicaMgr.isReplicaStarted(zonePartitionId)
                    : "The local node is outside of the replication group [groupId=" + zonePartitionId
                    + ", stable=" + stableAssignments
                    + ", isLeaseholder=" + isLeaseholder + "].";

            // Update raft client peers and learners according to the actual assignments.
            return replicaMgr.replica(zonePartitionId)
                    .thenAccept(replica -> replica.updatePeersAndLearners(fromAssignments(stableAssignments)));
        }));
    }

    private CompletableFuture<Void> stopAndDestroyPartitionAndUpdateClients(
            ZonePartitionId zonePartitionId,
            Set<Assignment> stableAssignments,
            Assignments pendingAssignments,
            boolean isRecovery,
            long revision
    ) {
        CompletableFuture<Void> clientUpdateFuture = isRecovery
                // Updating clients is not needed on recovery.
                ? nullCompletedFuture()
                : updatePartitionClients(zonePartitionId, stableAssignments);

        boolean shouldStopLocalServices = (pendingAssignments.force()
                ? pendingAssignments.nodes().stream()
                : Stream.concat(stableAssignments.stream(), pendingAssignments.nodes().stream())
        )
                .noneMatch(assignment -> assignment.consistentId().equals(localNode().name()));

        if (shouldStopLocalServices) {
            return clientUpdateFuture.thenCompose(v -> weakStopAndDestroyPartition(zonePartitionId, revision));
        } else {
            return clientUpdateFuture;
        }
    }

    private CompletableFuture<Void> handleChangePendingAssignmentEvent(Entry pendingAssignmentsEntry, long revision) {
        if (pendingAssignmentsEntry.value() == null || pendingAssignmentsEntry.empty()) {
            return nullCompletedFuture();
        }

        ZonePartitionId zonePartitionId = extractZonePartitionId(pendingAssignmentsEntry.key(), PENDING_ASSIGNMENTS_PREFIX_BYTES);

        // Stable assignments from the meta store, which revision is bounded by the current pending event.
        Assignments stableAssignments = stableAssignments(zonePartitionId, revision);

        Assignments pendingAssignments = Assignments.fromBytes(pendingAssignmentsEntry.value());

        if (!busyLock.enterBusy()) {
            return failedFuture(new NodeStoppingException());
        }

        try {
            if (LOG.isInfoEnabled()) {
                var stringKey = new String(pendingAssignmentsEntry.key(), UTF_8);

                LOG.info(
                        "Received update on pending assignments. Check if new replication node should be started [key={}, "
                                + "partition={}, zoneId={}, localMemberAddress={}, pendingAssignments={}, revision={}]",
                        stringKey,
                        zonePartitionId.partitionId(),
                        zonePartitionId.zoneId(),
                        localNode().address(),
                        pendingAssignments,
                        revision
                );
            }

            return handleChangePendingAssignmentEvent(
                    zonePartitionId,
                    stableAssignments,
                    pendingAssignments,
                    revision
            ).thenCompose(v -> {
                boolean isLocalNodeInStableOrPending = isNodeInReducedStableOrPendingAssignments(
                        zonePartitionId,
                        stableAssignments,
                        pendingAssignments,
                        revision
                );

                if (!isLocalNodeInStableOrPending) {
                    return nullCompletedFuture();
                }

                return changePeersOnRebalance(
                        replicaMgr,
                        zonePartitionId,
                        pendingAssignments.nodes(),
                        revision);
            });
        } finally {
            busyLock.leaveBusy();
        }
    }

    private CompletableFuture<Void> handleChangePendingAssignmentEvent(
            ZonePartitionId replicaGrpId,
            @Nullable Assignments stableAssignments,
            Assignments pendingAssignments,
            long revision
    ) {
        boolean pendingAssignmentsAreForced = pendingAssignments.force();
        Set<Assignment> pendingAssignmentsNodes = pendingAssignments.nodes();

        // Start a new Raft node and Replica if this node has appeared in the new assignments.
        Assignment localMemberAssignment = localMemberAssignment(pendingAssignments);

        boolean shouldStartLocalGroupNode = localMemberAssignment != null
                && (stableAssignments == null || !stableAssignments.nodes().contains(localMemberAssignment));

        // This is a set of assignments for nodes that are not the part of stable assignments, i.e. unstable part of the distribution.
        // For regular pending assignments we use (old) stable set, so that none of new nodes would be able to propose itself as a leader.
        // For forced assignments, we should do the same thing, but only for the subset of stable set that is alive right now. Dead nodes
        // are excluded. It is calculated precisely as an intersection between forced assignments and (old) stable assignments.
        Assignments computedStableAssignments;

        // TODO: https://issues.apache.org/jira/browse/IGNITE-22600 remove the second condition
        //  when we will have a proper handling of empty stable assignments
        if (stableAssignments == null || stableAssignments.nodes().isEmpty()) {
            // This condition can only pass if all stable nodes are dead, and we start new raft group from scratch.
            // In this case new initial configuration must match new forced assignments.
            computedStableAssignments = Assignments.forced(pendingAssignmentsNodes, pendingAssignments.timestamp());
        } else if (pendingAssignmentsAreForced) {
            // In case of forced assignments we need to remove nodes that are present in the stable set but are missing from the
            // pending set. Such operation removes dead stable nodes from the resulting stable set, which guarantees that we will
            // have a live majority.
            computedStableAssignments = pendingAssignments;
        } else {
            computedStableAssignments = stableAssignments;
        }

        CompletableFuture<?> localServicesStartFuture;

        if (shouldStartLocalGroupNode) {
            // We can safely access the Catalog at the timestamp because:
            // 1. It is guaranteed that Catalog update bringing the Catalog version has been applied (as we are now handling
            // a Metastorage event that was caused by that same Catalog version we need, so the Catalog version update is already
            // handled), so no Schema sync is needed.
            // 2. It is guaranteed that Catalog compactor cannot remove Catalog version corresponding to pending assignments timestamp.
            CatalogZoneDescriptor zoneDescriptor = zoneDescriptorAt(replicaGrpId.zoneId(), pendingAssignments.timestamp());

            localServicesStartFuture = createZonePartitionReplicationNode(
                    replicaGrpId,
                    localMemberAssignment,
                    computedStableAssignments,
                    revision,
                    zoneDescriptor.partitions()
            );
        } else if (pendingAssignmentsAreForced && localMemberAssignment != null) {
            localServicesStartFuture = runAsync(() -> {
                inBusyLock(busyLock, () -> replicaMgr.resetPeers(replicaGrpId, fromAssignments(computedStableAssignments.nodes())));
            }, ioExecutor);
        } else {
            localServicesStartFuture = nullCompletedFuture();
        }

        return localServicesStartFuture
                .thenComposeAsync(v -> inBusyLock(busyLock, () -> isLocalNodeIsPrimary(replicaGrpId)), ioExecutor)
                .thenAcceptAsync(isLeaseholder -> inBusyLock(busyLock, () -> {
                    boolean isLocalNodeInStableOrPending = isNodeInReducedStableOrPendingAssignments(
                            replicaGrpId,
                            stableAssignments,
                            pendingAssignments,
                            revision
                    );

                    if (!isLocalNodeInStableOrPending && !isLeaseholder) {
                        return;
                    }

                    assert isLocalNodeInStableOrPending || isLeaseholder
                            : "The local node is outside of the replication group [inStableOrPending=" + isLocalNodeInStableOrPending
                            + ", isLeaseholder=" + isLeaseholder + "].";

                    // For forced assignments, we exclude dead stable nodes, and all alive stable nodes are already in pending assignments.
                    // Union is not required in such a case.
                    Set<Assignment> newAssignments = pendingAssignmentsAreForced || stableAssignments == null
                            ? pendingAssignmentsNodes
                            : union(pendingAssignmentsNodes, stableAssignments.nodes());

                    replicaMgr.replica(replicaGrpId)
                            .thenAccept(replica -> replica.updatePeersAndLearners(fromAssignments(newAssignments)));
                }), ioExecutor);
    }

    private CatalogZoneDescriptor zoneDescriptorAt(int zoneId, long timestamp) {
        Catalog catalog = catalogService.activeCatalog(timestamp);
        assert catalog != null : "Catalog is not available at " + nullableHybridTimestamp(timestamp);

        CatalogZoneDescriptor zoneDescriptor = catalog.zone(zoneId);
        assert zoneDescriptor != null : "Zone descriptor is not available at " + nullableHybridTimestamp(timestamp) + " for zone " + zoneId;

        return zoneDescriptor;
    }

    private CompletableFuture<Void> changePeersOnRebalance(
            ReplicaManager replicaMgr,
            ZonePartitionId replicaGrpId,
            Set<Assignment> pendingAssignments,
            long revision
    ) {
        return replicaMgr.replica(replicaGrpId)
                .thenApply(Replica::raftClient)
                .thenCompose(raftClient -> raftClient.refreshAndGetLeaderWithTerm()
                        .exceptionally(throwable -> {
                            throwable = unwrapCause(throwable);

                            if (throwable instanceof TimeoutException) {
                                LOG.info("Node couldn't get the leader within timeout so the changing peers is skipped [grp={}].",
                                        replicaGrpId);

                                return LeaderWithTerm.NO_LEADER;
                            }

                            throw new IgniteInternalException(
                                    INTERNAL_ERR,
                                    "Failed to get a leader for the RAFT replication group [get=" + replicaGrpId + "].",
                                    throwable
                            );
                        })
                        .thenCompose(leaderWithTerm -> {
                            if (leaderWithTerm.isEmpty() || !isLocalPeer(leaderWithTerm.leader())) {
                                return nullCompletedFuture();
                            }

                            // run update of raft configuration if this node is a leader
                            LOG.info("Current node={} is the leader of partition raft group={}. "
                                            + "Initiate rebalance process for partition={}, zoneId={}",
                                    leaderWithTerm.leader(), replicaGrpId, replicaGrpId.partitionId(), replicaGrpId.zoneId());

                            return metaStorageMgr.get(pendingPartAssignmentsKey(replicaGrpId))
                                    .thenCompose(latestPendingAssignmentsEntry -> {
                                        // Do not change peers of the raft group if this is a stale event.
                                        // Note that we start raft node before for the sake of the consistency in a
                                        // starting and stopping raft nodes.
                                        if (revision < latestPendingAssignmentsEntry.revision()) {
                                            return nullCompletedFuture();
                                        }

                                        PeersAndLearners newConfiguration = fromAssignments(pendingAssignments);

                                        return raftClient.changePeersAndLearnersAsync(newConfiguration, leaderWithTerm.term())
                                                .exceptionally(e -> null);
                                    });
                        }));
    }

    private boolean isLocalPeer(Peer peer) {
        return peer.consistentId().equals(localNode().name());
    }

    private boolean isLocalNodeInAssignments(Collection<Assignment> assignments) {
        return assignments.stream().anyMatch(isLocalNodeAssignment);
    }

    private CompletableFuture<Void> waitForMetadataCompleteness(long ts) {
        return executorInclinedSchemaSyncService.waitForMetadataCompleteness(HybridTimestamp.hybridTimestamp(ts));
    }

    /**
     * Checks that the local node is primary or not.
     * <br>
     * Internally we use there {@link PlacementDriver#getPrimaryReplica} with a penultimate safe time value, because metastore is waiting
     * for pending or stable assignments events handling over and only then metastore will increment the safe time. On the other hand
     * placement driver internally is waiting the metastore for given safe time plus {@link ClockService#maxClockSkewMillis}. So, if given
     * time is just {@link ClockService#now}, then there is a dead lock: metastore is waiting until assignments handling is over, but
     * internally placement driver is waiting for a non-applied safe time.
     * <br>
     * To solve this issue we pass to {@link PlacementDriver#getPrimaryReplica} current time minus the skew, so placement driver could
     * successfully get primary replica for the time stamp before the handling has began. Also there a corner case for tests that are using
     * {@code WatchListenerInhibitor#metastorageEventsInhibitor} and it leads to current time equals {@link HybridTimestamp#MIN_VALUE} and
     * the skew's subtraction will lead to {@link IllegalArgumentException} from {@link HybridTimestamp}. Then, if we got the minimal
     * possible timestamp, then we also couldn't have any primary replica, then return {@code false}.
     *
     * @param replicationGroupId Replication group ID for that we check is the local node a primary.
     * @return {@code true} is the local node is primary and {@code false} otherwise.
     */
    private CompletableFuture<Boolean> isLocalNodeIsPrimary(ReplicationGroupId replicationGroupId) {
        HybridTimestamp currentSafeTime = metaStorageMgr.clusterTime().currentSafeTime();

        if (HybridTimestamp.MIN_VALUE.equals(currentSafeTime)) {
            return falseCompletedFuture();
        }

        long skewMs = clockService.maxClockSkewMillis();

        try {
            HybridTimestamp previousMetastoreSafeTime = currentSafeTime.subtractPhysicalTime(skewMs);

            return placementDriver.getPrimaryReplica(replicationGroupId, previousMetastoreSafeTime)
                    .thenApply(replicaMeta -> replicaMeta != null
                            && replicaMeta.getLeaseholderId() != null
                            && replicaMeta.getLeaseholderId().equals(localNode().id()));
        } catch (IllegalArgumentException e) {
            long currentSafeTimeMs = currentSafeTime.longValue();

            throw new AssertionError("Got a negative time [currentSafeTime=" + currentSafeTime
                    + ", currentSafeTimeMs=" + currentSafeTimeMs
                    + ", skewMs=" + skewMs
                    + ", internal=" + (currentSafeTimeMs + ((-skewMs) << LOGICAL_TIME_BITS_SIZE)) + "]", e);
        }
    }

    private boolean isNodeInReducedStableOrPendingAssignments(
            ZonePartitionId replicaGrpId,
            @Nullable Assignments stableAssignments,
            Assignments pendingAssignments,
            long revision
    ) {
        Entry reduceEntry = metaStorageMgr.getLocally(ZoneRebalanceUtil.switchReduceKey(replicaGrpId), revision);

        Assignments reduceAssignments = reduceEntry != null
                ? Assignments.fromBytes(reduceEntry.value())
                : null;

        Set<Assignment> reducedStableAssignments = reduceAssignments != null
                ? subtract(stableAssignments.nodes(), reduceAssignments.nodes())
                : stableAssignments.nodes();

        if (!isLocalNodeInAssignments(union(reducedStableAssignments, pendingAssignments.nodes()))) {
            return false;
        }

        assert replicaMgr.isReplicaStarted(replicaGrpId) : "The local node is outside of the replication group ["
                + ", stable=" + stableAssignments
                + ", pending=" + pendingAssignments
                + ", reduce=" + reduceAssignments
                + ", localName=" + localNode().name() + "].";

        return true;
    }

    @Nullable
    private Assignment localMemberAssignment(Assignments assignments) {
        Assignment localMemberAssignment = Assignment.forPeer(localNode().name());

        return assignments.nodes().contains(localMemberAssignment) ? localMemberAssignment : null;
    }

    @Override
    public CompletableFuture<Void> stopAsync(ComponentContext componentContext) {
        if (!enabledColocationFeature) {
            return nullCompletedFuture();
        }

        try {
            IgniteUtils.closeAllManually(zoneResourcesManager);
        } catch (Exception e) {
            return failedFuture(e);
        }

        return nullCompletedFuture();
    }

    private @Nullable Assignments stableAssignments(ZonePartitionId zonePartitionId, long revision) {
        Entry entry = metaStorageMgr.getLocally(stablePartAssignmentsKey(zonePartitionId), revision);

        return Assignments.fromBytes(entry.value());
    }

    private CompletableFuture<Void> weakStopAndDestroyPartition(ZonePartitionId zonePartitionId, long revision) {
        return replicaMgr.weakStopReplica(
                zonePartitionId,
                WeakReplicaStopReason.EXCLUDED_FROM_ASSIGNMENTS,
                () -> stopPartition(zonePartitionId).thenCompose(replicaWasStopped -> {
                    if (!replicaWasStopped) {
                        return nullCompletedFuture();
                    }

                    zoneResourcesManager.destroyZonePartitionResources(zonePartitionId.zoneId(), zonePartitionId.partitionId());

                    return fireEvent(
                            LocalPartitionReplicaEvent.AFTER_REPLICA_DESTROYED,
                            new LocalPartitionReplicaEventParameters(zonePartitionId, revision)
                    );
                })
        );
    }

    /**
     * Stops all resources associated with a given partition, like replicas and partition trackers.
     *
     * @param zonePartitionId Partition ID.
     * @return Future that will be completed after all resources have been closed and the future's result answers was replica was stopped
     *      correctly or not.
     */
    private CompletableFuture<Boolean> stopPartition(ZonePartitionId zonePartitionId) {
        return executeUnderZoneWriteLock(zonePartitionId.zoneId(), () -> {
            try {
                return replicaMgr.stopReplica(zonePartitionId)
                        .thenApply((replicaWasStopped) -> {
                            if (replicaWasStopped) {
                                listenersByZonePartitionId.remove(zonePartitionId);
                                replicationGroupIds.remove(zonePartitionId);
                            }

                            return replicaWasStopped;
                        });
            } catch (NodeStoppingException e) {
                // No-op.
                return falseCompletedFuture();
            }
        });
    }

    /**
     * Stops resources that are related to provided zone partitions.
     *
     * @param partitionIds Partitions to stop.
     */
    private void cleanUpPartitionsResources(Set<ZonePartitionId> partitionIds) {
        CompletableFuture<?>[] stopPartitionsFuture = partitionIds.stream()
                .map(this::stopPartition)
                .toArray(CompletableFuture[]::new);

        try {
            allOf(stopPartitionsFuture).get(30, TimeUnit.SECONDS);
        } catch (InterruptedException | ExecutionException | TimeoutException e) {
            LOG.error("Unable to clean up zones resources", e);
        }
    }

    /**
     * Lock the zones replica list for any changes. {@link #hasLocalPartition(ZonePartitionId)} must be executed under this lock always.
     *
     * @param zoneId Zone id.
     * @return Stamp, which must be used for further unlock.
     */
    public long lockZoneForRead(int zoneId) {
        return zonePartitionsLocks.computeIfAbsent(zoneId, id -> new StampedLock()).readLock();
    }

    /**
     * Unlock zones replica list.
     *
     * @param zoneId Zone id.
     * @param stamp Stamp, produced by the according {@link #hasLocalPartition(ZonePartitionId) call.}
     */
    public void unlockZoneForRead(int zoneId, long stamp) {
        zonePartitionsLocks.get(zoneId).unlockRead(stamp);
    }

    /**
     * Load a new table partition listener to the zone replica.
     *
     * @param zonePartitionId Zone partition id.
     * @param tablePartitionId Table partition id.
     * @param tablePartitionReplicaListenerFactory Factory for creating table-specific partition replicas.
     * @param raftTableProcessor Raft table processor for the table-specific partition.
     */
    public void loadTableListenerToZoneReplica(
            ZonePartitionId zonePartitionId,
            TablePartitionId tablePartitionId,
            Function<RaftCommandRunner, ReplicaListener> tablePartitionReplicaListenerFactory,
            RaftTableProcessor raftTableProcessor,
            PartitionMvStorageAccess partitionMvStorageAccess
    ) {
        Listeners listeners = listenersByZonePartitionId.get(zonePartitionId);

        // Register an intent to register a table-wide replica listener. On recovery this method is called before the replica is started,
        // so the listeners will be registered by the thread completing the "replicaListenerFuture". On normal operation (where there is
        // a HB relationship between zone and table creation) zone-wide replica must already be started, this future will always be
        // completed and the listeners will be registered immediately.
        listeners.replicaListenerFuture.thenAccept(zoneReplicaListener -> zoneReplicaListener.addTableReplicaListener(
                tablePartitionId,
                tablePartitionReplicaListenerFactory
        ));

        listeners.raftListener.addTableProcessor(tablePartitionId, raftTableProcessor);

        listeners.snapshotStorageFactory.addMvPartition(tablePartitionId.tableId(), partitionMvStorageAccess);
    }

    private <T> CompletableFuture<T> executeUnderZoneWriteLock(int zoneId, Supplier<CompletableFuture<T>> action) {
        StampedLock lock = zonePartitionsLocks.computeIfAbsent(zoneId, id -> new StampedLock());

        long stamp = lock.writeLock();

        try {
            return action.get()
                    .whenComplete((v, e) -> lock.unlockWrite(stamp));
        } catch (Throwable e) {
            lock.unlockWrite(stamp);

            return failedFuture(e);
        }
    }

    @TestOnly
    public TxStatePartitionStorage txStatePartitionStorage(int zoneId, int partitionId) {
        return requireNonNull(zoneResourcesManager.txStatePartitionStorage(zoneId, partitionId));
    }
}<|MERGE_RESOLUTION|>--- conflicted
+++ resolved
@@ -315,6 +315,7 @@
                 systemDistributedConfiguration,
                 txManager,
                 schemaManager,
+                outgoingSnapshotsManager,
                 new ZoneResourcesManager(sharedTxStateStorage)
         );
     }
@@ -336,6 +337,7 @@
             SystemDistributedConfiguration systemDistributedConfiguration,
             TxManager txManager,
             SchemaManager schemaManager,
+            OutgoingSnapshotsManager outgoingSnapshotsManager,
             ZoneResourcesManager zoneResourcesManager
     ) {
         this.catalogService = catalogService;
@@ -352,11 +354,8 @@
         this.placementDriver = placementDriver;
         this.txManager = txManager;
         this.schemaManager = schemaManager;
-<<<<<<< HEAD
         this.outgoingSnapshotsManager = outgoingSnapshotsManager;
-=======
         this.zoneResourcesManager = zoneResourcesManager;
->>>>>>> 7eaf7e06
 
         rebalanceRetryDelayConfiguration = new SystemDistributedConfigurationPropertyHolder<>(
                 systemDistributedConfiguration,
