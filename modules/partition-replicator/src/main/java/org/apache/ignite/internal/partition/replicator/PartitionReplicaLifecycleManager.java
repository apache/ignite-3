--- conflicted
+++ resolved
@@ -1427,24 +1427,14 @@
      * Load a new table partition listener to the zone replica.
      *
      * @param zonePartitionId Zone partition id.
-<<<<<<< HEAD
-     * @param tablePartitionId Table partition id.
+     * @param tableId Table id.
      * @param tablePartitionReplicaProcessorFactory Factory for creating table-specific partition replicas.
-=======
-     * @param tableId Table id.
-     * @param tablePartitionReplicaListenerFactory Factory for creating table-specific partition replicas.
->>>>>>> c5759b20
      * @param raftTableProcessor Raft table processor for the table-specific partition.
      */
     public void loadTableListenerToZoneReplica(
             ZonePartitionId zonePartitionId,
-<<<<<<< HEAD
-            TablePartitionId tablePartitionId,
+            int tableId,
             Function<RaftCommandRunner, ReplicaTableProcessor> tablePartitionReplicaProcessorFactory,
-=======
-            int tableId,
-            Function<RaftCommandRunner, ReplicaListener> tablePartitionReplicaListenerFactory,
->>>>>>> c5759b20
             RaftTableProcessor raftTableProcessor,
             PartitionMvStorageAccess partitionMvStorageAccess
     ) {
@@ -1454,15 +1444,9 @@
         // so the listeners will be registered by the thread completing the "replicaListenerFuture". On normal operation (where there is
         // a HB relationship between zone and table creation) zone-wide replica must already be started, this future will always be
         // completed and the listeners will be registered immediately.
-<<<<<<< HEAD
         resources.replicaListenerFuture().thenAccept(zoneReplicaListener -> zoneReplicaListener.addTableReplicaProcessor(
-                tablePartitionId,
+                tableId,
                 tablePartitionReplicaProcessorFactory
-=======
-        resources.replicaListenerFuture().thenAccept(zoneReplicaListener -> zoneReplicaListener.addTableReplicaListener(
-                tableId,
-                tablePartitionReplicaListenerFactory
->>>>>>> c5759b20
         ));
 
         resources.raftListener().addTableProcessor(tableId, raftTableProcessor);
