/*
 * Licensed to the Apache Software Foundation (ASF) under one or more
 * contributor license agreements. See the NOTICE file distributed with
 * this work for additional information regarding copyright ownership.
 * The ASF licenses this file to You under the Apache License, Version 2.0
 * (the "License"); you may not use this file except in compliance with
 * the License. You may obtain a copy of the License at
 *
 *      http://www.apache.org/licenses/LICENSE-2.0
 *
 * Unless required by applicable law or agreed to in writing, software
 * distributed under the License is distributed on an "AS IS" BASIS,
 * WITHOUT WARRANTIES OR CONDITIONS OF ANY KIND, either express or implied.
 * See the License for the specific language governing permissions and
 * limitations under the License.
 */

package org.apache.ignite.internal.partition.replicator;

import static java.nio.charset.StandardCharsets.UTF_8;
import static java.util.Collections.emptySet;
import static java.util.Objects.requireNonNull;
import static java.util.concurrent.CompletableFuture.allOf;
import static java.util.concurrent.CompletableFuture.completedFuture;
import static java.util.concurrent.CompletableFuture.delayedExecutor;
import static java.util.concurrent.CompletableFuture.failedFuture;
import static java.util.concurrent.CompletableFuture.supplyAsync;
import static java.util.function.Function.identity;
import static java.util.stream.Collectors.toList;
import static java.util.stream.Collectors.toSet;
import static org.apache.ignite.internal.catalog.events.CatalogEvent.ZONE_CREATE;
import static org.apache.ignite.internal.distributionzones.rebalance.RebalanceUtil.subtract;
import static org.apache.ignite.internal.distributionzones.rebalance.RebalanceUtil.union;
import static org.apache.ignite.internal.distributionzones.rebalance.ZoneRebalanceUtil.ASSIGNMENTS_SWITCH_REDUCE_PREFIX_BYTES;
import static org.apache.ignite.internal.distributionzones.rebalance.ZoneRebalanceUtil.PENDING_ASSIGNMENTS_QUEUE_PREFIX_BYTES;
import static org.apache.ignite.internal.distributionzones.rebalance.ZoneRebalanceUtil.STABLE_ASSIGNMENTS_PREFIX_BYTES;
import static org.apache.ignite.internal.distributionzones.rebalance.ZoneRebalanceUtil.assignmentsChainKey;
import static org.apache.ignite.internal.distributionzones.rebalance.ZoneRebalanceUtil.extractZonePartitionId;
import static org.apache.ignite.internal.distributionzones.rebalance.ZoneRebalanceUtil.pendingPartAssignmentsQueueKey;
import static org.apache.ignite.internal.distributionzones.rebalance.ZoneRebalanceUtil.stablePartAssignmentsKey;
import static org.apache.ignite.internal.distributionzones.rebalance.ZoneRebalanceUtil.zoneAssignmentsChainGetLocally;
import static org.apache.ignite.internal.distributionzones.rebalance.ZoneRebalanceUtil.zoneAssignmentsGetLocally;
import static org.apache.ignite.internal.distributionzones.rebalance.ZoneRebalanceUtil.zonePartitionAssignmentsGetLocally;
import static org.apache.ignite.internal.distributionzones.rebalance.ZoneRebalanceUtil.zonePendingAssignmentsGetLocally;
import static org.apache.ignite.internal.distributionzones.rebalance.ZoneRebalanceUtil.zoneStableAssignmentsGetLocally;
import static org.apache.ignite.internal.hlc.HybridTimestamp.LOGICAL_TIME_BITS_SIZE;
import static org.apache.ignite.internal.hlc.HybridTimestamp.hybridTimestamp;
import static org.apache.ignite.internal.hlc.HybridTimestamp.nullableHybridTimestamp;
import static org.apache.ignite.internal.lang.IgniteStringFormatter.format;
import static org.apache.ignite.internal.metastorage.dsl.Conditions.notExists;
import static org.apache.ignite.internal.metastorage.dsl.Operations.put;
import static org.apache.ignite.internal.partition.replicator.LocalPartitionReplicaEvent.AFTER_REPLICA_DESTROYED;
import static org.apache.ignite.internal.partition.replicator.LocalPartitionReplicaEvent.AFTER_REPLICA_STOPPED;
import static org.apache.ignite.internal.partition.replicator.LocalPartitionReplicaEvent.BEFORE_REPLICA_DESTROYED;
import static org.apache.ignite.internal.partition.replicator.LocalPartitionReplicaEvent.BEFORE_REPLICA_STOPPED;
import static org.apache.ignite.internal.partitiondistribution.Assignments.assignmentListToString;
import static org.apache.ignite.internal.partitiondistribution.PartitionDistributionUtils.calculateAssignmentForPartition;
import static org.apache.ignite.internal.partitiondistribution.PartitionDistributionUtils.calculateAssignments;
import static org.apache.ignite.internal.raft.PeersAndLearners.fromAssignments;
import static org.apache.ignite.internal.raft.RaftGroupConfiguration.UNKNOWN_INDEX;
import static org.apache.ignite.internal.raft.RaftGroupConfiguration.UNKNOWN_TERM;
import static org.apache.ignite.internal.tostring.IgniteToStringBuilder.COLLECTION_LIMIT;
import static org.apache.ignite.internal.util.ByteUtils.toByteArray;
import static org.apache.ignite.internal.util.CompletableFutures.falseCompletedFuture;
import static org.apache.ignite.internal.util.CompletableFutures.nullCompletedFuture;
import static org.apache.ignite.internal.util.ExceptionUtils.hasCause;
import static org.apache.ignite.internal.util.IgniteUtils.inBusyLock;
import static org.apache.ignite.internal.util.IgniteUtils.inBusyLockAsync;
import static org.apache.ignite.lang.ErrorGroups.Common.NODE_STOPPING_ERR;

import it.unimi.dsi.fastutil.ints.IntOpenHashSet;
import java.util.ArrayList;
import java.util.Collection;
import java.util.Collections;
import java.util.List;
import java.util.Map;
import java.util.Optional;
import java.util.Set;
import java.util.concurrent.CancellationException;
import java.util.concurrent.CompletableFuture;
import java.util.concurrent.ConcurrentHashMap;
import java.util.concurrent.Executor;
import java.util.concurrent.ExecutorService;
import java.util.concurrent.ScheduledExecutorService;
import java.util.concurrent.TimeUnit;
import java.util.concurrent.TimeoutException;
import java.util.function.BiFunction;
import java.util.function.Consumer;
import java.util.function.Predicate;
import java.util.function.Supplier;
import java.util.stream.IntStream;
import java.util.stream.Stream;
import org.apache.ignite.internal.catalog.Catalog;
import org.apache.ignite.internal.catalog.CatalogService;
import org.apache.ignite.internal.catalog.descriptors.CatalogStorageProfileDescriptor;
import org.apache.ignite.internal.catalog.descriptors.CatalogZoneDescriptor;
import org.apache.ignite.internal.catalog.descriptors.ConsistencyMode;
import org.apache.ignite.internal.catalog.events.CreateZoneEventParameters;
import org.apache.ignite.internal.components.NodeProperties;
import org.apache.ignite.internal.configuration.SystemDistributedConfiguration;
import org.apache.ignite.internal.configuration.utils.SystemDistributedConfigurationPropertyHolder;
import org.apache.ignite.internal.distributionzones.DistributionZoneManager;
import org.apache.ignite.internal.distributionzones.DistributionZonesUtil;
import org.apache.ignite.internal.distributionzones.rebalance.ZoneRebalanceRaftGroupEventsListener;
import org.apache.ignite.internal.distributionzones.rebalance.ZoneRebalanceUtil;
import org.apache.ignite.internal.event.AbstractEventProducer;
import org.apache.ignite.internal.event.EventListener;
import org.apache.ignite.internal.failure.FailureContext;
import org.apache.ignite.internal.failure.FailureProcessor;
import org.apache.ignite.internal.hlc.ClockService;
import org.apache.ignite.internal.hlc.HybridTimestamp;
import org.apache.ignite.internal.lang.ByteArray;
import org.apache.ignite.internal.lang.ComponentStoppingException;
import org.apache.ignite.internal.lang.IgniteBiTuple;
import org.apache.ignite.internal.lang.IgniteInternalException;
import org.apache.ignite.internal.lang.NodeStoppingException;
import org.apache.ignite.internal.logger.IgniteLogger;
import org.apache.ignite.internal.logger.Loggers;
import org.apache.ignite.internal.lowwatermark.LowWatermark;
import org.apache.ignite.internal.manager.ComponentContext;
import org.apache.ignite.internal.manager.IgniteComponent;
import org.apache.ignite.internal.metastorage.Entry;
import org.apache.ignite.internal.metastorage.MetaStorageManager;
import org.apache.ignite.internal.metastorage.Revisions;
import org.apache.ignite.internal.metastorage.WatchEvent;
import org.apache.ignite.internal.metastorage.WatchListener;
import org.apache.ignite.internal.metastorage.dsl.Condition;
import org.apache.ignite.internal.metastorage.dsl.Operation;
import org.apache.ignite.internal.metrics.MetricManager;
import org.apache.ignite.internal.network.InternalClusterNode;
import org.apache.ignite.internal.network.MessagingService;
import org.apache.ignite.internal.network.RecipientLeftException;
import org.apache.ignite.internal.network.TopologyService;
import org.apache.ignite.internal.partition.replicator.ZoneResourcesManager.ZonePartitionResources;
import org.apache.ignite.internal.partition.replicator.raft.RaftTableProcessor;
import org.apache.ignite.internal.partition.replicator.raft.snapshot.PartitionMvStorageAccess;
import org.apache.ignite.internal.partition.replicator.raft.snapshot.PartitionSnapshotStorageFactory;
import org.apache.ignite.internal.partition.replicator.raft.snapshot.outgoing.OutgoingSnapshotsManager;
import org.apache.ignite.internal.partition.replicator.schema.CatalogValidationSchemasSource;
import org.apache.ignite.internal.partition.replicator.schema.ExecutorInclinedSchemaSyncService;
import org.apache.ignite.internal.partitiondistribution.Assignment;
import org.apache.ignite.internal.partitiondistribution.Assignments;
import org.apache.ignite.internal.partitiondistribution.AssignmentsChain;
import org.apache.ignite.internal.partitiondistribution.AssignmentsQueue;
import org.apache.ignite.internal.placementdriver.PlacementDriver;
import org.apache.ignite.internal.placementdriver.event.PrimaryReplicaEvent;
import org.apache.ignite.internal.placementdriver.event.PrimaryReplicaEventParameters;
import org.apache.ignite.internal.placementdriver.wrappers.ExecutorInclinedPlacementDriver;
import org.apache.ignite.internal.raft.ExecutorInclinedRaftCommandRunner;
import org.apache.ignite.internal.raft.Peer;
import org.apache.ignite.internal.raft.PeersAndLearners;
import org.apache.ignite.internal.raft.RaftGroupEventsListener;
import org.apache.ignite.internal.raft.rebalance.ChangePeersAndLearnersWithRetry;
import org.apache.ignite.internal.raft.rebalance.RaftStaleUpdateException;
import org.apache.ignite.internal.raft.service.LeaderWithTerm;
import org.apache.ignite.internal.raft.service.RaftCommandRunner;
import org.apache.ignite.internal.raft.service.RaftGroupService;
import org.apache.ignite.internal.replicator.Replica;
import org.apache.ignite.internal.replicator.ReplicaManager;
import org.apache.ignite.internal.replicator.ReplicaManager.WeakReplicaStopReason;
import org.apache.ignite.internal.replicator.ReplicaService;
import org.apache.ignite.internal.replicator.ReplicationGroupId;
import org.apache.ignite.internal.replicator.ZonePartitionId;
import org.apache.ignite.internal.replicator.exception.ReplicaUnavailableException;
import org.apache.ignite.internal.schema.SchemaManager;
import org.apache.ignite.internal.schema.SchemaSyncService;
import org.apache.ignite.internal.storage.DataStorageManager;
import org.apache.ignite.internal.storage.engine.StorageEngine;
import org.apache.ignite.internal.thread.ThreadUtils;
import org.apache.ignite.internal.tostring.S;
import org.apache.ignite.internal.tx.TxManager;
import org.apache.ignite.internal.tx.impl.TransactionStateResolver;
import org.apache.ignite.internal.tx.impl.TxMessageSender;
import org.apache.ignite.internal.tx.storage.state.TxStatePartitionStorage;
import org.apache.ignite.internal.tx.storage.state.rocksdb.TxStateRocksDbSharedStorage;
import org.apache.ignite.internal.util.Cursor;
import org.apache.ignite.internal.util.IgniteSpinBusyLock;
import org.apache.ignite.internal.util.IgniteUtils;
import org.apache.ignite.internal.util.PendingComparableValuesTracker;
import org.apache.ignite.internal.util.TrackerClosedException;
import org.jetbrains.annotations.Nullable;
import org.jetbrains.annotations.TestOnly;
import org.jetbrains.annotations.VisibleForTesting;

/**
 * Class that manages per-zone replicas.
 *
 * <p>Its responsibilities include:
 *
 * <ul>
 *     <li>Starting the appropriate replication nodes on the zone creation.</li>
 *     <li>Stopping the same nodes on the zone removing.</li>
 *     <li>Supporting the rebalance mechanism and starting the new replication nodes when the rebalance triggers occurred.</li>
 * </ul>
 */
public class PartitionReplicaLifecycleManager extends
        AbstractEventProducer<LocalPartitionReplicaEvent, LocalPartitionReplicaEventParameters> implements IgniteComponent {
    private final CatalogService catalogService;

    private final ReplicaManager replicaMgr;

    private final DistributionZoneManager distributionZoneMgr;

    private final MetaStorageManager metaStorageMgr;

    private final TopologyService topologyService;

    private final LowWatermark lowWatermark;

    private final FailureProcessor failureProcessor;

    private final NodeProperties nodeProperties;

    /** Meta storage listener for pending assignments. */
    private final WatchListener pendingAssignmentsRebalanceListener;

    /** Meta storage listener for stable assignments. */
    private final WatchListener stableAssignmentsRebalanceListener;

    /** Meta storage listener for switch reduce assignments. */
    private final WatchListener assignmentsSwitchRebalanceListener;

    /** The logger. */
    private static final IgniteLogger LOG = Loggers.forClass(PartitionReplicaLifecycleManager.class);

    /** Tracks starting and started replicas. */
    private final StartedReplicationGroups startedReplicationGroups = new StartedReplicationGroups();

    // TODO https://issues.apache.org/jira/browse/IGNITE-25347
    /** (zoneId -> lock) map to provide concurrent access to the zone replicas list. */
    private final Map<Integer, NaiveAsyncReadWriteLock> zonePartitionsLocks = new ConcurrentHashMap<>();

    /** Busy lock to stop synchronously. */
    private final IgniteSpinBusyLock busyLock = new IgniteSpinBusyLock();

    /**
     * Separate executor for IO operations like partition storage initialization or partition raft group meta data persisting.
     */
    private final ExecutorService ioExecutor;

    /** Executor for scheduling rebalance routine. */
    private final ScheduledExecutorService rebalanceScheduler;

    /**
     * Executes partition operations (that might cause I/O and/or be blocked on locks).
     */
    private final Executor partitionOperationsExecutor;

    /** Clock service for primary replica awaitings. */
    private final ClockService clockService;

    /** Placement driver for primary replicas checks. */
    private final PlacementDriver executorInclinedPlacementDriver;

    /** Schema sync service for waiting for catalog metadata. */
    private final SchemaSyncService executorInclinedSchemaSyncService;

    private final TxManager txManager;

    private final SchemaManager schemaManager;

    /** A predicate that checks that the given assignment is corresponded to the local node. */
    private final Predicate<Assignment> isLocalNodeAssignment = assignment -> assignment.consistentId().equals(localNode().name());

    /** Configuration of rebalance retries delay. */
    private final SystemDistributedConfigurationPropertyHolder<Integer> rebalanceRetryDelayConfiguration;

    private final DataStorageManager dataStorageManager;

    private final ZoneResourcesManager zoneResourcesManager;

    private final MetricManager metricManager;

    private final ReliableCatalogVersions reliableCatalogVersions;

    private final TransactionStateResolver transactionStateResolver;

    private final TxMessageSender txMessageSender;

    private final EventListener<CreateZoneEventParameters> onCreateZoneListener = this::onCreateZone;
    private final EventListener<PrimaryReplicaEventParameters> onPrimaryReplicaExpiredListener = this::onPrimaryReplicaExpired;

    /**
     * This future completes on {@link #beforeNodeStop()} with {@link NodeStoppingException} before the {@link #busyLock} is blocked.
     */
    private final CompletableFuture<Void> stopReplicaLifecycleFuture = new CompletableFuture<>();

    /**
     * The constructor.
     *
     * @param catalogService Catalog service.
     * @param replicaMgr Replica manager.
     * @param distributionZoneMgr Distribution zone manager.
     * @param metaStorageMgr Metastorage manager.
     * @param topologyService Topology service.
     * @param rebalanceScheduler Executor for scheduling rebalance routine.
     * @param partitionOperationsExecutor Striped executor on which partition operations (potentially requiring I/O with storages)
     *         will be executed.
     * @param clockService Clock service.
     * @param placementDriver Placement driver.
     * @param schemaSyncService Schema synchronization service.
     * @param systemDistributedConfiguration System distributed configuration.
     * @param sharedTxStateStorage Shared tx state storage.
     * @param txManager Transaction manager.
     * @param schemaManager Schema manager.
     * @param dataStorageManager Data storage manager.
     * @param outgoingSnapshotsManager Outgoing snapshots manager.
<<<<<<< HEAD
     * @param messagingService Messaging service.
     * @param replicaService Replica service.
=======
     * @param metricManager Metric manager.
>>>>>>> 18255ad7
     */
    public PartitionReplicaLifecycleManager(
            CatalogService catalogService,
            ReplicaManager replicaMgr,
            DistributionZoneManager distributionZoneMgr,
            MetaStorageManager metaStorageMgr,
            TopologyService topologyService,
            LowWatermark lowWatermark,
            FailureProcessor failureProcessor,
            NodeProperties nodeProperties,
            ExecutorService ioExecutor,
            ScheduledExecutorService rebalanceScheduler,
            Executor partitionOperationsExecutor,
            ClockService clockService,
            PlacementDriver placementDriver,
            SchemaSyncService schemaSyncService,
            SystemDistributedConfiguration systemDistributedConfiguration,
            TxStateRocksDbSharedStorage sharedTxStateStorage,
            TxManager txManager,
            SchemaManager schemaManager,
            DataStorageManager dataStorageManager,
            OutgoingSnapshotsManager outgoingSnapshotsManager,
<<<<<<< HEAD
            MessagingService messagingService,
            ReplicaService replicaService
=======
            MetricManager metricManager
>>>>>>> 18255ad7
    ) {
        this(
                catalogService,
                replicaMgr,
                distributionZoneMgr,
                metaStorageMgr,
                topologyService,
                lowWatermark,
                failureProcessor,
                nodeProperties,
                ioExecutor,
                rebalanceScheduler,
                partitionOperationsExecutor,
                clockService,
                placementDriver,
                schemaSyncService,
                systemDistributedConfiguration,
                txManager,
                schemaManager,
                dataStorageManager,
                new ZoneResourcesManager(
                        sharedTxStateStorage,
                        txManager,
                        outgoingSnapshotsManager,
                        topologyService,
                        catalogService,
                        failureProcessor,
                        partitionOperationsExecutor,
                        replicaMgr
                ),
<<<<<<< HEAD
                messagingService,
                replicaService
=======
                metricManager
>>>>>>> 18255ad7
        );
    }

    @VisibleForTesting
    PartitionReplicaLifecycleManager(
            CatalogService catalogService,
            ReplicaManager replicaMgr,
            DistributionZoneManager distributionZoneMgr,
            MetaStorageManager metaStorageMgr,
            TopologyService topologyService,
            LowWatermark lowWatermark,
            FailureProcessor failureProcessor,
            NodeProperties nodeProperties,
            ExecutorService ioExecutor,
            ScheduledExecutorService rebalanceScheduler,
            Executor partitionOperationsExecutor,
            ClockService clockService,
            PlacementDriver placementDriver,
            SchemaSyncService schemaSyncService,
            SystemDistributedConfiguration systemDistributedConfiguration,
            TxManager txManager,
            SchemaManager schemaManager,
            DataStorageManager dataStorageManager,
            ZoneResourcesManager zoneResourcesManager,
<<<<<<< HEAD
            MessagingService messagingService,
            ReplicaService replicaService
=======
            MetricManager metricManager
>>>>>>> 18255ad7
    ) {
        this.catalogService = catalogService;
        this.replicaMgr = replicaMgr;
        this.distributionZoneMgr = distributionZoneMgr;
        this.metaStorageMgr = metaStorageMgr;
        this.topologyService = topologyService;
        this.lowWatermark = lowWatermark;
        this.failureProcessor = failureProcessor;
        this.nodeProperties = nodeProperties;
        this.ioExecutor = ioExecutor;
        this.rebalanceScheduler = rebalanceScheduler;
        this.partitionOperationsExecutor = partitionOperationsExecutor;
        this.clockService = clockService;
        this.executorInclinedSchemaSyncService = new ExecutorInclinedSchemaSyncService(schemaSyncService, partitionOperationsExecutor);
        this.executorInclinedPlacementDriver = new ExecutorInclinedPlacementDriver(placementDriver, partitionOperationsExecutor);
        this.txManager = txManager;
        this.schemaManager = schemaManager;
        this.dataStorageManager = dataStorageManager;
        this.zoneResourcesManager = zoneResourcesManager;
        this.metricManager = metricManager;

        rebalanceRetryDelayConfiguration = new SystemDistributedConfigurationPropertyHolder<>(
                systemDistributedConfiguration,
                (v, r) -> {},
                DistributionZonesUtil.REBALANCE_RETRY_DELAY_MS,
                DistributionZonesUtil.REBALANCE_RETRY_DELAY_DEFAULT,
                Integer::parseInt
        );

        txMessageSender = new TxMessageSender(
                messagingService,
                replicaService,
                clockService
        );

        transactionStateResolver = new TransactionStateResolver(
                txManager,
                clockService,
                topologyService,
                messagingService,
                executorInclinedPlacementDriver,
                txMessageSender
        );

        pendingAssignmentsRebalanceListener = createPendingAssignmentsRebalanceListener();
        stableAssignmentsRebalanceListener = createStableAssignmentsRebalanceListener();
        assignmentsSwitchRebalanceListener = createAssignmentsSwitchRebalanceListener();

        reliableCatalogVersions = new ReliableCatalogVersions(schemaSyncService, catalogService);
    }

    @Override
    public CompletableFuture<Void> startAsync(ComponentContext componentContext) {
        if (!nodeProperties.colocationEnabled()) {
            return nullCompletedFuture();
        }

        transactionStateResolver.start();

        CompletableFuture<Revisions> recoveryFinishFuture = metaStorageMgr.recoveryFinishedFuture();
        assert recoveryFinishFuture.isDone();
        long recoveryRevision = recoveryFinishFuture.join().revision();

        cleanUpResourcesForDroppedZonesOnRecovery();

        CompletableFuture<Void> processZonesAndAssignmentsOnStart = processZonesOnStart(recoveryRevision, lowWatermark.getLowWatermark())
                .thenCompose(ignored -> processAssignmentsOnRecovery(recoveryRevision));

        metaStorageMgr.registerPrefixWatch(new ByteArray(PENDING_ASSIGNMENTS_QUEUE_PREFIX_BYTES), pendingAssignmentsRebalanceListener);
        metaStorageMgr.registerPrefixWatch(new ByteArray(STABLE_ASSIGNMENTS_PREFIX_BYTES), stableAssignmentsRebalanceListener);
        metaStorageMgr.registerPrefixWatch(new ByteArray(ASSIGNMENTS_SWITCH_REDUCE_PREFIX_BYTES), assignmentsSwitchRebalanceListener);

        catalogService.listen(ZONE_CREATE, onCreateZoneListener);

        rebalanceRetryDelayConfiguration.init();

        executorInclinedPlacementDriver.listen(PrimaryReplicaEvent.PRIMARY_REPLICA_EXPIRED, onPrimaryReplicaExpiredListener);

        metricManager.registerSource(zoneResourcesManager.snapshotsMetricsSource());
        metricManager.enable(zoneResourcesManager.snapshotsMetricsSource());

        return processZonesAndAssignmentsOnStart;
    }

    private CompletableFuture<Void> processZonesOnStart(long recoveryRevision, @Nullable HybridTimestamp lwm) {
        // If Catalog manager is empty, it gets initialized asynchronously and at this moment the initialization might not complete,
        // nevertheless everything works correctly.
        // All components execute the synchronous part of startAsync sequentially and only when they all complete,
        // we enable metastorage listeners (see IgniteImpl.joinClusterAsync: metaStorageMgr.deployWatches()).
        // Once the metastorage watches are deployed, all components start to receive callbacks, this chain of callbacks eventually
        // fires CatalogManager's ZONE_CREATE event, and the state of PartitionReplicaLifecycleManager becomes consistent
        // (calculateZoneAssignmentsAndCreateReplicationNodes() will be called).
        int earliestCatalogVersion = lwm == null ? catalogService.earliestCatalogVersion()
                : catalogService.activeCatalogVersion(lwm.longValue());

        int latestCatalogVersion = catalogService.latestCatalogVersion();

        var startedZones = new IntOpenHashSet();
        var startZoneFutures = new ArrayList<CompletableFuture<?>>();

        for (int ver = latestCatalogVersion; ver >= earliestCatalogVersion; ver--) {
            int ver0 = ver;
            catalogService.catalog(ver).zones().stream()
                    .filter(zone -> startedZones.add(zone.id()))
                    .forEach(zoneDescriptor -> startZoneFutures.add(
                            calculateZoneAssignmentsAndCreateReplicationNodes(recoveryRevision, ver0, zoneDescriptor, true)));
        }

        return allOf(startZoneFutures.toArray(CompletableFuture[]::new))
                .whenComplete((unused, throwable) -> {
                    if (throwable != null && !hasCause(throwable, NodeStoppingException.class)) {
                        failureProcessor.process(new FailureContext(throwable, "Error starting zones"));
                    } else {
                        LOG.debug(
                                "Zones started successfully [earliestCatalogVersion={}, latestCatalogVersion={}, startedZoneIds={}]",
                                earliestCatalogVersion,
                                latestCatalogVersion,
                                startedZones
                        );
                    }
                });
    }

    private CompletableFuture<Void> processAssignmentsOnRecovery(long recoveryRevision) {
        return recoverStableAssignments(recoveryRevision).thenCompose(v -> recoverPendingAssignments(recoveryRevision));
    }

    private CompletableFuture<Void> recoverStableAssignments(long recoveryRevision) {
        return handleAssignmentsOnRecovery(
                new ByteArray(STABLE_ASSIGNMENTS_PREFIX_BYTES),
                recoveryRevision,
                (entry, rev) -> handleChangeStableAssignmentEvent(entry, rev, true),
                "stable"
        );
    }

    private CompletableFuture<Void> recoverPendingAssignments(long recoveryRevision) {
        return handleAssignmentsOnRecovery(
                new ByteArray(PENDING_ASSIGNMENTS_QUEUE_PREFIX_BYTES),
                recoveryRevision,
                (pendingAssignmentsEntry, revision) -> handleChangePendingAssignmentEvent(pendingAssignmentsEntry, revision, true),
                "pending"
        );
    }

    private CompletableFuture<Void> handleAssignmentsOnRecovery(
            ByteArray prefix,
            long revision,
            BiFunction<Entry, Long, CompletableFuture<Void>> assignmentsEventHandler,
            String assignmentsType
    ) {
        try (Cursor<Entry> cursor = metaStorageMgr.prefixLocally(prefix, revision)) {
            CompletableFuture<?>[] futures = cursor.stream()
                    .map(entry -> {
                        if (LOG.isInfoEnabled()) {
                            LOG.info(
                                    "Non handled {} assignments for key '{}' discovered, performing recovery",
                                    assignmentsType,
                                    new String(entry.key(), UTF_8)
                            );
                        }

                        return assignmentsEventHandler.apply(entry, revision);
                    })
                    .toArray(CompletableFuture[]::new);

            return allOf(futures)
                    .whenComplete((res, e) -> {
                        if (e != null && !hasCause(e, NodeStoppingException.class)) {
                            failureProcessor.process(new FailureContext(e, "Error when performing assignments recovery"));
                        }
                    });
        }
    }

    private void cleanUpResourcesForDroppedZonesOnRecovery() {
        // TODO: IGNITE-20384 Clean up abandoned resources for dropped zones from vault and metastore
    }

    private CompletableFuture<Boolean> onCreateZone(CreateZoneEventParameters createZoneEventParameters) {
        // TODO: https://issues.apache.org/jira/browse/IGNITE-22535 start replica must be moved from metastore thread
        return inBusyLock(busyLock, () -> {
            return calculateZoneAssignmentsAndCreateReplicationNodes(
                    createZoneEventParameters.causalityToken(),
                    createZoneEventParameters.catalogVersion(),
                    createZoneEventParameters.zoneDescriptor(),
                    false
            ).thenApply(unused -> false);
        });
    }

    private CompletableFuture<Void> calculateZoneAssignmentsAndCreateReplicationNodes(
            long causalityToken,
            int catalogVersion,
            CatalogZoneDescriptor zoneDescriptor,
            boolean onNodeRecovery
    ) {
        return inBusyLockAsync(busyLock, () -> {
            int zoneId = zoneDescriptor.id();

            return getOrCreateAssignments(zoneDescriptor, causalityToken, catalogVersion)
                    .thenCompose(
                            stableAssignments -> createZoneReplicationNodes(
                                    zoneId,
                                    stableAssignments,
                                    zonePendingAssignmentsGetLocally(metaStorageMgr, zoneId, zoneDescriptor.partitions(), causalityToken),
                                    zoneAssignmentsChainGetLocally(metaStorageMgr, zoneId, zoneDescriptor.partitions(), causalityToken),
                                    causalityToken,
                                    catalogVersion,
                                    zoneDescriptor.partitions(),
                                    onNodeRecovery
                            )
                    );
        });
    }

    private CompletableFuture<Void> createZoneReplicationNodes(
            int zoneId,
            List<Assignments> stableAssignmentsForZone,
            List<@Nullable Assignments> pendingAssignmentsForZone,
            List<AssignmentsChain> assignmentsChains,
            long causalityToken,
            int catalogVersion,
            int partitionCount,
            boolean onNodeRecovery
    ) {
        assert stableAssignmentsForZone != null : format("Zone has empty assignments [id={}].", zoneId);

        Supplier<CompletableFuture<Void>> createZoneReplicationNodes = () -> inBusyLockAsync(busyLock, () -> {
            var partitionsStartFutures = new CompletableFuture<?>[stableAssignmentsForZone.size()];

            for (int partId = 0; partId < stableAssignmentsForZone.size(); partId++) {
                Assignments stableAssignments = stableAssignmentsForZone.get(partId);

                Assignments pendingAssignments = pendingAssignmentsForZone.get(partId);

                Assignment localAssignmentInStable = localAssignment(stableAssignments);

                AssignmentsChain assignmentsChain = assignmentsChains.get(partId);

                boolean shouldStartPartition;

                if (onNodeRecovery) {
                    if (lastRebalanceWasGraceful(assignmentsChain)) {
                        // The condition to start the replica is
                        // `pending.contains(node) || (stable.contains(node) && !pending.isForce())`.
                        // However we check only the right part of this condition here
                        // since after `startTables` we have a call to `processAssignmentsOnRecovery`,
                        // which executes pending assignments update and will start required partitions there.
                        shouldStartPartition = localAssignmentInStable != null
                                && (pendingAssignments == null || !pendingAssignments.force());
                    } else {
                        // TODO: Use logic from https://issues.apache.org/jira/browse/IGNITE-23874
                        LOG.warn("Recovery after a forced rebalance for zone is not supported yet [zoneId={}, partitionId={}].",
                                zoneId, partId);
                        shouldStartPartition = localAssignmentInStable != null
                                && (pendingAssignments == null || !pendingAssignments.force());
                    }
                } else {
                    shouldStartPartition = localAssignmentInStable != null;
                }

                if (shouldStartPartition) {
                    var zonePartitionId = new ZonePartitionId(zoneId, partId);

                    partitionsStartFutures[partId] = createZonePartitionReplicationNode(
                            zonePartitionId,
                            stableAssignments,
                            causalityToken,
                            partitionCount,
                            isVolatileZoneForCatalogVersion(zoneId, catalogVersion),
                            onNodeRecovery,
                            !onNodeRecovery
                    );
                } else {
                    partitionsStartFutures[partId] = nullCompletedFuture();
                }

            }

            return allOf(partitionsStartFutures);
        });

        // Zone nodes might be created in the same catalog version as a table in this zone, so there could be a race
        // between storage creation due to replica start and storage creation due to table addition. To eliminate the race,
        // we acquire a write lock on the zone (table addition acquires a read lock).

        // The mutual exclusion mechanism described above is used during normal functioning (i.e. not during node recovery).
        // On node recovery, there is another mechanism that guarantees mutual exclusion between replica starts and table additions:
        // namely, TableManager makes sure that it starts all tables before it allows the replicas to initiate their starts.
        // That's why during node recovery we DON'T acquire write locks for zones here: that would create a deadlock with the mechanism
        // in TableManager.
        if (onNodeRecovery) {
            return createZoneReplicationNodes.get();
        } else {
            return inBusyLockAsync(busyLock, () -> executeUnderZoneWriteLock(zoneId, createZoneReplicationNodes));
        }
    }

    private boolean isVolatileZoneForCatalogVersion(int zoneId, int catalogVersion) {
        CatalogZoneDescriptor zoneDescriptor = catalogService.catalog(catalogVersion).zone(zoneId);

        assert zoneDescriptor != null;

        return isVolatileZone(zoneDescriptor);
    }

    private boolean isVolatileZone(CatalogZoneDescriptor zoneDescriptor) {
        return zoneDescriptor.storageProfiles()
                .profiles()
                .stream()
                .map(CatalogStorageProfileDescriptor::storageProfile)
                .allMatch(storageProfile -> {
                    StorageEngine storageEngine = dataStorageManager.engineByStorageProfile(storageProfile);

                    return storageEngine != null && storageEngine.isVolatile();
                });
    }

    /**
     * Start a replica for the corresponding {@code zoneId} and {@code partId} on the local node if {@code localAssignment} is not null,
     * meaning that the local node is part of the assignment.
     *
     * @param zonePartitionId Zone Partition ID.
     * @param stableAssignments Stable assignments.
     * @param revision Event's revision.
     * @param partitionCount Number of partitions on the zone.
     * @param onRecovery Flag indicating whether this replication node is started on node recovery.
     * @return Future that completes when a replica is started.
     */
    private CompletableFuture<?> createZonePartitionReplicationNode(
            ZonePartitionId zonePartitionId,
            Assignments stableAssignments,
            long revision,
            int partitionCount,
            boolean isVolatileZone,
            boolean onRecovery,
            boolean holdingZoneWriteLock
    ) {
        // TODO: https://issues.apache.org/jira/browse/IGNITE-22522 We need to integrate PartitionReplicatorNodeRecovery logic here when
        //  we in the recovery phase.
        Assignments forcedAssignments = stableAssignments.force() ? stableAssignments : null;

        PeersAndLearners stablePeersAndLearners = fromAssignments(stableAssignments.nodes());

        RaftGroupEventsListener raftGroupEventsListener = createRaftGroupEventsListener(zonePartitionId);

        Supplier<CompletableFuture<Boolean>> startReplicaSupplier = () -> {
            var storageIndexTracker = new PendingComparableValuesTracker<Long, Void>(0L);

            ZonePartitionResources zoneResources = zoneResourcesManager.allocateZonePartitionResources(
                    zonePartitionId,
                    partitionCount,
                    storageIndexTracker
            );

            var eventParams = new LocalBeforeReplicaStartEventParameters(
                    zonePartitionId,
                    revision,
                    onRecovery,
                    zoneResources.txStatePartitionStorageIsInRebalanceState()
            );

            startedReplicationGroups.beforeStartingGroup(zonePartitionId);

            return fireEvent(LocalPartitionReplicaEvent.BEFORE_REPLICA_STARTED, eventParams)
                    .thenCompose(v -> {
                        if (eventParams.anyStorageIsInRebalanceState()) {
                            // We must destroy protocol storages first. If we do so, then, as MV and TX state storages sync Raft log
                            // before being flushed, there is a guarantee that, after a possible crash, we will either see some storage
                            // still in the rebalance state (and hence we'll repeat the destruction on the next start), or the Raft log
                            // destruction will be persisted (and we'll just recover normally).
                            try {
                                replicaMgr.destroyReplicationProtocolStorages(zonePartitionId, isVolatileZone);
                            } catch (NodeStoppingException e) {
                                return failedFuture(e);
                            }

                            CompletableFuture<Void> clearTxStateStorage = zoneResources.txStatePartitionStorage().clear();

                            CompletableFuture<?>[] registeredCleanupFutures = eventParams.cleanupActions().stream()
                                    .map(Supplier::get)
                                    .toArray(CompletableFuture[]::new);
                            CompletableFuture<Void> clearMvStorages = allOf(registeredCleanupFutures);

                            return allOf(clearTxStateStorage, clearMvStorages);
                        } else {
                            return nullCompletedFuture();
                        }
                    })
                    .thenCompose(v -> {
                        try {
                            // TODO https://issues.apache.org/jira/browse/IGNITE-24654 Properly close storageIndexTracker.
                            //  internalTbl.updatePartitionTrackers is used in order to add storageIndexTracker to some context for further
                            //  storage closing.
                            // internalTbl.updatePartitionTrackers(partId, safeTimeTracker, storageIndexTracker);
                            return replicaMgr.startReplica(
                                    zonePartitionId,
                                    raftClient -> {
                                        var replicaListener = new ZonePartitionReplicaListener(
                                                zoneResources.txStatePartitionStorage(),
                                                clockService,
                                                txManager,
                                                new CatalogValidationSchemasSource(catalogService, schemaManager),
                                                executorInclinedSchemaSyncService,
                                                catalogService,
                                                executorInclinedPlacementDriver,
                                                topologyService,
                                                new ExecutorInclinedRaftCommandRunner(raftClient, partitionOperationsExecutor),
                                                failureProcessor,
                                                topologyService.localMember(),
                                                zonePartitionId,
                                                transactionStateResolver,
                                                txMessageSender
                                        );

                                        zoneResources.replicaListenerFuture().complete(replicaListener);

                                        return replicaListener;
                                    },
                                    new PartitionSnapshotStorageFactory(zoneResources.snapshotStorage()),
                                    stablePeersAndLearners,
                                    zoneResources.raftListener(),
                                    raftGroupEventsListener,
                                    isVolatileZone,
                                    busyLock,
                                    storageIndexTracker
                            );
                        } catch (NodeStoppingException e) {
                            return failedFuture(e);
                        }
                    })
                    .whenComplete((replica, throwable) -> {
                        if (throwable != null) {
                            startedReplicationGroups.startingFailed(zonePartitionId);
                        }
                    })
                    .thenCompose(v -> {
                        Supplier<CompletableFuture<Void>> addReplicationGroupIdFuture = () -> {
                            startedReplicationGroups.startingCompleted(zonePartitionId);

                            return nullCompletedFuture();
                        };

                        if (holdingZoneWriteLock) {
                            return addReplicationGroupIdFuture.get();
                        } else {
                            return executeUnderZoneWriteLock(zonePartitionId.zoneId(), addReplicationGroupIdFuture);
                        }
                    })
                    .thenApply(unused -> true);
        };

        return replicaMgr.weakStartReplica(zonePartitionId, startReplicaSupplier, forcedAssignments, revision)
                .whenComplete((res, ex) -> {
                    if (ex != null && !hasCause(ex, NodeStoppingException.class)) {
                        String errorMessage = String.format(
                                "Unable to update raft groups on the node [zonePartitionId=%s]",
                                zonePartitionId
                        );
                        failureProcessor.process(new FailureContext(ex, errorMessage));
                    }
                });
    }

    private CompletableFuture<Set<Assignment>> calculateZoneAssignments(ZonePartitionId zonePartitionId, Long assignmentsTimestamp) {
        requireNonNull(assignmentsTimestamp, "assignmentsTimestamp must be not null");
        HybridTimestamp assignmentsHybridTimestamp = hybridTimestamp(assignmentsTimestamp);

        CompletableFuture<Set<Assignment>> assignmentsFuture =
                reliableCatalogVersions.safeReliableCatalogFor(assignmentsHybridTimestamp)
                        .thenCompose(catalog -> calculateZoneAssignments(zonePartitionId, catalog, assignmentsHybridTimestamp));

        return CompletableFuture.anyOf(stopReplicaLifecycleFuture, assignmentsFuture).thenApply(a -> (Set<Assignment>) a);
    }

    private CompletableFuture<Set<Assignment>> calculateZoneAssignments(
            ZonePartitionId zonePartitionId,
            Catalog catalog,
            HybridTimestamp assignmentsTimestamp
    ) {
        CatalogZoneDescriptor zoneDescriptor = catalog.zone(zonePartitionId.zoneId());

        return distributionZoneMgr.dataNodes(assignmentsTimestamp, catalog.version(), zoneDescriptor.id())
                .thenApply(dataNodes -> calculateAssignmentForPartition(
                        dataNodes,
                        zonePartitionId.partitionId(),
                        zoneDescriptor.partitions(),
                        zoneDescriptor.replicas(),
                        zoneDescriptor.consensusGroupSize()
                ));
    }

    private ChangePeersAndLearnersWithRetry createChangePeersAndLearnersWithRetry(ZonePartitionId replicaGrpId) {
        return new ChangePeersAndLearnersWithRetry(
                busyLock,
                rebalanceScheduler,
                () -> partitionRaftClient(replicaGrpId)
        );
    }

    private CompletableFuture<RaftGroupService> partitionRaftClient(ZonePartitionId replicaGrpId) {
        CompletableFuture<Replica> replicaFut = replicaMgr.replica(replicaGrpId);
        if (replicaFut == null) {
            return failedFuture(new IgniteInternalException("No such replica for partition " + replicaGrpId.partitionId()
                    + " in zone " + replicaGrpId.zoneId()));
        }
        return replicaFut.thenApply(Replica::raftClient);
    }

    private RaftGroupEventsListener createRaftGroupEventsListener(ZonePartitionId zonePartitionId) {
        return new ZoneRebalanceRaftGroupEventsListener(
                metaStorageMgr,
                failureProcessor,
                zonePartitionId,
                busyLock,
                createChangePeersAndLearnersWithRetry(zonePartitionId),
                rebalanceScheduler,
                this::calculateZoneAssignments,
                rebalanceRetryDelayConfiguration
        );
    }

    private InternalClusterNode localNode() {
        return topologyService.localMember();
    }

    @Override
    public void beforeNodeStop() {
        stopReplicaLifecycleFuture.completeExceptionally(new NodeStoppingException());

        busyLock.block();

        executorInclinedPlacementDriver.removeListener(PrimaryReplicaEvent.PRIMARY_REPLICA_EXPIRED, onPrimaryReplicaExpiredListener);

        catalogService.removeListener(ZONE_CREATE, onCreateZoneListener);

        metaStorageMgr.unregisterWatch(pendingAssignmentsRebalanceListener);
        metaStorageMgr.unregisterWatch(stableAssignmentsRebalanceListener);
        metaStorageMgr.unregisterWatch(assignmentsSwitchRebalanceListener);

        startedReplicationGroups.waitForStartingReplicas();
        cleanUpPartitionsResources(startedReplicationGroups.streamStartedReplicationGroups());
    }

    /**
     * Writes the set of assignments to meta storage. If there are some assignments already, gets them from meta storage. Returns the list
     * of assignments that really are in meta storage.
     *
     * @param zoneId Zone id.
     * @param newAssignments Assignments that should be written.
     * @return Real list of assignments.
     */
    private CompletableFuture<List<Assignments>> writeZoneAssignmentsToMetastore(
            int zoneId,
            ConsistencyMode consistencyMode,
            List<Assignments> newAssignments
    ) {
        assert !newAssignments.isEmpty();

        boolean haMode = consistencyMode == ConsistencyMode.HIGH_AVAILABILITY;

        List<Operation> partitionAssignments = new ArrayList<>(newAssignments.size());

        for (int i = 0; i < newAssignments.size(); i++) {
            ZonePartitionId zonePartitionId = new ZonePartitionId(zoneId, i);

            ByteArray stableAssignmentsKey = stablePartAssignmentsKey(zonePartitionId);
            byte[] anAssignment = newAssignments.get(i).toBytes();
            Operation op = put(stableAssignmentsKey, anAssignment);
            partitionAssignments.add(op);

            if (haMode) {
                ByteArray assignmentsChainKey = assignmentsChainKey(zonePartitionId);
                byte[] assignmentChain = AssignmentsChain.of(UNKNOWN_TERM, UNKNOWN_INDEX, newAssignments.get(i)).toBytes();
                Operation chainOp = put(assignmentsChainKey, assignmentChain);
                partitionAssignments.add(chainOp);
            }
        }

        Condition condition = notExists(new ByteArray(toByteArray(partitionAssignments.get(0).key())));

        return metaStorageMgr
                .invoke(condition, partitionAssignments, Collections.emptyList())
                .whenComplete((invokeResult, e) -> {
                    if (e != null && !hasCause(e, NodeStoppingException.class)) {
                        String errorMessage = String.format(
                                "Couldn't write assignments [assignmentsList=%s] to metastore during invoke.",
                                assignmentListToString(newAssignments)
                        );
                        failureProcessor.process(new FailureContext(e, errorMessage));
                    }
                })
                .thenCompose(invokeResult -> {
                    if (invokeResult) {
                        LOG.info(
                                "Assignments calculated from data nodes are successfully written to meta storage"
                                        + " [zoneId={}, assignments={}].",
                                zoneId,
                                assignmentListToString(newAssignments)
                        );

                        return completedFuture(newAssignments);
                    } else {
                        Set<ByteArray> partKeys = IntStream.range(0, newAssignments.size())
                                .mapToObj(p -> stablePartAssignmentsKey(new ZonePartitionId(zoneId, p)))
                                .collect(toSet());

                        return metaStorageMgr.getAll(partKeys)
                                .thenApply(metaStorageAssignments -> {
                                    List<Assignments> realAssignments = new ArrayList<>();

                                    for (int p = 0; p < newAssignments.size(); p++) {
                                        var partId = new ZonePartitionId(zoneId, p);
                                        Entry assignmentsEntry = metaStorageAssignments.get(stablePartAssignmentsKey(partId));

                                        assert assignmentsEntry != null && !assignmentsEntry.empty() && !assignmentsEntry.tombstone()
                                                : "Unexpected assignments for partition [" + partId + ", entry=" + assignmentsEntry + "].";

                                        Assignments real = Assignments.fromBytes(assignmentsEntry.value());

                                        realAssignments.add(real);
                                    }

                                    LOG.info(
                                            "Assignments picked up from meta storage [zoneId={}, assignments={}].",
                                            zoneId,
                                            assignmentListToString(realAssignments)
                                    );

                                    return realAssignments;
                                })
                                .whenComplete((realAssignments, e) -> {
                                    if (e != null && !hasCause(e, NodeStoppingException.class)) {
                                        String errorMessage = String.format(
                                                "Couldn't get assignments from metastore for zone [zoneId=%s].",
                                                zoneId
                                        );
                                        failureProcessor.process(new FailureContext(e, errorMessage));
                                    }
                                });
                    }
                });
    }

    /**
     * Check if the zone already has assignments in the meta storage locally. So, it means, that it is a recovery process and we should use
     * the meta storage local assignments instead of calculation of the new ones. If assignments do not exist, calculates new assignments
     * and attempts to write them to metastore.
     */
    private CompletableFuture<List<Assignments>> getOrCreateAssignments(
            CatalogZoneDescriptor zoneDescriptor,
            long causalityToken,
            int catalogVersion
    ) {
        if (zonePartitionAssignmentsGetLocally(metaStorageMgr, zoneDescriptor.id(), 0, causalityToken) != null) {
            return completedFuture(zoneAssignmentsGetLocally(
                    metaStorageMgr,
                    zoneDescriptor.id(),
                    zoneDescriptor.partitions(),
                    causalityToken
            ));
        } else {
            // Safe to get catalog by version here as the version either comes from iteration from the latest to earliest,
            // or from the handler of catalog version creation.
            Catalog catalog = catalogService.catalog(catalogVersion);
            long assignmentsTimestamp = catalog.time();

            return distributionZoneMgr.dataNodes(zoneDescriptor.updateTimestamp(), catalogVersion, zoneDescriptor.id())
                    .thenApply(dataNodes -> calculateAssignments(
                                    dataNodes,
                                    zoneDescriptor.partitions(),
                                    zoneDescriptor.replicas(),
                                    zoneDescriptor.consensusGroupSize()
                            )
                                    .stream()
                                    .map(assignments -> Assignments.of(assignments, assignmentsTimestamp))
                                    .collect(toList())
                    )
                    .whenComplete((assignments, e) -> {
                        if (e == null && LOG.isInfoEnabled()) {
                            LOG.info(
                                    "Assignments calculated from data nodes [zone={}, zoneId={}, assignments={}, revision={}]",
                                    zoneDescriptor.name(),
                                    zoneDescriptor.id(),
                                    assignmentListToString(assignments),
                                    causalityToken
                            );
                        }
                    }).thenCompose(assignments ->
                            writeZoneAssignmentsToMetastore(zoneDescriptor.id(), zoneDescriptor.consistencyMode(), assignments)
                    );
        }
    }

    /**
     * Check if the current node has local replica for this {@link ZonePartitionId}.
     *
     * <p>Important: this method must be invoked always under the according stamped lock.
     *
     * @param zonePartitionId Zone partition id.
     * @return true if local replica exists, false otherwise.
     */
    // TODO: https://issues.apache.org/jira/browse/IGNITE-25107 replace this method by the replicas await process.
    public boolean hasLocalPartition(ZonePartitionId zonePartitionId) {
        assert Optional.ofNullable(zonePartitionsLocks.get(zonePartitionId.zoneId()))
                .map(NaiveAsyncReadWriteLock::isReadLocked)
                .orElse(false)
                : zonePartitionId;

        return startedReplicationGroups.hasReplicationGroupStarted(zonePartitionId);
    }

    /**
     * Creates meta storage listener for pending assignments updates.
     *
     * @return The watch listener.
     */
    private WatchListener createPendingAssignmentsRebalanceListener() {
        return evt -> {
            if (!busyLock.enterBusy()) {
                return failedFuture(new NodeStoppingException());
            }

            try {
                Entry newEntry = evt.entryEvent().newEntry();

                return handleChangePendingAssignmentEvent(newEntry, evt.revision(), false);
            } finally {
                busyLock.leaveBusy();
            }
        };
    }

    /**
     * Creates Meta storage listener for stable assignments updates.
     *
     * @return The watch listener.
     */
    private WatchListener createStableAssignmentsRebalanceListener() {
        return evt -> {
            if (!busyLock.enterBusy()) {
                return failedFuture(new NodeStoppingException());
            }

            try {
                return handleChangeStableAssignmentEvent(evt);
            } finally {
                busyLock.leaveBusy();
            }
        };
    }

    /** Creates Meta storage listener for switch reduce assignments updates. */
    private WatchListener createAssignmentsSwitchRebalanceListener() {
        return evt -> inBusyLockAsync(busyLock, () -> {
            byte[] key = evt.entryEvent().newEntry().key();

            ZonePartitionId replicaGrpId = extractZonePartitionId(key, ASSIGNMENTS_SWITCH_REDUCE_PREFIX_BYTES);

            Assignments assignments = Assignments.fromBytes(evt.entryEvent().newEntry().value());

            long assignmentsTimestamp = assignments.timestamp();

            return reliableCatalogVersions.safeReliableCatalogFor(hybridTimestamp(assignmentsTimestamp))
                    .thenCompose(catalog ->
                            inBusyLockAsync(busyLock, () -> handleReduceChanged(evt, catalog, replicaGrpId, assignmentsTimestamp))
                    );
        });
    }

    private CompletableFuture<Void> handleReduceChanged(
            WatchEvent evt,
            Catalog catalog,
            ZonePartitionId replicaGrpId,
            long assignmentsTimestamp
    ) {
        CatalogZoneDescriptor zoneDescriptor = catalog.zone(replicaGrpId.zoneId());

        return distributionZoneMgr.dataNodes(hybridTimestamp(assignmentsTimestamp), catalog.version(), replicaGrpId.zoneId())
                .thenCompose(dataNodes -> ZoneRebalanceRaftGroupEventsListener.handleReduceChanged(
                        metaStorageMgr,
                        dataNodes,
                        zoneDescriptor.partitions(),
                        zoneDescriptor.replicas(),
                        zoneDescriptor.consensusGroupSize(),
                        replicaGrpId,
                        evt,
                        assignmentsTimestamp
                ));
    }

    /**
     * Handles the {@link ZoneRebalanceUtil#STABLE_ASSIGNMENTS_PREFIX} update event.
     *
     * @param evt Event.
     */
    private CompletableFuture<Void> handleChangeStableAssignmentEvent(WatchEvent evt) {
        if (evt.entryEvents().stream().allMatch(e -> e.oldEntry().value() == null)) {
            // It's the initial write to zone stable assignments on zone create event.
            return nullCompletedFuture();
        }

        if (!evt.single()) {
            // If there is not a single entry, then all entries must be tombstones (this happens after zone drop).
            assert evt.entryEvents().stream().allMatch(entryEvent -> entryEvent.newEntry().tombstone()) : evt;

            return nullCompletedFuture();
        }

        // here we can receive only update from the rebalance logic
        // these updates always processing only 1 partition, so, only 1 stable partition key.
        assert evt.single() : evt;

        if (evt.entryEvent().oldEntry() == null) {
            // This means it's an event on zone creation.
            return nullCompletedFuture();
        }

        Entry stableAssignmentsWatchEvent = evt.entryEvent().newEntry();

        long revision = evt.revision();

        assert stableAssignmentsWatchEvent.revision() == revision : stableAssignmentsWatchEvent;

        if (stableAssignmentsWatchEvent.value() == null) {
            return nullCompletedFuture();
        }

        return handleChangeStableAssignmentEvent(stableAssignmentsWatchEvent, evt.revision(), false);
    }

    private CompletableFuture<Void> handleChangeStableAssignmentEvent(
            Entry stableAssignmentsWatchEvent,
            long revision,
            boolean onNodeRecovery
    ) {
        ZonePartitionId zonePartitionId = extractZonePartitionId(stableAssignmentsWatchEvent.key(), STABLE_ASSIGNMENTS_PREFIX_BYTES);

        Set<Assignment> stableAssignments = stableAssignmentsWatchEvent.value() == null
                ? emptySet()
                : Assignments.fromBytes(stableAssignmentsWatchEvent.value()).nodes();

        return supplyAsync(() -> {
            Entry pendingAssignmentsEntry = metaStorageMgr.getLocally(pendingPartAssignmentsQueueKey(zonePartitionId), revision);

            byte[] pendingAssignmentsFromMetaStorage = pendingAssignmentsEntry.value();

            Assignments pendingAssignments = pendingAssignmentsFromMetaStorage == null
                    ? Assignments.EMPTY
                    : AssignmentsQueue.fromBytes(pendingAssignmentsFromMetaStorage).poll();

            return stopAndMaybeDestroyPartitionAndUpdateClients(
                    zonePartitionId,
                    stableAssignments,
                    pendingAssignments,
                    onNodeRecovery,
                    revision
            );
        }, ioExecutor).thenCompose(identity());
    }

    private CompletableFuture<Void> updatePartitionClients(
            ZonePartitionId zonePartitionId,
            Set<Assignment> stableAssignments,
            Set<Assignment> pendingAssignments
    ) {
        return isLocalNodeIsPrimary(zonePartitionId).thenCompose(isLeaseholder -> inBusyLock(busyLock, () -> {
            CompletableFuture<Replica> replicaFuture = replicaMgr.replica(zonePartitionId);

            boolean isLocalInStable = isLocalNodeInAssignments(stableAssignments);

            if (!(isLocalInStable || isLeaseholder)) {
                return nullCompletedFuture();
            }

            if (replicaFuture == null) {
                return failedFuture(new ReplicaUnavailableException(zonePartitionId, localNode()));
            }

            // Update raft client peers and learners according to the actual assignments.
            return replicaFuture
                    .thenAccept(replica -> replica.updatePeersAndLearners(fromAssignments(union(stableAssignments, pendingAssignments))));
        }));
    }

    private CompletableFuture<Void> stopAndMaybeDestroyPartitionAndUpdateClients(
            ZonePartitionId zonePartitionId,
            Set<Assignment> stableAssignments,
            Assignments pendingAssignments,
            boolean onNodeRecovery,
            long revision
    ) {
        CompletableFuture<Void> clientUpdateFuture = onNodeRecovery
                // Updating clients is not needed on recovery.
                ? nullCompletedFuture()
                : updatePartitionClients(zonePartitionId, stableAssignments, pendingAssignments.nodes());

        boolean shouldStopLocalServices = (pendingAssignments.force()
                ? pendingAssignments.nodes().stream()
                : Stream.concat(stableAssignments.stream(), pendingAssignments.nodes().stream())
        )
                .noneMatch(assignment -> assignment.consistentId().equals(localNode().name()));

        if (!shouldStopLocalServices) {
            return clientUpdateFuture;
        }

        return clientUpdateFuture.thenCompose(v -> replicaMgr.weakStopReplica(
                zonePartitionId,
                WeakReplicaStopReason.EXCLUDED_FROM_ASSIGNMENTS,
                () -> stopAndDestroyPartition(zonePartitionId, revision)
        ));
    }

    /**
     * Stops all resources associated with a given partition, like replicas and partition trackers. Calls
     * {@link ReplicaManager#weakStopReplica} in order to change the replica state.
     *
     * @param zonePartitionId Partition ID.
     * @return Future that will be completed after all resources have been closed.
     */
    private CompletableFuture<Void> stopPartitionForRestart(ZonePartitionId zonePartitionId, long revision) {
        return replicaMgr.weakStopReplica(
                zonePartitionId,
                WeakReplicaStopReason.RESTART,
                () -> stopPartitionInternal(zonePartitionId, BEFORE_REPLICA_STOPPED, AFTER_REPLICA_STOPPED, revision, replica -> {})
        );
    }

    /**
     * Stops all resources associated with a given partition and destroys its storage, like replicas and partition trackers.
     * Calls {@link ReplicaManager#weakStopReplica} in order to change the replica state.
     *
     * @param zonePartitionId Partition ID.
     * @param revision Revision.
     * @return Future that will be completed after all resources have been closed and destroyed.
     */
    private CompletableFuture<Void> stopPartitionAndDestroyForRestart(ZonePartitionId zonePartitionId, long revision) {
        return replicaMgr.weakStopReplica(
                zonePartitionId,
                WeakReplicaStopReason.RESTART,
                () -> stopAndDestroyPartition(zonePartitionId, revision)
        );
    }

    private CompletableFuture<Void> handleChangePendingAssignmentEvent(Entry pendingAssignmentsEntry, long revision, boolean isRecovery) {
        if (pendingAssignmentsEntry.value() == null || pendingAssignmentsEntry.empty()) {
            return nullCompletedFuture();
        }

        ZonePartitionId zonePartitionId = extractZonePartitionId(pendingAssignmentsEntry.key(), PENDING_ASSIGNMENTS_QUEUE_PREFIX_BYTES);

        // Stable assignments from the meta store, which revision is bounded by the current pending event.
        Assignments stableAssignments = stableAssignments(zonePartitionId, revision);

        AssignmentsQueue pendingAssignmentsQueue = AssignmentsQueue.fromBytes(pendingAssignmentsEntry.value());

        if (!busyLock.enterBusy()) {
            return failedFuture(new NodeStoppingException());
        }

        try {
            if (LOG.isInfoEnabled()) {
                var stringKey = new String(pendingAssignmentsEntry.key(), UTF_8);

                LOG.info(
                        "Received update on pending assignments. Check if new replication node should be started [key={}, "
                                + "partition={}, zoneId={}, localMemberAddress={}, pendingAssignments={}, revision={}]",
                        stringKey,
                        zonePartitionId.partitionId(),
                        zonePartitionId.zoneId(),
                        localNode().address(),
                        pendingAssignmentsQueue,
                        revision
                );
            }

            Assignments pendingAssignments = pendingAssignmentsQueue == null ? Assignments.EMPTY : pendingAssignmentsQueue.poll();

            return handleChangePendingAssignmentEvent(
                    zonePartitionId,
                    stableAssignments,
                    pendingAssignments,
                    revision,
                    isRecovery
            ).thenRun(() -> {
                boolean isLocalNodeInStableOrPending = isNodeInReducedStableOrPendingAssignments(
                        zonePartitionId,
                        stableAssignments,
                        pendingAssignments,
                        revision
                );

                if (!isLocalNodeInStableOrPending) {
                    return;
                }

                // A node might exist in stable yet we don't want to start the replica
                // The case is: nodes A, B and C hold a replication group,
                // nodes A and B die.
                // Reset adds C into force pending and user writes data onto C.
                // Then A and B go back online. In this case
                // stable = [A, B, C], pending = [C, force] and only C should be started.
                if (isRecovery && !replicaMgr.isReplicaStarted(zonePartitionId)) {
                    return;
                }

                changePeersOnRebalance(
                        zonePartitionId,
                        pendingAssignments.nodes(),
                        revision);
            }).whenComplete((v, ex) -> maybeRunFailHandler(ex, zonePartitionId));
        } finally {
            busyLock.leaveBusy();
        }
    }

    private CompletableFuture<Void> handleChangePendingAssignmentEvent(
            ZonePartitionId replicaGrpId,
            @Nullable Assignments stableAssignments,
            Assignments pendingAssignments,
            long revision,
            boolean isRecovery
    ) {
        boolean pendingAssignmentsAreForced = pendingAssignments.force();
        Set<Assignment> pendingAssignmentsNodes = pendingAssignments.nodes();

        // Start a new Raft node and Replica if this node has appeared in the new assignments.
        Assignment localAssignmentInPending = localAssignment(pendingAssignments);
        Assignment localAssignmentInStable = localAssignment(stableAssignments);

        AssignmentsChain assignmentsChain = ZoneRebalanceUtil.assignmentsChainGetLocally(metaStorageMgr, replicaGrpId, revision);

        boolean shouldStartLocalGroupNode;
        if (isRecovery) {
            // The condition to start the replica is
            // `pending.contains(node) || (stable.contains(node) && !pending.isForce())`.
            // This condition covers the left part of the OR expression.
            // The right part of it is covered in `startLocalPartitionsAndClients`.
            if (lastRebalanceWasGraceful(assignmentsChain)) {
                shouldStartLocalGroupNode = localAssignmentInPending != null;
            } else {
                // TODO: Use logic from https://issues.apache.org/jira/browse/IGNITE-23874.
                LOG.warn("Recovery after a forced rebalance for zone is not supported yet [zonePartitionId={}].",
                        replicaGrpId);
                shouldStartLocalGroupNode = localAssignmentInPending != null;
            }
        } else {
            shouldStartLocalGroupNode = localAssignmentInPending != null && localAssignmentInStable == null;
        }

        // This is a set of assignments for nodes that are not the part of stable assignments, i.e. unstable part of the distribution.
        // For regular pending assignments we use (old) stable set, so that none of new nodes would be able to propose itself as a leader.
        // For forced assignments, we should do the same thing, but only for the subset of stable set that is alive right now. Dead nodes
        // are excluded. It is calculated precisely as an intersection between forced assignments and (old) stable assignments.
        Assignments computedStableAssignments = getComputedStableAssignments(stableAssignments, pendingAssignments);

        CompletableFuture<?> localServicesStartFuture;

        if (shouldStartLocalGroupNode) {
            // We can safely access the Catalog at the timestamp because:
            // 1. It is guaranteed that Catalog update bringing the Catalog version has been applied (as we are now handling
            // a Metastorage event that was caused by that same Catalog version we need, so the Catalog version update is already
            // handled), so no Schema sync is needed.
            // 2. It is guaranteed that Catalog compactor cannot remove Catalog version corresponding to pending assignments timestamp.
            CatalogZoneDescriptor zoneDescriptor = zoneDescriptorAt(replicaGrpId.zoneId(), pendingAssignments.timestamp());

            localServicesStartFuture = createZonePartitionReplicationNode(
                    replicaGrpId,
                    computedStableAssignments,
                    revision,
                    zoneDescriptor.partitions(),
                    isVolatileZone(zoneDescriptor),
                    isRecovery,
                    false
            );
        } else if (pendingAssignmentsAreForced && localAssignmentInPending != null) {
            localServicesStartFuture =
                    replicaMgr.resetWithRetry(replicaGrpId, fromAssignments(computedStableAssignments.nodes()), revision);
        } else {
            localServicesStartFuture = nullCompletedFuture();
        }

        return localServicesStartFuture
                .thenComposeAsync(v -> inBusyLock(busyLock, () -> isLocalNodeIsPrimary(replicaGrpId)), ioExecutor)
                .thenAcceptAsync(isLeaseholder -> inBusyLock(busyLock, () -> {
                    boolean isLocalNodeInStableOrPending = isNodeInReducedStableOrPendingAssignments(
                            replicaGrpId,
                            stableAssignments,
                            pendingAssignments,
                            revision
                    );

                    if (!isLocalNodeInStableOrPending && !isLeaseholder) {
                        return;
                    }

                    assert isLocalNodeInStableOrPending || isLeaseholder
                            : "The local node is outside of the replication group [inStableOrPending=" + isLocalNodeInStableOrPending
                            + ", isLeaseholder=" + isLeaseholder + "].";

                    // A node might exist in stable yet we don't want to start the replica
                    // The case is: nodes A, B and C hold a replication group,
                    // nodes A and B die.
                    // Reset adds C into force pending and user writes data onto C.
                    // Then A and B go back online. In this case
                    // stable = [A, B, C], pending = [C, force] and only C should be started.
                    if (isRecovery && !replicaMgr.isReplicaStarted(replicaGrpId)) {
                        return;
                    }

                    assert replicaMgr.isReplicaStarted(replicaGrpId) : "The local node is outside of the replication group ["
                            + ", groupId=" + replicaGrpId
                            + ", stable=" + stableAssignments
                            + ", pending=" + pendingAssignments
                            + ", localName=" + localNode().name() + "].";

                    // For forced assignments, we exclude dead stable nodes, and all alive stable nodes are already in pending assignments.
                    // Union is not required in such a case.
                    Set<Assignment> newAssignments = pendingAssignmentsAreForced || stableAssignments == null
                            ? pendingAssignmentsNodes
                            : union(pendingAssignmentsNodes, stableAssignments.nodes());

                    replicaMgr.replica(replicaGrpId)
                            .thenAccept(replica -> replica.updatePeersAndLearners(fromAssignments(newAssignments)));
                }), ioExecutor);
    }

    private static Assignments getComputedStableAssignments(@Nullable Assignments stableAssignments, Assignments pendingAssignments) {
        // TODO: https://issues.apache.org/jira/browse/IGNITE-22600 remove the second condition
        //  when we will have a proper handling of empty stable assignments
        if (stableAssignments == null || stableAssignments.nodes().isEmpty()) {
            // This condition can only pass if all stable nodes are dead, and we start new raft group from scratch.
            // In this case new initial configuration must match new forced assignments.
            return Assignments.forced(pendingAssignments.nodes(), pendingAssignments.timestamp());
        } else if (pendingAssignments.force()) {
            // In case of forced assignments we need to remove nodes that are present in the stable set but are missing from the
            // pending set. Such operation removes dead stable nodes from the resulting stable set, which guarantees that we will
            // have a live majority.
            return pendingAssignments;
        } else {
            return stableAssignments;
        }
    }

    private CatalogZoneDescriptor zoneDescriptorAt(int zoneId, long timestamp) {
        Catalog catalog = catalogService.activeCatalog(timestamp);
        assert catalog != null : "Catalog is not available at " + nullableHybridTimestamp(timestamp);

        CatalogZoneDescriptor zoneDescriptor = catalog.zone(zoneId);
        assert zoneDescriptor != null : "Zone descriptor is not available at " + nullableHybridTimestamp(timestamp) + " for zone " + zoneId;

        return zoneDescriptor;
    }

    private void changePeersOnRebalance(
            ZonePartitionId replicaGrpId,
            Set<Assignment> pendingAssignments,
            long revision
    ) {
        // According to the rebalance logic, it's safe to react to pending assignments change in async manner.
        PeersAndLearners newConfiguration = fromAssignments(pendingAssignments);

        ChangePeersAndLearnersWithRetry mover = createChangePeersAndLearnersWithRetry(replicaGrpId);

        mover.execute(
                        newConfiguration,
                        revision,
                        raftClient -> ensureLeader(replicaGrpId, raftClient)
                                .whenComplete((raftWithTerm, ex) -> {
                                    if (raftWithTerm != null) {
                                        LOG.info("Current node={} is the leader of partition raft group={}. "
                                                        + "Initiate rebalance process for partition={}, zoneId={}",
                                                localNode().name(), replicaGrpId, replicaGrpId.partitionId(), replicaGrpId.zoneId());
                                    }
                                })
                )
                .whenComplete((res, ex) -> maybeRunFailHandler(ex, replicaGrpId));
    }

    private void maybeRunFailHandler(Throwable ex, ZonePartitionId replicaGrpId) {
        if (ex != null && !hasCause(ex, NodeStoppingException.class, ComponentStoppingException.class, RaftStaleUpdateException.class)) {
            String errorMessage = String.format("Failure while moving partition [partId=%s]", replicaGrpId);
            failureProcessor.process(new FailureContext(ex, errorMessage));
        }
    }

    private CompletableFuture<@Nullable IgniteBiTuple<RaftGroupService, Long>> ensureLeader(
            ZonePartitionId replicaGrpId,
            RaftGroupService raftClient
    ) {
        return raftClient.refreshAndGetLeaderWithTerm()
                .exceptionally(throwable -> {
                    if (hasCause(throwable, TimeoutException.class)) {
                        LOG.info(
                                "Node couldn't get the leader within timeout so the changing peers is skipped [grp={}].",
                                replicaGrpId
                        );
                    } else if (hasCause(throwable, ComponentStoppingException.class)) {
                        LOG.info("Replica is being stopped so the changing peers is skipped [grp={}].", replicaGrpId);
                    } else {
                        LOG.info("Failed to get a leader for the RAFT replication group [grp={}].", throwable, replicaGrpId);
                    }

                    return LeaderWithTerm.NO_LEADER;
                }).thenApply(leaderWithTerm -> {
                    if (leaderWithTerm.isEmpty() || !isLocalPeer(leaderWithTerm.leader())) {
                        return null;
                    }

                    return new IgniteBiTuple<>(raftClient, leaderWithTerm.term());
                });
    }

    private boolean isLocalPeer(Peer peer) {
        return peer.consistentId().equals(localNode().name());
    }

    private boolean isLocalNodeInAssignments(Collection<Assignment> assignments) {
        return assignments.stream().anyMatch(isLocalNodeAssignment);
    }

    private CompletableFuture<Void> waitForMetadataCompleteness(long ts) {
        return executorInclinedSchemaSyncService.waitForMetadataCompleteness(hybridTimestamp(ts));
    }

    /**
     * Checks that the local node is primary or not.
     * <br>
     * Internally we use there {@link PlacementDriver#getPrimaryReplica} with a penultimate safe time value, because metastore is waiting
     * for pending or stable assignments events handling over and only then metastore will increment the safe time. On the other hand
     * placement driver internally is waiting the metastore for given safe time plus {@link ClockService#maxClockSkewMillis}. So, if given
     * time is just {@link ClockService#now}, then there is a dead lock: metastore is waiting until assignments handling is over, but
     * internally placement driver is waiting for a non-applied safe time.
     * <br>
     * To solve this issue we pass to {@link PlacementDriver#getPrimaryReplica} current time minus the skew, so placement driver could
     * successfully get primary replica for the time stamp before the handling has began. Also there a corner case for tests that are using
     * {@code WatchListenerInhibitor#metastorageEventsInhibitor} and it leads to current time equals {@link HybridTimestamp#MIN_VALUE} and
     * the skew's subtraction will lead to {@link IllegalArgumentException} from {@link HybridTimestamp}. Then, if we got the minimal
     * possible timestamp, then we also couldn't have any primary replica, then return {@code false}.
     *
     * @param replicationGroupId Replication group ID for that we check is the local node a primary.
     * @return {@code true} is the local node is primary and {@code false} otherwise.
     */
    private CompletableFuture<Boolean> isLocalNodeIsPrimary(ReplicationGroupId replicationGroupId) {
        HybridTimestamp currentSafeTime = metaStorageMgr.clusterTime().currentSafeTime();

        if (HybridTimestamp.MIN_VALUE.equals(currentSafeTime)) {
            return falseCompletedFuture();
        }

        long skewMs = clockService.maxClockSkewMillis();

        try {
            HybridTimestamp previousMetastoreSafeTime = currentSafeTime.subtractPhysicalTime(skewMs);

            return executorInclinedPlacementDriver.getPrimaryReplica(replicationGroupId, previousMetastoreSafeTime)
                    .thenApply(replicaMeta -> replicaMeta != null
                            && replicaMeta.getLeaseholderId() != null
                            && replicaMeta.getLeaseholderId().equals(localNode().id()));
        } catch (IllegalArgumentException e) {
            long currentSafeTimeMs = currentSafeTime.longValue();

            throw new AssertionError("Got a negative time [currentSafeTime=" + currentSafeTime
                    + ", currentSafeTimeMs=" + currentSafeTimeMs
                    + ", skewMs=" + skewMs
                    + ", internal=" + (currentSafeTimeMs + ((-skewMs) << LOGICAL_TIME_BITS_SIZE)) + "]", e);
        }
    }

    private boolean isNodeInReducedStableOrPendingAssignments(
            ZonePartitionId replicaGrpId,
            @Nullable Assignments stableAssignments,
            Assignments pendingAssignments,
            long revision
    ) {
        Entry reduceEntry = metaStorageMgr.getLocally(ZoneRebalanceUtil.switchReduceKey(replicaGrpId), revision);

        Assignments reduceAssignments = reduceEntry != null
                ? Assignments.fromBytes(reduceEntry.value())
                : null;

        Set<Assignment> reducedStableAssignments = reduceAssignments != null
                ? subtract(stableAssignments.nodes(), reduceAssignments.nodes())
                : stableAssignments.nodes();

        return isLocalNodeInAssignments(union(reducedStableAssignments, pendingAssignments.nodes()));
    }

    @Nullable
    private Assignment localAssignment(@Nullable Assignments assignments) {
        if (assignments != null) {
            for (Assignment assignment : assignments.nodes()) {
                if (isLocalNodeAssignment.test(assignment)) {
                    return assignment;
                }
            }
        }
        return null;
    }

    @Override
    public CompletableFuture<Void> stopAsync(ComponentContext componentContext) {
        if (!nodeProperties.colocationEnabled()) {
            return nullCompletedFuture();
        }

        try {
            metricManager.unregisterSource(zoneResourcesManager.snapshotsMetricsSource());

            IgniteUtils.closeAllManually(zoneResourcesManager);
        } catch (Exception e) {
            return failedFuture(e);
        }

        return nullCompletedFuture();
    }

    private @Nullable Assignments stableAssignments(ZonePartitionId zonePartitionId, long revision) {
        Entry entry = metaStorageMgr.getLocally(stablePartAssignmentsKey(zonePartitionId), revision);

        return Assignments.fromBytes(entry.value());
    }

    /**
     * Stops zone replica, executes a given action and fires given local events.
     *
     * @return Future that will be completed after zone replica was stopped and event handling was finished.
     */
    @VisibleForTesting
    public CompletableFuture<Void> stopPartitionInternal(
            ZonePartitionId zonePartitionId,
            LocalPartitionReplicaEvent beforeReplicaStoppedEvent,
            LocalPartitionReplicaEvent afterReplicaStoppedEvent,
            long eventRevision,
            Consumer<Boolean> afterReplicaStopAction
    ) {
        // Not using the busy lock here, because this method is called on component stop.
        return executeUnderZoneWriteLock(zonePartitionId.zoneId(), () -> {
            var eventParameters = new LocalPartitionReplicaEventParameters(zonePartitionId, eventRevision, false);

            return fireEvent(beforeReplicaStoppedEvent, eventParameters)
                    .thenCompose(v -> {
                        try {
                            return replicaMgr.stopReplica(zonePartitionId)
                                    .thenComposeAsync(replicaWasStopped -> {
                                        afterReplicaStopAction.accept(replicaWasStopped);

                                        if (!replicaWasStopped) {
                                            return nullCompletedFuture();
                                        }

                                        startedReplicationGroups.afterStoppingGroup(zonePartitionId);

                                        return fireEvent(afterReplicaStoppedEvent, eventParameters);
                                    }, ioExecutor);
                        } catch (NodeStoppingException e) {
                            return nullCompletedFuture();
                        }
                    });
        });
    }

    /**
     * Stops resources that are related to provided zone partitions.
     *
     * @param partitionIds Partitions to stop.
     */
    private void cleanUpPartitionsResources(Stream<ZonePartitionId> partitionIds) {
        CompletableFuture<?>[] stopPartitionsFuture = partitionIds
                .map(zonePartitionId -> stopPartitionInternal(
                        zonePartitionId,
                        BEFORE_REPLICA_STOPPED,
                        AFTER_REPLICA_STOPPED,
                        -1L,
                        replicaWasStopped -> {}
                ))
                .toArray(CompletableFuture[]::new);

        try {
            CompletableFuture<Void> fut = allOf(stopPartitionsFuture);

            delayedExecutor(30, TimeUnit.SECONDS, Runnable::run)
                    .execute(() -> {
                        if (!fut.isDone()) {
                            printPartitionState(partitionIds);
                        }
                    });

            fut.get();
        } catch (Throwable e) {
            if (!isExpectedThrowableDuringResourcesStop(e)) {
                failureProcessor.process(new FailureContext(e, "Unable to clean up zones resources"));
            }
        }
    }

    private static boolean isExpectedThrowableDuringResourcesStop(Throwable throwable) {
        return hasCause(
                throwable,
                NodeStoppingException.class,
                ComponentStoppingException.class,
                TrackerClosedException.class,
                CancellationException.class,
                // Is possible during cluster stop due to "stale" nodes (nodes that already left the cluster).
                RecipientLeftException.class
        );
    }

    private void printPartitionState(Stream<ZonePartitionId> partitionIds) {
        List<ZonePartitionId> nonStoppedPartitions = partitionIds
                .filter(partId -> replicaMgr.replica(partId) != null)
                .collect(toList());

        int exceedLimit = nonStoppedPartitions.size() - COLLECTION_LIMIT;

        String partitionsStr = "There are still some partitions that are being stopped: "
                + S.toString(nonStoppedPartitions, (sb, e, i) -> sb.app(e).app(i < nonStoppedPartitions.size() - 1 ? ", " : ""))
                + (exceedLimit > 0 ? format(" and {} more; ", exceedLimit) : "; ");

        ThreadUtils.dumpThreads(LOG, partitionsStr, false);
    }

    /**
     * Lock the zones replica list for any changes. {@link #hasLocalPartition(ZonePartitionId)} must be executed under this lock always.
     *
     * @param zoneId Zone id.
     * @return Future completing with a stamp which must be used for further unlock.
     */
    public CompletableFuture<Long> lockZoneForRead(int zoneId) {
        NaiveAsyncReadWriteLock lock = zonePartitionsLocks.computeIfAbsent(zoneId, id -> newZoneLock());
        return lock.readLock();
    }

    private static NaiveAsyncReadWriteLock newZoneLock() {
        return new NaiveAsyncReadWriteLock();
    }

    /**
     * Unlock zones replica list.
     *
     * @param zoneId Zone id.
     * @param stamp Stamp, produced by the according {@link #hasLocalPartition(ZonePartitionId) call.}
     */
    public void unlockZoneForRead(int zoneId, long stamp) {
        zonePartitionsLocks.get(zoneId).unlockRead(stamp);
    }

    /**
     * Load a new table partition listener to the zone replica.
     *
     * @param zonePartitionId Zone partition id.
     * @param tableId Table id.
     * @param tablePartitionReplicaProcessorFactory Factory for creating table-specific partition replicas.
     * @param raftTableProcessor Raft table processor for the table-specific partition.
     */
    public void loadTableListenerToZoneReplica(
            ZonePartitionId zonePartitionId,
            int tableId,
            TablePartitionReplicaProcessorFactory tablePartitionReplicaProcessorFactory,
            RaftTableProcessor raftTableProcessor,
            PartitionMvStorageAccess partitionMvStorageAccess,
            boolean onNodeRecovery
    ) {
        ZonePartitionResources resources = zonePartitionResources(zonePartitionId);

        // Register an intent to register a table-wide replica listener. On recovery this method is called before the replica is started,
        // so the listeners will be registered by the thread completing the "replicaListenerFuture". On normal operation (where there is
        // a HB relationship between zone and table creation) zone-wide replica must already be started, this future will always be
        // completed and the listeners will be registered immediately.
        resources.replicaListenerFuture().thenAccept(zoneReplicaListener -> zoneReplicaListener.addTableReplicaProcessor(
                tableId,
                tablePartitionReplicaProcessorFactory
        ));

        if (onNodeRecovery) {
            resources.raftListener().addTableProcessorOnRecovery(tableId, raftTableProcessor);
        } else {
            resources.raftListener().addTableProcessor(tableId, raftTableProcessor);
        }

        resources.snapshotStorage().addMvPartition(tableId, partitionMvStorageAccess);
    }

    /**
     * Load a new table partition listener to the zone replica.
     *
     * @param zonePartitionId Zone partition id.
     * @param tableId Table's identifier.
     * @return A future that gets completed after all resources have been unloaded.
     */
    public CompletableFuture<Void> unloadTableResourcesFromZoneReplica(ZonePartitionId zonePartitionId, int tableId) {
        return zoneResourcesManager.removeTableResources(zonePartitionId, tableId);
    }

    /**
     * Restarts the zone's partition including the replica and raft node with storage cleanup.
     *
     * @param zonePartitionId Zone's partition that needs to be restarted.
     * @param revision Metastore revision.
     * @param assignmentsTimestamp Timestamp of the assignments.
     * @return Operation future.
     */
    public CompletableFuture<?> restartPartitionWithCleanUp(ZonePartitionId zonePartitionId, long revision, long assignmentsTimestamp) {
        return inBusyLockAsync(busyLock, () -> stopPartitionAndDestroyForRestart(zonePartitionId, revision).thenComposeAsync(unused -> {
            Assignments stableAssignments = zoneStableAssignmentsGetLocally(metaStorageMgr, zonePartitionId, revision);

            assert stableAssignments != null : "zonePartitionId=" + zonePartitionId + ", revision=" + revision;

            return waitForMetadataCompleteness(assignmentsTimestamp).thenCompose(unused2 -> inBusyLockAsync(busyLock, () -> {
                CatalogZoneDescriptor zoneDescriptor = zoneDescriptorAt(zonePartitionId.zoneId(), assignmentsTimestamp);

                return createZonePartitionReplicationNode(
                        zonePartitionId,
                        stableAssignments,
                        revision,
                        zoneDescriptor.partitions(),
                        isVolatileZone(zoneDescriptor),
                        false,
                        false
                );
            }));
        }, ioExecutor));
    }

    /**
     * Restarts the zone's partition including the replica and raft node.
     *
     * @param zonePartitionId Zone's partition that needs to be restarted.
     * @param revision Metastore revision.
     * @param assignmentsTimestamp Timestamp of the assignments.
     * @return Operation future.
     */
    public CompletableFuture<?> restartPartition(ZonePartitionId zonePartitionId, long revision, long assignmentsTimestamp) {
        return inBusyLockAsync(busyLock, () -> stopPartitionForRestart(zonePartitionId, revision).thenComposeAsync(unused -> {
            Assignments stableAssignments = zoneStableAssignmentsGetLocally(metaStorageMgr, zonePartitionId, revision);

            assert stableAssignments != null : "zonePartitionId=" + zonePartitionId + ", revision=" + revision;

            return waitForMetadataCompleteness(assignmentsTimestamp).thenCompose(unused2 -> inBusyLockAsync(busyLock, () -> {
                Assignment localAssignment = localAssignment(stableAssignments);

                if (localAssignment == null) {
                    // (0) in case if node not in the assignments
                    return nullCompletedFuture();
                }

                CatalogZoneDescriptor zoneDescriptor = zoneDescriptorAt(zonePartitionId.zoneId(), assignmentsTimestamp);

                return createZonePartitionReplicationNode(
                        zonePartitionId,
                        stableAssignments,
                        revision,
                        zoneDescriptor.partitions(),
                        isVolatileZone(zoneDescriptor),
                        false,
                        false
                );
            }));
        }, ioExecutor));
    }

    private <T> CompletableFuture<T> executeUnderZoneWriteLock(int zoneId, Supplier<CompletableFuture<T>> action) {
        NaiveAsyncReadWriteLock lock = zonePartitionsLocks.computeIfAbsent(zoneId, id -> newZoneLock());

        return lock.writeLock().thenCompose(stamp -> {
            try {
                return action.get()
                        .whenComplete((v, e) -> lock.unlockWrite(stamp));
            } catch (Throwable e) {
                lock.unlockWrite(stamp);

                return failedFuture(e);
            }
        });
    }

    private CompletableFuture<Boolean> onPrimaryReplicaExpired(PrimaryReplicaEventParameters parameters) {
        if (topologyService.localMember().id().equals(parameters.leaseholderId())) {
            ZonePartitionId groupId = (ZonePartitionId) parameters.groupId();

            // We do not wait future in order not to block meta storage updates.
            replicaMgr.weakStopReplica(
                    groupId,
                    WeakReplicaStopReason.PRIMARY_EXPIRED,
                    () -> stopAndDestroyPartition(groupId, parameters.causalityToken())
            );
        }

        return falseCompletedFuture();
    }

    private CompletableFuture<Void> stopAndDestroyPartition(ZonePartitionId zonePartitionId, long revision) {
        return stopPartitionInternal(
                zonePartitionId,
                BEFORE_REPLICA_DESTROYED,
                AFTER_REPLICA_DESTROYED,
                revision,
                replicaWasStopped -> {
                    if (replicaWasStopped) {
                        zoneResourcesManager.destroyZonePartitionResources(zonePartitionId);

                        try {
                            replicaMgr.destroyReplicationProtocolStoragesDurably(zonePartitionId, false);
                        } catch (NodeStoppingException e) {
                            throw new IgniteInternalException(NODE_STOPPING_ERR, e);
                        }
                    }
                }
        );
    }

    @TestOnly
    public @Nullable TxStatePartitionStorage txStatePartitionStorage(int zoneId, int partitionId) {
        return zoneResourcesManager.txStatePartitionStorage(zoneId, partitionId);
    }

    @TestOnly
    public HybridTimestamp currentSafeTimeForZonePartition(int zoneId, int partId) {
        return zonePartitionResources(new ZonePartitionId(zoneId, partId)).raftListener().currentSafeTime();
    }

    /**
     * Returns resources for the given zone partition.
     */
    public ZonePartitionResources zonePartitionResources(ZonePartitionId zonePartitionId) {
        ZonePartitionResources resources = zonePartitionResourcesOrNull(zonePartitionId);

        assert resources != null : String.format("Missing resources for zone partition [zonePartitionId=%s]", zonePartitionId);

        return resources;
    }

    /**
     * Returns resources for the given zone partition or {@code null} if not available (because the replica is stopped/destroyed).
     */
    public @Nullable ZonePartitionResources zonePartitionResourcesOrNull(ZonePartitionId zonePartitionId) {
        return zoneResourcesManager.getZonePartitionResources(zonePartitionId);
    }

    /**
     * For HA zones: Check that last rebalance was graceful (caused by common rebalance triggers, like data nodes change, replica factor
     * change, etc.) rather than forced (caused by a disaster recovery reset after losing the majority of nodes).
     */
    private static boolean lastRebalanceWasGraceful(@Nullable AssignmentsChain assignmentsChain) {
        // Assignments chain is either empty (when there have been no stable switch yet) or contains a single element in chain.
        return assignmentsChain == null || assignmentsChain.size() == 1;
    }

    /**
     * Factory for creating table partition replica processors.
     */
    @FunctionalInterface
    public interface TablePartitionReplicaProcessorFactory {
        /**
         * Creates a table partition replica processor.
         *
         * @param raftCommandRunner Raft command runner.
         * @param transactionStateResolver Transaction state resolver.
         * @return Table partition replica processor.
         */
        ReplicaTableProcessor createProcessor(RaftCommandRunner raftCommandRunner, TransactionStateResolver transactionStateResolver);
    }
}<|MERGE_RESOLUTION|>--- conflicted
+++ resolved
@@ -305,12 +305,9 @@
      * @param schemaManager Schema manager.
      * @param dataStorageManager Data storage manager.
      * @param outgoingSnapshotsManager Outgoing snapshots manager.
-<<<<<<< HEAD
+     * @param metricManager Metric manager.
      * @param messagingService Messaging service.
      * @param replicaService Replica service.
-=======
-     * @param metricManager Metric manager.
->>>>>>> 18255ad7
      */
     public PartitionReplicaLifecycleManager(
             CatalogService catalogService,
@@ -333,12 +330,9 @@
             SchemaManager schemaManager,
             DataStorageManager dataStorageManager,
             OutgoingSnapshotsManager outgoingSnapshotsManager,
-<<<<<<< HEAD
+            MetricManager metricManager,
             MessagingService messagingService,
             ReplicaService replicaService
-=======
-            MetricManager metricManager
->>>>>>> 18255ad7
     ) {
         this(
                 catalogService,
@@ -369,12 +363,9 @@
                         partitionOperationsExecutor,
                         replicaMgr
                 ),
-<<<<<<< HEAD
+                metricManager,
                 messagingService,
                 replicaService
-=======
-                metricManager
->>>>>>> 18255ad7
         );
     }
 
@@ -399,12 +390,9 @@
             SchemaManager schemaManager,
             DataStorageManager dataStorageManager,
             ZoneResourcesManager zoneResourcesManager,
-<<<<<<< HEAD
+            MetricManager metricManager,
             MessagingService messagingService,
             ReplicaService replicaService
-=======
-            MetricManager metricManager
->>>>>>> 18255ad7
     ) {
         this.catalogService = catalogService;
         this.replicaMgr = replicaMgr;
