--- conflicted
+++ resolved
@@ -1027,11 +1027,7 @@
 
                                 PeersAndLearners newConfiguration = fromAssignments(pendingAssignments);
 
-<<<<<<< HEAD
-                                CompletableFuture<Void> voidCompletableFuture = raftClient.changePeersAsync(newConfiguration,
-=======
-                                CompletableFuture<Void> voidCompletableFuture = partGrpSvc.changePeersAndLearnersAsync(newConfiguration,
->>>>>>> a51a7fe4
+                                CompletableFuture<Void> voidCompletableFuture = raftClient.changePeersAndLearnersAsync(newConfiguration,
                                         leaderWithTerm.term()).exceptionally(e -> {
                                             return null;
                                         });
