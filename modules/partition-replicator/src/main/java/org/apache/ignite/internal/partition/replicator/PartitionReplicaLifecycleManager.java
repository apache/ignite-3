/*
 * Licensed to the Apache Software Foundation (ASF) under one or more
 * contributor license agreements. See the NOTICE file distributed with
 * this work for additional information regarding copyright ownership.
 * The ASF licenses this file to You under the Apache License, Version 2.0
 * (the "License"); you may not use this file except in compliance with
 * the License. You may obtain a copy of the License at
 *
 *      http://www.apache.org/licenses/LICENSE-2.0
 *
 * Unless required by applicable law or agreed to in writing, software
 * distributed under the License is distributed on an "AS IS" BASIS,
 * WITHOUT WARRANTIES OR CONDITIONS OF ANY KIND, either express or implied.
 * See the License for the specific language governing permissions and
 * limitations under the License.
 */

package org.apache.ignite.internal.partition.replicator;

import static java.nio.charset.StandardCharsets.UTF_8;
import static java.util.Collections.emptySet;
import static java.util.Objects.requireNonNull;
import static java.util.concurrent.CompletableFuture.allOf;
import static java.util.concurrent.CompletableFuture.completedFuture;
import static java.util.concurrent.CompletableFuture.failedFuture;
import static java.util.concurrent.CompletableFuture.runAsync;
import static java.util.concurrent.CompletableFuture.supplyAsync;
import static java.util.function.Function.identity;
import static java.util.stream.Collectors.toList;
import static java.util.stream.Collectors.toSet;
import static org.apache.ignite.internal.catalog.events.CatalogEvent.ZONE_CREATE;
import static org.apache.ignite.internal.distributionzones.rebalance.RebalanceUtil.subtract;
import static org.apache.ignite.internal.distributionzones.rebalance.RebalanceUtil.union;
import static org.apache.ignite.internal.distributionzones.rebalance.ZoneRebalanceRaftGroupEventsListener.handleReduceChanged;
import static org.apache.ignite.internal.distributionzones.rebalance.ZoneRebalanceUtil.ASSIGNMENTS_SWITCH_REDUCE_PREFIX_BYTES;
import static org.apache.ignite.internal.distributionzones.rebalance.ZoneRebalanceUtil.PENDING_ASSIGNMENTS_PREFIX_BYTES;
import static org.apache.ignite.internal.distributionzones.rebalance.ZoneRebalanceUtil.STABLE_ASSIGNMENTS_PREFIX_BYTES;
import static org.apache.ignite.internal.distributionzones.rebalance.ZoneRebalanceUtil.extractZonePartitionId;
import static org.apache.ignite.internal.distributionzones.rebalance.ZoneRebalanceUtil.pendingPartAssignmentsKey;
import static org.apache.ignite.internal.distributionzones.rebalance.ZoneRebalanceUtil.stablePartAssignmentsKey;
import static org.apache.ignite.internal.distributionzones.rebalance.ZoneRebalanceUtil.zoneAssignmentsGetLocally;
import static org.apache.ignite.internal.distributionzones.rebalance.ZoneRebalanceUtil.zonePartitionAssignmentsGetLocally;
import static org.apache.ignite.internal.hlc.HybridTimestamp.LOGICAL_TIME_BITS_SIZE;
import static org.apache.ignite.internal.hlc.HybridTimestamp.nullableHybridTimestamp;
import static org.apache.ignite.internal.lang.IgniteSystemProperties.COLOCATION_FEATURE_FLAG;
import static org.apache.ignite.internal.lang.IgniteSystemProperties.getBoolean;
import static org.apache.ignite.internal.metastorage.dsl.Conditions.notExists;
import static org.apache.ignite.internal.metastorage.dsl.Operations.put;
import static org.apache.ignite.internal.partitiondistribution.Assignments.assignmentListToString;
import static org.apache.ignite.internal.partitiondistribution.PartitionDistributionUtils.calculateAssignmentForPartition;
import static org.apache.ignite.internal.partitiondistribution.PartitionDistributionUtils.calculateAssignments;
import static org.apache.ignite.internal.raft.PeersAndLearners.fromAssignments;
import static org.apache.ignite.internal.util.ByteUtils.toByteArray;
import static org.apache.ignite.internal.util.CompletableFutures.falseCompletedFuture;
import static org.apache.ignite.internal.util.CompletableFutures.nullCompletedFuture;
import static org.apache.ignite.internal.util.ExceptionUtils.unwrapCause;
import static org.apache.ignite.internal.util.IgniteUtils.inBusyLock;
import static org.apache.ignite.internal.util.IgniteUtils.inBusyLockAsync;
import static org.apache.ignite.lang.ErrorGroups.Common.INTERNAL_ERR;

import it.unimi.dsi.fastutil.ints.IntOpenHashSet;
import java.util.ArrayList;
import java.util.Collection;
import java.util.Collections;
import java.util.List;
import java.util.Map;
import java.util.Set;
import java.util.concurrent.CompletableFuture;
import java.util.concurrent.ConcurrentHashMap;
import java.util.concurrent.ConcurrentMap;
import java.util.concurrent.ExecutionException;
import java.util.concurrent.Executor;
import java.util.concurrent.ExecutorService;
import java.util.concurrent.ScheduledExecutorService;
import java.util.concurrent.TimeUnit;
import java.util.concurrent.TimeoutException;
import java.util.concurrent.locks.StampedLock;
import java.util.function.BiFunction;
import java.util.function.Function;
import java.util.function.Predicate;
import java.util.function.Supplier;
import java.util.stream.IntStream;
import java.util.stream.Stream;
import org.apache.ignite.internal.catalog.Catalog;
import org.apache.ignite.internal.catalog.CatalogService;
import org.apache.ignite.internal.catalog.descriptors.CatalogZoneDescriptor;
import org.apache.ignite.internal.catalog.events.CreateZoneEventParameters;
import org.apache.ignite.internal.configuration.SystemDistributedConfiguration;
import org.apache.ignite.internal.configuration.utils.SystemDistributedConfigurationPropertyHolder;
import org.apache.ignite.internal.distributionzones.DistributionZoneManager;
import org.apache.ignite.internal.distributionzones.DistributionZonesUtil;
import org.apache.ignite.internal.distributionzones.rebalance.PartitionMover;
import org.apache.ignite.internal.distributionzones.rebalance.ZoneRebalanceRaftGroupEventsListener;
import org.apache.ignite.internal.distributionzones.rebalance.ZoneRebalanceUtil;
import org.apache.ignite.internal.event.AbstractEventProducer;
import org.apache.ignite.internal.hlc.ClockService;
import org.apache.ignite.internal.hlc.HybridTimestamp;
import org.apache.ignite.internal.lang.ByteArray;
import org.apache.ignite.internal.lang.IgniteInternalException;
import org.apache.ignite.internal.lang.IgniteStringFormatter;
import org.apache.ignite.internal.lang.NodeStoppingException;
import org.apache.ignite.internal.logger.IgniteLogger;
import org.apache.ignite.internal.logger.Loggers;
import org.apache.ignite.internal.lowwatermark.LowWatermark;
import org.apache.ignite.internal.manager.ComponentContext;
import org.apache.ignite.internal.manager.IgniteComponent;
import org.apache.ignite.internal.metastorage.Entry;
import org.apache.ignite.internal.metastorage.MetaStorageManager;
import org.apache.ignite.internal.metastorage.Revisions;
import org.apache.ignite.internal.metastorage.WatchEvent;
import org.apache.ignite.internal.metastorage.WatchListener;
import org.apache.ignite.internal.metastorage.dsl.Condition;
import org.apache.ignite.internal.metastorage.dsl.Operation;
import org.apache.ignite.internal.network.TopologyService;
import org.apache.ignite.internal.partition.replicator.raft.RaftTableProcessor;
import org.apache.ignite.internal.partition.replicator.raft.ZonePartitionRaftListener;
import org.apache.ignite.internal.partition.replicator.raft.snapshot.PartitionMvStorageAccess;
import org.apache.ignite.internal.partition.replicator.raft.snapshot.PartitionSnapshotStorageFactory;
import org.apache.ignite.internal.partition.replicator.raft.snapshot.PartitionTxStateAccessImpl;
import org.apache.ignite.internal.partition.replicator.raft.snapshot.ZonePartitionKey;
import org.apache.ignite.internal.partition.replicator.raft.snapshot.outgoing.OutgoingSnapshotsManager;
import org.apache.ignite.internal.partition.replicator.schema.CatalogValidationSchemasSource;
import org.apache.ignite.internal.partition.replicator.schema.ExecutorInclinedSchemaSyncService;
import org.apache.ignite.internal.partitiondistribution.Assignment;
import org.apache.ignite.internal.partitiondistribution.Assignments;
import org.apache.ignite.internal.placementdriver.PlacementDriver;
import org.apache.ignite.internal.raft.ExecutorInclinedRaftCommandRunner;
import org.apache.ignite.internal.raft.Peer;
import org.apache.ignite.internal.raft.PeersAndLearners;
import org.apache.ignite.internal.raft.service.LeaderWithTerm;
import org.apache.ignite.internal.raft.service.RaftCommandRunner;
import org.apache.ignite.internal.replicator.Replica;
import org.apache.ignite.internal.replicator.ReplicaManager;
import org.apache.ignite.internal.replicator.ReplicaManager.WeakReplicaStopReason;
import org.apache.ignite.internal.replicator.ReplicationGroupId;
import org.apache.ignite.internal.replicator.TablePartitionId;
import org.apache.ignite.internal.replicator.ZonePartitionId;
import org.apache.ignite.internal.replicator.listener.ReplicaListener;
import org.apache.ignite.internal.schema.SchemaManager;
import org.apache.ignite.internal.schema.SchemaSyncService;
import org.apache.ignite.internal.tx.TxManager;
import org.apache.ignite.internal.tx.storage.state.TxStatePartitionStorage;
import org.apache.ignite.internal.tx.storage.state.rocksdb.TxStateRocksDbSharedStorage;
import org.apache.ignite.internal.util.Cursor;
import org.apache.ignite.internal.util.IgniteSpinBusyLock;
import org.apache.ignite.internal.util.IgniteUtils;
import org.apache.ignite.internal.util.PendingComparableValuesTracker;
import org.apache.ignite.internal.util.SafeTimeValuesTracker;
import org.apache.ignite.network.ClusterNode;
import org.jetbrains.annotations.Nullable;
import org.jetbrains.annotations.TestOnly;
import org.jetbrains.annotations.VisibleForTesting;

/**
 * Class that manages per-zone replicas.
 *
 * <p>Its responsibilities include:
 *
 * <ul>
 *     <li>Starting the appropriate replication nodes on the zone creation.</li>
 *     <li>Stopping the same nodes on the zone removing.</li>
 *     <li>Supporting the rebalance mechanism and starting the new replication nodes when the rebalance triggers occurred.</li>
 * </ul>
 */
public class PartitionReplicaLifecycleManager extends
        AbstractEventProducer<LocalPartitionReplicaEvent, LocalPartitionReplicaEventParameters> implements IgniteComponent {
    /* Feature flag for zone based collocation track */
    // TODO IGNITE-22115 remove it
    private final boolean enabledColocationFeature = getBoolean(COLOCATION_FEATURE_FLAG, false);

    private final CatalogService catalogService;

    private final ReplicaManager replicaMgr;

    private final DistributionZoneManager distributionZoneMgr;

    private final MetaStorageManager metaStorageMgr;

    private final TopologyService topologyService;

    private final LowWatermark lowWatermark;

    /** Meta storage listener for pending assignments. */
    private final WatchListener pendingAssignmentsRebalanceListener;

    /** Meta storage listener for stable assignments. */
    private final WatchListener stableAssignmentsRebalanceListener;

    /** Meta storage listener for switch reduce assignments. */
    private final WatchListener assignmentsSwitchRebalanceListener;

    /** The logger. */
    private static final IgniteLogger LOG = Loggers.forClass(PartitionReplicaLifecycleManager.class);

    private final Set<ZonePartitionId> replicationGroupIds = ConcurrentHashMap.newKeySet();

    /** (zoneId -> lock) map to provide concurrent access to the zone replicas list. */
    private final Map<Integer, StampedLock> zonePartitionsLocks = new ConcurrentHashMap<>();

    /** Busy lock to stop synchronously. */
    private final IgniteSpinBusyLock busyLock = new IgniteSpinBusyLock();

    /**
     * Separate executor for IO operations like partition storage initialization or partition raft group meta data persisting.
     */
    private final ExecutorService ioExecutor;

    /** Executor for scheduling rebalance routine. */
    private final ScheduledExecutorService rebalanceScheduler;

    /**
     * Executes partition operations (that might cause I/O and/or be blocked on locks).
     */
    private final Executor partitionOperationsExecutor;

    /** Clock service for primary replica awaitings. */
    private final ClockService clockService;

    /** Placement driver for primary replicas checks. */
    private final PlacementDriver placementDriver;

    /** Schema sync service for waiting for catalog metadata. */
    private final SchemaSyncService executorInclinedSchemaSyncService;

    private final TxManager txManager;

    private final SchemaManager schemaManager;

    private final OutgoingSnapshotsManager outgoingSnapshotsManager;

    /** A predicate that checks that the given assignment is corresponded to the local node. */
    private final Predicate<Assignment> isLocalNodeAssignment = assignment -> assignment.consistentId().equals(localNode().name());

    /** Configuration of rebalance retries delay. */
    private final SystemDistributedConfigurationPropertyHolder<Integer> rebalanceRetryDelayConfiguration;

    // TODO: move this map into ZoneResourcesManager, see https://issues.apache.org/jira/browse/IGNITE-24521
    private final ConcurrentMap<ZonePartitionId, Listeners> listenersByZonePartitionId = new ConcurrentHashMap<>();

    /** Holder class for Replica and Raft listeners. */
    private static class Listeners {
        /**
         * Future that completes when the zone-wide replica listener is created.
         *
         * <p>This is needed, because on recovery tables are started before zone replicas and we need to postpone registering table-wide
         * replica listeners until the zone replica is started.
         *
         * <p>During normal operations this future will be complete and table-wide listener registration will happen immediately.
         */
        final CompletableFuture<ZonePartitionReplicaListener> replicaListenerFuture = new CompletableFuture<>();

        final ZonePartitionRaftListener raftListener;

        final PartitionSnapshotStorageFactory snapshotStorageFactory;

        Listeners(ZonePartitionRaftListener raftListener, PartitionSnapshotStorageFactory snapshotStorageFactory) {
            this.raftListener = raftListener;
            this.snapshotStorageFactory = snapshotStorageFactory;
        }
    }

    private final ZoneResourcesManager zoneResourcesManager;

    /**
     * The constructor.
     *
     * @param catalogService Catalog service.
     * @param replicaMgr Replica manager.
     * @param distributionZoneMgr Distribution zone manager.
     * @param metaStorageMgr Metastorage manager.
     * @param topologyService Topology service.
     * @param rebalanceScheduler Executor for scheduling rebalance routine.
     * @param partitionOperationsExecutor Striped executor on which partition operations (potentially requiring I/O with storages)
     *         will be executed.
     * @param clockService Clock service.
     * @param placementDriver Placement driver.
     * @param schemaSyncService Schema synchronization service.
     * @param systemDistributedConfiguration System distributed configuration.
     * @param sharedTxStateStorage Shared tx state storage.
     * @param txManager Transaction manager.
     * @param schemaManager Schema manager.
     */
    public PartitionReplicaLifecycleManager(
            CatalogService catalogService,
            ReplicaManager replicaMgr,
            DistributionZoneManager distributionZoneMgr,
            MetaStorageManager metaStorageMgr,
            TopologyService topologyService,
            LowWatermark lowWatermark,
            ExecutorService ioExecutor,
            ScheduledExecutorService rebalanceScheduler,
            Executor partitionOperationsExecutor,
            ClockService clockService,
            PlacementDriver placementDriver,
            SchemaSyncService schemaSyncService,
            SystemDistributedConfiguration systemDistributedConfiguration,
            TxStateRocksDbSharedStorage sharedTxStateStorage,
            TxManager txManager,
            SchemaManager schemaManager,
            OutgoingSnapshotsManager outgoingSnapshotsManager
    ) {
        this(
                catalogService,
                replicaMgr,
                distributionZoneMgr,
                metaStorageMgr,
                topologyService,
                lowWatermark,
                ioExecutor,
                rebalanceScheduler,
                partitionOperationsExecutor,
                clockService,
                placementDriver,
                schemaSyncService,
                systemDistributedConfiguration,
                txManager,
                schemaManager,
                outgoingSnapshotsManager,
                new ZoneResourcesManager(sharedTxStateStorage)
        );
    }

    @VisibleForTesting
    PartitionReplicaLifecycleManager(
            CatalogService catalogService,
            ReplicaManager replicaMgr,
            DistributionZoneManager distributionZoneMgr,
            MetaStorageManager metaStorageMgr,
            TopologyService topologyService,
            LowWatermark lowWatermark,
            ExecutorService ioExecutor,
            ScheduledExecutorService rebalanceScheduler,
            Executor partitionOperationsExecutor,
            ClockService clockService,
            PlacementDriver placementDriver,
            SchemaSyncService schemaSyncService,
            SystemDistributedConfiguration systemDistributedConfiguration,
            TxManager txManager,
            SchemaManager schemaManager,
            OutgoingSnapshotsManager outgoingSnapshotsManager,
            ZoneResourcesManager zoneResourcesManager
    ) {
        this.catalogService = catalogService;
        this.replicaMgr = replicaMgr;
        this.distributionZoneMgr = distributionZoneMgr;
        this.metaStorageMgr = metaStorageMgr;
        this.topologyService = topologyService;
        this.lowWatermark = lowWatermark;
        this.ioExecutor = ioExecutor;
        this.rebalanceScheduler = rebalanceScheduler;
        this.partitionOperationsExecutor = partitionOperationsExecutor;
        this.clockService = clockService;
        this.executorInclinedSchemaSyncService = new ExecutorInclinedSchemaSyncService(schemaSyncService, partitionOperationsExecutor);
        this.placementDriver = placementDriver;
        this.txManager = txManager;
        this.schemaManager = schemaManager;
        this.outgoingSnapshotsManager = outgoingSnapshotsManager;
        this.zoneResourcesManager = zoneResourcesManager;

        rebalanceRetryDelayConfiguration = new SystemDistributedConfigurationPropertyHolder<>(
                systemDistributedConfiguration,
                (v, r) -> {},
                DistributionZonesUtil.REBALANCE_RETRY_DELAY_MS,
                DistributionZonesUtil.REBALANCE_RETRY_DELAY_DEFAULT,
                Integer::parseInt
        );

        pendingAssignmentsRebalanceListener = createPendingAssignmentsRebalanceListener();
        stableAssignmentsRebalanceListener = createStableAssignmentsRebalanceListener();
        assignmentsSwitchRebalanceListener = createAssignmentsSwitchRebalanceListener();
    }

    @Override
    public CompletableFuture<Void> startAsync(ComponentContext componentContext) {
        if (!enabledColocationFeature) {
            return nullCompletedFuture();
        }

        CompletableFuture<Revisions> recoveryFinishFuture = metaStorageMgr.recoveryFinishedFuture();

        assert recoveryFinishFuture.isDone();

        long recoveryRevision = recoveryFinishFuture.join().revision();

        cleanUpResourcesForDroppedZonesOnRecovery();

        CompletableFuture<Void> processZonesAndAssignmentsOnStart = processZonesOnStart(recoveryRevision, lowWatermark.getLowWatermark())
                .thenCompose(ignored -> processAssignmentsOnRecovery(recoveryRevision));

        metaStorageMgr.registerPrefixWatch(new ByteArray(PENDING_ASSIGNMENTS_PREFIX_BYTES), pendingAssignmentsRebalanceListener);
        metaStorageMgr.registerPrefixWatch(new ByteArray(STABLE_ASSIGNMENTS_PREFIX_BYTES), stableAssignmentsRebalanceListener);
        metaStorageMgr.registerPrefixWatch(new ByteArray(ASSIGNMENTS_SWITCH_REDUCE_PREFIX_BYTES), assignmentsSwitchRebalanceListener);

        catalogService.listen(ZONE_CREATE,
                (CreateZoneEventParameters parameters) ->
                        inBusyLock(busyLock, () -> onCreateZone(parameters).thenApply((ignored) -> false))
        );

        rebalanceRetryDelayConfiguration.init();

        return processZonesAndAssignmentsOnStart;
    }

    private CompletableFuture<Void> processZonesOnStart(long recoveryRevision, @Nullable HybridTimestamp lwm) {
        // If Catalog manager is empty, it gets initialized asynchronously and at this moment the initialization might not complete,
        // nevertheless everything works correctly.
        // All components execute the synchronous part of startAsync sequentially and only when they all complete,
        // we enable metastorage listeners (see IgniteImpl.joinClusterAsync: metaStorageMgr.deployWatches()).
        // Once the metastorage watches are deployed, all components start to receive callbacks, this chain of callbacks eventually
        // fires CatalogManager's ZONE_CREATE event, and the state of PartitionReplicaLifecycleManager becomes consistent
        // (calculateZoneAssignmentsAndCreateReplicationNodes() will be called).
        int earliestCatalogVersion = lwm == null ? catalogService.earliestCatalogVersion()
                : catalogService.activeCatalogVersion(lwm.longValue());

        int latestCatalogVersion = catalogService.latestCatalogVersion();

        var startedZones = new IntOpenHashSet();
        var startZoneFutures = new ArrayList<CompletableFuture<?>>();

        for (int ver = latestCatalogVersion; ver >= earliestCatalogVersion; ver--) {
            int ver0 = ver;
            catalogService.catalog(ver).zones().stream()
                    .filter(zone -> startedZones.add(zone.id()))
                    .forEach(zoneDescriptor -> startZoneFutures.add(
                            calculateZoneAssignmentsAndCreateReplicationNodes(recoveryRevision, ver0, zoneDescriptor)));
        }

        return allOf(startZoneFutures.toArray(CompletableFuture[]::new))
                .whenComplete((unused, throwable) -> {
                    if (throwable != null) {
                        LOG.error("Error starting zones", throwable);
                    } else {
                        LOG.debug(
                                "Zones started successfully [earliestCatalogVersion={}, latestCatalogVersion={}, startedZoneIds={}]",
                                earliestCatalogVersion,
                                latestCatalogVersion,
                                startedZones
                        );
                    }
                });
    }

    private CompletableFuture<Void> processAssignmentsOnRecovery(long recoveryRevision) {
        var stableAssignmentsPrefix = new ByteArray(STABLE_ASSIGNMENTS_PREFIX_BYTES);
        var pendingAssignmentsPrefix = new ByteArray(PENDING_ASSIGNMENTS_PREFIX_BYTES);

        // It's required to handle stable assignments changes on recovery in order to cleanup obsolete resources.
        CompletableFuture<Void> stableFuture = handleAssignmentsOnRecovery(
                stableAssignmentsPrefix,
                recoveryRevision,
                (entry, rev) -> handleChangeStableAssignmentEvent(entry, rev, true),
                "stable"
        );

        CompletableFuture<Void> pendingFuture = handleAssignmentsOnRecovery(
                pendingAssignmentsPrefix,
                recoveryRevision,
                (entry, rev) -> handleChangePendingAssignmentEvent(entry, rev),
                "pending"
        );

        return allOf(stableFuture, pendingFuture);
    }

    private CompletableFuture<Void> handleAssignmentsOnRecovery(
            ByteArray prefix,
            long revision,
            BiFunction<Entry, Long, CompletableFuture<Void>> assignmentsEventHandler,
            String assignmentsType
    ) {
        try (Cursor<Entry> cursor = metaStorageMgr.prefixLocally(prefix, revision)) {
            CompletableFuture<?>[] futures = cursor.stream()
                    .map(entry -> {
                        if (LOG.isInfoEnabled()) {
                            LOG.info(
                                    "Non handled {} assignments for key '{}' discovered, performing recovery",
                                    assignmentsType,
                                    new String(entry.key(), UTF_8)
                            );
                        }

                        return assignmentsEventHandler.apply(entry, revision);
                    })
                    .toArray(CompletableFuture[]::new);

            return allOf(futures)
                    .whenComplete((res, e) -> {
                        if (e != null) {
                            LOG.error("Error when performing assignments recovery", e);
                        }
                    });
        }
    }

    private void cleanUpResourcesForDroppedZonesOnRecovery() {
        // TODO: IGNITE-20384 Clean up abandoned resources for dropped zones from vault and metastore
    }

    private CompletableFuture<Void> onCreateZone(CreateZoneEventParameters createZoneEventParameters) {
        // TODO: https://issues.apache.org/jira/browse/IGNITE-22535 start replica must be moved from metastore thread
        return calculateZoneAssignmentsAndCreateReplicationNodes(
                createZoneEventParameters.causalityToken(),
                createZoneEventParameters.catalogVersion(),
                createZoneEventParameters.zoneDescriptor()
        );
    }

    private CompletableFuture<Void> calculateZoneAssignmentsAndCreateReplicationNodes(
            long causalityToken,
            int catalogVersion,
            CatalogZoneDescriptor zoneDescriptor
    ) {
        return inBusyLockAsync(busyLock, () -> {
            int zoneId = zoneDescriptor.id();

            return getOrCreateAssignments(zoneDescriptor, causalityToken, catalogVersion)
                    .thenCompose(assignments -> writeZoneAssignmentsToMetastore(zoneId, assignments))
                    .thenCompose(
                            assignments -> createZoneReplicationNodes(zoneId, assignments, causalityToken, zoneDescriptor.partitions())
                    );
        });
    }

    private CompletableFuture<Void> createZoneReplicationNodes(
            int zoneId,
            List<Assignments> assignments,
            long revision,
            int partitionCount
    ) {
        return inBusyLockAsync(busyLock, () -> {
            assert assignments != null : IgniteStringFormatter.format("Zone has empty assignments [id={}].", zoneId);

            var partitionsStartFutures = new CompletableFuture<?>[assignments.size()];

            for (int partId = 0; partId < assignments.size(); partId++) {
                Assignments zoneAssignment = assignments.get(partId);

                Assignment localMemberAssignment = localMemberAssignment(zoneAssignment);

                var zonePartitionId = new ZonePartitionId(zoneId, partId);

                partitionsStartFutures[partId] = createZonePartitionReplicationNode(
                        zonePartitionId,
                        localMemberAssignment,
                        zoneAssignment,
                        revision,
                        partitionCount
                );
            }

            return allOf(partitionsStartFutures);
        });
    }

    /**
     * Start a replica for the corresponding {@code zoneId} and {@code partId} on the local node if {@code localMemberAssignment} is not
     * null, meaning that the local node is part of the assignment.
     *
     * @param zonePartitionId Zone Partition ID.
     * @param localMemberAssignment Assignment of the local member, or null if local member is not part of the assignment.
     * @param stableAssignments Stable assignments.
     * @param revision Event's revision.
     * @param partitionCount Number of partitions on the zone.
     * @return Future that completes when a replica is started.
     */
    private CompletableFuture<?> createZonePartitionReplicationNode(
            ZonePartitionId zonePartitionId,
            @Nullable Assignment localMemberAssignment,
            Assignments stableAssignments,
            long revision,
            int partitionCount
    ) {
        if (localMemberAssignment == null) {
            return nullCompletedFuture();
        }

        // TODO: https://issues.apache.org/jira/browse/IGNITE-22522 We need to integrate PartitionReplicatorNodeRecovery logic here when
        //  we in the recovery phase.
        Assignments forcedAssignments = stableAssignments.force() ? stableAssignments : null;

        PeersAndLearners stablePeersAndLearners = fromAssignments(stableAssignments.nodes());

        ZoneRebalanceRaftGroupEventsListener raftGroupEventsListener = new ZoneRebalanceRaftGroupEventsListener(
                metaStorageMgr,
                zonePartitionId,
                busyLock,
                createPartitionMover(zonePartitionId),
                rebalanceScheduler,
                this::calculateZoneAssignments,
                rebalanceRetryDelayConfiguration
        );

        var safeTimeTracker = new SafeTimeValuesTracker(HybridTimestamp.MIN_VALUE);
        var storageIndexTracker = new PendingComparableValuesTracker<Long, Void>(0L);

        Supplier<CompletableFuture<Boolean>> startReplicaSupplier = () -> {
            var eventParams = new LocalPartitionReplicaEventParameters(zonePartitionId, revision);

            TxStatePartitionStorage txStatePartitionStorage = zoneResourcesManager.getOrCreatePartitionTxStateStorage(
                    zonePartitionId.zoneId(),
                    partitionCount,
                    zonePartitionId.partitionId()
            );

            var raftGroupListener = new ZonePartitionRaftListener(
                    zonePartitionId,
                    txStatePartitionStorage,
                    txManager,
                    safeTimeTracker,
<<<<<<< HEAD
                    storageIndexTracker
=======
                    storageIndexTracker,
                    zonePartitionId,
                    outgoingSnapshotsManager
>>>>>>> 6b91a505
            );

            var snapshotStorageFactory = new PartitionSnapshotStorageFactory(
                    new ZonePartitionKey(zonePartitionId.zoneId(), zonePartitionId.partitionId()),
                    topologyService,
                    outgoingSnapshotsManager,
                    new PartitionTxStateAccessImpl(txStatePartitionStorage),
                    catalogService,
                    partitionOperationsExecutor
            );

            var listeners = new Listeners(raftGroupListener, snapshotStorageFactory);

            listenersByZonePartitionId.put(zonePartitionId, listeners);

            return fireEvent(LocalPartitionReplicaEvent.BEFORE_REPLICA_STARTED, eventParams)
                    .thenCompose(v -> {
                        try {
                            return replicaMgr.startReplica(
                                    zonePartitionId,
                                    raftClient -> {
                                        var replicaListener = new ZonePartitionReplicaListener(
                                                txStatePartitionStorage,
                                                clockService,
                                                txManager,
                                                new CatalogValidationSchemasSource(catalogService, schemaManager),
                                                executorInclinedSchemaSyncService,
                                                catalogService,
                                                new ExecutorInclinedRaftCommandRunner(raftClient, partitionOperationsExecutor),
                                                zonePartitionId
                                        );

                                        listeners.replicaListenerFuture.complete(replicaListener);

                                        return replicaListener;
                                    },
                                    snapshotStorageFactory,
                                    stablePeersAndLearners,
                                    raftGroupListener,
                                    raftGroupEventsListener,
                                    // TODO: IGNITE-24371 - pass real isVolatile flag
                                    false,
                                    busyLock
                            );
                        } catch (NodeStoppingException e) {
                            return failedFuture(e);
                        }
                    })
                    .thenCompose(v -> executeUnderZoneWriteLock(zonePartitionId.zoneId(), () -> {
                        replicationGroupIds.add(zonePartitionId);

                        return falseCompletedFuture();
                    }))
                    .whenComplete((v, e) -> {
                        if (e != null) {
                            listenersByZonePartitionId.remove(zonePartitionId);
                        }
                    });
        };

        return replicaMgr.weakStartReplica(zonePartitionId, startReplicaSupplier, forcedAssignments)
                .whenComplete((res, ex) -> {
                    if (ex != null) {
                        LOG.warn("Unable to update raft groups on the node [zonePartitionId={}]", ex, zonePartitionId);
                    }
                });
    }

    private CompletableFuture<Set<Assignment>> calculateZoneAssignments(
            ZonePartitionId zonePartitionId,
            Long assignmentsTimestamp
    ) {
        return waitForMetadataCompleteness(assignmentsTimestamp).thenCompose(unused -> {
            Catalog catalog = catalogService.activeCatalog(assignmentsTimestamp);

            CatalogZoneDescriptor zoneDescriptor = catalog.zone(zonePartitionId.zoneId());

            int zoneId = zonePartitionId.zoneId();

            return distributionZoneMgr.dataNodes(zoneDescriptor.updateToken(), catalog.version(), zoneId)
                    .thenApply(dataNodes -> calculateAssignmentForPartition(
                            dataNodes,
                            zonePartitionId.partitionId(),
                            zoneDescriptor.partitions(),
                            zoneDescriptor.replicas()
                    ));
        });
    }

    private PartitionMover createPartitionMover(ZonePartitionId replicaGrpId) {
        return new PartitionMover(busyLock, () -> {
            CompletableFuture<Replica> replicaFut = replicaMgr.replica(replicaGrpId);
            if (replicaFut == null) {
                return failedFuture(new IgniteInternalException("No such replica for partition " + replicaGrpId.partitionId()
                        + " in zone " + replicaGrpId.zoneId()));
            }
            return replicaFut.thenApply(Replica::raftClient);
        });
    }

    private ClusterNode localNode() {
        return topologyService.localMember();
    }

    @Override
    public void beforeNodeStop() {
        busyLock.block();

        metaStorageMgr.unregisterWatch(pendingAssignmentsRebalanceListener);
        metaStorageMgr.unregisterWatch(stableAssignmentsRebalanceListener);
        metaStorageMgr.unregisterWatch(assignmentsSwitchRebalanceListener);

        cleanUpPartitionsResources(replicationGroupIds);
    }

    /**
     * Writes the set of assignments to meta storage. If there are some assignments already, gets them from meta storage. Returns the list
     * of assignments that really are in meta storage.
     *
     * @param zoneId Zone id.
     * @param newAssignments Assignments that should be written.
     * @return Real list of assignments.
     */
    private CompletableFuture<List<Assignments>> writeZoneAssignmentsToMetastore(int zoneId, List<Assignments> newAssignments) {
        assert !newAssignments.isEmpty();

        List<Operation> partitionAssignments = new ArrayList<>(newAssignments.size());

        for (int i = 0; i < newAssignments.size(); i++) {
            ByteArray stableAssignmentsKey = stablePartAssignmentsKey(new ZonePartitionId(zoneId, i));
            byte[] anAssignment = newAssignments.get(i).toBytes();
            Operation op = put(stableAssignmentsKey, anAssignment);
            partitionAssignments.add(op);
        }

        Condition condition = notExists(new ByteArray(toByteArray(partitionAssignments.get(0).key())));

        return metaStorageMgr
                .invoke(condition, partitionAssignments, Collections.emptyList())
                .whenComplete((invokeResult, e) -> {
                    if (e != null) {
                        LOG.error(
                                "Couldn't write assignments [assignmentsList={}] to metastore during invoke.",
                                e,
                                assignmentListToString(newAssignments)
                        );
                    }
                })
                .thenCompose(invokeResult -> {
                    if (invokeResult) {
                        LOG.info(
                                "Assignments calculated from data nodes are successfully written to meta storage"
                                        + " [zoneId={}, assignments={}].",
                                zoneId,
                                assignmentListToString(newAssignments)
                        );

                        return completedFuture(newAssignments);
                    } else {
                        Set<ByteArray> partKeys = IntStream.range(0, newAssignments.size())
                                .mapToObj(p -> stablePartAssignmentsKey(new ZonePartitionId(zoneId, p)))
                                .collect(toSet());

                        return metaStorageMgr.getAll(partKeys)
                                .thenApply(metaStorageAssignments -> {
                                    List<Assignments> realAssignments = new ArrayList<>();

                                    for (int p = 0; p < newAssignments.size(); p++) {
                                        var partId = new ZonePartitionId(zoneId, p);
                                        Entry assignmentsEntry = metaStorageAssignments.get(stablePartAssignmentsKey(partId));

                                        assert assignmentsEntry != null && !assignmentsEntry.empty() && !assignmentsEntry.tombstone()
                                                : "Unexpected assignments for partition [" + partId + ", entry=" + assignmentsEntry + "].";

                                        Assignments real = Assignments.fromBytes(assignmentsEntry.value());

                                        realAssignments.add(real);
                                    }

                                    LOG.info(
                                            "Assignments picked up from meta storage [zoneId={}, assignments={}].",
                                            zoneId,
                                            assignmentListToString(realAssignments)
                                    );

                                    return realAssignments;
                                })
                                .whenComplete((realAssignments, e) -> {
                                    if (e != null) {
                                        LOG.error("Couldn't get assignments from metastore for zone [zoneId={}].", e, zoneId);
                                    }
                                });
                    }
                });
    }

    /**
     * Check if the zone already has assignments in the meta storage locally. So, it means, that it is a recovery process and we should use
     * the meta storage local assignments instead of calculation of the new ones.
     */
    private CompletableFuture<List<Assignments>> getOrCreateAssignments(
            CatalogZoneDescriptor zoneDescriptor,
            long causalityToken,
            int catalogVersion
    ) {
        if (zonePartitionAssignmentsGetLocally(metaStorageMgr, zoneDescriptor.id(), 0, causalityToken) != null) {
            return completedFuture(zoneAssignmentsGetLocally(
                    metaStorageMgr,
                    zoneDescriptor.id(),
                    zoneDescriptor.partitions(),
                    causalityToken
            ));
        } else {
            // Safe to get catalog by version here as the version either comes from iteration from the latest to earliest,
            // or from the handler of catalog version creation.
            Catalog catalog = catalogService.catalog(catalogVersion);
            long assignmentsTimestamp = catalog.time();

            return distributionZoneMgr.dataNodes(causalityToken, catalogVersion, zoneDescriptor.id())
                    .thenApply(dataNodes -> calculateAssignments(dataNodes, zoneDescriptor.partitions(), zoneDescriptor.replicas())
                            .stream()
                            .map(assignments -> Assignments.of(assignments, assignmentsTimestamp))
                            .collect(toList())
                    )
                    .whenComplete((assignments, e) -> {
                        if (e == null && LOG.isInfoEnabled()) {
                            LOG.info(
                                    "Assignments calculated from data nodes [zone={}, zoneId={}, assignments={}, revision={}]",
                                    zoneDescriptor.name(),
                                    zoneDescriptor.id(),
                                    assignmentListToString(assignments),
                                    causalityToken
                            );
                        }
                    });
        }
    }

    /**
     * Check if the current node has local replica for this {@link ZonePartitionId}.
     *
     * <p>Important: this method must be invoked always under the according stamped lock.
     *
     * @param zonePartitionId Zone partition id.
     * @return true if local replica exists, false otherwise.
     */
    // TODO: https://issues.apache.org/jira/browse/IGNITE-22624 replace this method by the replicas await process.
    public boolean hasLocalPartition(ZonePartitionId zonePartitionId) {
        assert zonePartitionsLocks.get(zonePartitionId.zoneId()).tryWriteLock() == 0;

        return replicationGroupIds.contains(zonePartitionId);
    }

    /**
     * Creates meta storage listener for pending assignments updates.
     *
     * @return The watch listener.
     */
    private WatchListener createPendingAssignmentsRebalanceListener() {
        return evt -> {
            if (!busyLock.enterBusy()) {
                return failedFuture(new NodeStoppingException());
            }

            try {
                Entry newEntry = evt.entryEvent().newEntry();

                return handleChangePendingAssignmentEvent(newEntry, evt.revision());
            } finally {
                busyLock.leaveBusy();
            }
        };
    }

    /**
     * Creates Meta storage listener for stable assignments updates.
     *
     * @return The watch listener.
     */
    private WatchListener createStableAssignmentsRebalanceListener() {
        return evt -> {
            if (!busyLock.enterBusy()) {
                return failedFuture(new NodeStoppingException());
            }

            try {
                return handleChangeStableAssignmentEvent(evt);
            } finally {
                busyLock.leaveBusy();
            }
        };
    }

    /** Creates Meta storage listener for switch reduce assignments updates. */
    private WatchListener createAssignmentsSwitchRebalanceListener() {
        return evt -> inBusyLockAsync(busyLock, () -> {
            byte[] key = evt.entryEvent().newEntry().key();

            ZonePartitionId replicaGrpId = extractZonePartitionId(key, ASSIGNMENTS_SWITCH_REDUCE_PREFIX_BYTES);

            Assignments assignments = Assignments.fromBytes(evt.entryEvent().newEntry().value());

            long assignmentsTimestamp = assignments.timestamp();

            return waitForMetadataCompleteness(assignmentsTimestamp).thenCompose(unused -> inBusyLockAsync(busyLock, () -> {
                Catalog catalog = catalogService.activeCatalog(assignmentsTimestamp);

                CatalogZoneDescriptor zoneDescriptor = catalog.zone(replicaGrpId.zoneId());

                long causalityToken = zoneDescriptor.updateToken();

                return distributionZoneMgr.dataNodes(causalityToken, catalog.version(), replicaGrpId.zoneId())
                        .thenCompose(dataNodes -> handleReduceChanged(
                                metaStorageMgr,
                                dataNodes,
                                zoneDescriptor.partitions(),
                                zoneDescriptor.replicas(),
                                replicaGrpId,
                                evt,
                                assignmentsTimestamp
                        ));
            }));
        });
    }

    /**
     * Handles the {@link org.apache.ignite.internal.distributionzones.rebalance.ZoneRebalanceUtil#STABLE_ASSIGNMENTS_PREFIX} update event.
     *
     * @param evt Event.
     */
    private CompletableFuture<Void> handleChangeStableAssignmentEvent(WatchEvent evt) {
        if (evt.entryEvents().stream().allMatch(e -> e.oldEntry().value() == null)) {
            // It's the initial write to zone stable assignments on zone create event.
            return nullCompletedFuture();
        }

        if (!evt.single()) {
            // If there is not a single entry, then all entries must be tombstones (this happens after zone drop).
            assert evt.entryEvents().stream().allMatch(entryEvent -> entryEvent.newEntry().tombstone()) : evt;

            return nullCompletedFuture();
        }

        // here we can receive only update from the rebalance logic
        // these updates always processing only 1 partition, so, only 1 stable partition key.
        assert evt.single() : evt;

        if (evt.entryEvent().oldEntry() == null) {
            // This means it's an event on zone creation.
            return nullCompletedFuture();
        }

        Entry stableAssignmentsWatchEvent = evt.entryEvent().newEntry();

        long revision = evt.revision();

        assert stableAssignmentsWatchEvent.revision() == revision : stableAssignmentsWatchEvent;

        if (stableAssignmentsWatchEvent.value() == null) {
            return nullCompletedFuture();
        }

        return handleChangeStableAssignmentEvent(stableAssignmentsWatchEvent, evt.revision(), false);
    }

    private CompletableFuture<Void> handleChangeStableAssignmentEvent(
            Entry stableAssignmentsWatchEvent,
            long revision,
            boolean isRecovery
    ) {
        ZonePartitionId zonePartitionId = extractZonePartitionId(stableAssignmentsWatchEvent.key(), STABLE_ASSIGNMENTS_PREFIX_BYTES);

        Set<Assignment> stableAssignments = stableAssignmentsWatchEvent.value() == null
                ? emptySet()
                : Assignments.fromBytes(stableAssignmentsWatchEvent.value()).nodes();

        return supplyAsync(() -> {
            Entry pendingAssignmentsEntry = metaStorageMgr.getLocally(pendingPartAssignmentsKey(zonePartitionId), revision);

            byte[] pendingAssignmentsFromMetaStorage = pendingAssignmentsEntry.value();

            Assignments pendingAssignments = pendingAssignmentsFromMetaStorage == null
                    ? Assignments.EMPTY
                    : Assignments.fromBytes(pendingAssignmentsFromMetaStorage);

            return stopAndDestroyPartitionAndUpdateClients(
                    zonePartitionId,
                    stableAssignments,
                    pendingAssignments,
                    isRecovery,
                    revision
            );
        }, ioExecutor).thenCompose(identity());
    }

    private CompletableFuture<Void> updatePartitionClients(
            ZonePartitionId zonePartitionId,
            Set<Assignment> stableAssignments
    ) {
        return isLocalNodeIsPrimary(zonePartitionId).thenCompose(isLeaseholder -> inBusyLock(busyLock, () -> {
            boolean isLocalInStable = isLocalNodeInAssignments(stableAssignments);

            if (!isLocalInStable && !isLeaseholder) {
                return nullCompletedFuture();
            }

            assert replicaMgr.isReplicaStarted(zonePartitionId)
                    : "The local node is outside of the replication group [groupId=" + zonePartitionId
                    + ", stable=" + stableAssignments
                    + ", isLeaseholder=" + isLeaseholder + "].";

            // Update raft client peers and learners according to the actual assignments.
            return replicaMgr.replica(zonePartitionId)
                    .thenAccept(replica -> replica.updatePeersAndLearners(fromAssignments(stableAssignments)));
        }));
    }

    private CompletableFuture<Void> stopAndDestroyPartitionAndUpdateClients(
            ZonePartitionId zonePartitionId,
            Set<Assignment> stableAssignments,
            Assignments pendingAssignments,
            boolean isRecovery,
            long revision
    ) {
        CompletableFuture<Void> clientUpdateFuture = isRecovery
                // Updating clients is not needed on recovery.
                ? nullCompletedFuture()
                : updatePartitionClients(zonePartitionId, stableAssignments);

        boolean shouldStopLocalServices = (pendingAssignments.force()
                ? pendingAssignments.nodes().stream()
                : Stream.concat(stableAssignments.stream(), pendingAssignments.nodes().stream())
        )
                .noneMatch(assignment -> assignment.consistentId().equals(localNode().name()));

        if (shouldStopLocalServices) {
            return clientUpdateFuture.thenCompose(v -> weakStopAndDestroyPartition(zonePartitionId, revision));
        } else {
            return clientUpdateFuture;
        }
    }

    private CompletableFuture<Void> handleChangePendingAssignmentEvent(Entry pendingAssignmentsEntry, long revision) {
        if (pendingAssignmentsEntry.value() == null || pendingAssignmentsEntry.empty()) {
            return nullCompletedFuture();
        }

        ZonePartitionId zonePartitionId = extractZonePartitionId(pendingAssignmentsEntry.key(), PENDING_ASSIGNMENTS_PREFIX_BYTES);

        // Stable assignments from the meta store, which revision is bounded by the current pending event.
        Assignments stableAssignments = stableAssignments(zonePartitionId, revision);

        Assignments pendingAssignments = Assignments.fromBytes(pendingAssignmentsEntry.value());

        if (!busyLock.enterBusy()) {
            return failedFuture(new NodeStoppingException());
        }

        try {
            if (LOG.isInfoEnabled()) {
                var stringKey = new String(pendingAssignmentsEntry.key(), UTF_8);

                LOG.info(
                        "Received update on pending assignments. Check if new replication node should be started [key={}, "
                                + "partition={}, zoneId={}, localMemberAddress={}, pendingAssignments={}, revision={}]",
                        stringKey,
                        zonePartitionId.partitionId(),
                        zonePartitionId.zoneId(),
                        localNode().address(),
                        pendingAssignments,
                        revision
                );
            }

            return handleChangePendingAssignmentEvent(
                    zonePartitionId,
                    stableAssignments,
                    pendingAssignments,
                    revision
            ).thenCompose(v -> {
                boolean isLocalNodeInStableOrPending = isNodeInReducedStableOrPendingAssignments(
                        zonePartitionId,
                        stableAssignments,
                        pendingAssignments,
                        revision
                );

                if (!isLocalNodeInStableOrPending) {
                    return nullCompletedFuture();
                }

                return changePeersOnRebalance(
                        replicaMgr,
                        zonePartitionId,
                        pendingAssignments.nodes(),
                        revision);
            });
        } finally {
            busyLock.leaveBusy();
        }
    }

    private CompletableFuture<Void> handleChangePendingAssignmentEvent(
            ZonePartitionId replicaGrpId,
            @Nullable Assignments stableAssignments,
            Assignments pendingAssignments,
            long revision
    ) {
        boolean pendingAssignmentsAreForced = pendingAssignments.force();
        Set<Assignment> pendingAssignmentsNodes = pendingAssignments.nodes();

        // Start a new Raft node and Replica if this node has appeared in the new assignments.
        Assignment localMemberAssignment = localMemberAssignment(pendingAssignments);

        boolean shouldStartLocalGroupNode = localMemberAssignment != null
                && (stableAssignments == null || !stableAssignments.nodes().contains(localMemberAssignment));

        // This is a set of assignments for nodes that are not the part of stable assignments, i.e. unstable part of the distribution.
        // For regular pending assignments we use (old) stable set, so that none of new nodes would be able to propose itself as a leader.
        // For forced assignments, we should do the same thing, but only for the subset of stable set that is alive right now. Dead nodes
        // are excluded. It is calculated precisely as an intersection between forced assignments and (old) stable assignments.
        Assignments computedStableAssignments;

        // TODO: https://issues.apache.org/jira/browse/IGNITE-22600 remove the second condition
        //  when we will have a proper handling of empty stable assignments
        if (stableAssignments == null || stableAssignments.nodes().isEmpty()) {
            // This condition can only pass if all stable nodes are dead, and we start new raft group from scratch.
            // In this case new initial configuration must match new forced assignments.
            computedStableAssignments = Assignments.forced(pendingAssignmentsNodes, pendingAssignments.timestamp());
        } else if (pendingAssignmentsAreForced) {
            // In case of forced assignments we need to remove nodes that are present in the stable set but are missing from the
            // pending set. Such operation removes dead stable nodes from the resulting stable set, which guarantees that we will
            // have a live majority.
            computedStableAssignments = pendingAssignments;
        } else {
            computedStableAssignments = stableAssignments;
        }

        CompletableFuture<?> localServicesStartFuture;

        if (shouldStartLocalGroupNode) {
            // We can safely access the Catalog at the timestamp because:
            // 1. It is guaranteed that Catalog update bringing the Catalog version has been applied (as we are now handling
            // a Metastorage event that was caused by that same Catalog version we need, so the Catalog version update is already
            // handled), so no Schema sync is needed.
            // 2. It is guaranteed that Catalog compactor cannot remove Catalog version corresponding to pending assignments timestamp.
            CatalogZoneDescriptor zoneDescriptor = zoneDescriptorAt(replicaGrpId.zoneId(), pendingAssignments.timestamp());

            localServicesStartFuture = createZonePartitionReplicationNode(
                    replicaGrpId,
                    localMemberAssignment,
                    computedStableAssignments,
                    revision,
                    zoneDescriptor.partitions()
            );
        } else if (pendingAssignmentsAreForced && localMemberAssignment != null) {
            localServicesStartFuture = runAsync(() -> {
                inBusyLock(busyLock, () -> replicaMgr.resetPeers(replicaGrpId, fromAssignments(computedStableAssignments.nodes())));
            }, ioExecutor);
        } else {
            localServicesStartFuture = nullCompletedFuture();
        }

        return localServicesStartFuture
                .thenComposeAsync(v -> inBusyLock(busyLock, () -> isLocalNodeIsPrimary(replicaGrpId)), ioExecutor)
                .thenAcceptAsync(isLeaseholder -> inBusyLock(busyLock, () -> {
                    boolean isLocalNodeInStableOrPending = isNodeInReducedStableOrPendingAssignments(
                            replicaGrpId,
                            stableAssignments,
                            pendingAssignments,
                            revision
                    );

                    if (!isLocalNodeInStableOrPending && !isLeaseholder) {
                        return;
                    }

                    assert isLocalNodeInStableOrPending || isLeaseholder
                            : "The local node is outside of the replication group [inStableOrPending=" + isLocalNodeInStableOrPending
                            + ", isLeaseholder=" + isLeaseholder + "].";

                    // For forced assignments, we exclude dead stable nodes, and all alive stable nodes are already in pending assignments.
                    // Union is not required in such a case.
                    Set<Assignment> newAssignments = pendingAssignmentsAreForced || stableAssignments == null
                            ? pendingAssignmentsNodes
                            : union(pendingAssignmentsNodes, stableAssignments.nodes());

                    replicaMgr.replica(replicaGrpId)
                            .thenAccept(replica -> replica.updatePeersAndLearners(fromAssignments(newAssignments)));
                }), ioExecutor);
    }

    private CatalogZoneDescriptor zoneDescriptorAt(int zoneId, long timestamp) {
        Catalog catalog = catalogService.activeCatalog(timestamp);
        assert catalog != null : "Catalog is not available at " + nullableHybridTimestamp(timestamp);

        CatalogZoneDescriptor zoneDescriptor = catalog.zone(zoneId);
        assert zoneDescriptor != null : "Zone descriptor is not available at " + nullableHybridTimestamp(timestamp) + " for zone " + zoneId;

        return zoneDescriptor;
    }

    private CompletableFuture<Void> changePeersOnRebalance(
            ReplicaManager replicaMgr,
            ZonePartitionId replicaGrpId,
            Set<Assignment> pendingAssignments,
            long revision
    ) {
        return replicaMgr.replica(replicaGrpId)
                .thenApply(Replica::raftClient)
                .thenCompose(raftClient -> raftClient.refreshAndGetLeaderWithTerm()
                        .exceptionally(throwable -> {
                            throwable = unwrapCause(throwable);

                            if (throwable instanceof TimeoutException) {
                                LOG.info("Node couldn't get the leader within timeout so the changing peers is skipped [grp={}].",
                                        replicaGrpId);

                                return LeaderWithTerm.NO_LEADER;
                            }

                            throw new IgniteInternalException(
                                    INTERNAL_ERR,
                                    "Failed to get a leader for the RAFT replication group [get=" + replicaGrpId + "].",
                                    throwable
                            );
                        })
                        .thenCompose(leaderWithTerm -> {
                            if (leaderWithTerm.isEmpty() || !isLocalPeer(leaderWithTerm.leader())) {
                                return nullCompletedFuture();
                            }

                            // run update of raft configuration if this node is a leader
                            LOG.info("Current node={} is the leader of partition raft group={}. "
                                            + "Initiate rebalance process for partition={}, zoneId={}",
                                    leaderWithTerm.leader(), replicaGrpId, replicaGrpId.partitionId(), replicaGrpId.zoneId());

                            return metaStorageMgr.get(pendingPartAssignmentsKey(replicaGrpId))
                                    .thenCompose(latestPendingAssignmentsEntry -> {
                                        // Do not change peers of the raft group if this is a stale event.
                                        // Note that we start raft node before for the sake of the consistency in a
                                        // starting and stopping raft nodes.
                                        if (revision < latestPendingAssignmentsEntry.revision()) {
                                            return nullCompletedFuture();
                                        }

                                        PeersAndLearners newConfiguration = fromAssignments(pendingAssignments);

                                        return raftClient.changePeersAndLearnersAsync(newConfiguration, leaderWithTerm.term())
                                                .exceptionally(e -> null);
                                    });
                        }));
    }

    private boolean isLocalPeer(Peer peer) {
        return peer.consistentId().equals(localNode().name());
    }

    private boolean isLocalNodeInAssignments(Collection<Assignment> assignments) {
        return assignments.stream().anyMatch(isLocalNodeAssignment);
    }

    private CompletableFuture<Void> waitForMetadataCompleteness(long ts) {
        return executorInclinedSchemaSyncService.waitForMetadataCompleteness(HybridTimestamp.hybridTimestamp(ts));
    }

    /**
     * Checks that the local node is primary or not.
     * <br>
     * Internally we use there {@link PlacementDriver#getPrimaryReplica} with a penultimate safe time value, because metastore is waiting
     * for pending or stable assignments events handling over and only then metastore will increment the safe time. On the other hand
     * placement driver internally is waiting the metastore for given safe time plus {@link ClockService#maxClockSkewMillis}. So, if given
     * time is just {@link ClockService#now}, then there is a dead lock: metastore is waiting until assignments handling is over, but
     * internally placement driver is waiting for a non-applied safe time.
     * <br>
     * To solve this issue we pass to {@link PlacementDriver#getPrimaryReplica} current time minus the skew, so placement driver could
     * successfully get primary replica for the time stamp before the handling has began. Also there a corner case for tests that are using
     * {@code WatchListenerInhibitor#metastorageEventsInhibitor} and it leads to current time equals {@link HybridTimestamp#MIN_VALUE} and
     * the skew's subtraction will lead to {@link IllegalArgumentException} from {@link HybridTimestamp}. Then, if we got the minimal
     * possible timestamp, then we also couldn't have any primary replica, then return {@code false}.
     *
     * @param replicationGroupId Replication group ID for that we check is the local node a primary.
     * @return {@code true} is the local node is primary and {@code false} otherwise.
     */
    private CompletableFuture<Boolean> isLocalNodeIsPrimary(ReplicationGroupId replicationGroupId) {
        HybridTimestamp currentSafeTime = metaStorageMgr.clusterTime().currentSafeTime();

        if (HybridTimestamp.MIN_VALUE.equals(currentSafeTime)) {
            return falseCompletedFuture();
        }

        long skewMs = clockService.maxClockSkewMillis();

        try {
            HybridTimestamp previousMetastoreSafeTime = currentSafeTime.subtractPhysicalTime(skewMs);

            return placementDriver.getPrimaryReplica(replicationGroupId, previousMetastoreSafeTime)
                    .thenApply(replicaMeta -> replicaMeta != null
                            && replicaMeta.getLeaseholderId() != null
                            && replicaMeta.getLeaseholderId().equals(localNode().id()));
        } catch (IllegalArgumentException e) {
            long currentSafeTimeMs = currentSafeTime.longValue();

            throw new AssertionError("Got a negative time [currentSafeTime=" + currentSafeTime
                    + ", currentSafeTimeMs=" + currentSafeTimeMs
                    + ", skewMs=" + skewMs
                    + ", internal=" + (currentSafeTimeMs + ((-skewMs) << LOGICAL_TIME_BITS_SIZE)) + "]", e);
        }
    }

    private boolean isNodeInReducedStableOrPendingAssignments(
            ZonePartitionId replicaGrpId,
            @Nullable Assignments stableAssignments,
            Assignments pendingAssignments,
            long revision
    ) {
        Entry reduceEntry = metaStorageMgr.getLocally(ZoneRebalanceUtil.switchReduceKey(replicaGrpId), revision);

        Assignments reduceAssignments = reduceEntry != null
                ? Assignments.fromBytes(reduceEntry.value())
                : null;

        Set<Assignment> reducedStableAssignments = reduceAssignments != null
                ? subtract(stableAssignments.nodes(), reduceAssignments.nodes())
                : stableAssignments.nodes();

        if (!isLocalNodeInAssignments(union(reducedStableAssignments, pendingAssignments.nodes()))) {
            return false;
        }

        assert replicaMgr.isReplicaStarted(replicaGrpId) : "The local node is outside of the replication group ["
                + ", stable=" + stableAssignments
                + ", pending=" + pendingAssignments
                + ", reduce=" + reduceAssignments
                + ", localName=" + localNode().name() + "].";

        return true;
    }

    @Nullable
    private Assignment localMemberAssignment(Assignments assignments) {
        Assignment localMemberAssignment = Assignment.forPeer(localNode().name());

        return assignments.nodes().contains(localMemberAssignment) ? localMemberAssignment : null;
    }

    @Override
    public CompletableFuture<Void> stopAsync(ComponentContext componentContext) {
        if (!enabledColocationFeature) {
            return nullCompletedFuture();
        }

        try {
            IgniteUtils.closeAllManually(zoneResourcesManager);
        } catch (Exception e) {
            return failedFuture(e);
        }

        return nullCompletedFuture();
    }

    private @Nullable Assignments stableAssignments(ZonePartitionId zonePartitionId, long revision) {
        Entry entry = metaStorageMgr.getLocally(stablePartAssignmentsKey(zonePartitionId), revision);

        return Assignments.fromBytes(entry.value());
    }

    private CompletableFuture<Void> weakStopAndDestroyPartition(ZonePartitionId zonePartitionId, long revision) {
        return replicaMgr.weakStopReplica(
                zonePartitionId,
                WeakReplicaStopReason.EXCLUDED_FROM_ASSIGNMENTS,
                () -> stopPartition(zonePartitionId).thenCompose(replicaWasStopped -> {
                    if (!replicaWasStopped) {
                        return nullCompletedFuture();
                    }

                    zoneResourcesManager.destroyZonePartitionResources(zonePartitionId.zoneId(), zonePartitionId.partitionId());

                    return fireEvent(
                            LocalPartitionReplicaEvent.AFTER_REPLICA_DESTROYED,
                            new LocalPartitionReplicaEventParameters(zonePartitionId, revision)
                    );
                })
        );
    }

    /**
     * Stops all resources associated with a given partition, like replicas and partition trackers.
     *
     * @param zonePartitionId Partition ID.
     * @return Future that will be completed after all resources have been closed and the future's result answers was replica was stopped
     *      correctly or not.
     */
    private CompletableFuture<Boolean> stopPartition(ZonePartitionId zonePartitionId) {
        return executeUnderZoneWriteLock(zonePartitionId.zoneId(), () -> {
            try {
                return replicaMgr.stopReplica(zonePartitionId)
                        .thenApply((replicaWasStopped) -> {
                            if (replicaWasStopped) {
                                listenersByZonePartitionId.remove(zonePartitionId);
                                replicationGroupIds.remove(zonePartitionId);
                            }

                            return replicaWasStopped;
                        });
            } catch (NodeStoppingException e) {
                // No-op.
                return falseCompletedFuture();
            }
        });
    }

    /**
     * Stops resources that are related to provided zone partitions.
     *
     * @param partitionIds Partitions to stop.
     */
    private void cleanUpPartitionsResources(Set<ZonePartitionId> partitionIds) {
        CompletableFuture<?>[] stopPartitionsFuture = partitionIds.stream()
                .map(this::stopPartition)
                .toArray(CompletableFuture[]::new);

        try {
            allOf(stopPartitionsFuture).get(30, TimeUnit.SECONDS);
        } catch (InterruptedException | ExecutionException | TimeoutException e) {
            LOG.error("Unable to clean up zones resources", e);
        }
    }

    /**
     * Lock the zones replica list for any changes. {@link #hasLocalPartition(ZonePartitionId)} must be executed under this lock always.
     *
     * @param zoneId Zone id.
     * @return Stamp, which must be used for further unlock.
     */
    public long lockZoneForRead(int zoneId) {
        return zonePartitionsLocks.computeIfAbsent(zoneId, id -> new StampedLock()).readLock();
    }

    /**
     * Unlock zones replica list.
     *
     * @param zoneId Zone id.
     * @param stamp Stamp, produced by the according {@link #hasLocalPartition(ZonePartitionId) call.}
     */
    public void unlockZoneForRead(int zoneId, long stamp) {
        zonePartitionsLocks.get(zoneId).unlockRead(stamp);
    }

    /**
     * Load a new table partition listener to the zone replica.
     *
     * @param zonePartitionId Zone partition id.
     * @param tablePartitionId Table partition id.
     * @param tablePartitionReplicaListenerFactory Factory for creating table-specific partition replicas.
     * @param raftTableProcessor Raft table processor for the table-specific partition.
     */
    public void loadTableListenerToZoneReplica(
            ZonePartitionId zonePartitionId,
            TablePartitionId tablePartitionId,
            Function<RaftCommandRunner, ReplicaListener> tablePartitionReplicaListenerFactory,
            RaftTableProcessor raftTableProcessor,
            PartitionMvStorageAccess partitionMvStorageAccess
    ) {
        Listeners listeners = listenersByZonePartitionId.get(zonePartitionId);

        // Register an intent to register a table-wide replica listener. On recovery this method is called before the replica is started,
        // so the listeners will be registered by the thread completing the "replicaListenerFuture". On normal operation (where there is
        // a HB relationship between zone and table creation) zone-wide replica must already be started, this future will always be
        // completed and the listeners will be registered immediately.
        listeners.replicaListenerFuture.thenAccept(zoneReplicaListener -> zoneReplicaListener.addTableReplicaListener(
                tablePartitionId,
                tablePartitionReplicaListenerFactory
        ));

        listeners.raftListener.addTableProcessor(tablePartitionId, raftTableProcessor);

        listeners.snapshotStorageFactory.addMvPartition(tablePartitionId.tableId(), partitionMvStorageAccess);
    }

    private <T> CompletableFuture<T> executeUnderZoneWriteLock(int zoneId, Supplier<CompletableFuture<T>> action) {
        StampedLock lock = zonePartitionsLocks.computeIfAbsent(zoneId, id -> new StampedLock());

        long stamp = lock.writeLock();

        try {
            return action.get()
                    .whenComplete((v, e) -> lock.unlockWrite(stamp));
        } catch (Throwable e) {
            lock.unlockWrite(stamp);

            return failedFuture(e);
        }
    }

    @TestOnly
    public TxStatePartitionStorage txStatePartitionStorage(int zoneId, int partitionId) {
        return requireNonNull(zoneResourcesManager.txStatePartitionStorage(zoneId, partitionId));
    }
}<|MERGE_RESOLUTION|>--- conflicted
+++ resolved
@@ -607,13 +607,8 @@
                     txStatePartitionStorage,
                     txManager,
                     safeTimeTracker,
-<<<<<<< HEAD
-                    storageIndexTracker
-=======
                     storageIndexTracker,
-                    zonePartitionId,
                     outgoingSnapshotsManager
->>>>>>> 6b91a505
             );
 
             var snapshotStorageFactory = new PartitionSnapshotStorageFactory(
