--- conflicted
+++ resolved
@@ -410,30 +410,18 @@
         return inBusyLockAsync(busyLock, () -> {
             int zoneId = zoneDescriptor.id();
 
-<<<<<<< HEAD
-            CompletableFuture<List<Assignments>> assignmentsFutureAfterInvoke =
-                    writeZoneAssignmentsToMetastore(zoneDescriptor.id(), assignmentsFuture);
-
-            return createZoneReplicationNodes(assignmentsFutureAfterInvoke, zoneDescriptor.id(), causalityToken);
+            return getOrCreateAssignments(zoneDescriptor, causalityToken, catalogVersion)
+                    .thenCompose(assignments -> writeZoneAssignmentsToMetastore(zoneId, assignments))
+                    .thenCompose(assignments -> createZoneReplicationNodes(zoneId, assignments, causalityToken));
         });
     }
 
     private CompletableFuture<Void> createZoneReplicationNodes(
-            CompletableFuture<List<Assignments>> assignmentsFuture,
             int zoneId,
+            List<Assignments> assignments,
             long revision
     ) {
-        return inBusyLockAsync(busyLock, () -> assignmentsFuture.thenCompose(assignments -> {
-=======
-            return getOrCreateAssignments(zoneDescriptor, causalityToken, catalogVersion)
-                    .thenCompose(assignments -> writeZoneAssignmentsToMetastore(zoneId, assignments))
-                    .thenCompose(assignments -> createZoneReplicationNodes(zoneId, assignments));
-        });
-    }
-
-    private CompletableFuture<Void> createZoneReplicationNodes(int zoneId, List<Assignments> assignments) {
         return inBusyLockAsync(busyLock, () -> {
->>>>>>> 175fd9e5
             assert assignments != null : IgniteStringFormatter.format("Zone has empty assignments [id={}].", zoneId);
 
             var partitionsStartFutures = new CompletableFuture<?>[assignments.size()];
@@ -443,13 +431,13 @@
 
                 Assignment localMemberAssignment = localMemberAssignment(zoneAssignment);
 
-<<<<<<< HEAD
-                partitionsStartFutures.add(
-                        createZonePartitionReplicationNode(zoneId, partId, localMemberAssignment, zoneAssignment, revision)
+                partitionsStartFutures[partId] = createZonePartitionReplicationNode(
+                        zoneId,
+                        partId,
+                        localMemberAssignment,
+                        zoneAssignment,
+                        revision
                 );
-=======
-                partitionsStartFutures[partId] = createZonePartitionReplicationNode(zoneId, partId, localMemberAssignment, zoneAssignment);
->>>>>>> 175fd9e5
             }
 
             return allOf(partitionsStartFutures);
@@ -907,24 +895,14 @@
                 .noneMatch(assignment -> assignment.consistentId().equals(localNode().name()));
 
         if (shouldStopLocalServices) {
-<<<<<<< HEAD
-            return clientUpdateFuture.thenCompose(v -> stopAndDestroyPartition(zonePartitionId, revision))
-                    .thenAccept(v -> {});
-=======
-            return clientUpdateFuture.thenCompose(v -> stopAndDestroyPartition(zonePartitionId));
->>>>>>> 175fd9e5
+            return clientUpdateFuture.thenCompose(v -> stopAndDestroyPartition(zonePartitionId, revision));
         } else {
             return clientUpdateFuture;
         }
     }
 
-<<<<<<< HEAD
-    private CompletableFuture<?> stopAndDestroyPartition(ZonePartitionId zonePartitionId, long revision) {
+    private CompletableFuture<Void> stopAndDestroyPartition(ZonePartitionId zonePartitionId, long revision) {
         return weakStopPartition(zonePartitionId, revision);
-=======
-    private CompletableFuture<Void> stopAndDestroyPartition(ZonePartitionId zonePartitionId) {
-        return weakStopPartition(zonePartitionId);
->>>>>>> 175fd9e5
     }
 
     private CompletableFuture<Void> handleChangePendingAssignmentEvent(Entry pendingAssignmentsEntry, long revision) {
@@ -1256,11 +1234,7 @@
 
                                 return fireEvent(
                                         LocalPartitionReplicaEvent.AFTER_REPLICA_STOPPED,
-<<<<<<< HEAD
                                         new LocalPartitionReplicaEventParameters(zonePartitionId, revision)
-=======
-                                        new LocalPartitionReplicaEventParameters(zonePartitionId)
->>>>>>> 175fd9e5
                                 );
                             } else {
                                 return nullCompletedFuture();
@@ -1279,38 +1253,12 @@
      * @param partitionIds Partitions to stop.
      */
     private void cleanUpPartitionsResources(Set<ZonePartitionId> partitionIds) {
-<<<<<<< HEAD
-        CompletableFuture<Void> future = runAsync(() -> {
-            Stream.Builder<ManuallyCloseable> stopping = Stream.builder();
-
-            stopping.add(() -> {
-                var stopReplicaFutures = new CompletableFuture<?>[partitionIds.size()];
-
-                int i = 0;
-
-                for (ZonePartitionId partitionId : partitionIds) {
-                    catalogMgr.latestCatalogVersion();
-                    stopReplicaFutures[i++] = stopPartition(
-                            partitionId,
-                            // TODO: Due to IGNITE-23741 we shouldn't destroy partitions on node stop thus the revision will be removed.
-                            metaStorageMgr.appliedRevision()
-                    );
-                }
-
-                allOf(stopReplicaFutures).get(10, TimeUnit.SECONDS);
-            });
-
-            try {
-                IgniteUtils.closeAllManually(stopping.build());
-            } catch (Throwable t) {
-                LOG.error("Unable to stop partition.", t);
-            }
-        }, ioExecutor);
-=======
+        // TODO: Due to IGNITE-23741 we shouldn't destroy partitions on node stop thus the revision will be removed.
+        long revision = catalogMgr.latestCatalogVersion();
+
         CompletableFuture<?>[] stopPartitionsFuture = partitionIds.stream()
-                .map(this::stopPartition)
+                .map(partId -> stopPartition(partId, revision))
                 .toArray(CompletableFuture[]::new);
->>>>>>> 175fd9e5
 
         try {
             allOf(stopPartitionsFuture).get(30, TimeUnit.SECONDS);
