--- conflicted
+++ resolved
@@ -157,13 +157,6 @@
  */
 public class PartitionReplicaLifecycleManager extends
         AbstractEventProducer<LocalPartitionReplicaEvent, LocalPartitionReplicaEventParameters> implements IgniteComponent {
-<<<<<<< HEAD
-    /* Feature flag for zone based colocation track */
-    // TODO IGNITE-22115 remove it
-    private final boolean enabledColocationFeature = getBoolean(COLOCATION_FEATURE_FLAG, false);
-
-=======
->>>>>>> 130c4a1b
     private final CatalogService catalogService;
 
     private final ReplicaManager replicaMgr;
