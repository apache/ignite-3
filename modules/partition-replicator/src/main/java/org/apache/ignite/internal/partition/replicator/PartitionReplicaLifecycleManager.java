--- conflicted
+++ resolved
@@ -542,41 +542,13 @@
                                 zonePartitionId.partitionId()
                         );
 
-<<<<<<< HEAD
-            try {
-                return replicaMgr.startReplica(
-                                zonePartitionId,
-                                raftClient -> new ZonePartitionReplicaListener(
-                                        zonePartitionId,
-                                        clockService,
-                                        new ExecutorInclinedRaftCommandRunner(raftClient, partitionOperationsExecutor)),
-                                new FailFastSnapshotStorageFactory(),
-                                stablePeersAndLearners,
-                                raftGroupListener,
-                                raftGroupEventsListener,
-                                // TODO: IGNITE-24371 - pass real isVolatile flag
-                                false,
-                                txStatePartitionStorage,
-                                busyLock
-                        ).thenCompose(replica -> executeUnderZoneWriteLock(zonePartitionId.zoneId(), () -> {
-                            replicationGroupIds.add(zonePartitionId);
-
-                            var eventParams = new LocalPartitionReplicaEventParameters(zonePartitionId, revision);
-
-                            return fireEvent(LocalPartitionReplicaEvent.AFTER_REPLICA_STARTED, eventParams);
-                        }))
-                        .thenApply(unused -> false);
-            } catch (NodeStoppingException e) {
-                return failedFuture(e);
-            }
-=======
                         try {
                             return replicaMgr.startReplica(
                                     zonePartitionId,
                                     raftClient -> {
                                         var runner = new ExecutorInclinedRaftCommandRunner(raftClient, partitionOperationsExecutor);
 
-                                        var replicaListener = new ZonePartitionReplicaListener(runner);
+                                        var replicaListener = new ZonePartitionReplicaListener(zonePartitionId, clockService, runner);
 
                                         listeners.replicaListenerFuture.complete(replicaListener);
 
@@ -605,7 +577,6 @@
                             listenersByZonePartitionId.remove(zonePartitionId);
                         }
                     });
->>>>>>> 543616c2
         };
 
         return replicaMgr.weakStartReplica(zonePartitionId, startReplicaSupplier, forcedAssignments)
