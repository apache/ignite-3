/*
 * Licensed to the Apache Software Foundation (ASF) under one or more
 * contributor license agreements. See the NOTICE file distributed with
 * this work for additional information regarding copyright ownership.
 * The ASF licenses this file to You under the Apache License, Version 2.0
 * (the "License"); you may not use this file except in compliance with
 * the License. You may obtain a copy of the License at
 *
 *      http://www.apache.org/licenses/LICENSE-2.0
 *
 * Unless required by applicable law or agreed to in writing, software
 * distributed under the License is distributed on an "AS IS" BASIS,
 * WITHOUT WARRANTIES OR CONDITIONS OF ANY KIND, either express or implied.
 * See the License for the specific language governing permissions and
 * limitations under the License.
 */

package org.apache.ignite.internal.partition.replicator;

import static java.nio.charset.StandardCharsets.UTF_8;
import static java.util.Collections.emptySet;
import static java.util.concurrent.CompletableFuture.allOf;
import static java.util.concurrent.CompletableFuture.completedFuture;
import static java.util.concurrent.CompletableFuture.failedFuture;
import static java.util.concurrent.CompletableFuture.runAsync;
import static java.util.concurrent.CompletableFuture.supplyAsync;
import static java.util.function.Function.identity;
import static java.util.stream.Collectors.toList;
import static java.util.stream.Collectors.toSet;
import static org.apache.ignite.internal.catalog.events.CatalogEvent.ZONE_CREATE;
import static org.apache.ignite.internal.distributionzones.rebalance.RebalanceUtil.subtract;
import static org.apache.ignite.internal.distributionzones.rebalance.RebalanceUtil.union;
import static org.apache.ignite.internal.distributionzones.rebalance.ZoneRebalanceRaftGroupEventsListener.handleReduceChanged;
import static org.apache.ignite.internal.distributionzones.rebalance.ZoneRebalanceUtil.ASSIGNMENTS_SWITCH_REDUCE_PREFIX;
import static org.apache.ignite.internal.distributionzones.rebalance.ZoneRebalanceUtil.PENDING_ASSIGNMENTS_PREFIX;
import static org.apache.ignite.internal.distributionzones.rebalance.ZoneRebalanceUtil.STABLE_ASSIGNMENTS_PREFIX;
import static org.apache.ignite.internal.distributionzones.rebalance.ZoneRebalanceUtil.extractPartitionNumber;
import static org.apache.ignite.internal.distributionzones.rebalance.ZoneRebalanceUtil.extractZoneId;
import static org.apache.ignite.internal.distributionzones.rebalance.ZoneRebalanceUtil.pendingPartAssignmentsKey;
import static org.apache.ignite.internal.distributionzones.rebalance.ZoneRebalanceUtil.stablePartAssignmentsKey;
import static org.apache.ignite.internal.distributionzones.rebalance.ZoneRebalanceUtil.zoneAssignmentsGetLocally;
import static org.apache.ignite.internal.distributionzones.rebalance.ZoneRebalanceUtil.zonePartitionAssignmentsGetLocally;
import static org.apache.ignite.internal.hlc.HybridTimestamp.LOGICAL_TIME_BITS_SIZE;
import static org.apache.ignite.internal.hlc.HybridTimestamp.hybridTimestampToLong;
import static org.apache.ignite.internal.lang.IgniteSystemProperties.getBoolean;
import static org.apache.ignite.internal.metastorage.dsl.Conditions.notExists;
import static org.apache.ignite.internal.metastorage.dsl.Operations.put;
import static org.apache.ignite.internal.raft.PeersAndLearners.fromAssignments;
import static org.apache.ignite.internal.util.ByteUtils.toByteArray;
import static org.apache.ignite.internal.util.CompletableFutures.falseCompletedFuture;
import static org.apache.ignite.internal.util.CompletableFutures.nullCompletedFuture;
import static org.apache.ignite.internal.util.ExceptionUtils.unwrapCause;
import static org.apache.ignite.internal.util.IgniteUtils.inBusyLock;
import static org.apache.ignite.internal.util.IgniteUtils.inBusyLockAsync;
import static org.apache.ignite.lang.ErrorGroups.Common.INTERNAL_ERR;

import it.unimi.dsi.fastutil.ints.IntOpenHashSet;
import java.util.ArrayList;
import java.util.Collection;
import java.util.Collections;
import java.util.List;
import java.util.Map;
import java.util.Set;
import java.util.concurrent.CompletableFuture;
import java.util.concurrent.ConcurrentHashMap;
import java.util.concurrent.ExecutionException;
import java.util.concurrent.Executor;
import java.util.concurrent.ExecutorService;
import java.util.concurrent.ScheduledExecutorService;
import java.util.concurrent.TimeUnit;
import java.util.concurrent.TimeoutException;
import java.util.function.BiFunction;
import java.util.function.Predicate;
import java.util.stream.IntStream;
import java.util.stream.Stream;
import org.apache.ignite.internal.affinity.AffinityUtils;
import org.apache.ignite.internal.affinity.Assignment;
import org.apache.ignite.internal.affinity.Assignments;
import org.apache.ignite.internal.catalog.CatalogManager;
import org.apache.ignite.internal.catalog.descriptors.CatalogZoneDescriptor;
import org.apache.ignite.internal.catalog.events.CreateZoneEventParameters;
import org.apache.ignite.internal.close.ManuallyCloseable;
import org.apache.ignite.internal.distributionzones.DistributionZoneManager;
import org.apache.ignite.internal.distributionzones.rebalance.PartitionMover;
import org.apache.ignite.internal.distributionzones.rebalance.ZoneRebalanceRaftGroupEventsListener;
import org.apache.ignite.internal.distributionzones.rebalance.ZoneRebalanceUtil;
import org.apache.ignite.internal.hlc.ClockService;
import org.apache.ignite.internal.hlc.HybridTimestamp;
import org.apache.ignite.internal.lang.ByteArray;
import org.apache.ignite.internal.lang.IgniteInternalException;
import org.apache.ignite.internal.lang.IgniteStringFormatter;
import org.apache.ignite.internal.lang.NodeStoppingException;
import org.apache.ignite.internal.logger.IgniteLogger;
import org.apache.ignite.internal.logger.Loggers;
import org.apache.ignite.internal.lowwatermark.LowWatermark;
import org.apache.ignite.internal.manager.ComponentContext;
import org.apache.ignite.internal.manager.IgniteComponent;
import org.apache.ignite.internal.metastorage.Entry;
import org.apache.ignite.internal.metastorage.MetaStorageManager;
import org.apache.ignite.internal.metastorage.WatchEvent;
import org.apache.ignite.internal.metastorage.WatchListener;
import org.apache.ignite.internal.metastorage.dsl.Condition;
import org.apache.ignite.internal.metastorage.dsl.Operation;
import org.apache.ignite.internal.network.TopologyService;
import org.apache.ignite.internal.partition.replicator.snapshot.FailFastSnapshotStorageFactory;
import org.apache.ignite.internal.placementdriver.PlacementDriver;
import org.apache.ignite.internal.raft.ExecutorInclinedRaftCommandRunner;
import org.apache.ignite.internal.raft.Peer;
import org.apache.ignite.internal.raft.PeersAndLearners;
import org.apache.ignite.internal.raft.service.LeaderWithTerm;
import org.apache.ignite.internal.raft.service.RaftGroupListener;
import org.apache.ignite.internal.replicator.Replica;
import org.apache.ignite.internal.replicator.ReplicaManager;
import org.apache.ignite.internal.replicator.ReplicationGroupId;
import org.apache.ignite.internal.replicator.ZonePartitionId;
import org.apache.ignite.internal.util.Cursor;
import org.apache.ignite.internal.util.ExceptionUtils;
import org.apache.ignite.internal.util.IgniteSpinBusyLock;
import org.apache.ignite.internal.util.IgniteUtils;
import org.apache.ignite.network.ClusterNode;
import org.jetbrains.annotations.Nullable;

/**
 * The main responsibilities of this class:
 * - Start the appropriate replication nodes on the zone creation.
 * - Stop the same nodes on the zone removing.
 * - Support the rebalance mechanism and start the new replication nodes when the rebalance triggers occurred.
 */
public class PartitionReplicaLifecycleManager implements IgniteComponent {
    public static final String FEATURE_FLAG_NAME = "IGNITE_ZONE_BASED_REPLICATION";
    /* Feature flag for zone based collocation track */
    // TODO IGNITE-22115 remove it
    public static final boolean ENABLED = getBoolean(FEATURE_FLAG_NAME, false);

    private final CatalogManager catalogMgr;

    private final ReplicaManager replicaMgr;

    private final DistributionZoneManager distributionZoneMgr;

    private final MetaStorageManager metaStorageMgr;

    private final TopologyService topologyService;

    private final LowWatermark lowWatermark;

    /** Meta storage listener for pending assignments. */
    private final WatchListener pendingAssignmentsRebalanceListener;

    /** Meta storage listener for stable assignments. */
    private final WatchListener stableAssignmentsRebalanceListener;

    /** Meta storage listener for switch reduce assignments. */
    private final WatchListener assignmentsSwitchRebalanceListener;

    /** The logger. */
    private static final IgniteLogger LOG = Loggers.forClass(PartitionReplicaLifecycleManager.class);

    private final Set<ReplicationGroupId> replicationGroupIds = ConcurrentHashMap.newKeySet();

    /** Busy lock to stop synchronously. */
    private final IgniteSpinBusyLock busyLock = new IgniteSpinBusyLock();

    /**
     * Separate executor for IO operations like partition storage initialization or partition raft group meta data persisting.
     */
    private final ExecutorService ioExecutor;

    /** Executor for scheduling rebalance routine. */
    private final ScheduledExecutorService rebalanceScheduler;

    /**
     * Executes partition operations (that might cause I/O and/or be blocked on locks).
     */
    private final Executor partitionOperationsExecutor;

    /** Clock service for primary replica awaitings. */
    private final ClockService clockService;

    /** Placement driver for primary replicas checks. */
    private final PlacementDriver placementDriver;

    /** A predicate that checks that the given assignment is corresponded to the local node. */
    private final Predicate<Assignment> isLocalNodeAssignment = assignment -> assignment.consistentId().equals(localNode().name());

    /**
     * The constructor.
     *
     * @param catalogMgr Catalog manager.
     * @param replicaMgr Replica manager.
     * @param distributionZoneMgr Distribution zone manager.
     * @param metaStorageMgr Metastorage manager.
     * @param topologyService Topology service.
     * @param rebalanceScheduler Executor for scheduling rebalance routine.
     * @param partitionOperationsExecutor Striped executor on which partition operations (potentially requiring I/O with storages)
     *     will be executed.
     * @param clockService Clock service.
     * @param placementDriver Placement driver.
     */
    public PartitionReplicaLifecycleManager(
            CatalogManager catalogMgr,
            ReplicaManager replicaMgr,
            DistributionZoneManager distributionZoneMgr,
            MetaStorageManager metaStorageMgr,
            TopologyService topologyService,
            LowWatermark lowWatermark,
            ExecutorService ioExecutor,
            ScheduledExecutorService rebalanceScheduler,
            Executor partitionOperationsExecutor,
            ClockService clockService,
            PlacementDriver placementDriver
    ) {
        this.catalogMgr = catalogMgr;
        this.replicaMgr = replicaMgr;
        this.distributionZoneMgr = distributionZoneMgr;
        this.metaStorageMgr = metaStorageMgr;
        this.topologyService = topologyService;
        this.lowWatermark = lowWatermark;
        this.ioExecutor = ioExecutor;
        this.rebalanceScheduler = rebalanceScheduler;
        this.partitionOperationsExecutor = partitionOperationsExecutor;
        this.clockService = clockService;

        this.placementDriver = placementDriver;

        pendingAssignmentsRebalanceListener = createPendingAssignmentsRebalanceListener();
        stableAssignmentsRebalanceListener = createStableAssignmentsRebalanceListener();
        assignmentsSwitchRebalanceListener = createAssignmentsSwitchRebalanceListener();
    }

    @Override
    public CompletableFuture<Void> startAsync(ComponentContext componentContext) {
        if (!ENABLED) {
            return nullCompletedFuture();
        }

        CompletableFuture<Long> recoveryFinishFuture = metaStorageMgr.recoveryFinishedFuture();

        assert recoveryFinishFuture.isDone();

        long recoveryRevision = recoveryFinishFuture.join();

        cleanUpResourcesForDroppedZonesOnRecovery();

        CompletableFuture<Void> processZonesAndAssignmentsOnStart = processZonesOnStart(recoveryRevision, lowWatermark.getLowWatermark())
                .thenCompose(ignored -> processAssignmentsOnRecovery(recoveryRevision));

        metaStorageMgr.registerPrefixWatch(ByteArray.fromString(PENDING_ASSIGNMENTS_PREFIX), pendingAssignmentsRebalanceListener);

        metaStorageMgr.registerPrefixWatch(ByteArray.fromString(STABLE_ASSIGNMENTS_PREFIX), stableAssignmentsRebalanceListener);

        metaStorageMgr.registerPrefixWatch(ByteArray.fromString(ASSIGNMENTS_SWITCH_REDUCE_PREFIX), assignmentsSwitchRebalanceListener);

        catalogMgr.listen(ZONE_CREATE,
                (CreateZoneEventParameters parameters) ->
                        inBusyLock(busyLock, () -> onCreateZone(parameters).thenApply((ignored) -> false))
        );

        return processZonesAndAssignmentsOnStart;
    }

    private CompletableFuture<Void> processZonesOnStart(long recoveryRevision, @Nullable HybridTimestamp lwm) {
        int earliestCatalogVersion = catalogMgr.activeCatalogVersion(hybridTimestampToLong(lwm));
        // TODO https://issues.apache.org/jira/browse/IGNITE-22679
        int latestCatalogVersion = catalogMgr.latestCatalogVersion();

        var startedZones = new IntOpenHashSet();
        var startZoneFutures = new ArrayList<CompletableFuture<?>>();

        for (int ver = latestCatalogVersion; ver >= earliestCatalogVersion; ver--) {
            int ver0 = ver;
            catalogMgr.zones(ver).stream()
                    .filter(zone -> startedZones.add(zone.id()))
                    .forEach(zoneDescriptor -> startZoneFutures.add(
                            calculateZoneAssignmentsAndCreateReplicationNodes(recoveryRevision, ver0, zoneDescriptor)));
        }

        return allOf(startZoneFutures.toArray(CompletableFuture[]::new))
                .whenComplete((unused, throwable) -> {
                    if (throwable != null) {
                        LOG.error("Error starting zones", throwable);
                    } else {
                        LOG.debug(
                                "Zones started successfully [earliestCatalogVersion={}, latestCatalogVersion={}, startedZoneIds={}]",
                                earliestCatalogVersion,
                                latestCatalogVersion,
                                startedZones
                        );
                    }
                });
    }

    private CompletableFuture<Void> processAssignmentsOnRecovery(long recoveryRevision) {
        var stableAssignmentsPrefix = new ByteArray(STABLE_ASSIGNMENTS_PREFIX);
        var pendingAssignmentsPrefix = new ByteArray(PENDING_ASSIGNMENTS_PREFIX);

        // It's required to handle stable assignments changes on recovery in order to cleanup obsolete resources.
        CompletableFuture<Void> stableFuture = handleAssignmentsOnRecovery(
                stableAssignmentsPrefix,
                recoveryRevision,
                (entry, rev) -> handleChangeStableAssignmentEvent(entry, rev, true),
                "stable"
        );

        CompletableFuture<Void> pendingFuture = handleAssignmentsOnRecovery(
                pendingAssignmentsPrefix,
                recoveryRevision,
                (entry, rev) -> handleChangePendingAssignmentEvent(entry, rev, true),
                "pending"
        );

        return allOf(stableFuture, pendingFuture);
    }

    private CompletableFuture<Void> handleAssignmentsOnRecovery(
            ByteArray prefix,
            long revision,
            BiFunction<Entry, Long, CompletableFuture<Void>> assignmentsEventHandler,
            String assignmentsType
    ) {
        try (Cursor<Entry> cursor = metaStorageMgr.prefixLocally(prefix, revision)) {
            CompletableFuture<?>[] futures = cursor.stream()
                    .map(entry -> {
                        if (LOG.isInfoEnabled()) {
                            LOG.info(
                                    "Non handled {} assignments for key '{}' discovered, performing recovery",
                                    assignmentsType,
                                    new String(entry.key(), UTF_8)
                            );
                        }

                        return assignmentsEventHandler.apply(entry, revision);
                    })
                    .toArray(CompletableFuture[]::new);

            return allOf(futures)
                    .whenComplete((res, e) -> {
                        if (e != null) {
                            LOG.error("Error when performing assignments recovery", e);
                        }
                    });
        }
    }

    private void cleanUpResourcesForDroppedZonesOnRecovery() {
        // TODO: IGNITE-20384 Clean up abandoned resources for dropped zones from vault and metastore
    }

    private CompletableFuture<Void> onCreateZone(CreateZoneEventParameters createZoneEventParameters) {
        // TODO: https://issues.apache.org/jira/browse/IGNITE-22535 start replica must be moved from metastore thread
        return calculateZoneAssignmentsAndCreateReplicationNodes(
                createZoneEventParameters.causalityToken(),
                createZoneEventParameters.catalogVersion(),
                createZoneEventParameters.zoneDescriptor()
        );
    }

    private CompletableFuture<Void> calculateZoneAssignmentsAndCreateReplicationNodes(
            long causalityToken,
            int catalogVersion,
            CatalogZoneDescriptor zoneDescriptor
    ) {
        return inBusyLockAsync(busyLock, () -> {
            CompletableFuture<List<Assignments>> assignmentsFuture = getOrCreateAssignments(
                    zoneDescriptor,
                    causalityToken,
                    catalogVersion
            );

            CompletableFuture<List<Assignments>> assignmentsFutureAfterInvoke =
                    writeZoneAssignmentsToMetastore(zoneDescriptor.id(), assignmentsFuture);

            return createZoneReplicationNodes(assignmentsFutureAfterInvoke, zoneDescriptor.id());
        });
    }

    private CompletableFuture<Void> createZoneReplicationNodes(CompletableFuture<List<Assignments>> assignmentsFuture, int zoneId) {
        return inBusyLockAsync(busyLock, () -> assignmentsFuture.thenCompose(assignments -> {
            assert assignments != null : IgniteStringFormatter.format("Zone has empty assignments [id={}].", zoneId);

            List<CompletableFuture<?>> partitionsStartFutures = new ArrayList<>();

            for (int partId = 0; partId < assignments.size(); partId++) {
                Assignments zoneAssignment = assignments.get(partId);

                Assignment localMemberAssignment = localMemberAssignment(zoneAssignment);

                partitionsStartFutures.add(createZonePartitionReplicationNode(zoneId, partId, localMemberAssignment, zoneAssignment));
            }

            return allOf(partitionsStartFutures.toArray(new CompletableFuture<?>[0]));
        }));
    }

    /**
     * Start a replica for the corresponding {@code zoneId} and {@code partId} on the local node if {@code localMemberAssignment} is not
     * null, meaning that the local node is part of the assignment.
     *
     * @param zoneId Zone id.
     * @param partId Partition id.
     * @param localMemberAssignment Assignment of the local member, or null if local member is not part of the assignment.
     * @param stableAssignments Stable assignments.
     * @return Future that completes when a replica is started.
     */
    private CompletableFuture<Void> createZonePartitionReplicationNode(
            int zoneId,
            int partId,
            @Nullable Assignment localMemberAssignment,
            Assignments stableAssignments
    ) {
        if (localMemberAssignment == null) {
            return nullCompletedFuture();
        }

        // TODO: https://issues.apache.org/jira/browse/IGNITE-22522 We need to integrate PartitionReplicatorNodeRecovery logic here when
        //  we in the recovery phase.

        PeersAndLearners stablePeersAndLearners = fromAssignments(stableAssignments.nodes());

        ZonePartitionId replicaGrpId = new ZonePartitionId(zoneId, partId);

        RaftGroupListener raftGroupListener = new ZonePartitionRaftListener();

        ZoneRebalanceRaftGroupEventsListener raftGroupEventsListener = new ZoneRebalanceRaftGroupEventsListener(
                metaStorageMgr,
                replicaGrpId,
                busyLock,
                createPartitionMover(replicaGrpId),
                rebalanceScheduler,
                catalogMgr,
                distributionZoneMgr
        );

        replicationGroupIds.add(replicaGrpId);

        try {
            return replicaMgr.startReplica(
                    replicaGrpId,
                    (raftClient) -> new ZonePartitionReplicaListener(
                            new ExecutorInclinedRaftCommandRunner(raftClient, partitionOperationsExecutor)),
                    new FailFastSnapshotStorageFactory(),
                    stablePeersAndLearners,
                    raftGroupListener,
                    raftGroupEventsListener,
                    busyLock
            ).thenApply(ignored -> null);
        } catch (NodeStoppingException e) {
            return failedFuture(e);
        }
    }

    private PartitionMover createPartitionMover(ZonePartitionId replicaGrpId) {
        return new PartitionMover(busyLock, () -> {
            CompletableFuture<Replica> replicaFut = replicaMgr.replica(replicaGrpId);
            if (replicaFut == null) {
                return failedFuture(new IgniteInternalException("No such replica for partition " + replicaGrpId.partitionId()
                        + " in zone " + replicaGrpId.zoneId()));
            }
            return replicaFut.thenApply(Replica::raftClient);
        });
    }

    private ClusterNode localNode() {
        return topologyService.localMember();
    }

    @Override
    public void beforeNodeStop() {
        busyLock.block();

        metaStorageMgr.unregisterWatch(pendingAssignmentsRebalanceListener);
        metaStorageMgr.unregisterWatch(stableAssignmentsRebalanceListener);
        metaStorageMgr.unregisterWatch(assignmentsSwitchRebalanceListener);

        cleanUpPartitionsResources(replicationGroupIds);
    }

    /**
     * Writes the set of assignments to meta storage. If there are some assignments already, gets them from meta storage. Returns
     * the list of assignments that really are in meta storage.
     *
     * @param zoneId  Zone id.
     * @param assignmentsFuture Assignments future, to get the assignments that should be written.
     * @return Real list of assignments.
     */
    private CompletableFuture<List<Assignments>> writeZoneAssignmentsToMetastore(
            int zoneId,
            CompletableFuture<List<Assignments>> assignmentsFuture
    ) {
        return assignmentsFuture.thenCompose(newAssignments -> {
            assert !newAssignments.isEmpty();

            List<Operation> partitionAssignments = new ArrayList<>(newAssignments.size());

            for (int i = 0; i < newAssignments.size(); i++) {
                ByteArray stableAssignmentsKey = stablePartAssignmentsKey(new ZonePartitionId(zoneId, i));
                byte[] anAssignment = newAssignments.get(i).toBytes();
                Operation op = put(stableAssignmentsKey, anAssignment);
                partitionAssignments.add(op);
            }

            Condition condition = notExists(new ByteArray(toByteArray(partitionAssignments.get(0).key())));

            return metaStorageMgr
                    .invoke(condition, partitionAssignments, Collections.emptyList())
                    .handle((invokeResult, e) -> {
                        if (e != null) {
                            LOG.error(
                                    "Couldn't write assignments [assignmentsList={}] to metastore during invoke.",
                                    e,
                                    Assignments.assignmentListToString(newAssignments)
                            );

                            throw ExceptionUtils.sneakyThrow(e);
                        }

                        return invokeResult;
                    })
                    .thenCompose(invokeResult -> {
                        if (invokeResult) {
                            LOG.info(
                                    "Assignments calculated from data nodes are successfully written to meta storage"
                                            + " [zoneId={}, assignments={}].",
                                    zoneId,
                                    Assignments.assignmentListToString(newAssignments)
                            );

                            return completedFuture(newAssignments);
                        } else {
                            Set<ByteArray> partKeys = IntStream.range(0, newAssignments.size())
                                    .mapToObj(p -> stablePartAssignmentsKey(new ZonePartitionId(zoneId, p)))
                                    .collect(toSet());

                            CompletableFuture<Map<ByteArray, Entry>> resFuture = metaStorageMgr.getAll(partKeys);

                            return resFuture.thenApply(metaStorageAssignments -> {
                                List<Assignments> realAssignments = new ArrayList<>();

                                for (int p = 0; p < newAssignments.size(); p++) {
                                    var partId = new ZonePartitionId(zoneId, p);
                                    Entry assignmentsEntry = metaStorageAssignments.get(stablePartAssignmentsKey(partId));

                                    assert assignmentsEntry != null && !assignmentsEntry.empty() && !assignmentsEntry.tombstone()
                                            : "Unexpected assignments for partition [" + partId + ", entry=" + assignmentsEntry + "].";

                                    Assignments real = Assignments.fromBytes(assignmentsEntry.value());

                                    realAssignments.add(real);
                                }

                                LOG.info(
                                        "Assignments picked up from meta storage [zoneId={}, assignments={}].",
                                        zoneId,
                                        Assignments.assignmentListToString(realAssignments)
                                );

                                return realAssignments;
                            });
                        }
                    })
                    .handle((realAssignments, e) -> {
                        if (e != null) {
                            LOG.error("Couldn't get assignments from metastore for zone [zoneId={}].", e, zoneId);

                            throw ExceptionUtils.sneakyThrow(e);
                        }

                        return realAssignments;
                    });
        });
    }

    /**
     * Check if the zone already has assignments in the meta storage locally.
     * So, it means, that it is a recovery process and we should use the meta storage local assignments instead of calculation
     * of the new ones.
     */
    private CompletableFuture<List<Assignments>> getOrCreateAssignments(
            CatalogZoneDescriptor zoneDescriptor,
            long causalityToken,
            int catalogVersion
    ) {
        CompletableFuture<List<Assignments>> assignmentsFuture;

        if (zonePartitionAssignmentsGetLocally(metaStorageMgr, zoneDescriptor.id(), 0, causalityToken) != null) {
            assignmentsFuture = completedFuture(
                    zoneAssignmentsGetLocally(metaStorageMgr, zoneDescriptor.id(), zoneDescriptor.partitions(), causalityToken));
        } else {
            assignmentsFuture = distributionZoneMgr.dataNodes(causalityToken, catalogVersion, zoneDescriptor.id())
                    .thenApply(dataNodes -> AffinityUtils.calculateAssignments(
                            dataNodes,
                            zoneDescriptor.partitions(),
                            zoneDescriptor.replicas()
                    ).stream().map(Assignments::of).collect(toList()));

            assignmentsFuture.thenAccept(assignmentsList -> LOG.info(
                    "Assignments calculated from data nodes [zone={}, zoneId={}, assignments={}, revision={}]",
                    zoneDescriptor.name(),
                    zoneDescriptor.id(),
                    Assignments.assignmentListToString(assignmentsList),
                    causalityToken
            ));
        }

        return assignmentsFuture;
    }

    /**
     * Check if the current node has local replica for this {@link ZonePartitionId}.
     *
     * @param zonePartitionId Zone partition id.
     * @return true if local replica exists, false otherwise.
     */
    // TODO: https://issues.apache.org/jira/browse/IGNITE-22624 replace this method by the replicas await process.
    public boolean hasLocalPartition(ZonePartitionId zonePartitionId) {
        return replicationGroupIds.contains(zonePartitionId);
    }


    /**
     * Creates meta storage listener for pending assignments updates.
     *
     * @return The watch listener.
     */
    private WatchListener createPendingAssignmentsRebalanceListener() {
        return new WatchListener() {
            @Override
            public CompletableFuture<Void> onUpdate(WatchEvent evt) {
                if (!busyLock.enterBusy()) {
                    return failedFuture(new NodeStoppingException());
                }

                try {
                    Entry newEntry = evt.entryEvent().newEntry();

                    return handleChangePendingAssignmentEvent(newEntry, evt.revision(), false);
                } finally {
                    busyLock.leaveBusy();
                }
            }

            @Override
            public void onError(Throwable e) {
                LOG.warn("Unable to process pending assignments event", e);
            }
        };
    }

    /**
     * Creates Meta storage listener for stable assignments updates.
     *
     * @return The watch listener.
     */
    private WatchListener createStableAssignmentsRebalanceListener() {
        return new WatchListener() {
            @Override
            public CompletableFuture<Void> onUpdate(WatchEvent evt) {
                if (!busyLock.enterBusy()) {
                    return failedFuture(new NodeStoppingException());
                }

                try {
                    return handleChangeStableAssignmentEvent(evt);
                } finally {
                    busyLock.leaveBusy();
                }
            }

            @Override
            public void onError(Throwable e) {
                LOG.warn("Unable to process stable assignments event", e);
            }
        };
    }

    /** Creates Meta storage listener for switch reduce assignments updates. */
    private WatchListener createAssignmentsSwitchRebalanceListener() {
        return new WatchListener() {
            @Override
            public CompletableFuture<Void> onUpdate(WatchEvent evt) {
                return inBusyLockAsync(busyLock, () -> {
                    byte[] key = evt.entryEvent().newEntry().key();

                    int partitionId = extractPartitionNumber(key);
                    int zoneId = extractZoneId(key, ASSIGNMENTS_SWITCH_REDUCE_PREFIX);

                    ZonePartitionId replicaGrpId = new ZonePartitionId(zoneId, partitionId);

                    // It is safe to get the latest version of the catalog as we are in the metastore thread.
                    // TODO: IGNITE-22661 Potentially unsafe to use the latest catalog version. Better to take the version from Assignments.
                    int catalogVersion = catalogMgr.latestCatalogVersion();

                    CatalogZoneDescriptor zoneDescriptor = catalogMgr.zone(zoneId, catalogVersion);

                    long causalityToken = zoneDescriptor.updateToken();

                    return distributionZoneMgr.dataNodes(causalityToken, catalogVersion, zoneId)
                            .thenCompose(dataNodes -> handleReduceChanged(
                                    metaStorageMgr,
                                    dataNodes,
                                    zoneDescriptor.replicas(),
                                    replicaGrpId,
                                    evt
                            ));

                });
            }

            @Override
            public void onError(Throwable e) {
                LOG.warn("Unable to process switch reduce event", e);
            }
        };
    }

    /**
     * Handles the {@link org.apache.ignite.internal.distributionzones.rebalance.ZoneRebalanceUtil#STABLE_ASSIGNMENTS_PREFIX} update event.
     *
     * @param evt Event.
     */
    protected CompletableFuture<Void> handleChangeStableAssignmentEvent(WatchEvent evt) {
        if (evt.entryEvents().stream().allMatch(e -> e.oldEntry().value() == null)) {
            // It's the initial write to zone stable assignments on zone create event.
            return nullCompletedFuture();
        }

        if (!evt.single()) {
            // If there is not a single entry, then all entries must be tombstones (this happens after zone drop).
            assert evt.entryEvents().stream().allMatch(entryEvent -> entryEvent.newEntry().tombstone()) : evt;

            return nullCompletedFuture();
        }

        // here we can receive only update from the rebalance logic
        // these updates always processing only 1 partition, so, only 1 stable partition key.
        assert evt.single() : evt;

        if (evt.entryEvent().oldEntry() == null) {
            // This means it's an event on zone creation.
            return nullCompletedFuture();
        }

        Entry stableAssignmentsWatchEvent = evt.entryEvent().newEntry();

        long revision = evt.revision();

        assert stableAssignmentsWatchEvent.revision() == revision : stableAssignmentsWatchEvent;

        if (stableAssignmentsWatchEvent.value() == null) {
            return nullCompletedFuture();
        }

        return handleChangeStableAssignmentEvent(stableAssignmentsWatchEvent, evt.revision(), false);
    }

    protected CompletableFuture<Void> handleChangeStableAssignmentEvent(
            Entry stableAssignmentsWatchEvent,
            long revision,
            boolean isRecovery
    ) {
        int partitionId = extractPartitionNumber(stableAssignmentsWatchEvent.key());
        int zoneId = extractZoneId(stableAssignmentsWatchEvent.key(), STABLE_ASSIGNMENTS_PREFIX);

        ZonePartitionId zonePartitionId = new ZonePartitionId(zoneId, partitionId);

        Set<Assignment> stableAssignments = stableAssignmentsWatchEvent.value() == null
                ? emptySet()
                : Assignments.fromBytes(stableAssignmentsWatchEvent.value()).nodes();

        return supplyAsync(() -> {
            Entry pendingAssignmentsEntry = metaStorageMgr.getLocally(pendingPartAssignmentsKey(zonePartitionId), revision);

            byte[] pendingAssignmentsFromMetaStorage = pendingAssignmentsEntry.value();

            Assignments pendingAssignments = pendingAssignmentsFromMetaStorage == null
                    ? Assignments.EMPTY
                    : Assignments.fromBytes(pendingAssignmentsFromMetaStorage);

            return stopAndDestroyPartitionAndUpdateClients(
                    zonePartitionId,
                    stableAssignments,
                    pendingAssignments,
                    isRecovery
            );
        }, ioExecutor).thenCompose(identity());
    }

    private CompletableFuture<Void> updatePartitionClients(
            ZonePartitionId zonePartitionId,
            Set<Assignment> stableAssignments
    ) {
        return isLocalNodeIsPrimary(zonePartitionId).thenCompose(isLeaseholder -> inBusyLock(busyLock, () -> {
            boolean isLocalInStable = isLocalNodeInAssignments(stableAssignments);

            if (!isLocalInStable && !isLeaseholder) {
                return nullCompletedFuture();
            }

            assert replicaMgr.isReplicaStarted(zonePartitionId)
                    : "The local node is outside of the replication group [stable=" + stableAssignments
                    + ", isLeaseholder=" + isLeaseholder + "].";

            // Update raft client peers and learners according to the actual assignments.
            return replicaMgr.replica(zonePartitionId)
                    .thenApply(Replica::raftClient)
                    .thenAccept(raftClient -> raftClient.updateConfiguration(fromAssignments(stableAssignments)));
        }));
    }

    private CompletableFuture<Void> stopAndDestroyPartitionAndUpdateClients(
            ZonePartitionId zonePartitionId,
            Set<Assignment> stableAssignments,
            Assignments pendingAssignments,
            boolean isRecovery
    ) {
        CompletableFuture<Void> clientUpdateFuture = isRecovery
                // Updating clients is not needed on recovery.
                ? nullCompletedFuture()
                : updatePartitionClients(zonePartitionId, stableAssignments);

        boolean shouldStopLocalServices = (pendingAssignments.force()
                ? pendingAssignments.nodes().stream()
                : Stream.concat(stableAssignments.stream(), pendingAssignments.nodes().stream())
        )
                .noneMatch(assignment -> assignment.consistentId().equals(localNode().name()));

        if (shouldStopLocalServices) {
            return clientUpdateFuture.thenCompose(v -> stopAndDestroyPartition(zonePartitionId))
                    .thenAccept(v -> { });
        } else {
            return clientUpdateFuture;
        }
    }

    private CompletableFuture<?> stopAndDestroyPartition(ReplicationGroupId zonePartitionId) {
        return stopPartition(zonePartitionId);
    }

    private CompletableFuture<Void> handleChangePendingAssignmentEvent(
            Entry pendingAssignmentsEntry,
            long revision,
            boolean isRecovery
    ) {
        if (pendingAssignmentsEntry.value() == null || pendingAssignmentsEntry.empty()) {
            return nullCompletedFuture();
        }

        int partId = extractPartitionNumber(pendingAssignmentsEntry.key());
        int zoneId = extractZoneId(pendingAssignmentsEntry.key(), PENDING_ASSIGNMENTS_PREFIX);

        var zonePartitionId = new ZonePartitionId(zoneId, partId);

        // Stable assignments from the meta store, which revision is bounded by the current pending event.
        Assignments stableAssignments = stableAssignments(zonePartitionId, revision);

        Assignments pendingAssignments = Assignments.fromBytes(pendingAssignmentsEntry.value());

        if (!busyLock.enterBusy()) {
            return CompletableFuture.<Void>failedFuture(new NodeStoppingException());
        }

        try {
            if (LOG.isInfoEnabled()) {
                var stringKey = new String(pendingAssignmentsEntry.key(), UTF_8);

                LOG.info("Received update on pending assignments. Check if new replication node should be started [key={}, "
                                + "partition={}, zoneId={}, localMemberAddress={}, pendingAssignments={}, revision={}]",
                        stringKey, partId, zoneId, localNode().address(), pendingAssignments, revision);
            }

            return handleChangePendingAssignmentEvent(
                    zonePartitionId,
                    stableAssignments,
                    pendingAssignments,
                    revision
            ).thenCompose(v -> {
                boolean isLocalNodeInStableOrPending = isNodeInReducedStableOrPendingAssignments(
                        zonePartitionId,
                        stableAssignments,
                        pendingAssignments,
                        revision
                );

                if (!isLocalNodeInStableOrPending) {
                    return nullCompletedFuture();
                }

                return changePeersOnRebalance(
                        replicaMgr,
                        zonePartitionId,
                        pendingAssignments.nodes(),
                        revision);
            });
        } finally {
            busyLock.leaveBusy();
        }
    }

    private CompletableFuture<Void> handleChangePendingAssignmentEvent(
            ZonePartitionId replicaGrpId,
            @Nullable Assignments stableAssignments,
            Assignments pendingAssignments,
            long revision
    ) {
        boolean pendingAssignmentsAreForced = pendingAssignments.force();
        Set<Assignment> pendingAssignmentsNodes = pendingAssignments.nodes();

        // Start a new Raft node and Replica if this node has appeared in the new assignments.
        Assignment localMemberAssignment = localMemberAssignment(pendingAssignments);

        boolean shouldStartLocalGroupNode = localMemberAssignment != null
                && (stableAssignments == null || !stableAssignments.nodes().contains(localMemberAssignment));

        // This is a set of assignments for nodes that are not the part of stable assignments, i.e. unstable part of the distribution.
        // For regular pending assignments we use (old) stable set, so that none of new nodes would be able to propose itself as a leader.
        // For forced assignments, we should do the same thing, but only for the subset of stable set that is alive right now. Dead nodes
        // are excluded. It is calculated precisely as an intersection between forced assignments and (old) stable assignments.
        Assignments computedStableAssignments;

        // TODO: https://issues.apache.org/jira/browse/IGNITE-22600 remove the second condition
        //  when we will have a proper handling of empty stable assignments
        if (stableAssignments == null || stableAssignments.nodes().isEmpty()) {
            // This condition can only pass if all stable nodes are dead, and we start new raft group from scratch.
            // In this case new initial configuration must match new forced assignments.
            computedStableAssignments = Assignments.forced(pendingAssignmentsNodes);
        } else if (pendingAssignmentsAreForced) {
            // In case of forced assignments we need to remove nodes that are present in the stable set but are missing from the
            // pending set. Such operation removes dead stable nodes from the resulting stable set, which guarantees that we will
            // have a live majority.
            computedStableAssignments = pendingAssignments;
        } else {
            computedStableAssignments = stableAssignments;
        }

        int partitionId = replicaGrpId.partitionId();
        int zoneId = replicaGrpId.zoneId();

        CompletableFuture<Void> localServicesStartFuture;

        if (shouldStartLocalGroupNode) {
            localServicesStartFuture = createZonePartitionReplicationNode(
                    zoneId,
                    partitionId,
                    localMemberAssignment,
                    computedStableAssignments
            );
        } else if (pendingAssignmentsAreForced && localMemberAssignment != null) {
            localServicesStartFuture = runAsync(() -> {
                inBusyLock(busyLock, () -> replicaMgr.resetPeers(replicaGrpId, fromAssignments(computedStableAssignments.nodes())));
            }, ioExecutor);
        } else {
            localServicesStartFuture = nullCompletedFuture();
        }

        return localServicesStartFuture
                .thenComposeAsync(v -> inBusyLock(busyLock, () -> isLocalNodeIsPrimary(replicaGrpId)), ioExecutor)
                .thenAcceptAsync(isLeaseholder -> inBusyLock(busyLock, () -> {
                    boolean isLocalNodeInStableOrPending = isNodeInReducedStableOrPendingAssignments(
                            replicaGrpId,
                            stableAssignments,
                            pendingAssignments,
                            revision
                    );

                    if (!isLocalNodeInStableOrPending && !isLeaseholder) {
                        return;
                    }

                    assert isLocalNodeInStableOrPending || isLeaseholder
                            : "The local node is outside of the replication group [inStableOrPending=" + isLocalNodeInStableOrPending
                            + ", isLeaseholder=" + isLeaseholder + "].";

                    // For forced assignments, we exclude dead stable nodes, and all alive stable nodes are already in pending assignments.
                    // Union is not required in such a case.
                    Set<Assignment> newAssignments = pendingAssignmentsAreForced || stableAssignments == null
                            ? pendingAssignmentsNodes
                            : union(pendingAssignmentsNodes, stableAssignments.nodes());

                    replicaMgr.replica(replicaGrpId)
                            .thenApply(Replica::raftClient)
                            .thenAccept(raftClient -> raftClient.updateConfiguration(fromAssignments(newAssignments)));
                }), ioExecutor);
    }

    private CompletableFuture<Void> changePeersOnRebalance(
            ReplicaManager replicaMgr,
            ZonePartitionId replicaGrpId,
            Set<Assignment> pendingAssignments,
            long revision
    ) {
        return replicaMgr.replica(replicaGrpId)
                .thenApply(Replica::raftClient)
                .thenCompose(raftClient -> raftClient.refreshAndGetLeaderWithTerm()
                .exceptionally(throwable -> {
                    throwable = unwrapCause(throwable);

                    if (throwable instanceof TimeoutException) {
                        LOG.info("Node couldn't get the leader within timeout so the changing peers is skipped [grp={}].", replicaGrpId);

                        return LeaderWithTerm.NO_LEADER;
                    }

                    throw new IgniteInternalException(
                            INTERNAL_ERR,
                            "Failed to get a leader for the RAFT replication group [get=" + replicaGrpId + "].",
                            throwable
                    );
                })
                .thenCompose(leaderWithTerm -> {
                    if (leaderWithTerm.isEmpty() || !isLocalPeer(leaderWithTerm.leader())) {
                        return nullCompletedFuture();
                    }

                    // run update of raft configuration if this node is a leader
                    LOG.info("Current node={} is the leader of partition raft group={}. "
                                    + "Initiate rebalance process for partition={}, zoneId={}",
                            leaderWithTerm.leader(), replicaGrpId, replicaGrpId.partitionId(), replicaGrpId.zoneId());

                    return metaStorageMgr.get(pendingPartAssignmentsKey(replicaGrpId))
                            .thenCompose(latestPendingAssignmentsEntry -> {
                                // Do not change peers of the raft group if this is a stale event.
                                // Note that we start raft node before for the sake of the consistency in a
                                // starting and stopping raft nodes.
                                if (revision < latestPendingAssignmentsEntry.revision()) {
                                    return nullCompletedFuture();
                                }

                                PeersAndLearners newConfiguration = fromAssignments(pendingAssignments);

<<<<<<< HEAD
                                CompletableFuture<Void> voidCompletableFuture = raftClient.changePeersAsync(newConfiguration,
=======
                                CompletableFuture<Void> voidCompletableFuture = raftClient.changePeersAndLearnersAsync(newConfiguration,
>>>>>>> f6c022a8
                                        leaderWithTerm.term()).exceptionally(e -> {
                                            return null;
                                        });
                                return voidCompletableFuture;
                            });
                }));
    }

    private boolean isLocalPeer(Peer peer) {
        return peer.consistentId().equals(localNode().name());
    }

    private boolean isLocalNodeInAssignments(Collection<Assignment> assignments) {
        return assignments.stream().anyMatch(isLocalNodeAssignment);
    }

    /**
     * Checks that the local node is primary or not.
     * <br>
     * Internally we use there {@link PlacementDriver#getPrimaryReplica} with a penultimate
     * safe time value, because metastore is waiting for pending or stable assignments events handling over and only then metastore will
     * increment the safe time. On the other hand placement driver internally is waiting the metastore for given safe time plus
     * {@link ClockService#maxClockSkewMillis}. So, if given time is just {@link ClockService#now}, then there is a dead lock: metastore
     * is waiting until assignments handling is over, but internally placement driver is waiting for a non-applied safe time.
     * <br>
     * To solve this issue we pass to {@link PlacementDriver#getPrimaryReplica} current time minus the skew, so placement driver could
     * successfully get primary replica for the time stamp before the handling has began. Also there a corner case for tests that are using
     * {@code WatchListenerInhibitor#metastorageEventsInhibitor} and it leads to current time equals {@link HybridTimestamp#MIN_VALUE} and
     * the skew's subtraction will lead to {@link IllegalArgumentException} from {@link HybridTimestamp}. Then, if we got the minimal
     * possible timestamp, then we also couldn't have any primary replica, then return {@code false}.
     *
     * @param replicationGroupId Replication group ID for that we check is the local node a primary.
     * @return {@code true} is the local node is primary and {@code false} otherwise.
     */
    private CompletableFuture<Boolean> isLocalNodeIsPrimary(ReplicationGroupId replicationGroupId) {
        HybridTimestamp currentSafeTime = metaStorageMgr.clusterTime().currentSafeTime();

        if (HybridTimestamp.MIN_VALUE.equals(currentSafeTime)) {
            return falseCompletedFuture();
        }

        long skewMs = clockService.maxClockSkewMillis();

        try {
            HybridTimestamp previousMetastoreSafeTime = currentSafeTime.subtractPhysicalTime(skewMs);

            return placementDriver.getPrimaryReplica(replicationGroupId, previousMetastoreSafeTime)
                    .thenApply(replicaMeta -> replicaMeta != null
                            && replicaMeta.getLeaseholderId() != null
<<<<<<< HEAD
                            && replicaMeta.getLeaseholderId().equals(localNode().name()));
=======
                            && replicaMeta.getLeaseholderId().equals(localNode().id()));
>>>>>>> f6c022a8
        } catch (IllegalArgumentException e) {
            long currentSafeTimeMs = currentSafeTime.longValue();

            throw new AssertionError("Got a negative time [currentSafeTime=" + currentSafeTime
                    + ", currentSafeTimeMs=" + currentSafeTimeMs
                    + ", skewMs=" + skewMs
                    + ", internal=" + (currentSafeTimeMs + ((-skewMs) << LOGICAL_TIME_BITS_SIZE)) + "]", e);
        }
    }

    private boolean isNodeInReducedStableOrPendingAssignments(
            ZonePartitionId replicaGrpId,
            @Nullable Assignments stableAssignments,
            Assignments pendingAssignments,
            long revision
    ) {
        Entry reduceEntry  = metaStorageMgr.getLocally(ZoneRebalanceUtil.switchReduceKey(replicaGrpId), revision);

        Assignments reduceAssignments = reduceEntry != null
                ? Assignments.fromBytes(reduceEntry.value())
                : null;

        Set<Assignment> reducedStableAssignments = reduceAssignments != null
                ? subtract(stableAssignments.nodes(), reduceAssignments.nodes())
                : stableAssignments.nodes();

        if (!isLocalNodeInAssignments(union(reducedStableAssignments, pendingAssignments.nodes()))) {
            return false;
        }

        assert replicaMgr.isReplicaStarted(replicaGrpId) : "The local node is outside of the replication group ["
                + ", stable=" + stableAssignments
                + ", pending=" + pendingAssignments
                + ", reduce=" + reduceAssignments
                + ", localName=" + localNode().name() + "].";

        return true;
    }

    @Nullable
    private Assignment localMemberAssignment(Assignments assignments) {
        Assignment localMemberAssignment = Assignment.forPeer(localNode().name());

        return assignments.nodes().contains(localMemberAssignment) ? localMemberAssignment : null;
    }

    @Override
    public CompletableFuture<Void> stopAsync(ComponentContext componentContext) {
        if (!ENABLED) {
            return nullCompletedFuture();
        }

        return nullCompletedFuture();
    }

    private static String zoneInfo(CatalogZoneDescriptor zoneDescriptor) {
        return zoneDescriptor.id() + "/" + zoneDescriptor.name();
    }

    private @Nullable Assignments stableAssignments(ZonePartitionId zonePartitionId, long revision) {
        Entry entry = metaStorageMgr.getLocally(stablePartAssignmentsKey(zonePartitionId), revision);

        return Assignments.fromBytes(entry.value());
    }

    /**
     * Stops all resources associated with a given partition, like replicas and partition trackers.
     *
     * @param zonePartitionId Partition ID.
     * @return Future that will be completed after all resources have been closed.
     */
    private CompletableFuture<?> stopPartition(ReplicationGroupId zonePartitionId) {
        CompletableFuture<Boolean> stopReplicaFuture;

        try {
            stopReplicaFuture = replicaMgr.stopReplica(zonePartitionId);
        } catch (NodeStoppingException e) {
            // No-op.
            stopReplicaFuture = falseCompletedFuture();
        }

        return stopReplicaFuture;
    }

    /**
     * Stops resources that are related to provided zone partitions.
     *
     * @param partitionIds Partitions to stop.
     */
    private void cleanUpPartitionsResources(Set<ReplicationGroupId> partitionIds) {
        CompletableFuture<Void> future = runAsync(() -> {
            Stream.Builder<ManuallyCloseable> stopping = Stream.builder();

            stopping.add(() -> {
                var stopReplicaFutures = new CompletableFuture<?>[partitionIds.size()];

                int i = 0;

                for (ReplicationGroupId partitionId : partitionIds) {
                    stopReplicaFutures[i++] = stopPartition(partitionId);
                }

                allOf(stopReplicaFutures).get(10, TimeUnit.SECONDS);
            });

            try {
                IgniteUtils.closeAllManually(stopping.build());
            } catch (Throwable t) {
                LOG.error("Unable to stop partition");
            }
        }, ioExecutor);

        try {
            future.get(30, TimeUnit.SECONDS);
        } catch (InterruptedException | ExecutionException | TimeoutException e) {
            LOG.error("Unable to clean zones resources", e);
        }
    }
}<|MERGE_RESOLUTION|>--- conflicted
+++ resolved
@@ -1027,11 +1027,7 @@
 
                                 PeersAndLearners newConfiguration = fromAssignments(pendingAssignments);
 
-<<<<<<< HEAD
-                                CompletableFuture<Void> voidCompletableFuture = raftClient.changePeersAsync(newConfiguration,
-=======
                                 CompletableFuture<Void> voidCompletableFuture = raftClient.changePeersAndLearnersAsync(newConfiguration,
->>>>>>> f6c022a8
                                         leaderWithTerm.term()).exceptionally(e -> {
                                             return null;
                                         });
@@ -1081,11 +1077,7 @@
             return placementDriver.getPrimaryReplica(replicationGroupId, previousMetastoreSafeTime)
                     .thenApply(replicaMeta -> replicaMeta != null
                             && replicaMeta.getLeaseholderId() != null
-<<<<<<< HEAD
-                            && replicaMeta.getLeaseholderId().equals(localNode().name()));
-=======
                             && replicaMeta.getLeaseholderId().equals(localNode().id()));
->>>>>>> f6c022a8
         } catch (IllegalArgumentException e) {
             long currentSafeTimeMs = currentSafeTime.longValue();
 
