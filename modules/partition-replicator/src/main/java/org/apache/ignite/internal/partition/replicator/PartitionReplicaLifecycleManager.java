--- conflicted
+++ resolved
@@ -73,13 +73,10 @@
 import org.apache.ignite.internal.catalog.events.CreateZoneEventParameters;
 import org.apache.ignite.internal.close.ManuallyCloseable;
 import org.apache.ignite.internal.distributionzones.DistributionZoneManager;
-<<<<<<< HEAD
 import org.apache.ignite.internal.event.AbstractEventProducer;
-=======
 import org.apache.ignite.internal.distributionzones.rebalance.PartitionMover;
 import org.apache.ignite.internal.distributionzones.rebalance.RebalanceUtil;
 import org.apache.ignite.internal.distributionzones.rebalance.ZoneRebalanceRaftGroupEventsListener;
->>>>>>> f8de23cd
 import org.apache.ignite.internal.lang.ByteArray;
 import org.apache.ignite.internal.lang.IgniteInternalException;
 import org.apache.ignite.internal.lang.IgniteStringFormatter;
@@ -290,19 +287,13 @@
                     new FailFastSnapshotStorageFactory(),
                     stablePeersAndLearners,
                     raftGroupListener,
-<<<<<<< HEAD
-                    RaftGroupEventsListener.noopLsnr
+                    raftGroupEventsListener
             ).thenCompose(unused ->
-                            fireEvent(
-                                    PartitionReplicaLifecycleEvent.REPLICA_STARTED,
-                                    new PartitionReplicaLifecycleEventParameters()
-                            )
+                    fireEvent(
+                            PartitionReplicaLifecycleEvent.REPLICA_STARTED,
+                            new PartitionReplicaLifecycleEventParameters()
                     )
-                    .thenRun(() -> replicationGroupIds.add(replicaGrpId));
-=======
-                    raftGroupEventsListener
             ).thenApply(ignored -> null);
->>>>>>> f8de23cd
         } catch (NodeStoppingException e) {
             return failedFuture(e);
         }
@@ -471,11 +462,11 @@
         return assignmentsFuture;
     }
 
-<<<<<<< HEAD
     public boolean hasLocalPartition(ZonePartitionId zonePartitionId) {
         // TODO: we must have await mechanism here
         return replicationGroupIds.contains(zonePartitionId);
-=======
+    }
+
 
     /**
      * Creates meta storage listener for pending assignments updates.
@@ -883,7 +874,6 @@
         Assignment localMemberAssignment = Assignment.forPeer(localNode().name());
 
         return assignments.nodes().contains(localMemberAssignment) ? localMemberAssignment : null;
->>>>>>> f8de23cd
     }
 
     @Override
