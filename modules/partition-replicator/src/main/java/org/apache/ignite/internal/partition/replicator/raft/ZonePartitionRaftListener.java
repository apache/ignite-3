--- conflicted
+++ resolved
@@ -191,14 +191,6 @@
         partitionSnapshots().acquireReadLock();
 
         try {
-<<<<<<< HEAD
-            boolean crossTableCommand = command instanceof UpdateMinimumActiveTxBeginTimeCommand
-                    || command instanceof SafeTimeSyncCommand;
-
-            if (command instanceof PrimaryReplicaChangeCommand) {
-                // This is a hack for tests, this command is not issued in production because no zone-wide placement driver exists yet.
-                // FIXME: https://issues.apache.org/jira/browse/IGNITE-24374
-=======
             if (command instanceof TableAwareCommand) {
                 result = processTableAwareCommand(
                         ((TableAwareCommand) command).tableId(),
@@ -209,8 +201,9 @@
                 );
             } else if (command instanceof UpdateMinimumActiveTxBeginTimeCommand) {
                 result = processCrossTableProcessorsCommand(command, commandIndex, commandTerm, safeTimestamp);
+            } else if (command instanceof SafeTimeSyncCommand) {
+                result = processCrossTableProcessorsCommand(command, commandIndex, commandTerm, safeTimestamp);
             } else if (command instanceof PrimaryReplicaChangeCommand) {
->>>>>>> 491e4afc
                 result = processCrossTableProcessorsCommand(command, commandIndex, commandTerm, safeTimestamp);
 
                 if (commandIndex > txStateStorage.lastAppliedIndex()) {
