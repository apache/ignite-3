/*
 * Licensed to the Apache Software Foundation (ASF) under one or more
 * contributor license agreements. See the NOTICE file distributed with
 * this work for additional information regarding copyright ownership.
 * The ASF licenses this file to You under the Apache License, Version 2.0
 * (the "License"); you may not use this file except in compliance with
 * the License. You may obtain a copy of the License at
 *
 *      http://www.apache.org/licenses/LICENSE-2.0
 *
 * Unless required by applicable law or agreed to in writing, software
 * distributed under the License is distributed on an "AS IS" BASIS,
 * WITHOUT WARRANTIES OR CONDITIONS OF ANY KIND, either express or implied.
 * See the License for the specific language governing permissions and
 * limitations under the License.
 */

package org.apache.ignite.internal.partition.replicator.raft;

import java.io.Serializable;
import java.nio.file.Path;
import java.util.Iterator;
import java.util.Map;
import java.util.concurrent.ConcurrentHashMap;
import java.util.function.Consumer;
import org.apache.ignite.internal.hlc.HybridTimestamp;
import org.apache.ignite.internal.lang.IgniteBiTuple;
import org.apache.ignite.internal.logger.IgniteLogger;
import org.apache.ignite.internal.logger.Loggers;
import org.apache.ignite.internal.partition.replicator.network.command.FinishTxCommand;
import org.apache.ignite.internal.partition.replicator.network.command.TableAwareCommand;
import org.apache.ignite.internal.partition.replicator.network.command.UpdateMinimumActiveTxBeginTimeCommand;
import org.apache.ignite.internal.partition.replicator.network.command.WriteIntentSwitchCommand;
import org.apache.ignite.internal.partition.replicator.raft.handlers.FinishTxCommandHandler;
import org.apache.ignite.internal.partition.replicator.raft.handlers.VacuumTxStatesCommandHandler;
import org.apache.ignite.internal.partition.replicator.raft.snapshot.PartitionKey;
import org.apache.ignite.internal.partition.replicator.raft.snapshot.ZonePartitionKey;
import org.apache.ignite.internal.partition.replicator.raft.snapshot.outgoing.PartitionSnapshots;
import org.apache.ignite.internal.partition.replicator.raft.snapshot.outgoing.PartitionsSnapshots;
import org.apache.ignite.internal.raft.Command;
import org.apache.ignite.internal.raft.RaftGroupConfiguration;
import org.apache.ignite.internal.raft.ReadCommand;
import org.apache.ignite.internal.raft.WriteCommand;
import org.apache.ignite.internal.raft.service.CommandClosure;
import org.apache.ignite.internal.raft.service.RaftGroupListener;
import org.apache.ignite.internal.replicator.TablePartitionId;
import org.apache.ignite.internal.replicator.ZonePartitionId;
import org.apache.ignite.internal.replicator.command.SafeTimePropagatingCommand;
import org.apache.ignite.internal.replicator.command.SafeTimeSyncCommand;
import org.apache.ignite.internal.replicator.message.PrimaryReplicaChangeCommand;
import org.apache.ignite.internal.tx.TxManager;
import org.apache.ignite.internal.tx.message.VacuumTxStatesCommand;
import org.apache.ignite.internal.tx.storage.state.TxStatePartitionStorage;
import org.apache.ignite.internal.util.PendingComparableValuesTracker;
import org.apache.ignite.internal.util.SafeTimeValuesTracker;
import org.apache.ignite.internal.util.TrackerClosedException;
import org.jetbrains.annotations.Nullable;
import org.jetbrains.annotations.TestOnly;

/**
 * RAFT listener for the zone partition.
 */
public class ZonePartitionRaftListener implements RaftGroupListener {
    private static final IgniteLogger LOG = Loggers.forClass(ZonePartitionRaftListener.class);

    private final SafeTimeValuesTracker safeTimeTracker;

    private final PendingComparableValuesTracker<Long, Void> storageIndexTracker;

    /** Mapping table ID to table request processor. */
    private final Map<Integer, RaftTableProcessor> tableProcessors = new ConcurrentHashMap<>();

    private final PartitionsSnapshots partitionsSnapshots;

    private final PartitionKey partitionKey;

    /**
     * Latest committed configuration of the zone-wide Raft group.
     *
     * <p>Multi-threaded access is guarded by {@link #commitedConfigurationLock}.
     */
    private CommittedConfiguration currentCommitedConfiguration;

    private final Object commitedConfigurationLock = new Object();

    private final OnSnapshotSaveHandler onSnapshotSaveHandler;

    // Raft command handlers.
    private final FinishTxCommandHandler finishTxCommandHandler;

    private final WriteIntentSwitchCommandHandler writeIntentSwitchCommandHandler;

    private final VacuumTxStatesCommandHandler vacuumTxStatesCommandHandler;

    /** Constructor. */
    public ZonePartitionRaftListener(
            ZonePartitionId zonePartitionId,
            TxStatePartitionStorage txStatePartitionStorage,
            TxManager txManager,
            SafeTimeValuesTracker safeTimeTracker,
            PendingComparableValuesTracker<Long, Void> storageIndexTracker,
            PartitionsSnapshots partitionsSnapshots
    ) {
        this.safeTimeTracker = safeTimeTracker;
        this.storageIndexTracker = storageIndexTracker;
        this.partitionsSnapshots = partitionsSnapshots;
        this.partitionKey = new ZonePartitionKey(zonePartitionId.zoneId(), zonePartitionId.partitionId());

        onSnapshotSaveHandler = new OnSnapshotSaveHandler(txStatePartitionStorage, storageIndexTracker);

        // RAFT command handlers initialization.
        finishTxCommandHandler = new FinishTxCommandHandler(txStatePartitionStorage, zonePartitionId, txManager);

        writeIntentSwitchCommandHandler = new WriteIntentSwitchCommandHandler(tableProcessors::get, txManager);

        vacuumTxStatesCommandHandler = new VacuumTxStatesCommandHandler(txStatePartitionStorage);
    }

    @Override
    public void onRead(Iterator<CommandClosure<ReadCommand>> iterator) {
        iterator.forEachRemaining(clo -> {
            Command command = clo.command();

            assert false : "No read commands expected, [cmd=" + command + ']';
        });
    }

    @Override
    public void onWrite(Iterator<CommandClosure<WriteCommand>> iterator) {
        iterator.forEachRemaining(clo -> {
            try {
                processWriteCommand(clo);
            } catch (Throwable t) {
                LOG.error(
                        "Unknown error while processing command [commandIndex={}, commandTerm={}, command={}]",
                        t,
                        clo.index(), clo.index(), clo.command()
                );

                clo.result(t);

                throw t;
            }
        });
    }

    private void processWriteCommand(CommandClosure<WriteCommand> clo) {
        WriteCommand command = clo.command();

        long commandIndex = clo.index();
        long commandTerm = clo.term();
        @Nullable HybridTimestamp safeTimestamp = clo.safeTimestamp();
        assert safeTimestamp == null || command instanceof SafeTimePropagatingCommand : command;

        IgniteBiTuple<Serializable, Boolean> result;

        // NB: Make sure that ANY command we accept here updates lastAppliedIndex+term info in one of the underlying
        // storages!
        // Otherwise, a gap between lastAppliedIndex from the point of view of JRaft and our storage might appear.
        // If a leader has such a gap, and does doSnapshot(), it will subsequently truncate its log too aggressively
        // in comparison with 'snapshot' state stored in our storages; and if we install a snapshot from our storages
        // to a follower at this point, for a subsequent AppendEntries the leader will not be able to get prevLogTerm
        // (because it's already truncated in the leader's log), so it will have to install a snapshot again, and then
        // repeat same thing over and over again.

        partitionSnapshots().acquireReadLock();

        try {
            if (command instanceof FinishTxCommand) {
                result = finishTxCommandHandler.handle((FinishTxCommand) command, commandIndex, commandTerm);
            } else if (command instanceof PrimaryReplicaChangeCommand) {
                // This is a hack for tests, this command is not issued in production because no zone-wide placement driver exists yet.
                // FIXME: https://issues.apache.org/jira/browse/IGNITE-24374
<<<<<<< HEAD
                result = processCrossTableProcessorsCommand(command, commandIndex, commandTerm, safeTimestamp);
            } else if (command instanceof SafeTimeSyncCommand) {
                result = processCrossTableProcessorsCommand(command, commandIndex, commandTerm, safeTimestamp);
            } else if (command instanceof TableAwareCommand) {
                TablePartitionId tablePartitionId = ((TableAwareCommand) command).tablePartitionId().asTablePartitionId();
=======
                tableProcessors.values().forEach(listener -> listener.processCommand(command, commandIndex, commandTerm, safeTimestamp));
>>>>>>> 62e0c12b

                result = new IgniteBiTuple<>(null, true);
            } else if (command instanceof WriteIntentSwitchCommand) {
                result = writeIntentSwitchCommandHandler.handle(
                        (WriteIntentSwitchCommand) command,
                        commandIndex,
                        commandTerm,
                        safeTimestamp
                );
            } else if (command instanceof TableAwareCommand) {
                result = processTableAwareCommand(
                        ((TableAwareCommand) command).tableId(),
                        command,
                        commandIndex,
                        commandTerm,
                        safeTimestamp
                );
            } else if (command instanceof VacuumTxStatesCommand) {
                result = vacuumTxStatesCommandHandler.handle((VacuumTxStatesCommand) command, commandIndex, commandTerm);
            } else if (command instanceof UpdateMinimumActiveTxBeginTimeCommand) {
                result = processCrossTableProcessorsCommand(command, commandIndex, commandTerm, safeTimestamp);
            } else {
                LOG.info("Message type " + command.getClass() + " is not supported by the zone partition RAFT listener yet");

                result = new IgniteBiTuple<>(null, true);
            }

            if (Boolean.TRUE.equals(result.get2())) {
                // Adjust safe time before completing update to reduce waiting.
                if (safeTimestamp != null) {
                    updateTrackerIgnoringTrackerClosedException(safeTimeTracker, safeTimestamp);
                }

                updateTrackerIgnoringTrackerClosedException(storageIndexTracker, clo.index());
            }
        } finally {
            partitionSnapshots().releaseReadLock();
        }

        // Completing the closure out of the partition snapshots lock to reduce possibility of deadlocks as it might
        // trigger other actions taking same locks.
        clo.result(result.get1());
    }

    /**
     * Redirects the command to all raft table processors to process.
     *
     * @param command Command to process.
     * @param commandIndex Command index.
     * @param commandTerm Command term.
     * @param safeTimestamp Safe timestamp.
     * @return Tuple with the result of the command processing and a flag indicating whether the command was applied.
     */
    private IgniteBiTuple<Serializable, Boolean> processCrossTableProcessorsCommand(
            WriteCommand command,
            long commandIndex,
            long commandTerm,
            @Nullable HybridTimestamp safeTimestamp
    ) {
        IgniteBiTuple<Serializable, Boolean> result = new IgniteBiTuple<>(null, false);

        tableProcessors.values().forEach(processor -> {
            IgniteBiTuple<Serializable, Boolean> r = processor.processCommand(command, commandIndex, commandTerm, safeTimestamp);
            // Need to adjust the safe time if any of the table processors successfully handled the command.
            if (Boolean.TRUE.equals(r.get2())) {
                result.set2(Boolean.TRUE);
            }
        });

        return tableProcessors.isEmpty()
            ? new IgniteBiTuple<>(null, true)
            : result;
    }

    /**
     * Redirects the command to a particular raft table processor for the given {@code tablePartitionId}.
     *
     * @param tableId ID of a table.
     * @param command Command to process.
     * @param commandIndex Command index.
     * @param commandTerm Command term.
     * @param safeTimestamp Safe timestamp.
     * @return Tuple with the result of the command processing and a flag indicating whether the command was applied.
     */
    private IgniteBiTuple<Serializable, Boolean> processTableAwareCommand(
            int tableId,
            WriteCommand command,
            long commandIndex,
            long commandTerm,
            @Nullable HybridTimestamp safeTimestamp
    ) {
        return tableProcessors.get(tableId).processCommand(command, commandIndex, commandTerm, safeTimestamp);
    }

    @Override
    public void onConfigurationCommitted(RaftGroupConfiguration config, long lastAppliedIndex, long lastAppliedTerm) {
        synchronized (commitedConfigurationLock) {
            currentCommitedConfiguration = new CommittedConfiguration(config, lastAppliedIndex, lastAppliedTerm);

            tableProcessors.values()
                    .forEach(listener -> listener.onConfigurationCommitted(config, lastAppliedIndex, lastAppliedTerm));
        }
    }

    @Override
    public void onSnapshotSave(Path path, Consumer<Throwable> doneClo) {
        onSnapshotSaveHandler.onSnapshotSave(tableProcessors.values())
                .whenComplete((unused, throwable) -> doneClo.accept(throwable));
    }

    @Override
    public boolean onSnapshotLoad(Path path) {
        return true;
    }

    @Override
    public void onShutdown() {
        cleanupSnapshots();

        tableProcessors.values().forEach(RaftTableProcessor::onShutdown);
    }

    /**
     * Adds a given Table Partition-level Raft processor to the set of managed processor.
     */
    public void addTableProcessor(TablePartitionId tablePartitionId, RaftTableProcessor processor) {
        synchronized (commitedConfigurationLock) {
            if (currentCommitedConfiguration != null) {
                processor.onConfigurationCommitted(
                        currentCommitedConfiguration.configuration,
                        currentCommitedConfiguration.lastAppliedIndex,
                        currentCommitedConfiguration.lastAppliedTerm
                );
            }

            RaftTableProcessor prev = tableProcessors.put(tablePartitionId.tableId(), processor);

            assert prev == null : "Listener for table partition " + tablePartitionId + " already exists";
        }
    }

    private static <T extends Comparable<T>> void updateTrackerIgnoringTrackerClosedException(
            PendingComparableValuesTracker<T, Void> tracker,
            T newValue
    ) {
        try {
            tracker.update(newValue, null);
        } catch (TrackerClosedException ignored) {
            // No-op.
        }
    }

    private void cleanupSnapshots() {
        partitionsSnapshots.cleanupOutgoingSnapshots(partitionKey);
    }

    private PartitionSnapshots partitionSnapshots() {
        return partitionsSnapshots.partitionSnapshots(partitionKey);
    }

    private static class CommittedConfiguration {
        final RaftGroupConfiguration configuration;

        final long lastAppliedIndex;

        final long lastAppliedTerm;

        CommittedConfiguration(RaftGroupConfiguration configuration, long lastAppliedIndex, long lastAppliedTerm) {
            this.configuration = configuration;
            this.lastAppliedIndex = lastAppliedIndex;
            this.lastAppliedTerm = lastAppliedTerm;
        }
    }

    @TestOnly
    public HybridTimestamp currentSafeTime() {
        return safeTimeTracker.current();
    }
}<|MERGE_RESOLUTION|>--- conflicted
+++ resolved
@@ -171,17 +171,11 @@
             } else if (command instanceof PrimaryReplicaChangeCommand) {
                 // This is a hack for tests, this command is not issued in production because no zone-wide placement driver exists yet.
                 // FIXME: https://issues.apache.org/jira/browse/IGNITE-24374
-<<<<<<< HEAD
-                result = processCrossTableProcessorsCommand(command, commandIndex, commandTerm, safeTimestamp);
+                tableProcessors.values().forEach(listener -> listener.processCommand(command, commandIndex, commandTerm, safeTimestamp));
+
+                result = new IgniteBiTuple<>(null, true);
             } else if (command instanceof SafeTimeSyncCommand) {
                 result = processCrossTableProcessorsCommand(command, commandIndex, commandTerm, safeTimestamp);
-            } else if (command instanceof TableAwareCommand) {
-                TablePartitionId tablePartitionId = ((TableAwareCommand) command).tablePartitionId().asTablePartitionId();
-=======
-                tableProcessors.values().forEach(listener -> listener.processCommand(command, commandIndex, commandTerm, safeTimestamp));
->>>>>>> 62e0c12b
-
-                result = new IgniteBiTuple<>(null, true);
             } else if (command instanceof WriteIntentSwitchCommand) {
                 result = writeIntentSwitchCommandHandler.handle(
                         (WriteIntentSwitchCommand) command,
