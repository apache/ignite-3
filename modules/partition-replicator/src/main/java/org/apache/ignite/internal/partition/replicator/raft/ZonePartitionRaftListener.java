/*
 * Licensed to the Apache Software Foundation (ASF) under one or more
 * contributor license agreements. See the NOTICE file distributed with
 * this work for additional information regarding copyright ownership.
 * The ASF licenses this file to You under the Apache License, Version 2.0
 * (the "License"); you may not use this file except in compliance with
 * the License. You may obtain a copy of the License at
 *
 *      http://www.apache.org/licenses/LICENSE-2.0
 *
 * Unless required by applicable law or agreed to in writing, software
 * distributed under the License is distributed on an "AS IS" BASIS,
 * WITHOUT WARRANTIES OR CONDITIONS OF ANY KIND, either express or implied.
 * See the License for the specific language governing permissions and
 * limitations under the License.
 */

package org.apache.ignite.internal.partition.replicator.raft;

import java.io.Serializable;
import java.nio.file.Path;
import java.util.Iterator;
import java.util.Map;
import java.util.concurrent.ConcurrentHashMap;
import java.util.function.Consumer;
import org.apache.ignite.internal.hlc.HybridTimestamp;
import org.apache.ignite.internal.lang.IgniteBiTuple;
import org.apache.ignite.internal.logger.IgniteLogger;
import org.apache.ignite.internal.logger.Loggers;
import org.apache.ignite.internal.partition.replicator.network.command.FinishTxCommand;
import org.apache.ignite.internal.partition.replicator.network.command.TableAwareCommand;
<<<<<<< HEAD
import org.apache.ignite.internal.partition.replicator.network.command.UpdateMinimumActiveTxBeginTimeCommand;
import org.apache.ignite.internal.partition.replicator.raft.handlers.FinishTxCommandHandler;
=======
import org.apache.ignite.internal.partition.replicator.raft.snapshot.PartitionKey;
import org.apache.ignite.internal.partition.replicator.raft.snapshot.ZonePartitionKey;
import org.apache.ignite.internal.partition.replicator.raft.snapshot.outgoing.PartitionSnapshots;
import org.apache.ignite.internal.partition.replicator.raft.snapshot.outgoing.PartitionsSnapshots;
>>>>>>> 6b91a505
import org.apache.ignite.internal.raft.Command;
import org.apache.ignite.internal.raft.RaftGroupConfiguration;
import org.apache.ignite.internal.raft.ReadCommand;
import org.apache.ignite.internal.raft.WriteCommand;
import org.apache.ignite.internal.raft.service.CommandClosure;
import org.apache.ignite.internal.raft.service.RaftGroupListener;
import org.apache.ignite.internal.replicator.TablePartitionId;
import org.apache.ignite.internal.replicator.ZonePartitionId;
import org.apache.ignite.internal.replicator.command.SafeTimePropagatingCommand;
import org.apache.ignite.internal.replicator.message.PrimaryReplicaChangeCommand;
import org.apache.ignite.internal.tx.TxManager;
import org.apache.ignite.internal.tx.storage.state.TxStatePartitionStorage;
import org.apache.ignite.internal.util.PendingComparableValuesTracker;
import org.apache.ignite.internal.util.SafeTimeValuesTracker;
import org.apache.ignite.internal.util.TrackerClosedException;
import org.jetbrains.annotations.Nullable;

/**
 * RAFT listener for the zone partition.
 */
public class ZonePartitionRaftListener implements RaftGroupListener {
    private static final IgniteLogger LOG = Loggers.forClass(ZonePartitionRaftListener.class);

    private final SafeTimeValuesTracker safeTimeTracker;

    private final PendingComparableValuesTracker<Long, Void> storageIndexTracker;

    /** Mapping table partition identifier to table request processor. */
    private final Map<TablePartitionId, RaftTableProcessor> tableProcessors = new ConcurrentHashMap<>();

    private final PartitionsSnapshots partitionsSnapshots;

    private final PartitionKey partitionKey;

    /**
     * Latest committed configuration of the zone-wide Raft group.
     *
     * <p>Multi-threaded access is guarded by {@link #commitedConfigurationLock}.
     */
    private CommittedConfiguration currentCommitedConfiguration;

    private final Object commitedConfigurationLock = new Object();

    // Raft command handlers.
    private final FinishTxCommandHandler finishTxCommandHandler;

    private final OnSnapshotSaveHandler onSnapshotSaveHandler;

    /** Constructor. */
    public ZonePartitionRaftListener(
            ZonePartitionId zonePartitionId,
            TxStatePartitionStorage txStatePartitionStorage,
            TxManager txManager,
            SafeTimeValuesTracker safeTimeTracker,
<<<<<<< HEAD
            PendingComparableValuesTracker<Long, Void> storageIndexTracker
=======
            PendingComparableValuesTracker<Long, Void> storageIndexTracker,
            ZonePartitionId zonePartitionId,
            PartitionsSnapshots partitionsSnapshots
>>>>>>> 6b91a505
    ) {
        this.safeTimeTracker = safeTimeTracker;
        this.storageIndexTracker = storageIndexTracker;
        this.partitionsSnapshots = partitionsSnapshots;
        this.partitionKey = new ZonePartitionKey(zonePartitionId.zoneId(), zonePartitionId.partitionId());

        // RAFT command handlers initialization.
        finishTxCommandHandler = new FinishTxCommandHandler(
                txStatePartitionStorage,
                // TODO: IGNITE-24343 - use ZonePartitionId here.
                new TablePartitionId(zonePartitionId.zoneId(), zonePartitionId.partitionId()),
                txManager
        );

        onSnapshotSaveHandler = new OnSnapshotSaveHandler(txStatePartitionStorage, storageIndexTracker);
    }

    @Override
    public void onRead(Iterator<CommandClosure<ReadCommand>> iterator) {
        iterator.forEachRemaining(clo -> {
            Command command = clo.command();

            assert false : "No read commands expected, [cmd=" + command + ']';
        });
    }

    @Override
    public void onWrite(Iterator<CommandClosure<WriteCommand>> iterator) {
        iterator.forEachRemaining(clo -> {
            try {
                processWriteCommand(clo);
            } catch (Throwable t) {
                LOG.error(
                        "Unknown error while processing command [commandIndex={}, commandTerm={}, command={}]",
                        t,
                        clo.index(), clo.index(), clo.command()
                );

                clo.result(t);

                throw t;
            }
        });
    }

    private void processWriteCommand(CommandClosure<WriteCommand> clo) {
        WriteCommand command = clo.command();

        long commandIndex = clo.index();
        long commandTerm = clo.term();
        @Nullable HybridTimestamp safeTimestamp = clo.safeTimestamp();
        assert safeTimestamp == null || command instanceof SafeTimePropagatingCommand : command;

        IgniteBiTuple<Serializable, Boolean> result;

        // NB: Make sure that ANY command we accept here updates lastAppliedIndex+term info in one of the underlying
        // storages!
        // Otherwise, a gap between lastAppliedIndex from the point of view of JRaft and our storage might appear.
        // If a leader has such a gap, and does doSnapshot(), it will subsequently truncate its log too aggressively
        // in comparison with 'snapshot' state stored in our storages; and if we install a snapshot from our storages
        // to a follower at this point, for a subsequent AppendEntries the leader will not be able to get prevLogTerm
        // (because it's already truncated in the leader's log), so it will have to install a snapshot again, and then
        // repeat same thing over and over again.

        partitionSnapshots().acquireReadLock();

<<<<<<< HEAD
            result = processTableAwareCommand(tablePartitionId, command, commandIndex, commandTerm, safeTimestamp);
        } else if (command instanceof UpdateMinimumActiveTxBeginTimeCommand) {
            result = new IgniteBiTuple<>(null, false);

            tableProcessors.values().forEach(processor -> {
                IgniteBiTuple<Serializable, Boolean> r = processor.processCommand(command, commandIndex, commandTerm, safeTimestamp);
                // Need to adjust the safe time if any of the table processors successfully handled the command.
                if (Boolean.TRUE.equals(r.get2())) {
                    result.set2(Boolean.TRUE);
                }
            });
        } else {
            LOG.info("Message type " + command.getClass() + " is not supported by the zone partition RAFT listener yet");
=======
        try {
            if (command instanceof FinishTxCommand) {
                result = finishTxCommandHandler.handle((FinishTxCommand) command, commandIndex, commandTerm);
            } else if (command instanceof PrimaryReplicaChangeCommand) {
                // This is a hack for tests, this command is not issued in production because no zone-wide placement driver exists yet.
                // FIXME: https://issues.apache.org/jira/browse/IGNITE-24374
                tableProcessors.values().forEach(listener -> listener.processCommand(command, commandIndex, commandTerm, safeTimestamp));

                result = new IgniteBiTuple<>(null, true);
            } else if (command instanceof TableAwareCommand) {
                TablePartitionId tablePartitionId = ((TableAwareCommand) command).tablePartitionId().asTablePartitionId();

                result = processTableAwareCommand(tablePartitionId, command, commandIndex, commandTerm, safeTimestamp);
            } else {
                LOG.info("Message type " + command.getClass() + " is not supported by the zone partition RAFT listener yet");

                result = new IgniteBiTuple<>(null, true);
            }
>>>>>>> 6b91a505

            if (Boolean.TRUE.equals(result.get2())) {
                // Adjust safe time before completing update to reduce waiting.
                if (safeTimestamp != null) {
                    updateTrackerIgnoringTrackerClosedException(safeTimeTracker, safeTimestamp);
                }

                updateTrackerIgnoringTrackerClosedException(storageIndexTracker, clo.index());
            }
        } finally {
            partitionSnapshots().releaseReadLock();
        }

        // Completing the closure out of the partition snapshots lock to reduce possibility of deadlocks as it might
        // trigger other actions taking same locks.
        clo.result(result.get1());
    }

    private IgniteBiTuple<Serializable, Boolean> processTableAwareCommand(
            TablePartitionId tablePartitionId,
            WriteCommand command,
            long commandIndex,
            long commandTerm,
            @Nullable HybridTimestamp safeTimestamp
    ) {
        return tableProcessors.get(tablePartitionId).processCommand(command, commandIndex, commandTerm, safeTimestamp);
    }

    @Override
    public void onConfigurationCommitted(RaftGroupConfiguration config, long lastAppliedIndex, long lastAppliedTerm) {
        synchronized (commitedConfigurationLock) {
            currentCommitedConfiguration = new CommittedConfiguration(config, lastAppliedIndex, lastAppliedTerm);

            tableProcessors.values()
                    .forEach(listener -> listener.onConfigurationCommitted(config, lastAppliedIndex, lastAppliedTerm));
        }
    }

    @Override
    public void onSnapshotSave(Path path, Consumer<Throwable> doneClo) {
        onSnapshotSaveHandler.onSnapshotSave(tableProcessors.values())
                .whenComplete((unused, throwable) -> doneClo.accept(throwable));
    }

    @Override
    public boolean onSnapshotLoad(Path path) {
        return true;
    }

    @Override
    public void onShutdown() {
        cleanupSnapshots();

        tableProcessors.values().forEach(RaftTableProcessor::onShutdown);
    }

    /**
     * Adds a given Table Partition-level Raft processor to the set of managed processor.
     */
    public void addTableProcessor(TablePartitionId tablePartitionId, RaftTableProcessor processor) {
        synchronized (commitedConfigurationLock) {
            if (currentCommitedConfiguration != null) {
                processor.onConfigurationCommitted(
                        currentCommitedConfiguration.configuration,
                        currentCommitedConfiguration.lastAppliedIndex,
                        currentCommitedConfiguration.lastAppliedTerm
                );
            }

            RaftTableProcessor prev = tableProcessors.put(tablePartitionId, processor);

            assert prev == null : "Listener for table partition " + tablePartitionId + " already exists";
        }
    }

    private static <T extends Comparable<T>> void updateTrackerIgnoringTrackerClosedException(
            PendingComparableValuesTracker<T, Void> tracker,
            T newValue
    ) {
        try {
            tracker.update(newValue, null);
        } catch (TrackerClosedException ignored) {
            // No-op.
        }
    }

<<<<<<< HEAD
    private static class CommittedConfiguration {
        final RaftGroupConfiguration configuration;

        final long lastAppliedIndex;

        final long lastAppliedTerm;

        CommittedConfiguration(RaftGroupConfiguration configuration, long lastAppliedIndex, long lastAppliedTerm) {
            this.configuration = configuration;
            this.lastAppliedIndex = lastAppliedIndex;
            this.lastAppliedTerm = lastAppliedTerm;
        }
=======
    private void cleanupSnapshots() {
        partitionsSnapshots.cleanupOutgoingSnapshots(partitionKey);
    }

    private PartitionSnapshots partitionSnapshots() {
        return partitionsSnapshots.partitionSnapshots(partitionKey);
>>>>>>> 6b91a505
    }
}<|MERGE_RESOLUTION|>--- conflicted
+++ resolved
@@ -29,15 +29,12 @@
 import org.apache.ignite.internal.logger.Loggers;
 import org.apache.ignite.internal.partition.replicator.network.command.FinishTxCommand;
 import org.apache.ignite.internal.partition.replicator.network.command.TableAwareCommand;
-<<<<<<< HEAD
 import org.apache.ignite.internal.partition.replicator.network.command.UpdateMinimumActiveTxBeginTimeCommand;
 import org.apache.ignite.internal.partition.replicator.raft.handlers.FinishTxCommandHandler;
-=======
 import org.apache.ignite.internal.partition.replicator.raft.snapshot.PartitionKey;
 import org.apache.ignite.internal.partition.replicator.raft.snapshot.ZonePartitionKey;
 import org.apache.ignite.internal.partition.replicator.raft.snapshot.outgoing.PartitionSnapshots;
 import org.apache.ignite.internal.partition.replicator.raft.snapshot.outgoing.PartitionsSnapshots;
->>>>>>> 6b91a505
 import org.apache.ignite.internal.raft.Command;
 import org.apache.ignite.internal.raft.RaftGroupConfiguration;
 import org.apache.ignite.internal.raft.ReadCommand;
@@ -92,13 +89,8 @@
             TxStatePartitionStorage txStatePartitionStorage,
             TxManager txManager,
             SafeTimeValuesTracker safeTimeTracker,
-<<<<<<< HEAD
-            PendingComparableValuesTracker<Long, Void> storageIndexTracker
-=======
             PendingComparableValuesTracker<Long, Void> storageIndexTracker,
-            ZonePartitionId zonePartitionId,
             PartitionsSnapshots partitionsSnapshots
->>>>>>> 6b91a505
     ) {
         this.safeTimeTracker = safeTimeTracker;
         this.storageIndexTracker = storageIndexTracker;
@@ -165,21 +157,6 @@
 
         partitionSnapshots().acquireReadLock();
 
-<<<<<<< HEAD
-            result = processTableAwareCommand(tablePartitionId, command, commandIndex, commandTerm, safeTimestamp);
-        } else if (command instanceof UpdateMinimumActiveTxBeginTimeCommand) {
-            result = new IgniteBiTuple<>(null, false);
-
-            tableProcessors.values().forEach(processor -> {
-                IgniteBiTuple<Serializable, Boolean> r = processor.processCommand(command, commandIndex, commandTerm, safeTimestamp);
-                // Need to adjust the safe time if any of the table processors successfully handled the command.
-                if (Boolean.TRUE.equals(r.get2())) {
-                    result.set2(Boolean.TRUE);
-                }
-            });
-        } else {
-            LOG.info("Message type " + command.getClass() + " is not supported by the zone partition RAFT listener yet");
-=======
         try {
             if (command instanceof FinishTxCommand) {
                 result = finishTxCommandHandler.handle((FinishTxCommand) command, commandIndex, commandTerm);
@@ -193,12 +170,21 @@
                 TablePartitionId tablePartitionId = ((TableAwareCommand) command).tablePartitionId().asTablePartitionId();
 
                 result = processTableAwareCommand(tablePartitionId, command, commandIndex, commandTerm, safeTimestamp);
+            } else if (command instanceof UpdateMinimumActiveTxBeginTimeCommand) {
+                result = new IgniteBiTuple<>(null, false);
+
+                tableProcessors.values().forEach(processor -> {
+                    IgniteBiTuple<Serializable, Boolean> r = processor.processCommand(command, commandIndex, commandTerm, safeTimestamp);
+                    // Need to adjust the safe time if any of the table processors successfully handled the command.
+                    if (Boolean.TRUE.equals(r.get2())) {
+                        result.set2(Boolean.TRUE);
+                    }
+                });
             } else {
                 LOG.info("Message type " + command.getClass() + " is not supported by the zone partition RAFT listener yet");
 
                 result = new IgniteBiTuple<>(null, true);
             }
->>>>>>> 6b91a505
 
             if (Boolean.TRUE.equals(result.get2())) {
                 // Adjust safe time before completing update to reduce waiting.
@@ -285,7 +271,14 @@
         }
     }
 
-<<<<<<< HEAD
+    private void cleanupSnapshots() {
+        partitionsSnapshots.cleanupOutgoingSnapshots(partitionKey);
+    }
+
+    private PartitionSnapshots partitionSnapshots() {
+        return partitionsSnapshots.partitionSnapshots(partitionKey);
+    }
+
     private static class CommittedConfiguration {
         final RaftGroupConfiguration configuration;
 
@@ -298,13 +291,5 @@
             this.lastAppliedIndex = lastAppliedIndex;
             this.lastAppliedTerm = lastAppliedTerm;
         }
-=======
-    private void cleanupSnapshots() {
-        partitionsSnapshots.cleanupOutgoingSnapshots(partitionKey);
-    }
-
-    private PartitionSnapshots partitionSnapshots() {
-        return partitionsSnapshots.partitionSnapshots(partitionKey);
->>>>>>> 6b91a505
     }
 }