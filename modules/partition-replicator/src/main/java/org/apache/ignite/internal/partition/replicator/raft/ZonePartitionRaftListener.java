--- conflicted
+++ resolved
@@ -314,7 +314,13 @@
             tableProcessors.values()
                     .forEach(listener -> listener.onConfigurationCommitted(config, lastAppliedIndex, lastAppliedTerm));
 
-<<<<<<< HEAD
+            byte[] configBytes = raftGroupConfigurationConverter.toBytes(config);
+
+            txStateStorage.committedGroupConfiguration(configBytes, lastAppliedIndex, lastAppliedTerm);
+
+            this.lastAppliedIndex = max(this.lastAppliedIndex, lastAppliedIndex);
+            this.lastAppliedTerm = max(this.lastAppliedTerm, lastAppliedTerm);
+
             partitionSnapshots().acquireReadLock();
             // TODO Comment for the reviewer. Please pay attention to the change and verify that it's correct.
             try {
@@ -322,14 +328,6 @@
             } finally {
                 partitionSnapshots().releaseReadLock();
             }
-=======
-            byte[] configBytes = raftGroupConfigurationConverter.toBytes(config);
-
-            txStateStorage.committedGroupConfiguration(configBytes, lastAppliedIndex, lastAppliedTerm);
-
-            this.lastAppliedIndex = max(this.lastAppliedIndex, lastAppliedIndex);
-            this.lastAppliedTerm = max(this.lastAppliedTerm, lastAppliedTerm);
->>>>>>> 7d89cdbc
         }
     }
 
@@ -374,27 +372,12 @@
      * requires the Catalog version to be equal to a particular value.
      */
     public void addTableProcessor(TablePartitionId tablePartitionId, RaftTableProcessor processor) {
-<<<<<<< HEAD
-        synchronized (commitedConfigurationLock) {
-            if (currentCommitedConfiguration != null) {
-                processor.onConfigurationCommitted(
-                        currentCommitedConfiguration.configuration,
-                        currentCommitedConfiguration.lastAppliedIndex,
-                        currentCommitedConfiguration.lastAppliedTerm
-                );
-
-                // TODO https://issues.apache.org/jira/browse/IGNITE-24517 propagate lease information from txnStateStorage to newly added
-                //  tableProcessor.
-                // processor.processCommand()
-            }
-=======
         synchronized (tableProcessorsStateLock) {
             RaftGroupConfiguration configuration = raftGroupConfigurationConverter.fromBytes(txStateStorage.committedGroupConfiguration());
 
             LeaseInfo leaseInfo = txStateStorage.leaseInfo();
 
             processor.initialize(configuration, leaseInfo, lastAppliedIndex, lastAppliedTerm);
->>>>>>> 7d89cdbc
 
             RaftTableProcessor prev = tableProcessors.put(tablePartitionId.tableId(), processor);
 
