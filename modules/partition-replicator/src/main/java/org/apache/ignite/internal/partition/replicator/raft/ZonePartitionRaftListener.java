--- conflicted
+++ resolved
@@ -191,25 +191,14 @@
         partitionSnapshots().acquireReadLock();
 
         try {
-            boolean crossTableCommand = command instanceof UpdateMinimumActiveTxBeginTimeCommand;
+            boolean crossTableCommand = command instanceof UpdateMinimumActiveTxBeginTimeCommand
+                    || command instanceof SafeTimeSyncCommand;
 
             if (command instanceof PrimaryReplicaChangeCommand) {
                 // This is a hack for tests, this command is not issued in production because no zone-wide placement driver exists yet.
                 // FIXME: https://issues.apache.org/jira/browse/IGNITE-24374
                 result = processCrossTableProcessorsCommand(command, commandIndex, commandTerm, safeTimestamp);
 
-<<<<<<< HEAD
-                result = new IgniteBiTuple<>(null, true);
-            } else if (command instanceof SafeTimeSyncCommand) {
-                result = processCrossTableProcessorsCommand(command, commandIndex, commandTerm, safeTimestamp);
-            } else if (command instanceof WriteIntentSwitchCommand) {
-                result = writeIntentSwitchCommandHandler.handle(
-                        (WriteIntentSwitchCommand) command,
-                        commandIndex,
-                        commandTerm,
-                        safeTimestamp
-                );
-=======
                 if (commandIndex > txStateStorage.lastAppliedIndex()) {
                     var primaryReplicaChangeCommand = (PrimaryReplicaChangeCommand) command;
 
@@ -223,7 +212,6 @@
 
                     result = new IgniteBiTuple<>(null, true);
                 }
->>>>>>> d3c0f1c3
             } else if (command instanceof TableAwareCommand) {
                 result = processTableAwareCommand(
                         ((TableAwareCommand) command).tableId(),
@@ -406,26 +394,9 @@
     private PartitionSnapshots partitionSnapshots() {
         return partitionsSnapshots.partitionSnapshots(partitionKey);
     }
-<<<<<<< HEAD
-
-    private static class CommittedConfiguration {
-        final RaftGroupConfiguration configuration;
-
-        final long lastAppliedIndex;
-
-        final long lastAppliedTerm;
-
-        CommittedConfiguration(RaftGroupConfiguration configuration, long lastAppliedIndex, long lastAppliedTerm) {
-            this.configuration = configuration;
-            this.lastAppliedIndex = lastAppliedIndex;
-            this.lastAppliedTerm = lastAppliedTerm;
-        }
-    }
 
     @TestOnly
     public HybridTimestamp currentSafeTime() {
         return safeTimeTracker.current();
     }
-=======
->>>>>>> d3c0f1c3
 }