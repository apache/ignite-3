/*
 * Licensed to the Apache Software Foundation (ASF) under one or more
 * contributor license agreements. See the NOTICE file distributed with
 * this work for additional information regarding copyright ownership.
 * The ASF licenses this file to You under the Apache License, Version 2.0
 * (the "License"); you may not use this file except in compliance with
 * the License. You may obtain a copy of the License at
 *
 *      http://www.apache.org/licenses/LICENSE-2.0
 *
 * Unless required by applicable law or agreed to in writing, software
 * distributed under the License is distributed on an "AS IS" BASIS,
 * WITHOUT WARRANTIES OR CONDITIONS OF ANY KIND, either express or implied.
 * See the License for the specific language governing permissions and
 * limitations under the License.
 */

package org.apache.ignite.internal.partition.replicator.raft;

import java.io.Serializable;
import java.nio.file.Path;
import java.util.Iterator;
import java.util.Map;
import java.util.concurrent.ConcurrentHashMap;
import java.util.function.Consumer;
import org.apache.ignite.internal.hlc.HybridTimestamp;
import org.apache.ignite.internal.lang.IgniteBiTuple;
import org.apache.ignite.internal.logger.IgniteLogger;
import org.apache.ignite.internal.logger.Loggers;
import org.apache.ignite.internal.partition.replicator.network.command.FinishTxCommand;
import org.apache.ignite.internal.partition.replicator.network.command.TableAwareCommand;
import org.apache.ignite.internal.partition.replicator.network.command.UpdateMinimumActiveTxBeginTimeCommand;
import org.apache.ignite.internal.partition.replicator.network.command.WriteIntentSwitchCommand;
import org.apache.ignite.internal.partition.replicator.raft.handlers.FinishTxCommandHandler;
import org.apache.ignite.internal.partition.replicator.raft.handlers.VacuumTxStatesCommandHandler;
import org.apache.ignite.internal.partition.replicator.raft.snapshot.PartitionKey;
import org.apache.ignite.internal.partition.replicator.raft.snapshot.ZonePartitionKey;
import org.apache.ignite.internal.partition.replicator.raft.snapshot.outgoing.PartitionSnapshots;
import org.apache.ignite.internal.partition.replicator.raft.snapshot.outgoing.PartitionsSnapshots;
import org.apache.ignite.internal.raft.Command;
import org.apache.ignite.internal.raft.RaftGroupConfiguration;
import org.apache.ignite.internal.raft.ReadCommand;
import org.apache.ignite.internal.raft.WriteCommand;
import org.apache.ignite.internal.raft.service.CommandClosure;
import org.apache.ignite.internal.raft.service.RaftGroupListener;
import org.apache.ignite.internal.replicator.TablePartitionId;
import org.apache.ignite.internal.replicator.ZonePartitionId;
import org.apache.ignite.internal.replicator.command.SafeTimePropagatingCommand;
import org.apache.ignite.internal.replicator.message.PrimaryReplicaChangeCommand;
import org.apache.ignite.internal.tx.TxManager;
import org.apache.ignite.internal.tx.message.VacuumTxStatesCommand;
import org.apache.ignite.internal.tx.storage.state.TxStatePartitionStorage;
import org.apache.ignite.internal.util.PendingComparableValuesTracker;
import org.apache.ignite.internal.util.SafeTimeValuesTracker;
import org.apache.ignite.internal.util.TrackerClosedException;
import org.jetbrains.annotations.Nullable;

/**
 * RAFT listener for the zone partition.
 */
public class ZonePartitionRaftListener implements RaftGroupListener {
    private static final IgniteLogger LOG = Loggers.forClass(ZonePartitionRaftListener.class);

    private final SafeTimeValuesTracker safeTimeTracker;

    private final PendingComparableValuesTracker<Long, Void> storageIndexTracker;

    /** Mapping table ID to table request processor. */
    private final Map<Integer, RaftTableProcessor> tableProcessors = new ConcurrentHashMap<>();

    private final PartitionsSnapshots partitionsSnapshots;

    private final PartitionKey partitionKey;

    /**
     * Latest committed configuration of the zone-wide Raft group.
     *
     * <p>Multi-threaded access is guarded by {@link #commitedConfigurationLock}.
     */
    private CommittedConfiguration currentCommitedConfiguration;

    private final Object commitedConfigurationLock = new Object();

    private final OnSnapshotSaveHandler onSnapshotSaveHandler;

    // Raft command handlers.
    private final FinishTxCommandHandler finishTxCommandHandler;
<<<<<<< HEAD
    private final WriteIntentSwitchCommandHandler writeIntentSwitchCommandHandler;

    private final OnSnapshotSaveHandler onSnapshotSaveHandler;
=======
    private final VacuumTxStatesCommandHandler vacuumTxStatesCommandHandler;
>>>>>>> 1f75d6d8

    /** Constructor. */
    public ZonePartitionRaftListener(
            ZonePartitionId zonePartitionId,
            TxStatePartitionStorage txStatePartitionStorage,
            TxManager txManager,
            SafeTimeValuesTracker safeTimeTracker,
            PendingComparableValuesTracker<Long, Void> storageIndexTracker,
            PartitionsSnapshots partitionsSnapshots
    ) {
        this.safeTimeTracker = safeTimeTracker;
        this.storageIndexTracker = storageIndexTracker;
        this.partitionsSnapshots = partitionsSnapshots;
        this.partitionKey = new ZonePartitionKey(zonePartitionId.zoneId(), zonePartitionId.partitionId());

        onSnapshotSaveHandler = new OnSnapshotSaveHandler(txStatePartitionStorage, storageIndexTracker);

        // RAFT command handlers initialization.
        finishTxCommandHandler = new FinishTxCommandHandler(
                txStatePartitionStorage,
                // TODO: IGNITE-24343 - use ZonePartitionId here.
                new TablePartitionId(zonePartitionId.zoneId(), zonePartitionId.partitionId()),
                txManager
        );

<<<<<<< HEAD
        writeIntentSwitchCommandHandler = new WriteIntentSwitchCommandHandler(tableProcessors::get, txManager);

        onSnapshotSaveHandler = new OnSnapshotSaveHandler(txStatePartitionStorage, storageIndexTracker);
=======
        vacuumTxStatesCommandHandler = new VacuumTxStatesCommandHandler(txStatePartitionStorage);
>>>>>>> 1f75d6d8
    }

    @Override
    public void onRead(Iterator<CommandClosure<ReadCommand>> iterator) {
        iterator.forEachRemaining(clo -> {
            Command command = clo.command();

            assert false : "No read commands expected, [cmd=" + command + ']';
        });
    }

    @Override
    public void onWrite(Iterator<CommandClosure<WriteCommand>> iterator) {
        iterator.forEachRemaining(clo -> {
            try {
                processWriteCommand(clo);
            } catch (Throwable t) {
                LOG.error(
                        "Unknown error while processing command [commandIndex={}, commandTerm={}, command={}]",
                        t,
                        clo.index(), clo.index(), clo.command()
                );

                clo.result(t);

                throw t;
            }
        });
    }

    private void processWriteCommand(CommandClosure<WriteCommand> clo) {
        WriteCommand command = clo.command();

        long commandIndex = clo.index();
        long commandTerm = clo.term();
        @Nullable HybridTimestamp safeTimestamp = clo.safeTimestamp();
        assert safeTimestamp == null || command instanceof SafeTimePropagatingCommand : command;

        IgniteBiTuple<Serializable, Boolean> result;

        // NB: Make sure that ANY command we accept here updates lastAppliedIndex+term info in one of the underlying
        // storages!
        // Otherwise, a gap between lastAppliedIndex from the point of view of JRaft and our storage might appear.
        // If a leader has such a gap, and does doSnapshot(), it will subsequently truncate its log too aggressively
        // in comparison with 'snapshot' state stored in our storages; and if we install a snapshot from our storages
        // to a follower at this point, for a subsequent AppendEntries the leader will not be able to get prevLogTerm
        // (because it's already truncated in the leader's log), so it will have to install a snapshot again, and then
        // repeat same thing over and over again.

        partitionSnapshots().acquireReadLock();

        try {
            if (command instanceof FinishTxCommand) {
                result = finishTxCommandHandler.handle((FinishTxCommand) command, commandIndex, commandTerm);
            } else if (command instanceof PrimaryReplicaChangeCommand) {
                // This is a hack for tests, this command is not issued in production because no zone-wide placement driver exists yet.
                // FIXME: https://issues.apache.org/jira/browse/IGNITE-24374
<<<<<<< HEAD
                tableProcessors.values().forEach(listener -> listener.processCommand(command, commandIndex, commandTerm, safeTimestamp));

                result = new IgniteBiTuple<>(null, true);
            } else if (command instanceof WriteIntentSwitchCommand) {
                result = writeIntentSwitchCommandHandler.handle(
                        (WriteIntentSwitchCommand) command,
                        commandIndex,
                        commandTerm,
                        safeTimestamp
                );
            } else if (command instanceof TableAwareCommand) {
                result = processTableAwareCommand(
                        ((TableAwareCommand) command).tableId(),
                        command,
                        commandIndex,
                        commandTerm,
                        safeTimestamp
                );
=======
                result = processCrossTableProcessorsCommand(command, commandIndex, commandTerm, safeTimestamp);
            } else if (command instanceof TableAwareCommand) {
                TablePartitionId tablePartitionId = ((TableAwareCommand) command).tablePartitionId().asTablePartitionId();

                result = processTableAwareCommand(tablePartitionId, command, commandIndex, commandTerm, safeTimestamp);
            } else if (command instanceof VacuumTxStatesCommand) {
                result = vacuumTxStatesCommandHandler.handle((VacuumTxStatesCommand) command, commandIndex, commandTerm);
>>>>>>> 1f75d6d8
            } else if (command instanceof UpdateMinimumActiveTxBeginTimeCommand) {
                result = processCrossTableProcessorsCommand(command, commandIndex, commandTerm, safeTimestamp);
            } else {
                LOG.info("Message type " + command.getClass() + " is not supported by the zone partition RAFT listener yet");

                result = new IgniteBiTuple<>(null, true);
            }

            if (Boolean.TRUE.equals(result.get2())) {
                // Adjust safe time before completing update to reduce waiting.
                if (safeTimestamp != null) {
                    updateTrackerIgnoringTrackerClosedException(safeTimeTracker, safeTimestamp);
                }

                updateTrackerIgnoringTrackerClosedException(storageIndexTracker, clo.index());
            }
        } finally {
            partitionSnapshots().releaseReadLock();
        }

        // Completing the closure out of the partition snapshots lock to reduce possibility of deadlocks as it might
        // trigger other actions taking same locks.
        clo.result(result.get1());
    }

    /**
     * Redirects the command to all raft table processors to process.
     *
     * @param command Command to process.
     * @param commandIndex Command index.
     * @param commandTerm Command term.
     * @param safeTimestamp Safe timestamp.
     * @return Tuple with the result of the command processing and a flag indicating whether the command was applied.
     */
    private IgniteBiTuple<Serializable, Boolean> processCrossTableProcessorsCommand(
            WriteCommand command,
            long commandIndex,
            long commandTerm,
            @Nullable HybridTimestamp safeTimestamp
    ) {
        IgniteBiTuple<Serializable, Boolean> result = new IgniteBiTuple<>(null, false);

        tableProcessors.values().forEach(processor -> {
            IgniteBiTuple<Serializable, Boolean> r = processor.processCommand(command, commandIndex, commandTerm, safeTimestamp);
            // Need to adjust the safe time if any of the table processors successfully handled the command.
            if (Boolean.TRUE.equals(r.get2())) {
                result.set2(Boolean.TRUE);
            }
        });

        return result;
    }

    /**
     * Redirects the command to a particular raft table processor for the given {@code tablePartitionId}.
     *
     * @param tablePartitionId Table partition identifier.
     * @param command Command to process.
     * @param commandIndex Command index.
     * @param commandTerm Command term.
     * @param safeTimestamp Safe timestamp.
     * @return Tuple with the result of the command processing and a flag indicating whether the command was applied.
     */
    private IgniteBiTuple<Serializable, Boolean> processTableAwareCommand(
            int tableId,
            WriteCommand command,
            long commandIndex,
            long commandTerm,
            @Nullable HybridTimestamp safeTimestamp
    ) {
        return tableProcessors.get(tableId).processCommand(command, commandIndex, commandTerm, safeTimestamp);
    }

    @Override
    public void onConfigurationCommitted(RaftGroupConfiguration config, long lastAppliedIndex, long lastAppliedTerm) {
        synchronized (commitedConfigurationLock) {
            currentCommitedConfiguration = new CommittedConfiguration(config, lastAppliedIndex, lastAppliedTerm);

            tableProcessors.values()
                    .forEach(listener -> listener.onConfigurationCommitted(config, lastAppliedIndex, lastAppliedTerm));
        }
    }

    @Override
    public void onSnapshotSave(Path path, Consumer<Throwable> doneClo) {
        onSnapshotSaveHandler.onSnapshotSave(tableProcessors.values())
                .whenComplete((unused, throwable) -> doneClo.accept(throwable));
    }

    @Override
    public boolean onSnapshotLoad(Path path) {
        return true;
    }

    @Override
    public void onShutdown() {
        cleanupSnapshots();

        tableProcessors.values().forEach(RaftTableProcessor::onShutdown);
    }

    /**
     * Adds a given Table Partition-level Raft processor to the set of managed processor.
     */
    public void addTableProcessor(TablePartitionId tablePartitionId, RaftTableProcessor processor) {
        synchronized (commitedConfigurationLock) {
            if (currentCommitedConfiguration != null) {
                processor.onConfigurationCommitted(
                        currentCommitedConfiguration.configuration,
                        currentCommitedConfiguration.lastAppliedIndex,
                        currentCommitedConfiguration.lastAppliedTerm
                );
            }

            RaftTableProcessor prev = tableProcessors.put(tablePartitionId.tableId(), processor);

            assert prev == null : "Listener for table partition " + tablePartitionId + " already exists";
        }
    }

    private static <T extends Comparable<T>> void updateTrackerIgnoringTrackerClosedException(
            PendingComparableValuesTracker<T, Void> tracker,
            T newValue
    ) {
        try {
            tracker.update(newValue, null);
        } catch (TrackerClosedException ignored) {
            // No-op.
        }
    }

    private void cleanupSnapshots() {
        partitionsSnapshots.cleanupOutgoingSnapshots(partitionKey);
    }

    private PartitionSnapshots partitionSnapshots() {
        return partitionsSnapshots.partitionSnapshots(partitionKey);
    }

    private static class CommittedConfiguration {
        final RaftGroupConfiguration configuration;

        final long lastAppliedIndex;

        final long lastAppliedTerm;

        CommittedConfiguration(RaftGroupConfiguration configuration, long lastAppliedIndex, long lastAppliedTerm) {
            this.configuration = configuration;
            this.lastAppliedIndex = lastAppliedIndex;
            this.lastAppliedTerm = lastAppliedTerm;
        }
    }
}<|MERGE_RESOLUTION|>--- conflicted
+++ resolved
@@ -85,13 +85,10 @@
 
     // Raft command handlers.
     private final FinishTxCommandHandler finishTxCommandHandler;
-<<<<<<< HEAD
+
     private final WriteIntentSwitchCommandHandler writeIntentSwitchCommandHandler;
 
-    private final OnSnapshotSaveHandler onSnapshotSaveHandler;
-=======
     private final VacuumTxStatesCommandHandler vacuumTxStatesCommandHandler;
->>>>>>> 1f75d6d8
 
     /** Constructor. */
     public ZonePartitionRaftListener(
@@ -117,13 +114,9 @@
                 txManager
         );
 
-<<<<<<< HEAD
         writeIntentSwitchCommandHandler = new WriteIntentSwitchCommandHandler(tableProcessors::get, txManager);
 
-        onSnapshotSaveHandler = new OnSnapshotSaveHandler(txStatePartitionStorage, storageIndexTracker);
-=======
         vacuumTxStatesCommandHandler = new VacuumTxStatesCommandHandler(txStatePartitionStorage);
->>>>>>> 1f75d6d8
     }
 
     @Override
@@ -181,7 +174,6 @@
             } else if (command instanceof PrimaryReplicaChangeCommand) {
                 // This is a hack for tests, this command is not issued in production because no zone-wide placement driver exists yet.
                 // FIXME: https://issues.apache.org/jira/browse/IGNITE-24374
-<<<<<<< HEAD
                 tableProcessors.values().forEach(listener -> listener.processCommand(command, commandIndex, commandTerm, safeTimestamp));
 
                 result = new IgniteBiTuple<>(null, true);
@@ -200,15 +192,8 @@
                         commandTerm,
                         safeTimestamp
                 );
-=======
-                result = processCrossTableProcessorsCommand(command, commandIndex, commandTerm, safeTimestamp);
-            } else if (command instanceof TableAwareCommand) {
-                TablePartitionId tablePartitionId = ((TableAwareCommand) command).tablePartitionId().asTablePartitionId();
-
-                result = processTableAwareCommand(tablePartitionId, command, commandIndex, commandTerm, safeTimestamp);
             } else if (command instanceof VacuumTxStatesCommand) {
                 result = vacuumTxStatesCommandHandler.handle((VacuumTxStatesCommand) command, commandIndex, commandTerm);
->>>>>>> 1f75d6d8
             } else if (command instanceof UpdateMinimumActiveTxBeginTimeCommand) {
                 result = processCrossTableProcessorsCommand(command, commandIndex, commandTerm, safeTimestamp);
             } else {
@@ -265,7 +250,7 @@
     /**
      * Redirects the command to a particular raft table processor for the given {@code tablePartitionId}.
      *
-     * @param tablePartitionId Table partition identifier.
+     * @param tableId ID of a table.
      * @param command Command to process.
      * @param commandIndex Command index.
      * @param commandTerm Command term.
