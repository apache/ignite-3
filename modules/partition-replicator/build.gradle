--- conflicted
+++ resolved
@@ -46,14 +46,11 @@
     testImplementation project(':ignite-table')
     testImplementation testFixtures(project(':ignite-catalog'))
     testImplementation testFixtures(project(':ignite-core'))
-<<<<<<< HEAD
     testImplementation testFixtures(project(':ignite-schema'))
-=======
     testImplementation testFixtures(project(':ignite-low-watermark'))
     testImplementation testFixtures(project(':ignite-storage-api'))
     testImplementation testFixtures(project(':ignite-table'))
     testImplementation testFixtures(project(':ignite-transactions'))
->>>>>>> 8cadfd9d
     testImplementation libs.hamcrest.core
     testImplementation libs.mockito.core
     testImplementation libs.mockito.junit
