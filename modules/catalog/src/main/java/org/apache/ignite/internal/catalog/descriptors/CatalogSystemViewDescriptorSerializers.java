/*
 * Licensed to the Apache Software Foundation (ASF) under one or more
 * contributor license agreements. See the NOTICE file distributed with
 * this work for additional information regarding copyright ownership.
 * The ASF licenses this file to You under the Apache License, Version 2.0
 * (the "License"); you may not use this file except in compliance with
 * the License. You may obtain a copy of the License at
 *
 *      http://www.apache.org/licenses/LICENSE-2.0
 *
 * Unless required by applicable law or agreed to in writing, software
 * distributed under the License is distributed on an "AS IS" BASIS,
 * WITHOUT WARRANTIES OR CONDITIONS OF ANY KIND, either express or implied.
 * See the License for the specific language governing permissions and
 * limitations under the License.
 */

package org.apache.ignite.internal.catalog.descriptors;

import static org.apache.ignite.internal.catalog.storage.serialization.CatalogSerializationUtils.readList;
import static org.apache.ignite.internal.catalog.storage.serialization.CatalogSerializationUtils.writeList;
import static org.apache.ignite.internal.hlc.HybridTimestamp.hybridTimestamp;

import java.io.IOException;
import java.util.List;
import org.apache.ignite.internal.catalog.descriptors.CatalogSystemViewDescriptor.SystemViewType;
import org.apache.ignite.internal.catalog.storage.serialization.CatalogEntrySerializerProvider;
import org.apache.ignite.internal.catalog.storage.serialization.CatalogObjectDataInput;
import org.apache.ignite.internal.catalog.storage.serialization.CatalogObjectDataOutput;
import org.apache.ignite.internal.catalog.storage.serialization.CatalogObjectSerializer;
import org.apache.ignite.internal.catalog.storage.serialization.CatalogSerializer;
import org.apache.ignite.internal.catalog.storage.serialization.MarshallableEntryType;
<<<<<<< HEAD
import org.apache.ignite.internal.hlc.HybridTimestamp;
import org.apache.ignite.internal.util.io.IgniteDataInput;
import org.apache.ignite.internal.util.io.IgniteDataOutput;
=======
>>>>>>> 8af02422

/**
 * Serializers for {@link CatalogSystemViewDescriptor}.
 */
public class CatalogSystemViewDescriptorSerializers {
    /**
     * Serializer for {@link CatalogSystemViewDescriptor}.
     */
    @CatalogSerializer(version = 1, since = "3.0.0")
    static class SystemViewDescriptorSerializerV1 implements CatalogObjectSerializer<CatalogSystemViewDescriptor> {
        private final CatalogEntrySerializerProvider serializers;

        public SystemViewDescriptorSerializerV1(CatalogEntrySerializerProvider serializers) {
            this.serializers = serializers;
        }

        @Override
        public CatalogSystemViewDescriptor readFrom(CatalogObjectDataInput input) throws IOException {
            CatalogObjectSerializer<CatalogTableColumnDescriptor> columnSerializer =
                    serializers.get(1, MarshallableEntryType.DESCRIPTOR_TABLE_COLUMN.id());

            int id = input.readVarIntAsInt();
            int schemaId = input.readVarIntAsInt();
            String name = input.readUTF();
            HybridTimestamp updateTimestamp = hybridTimestamp(input.readVarInt());

            List<CatalogTableColumnDescriptor> columns = readList(columnSerializer, input);

            byte sysViewTypeId = input.readByte();
            SystemViewType sysViewType = SystemViewType.forId(sysViewTypeId);

            return new CatalogSystemViewDescriptor(id, schemaId, name, columns, sysViewType, updateTimestamp);
        }

        @Override
        public void writeTo(CatalogSystemViewDescriptor descriptor, CatalogObjectDataOutput output) throws IOException {
            CatalogObjectSerializer<CatalogTableColumnDescriptor> columnSerializer =
                    serializers.get(1, MarshallableEntryType.DESCRIPTOR_TABLE_COLUMN.id());

            output.writeVarInt(descriptor.id());
            output.writeVarInt(descriptor.schemaId());
            output.writeUTF(descriptor.name());
            output.writeVarInt(descriptor.updateTimestamp().longValue());
            writeList(descriptor.columns(), columnSerializer, output);
            output.writeByte(descriptor.systemViewType().id());
        }
    }

    /**
     * Serializer for {@link CatalogSystemViewDescriptor}.
     */
    @CatalogSerializer(version = 2, since = "3.1.0")
    static class SystemViewDescriptorSerializerV2 implements CatalogObjectSerializer<CatalogSystemViewDescriptor> {

        @Override
        public CatalogSystemViewDescriptor readFrom(CatalogObjectDataInput input) throws IOException {
            int id = input.readVarIntAsInt();
            int schemaId = input.readVarIntAsInt();
            String name = input.readUTF();
            long updateToken = input.readVarInt();

            List<CatalogTableColumnDescriptor> columns = input.readEntryList(CatalogTableColumnDescriptor.class);

            byte sysViewTypeId = input.readByte();
            SystemViewType sysViewType = SystemViewType.forId(sysViewTypeId);

            return new CatalogSystemViewDescriptor(id, schemaId, name, columns, sysViewType, updateToken);
        }

        @Override
        public void writeTo(CatalogSystemViewDescriptor descriptor, CatalogObjectDataOutput output) throws IOException {
            output.writeVarInt(descriptor.id());
            output.writeVarInt(descriptor.schemaId());
            output.writeUTF(descriptor.name());
            output.writeVarInt(descriptor.updateToken());
            output.writeEntryList(descriptor.columns());
            output.writeByte(descriptor.systemViewType().id());
        }
    }
}<|MERGE_RESOLUTION|>--- conflicted
+++ resolved
@@ -30,12 +30,7 @@
 import org.apache.ignite.internal.catalog.storage.serialization.CatalogObjectSerializer;
 import org.apache.ignite.internal.catalog.storage.serialization.CatalogSerializer;
 import org.apache.ignite.internal.catalog.storage.serialization.MarshallableEntryType;
-<<<<<<< HEAD
 import org.apache.ignite.internal.hlc.HybridTimestamp;
-import org.apache.ignite.internal.util.io.IgniteDataInput;
-import org.apache.ignite.internal.util.io.IgniteDataOutput;
-=======
->>>>>>> 8af02422
 
 /**
  * Serializers for {@link CatalogSystemViewDescriptor}.
@@ -95,14 +90,14 @@
             int id = input.readVarIntAsInt();
             int schemaId = input.readVarIntAsInt();
             String name = input.readUTF();
-            long updateToken = input.readVarInt();
+            HybridTimestamp updateTimestamp = hybridTimestamp(input.readVarInt());
 
             List<CatalogTableColumnDescriptor> columns = input.readEntryList(CatalogTableColumnDescriptor.class);
 
             byte sysViewTypeId = input.readByte();
             SystemViewType sysViewType = SystemViewType.forId(sysViewTypeId);
 
-            return new CatalogSystemViewDescriptor(id, schemaId, name, columns, sysViewType, updateToken);
+            return new CatalogSystemViewDescriptor(id, schemaId, name, columns, sysViewType, updateTimestamp);
         }
 
         @Override
@@ -110,7 +105,7 @@
             output.writeVarInt(descriptor.id());
             output.writeVarInt(descriptor.schemaId());
             output.writeUTF(descriptor.name());
-            output.writeVarInt(descriptor.updateToken());
+            output.writeVarInt(descriptor.updateTimestamp().longValue());
             output.writeEntryList(descriptor.columns());
             output.writeByte(descriptor.systemViewType().id());
         }
