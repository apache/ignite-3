--- conflicted
+++ resolved
@@ -28,14 +28,9 @@
 import org.apache.ignite.internal.catalog.storage.serialization.CatalogObjectDataOutput;
 import org.apache.ignite.internal.catalog.storage.serialization.CatalogObjectSerializer;
 import org.apache.ignite.internal.catalog.storage.serialization.CatalogSerializer;
-<<<<<<< HEAD
-import org.apache.ignite.internal.hlc.HybridTimestamp;
-import org.apache.ignite.internal.util.io.IgniteDataInput;
-import org.apache.ignite.internal.util.io.IgniteDataOutput;
-=======
 import org.apache.ignite.internal.util.io.IgniteUnsafeDataInput;
 import org.apache.ignite.internal.util.io.IgniteUnsafeDataOutput;
->>>>>>> 8af02422
+import org.apache.ignite.internal.hlc.HybridTimestamp;
 
 /**
  * Serializers for {@link CatalogHashIndexDescriptor}.
@@ -79,21 +74,21 @@
         public CatalogHashIndexDescriptor readFrom(CatalogObjectDataInput input) throws IOException {
             int id = input.readVarIntAsInt();
             String name = input.readUTF();
-            long updateToken = input.readVarInt();
+            HybridTimestamp updateTimestamp = hybridTimestamp(input.readVarInt());
             int tableId = input.readVarIntAsInt();
             boolean unique = input.readBoolean();
             CatalogIndexStatus status = CatalogIndexStatus.forId(input.readByte());
             boolean isCreatedWithTable = input.readBoolean();
             List<String> columns = input.readObjectCollection(IgniteUnsafeDataInput::readUTF, ArrayList::new);
 
-            return new CatalogHashIndexDescriptor(id, name, tableId, unique, status, columns, updateToken, isCreatedWithTable);
+            return new CatalogHashIndexDescriptor(id, name, tableId, unique, status, columns, updateTimestamp, isCreatedWithTable);
         }
 
         @Override
         public void writeTo(CatalogHashIndexDescriptor value, CatalogObjectDataOutput output) throws IOException {
             output.writeVarInt(value.id());
             output.writeUTF(value.name());
-            output.writeVarInt(value.updateToken());
+            output.writeVarInt(value.updateTimestamp().longValue());
             output.writeVarInt(value.tableId());
             output.writeBoolean(value.unique());
             output.writeByte(value.status().id());
