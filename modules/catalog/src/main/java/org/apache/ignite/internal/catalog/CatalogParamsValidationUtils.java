--- conflicted
+++ resolved
@@ -17,11 +17,6 @@
 
 package org.apache.ignite.internal.catalog;
 
-<<<<<<< HEAD
-import static org.apache.ignite.internal.catalog.commands.CatalogUtils.IMMEDIATE_TIMER_VALUE;
-import static org.apache.ignite.internal.catalog.commands.CatalogUtils.INFINITE_TIMER_VALUE;
-=======
->>>>>>> 6a1f6e85
 import static org.apache.ignite.internal.catalog.commands.CatalogUtils.MAX_PARTITION_COUNT;
 
 import com.jayway.jsonpath.InvalidPathException;
@@ -136,17 +131,7 @@
             @Nullable Integer scaleUp,
             @Nullable Integer scaleDown
     ) {
-<<<<<<< HEAD
-        if (dataNodesAutoAdjust == null || dataNodesAutoAdjust == INFINITE_TIMER_VALUE) {
-            return;
-        }
-
-        if ((dataNodesAutoAdjustScaleUp != null && (dataNodesAutoAdjustScaleUp != INFINITE_TIMER_VALUE
-                || dataNodesAutoAdjustScaleUp != IMMEDIATE_TIMER_VALUE))
-                || (dataNodesAutoAdjustScaleDown != null && dataNodesAutoAdjustScaleDown != INFINITE_TIMER_VALUE)) {
-=======
         if (autoAdjust != null && (scaleUp != null || scaleDown != null)) {
->>>>>>> 6a1f6e85
             throw new CatalogValidationException(
                     DistributionZones.ZONE_DEFINITION_ERR,
                     "Not compatible parameters [dataNodesAutoAdjust={}, dataNodesAutoAdjustScaleUp={}, dataNodesAutoAdjustScaleDown={}]",
