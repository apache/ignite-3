/*
 * Licensed to the Apache Software Foundation (ASF) under one or more
 * contributor license agreements. See the NOTICE file distributed with
 * this work for additional information regarding copyright ownership.
 * The ASF licenses this file to You under the Apache License, Version 2.0
 * (the "License"); you may not use this file except in compliance with
 * the License. You may obtain a copy of the License at
 *
 *      http://www.apache.org/licenses/LICENSE-2.0
 *
 * Unless required by applicable law or agreed to in writing, software
 * distributed under the License is distributed on an "AS IS" BASIS,
 * WITHOUT WARRANTIES OR CONDITIONS OF ANY KIND, either express or implied.
 * See the License for the specific language governing permissions and
 * limitations under the License.
 */

package org.apache.ignite.internal.catalog.descriptors;

import static org.apache.ignite.internal.hlc.HybridTimestamp.hybridTimestamp;

import java.io.IOException;
import org.apache.ignite.internal.catalog.storage.serialization.CatalogEntrySerializerProvider;
import org.apache.ignite.internal.catalog.storage.serialization.CatalogObjectDataInput;
import org.apache.ignite.internal.catalog.storage.serialization.CatalogObjectDataOutput;
import org.apache.ignite.internal.catalog.storage.serialization.CatalogObjectSerializer;
import org.apache.ignite.internal.catalog.storage.serialization.CatalogSerializer;
import org.apache.ignite.internal.catalog.storage.serialization.MarshallableEntryType;
<<<<<<< HEAD
import org.apache.ignite.internal.hlc.HybridTimestamp;
import org.apache.ignite.internal.util.io.IgniteDataInput;
import org.apache.ignite.internal.util.io.IgniteDataOutput;
=======
>>>>>>> 8af02422

/**
 * Serializers for {@link CatalogZoneDescriptor}.
 */
public class CatalogZoneDescriptorSerializers {
    /**
     * Serializer for {@link CatalogZoneDescriptor}.
     */
    @CatalogSerializer(version = 1, since = "3.0.0")
    static class ZoneDescriptorSerializerV1 implements CatalogObjectSerializer<CatalogZoneDescriptor> {
        private final CatalogEntrySerializerProvider serializers;

        public ZoneDescriptorSerializerV1(CatalogEntrySerializerProvider serializers) {
            this.serializers = serializers;
        }

        @Override
        public CatalogZoneDescriptor readFrom(CatalogObjectDataInput input) throws IOException {
            int id = input.readVarIntAsInt();
            String name = input.readUTF();
            HybridTimestamp updateTimestamp = hybridTimestamp(input.readVarInt());

            CatalogObjectSerializer<CatalogStorageProfilesDescriptor> serializer =
                    serializers.get(1, MarshallableEntryType.DESCRIPTOR_STORAGE_PROFILES.id());

            CatalogStorageProfilesDescriptor catalogStorageProfilesDescriptor = serializer.readFrom(input);

            int partitions = input.readVarIntAsInt();
            int replicas = input.readVarIntAsInt();
            int dataNodesAutoAdjust = input.readVarIntAsInt();
            int dataNodesAutoAdjustScaleUp = input.readVarIntAsInt();
            int dataNodesAutoAdjustScaleDown = input.readVarIntAsInt();
            String filter = input.readUTF();
            ConsistencyMode consistencyMode = ConsistencyMode.forId(input.readByte());

            return new CatalogZoneDescriptor(
                    id,
                    name,
                    partitions,
                    replicas,
                    dataNodesAutoAdjust,
                    dataNodesAutoAdjustScaleUp,
                    dataNodesAutoAdjustScaleDown,
                    filter,
                    catalogStorageProfilesDescriptor,
                    updateTimestamp,
                    consistencyMode
            );
        }

        @Override
        public void writeTo(CatalogZoneDescriptor descriptor, CatalogObjectDataOutput output) throws IOException {
            output.writeVarInt(descriptor.id());
            output.writeUTF(descriptor.name());
            output.writeVarInt(descriptor.updateTimestamp().longValue());

            CatalogStorageProfilesDescriptor storageProfilesDescriptor = descriptor.storageProfiles();

            serializers.get(1, storageProfilesDescriptor.typeId()).writeTo(storageProfilesDescriptor, output);

            output.writeVarInt(descriptor.partitions());
            output.writeVarInt(descriptor.replicas());
            output.writeVarInt(descriptor.dataNodesAutoAdjust());
            output.writeVarInt(descriptor.dataNodesAutoAdjustScaleUp());
            output.writeVarInt(descriptor.dataNodesAutoAdjustScaleDown());
            output.writeUTF(descriptor.filter());
            output.writeByte(descriptor.consistencyMode().id());
        }
    }

    /**
     * Serializer for {@link CatalogZoneDescriptor}.
     */
    @CatalogSerializer(version = 2, since = "3.1.0")
    static class ZoneDescriptorSerializerV2 implements CatalogObjectSerializer<CatalogZoneDescriptor> {
        @Override
        public CatalogZoneDescriptor readFrom(CatalogObjectDataInput input) throws IOException {
            int id = input.readVarIntAsInt();
            String name = input.readUTF();
            long updateToken = input.readVarInt();

            CatalogStorageProfilesDescriptor catalogStorageProfilesDescriptor = input.readEntry(CatalogStorageProfilesDescriptor.class);

            int partitions = input.readVarIntAsInt();
            int replicas = input.readVarIntAsInt();
            int dataNodesAutoAdjust = input.readVarIntAsInt();
            int dataNodesAutoAdjustScaleUp = input.readVarIntAsInt();
            int dataNodesAutoAdjustScaleDown = input.readVarIntAsInt();
            String filter = input.readUTF();
            ConsistencyMode consistencyMode = ConsistencyMode.forId(input.readByte());

            return new CatalogZoneDescriptor(
                    id,
                    name,
                    partitions,
                    replicas,
                    dataNodesAutoAdjust,
                    dataNodesAutoAdjustScaleUp,
                    dataNodesAutoAdjustScaleDown,
                    filter,
                    catalogStorageProfilesDescriptor,
                    updateToken,
                    consistencyMode
            );
        }

        @Override
        public void writeTo(CatalogZoneDescriptor descriptor, CatalogObjectDataOutput output) throws IOException {
            output.writeVarInt(descriptor.id());
            output.writeUTF(descriptor.name());
            output.writeVarInt(descriptor.updateToken());

            output.writeEntry(descriptor.storageProfiles());

            output.writeVarInt(descriptor.partitions());
            output.writeVarInt(descriptor.replicas());
            output.writeVarInt(descriptor.dataNodesAutoAdjust());
            output.writeVarInt(descriptor.dataNodesAutoAdjustScaleUp());
            output.writeVarInt(descriptor.dataNodesAutoAdjustScaleDown());
            output.writeUTF(descriptor.filter());
            output.writeByte(descriptor.consistencyMode().id());
        }
    }
}<|MERGE_RESOLUTION|>--- conflicted
+++ resolved
@@ -26,12 +26,7 @@
 import org.apache.ignite.internal.catalog.storage.serialization.CatalogObjectSerializer;
 import org.apache.ignite.internal.catalog.storage.serialization.CatalogSerializer;
 import org.apache.ignite.internal.catalog.storage.serialization.MarshallableEntryType;
-<<<<<<< HEAD
 import org.apache.ignite.internal.hlc.HybridTimestamp;
-import org.apache.ignite.internal.util.io.IgniteDataInput;
-import org.apache.ignite.internal.util.io.IgniteDataOutput;
-=======
->>>>>>> 8af02422
 
 /**
  * Serializers for {@link CatalogZoneDescriptor}.
@@ -111,7 +106,7 @@
         public CatalogZoneDescriptor readFrom(CatalogObjectDataInput input) throws IOException {
             int id = input.readVarIntAsInt();
             String name = input.readUTF();
-            long updateToken = input.readVarInt();
+            HybridTimestamp updateTimestamp = hybridTimestamp(input.readVarInt());
 
             CatalogStorageProfilesDescriptor catalogStorageProfilesDescriptor = input.readEntry(CatalogStorageProfilesDescriptor.class);
 
@@ -133,7 +128,7 @@
                     dataNodesAutoAdjustScaleDown,
                     filter,
                     catalogStorageProfilesDescriptor,
-                    updateToken,
+                    updateTimestamp,
                     consistencyMode
             );
         }
@@ -142,7 +137,7 @@
         public void writeTo(CatalogZoneDescriptor descriptor, CatalogObjectDataOutput output) throws IOException {
             output.writeVarInt(descriptor.id());
             output.writeUTF(descriptor.name());
-            output.writeVarInt(descriptor.updateToken());
+            output.writeVarInt(descriptor.updateTimestamp().longValue());
 
             output.writeEntry(descriptor.storageProfiles());
 
