--- conflicted
+++ resolved
@@ -30,12 +30,7 @@
 import org.apache.ignite.internal.catalog.storage.serialization.CatalogObjectSerializer;
 import org.apache.ignite.internal.catalog.storage.serialization.CatalogSerializer;
 import org.apache.ignite.internal.catalog.storage.serialization.MarshallableEntryType;
-<<<<<<< HEAD
 import org.apache.ignite.internal.hlc.HybridTimestamp;
-import org.apache.ignite.internal.util.io.IgniteDataInput;
-import org.apache.ignite.internal.util.io.IgniteDataOutput;
-=======
->>>>>>> 8af02422
 
 /**
  * Serializers for {@link CatalogTableDescriptor}.
@@ -198,7 +193,7 @@
         public CatalogTableDescriptor readFrom(CatalogObjectDataInput input) throws IOException {
             int id = input.readVarIntAsInt();
             String name = input.readUTF();
-            long updateToken = input.readVarInt();
+            HybridTimestamp updateTimestamp = hybridTimestamp(input.readVarInt());
 
             CatalogTableSchemaVersions schemaVersions =  input.readEntry(CatalogTableSchemaVersions.class);
             List<CatalogTableColumnDescriptor> columns = input.readEntryList(CatalogTableColumnDescriptor.class);
@@ -243,7 +238,7 @@
                     colocationColumns,
                     schemaVersions,
                     storageProfile,
-                    updateToken
+                    updateTimestamp
             );
         }
 
@@ -251,7 +246,7 @@
         public void writeTo(CatalogTableDescriptor descriptor, CatalogObjectDataOutput output) throws IOException {
             output.writeVarInt(descriptor.id());
             output.writeUTF(descriptor.name());
-            output.writeVarInt(descriptor.updateToken());
+            output.writeVarInt(descriptor.updateTimestamp().longValue());
 
             output.writeEntry(descriptor.schemaVersions());
             output.writeEntryList(descriptor.columns());
