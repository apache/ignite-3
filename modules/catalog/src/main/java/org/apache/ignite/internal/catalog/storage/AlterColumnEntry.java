/*
 * Licensed to the Apache Software Foundation (ASF) under one or more
 * contributor license agreements. See the NOTICE file distributed with
 * this work for additional information regarding copyright ownership.
 * The ASF licenses this file to You under the Apache License, Version 2.0
 * (the "License"); you may not use this file except in compliance with
 * the License. You may obtain a copy of the License at
 *
 *      http://www.apache.org/licenses/LICENSE-2.0
 *
 * Unless required by applicable law or agreed to in writing, software
 * distributed under the License is distributed on an "AS IS" BASIS,
 * WITHOUT WARRANTIES OR CONDITIONS OF ANY KIND, either express or implied.
 * See the License for the specific language governing permissions and
 * limitations under the License.
 */

package org.apache.ignite.internal.catalog.storage;

import static java.util.Objects.requireNonNull;
import static java.util.stream.Collectors.toList;
import static org.apache.ignite.internal.catalog.commands.CatalogUtils.replaceSchema;
import static org.apache.ignite.internal.catalog.commands.CatalogUtils.replaceTable;
import static org.apache.ignite.internal.catalog.commands.CatalogUtils.schemaOrThrow;

import org.apache.ignite.internal.catalog.Catalog;
import org.apache.ignite.internal.catalog.descriptors.CatalogSchemaDescriptor;
import org.apache.ignite.internal.catalog.descriptors.CatalogTableColumnDescriptor;
import org.apache.ignite.internal.catalog.descriptors.CatalogTableDescriptor;
import org.apache.ignite.internal.catalog.events.AlterColumnEventParameters;
import org.apache.ignite.internal.catalog.events.CatalogEvent;
import org.apache.ignite.internal.catalog.events.CatalogEventParameters;
import org.apache.ignite.internal.tostring.S;

/**
 * Describes a column replacement.
 */
public class AlterColumnEntry implements UpdateEntry, Fireable {
    private static final long serialVersionUID = -4552940987881338656L;

    private final int tableId;

    private final CatalogTableColumnDescriptor column;

    private final String schemaName;

    /**
     * Constructs the object.
     *
     * @param tableId An id the table to be modified.
     * @param column A modified descriptor of the column to be replaced.
     * @param schemaName Schema name.
     */
    public AlterColumnEntry(int tableId, CatalogTableColumnDescriptor column, String schemaName) {
        this.tableId = tableId;
        this.column = column;
        this.schemaName = schemaName;
    }

    /** Returns an id the table to be modified. */
    public int tableId() {
        return tableId;
    }

    /** Returns a descriptor for the column to be replaced. */
    public CatalogTableColumnDescriptor descriptor() {
        return column;
    }

    @Override
    public CatalogEvent eventType() {
        return CatalogEvent.TABLE_ALTER;
    }

    @Override
    public CatalogEventParameters createEventParameters(long causalityToken, int catalogVersion) {
        return new AlterColumnEventParameters(causalityToken, catalogVersion, tableId, column);
    }

    @Override
    public Catalog applyUpdate(Catalog catalog, long causalityToken) {
        CatalogSchemaDescriptor schema = schemaOrThrow(catalog, schemaName);

        CatalogTableDescriptor currentTableDescriptor = requireNonNull(catalog.table(tableId));

        CatalogTableDescriptor newTableDescriptor = currentTableDescriptor.newDescriptor(
                currentTableDescriptor.name(),
                currentTableDescriptor.tableVersion() + 1,
                currentTableDescriptor.columns().stream()
                        .map(source -> source.name().equals(column.name()) ? column : source)
                        .collect(toList()),
                causalityToken
        );

        return new Catalog(
                catalog.version(),
                catalog.time(),
                catalog.objectIdGenState(),
                catalog.zones(),
<<<<<<< HEAD
                CatalogUtils.replaceSchema(new CatalogSchemaDescriptor(
                        schema.id(),
                        schema.name(),
                        Arrays.stream(schema.tables())
                                .map(table -> table.id() == tableId ? table.newDescriptor(
                                                table.name(),
                                                table.tableVersion() + 1,
                                                table.columns().stream()
                                                        .map(source -> source.name().equals(column.name()) ? column : source)
                                                        .collect(toList()),
                                                causalityToken,
                                                table.storageProfile()) : table
                                )
                                .toArray(CatalogTableDescriptor[]::new),
                        schema.indexes(),
                        schema.systemViews(),
                        causalityToken
                ), catalog.schemas())
=======
                replaceSchema(replaceTable(schema, newTableDescriptor), catalog.schemas())
>>>>>>> 96f420de
        );
    }

    @Override
    public String toString() {
        return S.toString(this);
    }
}<|MERGE_RESOLUTION|>--- conflicted
+++ resolved
@@ -89,7 +89,8 @@
                 currentTableDescriptor.columns().stream()
                         .map(source -> source.name().equals(column.name()) ? column : source)
                         .collect(toList()),
-                causalityToken
+                causalityToken,
+                currentTableDescriptor.storageProfile()
         );
 
         return new Catalog(
@@ -97,28 +98,7 @@
                 catalog.time(),
                 catalog.objectIdGenState(),
                 catalog.zones(),
-<<<<<<< HEAD
-                CatalogUtils.replaceSchema(new CatalogSchemaDescriptor(
-                        schema.id(),
-                        schema.name(),
-                        Arrays.stream(schema.tables())
-                                .map(table -> table.id() == tableId ? table.newDescriptor(
-                                                table.name(),
-                                                table.tableVersion() + 1,
-                                                table.columns().stream()
-                                                        .map(source -> source.name().equals(column.name()) ? column : source)
-                                                        .collect(toList()),
-                                                causalityToken,
-                                                table.storageProfile()) : table
-                                )
-                                .toArray(CatalogTableDescriptor[]::new),
-                        schema.indexes(),
-                        schema.systemViews(),
-                        causalityToken
-                ), catalog.schemas())
-=======
                 replaceSchema(replaceTable(schema, newTableDescriptor), catalog.schemas())
->>>>>>> 96f420de
         );
     }
 
