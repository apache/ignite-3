/*
 * Licensed to the Apache Software Foundation (ASF) under one or more
 * contributor license agreements. See the NOTICE file distributed with
 * this work for additional information regarding copyright ownership.
 * The ASF licenses this file to You under the Apache License, Version 2.0
 * (the "License"); you may not use this file except in compliance with
 * the License. You may obtain a copy of the License at
 *
 *      http://www.apache.org/licenses/LICENSE-2.0
 *
 * Unless required by applicable law or agreed to in writing, software
 * distributed under the License is distributed on an "AS IS" BASIS,
 * WITHOUT WARRANTIES OR CONDITIONS OF ANY KIND, either express or implied.
 * See the License for the specific language governing permissions and
 * limitations under the License.
 */

package org.apache.ignite.internal.catalog.commands;

import static java.util.Objects.requireNonNullElse;
import static java.util.stream.Collectors.toList;
import static org.apache.ignite.internal.catalog.CatalogParamsValidationUtils.ensureNoTableIndexOrSysViewExistsWithGivenName;
import static org.apache.ignite.internal.catalog.CatalogParamsValidationUtils.ensureZoneContainsTablesStorageProfile;
import static org.apache.ignite.internal.catalog.commands.CatalogUtils.pkIndexName;
import static org.apache.ignite.internal.catalog.commands.CatalogUtils.schemaOrThrow;
import static org.apache.ignite.internal.catalog.commands.CatalogUtils.zoneOrThrow;
import static org.apache.ignite.internal.catalog.descriptors.CatalogIndexStatus.AVAILABLE;
import static org.apache.ignite.internal.lang.IgniteStringFormatter.format;
import static org.apache.ignite.internal.util.CollectionUtils.copyOrNull;
import static org.apache.ignite.internal.util.CollectionUtils.nullOrEmpty;

import java.util.ArrayList;
import java.util.HashSet;
import java.util.List;
import java.util.Set;
import org.apache.ignite.internal.catalog.Catalog;
import org.apache.ignite.internal.catalog.CatalogCommand;
import org.apache.ignite.internal.catalog.CatalogService;
import org.apache.ignite.internal.catalog.CatalogValidationException;
import org.apache.ignite.internal.catalog.descriptors.CatalogColumnCollation;
import org.apache.ignite.internal.catalog.descriptors.CatalogHashIndexDescriptor;
import org.apache.ignite.internal.catalog.descriptors.CatalogIndexColumnDescriptor;
import org.apache.ignite.internal.catalog.descriptors.CatalogIndexDescriptor;
import org.apache.ignite.internal.catalog.descriptors.CatalogSchemaDescriptor;
import org.apache.ignite.internal.catalog.descriptors.CatalogSortedIndexDescriptor;
import org.apache.ignite.internal.catalog.descriptors.CatalogTableDescriptor;
import org.apache.ignite.internal.catalog.descriptors.CatalogZoneDescriptor;
import org.apache.ignite.internal.catalog.storage.MakeIndexAvailableEntry;
import org.apache.ignite.internal.catalog.storage.NewIndexEntry;
import org.apache.ignite.internal.catalog.storage.NewTableEntry;
import org.apache.ignite.internal.catalog.storage.ObjectIdGenUpdateEntry;
import org.apache.ignite.internal.catalog.storage.UpdateEntry;

/**
 * A command that adds a new table to the catalog.
 */
public class CreateTableCommand extends AbstractTableCommand {

    /** Returns builder to create a command to create a new table. */
    public static CreateTableCommandBuilder builder() {
        return new Builder();
    }

    private final TablePrimaryKey primaryKey;

    private final List<String> colocationColumns;

    private final List<ColumnParams> columns;

    private final String zoneName;

    private String storageProfile;

    /**
     * Constructs the object.
     *
     * @param tableName Name of the table to create. Should not be null or blank.
     * @param schemaName Name of the schema to create table in. Should not be null or blank.
     * @param primaryKey Primary key.
     * @param colocationColumns Name of the columns participating in distribution calculation.
     *      Should be subset of the primary key columns.
     * @param columns List of the columns containing by the table. There should be at least one column.
     * @param zoneName Name of the zone to create table in. Should not be null or blank.
     * @throws CatalogValidationException if any of restrictions above is violated.
     */
    private CreateTableCommand(
            String tableName,
            String schemaName,
            TablePrimaryKey primaryKey,
            List<String> colocationColumns,
            List<ColumnParams> columns,
            String zoneName,
            String storageProfile
    ) throws CatalogValidationException {
        super(schemaName, tableName);

        this.primaryKey = primaryKey;
        this.colocationColumns = copyOrNull(colocationColumns);
        this.columns = copyOrNull(columns);
        this.zoneName = zoneName;
        this.storageProfile = storageProfile;

        validate();
    }

    @Override
    public List<UpdateEntry> get(Catalog catalog) {
        CatalogSchemaDescriptor schema = schemaOrThrow(catalog, schemaName);

        ensureNoTableIndexOrSysViewExistsWithGivenName(schema, tableName);

        CatalogZoneDescriptor zone = zoneOrThrow(catalog, zoneName);

        if (storageProfile == null) {
            storageProfile = zone.storageProfiles().defaultProfile().storageProfile();
        }

        ensureZoneContainsTablesStorageProfile(zone, storageProfile);

        int id = catalog.objectIdGenState();
        int tableId = id++;
        int pkIndexId = id++;

        CatalogTableDescriptor table = new CatalogTableDescriptor(
                tableId,
                schema.id(),
                pkIndexId,
                tableName,
                zone.id(),
                columns.stream().map(CatalogUtils::fromParams).collect(toList()),
<<<<<<< HEAD
                primaryKeyColumns,
                colocationColumns,
                storageProfile
=======
                primaryKey.columns(),
                colocationColumns
>>>>>>> 20d296db
        );

        String indexName = pkIndexName(tableName);

        ensureNoTableIndexOrSysViewExistsWithGivenName(schema, indexName);
        int txWaitCatalogVersion = catalog.version() + 1;

        CatalogIndexDescriptor pkIndex = createIndexDescriptor(txWaitCatalogVersion, indexName, pkIndexId, tableId);

        return List.of(
                new NewTableEntry(table, schemaName),
                new NewIndexEntry(pkIndex, schemaName),
                new MakeIndexAvailableEntry(pkIndexId),
                new ObjectIdGenUpdateEntry(id - catalog.objectIdGenState())
        );
    }

    private void validate() {
        if (nullOrEmpty(columns)) {
            throw new CatalogValidationException("Table should have at least one column");
        }

        Set<String> columnNames = new HashSet<>();

        for (ColumnParams column : columns) {
            if (!columnNames.add(column.name())) {
                throw new CatalogValidationException(format("Column with name '{}' specified more than once", column.name()));
            }
        }

        if (primaryKey == null || nullOrEmpty(primaryKey.columns())) {
            throw new CatalogValidationException("Table should have primary key");
        }

        primaryKey.validate(columnNames);

        if (nullOrEmpty(colocationColumns)) {
            throw new CatalogValidationException("Colocation columns could not be empty");
        }

        Set<String> colocationColumnsSet = new HashSet<>();

        for (String name : colocationColumns) {
            if (!primaryKey.columns().contains(name)) {
                throw new CatalogValidationException(format("Colocation column '{}' is not part of PK", name));
            }

            if (!colocationColumnsSet.add(name)) {
                throw new CatalogValidationException(format("Colocation column '{}' specified more that once", name));
            }
        }
    }

    private CatalogIndexDescriptor createIndexDescriptor(int txWaitCatalogVersion, String indexName, int pkIndexId, int tableId) {
        CatalogIndexDescriptor pkIndex;

        if (primaryKey instanceof TableSortedPrimaryKey) {
            TableSortedPrimaryKey sortedPrimaryKey = (TableSortedPrimaryKey) primaryKey;
            List<CatalogIndexColumnDescriptor> indexColumns = new ArrayList<>(sortedPrimaryKey.columns().size());

            for (int i = 0; i < sortedPrimaryKey.columns().size(); i++) {
                String columnName = sortedPrimaryKey.columns().get(i);
                CatalogColumnCollation collation = sortedPrimaryKey.collations().get(i);

                indexColumns.add(new CatalogIndexColumnDescriptor(columnName, collation));
            }

            pkIndex = new CatalogSortedIndexDescriptor(
                    pkIndexId,
                    indexName,
                    tableId,
                    true,
                    AVAILABLE,
                    txWaitCatalogVersion,
                    indexColumns
            );
        } else if (primaryKey instanceof TableHashPrimaryKey) {
            TableHashPrimaryKey hashPrimaryKey = (TableHashPrimaryKey) primaryKey;
            pkIndex = new CatalogHashIndexDescriptor(
                    pkIndexId,
                    indexName,
                    tableId,
                    true,
                    AVAILABLE,
                    txWaitCatalogVersion,
                    hashPrimaryKey.columns()
            );
        } else {
            throw new IllegalArgumentException("Unexpected primary key type: " + primaryKey);
        }

        return pkIndex;
    }

    /**
     * Implementation of {@link CreateTableCommandBuilder}.
     */
    private static class Builder implements CreateTableCommandBuilder {
        private List<ColumnParams> columns;

        private String schemaName;

        private String tableName;

        private TablePrimaryKey primaryKey;

        private List<String> colocationColumns;

        private String zoneName;

        private String storageProfile;

        @Override
        public CreateTableCommandBuilder schemaName(String schemaName) {
            this.schemaName = schemaName;

            return this;
        }

        @Override
        public CreateTableCommandBuilder tableName(String tableName) {
            this.tableName = tableName;

            return this;
        }

        @Override
        public CreateTableCommandBuilder columns(List<ColumnParams> columns) {
            this.columns = columns;

            return this;
        }

        @Override
        public CreateTableCommandBuilder primaryKey(TablePrimaryKey primaryKey) {
            this.primaryKey = primaryKey;

            return this;
        }

        @Override
        public CreateTableCommandBuilder colocationColumns(List<String> colocationColumns) {
            this.colocationColumns = colocationColumns;

            return this;
        }

        @Override
        public CreateTableCommandBuilder zone(String zoneName) {
            this.zoneName = zoneName;

            return this;
        }

        @Override
        public CreateTableCommandBuilder storageProfile(String storageProfile) {
            this.storageProfile = storageProfile;

            return this;
        }

        @Override
        public CatalogCommand build() {
            String zoneName = requireNonNullElse(this.zoneName, CatalogService.DEFAULT_ZONE_NAME);

            List<String> colocationColumns;

            if (this.colocationColumns != null) {
                colocationColumns = this.colocationColumns;
            } else if (primaryKey != null) {
                colocationColumns = primaryKey.columns();
            } else {
                // All validation is done inside validate method of CreateTableCommand,
                // Pass no colocation columns, because this command is going to be rejected anyway as no primary key is specified.
                colocationColumns = null;
            }

            return new CreateTableCommand(
                    tableName,
                    schemaName,
                    primaryKey,
                    colocationColumns,
                    columns,
                    zoneName,
                    storageProfile
            );
        }
    }
}<|MERGE_RESOLUTION|>--- conflicted
+++ resolved
@@ -128,14 +128,9 @@
                 tableName,
                 zone.id(),
                 columns.stream().map(CatalogUtils::fromParams).collect(toList()),
-<<<<<<< HEAD
-                primaryKeyColumns,
+                primaryKey.columns(),
                 colocationColumns,
                 storageProfile
-=======
-                primaryKey.columns(),
-                colocationColumns
->>>>>>> 20d296db
         );
 
         String indexName = pkIndexName(tableName);
