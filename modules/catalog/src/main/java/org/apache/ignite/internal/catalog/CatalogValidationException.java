--- conflicted
+++ resolved
@@ -40,21 +40,6 @@
     /**
      * Constructor.
      *
-<<<<<<< HEAD
-     * @param messagePattern Error message pattern.
-     * @param params Error message params.
-     * @see IgniteStringFormatter#format(String, Object...)
-     */
-    public CatalogValidationException(String messagePattern, Object... params) {
-        super(ErrorGroups.Catalog.VALIDATION_ERR, messagePattern, params);
-    }
-
-    /**
-     * Constructor.
-     *
-     * @param code Full error code.
-=======
->>>>>>> 1ee1b285
      * @param messagePattern Error message pattern.
      * @param params Error message params.
      * @see IgniteStringFormatter#format(String, Object...)
