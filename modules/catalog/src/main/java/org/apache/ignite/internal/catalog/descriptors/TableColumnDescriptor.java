/*
 * Licensed to the Apache Software Foundation (ASF) under one or more
 * contributor license agreements. See the NOTICE file distributed with
 * this work for additional information regarding copyright ownership.
 * The ASF licenses this file to You under the Apache License, Version 2.0
 * (the "License"); you may not use this file except in compliance with
 * the License. You may obtain a copy of the License at
 *
 *      http://www.apache.org/licenses/LICENSE-2.0
 *
 * Unless required by applicable law or agreed to in writing, software
 * distributed under the License is distributed on an "AS IS" BASIS,
 * WITHOUT WARRANTIES OR CONDITIONS OF ANY KIND, either express or implied.
 * See the License for the specific language governing permissions and
 * limitations under the License.
 */

package org.apache.ignite.internal.catalog.descriptors;

import java.io.Serializable;
import java.util.Objects;
import org.apache.ignite.internal.catalog.commands.DefaultValue;
import org.apache.ignite.internal.tostring.S;
import org.apache.ignite.sql.ColumnType;
import org.jetbrains.annotations.Nullable;

/**
 * Table column descriptor.
 */
public class TableColumnDescriptor implements Serializable {
    private static final long serialVersionUID = 7684890562398520509L;

    private final String name;
    private final ColumnType type;
    private final boolean nullable;
    /** Max length constraint. */
    private final int length;
    private final int precision;
    private final int scale;
    private final DefaultValue defaultValue;

    /**
     * Constructs a column descriptor using only mandatory parameters.
     */
    public TableColumnDescriptor(String name, ColumnType type, boolean nullable, DefaultValue defaultValue) {
        this(Objects.requireNonNull(name, "name"), Objects.requireNonNull(type), nullable, defaultValue, null, null, null);
    }

    /**
     * Constructor.
     *
     * @param name Column name.
     * @param type Column type.
     * @param nullable Nullability flag.
     * @param defaultValue Default value.
     * @param precision Precision.
     * @param scale Scale.
     * @param length Length.
     */
<<<<<<< HEAD
    public TableColumnDescriptor(
            String name,
            ColumnType type,
            boolean nullable,
            DefaultValue defaultValue,
            @Nullable Integer precision,
            @Nullable Integer scale,
            @Nullable Integer length
    ) {
=======
    public TableColumnDescriptor(String name, ColumnType type, boolean nullable,
            int precision, int scale, int length, @Nullable DefaultValue defaultValue) {
>>>>>>> 37608661
        this.name = Objects.requireNonNull(name, "name");
        this.type = Objects.requireNonNull(type);
        this.nullable = nullable;
        this.precision = precision;
        this.scale = scale;
        this.length = length;
        this.defaultValue = defaultValue;
        this.precision = Objects.requireNonNullElse(precision, 0);
        this.scale = Objects.requireNonNullElse(scale, 0);
        this.length = Objects.requireNonNullElse(length, 0);
    }

    public String name() {
        return name;
    }

    public boolean nullable() {
        return nullable;
    }

    public ColumnType type() {
        return type;
    }

    public int precision() {
        return precision;
    }

    public int scale() {
        return scale;
    }

    public int length() {
        return length;
    }

    @Nullable
    public DefaultValue defaultValue() {
        return defaultValue;
    }

    @Override
    public boolean equals(Object o) {
        if (this == o) {
            return true;
        }
        if (o == null || getClass() != o.getClass()) {
            return false;
        }

        TableColumnDescriptor that = (TableColumnDescriptor) o;

        if (nullable != that.nullable) {
            return false;
        }
        if (length != that.length) {
            return false;
        }
        if (precision != that.precision) {
            return false;
        }
        if (scale != that.scale) {
            return false;
        }
        if (!name.equals(that.name)) {
            return false;
        }
        if (type != that.type) {
            return false;
        }
        return defaultValue != null ? defaultValue.equals(that.defaultValue) : that.defaultValue == null;
    }

    @Override
    public int hashCode() {
        int result = name.hashCode();
        result = 31 * result + type.hashCode();
        result = 31 * result + (nullable ? 1 : 0);
        result = 31 * result + length;
        result = 31 * result + precision;
        result = 31 * result + scale;
        result = 31 * result + (defaultValue != null ? defaultValue.hashCode() : 0);
        return result;
    }

    /** {@inheritDoc} */
    @Override
    public String toString() {
        return S.toString(this);
    }
}<|MERGE_RESOLUTION|>--- conflicted
+++ resolved
@@ -40,13 +40,6 @@
     private final DefaultValue defaultValue;
 
     /**
-     * Constructs a column descriptor using only mandatory parameters.
-     */
-    public TableColumnDescriptor(String name, ColumnType type, boolean nullable, DefaultValue defaultValue) {
-        this(Objects.requireNonNull(name, "name"), Objects.requireNonNull(type), nullable, defaultValue, null, null, null);
-    }
-
-    /**
      * Constructor.
      *
      * @param name Column name.
@@ -57,20 +50,8 @@
      * @param scale Scale.
      * @param length Length.
      */
-<<<<<<< HEAD
-    public TableColumnDescriptor(
-            String name,
-            ColumnType type,
-            boolean nullable,
-            DefaultValue defaultValue,
-            @Nullable Integer precision,
-            @Nullable Integer scale,
-            @Nullable Integer length
-    ) {
-=======
     public TableColumnDescriptor(String name, ColumnType type, boolean nullable,
             int precision, int scale, int length, @Nullable DefaultValue defaultValue) {
->>>>>>> 37608661
         this.name = Objects.requireNonNull(name, "name");
         this.type = Objects.requireNonNull(type);
         this.nullable = nullable;
@@ -78,9 +59,6 @@
         this.scale = scale;
         this.length = length;
         this.defaultValue = defaultValue;
-        this.precision = Objects.requireNonNullElse(precision, 0);
-        this.scale = Objects.requireNonNullElse(scale, 0);
-        this.length = Objects.requireNonNullElse(length, 0);
     }
 
     public String name() {
