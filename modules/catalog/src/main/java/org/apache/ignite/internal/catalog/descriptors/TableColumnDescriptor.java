/*
 * Licensed to the Apache Software Foundation (ASF) under one or more
 * contributor license agreements. See the NOTICE file distributed with
 * this work for additional information regarding copyright ownership.
 * The ASF licenses this file to You under the Apache License, Version 2.0
 * (the "License"); you may not use this file except in compliance with
 * the License. You may obtain a copy of the License at
 *
 *      http://www.apache.org/licenses/LICENSE-2.0
 *
 * Unless required by applicable law or agreed to in writing, software
 * distributed under the License is distributed on an "AS IS" BASIS,
 * WITHOUT WARRANTIES OR CONDITIONS OF ANY KIND, either express or implied.
 * See the License for the specific language governing permissions and
 * limitations under the License.
 */

package org.apache.ignite.internal.catalog.descriptors;

import java.io.Serializable;
import java.util.Objects;
import org.apache.ignite.internal.catalog.commands.DefaultValue;
import org.apache.ignite.internal.tostring.S;
import org.apache.ignite.sql.ColumnType;
import org.jetbrains.annotations.Nullable;

/**
 * Table column descriptor.
 */
public class TableColumnDescriptor implements Serializable {
    private static final long serialVersionUID = 7684890562398520509L;

    private final String name;
    private final ColumnType type;
    private final boolean nullable;
    /** Max length constraint. */
    private final int length;
    private final int precision;
    private final int scale;
    private final DefaultValue defaultValue;

    /**
     * Constructor.
     *
     * @param name Column name.
     * @param type Column type.
     * @param nullable Nullability flag.
     * @param defaultValue Column default value.
     * @param length Column max length.
     * @param precision Column precision.
     * @param scale Column scale.
     */
<<<<<<< HEAD
    public TableColumnDescriptor(
            String name,
            ColumnType type,
            boolean nullable,
            DefaultValue defaultValue,
            int length,
            int precision,
            int scale
    ) {
=======
    public TableColumnDescriptor(String name, ColumnType type, boolean nullable,
            int precision, int scale, int length, @Nullable DefaultValue defaultValue) {
>>>>>>> 24728e2f
        this.name = Objects.requireNonNull(name, "name");
        this.type = Objects.requireNonNull(type, "type");
        this.nullable = nullable;
<<<<<<< HEAD
        this.defaultValue = Objects.requireNonNull(defaultValue, "defaultValue");
        this.length = length;
        this.precision = precision;
        this.scale = scale;
    }

    /**
     * Constructor.
     *
     * @param name Column name.
     * @param type Column type.
     * @param nullable Nullability flag.
     * @param defaultValue Column default value.
     */
    public TableColumnDescriptor(String name, ColumnType type, boolean nullable, DefaultValue defaultValue) {
        this(name, type, nullable, defaultValue, 0, 0, 0);
=======
        this.precision = precision;
        this.scale = scale;
        this.length = length;
        this.defaultValue = defaultValue;
>>>>>>> 24728e2f
    }

    public String name() {
        return name;
    }

    public boolean nullable() {
        return nullable;
    }

    public ColumnType type() {
        return type;
    }

    public int precision() {
        return precision;
    }

    public int scale() {
        return scale;
    }

    public int length() {
        return length;
    }

    @Nullable
    public DefaultValue defaultValue() {
        return defaultValue;
    }

    @Override
    public boolean equals(Object o) {
        if (this == o) {
            return true;
        }
        if (o == null || getClass() != o.getClass()) {
            return false;
        }

        TableColumnDescriptor that = (TableColumnDescriptor) o;

        if (nullable != that.nullable) {
            return false;
        }
        if (length != that.length) {
            return false;
        }
        if (precision != that.precision) {
            return false;
        }
        if (scale != that.scale) {
            return false;
        }
        if (!name.equals(that.name)) {
            return false;
        }
        if (type != that.type) {
            return false;
        }
        return defaultValue.equals(that.defaultValue);
    }

    @Override
    public int hashCode() {
        int result = name.hashCode();
        result = 31 * result + type.hashCode();
        result = 31 * result + (nullable ? 1 : 0);
        result = 31 * result + length;
        result = 31 * result + precision;
        result = 31 * result + scale;
        result = 31 * result + defaultValue.hashCode();
        return result;
    }

    @Override
    public String toString() {
        return S.toString(this);
    }
}<|MERGE_RESOLUTION|>--- conflicted
+++ resolved
@@ -45,51 +45,16 @@
      * @param name Column name.
      * @param type Column type.
      * @param nullable Nullability flag.
-     * @param defaultValue Column default value.
-     * @param length Column max length.
-     * @param precision Column precision.
-     * @param scale Column scale.
      */
-<<<<<<< HEAD
-    public TableColumnDescriptor(
-            String name,
-            ColumnType type,
-            boolean nullable,
-            DefaultValue defaultValue,
-            int length,
-            int precision,
-            int scale
-    ) {
-=======
     public TableColumnDescriptor(String name, ColumnType type, boolean nullable,
             int precision, int scale, int length, @Nullable DefaultValue defaultValue) {
->>>>>>> 24728e2f
         this.name = Objects.requireNonNull(name, "name");
-        this.type = Objects.requireNonNull(type, "type");
+        this.type = Objects.requireNonNull(type);
         this.nullable = nullable;
-<<<<<<< HEAD
-        this.defaultValue = Objects.requireNonNull(defaultValue, "defaultValue");
-        this.length = length;
-        this.precision = precision;
-        this.scale = scale;
-    }
-
-    /**
-     * Constructor.
-     *
-     * @param name Column name.
-     * @param type Column type.
-     * @param nullable Nullability flag.
-     * @param defaultValue Column default value.
-     */
-    public TableColumnDescriptor(String name, ColumnType type, boolean nullable, DefaultValue defaultValue) {
-        this(name, type, nullable, defaultValue, 0, 0, 0);
-=======
         this.precision = precision;
         this.scale = scale;
         this.length = length;
         this.defaultValue = defaultValue;
->>>>>>> 24728e2f
     }
 
     public String name() {
@@ -150,7 +115,7 @@
         if (type != that.type) {
             return false;
         }
-        return defaultValue.equals(that.defaultValue);
+        return defaultValue != null ? defaultValue.equals(that.defaultValue) : that.defaultValue == null;
     }
 
     @Override
@@ -161,10 +126,11 @@
         result = 31 * result + length;
         result = 31 * result + precision;
         result = 31 * result + scale;
-        result = 31 * result + defaultValue.hashCode();
+        result = 31 * result + (defaultValue != null ? defaultValue.hashCode() : 0);
         return result;
     }
 
+    /** {@inheritDoc} */
     @Override
     public String toString() {
         return S.toString(this);
