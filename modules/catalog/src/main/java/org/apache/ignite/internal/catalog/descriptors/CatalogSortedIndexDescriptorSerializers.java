--- conflicted
+++ resolved
@@ -29,12 +29,7 @@
 import org.apache.ignite.internal.catalog.storage.serialization.CatalogObjectDataOutput;
 import org.apache.ignite.internal.catalog.storage.serialization.CatalogObjectSerializer;
 import org.apache.ignite.internal.catalog.storage.serialization.CatalogSerializer;
-<<<<<<< HEAD
 import org.apache.ignite.internal.hlc.HybridTimestamp;
-import org.apache.ignite.internal.util.io.IgniteDataInput;
-import org.apache.ignite.internal.util.io.IgniteDataOutput;
-=======
->>>>>>> 8af02422
 
 /**
  * Serializers for {@link CatalogSortedIndexDescriptor}.
@@ -105,7 +100,7 @@
         public CatalogSortedIndexDescriptor readFrom(CatalogObjectDataInput input) throws IOException {
             int id = input.readVarIntAsInt();
             String name = input.readUTF();
-            long updateToken = input.readVarInt();
+            HybridTimestamp updateTimestamp = hybridTimestamp(input.readVarInt());
             int tableId = input.readVarIntAsInt();
             boolean unique = input.readBoolean();
             CatalogIndexStatus status = CatalogIndexStatus.forId(input.readByte());
@@ -117,14 +112,14 @@
                 return new CatalogIndexColumnDescriptor(columnName, collation);
             }, ArrayList::new);
 
-            return new CatalogSortedIndexDescriptor(id, name, tableId, unique, status, columns, updateToken, isCreatedWithTable);
+            return new CatalogSortedIndexDescriptor(id, name, tableId, unique, status, columns, updateTimestamp, isCreatedWithTable);
         }
 
         @Override
         public void writeTo(CatalogSortedIndexDescriptor descriptor, CatalogObjectDataOutput output) throws IOException {
             output.writeVarInt(descriptor.id());
             output.writeUTF(descriptor.name());
-            output.writeVarInt(descriptor.updateToken());
+            output.writeVarInt(descriptor.updateTimestamp().longValue());
             output.writeVarInt(descriptor.tableId());
             output.writeBoolean(descriptor.unique());
             output.writeByte(descriptor.status().id());
