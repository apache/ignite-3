--- conflicted
+++ resolved
@@ -38,13 +38,8 @@
      * @param columns A list of indexed columns. Must not contains duplicates.
      * @throws IllegalArgumentException If columns list contains duplicates.
      */
-<<<<<<< HEAD
-    public CatalogHashIndexDescriptor(int id, String name, int tableId, boolean unique, List<String> columns) {
-        this(id, name, tableId, unique, columns, CatalogIndexStatus.REGISTERED, INITIAL_CAUSALITY_TOKEN);
-=======
     public CatalogHashIndexDescriptor(int id, String name, int tableId, boolean unique, int creationCatalogVersion, List<String> columns) {
-        this(id, name, tableId, unique, REGISTERED, creationCatalogVersion, columns);
->>>>>>> ccd432f7
+        this(id, name, tableId, unique, CatalogIndexStatus.REGISTERED, creationCatalogVersion, columns, INITIAL_CAUSALITY_TOKEN);
     }
 
     /**
@@ -59,9 +54,16 @@
      * @param columns A list of indexed columns. Must not contains duplicates.
      * @throws IllegalArgumentException If columns list contains duplicates.
      */
-<<<<<<< HEAD
-    public CatalogHashIndexDescriptor(int id, String name, int tableId, boolean unique, List<String> columns, CatalogIndexStatus status) {
-        this(id, name, tableId, unique, columns, status, INITIAL_CAUSALITY_TOKEN);
+    public CatalogHashIndexDescriptor(
+            int id,
+            String name,
+            int tableId,
+            boolean unique,
+            CatalogIndexStatus status,
+            int creationCatalogVersion,
+            List<String> columns
+    ) {
+        this(id, name, tableId, unique, status, creationCatalogVersion, columns, INITIAL_CAUSALITY_TOKEN);
     }
 
     /**
@@ -71,32 +73,23 @@
      * @param name Name of the index.
      * @param tableId Id of the table index belongs to.
      * @param unique Unique flag.
+     * @param status Index status.
+     * @param creationCatalogVersion Catalog version in which the index was created.
      * @param columns A list of indexed columns. Must not contains duplicates.
-     * @param status Index status.
      * @param causalityToken Token of the update of the descriptor.
      * @throws IllegalArgumentException If columns list contains duplicates.
      */
     CatalogHashIndexDescriptor(
-=======
-    public CatalogHashIndexDescriptor(
->>>>>>> ccd432f7
             int id,
             String name,
             int tableId,
             boolean unique,
-<<<<<<< HEAD
+            CatalogIndexStatus status,
+            int creationCatalogVersion,
             List<String> columns,
-            CatalogIndexStatus status,
             long causalityToken
     ) {
-        super(id, name, tableId, unique, status, causalityToken);
-=======
-            CatalogIndexStatus status,
-            int creationCatalogVersion,
-            List<String> columns
-    ) {
-        super(id, name, tableId, unique, status, creationCatalogVersion);
->>>>>>> ccd432f7
+        super(id, name, tableId, unique, status, creationCatalogVersion, causalityToken);
 
         this.columns = List.copyOf(Objects.requireNonNull(columns, "columns"));
     }
