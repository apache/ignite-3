/*
 * Licensed to the Apache Software Foundation (ASF) under one or more
 * contributor license agreements. See the NOTICE file distributed with
 * this work for additional information regarding copyright ownership.
 * The ASF licenses this file to You under the Apache License, Version 2.0
 * (the "License"); you may not use this file except in compliance with
 * the License. You may obtain a copy of the License at
 *
 *      http://www.apache.org/licenses/LICENSE-2.0
 *
 * Unless required by applicable law or agreed to in writing, software
 * distributed under the License is distributed on an "AS IS" BASIS,
 * WITHOUT WARRANTIES OR CONDITIONS OF ANY KIND, either express or implied.
 * See the License for the specific language governing permissions and
 * limitations under the License.
 */

package org.apache.ignite.internal.catalog.commands;

/**
 * Abstract table ddl command.
 */
public class AbstractTableCommandParams implements DdlCommandParams {
    /** Table name. */
    protected String tableName;

    /** Schema name where this new table will be created. */
    protected String schema;

    /**
     * Returns table simple name.
     */
    public String tableName() {
        return tableName;
    }

    /**
     * Returns schema name.
     */
    public String schemaName() {
        return schema;
    }

    /**
     * Parameters builder.
     */
    protected abstract static class AbstractBuilder<ParamT extends AbstractTableCommandParams, BuilderT> {
        protected ParamT params;

        AbstractBuilder(ParamT params) {
            this.params = params;
        }

        /**
         * Sets schema name.
         *
         * @param schemaName Schema name.
         * @return {@code this}.
         */
        public BuilderT schemaName(String schemaName) {
            params.schema = schemaName;
            return (BuilderT) this;
        }

        /**
         * Sets table simple name.
         *
         * @param tableName Table simple name.
         * @return {@code this}.
         */
        public BuilderT tableName(String tableName) {
            params.tableName = tableName;
            return (BuilderT) this;
        }

        /**
<<<<<<< HEAD
         * Set quietly ignore flag.
         *
         * @param ifTableNotExists Flag.
         * @return {@code this}.
         */
        public BuilderT ifTableExists(boolean ifTableNotExists) {
            params.ifTableExists = ifTableNotExists;

            return (BuilderT) this;
        }

        /**
=======
>>>>>>> ece3a01b
         * Builds parameters.
         *
         * @return Parameters.
         */
        public ParamT build() {
            ParamT params0 = params;
            params = null;
            return params0;
        }
    }
}<|MERGE_RESOLUTION|>--- conflicted
+++ resolved
@@ -74,21 +74,6 @@
         }
 
         /**
-<<<<<<< HEAD
-         * Set quietly ignore flag.
-         *
-         * @param ifTableNotExists Flag.
-         * @return {@code this}.
-         */
-        public BuilderT ifTableExists(boolean ifTableNotExists) {
-            params.ifTableExists = ifTableNotExists;
-
-            return (BuilderT) this;
-        }
-
-        /**
-=======
->>>>>>> ece3a01b
          * Builds parameters.
          *
          * @return Parameters.
