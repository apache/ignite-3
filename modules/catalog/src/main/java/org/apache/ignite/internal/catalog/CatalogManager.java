--- conflicted
+++ resolved
@@ -65,18 +65,19 @@
     CompletableFuture<Void> dropColumn(AlterTableDropColumnParams params);
 
     /**
-<<<<<<< HEAD
      * Changes a table column.
-=======
-     * Creates new sorted index.
->>>>>>> 5f760138
      *
      * @param params Parameters.
      * @return Operation future.
      */
-<<<<<<< HEAD
     CompletableFuture<Void> alterColumn(AlterColumnParams params);
-=======
+
+    /**
+     * Creates new sorted index.
+     *
+     * @param params Parameters.
+     * @return Operation future.
+     */
     CompletableFuture<Void> createIndex(CreateSortedIndexParams params);
 
     /**
@@ -94,5 +95,4 @@
      * @return Operation future.
      */
     CompletableFuture<Void> dropIndex(DropIndexParams params);
->>>>>>> 5f760138
 }