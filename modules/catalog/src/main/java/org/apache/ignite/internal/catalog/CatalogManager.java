--- conflicted
+++ resolved
@@ -20,16 +20,12 @@
 import java.util.concurrent.CompletableFuture;
 import org.apache.ignite.internal.catalog.commands.AlterTableAddColumnParams;
 import org.apache.ignite.internal.catalog.commands.AlterTableDropColumnParams;
-<<<<<<< HEAD
 import org.apache.ignite.internal.catalog.commands.AlterZoneParams;
-import org.apache.ignite.internal.catalog.commands.CreateTableParams;
-import org.apache.ignite.internal.catalog.commands.CreateZoneParams;
-=======
 import org.apache.ignite.internal.catalog.commands.CreateHashIndexParams;
 import org.apache.ignite.internal.catalog.commands.CreateSortedIndexParams;
 import org.apache.ignite.internal.catalog.commands.CreateTableParams;
+import org.apache.ignite.internal.catalog.commands.CreateZoneParams;
 import org.apache.ignite.internal.catalog.commands.DropIndexParams;
->>>>>>> 5f760138
 import org.apache.ignite.internal.catalog.commands.DropTableParams;
 import org.apache.ignite.internal.catalog.commands.DropZoneParams;
 import org.apache.ignite.internal.catalog.commands.RenameZoneParams;
@@ -72,46 +68,51 @@
     CompletableFuture<Void> dropColumn(AlterTableDropColumnParams params);
 
     /**
-<<<<<<< HEAD
-     * Creates new distribution zone.
-=======
      * Creates new sorted index.
->>>>>>> 5f760138
      *
      * @param params Parameters.
      * @return Operation future.
      */
-<<<<<<< HEAD
+    CompletableFuture<Void> createIndex(CreateSortedIndexParams params);
+
+    /**
+     * Creates new hash index.
+     *
+     * @param params Parameters.
+     * @return Operation future.
+     */
+    CompletableFuture<Void> createIndex(CreateHashIndexParams params);
+
+    /**
+     * Drops index.
+     *
+     * @param params Parameters.
+     * @return Operation future.
+     */
+    CompletableFuture<Void> dropIndex(DropIndexParams params);
+
+    /**
+     * Creates new distribution zone.
+     *
+     * @param params Parameters.
+     * @return Operation future.
+     */
     CompletableFuture<Void> createDistributionZone(CreateZoneParams params);
 
     /**
      * Drops distribution zone.
-=======
-    CompletableFuture<Void> createIndex(CreateSortedIndexParams params);
-
-    /**
-     * Creates new hash index.
->>>>>>> 5f760138
      *
      * @param params Parameters.
      * @return Operation future.
      */
-<<<<<<< HEAD
     CompletableFuture<Void> dropDistributionZone(DropZoneParams params);
 
     /**
      * Alter distribution zone.
-=======
-    CompletableFuture<Void> createIndex(CreateHashIndexParams params);
-
-    /**
-     * Drops index.
->>>>>>> 5f760138
      *
      * @param params Parameters.
      * @return Operation future.
      */
-<<<<<<< HEAD
     CompletableFuture<Void> alterDistributionZone(AlterZoneParams params);
 
     /**
@@ -121,7 +122,4 @@
      * @return Operation future.
      */
     CompletableFuture<Void> renameDistributionZone(RenameZoneParams params);
-=======
-    CompletableFuture<Void> dropIndex(DropIndexParams params);
->>>>>>> 5f760138
 }