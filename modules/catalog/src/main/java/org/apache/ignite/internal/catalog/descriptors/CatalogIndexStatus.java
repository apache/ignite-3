--- conflicted
+++ resolved
@@ -50,8 +50,16 @@
      *
      * <p>Readable and writable.</p>
      */
-<<<<<<< HEAD
-    AVAILABLE(2);
+    AVAILABLE(2),
+
+    /**
+     * DROP INDEX command has been executed, the index is waiting for RW transactions started when the index was {@link #AVAILABLE}
+     * to finish. After the wait is finished, the index will automatically be removed from the Catalog.
+     *
+     * <p>New RW transactions cannot read the index, but they write to it. RO transactions can still read from it if the readTimestamp
+     * corresponds to a moment when the index was still {@link #AVAILABLE}.</p>
+     */
+    STOPPING(3);
 
     private static final CatalogIndexStatus[] VALS = new CatalogIndexStatus[values().length];
 
@@ -81,16 +89,4 @@
 
         throw new IllegalArgumentException("Incorrect index status identifier: " + id);
     }
-=======
-    AVAILABLE,
-
-    /**
-     * DROP INDEX command has been executed, the index is waiting for RW transactions started when the index was {@link #AVAILABLE}
-     * to finish. After the wait is finished, the index will automatically be removed from the Catalog.
-     *
-     * <p>New RW transactions cannot read the index, but they write to it. RO transactions can still read from it if the readTimestamp
-     * corresponds to a moment when the index was still {@link #AVAILABLE}.</p>
-     */
-    STOPPING
->>>>>>> 783ebdaa
 }