--- conflicted
+++ resolved
@@ -29,11 +29,7 @@
     /** This event is fired, when a table was dropped in Catalog. */
     TABLE_DROP,
 
-<<<<<<< HEAD
     /** This event is fired when a column has been modified, added to, or removed from a table. */
-    TABLE_ALTER
-=======
-    /** This event is fired, when a column was added to or dropped from a table. */
     TABLE_ALTER,
 
     /** This event is fired, when an index was created in Catalog. */
@@ -41,5 +37,4 @@
 
     /** This event is fired, when an index was dropped in Catalog. */
     INDEX_DROP
->>>>>>> 5f760138
 }