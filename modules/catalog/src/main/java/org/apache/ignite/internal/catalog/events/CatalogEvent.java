/*
 * Licensed to the Apache Software Foundation (ASF) under one or more
 * contributor license agreements. See the NOTICE file distributed with
 * this work for additional information regarding copyright ownership.
 * The ASF licenses this file to You under the Apache License, Version 2.0
 * (the "License"); you may not use this file except in compliance with
 * the License. You may obtain a copy of the License at
 *
 *      http://www.apache.org/licenses/LICENSE-2.0
 *
 * Unless required by applicable law or agreed to in writing, software
 * distributed under the License is distributed on an "AS IS" BASIS,
 * WITHOUT WARRANTIES OR CONDITIONS OF ANY KIND, either express or implied.
 * See the License for the specific language governing permissions and
 * limitations under the License.
 */

package org.apache.ignite.internal.catalog.events;

import org.apache.ignite.internal.manager.Event;

/**
 * Catalog management events.
 */
public enum CatalogEvent implements Event {
    /** This event is fired, when a table was created in Catalog. */
    TABLE_CREATE,

    /** This event is fired, when a table was dropped in Catalog. */
    TABLE_DROP,

<<<<<<< HEAD
    /** This event is fired, when a distribution zone was created in Catalog. */
    ZONE_CREATE,

    /** This event is fired, when a distribution zone was dropped in Catalog. */
    ZONE_DROP
=======
    /** This event is fired, when a column was added to or dropped from a table. */
    TABLE_ALTER,
>>>>>>> faac3854
}<|MERGE_RESOLUTION|>--- conflicted
+++ resolved
@@ -29,14 +29,12 @@
     /** This event is fired, when a table was dropped in Catalog. */
     TABLE_DROP,
 
-<<<<<<< HEAD
+    /** This event is fired, when a column was added to or dropped from a table. */
+    TABLE_ALTER,
+
     /** This event is fired, when a distribution zone was created in Catalog. */
     ZONE_CREATE,
 
     /** This event is fired, when a distribution zone was dropped in Catalog. */
     ZONE_DROP
-=======
-    /** This event is fired, when a column was added to or dropped from a table. */
-    TABLE_ALTER,
->>>>>>> faac3854
 }