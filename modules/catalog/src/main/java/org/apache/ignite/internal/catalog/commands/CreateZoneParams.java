--- conflicted
+++ resolved
@@ -17,18 +17,6 @@
 
 package org.apache.ignite.internal.catalog.commands;
 
-<<<<<<< HEAD
-import static org.apache.ignite.internal.catalog.commands.CatalogUtils.DEFAULT_DATA_REGION;
-import static org.apache.ignite.internal.catalog.commands.CatalogUtils.DEFAULT_FILTER;
-import static org.apache.ignite.internal.catalog.commands.CatalogUtils.DEFAULT_PARTITION_COUNT;
-import static org.apache.ignite.internal.catalog.commands.CatalogUtils.DEFAULT_REPLICA_COUNT;
-import static org.apache.ignite.internal.catalog.commands.CatalogUtils.DEFAULT_STORAGE_ENGINE;
-import static org.apache.ignite.internal.catalog.commands.CatalogUtils.IMMEDIATE_TIMER_VALUE;
-import static org.apache.ignite.internal.catalog.commands.CatalogUtils.INFINITE_TIMER_VALUE;
-
-import java.util.Objects;
-=======
->>>>>>> 6a1f6e85
 import org.jetbrains.annotations.Nullable;
 
 /** CREATE ZONE statement. */
@@ -61,176 +49,6 @@
         return new Builder();
     }
 
-<<<<<<< HEAD
-    /** Amount of zone partitions. */
-    private int partitions = DEFAULT_PARTITION_COUNT;
-
-    /** Amount of zone partition replicas. */
-    private int replicas = DEFAULT_REPLICA_COUNT;
-
-    /** Data nodes auto adjust timeout. */
-    private int dataNodesAutoAdjust = INFINITE_TIMER_VALUE;
-
-    /** Data nodes auto adjust scale up timeout. */
-    private int dataNodesAutoAdjustScaleUp = IMMEDIATE_TIMER_VALUE;
-
-    /** Data nodes auto adjust scale down timeout. */
-    private int dataNodesAutoAdjustScaleDown = INFINITE_TIMER_VALUE;
-
-    /** Nodes' filter. */
-    private String filter = DEFAULT_FILTER;
-
-    /** Data storage. */
-    private DataStorageParams dataStorage = DataStorageParams.builder()
-            .engine(DEFAULT_STORAGE_ENGINE)
-            .dataRegion(DEFAULT_DATA_REGION)
-            .build();
-
-    /**
-     * Returns amount of zone partitions.
-     */
-    public int partitions() {
-        return partitions;
-    }
-
-    /**
-     * Returns amount of zone replicas.
-     */
-    public int replicas() {
-        return replicas;
-    }
-
-    /**
-     * Gets timeout in seconds between node added or node left topology event itself and data nodes switch.
-     *
-     * @return Data nodes auto adjust timeout.
-     */
-    public int dataNodesAutoAdjust() {
-        return dataNodesAutoAdjust;
-    }
-
-    /**
-     * Gets timeout in seconds between node added topology event itself and data nodes switch.
-     *
-     * @return Data nodes auto adjust scale up timeout.
-     */
-    public int dataNodesAutoAdjustScaleUp() {
-        return dataNodesAutoAdjustScaleUp;
-    }
-
-    /**
-     * Gets timeout in seconds between node left topology event itself and data nodes switch.
-     *
-     * @return Data nodes auto adjust scale down timeout.
-     */
-    public int dataNodesAutoAdjustScaleDown() {
-        return dataNodesAutoAdjustScaleDown;
-    }
-
-    /**
-     * Gets nodes' filter.
-     *
-     * @return Nodes' filter.
-     */
-    public String filter() {
-        return filter;
-    }
-
-    /** Returns the data storage. */
-    public DataStorageParams dataStorage() {
-        return dataStorage;
-    }
-
-    /**
-     * Parameters builder.
-     */
-    public static class Builder extends AbstractBuilder<CreateZoneParams, Builder> {
-        Builder() {
-            super(new CreateZoneParams());
-        }
-
-
-        /**
-         * Sets amount of zone partitions.
-         *
-         * @param partitions Amount of partitions.
-         */
-        public Builder partitions(@Nullable Integer partitions) {
-            params.partitions = Objects.requireNonNullElse(partitions, DEFAULT_PARTITION_COUNT);
-
-            return this;
-        }
-
-        /**
-         * Sets amount of zone replicas.
-         *
-         * @param replicas Amount of replicas.
-         */
-        public Builder replicas(@Nullable Integer replicas) {
-            params.replicas = Objects.requireNonNullElse(replicas, DEFAULT_REPLICA_COUNT);
-
-            return this;
-        }
-
-        /**
-         * Sets timeout in seconds between node added or node left topology event itself and data nodes switch.
-         *
-         * @param dataNodesAutoAdjust Timeout.
-         * @return This instance.
-         */
-        public Builder dataNodesAutoAdjust(@Nullable Integer dataNodesAutoAdjust) {
-            params.dataNodesAutoAdjust = Objects.requireNonNullElse(dataNodesAutoAdjust, INFINITE_TIMER_VALUE);
-
-            return this;
-        }
-
-        /**
-         * Sets timeout in seconds between node added topology event itself and data nodes switch.
-         *
-         * @param dataNodesAutoAdjustScaleUp Timeout.
-         * @return This instance.
-         */
-        public Builder dataNodesAutoAdjustScaleUp(@Nullable Integer dataNodesAutoAdjustScaleUp) {
-            params.dataNodesAutoAdjustScaleUp = Objects.requireNonNullElse(dataNodesAutoAdjustScaleUp, INFINITE_TIMER_VALUE);
-
-            return this;
-        }
-
-        /**
-         * Sets timeout in seconds between node left topology event itself and data nodes switch.
-         *
-         * @param dataNodesAutoAdjustScaleDown Timeout in seconds between node left topology event itself and data nodes switch.
-         * @return This instance.
-         */
-        public Builder dataNodesAutoAdjustScaleDown(@Nullable Integer dataNodesAutoAdjustScaleDown) {
-            params.dataNodesAutoAdjustScaleDown = Objects.requireNonNullElse(dataNodesAutoAdjustScaleDown, INFINITE_TIMER_VALUE);
-
-            return this;
-        }
-
-        /**
-         * Sets nodes' filter.
-         *
-         * @param filter Nodes' filter.
-         * @return This instance.
-         */
-        public Builder filter(@Nullable String filter) {
-            params.filter = Objects.requireNonNullElse(filter, DEFAULT_FILTER);
-
-            return this;
-        }
-
-        /**
-         * Sets the data storage.
-         *
-         * @param dataStorage Data storage.
-         * @return This instance.
-         */
-        public Builder dataStorage(@Nullable DataStorageParams dataStorage) {
-            params.dataStorage = Objects.requireNonNullElse(
-                    dataStorage,
-                    DataStorageParams.builder().engine(DEFAULT_STORAGE_ENGINE).dataRegion(DEFAULT_DATA_REGION).build()
-=======
     /** Parameters builder. */
     public static class Builder extends AbstractUpdateZoneBuilder<CreateZoneParams, Builder> {
         @Override
@@ -244,7 +62,6 @@
                     dataNodesAutoAdjustScaleDown,
                     filter,
                     dataStorage
->>>>>>> 6a1f6e85
             );
         }
     }
