/*
 * Licensed to the Apache Software Foundation (ASF) under one or more
 * contributor license agreements. See the NOTICE file distributed with
 * this work for additional information regarding copyright ownership.
 * The ASF licenses this file to You under the Apache License, Version 2.0
 * (the "License"); you may not use this file except in compliance with
 * the License. You may obtain a copy of the License at
 *
 *      http://www.apache.org/licenses/LICENSE-2.0
 *
 * Unless required by applicable law or agreed to in writing, software
 * distributed under the License is distributed on an "AS IS" BASIS,
 * WITHOUT WARRANTIES OR CONDITIONS OF ANY KIND, either express or implied.
 * See the License for the specific language governing permissions and
 * limitations under the License.
 */

package org.apache.ignite.internal.catalog;

import static java.util.Comparator.comparingInt;
import static java.util.stream.Collectors.toList;

import java.util.Collection;
import java.util.List;
import java.util.concurrent.CompletableFuture;
import org.apache.ignite.internal.catalog.descriptors.CatalogIndexDescriptor;
import org.apache.ignite.internal.catalog.descriptors.CatalogObjectDescriptor;
import org.apache.ignite.internal.catalog.descriptors.CatalogSchemaDescriptor;
import org.apache.ignite.internal.catalog.descriptors.CatalogTableDescriptor;
import org.apache.ignite.internal.catalog.descriptors.CatalogZoneDescriptor;
import org.apache.ignite.internal.catalog.events.CatalogEvent;
import org.apache.ignite.internal.catalog.events.CatalogEventParameters;
import org.apache.ignite.internal.event.EventProducer;
import org.jetbrains.annotations.Nullable;

/**
 * Catalog service provides methods to access schema object's descriptors of exact version and/or last actual version at given timestamp,
 * which is logical point-in-time.
 *
 * <p>Catalog service listens distributed schema update event, stores/restores schema evolution history (schema versions) for time-travelled
 * queries purposes and for lazy data evolution purposes.
 *
 * <p>Notes:</p>
 * <ul>
 *     <li>Events are fired in the metastore thread.</li>
 * </ul>
 *
 * <p>TBD: events
 */
public interface CatalogService extends EventProducer<CatalogEvent, CatalogEventParameters> {
    String DEFAULT_SCHEMA_NAME = "PUBLIC";

    String SYSTEM_SCHEMA_NAME = "SYSTEM";

    String DEFAULT_ZONE_NAME = "Default";

    Catalog catalog(int version);

    @Nullable CatalogTableDescriptor table(String tableName, long timestamp);

    @Nullable CatalogTableDescriptor table(int tableId, long timestamp);

    @Nullable CatalogTableDescriptor table(int tableId, int catalogVersion);

    Collection<CatalogTableDescriptor> tables(int catalogVersion);

    @Nullable CatalogIndexDescriptor index(String indexName, long timestamp);

    @Nullable CatalogIndexDescriptor index(int indexId, long timestamp);

    @Nullable CatalogIndexDescriptor index(int indexId, int catalogVersion);

    Collection<CatalogIndexDescriptor> indexes(int catalogVersion);

<<<<<<< HEAD
    /** No-doc. */
    // TODO: IGNITE-20857 Implementation and documentation should appear
    default List<CatalogIndexDescriptor> indexes(int catalogVersion, int tableId) {
        return indexes(catalogVersion).stream()
                .filter(index -> tableId == index.tableId())
                .sorted(comparingInt(CatalogObjectDescriptor::id))
                .collect(toList());
    }
=======
    List<CatalogIndexDescriptor> indexes(int catalogVersion, int tableId);
>>>>>>> 27b60a58

    @Nullable CatalogSchemaDescriptor schema(int version);

    @Nullable CatalogSchemaDescriptor schema(@Nullable String schemaName, int version);

    @Nullable CatalogZoneDescriptor zone(String zoneName, long timestamp);

    @Nullable CatalogZoneDescriptor zone(int zoneId, long timestamp);

    @Nullable CatalogZoneDescriptor zone(int zoneId, int catalogVersion);

    Collection<CatalogZoneDescriptor> zones(int catalogVersion);

    @Nullable CatalogSchemaDescriptor activeSchema(long timestamp);

    @Nullable CatalogSchemaDescriptor activeSchema(@Nullable String schemaName, long timestamp);

    int activeCatalogVersion(long timestamp);

    /**
     * Returns the latest registered version of the catalog.
     */
    int latestCatalogVersion();

    /**
     * Returns a future, which completes, when catalog of given version will be available.
     *
     * @param version Catalog version to wait for.
     */
    CompletableFuture<Void> catalogReadyFuture(int version);
}<|MERGE_RESOLUTION|>--- conflicted
+++ resolved
@@ -17,14 +17,10 @@
 
 package org.apache.ignite.internal.catalog;
 
-import static java.util.Comparator.comparingInt;
-import static java.util.stream.Collectors.toList;
-
 import java.util.Collection;
 import java.util.List;
 import java.util.concurrent.CompletableFuture;
 import org.apache.ignite.internal.catalog.descriptors.CatalogIndexDescriptor;
-import org.apache.ignite.internal.catalog.descriptors.CatalogObjectDescriptor;
 import org.apache.ignite.internal.catalog.descriptors.CatalogSchemaDescriptor;
 import org.apache.ignite.internal.catalog.descriptors.CatalogTableDescriptor;
 import org.apache.ignite.internal.catalog.descriptors.CatalogZoneDescriptor;
@@ -72,18 +68,7 @@
 
     Collection<CatalogIndexDescriptor> indexes(int catalogVersion);
 
-<<<<<<< HEAD
-    /** No-doc. */
-    // TODO: IGNITE-20857 Implementation and documentation should appear
-    default List<CatalogIndexDescriptor> indexes(int catalogVersion, int tableId) {
-        return indexes(catalogVersion).stream()
-                .filter(index -> tableId == index.tableId())
-                .sorted(comparingInt(CatalogObjectDescriptor::id))
-                .collect(toList());
-    }
-=======
     List<CatalogIndexDescriptor> indexes(int catalogVersion, int tableId);
->>>>>>> 27b60a58
 
     @Nullable CatalogSchemaDescriptor schema(int version);
 
