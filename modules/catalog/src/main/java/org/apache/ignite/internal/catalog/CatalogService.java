--- conflicted
+++ resolved
@@ -36,7 +36,6 @@
  *
  * <p>TBD: events
  */
-// TODO: IGNITE-19500 написать тесты для новых методов
 public interface CatalogService {
     String DEFAULT_SCHEMA_NAME = "PUBLIC";
 
@@ -48,15 +47,10 @@
 
     @Nullable CatalogTableDescriptor table(int tableId, int catalogVersion);
 
-<<<<<<< HEAD
-    @Nullable CatalogIndexDescriptor index(String indexName, long timestamp);
-
-=======
     Collection<CatalogTableDescriptor> tables(int catalogVersion);
 
     @Nullable CatalogIndexDescriptor index(String indexName, long timestamp);
 
->>>>>>> c67ad9d9
     @Nullable CatalogIndexDescriptor index(int indexId, long timestamp);
 
     @Nullable CatalogIndexDescriptor index(int indexId, int catalogVersion);
@@ -77,14 +71,11 @@
 
     int activeCatalogVersion(long timestamp);
 
-<<<<<<< HEAD
-=======
     /**
      * Returns the latest registered version of the catalog.
      *
      * <p>NOTE: This method should only be used at the start of components that may be removed or moved in the future.
      */
->>>>>>> c67ad9d9
     int latestCatalogVersion();
 
     void listen(CatalogEvent evt, EventListener<CatalogEventParameters> closure);
