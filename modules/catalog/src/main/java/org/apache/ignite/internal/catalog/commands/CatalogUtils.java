/*
 * Licensed to the Apache Software Foundation (ASF) under one or more
 * contributor license agreements. See the NOTICE file distributed with
 * this work for additional information regarding copyright ownership.
 * The ASF licenses this file to You under the Apache License, Version 2.0
 * (the "License"); you may not use this file except in compliance with
 * the License. You may obtain a copy of the License at
 *
 *      http://www.apache.org/licenses/LICENSE-2.0
 *
 * Unless required by applicable law or agreed to in writing, software
 * distributed under the License is distributed on an "AS IS" BASIS,
 * WITHOUT WARRANTIES OR CONDITIONS OF ANY KIND, either express or implied.
 * See the License for the specific language governing permissions and
 * limitations under the License.
 */

package org.apache.ignite.internal.catalog.commands;

import static java.util.stream.Collectors.toList;
import static org.apache.ignite.internal.lang.IgniteStringFormatter.format;

import it.unimi.dsi.fastutil.ints.Int2ObjectOpenHashMap;
import java.util.Collection;
import java.util.EnumMap;
import java.util.EnumSet;
import java.util.List;
import java.util.Map;
import java.util.Objects;
import java.util.Set;
import org.apache.ignite.internal.catalog.Catalog;
import org.apache.ignite.internal.catalog.CatalogService;
import org.apache.ignite.internal.catalog.CatalogValidationException;
import org.apache.ignite.internal.catalog.DistributionZoneNotFoundValidationException;
import org.apache.ignite.internal.catalog.IndexNotFoundValidationException;
import org.apache.ignite.internal.catalog.TableNotFoundValidationException;
import org.apache.ignite.internal.catalog.descriptors.CatalogDataStorageDescriptor;
import org.apache.ignite.internal.catalog.descriptors.CatalogIndexDescriptor;
import org.apache.ignite.internal.catalog.descriptors.CatalogSchemaDescriptor;
import org.apache.ignite.internal.catalog.descriptors.CatalogTableColumnDescriptor;
import org.apache.ignite.internal.catalog.descriptors.CatalogTableDescriptor;
import org.apache.ignite.internal.catalog.descriptors.CatalogZoneDescriptor;
import org.apache.ignite.internal.lang.IgniteSystemProperties;
import org.apache.ignite.internal.type.NativeTypes;
import org.apache.ignite.sql.ColumnType;
import org.jetbrains.annotations.Nullable;

/**
 * Catalog utils.
 */
public class CatalogUtils {
    /** Default number of distribution zone partitions. */
    public static final int DEFAULT_PARTITION_COUNT = 25;

    /** Default number of distribution zone replicas. */
    public static final int DEFAULT_REPLICA_COUNT = 1;

    /**
     * Default filter of distribution zone, which is a {@link com.jayway.jsonpath.JsonPath} expression for including all attributes of
     * nodes.
     */
    public static final String DEFAULT_FILTER = "'$..*'";

    /** Default distribution zone storage engine. */
    // TODO: IGNITE-19719 Should be defined differently
<<<<<<< HEAD
    public static final String DEFAULT_STORAGE_ENGINE = IgniteSystemProperties.getString("IGNITE_DEFAULT_STORAGE_ENGINE", "aimem");
=======
    public static final String DEFAULT_STORAGE_ENGINE = IgniteSystemProperties.getString("IGNITE_DEFAULT_STORAGE_ENGINE", "aipersist");
>>>>>>> 67601b5b

    /** Default distribution zone storage engine data region. */
    // TODO: IGNITE-19719 Must be storage engine specific
    public static final String DEFAULT_DATA_REGION = "default";

    /** Infinite value for the distribution zone timers. */
    public static final int INFINITE_TIMER_VALUE = Integer.MAX_VALUE;

    /** Value for the distribution zone timers which means that data nodes changing will be started without waiting. */
    public static final int IMMEDIATE_TIMER_VALUE = 0;

    /** Max number of distribution zone partitions. */
    public static final int MAX_PARTITION_COUNT = 65_000;

    /** Precision if not specified. */
    public static final int DEFAULT_PRECISION = 0;

    /**
     * Default scale is 0.
     *
     * <p>SQL`16 part 2 section 6.1 syntax rule 22
     */
    public static final int DEFAULT_SCALE = 0;

    /**
     * Maximum TIME and TIMESTAMP precision is implementation-defined.
     *
     * <p>SQL`16 part 2 section 6.1 syntax rule 38
     */
    public static final int MAX_TIME_PRECISION = NativeTypes.MAX_TIME_PRECISION;

    /**
     * Max DECIMAL precision is implementation-defined.
     *
     * <p>SQL`16 part 2 section 6.1 syntax rule 25
     */
    public static final int MAX_DECIMAL_PRECISION = Short.MAX_VALUE;

    /**
     * Max DECIMAL scale is implementation-defined.
     *
     * <p>SQL`16 part 2 section 6.1 syntax rule 25
     */
    public static final int MAX_DECIMAL_SCALE = Short.MAX_VALUE;

    /**
     * Default length is `1` if implicit.
     *
     * <p>SQL`16 part 2 section 6.1 syntax rule 5
     */
    public static final int DEFAULT_LENGTH = 1;

    /**
     * Max length for VARCHAR and VARBINARY is implementation defined.
     *
     * <p>SQL`16 part 2 section 6.1 syntax rule 8
     */
    public static final int DEFAULT_VARLEN_LENGTH = 2 << 15;

    private static final Map<ColumnType, Set<ColumnType>> ALTER_COLUMN_TYPE_TRANSITIONS = new EnumMap<>(ColumnType.class);

    static {
        ALTER_COLUMN_TYPE_TRANSITIONS.put(ColumnType.INT8, EnumSet.of(ColumnType.INT16, ColumnType.INT32, ColumnType.INT64));
        ALTER_COLUMN_TYPE_TRANSITIONS.put(ColumnType.INT16, EnumSet.of(ColumnType.INT32, ColumnType.INT64));
        ALTER_COLUMN_TYPE_TRANSITIONS.put(ColumnType.INT32, EnumSet.of(ColumnType.INT64));
        ALTER_COLUMN_TYPE_TRANSITIONS.put(ColumnType.FLOAT, EnumSet.of(ColumnType.DOUBLE));
    }

    /**
     * Returns zone descriptor with default parameters.
     *
     * @param id Distribution zone ID.
     * @param zoneName Zone name.
     * @return Distribution zone descriptor.
     */
    public static CatalogZoneDescriptor fromParams(int id, String zoneName) {
        DataStorageParams dataStorageParams =
                DataStorageParams.builder().engine(DEFAULT_STORAGE_ENGINE).dataRegion(DEFAULT_DATA_REGION).build();

        return new CatalogZoneDescriptor(
                id,
                zoneName,
                DEFAULT_PARTITION_COUNT,
                DEFAULT_REPLICA_COUNT,
                INFINITE_TIMER_VALUE,
                IMMEDIATE_TIMER_VALUE,
                INFINITE_TIMER_VALUE,
                DEFAULT_FILTER,
                fromParams(dataStorageParams)
        );
    }

    /**
     * Converts DataStorageParams to descriptor.
     *
     * @param params Parameters.
     * @return Data storage descriptor.
     */
    // TODO: IGNITE-19719 Must be storage engine specific
    public static CatalogDataStorageDescriptor fromParams(DataStorageParams params) {
        return new CatalogDataStorageDescriptor(params.engine(), params.dataRegion());
    }

    /**
     * Converts AlterTableAdd command columns parameters to column descriptor.
     *
     * @param params Column description.
     * @return Column descriptor.
     */
    public static CatalogTableColumnDescriptor fromParams(ColumnParams params) {
        int precision = Objects.requireNonNullElse(params.precision(), DEFAULT_PRECISION);
        int scale = Objects.requireNonNullElse(params.scale(), DEFAULT_SCALE);
        int length = Objects.requireNonNullElse(params.length(), defaultLength(params.type(), precision));

        DefaultValue defaultValue = params.defaultValueDefinition();

        return new CatalogTableColumnDescriptor(params.name(), params.type(), params.nullable(),
                precision, scale, length, defaultValue);
    }

    /**
     * Checks if the specified column type transition is supported.
     *
     * @param source Source column type.
     * @param target Target column type.
     * @return {@code True} if the specified type transition is supported, {@code false} otherwise.
     */
    public static boolean isSupportedColumnTypeChange(ColumnType source, ColumnType target) {
        Set<ColumnType> supportedTransitions = ALTER_COLUMN_TYPE_TRANSITIONS.get(source);

        return supportedTransitions != null && supportedTransitions.contains(target);
    }

    /**
     * Validates a column change. If something is not valid, the supplied listener is invoked with information about the exact reason.
     *
     * @param origin Original column definition.
     * @param newType New type.
     * @param newPrecision New column precision.
     * @param newScale New column scale.
     * @param newLength New column length.
     * @param listener Listener to invoke on a validation failure.
     * @return {@code true} iff the proposed change is valid.
     */
    static boolean validateColumnChange(
            CatalogTableColumnDescriptor origin,
            @Nullable ColumnType newType,
            @Nullable Integer newPrecision,
            @Nullable Integer newScale,
            @Nullable Integer newLength,
            TypeChangeValidationListener listener
    ) {
        if (newType != null && newType != origin.type()) {
            if (!isSupportedColumnTypeChange(origin.type(), newType)) {
                listener.onFailure("Changing the type from {} to {} is not allowed", origin.type(), newType);
                return false;
            }
        }

        if (newPrecision != null && newPrecision != origin.precision() && origin.type() != ColumnType.DECIMAL) {
            listener.onFailure("Changing the precision for column of type '{}' is not allowed", origin.type(), newType);
            return false;
        }

        if (newPrecision != null && newPrecision < origin.precision()) {
            listener.onFailure("Decreasing the precision is not allowed", origin.type(), newType);
            return false;
        }

        if (newScale != null && newScale != origin.scale()) {
            listener.onFailure("Changing the scale is not allowed", origin.type(), newType);
            return false;
        }

        if (newLength != null && newLength != origin.length()
                && origin.type() != ColumnType.STRING && origin.type() != ColumnType.BYTE_ARRAY) {
            listener.onFailure("Changing the length for column of type '{}' is not allowed", origin.type(), newType);
            return false;
        }

        if (newLength != null && newLength < origin.length()) {
            listener.onFailure("Decreasing the length is not allowed", origin.type(), newType);
            return false;
        }

        return true;
    }

    /**
     * Returns whether the proposed column type change is supported.
     *
     * @param oldColumn Original column definition.
     * @param newColumn New column definition.
     * @return {@code true} iff the proposed change is supported.
     */
    public static boolean isColumnTypeChangeSupported(CatalogTableColumnDescriptor oldColumn, CatalogTableColumnDescriptor newColumn) {
        return validateColumnChange(
                oldColumn,
                newColumn.type(),
                newColumn.precision(),
                newColumn.scale(),
                newColumn.length(),
                TypeChangeValidationListener.NO_OP
        );
    }

    /**
     * Returns a list of schemas, replacing any schema with {@code newSchema} if its id equal to {@code newSchema.id()}.
     *
     * @param newSchema A schema.
     * @param schemas A list of schemas.
     * @return A List of schemas.
     */
    public static List<CatalogSchemaDescriptor> replaceSchema(CatalogSchemaDescriptor newSchema,
            Collection<CatalogSchemaDescriptor> schemas) {

        return schemas.stream().map(s -> {
            if (Objects.equals(s.id(), newSchema.id())) {
                return newSchema;
            } else {
                return s;
            }
        }).collect(toList());
    }

    /**
     * Return default length according to supplied type.
     *
     * @param columnType Column type.
     * @param precision Type precision.
     */
    public static int defaultLength(ColumnType columnType, int precision) {
        //TODO IGNITE-20432: Return length for other types. See SQL`16 part 2 section 6.1 syntax rule 39
        switch (columnType) {
            case BITMASK:
            case STRING:
            case BYTE_ARRAY:
                return DEFAULT_VARLEN_LENGTH;
            default:
                return Math.max(DEFAULT_LENGTH, precision);
        }
    }

    /**
     * Returns schema with given name, or throws {@link CatalogValidationException} if schema with given name not exists.
     *
     * @param catalog Catalog to look up schema in.
     * @param name Name of the schema of interest.
     * @return Schema with given name. Never null.
     * @throws CatalogValidationException If schema with given name is not exists.
     */
    static CatalogSchemaDescriptor schemaOrThrow(Catalog catalog, String name) throws CatalogValidationException {
        name = Objects.requireNonNull(name, "schemaName");

        CatalogSchemaDescriptor schema = catalog.schema(name);

        if (schema == null) {
            throw new CatalogValidationException(format("Schema with name '{}' not found", name));
        }

        return schema;
    }

    /**
     * Returns table with given name, or throws {@link TableNotFoundValidationException} if table with given name not exists.
     *
     * @param schema Schema to look up table in.
     * @param name Name of the table of interest.
     * @return Table with given name. Never null.
     * @throws TableNotFoundValidationException If table with given name is not exists.
     */
    static CatalogTableDescriptor tableOrThrow(CatalogSchemaDescriptor schema, String name) throws TableNotFoundValidationException {
        name = Objects.requireNonNull(name, "tableName");

        CatalogTableDescriptor table = schema.table(name);

        if (table == null) {
            throw new TableNotFoundValidationException(format("Table with name '{}.{}' not found", schema.name(), name));
        }

        return table;
    }

    /**
     * Returns zone with given name, or throws {@link CatalogValidationException} if zone with given name not exists.
     *
     * @param catalog Catalog to look up zone in.
     * @param name Name of the zone of interest.
     * @return Zone with given name. Never null.
     * @throws CatalogValidationException If zone with given name is not exists.
     */
    static CatalogZoneDescriptor zoneOrThrow(Catalog catalog, String name) throws CatalogValidationException {
        name = Objects.requireNonNull(name, "zoneName");

        CatalogZoneDescriptor zone = catalog.zone(name);

        if (zone == null) {
            throw new DistributionZoneNotFoundValidationException(format("Distribution zone with name '{}' not found", name));
        }

        return zone;
    }

    /**
     * Returns the primary key index name for table.
     *
     * @param tableName Table name.
     */
    public static String pkIndexName(String tableName) {
        return tableName + "_PK";
    }

    /**
     * Returns index descriptor.
     *
     * @param schema Schema to look up index in.
     * @param name Name of the index of interest.
     * @throws IndexNotFoundValidationException If index does not exist.
     */
    static CatalogIndexDescriptor indexOrThrow(CatalogSchemaDescriptor schema, String name) throws IndexNotFoundValidationException {
        CatalogIndexDescriptor index = schema.index(name);

        if (index == null) {
            throw new IndexNotFoundValidationException(format("Index with name '{}.{}' not found", schema.name(), name));
        }

        return index;
    }

    /**
     * Returns index descriptor.
     *
     * @param catalog Catalog to look up index in.
     * @param indexId ID of the index of interest.
     * @throws IndexNotFoundValidationException If index does not exist.
     */
    static CatalogIndexDescriptor indexOrThrow(Catalog catalog, int indexId) throws IndexNotFoundValidationException {
        CatalogIndexDescriptor index = catalog.index(indexId);

        if (index == null) {
            throw new IndexNotFoundValidationException(format("Index with ID '{}' not found", indexId));
        }

        return index;
    }

    /**
     * Collects all table indexes (including dropped) that the table has in the requested catalog version range.
     *
     * <p>It is expected that at least one index should be between the requested versions.</p>
     *
     * @param catalogService Catalog service.
     * @param tableId Table ID for which indexes will be collected.
     * @param catalogVersionFrom Catalog version from which indexes will be collected (including).
     * @param catalogVersionTo Catalog version up to which indexes will be collected (including).
     * @return Table indexes.
     */
    public static Collection<CatalogIndexDescriptor> collectIndexes(
            CatalogService catalogService,
            int tableId,
            int catalogVersionFrom,
            int catalogVersionTo
    ) {
        assert catalogVersionFrom <= catalogVersionTo : "from=" + catalogVersionFrom + ", to=" + catalogVersionTo;

        if (catalogVersionFrom == catalogVersionTo) {
            List<CatalogIndexDescriptor> indexes = catalogService.indexes(catalogVersionFrom, tableId);

            assert !indexes.isEmpty() : "catalogVersion=" + catalogVersionFrom + ", tableId=" + tableId;

            return indexes;
        }

        var indexByIdMap = new Int2ObjectOpenHashMap<CatalogIndexDescriptor>();

        for (int catalogVersion = catalogVersionFrom; catalogVersion <= catalogVersionTo; catalogVersion++) {
            for (CatalogIndexDescriptor index : catalogService.indexes(catalogVersion, tableId)) {
                indexByIdMap.put(index.id(), index);
            }
        }

        assert !indexByIdMap.isEmpty()
                : String.format("catalogVersionFrom=%s, catalogVersionTo=%s, tableId=%s", catalogVersionFrom, catalogVersionTo, tableId);

        return indexByIdMap.values();
    }
}<|MERGE_RESOLUTION|>--- conflicted
+++ resolved
@@ -63,11 +63,7 @@
 
     /** Default distribution zone storage engine. */
     // TODO: IGNITE-19719 Should be defined differently
-<<<<<<< HEAD
     public static final String DEFAULT_STORAGE_ENGINE = IgniteSystemProperties.getString("IGNITE_DEFAULT_STORAGE_ENGINE", "aimem");
-=======
-    public static final String DEFAULT_STORAGE_ENGINE = IgniteSystemProperties.getString("IGNITE_DEFAULT_STORAGE_ENGINE", "aipersist");
->>>>>>> 67601b5b
 
     /** Default distribution zone storage engine data region. */
     // TODO: IGNITE-19719 Must be storage engine specific
