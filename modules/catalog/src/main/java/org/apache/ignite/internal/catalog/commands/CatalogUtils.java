/*
 * Licensed to the Apache Software Foundation (ASF) under one or more
 * contributor license agreements. See the NOTICE file distributed with
 * this work for additional information regarding copyright ownership.
 * The ASF licenses this file to You under the Apache License, Version 2.0
 * (the "License"); you may not use this file except in compliance with
 * the License. You may obtain a copy of the License at
 *
 *      http://www.apache.org/licenses/LICENSE-2.0
 *
 * Unless required by applicable law or agreed to in writing, software
 * distributed under the License is distributed on an "AS IS" BASIS,
 * WITHOUT WARRANTIES OR CONDITIONS OF ANY KIND, either express or implied.
 * See the License for the specific language governing permissions and
 * limitations under the License.
 */

package org.apache.ignite.internal.catalog.commands;

import java.util.stream.Collectors;
import org.apache.ignite.internal.catalog.descriptors.DistributionZoneDescriptor;
import org.apache.ignite.internal.catalog.descriptors.TableColumnDescriptor;
import org.apache.ignite.internal.catalog.descriptors.TableDescriptor;

/**
 * Catalog utils.
 */
public class CatalogUtils {
    /**
     * Converts CreateTable command params to descriptor.
     *
     * @param id Table id.
     * @param params Parameters.
     * @return Table descriptor.
     */
    public static TableDescriptor fromParams(int id, CreateTableParams params) {
        return new TableDescriptor(id,
                params.tableName(),
                params.columns().stream().map(CatalogUtils::fromParams).collect(Collectors.toList()),
                params.primaryKeyColumns(),
                params.colocationColumns()
        );
    }

    /**
<<<<<<< HEAD
     * Converts DropZone command params to descriptor.
     *
     * @param id Distribution zone id.
     * @param params Parameters.
     * @return Distribution zone descriptor.
     */
    public static DistributionZoneDescriptor fromParams(int id, CreateZoneParams params) {
        return new DistributionZoneDescriptor(
                id,
                params.zoneName(),
                params.partitions(),
                params.replicas()
        );
    }

    private static TableColumnDescriptor fromParams(ColumnParams params) {
=======
     * Converts AlterTableAdd command columns parameters to column descriptor.
     *
     * @param params Parameters.
     * @return Column descriptor.
     */
    public static TableColumnDescriptor fromParams(ColumnParams params) {
>>>>>>> faac3854
        return new TableColumnDescriptor(params.name(), params.type(), params.nullable(), params.defaultValueDefinition());
    }
}<|MERGE_RESOLUTION|>--- conflicted
+++ resolved
@@ -43,7 +43,6 @@
     }
 
     /**
-<<<<<<< HEAD
      * Converts DropZone command params to descriptor.
      *
      * @param id Distribution zone id.
@@ -59,15 +58,13 @@
         );
     }
 
-    private static TableColumnDescriptor fromParams(ColumnParams params) {
-=======
+    /**
      * Converts AlterTableAdd command columns parameters to column descriptor.
      *
      * @param params Parameters.
      * @return Column descriptor.
      */
     public static TableColumnDescriptor fromParams(ColumnParams params) {
->>>>>>> faac3854
         return new TableColumnDescriptor(params.name(), params.type(), params.nullable(), params.defaultValueDefinition());
     }
 }