/*
 * Licensed to the Apache Software Foundation (ASF) under one or more
 * contributor license agreements. See the NOTICE file distributed with
 * this work for additional information regarding copyright ownership.
 * The ASF licenses this file to You under the Apache License, Version 2.0
 * (the "License"); you may not use this file except in compliance with
 * the License. You may obtain a copy of the License at
 *
 *      http://www.apache.org/licenses/LICENSE-2.0
 *
 * Unless required by applicable law or agreed to in writing, software
 * distributed under the License is distributed on an "AS IS" BASIS,
 * WITHOUT WARRANTIES OR CONDITIONS OF ANY KIND, either express or implied.
 * See the License for the specific language governing permissions and
 * limitations under the License.
 */

package org.apache.ignite.internal.catalog.commands;

import static java.util.stream.Collectors.toList;

import java.util.EnumMap;
import java.util.EnumSet;
import java.util.List;
import java.util.Map;
import java.util.Set;
import java.util.stream.IntStream;
import org.apache.ignite.internal.catalog.descriptors.CatalogColumnCollation;
import org.apache.ignite.internal.catalog.descriptors.CatalogHashIndexDescriptor;
import org.apache.ignite.internal.catalog.descriptors.CatalogIndexColumnDescriptor;
import org.apache.ignite.internal.catalog.descriptors.CatalogSortedIndexDescriptor;
import org.apache.ignite.internal.catalog.descriptors.CatalogTableColumnDescriptor;
import org.apache.ignite.internal.catalog.descriptors.CatalogTableDescriptor;
import org.apache.ignite.internal.catalog.descriptors.CatalogZoneDescriptor;
import org.apache.ignite.sql.ColumnType;

/**
 * Catalog utils.
 */
public class CatalogUtils {
    private static final Map<ColumnType, Set<ColumnType>> ALTER_COLUMN_TYPE_TRANSITIONS = new EnumMap<>(ColumnType.class);

    static {
        ALTER_COLUMN_TYPE_TRANSITIONS.put(ColumnType.INT8, EnumSet.of(ColumnType.INT16, ColumnType.INT32, ColumnType.INT64));
        ALTER_COLUMN_TYPE_TRANSITIONS.put(ColumnType.INT16, EnumSet.of(ColumnType.INT32, ColumnType.INT64));
        ALTER_COLUMN_TYPE_TRANSITIONS.put(ColumnType.INT32, EnumSet.of(ColumnType.INT64));
        ALTER_COLUMN_TYPE_TRANSITIONS.put(ColumnType.FLOAT, EnumSet.of(ColumnType.DOUBLE));
    }

    /**
     * Converts CreateTable command params to descriptor.
     *
     * @param id Table ID.
     * @param zoneId Distributed zone ID.
     * @param params Parameters.
     * @return Table descriptor.
     */
    public static CatalogTableDescriptor fromParams(int id, int zoneId, CreateTableParams params) {
        return new CatalogTableDescriptor(
                id,
                params.tableName(),
                zoneId,
                params.columns().stream().map(CatalogUtils::fromParams).collect(toList()),
                params.primaryKeyColumns(),
                params.colocationColumns()
        );
    }

    /**
     * Converts CreateIndex command params to hash index descriptor.
     *
     * @param id Index ID.
     * @param tableId Table ID.
     * @param params Parameters.
     * @return Index descriptor.
     */
    public static CatalogHashIndexDescriptor fromParams(int id, int tableId, CreateHashIndexParams params) {
<<<<<<< HEAD
        return new CatalogHashIndexDescriptor(
                id,
                params.indexName(),
                tableId,
                false,
                params.columns()
        );
=======
        return new CatalogHashIndexDescriptor(id, params.indexName(), tableId, params.unique(), params.columns());
>>>>>>> e674c16a
    }

    /**
     * Converts CreateIndex command params to sorted index descriptor.
     *
     * @param id Index ID.
     * @param tableId Table ID.
     * @param params Parameters.
     * @return Index descriptor.
     */
    public static CatalogSortedIndexDescriptor fromParams(int id, int tableId, CreateSortedIndexParams params) {
        List<CatalogColumnCollation> collations = params.collations();

        assert collations.size() == params.columns().size() : "tableId=" + tableId + ", indexId=" + id;

        List<CatalogIndexColumnDescriptor> columnDescriptors = IntStream.range(0, collations.size())
                .mapToObj(i -> new CatalogIndexColumnDescriptor(params.columns().get(i), collations.get(i)))
                .collect(toList());

        return new CatalogSortedIndexDescriptor(id, params.indexName(), tableId, params.unique(), columnDescriptors);
    }

    /**
     * Converts CreateZone command params to descriptor.
     *
     * @param id Distribution zone ID.
     * @param params Parameters.
     * @return Distribution zone descriptor.
     */
    public static CatalogZoneDescriptor fromParams(int id, CreateZoneParams params) {
        return new CatalogZoneDescriptor(
                id,
                params.zoneName(),
                params.partitions(),
                params.replicas(),
                params.dataNodesAutoAdjust(),
                params.dataNodesAutoAdjustScaleUp(),
                params.dataNodesAutoAdjustScaleDown(),
                params.filter()
        );
    }

    /**
     * Converts AlterTableAdd command columns parameters to column descriptor.
     *
     * @param params Parameters.
     * @return Column descriptor.
     */
    public static CatalogTableColumnDescriptor fromParams(ColumnParams params) {
        int precision = params.precision() != null ? params.precision() : 0;
        int scale = params.scale() != null ? params.scale() : 0;
        int length = params.length() != null ? params.length() : 0;
        DefaultValue defaultValue = params.defaultValueDefinition();

        return new CatalogTableColumnDescriptor(params.name(), params.type(), params.nullable(),
                precision, scale, length, defaultValue);
    }

    /**
     * Checks if the specified column type transition is supported.
     *
     * @param source Source column type.
     * @param target Target column type.
     * @return {@code True} if the specified type transition is supported, {@code false} otherwise.
     */
    public static boolean isSupportedColumnTypeChange(ColumnType source, ColumnType target) {
        Set<ColumnType> supportedTransitions = ALTER_COLUMN_TYPE_TRANSITIONS.get(source);

        return supportedTransitions != null && supportedTransitions.contains(target);
    }
}<|MERGE_RESOLUTION|>--- conflicted
+++ resolved
@@ -75,17 +75,7 @@
      * @return Index descriptor.
      */
     public static CatalogHashIndexDescriptor fromParams(int id, int tableId, CreateHashIndexParams params) {
-<<<<<<< HEAD
-        return new CatalogHashIndexDescriptor(
-                id,
-                params.indexName(),
-                tableId,
-                false,
-                params.columns()
-        );
-=======
         return new CatalogHashIndexDescriptor(id, params.indexName(), tableId, params.unique(), params.columns());
->>>>>>> e674c16a
     }
 
     /**
