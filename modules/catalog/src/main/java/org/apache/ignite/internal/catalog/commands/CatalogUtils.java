/*
 * Licensed to the Apache Software Foundation (ASF) under one or more
 * contributor license agreements. See the NOTICE file distributed with
 * this work for additional information regarding copyright ownership.
 * The ASF licenses this file to You under the Apache License, Version 2.0
 * (the "License"); you may not use this file except in compliance with
 * the License. You may obtain a copy of the License at
 *
 *      http://www.apache.org/licenses/LICENSE-2.0
 *
 * Unless required by applicable law or agreed to in writing, software
 * distributed under the License is distributed on an "AS IS" BASIS,
 * WITHOUT WARRANTIES OR CONDITIONS OF ANY KIND, either express or implied.
 * See the License for the specific language governing permissions and
 * limitations under the License.
 */

package org.apache.ignite.internal.catalog.commands;

import java.util.List;
import java.util.stream.Collectors;
<<<<<<< HEAD
import org.apache.ignite.internal.catalog.descriptors.DistributionZoneDescriptor;
=======
import java.util.stream.IntStream;
import org.apache.ignite.internal.catalog.descriptors.ColumnCollation;
import org.apache.ignite.internal.catalog.descriptors.HashIndexDescriptor;
import org.apache.ignite.internal.catalog.descriptors.IndexColumnDescriptor;
import org.apache.ignite.internal.catalog.descriptors.IndexDescriptor;
import org.apache.ignite.internal.catalog.descriptors.SortedIndexDescriptor;
>>>>>>> 5f760138
import org.apache.ignite.internal.catalog.descriptors.TableColumnDescriptor;
import org.apache.ignite.internal.catalog.descriptors.TableDescriptor;

/**
 * Catalog utils.
 */
public class CatalogUtils {
    /**
     * Converts CreateTable command params to descriptor.
     *
     * @param id Table id.
     * @param params Parameters.
     * @return Table descriptor.
     */
    public static TableDescriptor fromParams(int id, CreateTableParams params) {
        return new TableDescriptor(id,
                params.tableName(),
                params.columns().stream().map(CatalogUtils::fromParams).collect(Collectors.toList()),
                params.primaryKeyColumns(),
                params.colocationColumns()
        );
    }

    /**
<<<<<<< HEAD
     * Converts CreateZone command params to descriptor.
     *
     * @param id Distribution zone id.
     * @param params Parameters.
     * @return Distribution zone descriptor.
     */
    public static DistributionZoneDescriptor fromParams(int id, CreateZoneParams params) {
        return new DistributionZoneDescriptor(
                id,
                params.zoneName(),
                params.partitions(),
                params.replicas(),
                params.dataNodesAutoAdjust(),
                params.dataNodesAutoAdjustScaleUp(),
                params.dataNodesAutoAdjustScaleDown(),
                params.filter()
        );
    }

    /**
=======
     * Converts CreateIndex command params to hash index descriptor.
     *
     * @param id Index id.
     * @param tableId Table id.
     * @param params Parameters.
     * @return Index descriptor.
     */
    public static IndexDescriptor fromParams(int id, int tableId, CreateHashIndexParams params) {
        return new HashIndexDescriptor(id,
                params.indexName(),
                tableId,
                false,
                params.columns()
        );
    }

    /**
     * Converts CreateIndex command params to sorted index descriptor.
     *
     * @param id Index id.
     * @param tableId Table id.
     * @param params Parameters.
     * @return Index descriptor.
     */
    public static IndexDescriptor fromParams(int id, int tableId, CreateSortedIndexParams params) {
        List<ColumnCollation> collations = params.collations();

        assert collations.size() == params.columns().size();

        List<IndexColumnDescriptor> columnDescriptors = IntStream.range(0, collations.size())
                .mapToObj(i -> new IndexColumnDescriptor(params.columns().get(i), collations.get(i)))
                .collect(Collectors.toList());

        return new SortedIndexDescriptor(id, params.indexName(), tableId, params.isUnique(), columnDescriptors);
    }

    /**
>>>>>>> 5f760138
     * Converts AlterTableAdd command columns parameters to column descriptor.
     *
     * @param params Parameters.
     * @return Column descriptor.
     */
    public static TableColumnDescriptor fromParams(ColumnParams params) {
        return new TableColumnDescriptor(params.name(), params.type(), params.nullable(), params.defaultValueDefinition());
    }
}<|MERGE_RESOLUTION|>--- conflicted
+++ resolved
@@ -19,16 +19,13 @@
 
 import java.util.List;
 import java.util.stream.Collectors;
-<<<<<<< HEAD
-import org.apache.ignite.internal.catalog.descriptors.DistributionZoneDescriptor;
-=======
 import java.util.stream.IntStream;
 import org.apache.ignite.internal.catalog.descriptors.ColumnCollation;
+import org.apache.ignite.internal.catalog.descriptors.DistributionZoneDescriptor;
 import org.apache.ignite.internal.catalog.descriptors.HashIndexDescriptor;
 import org.apache.ignite.internal.catalog.descriptors.IndexColumnDescriptor;
 import org.apache.ignite.internal.catalog.descriptors.IndexDescriptor;
 import org.apache.ignite.internal.catalog.descriptors.SortedIndexDescriptor;
->>>>>>> 5f760138
 import org.apache.ignite.internal.catalog.descriptors.TableColumnDescriptor;
 import org.apache.ignite.internal.catalog.descriptors.TableDescriptor;
 
@@ -53,28 +50,6 @@
     }
 
     /**
-<<<<<<< HEAD
-     * Converts CreateZone command params to descriptor.
-     *
-     * @param id Distribution zone id.
-     * @param params Parameters.
-     * @return Distribution zone descriptor.
-     */
-    public static DistributionZoneDescriptor fromParams(int id, CreateZoneParams params) {
-        return new DistributionZoneDescriptor(
-                id,
-                params.zoneName(),
-                params.partitions(),
-                params.replicas(),
-                params.dataNodesAutoAdjust(),
-                params.dataNodesAutoAdjustScaleUp(),
-                params.dataNodesAutoAdjustScaleDown(),
-                params.filter()
-        );
-    }
-
-    /**
-=======
      * Converts CreateIndex command params to hash index descriptor.
      *
      * @param id Index id.
@@ -112,7 +87,26 @@
     }
 
     /**
->>>>>>> 5f760138
+     * Converts CreateZone command params to descriptor.
+     *
+     * @param id Distribution zone id.
+     * @param params Parameters.
+     * @return Distribution zone descriptor.
+     */
+    public static DistributionZoneDescriptor fromParams(int id, CreateZoneParams params) {
+        return new DistributionZoneDescriptor(
+                id,
+                params.zoneName(),
+                params.partitions(),
+                params.replicas(),
+                params.dataNodesAutoAdjust(),
+                params.dataNodesAutoAdjustScaleUp(),
+                params.dataNodesAutoAdjustScaleDown(),
+                params.filter()
+        );
+    }
+
+    /**
      * Converts AlterTableAdd command columns parameters to column descriptor.
      *
      * @param params Parameters.
