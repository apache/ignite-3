--- conflicted
+++ resolved
@@ -49,7 +49,6 @@
     }
 
     /**
-<<<<<<< HEAD
      * Converts CreateIndex command params to hash index descriptor.
      *
      * @param id Index id.
@@ -86,15 +85,13 @@
         return new SortedIndexDescriptor(id, params.indexName(), tableId, params.isUnique(), columnDescriptors);
     }
 
-    private static TableColumnDescriptor fromParams(ColumnParams params) {
-=======
+    /**
      * Converts AlterTableAdd command columns parameters to column descriptor.
      *
      * @param params Parameters.
      * @return Column descriptor.
      */
     public static TableColumnDescriptor fromParams(ColumnParams params) {
->>>>>>> 632a8750
         return new TableColumnDescriptor(params.name(), params.type(), params.nullable(), params.defaultValueDefinition());
     }
 }