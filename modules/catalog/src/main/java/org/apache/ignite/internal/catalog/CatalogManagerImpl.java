--- conflicted
+++ resolved
@@ -498,40 +498,11 @@
         listen(evt, (EventListener<CatalogEventParameters>) closure);
     }
 
-<<<<<<< HEAD
     @Override
     public void removeListener(CatalogEvent evt, EventListener<? extends CatalogEventParameters> closure) {
         removeListener(evt, (EventListener<CatalogEventParameters>) closure);
     }
 
-    private static void ensureNoTableOrIndexExistsWithSameName(CatalogSchemaDescriptor schema, String name) {
-        if (schema.index(name) != null) {
-            throw new IndexAlreadyExistsException(schema.name(), name);
-        }
-
-        if (schema.table(name) != null) {
-            throw new TableAlreadyExistsException(schema.name(), name);
-        }
-    }
-
-    private static void validateIndexColumns(CatalogTableDescriptor table, AbstractCreateIndexCommandParams params) {
-        validateColumnsExistInTable(table, params.columns());
-
-        if (params.unique() && !params.columns().containsAll(table.colocationColumns())) {
-            throw new IgniteException(Index.INVALID_INDEX_DEFINITION_ERR, "Unique index must include all colocation columns");
-        }
-    }
-
-    private static void validateColumnsExistInTable(CatalogTableDescriptor table, Collection<String> columns) {
-        for (String column : columns) {
-            if (table.columnDescriptor(column) == null) {
-                throw new ColumnNotFoundException(column);
-            }
-        }
-    }
-
-=======
->>>>>>> 5f1ac53b
     private static class BulkUpdateProducer implements UpdateProducer {
         private final List<? extends UpdateProducer> commands;
 
