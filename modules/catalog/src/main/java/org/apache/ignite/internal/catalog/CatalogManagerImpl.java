--- conflicted
+++ resolved
@@ -183,19 +183,16 @@
 
         updateLog.registerUpdateHandler(new OnUpdateHandlerImpl());
 
-<<<<<<< HEAD
-        updateLog.start();
-
-        if (latestCatalogVersion() == emptyCatalog.version()) {
-            // node have not seen any updates yet, let's try to initialise
-            // catalog with default zone
-            return createDefaultZone(emptyCatalog);
-        }
-
-        return nullCompletedFuture();
-=======
-        return updateLog.startAsync();
->>>>>>> 05743917
+        return updateLog.startAsync()
+                .thenCompose(none -> {
+                    if (latestCatalogVersion() == emptyCatalog.version()) {
+                        // node have not seen any updates yet, let's try to initialise
+                        // catalog with default zone
+                        return createDefaultZone(emptyCatalog);
+                    }
+
+                    return nullCompletedFuture();
+                });
     }
 
     @Override
