--- conflicted
+++ resolved
@@ -24,17 +24,6 @@
 import static org.apache.ignite.internal.catalog.CatalogParamsValidationUtils.validateCreateZoneParams;
 import static org.apache.ignite.internal.catalog.CatalogParamsValidationUtils.validateDropZoneParams;
 import static org.apache.ignite.internal.catalog.CatalogParamsValidationUtils.validateRenameZoneParams;
-<<<<<<< HEAD
-import static org.apache.ignite.internal.catalog.CatalogParamsValidationUtils.validateZoneDataNodesAutoAdjustParametersCompatibility;
-import static org.apache.ignite.internal.catalog.commands.CatalogUtils.DEFAULT_DATA_REGION;
-import static org.apache.ignite.internal.catalog.commands.CatalogUtils.DEFAULT_FILTER;
-import static org.apache.ignite.internal.catalog.commands.CatalogUtils.DEFAULT_PARTITION_COUNT;
-import static org.apache.ignite.internal.catalog.commands.CatalogUtils.DEFAULT_REPLICA_COUNT;
-import static org.apache.ignite.internal.catalog.commands.CatalogUtils.DEFAULT_STORAGE_ENGINE;
-import static org.apache.ignite.internal.catalog.commands.CatalogUtils.IMMEDIATE_TIMER_VALUE;
-import static org.apache.ignite.internal.catalog.commands.CatalogUtils.INFINITE_TIMER_VALUE;
-=======
->>>>>>> 6a1f6e85
 import static org.apache.ignite.internal.catalog.commands.CatalogUtils.fromParams;
 import static org.apache.ignite.internal.catalog.commands.CatalogUtils.fromParamsAndPreviousValue;
 import static org.apache.ignite.lang.ErrorGroups.Sql.STMT_VALIDATION_ERR;
@@ -182,19 +171,7 @@
 
         CatalogZoneDescriptor defaultZone = fromParams(
                 objectIdGen++,
-<<<<<<< HEAD
-                DEFAULT_ZONE_NAME,
-                DEFAULT_PARTITION_COUNT,
-                DEFAULT_REPLICA_COUNT,
-                INFINITE_TIMER_VALUE,
-                IMMEDIATE_TIMER_VALUE,
-                INFINITE_TIMER_VALUE,
-                DEFAULT_FILTER,
-                // TODO: IGNITE-19719 Should be defined differently
-                new CatalogDataStorageDescriptor(DEFAULT_STORAGE_ENGINE, DEFAULT_DATA_REGION)
-=======
                 CreateZoneParams.builder().zoneName(DEFAULT_ZONE_NAME).build()
->>>>>>> 6a1f6e85
         );
 
         registerCatalog(new Catalog(0, 0L, objectIdGen, List.of(defaultZone), List.of(schemaPublic)));
