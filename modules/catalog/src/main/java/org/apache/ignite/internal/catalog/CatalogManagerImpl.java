/*
 * Licensed to the Apache Software Foundation (ASF) under one or more
 * contributor license agreements. See the NOTICE file distributed with
 * this work for additional information regarding copyright ownership.
 * The ASF licenses this file to You under the Apache License, Version 2.0
 * (the "License"); you may not use this file except in compliance with
 * the License. You may obtain a copy of the License at
 *
 *      http://www.apache.org/licenses/LICENSE-2.0
 *
 * Unless required by applicable law or agreed to in writing, software
 * distributed under the License is distributed on an "AS IS" BASIS,
 * WITHOUT WARRANTIES OR CONDITIONS OF ANY KIND, either express or implied.
 * See the License for the specific language governing permissions and
 * limitations under the License.
 */

package org.apache.ignite.internal.catalog;

import static java.util.concurrent.CompletableFuture.completedFuture;
import static java.util.concurrent.CompletableFuture.failedFuture;
import static java.util.stream.Collectors.joining;
import static org.apache.ignite.internal.catalog.CatalogParamsValidationUtils.validateAlterZoneParams;
import static org.apache.ignite.internal.catalog.CatalogParamsValidationUtils.validateCreateZoneParams;
import static org.apache.ignite.internal.catalog.CatalogParamsValidationUtils.validateDropZoneParams;
import static org.apache.ignite.internal.catalog.CatalogParamsValidationUtils.validateRenameZoneParams;
import static org.apache.ignite.internal.catalog.CatalogParamsValidationUtils.validateZoneDataNodesAutoAdjustParametersCompatibility;
import static org.apache.ignite.internal.catalog.commands.CatalogUtils.DEFAULT_FILTER;
import static org.apache.ignite.internal.catalog.commands.CatalogUtils.INFINITE_TIMER_VALUE;
import static org.apache.ignite.lang.ErrorGroups.Sql.STMT_VALIDATION_ERR;
import static org.apache.ignite.lang.IgniteStringFormatter.format;

import java.util.ArrayList;
import java.util.Arrays;
import java.util.Collection;
import java.util.Collections;
import java.util.HashSet;
import java.util.List;
import java.util.Map.Entry;
import java.util.NavigableMap;
import java.util.Objects;
import java.util.Set;
import java.util.concurrent.CompletableFuture;
import java.util.concurrent.ConcurrentSkipListMap;
import java.util.function.LongSupplier;
import java.util.function.Predicate;
import java.util.stream.Collectors;
import org.apache.ignite.internal.catalog.commands.AlterColumnParams;
import org.apache.ignite.internal.catalog.commands.AlterTableAddColumnParams;
import org.apache.ignite.internal.catalog.commands.AlterTableDropColumnParams;
import org.apache.ignite.internal.catalog.commands.AlterZoneParams;
import org.apache.ignite.internal.catalog.commands.CatalogUtils;
import org.apache.ignite.internal.catalog.commands.ColumnParams;
import org.apache.ignite.internal.catalog.commands.CreateHashIndexParams;
import org.apache.ignite.internal.catalog.commands.CreateSortedIndexParams;
import org.apache.ignite.internal.catalog.commands.CreateTableParams;
import org.apache.ignite.internal.catalog.commands.CreateZoneParams;
import org.apache.ignite.internal.catalog.commands.DropIndexParams;
import org.apache.ignite.internal.catalog.commands.DropTableParams;
import org.apache.ignite.internal.catalog.commands.DropZoneParams;
import org.apache.ignite.internal.catalog.commands.RenameZoneParams;
import org.apache.ignite.internal.catalog.descriptors.CatalogHashIndexDescriptor;
import org.apache.ignite.internal.catalog.descriptors.CatalogIndexDescriptor;
import org.apache.ignite.internal.catalog.descriptors.CatalogSchemaDescriptor;
import org.apache.ignite.internal.catalog.descriptors.CatalogTableColumnDescriptor;
import org.apache.ignite.internal.catalog.descriptors.CatalogTableDescriptor;
import org.apache.ignite.internal.catalog.descriptors.CatalogZoneDescriptor;
import org.apache.ignite.internal.catalog.events.CatalogEvent;
import org.apache.ignite.internal.catalog.events.CatalogEventParameters;
import org.apache.ignite.internal.catalog.storage.AlterColumnEntry;
import org.apache.ignite.internal.catalog.storage.AlterZoneEntry;
import org.apache.ignite.internal.catalog.storage.DropColumnsEntry;
import org.apache.ignite.internal.catalog.storage.DropIndexEntry;
import org.apache.ignite.internal.catalog.storage.DropTableEntry;
import org.apache.ignite.internal.catalog.storage.DropZoneEntry;
import org.apache.ignite.internal.catalog.storage.Fireable;
import org.apache.ignite.internal.catalog.storage.NewColumnsEntry;
import org.apache.ignite.internal.catalog.storage.NewIndexEntry;
import org.apache.ignite.internal.catalog.storage.NewTableEntry;
import org.apache.ignite.internal.catalog.storage.NewZoneEntry;
import org.apache.ignite.internal.catalog.storage.ObjectIdGenUpdateEntry;
import org.apache.ignite.internal.catalog.storage.UpdateEntry;
import org.apache.ignite.internal.catalog.storage.UpdateLog;
import org.apache.ignite.internal.catalog.storage.UpdateLog.OnUpdateHandler;
import org.apache.ignite.internal.catalog.storage.VersionedUpdate;
import org.apache.ignite.internal.distributionzones.DistributionZoneAlreadyExistsException;
import org.apache.ignite.internal.distributionzones.DistributionZoneBindTableException;
import org.apache.ignite.internal.distributionzones.DistributionZoneNotFoundException;
import org.apache.ignite.internal.hlc.HybridTimestamp;
import org.apache.ignite.internal.logger.IgniteLogger;
import org.apache.ignite.internal.logger.Loggers;
import org.apache.ignite.internal.manager.Producer;
import org.apache.ignite.internal.util.PendingComparableValuesTracker;
import org.apache.ignite.lang.ColumnAlreadyExistsException;
import org.apache.ignite.lang.ColumnNotFoundException;
import org.apache.ignite.lang.ErrorGroups;
import org.apache.ignite.lang.ErrorGroups.Common;
import org.apache.ignite.lang.ErrorGroups.DistributionZones;
import org.apache.ignite.lang.IgniteInternalException;
import org.apache.ignite.lang.IndexAlreadyExistsException;
import org.apache.ignite.lang.IndexNotFoundException;
import org.apache.ignite.lang.SchemaNotFoundException;
import org.apache.ignite.lang.TableAlreadyExistsException;
import org.apache.ignite.lang.TableNotFoundException;
import org.apache.ignite.sql.ColumnType;
import org.apache.ignite.sql.SqlException;
import org.jetbrains.annotations.Nullable;

/**
 * Catalog service implementation.
 */
public class CatalogManagerImpl extends Producer<CatalogEvent, CatalogEventParameters> implements CatalogManager {
    private static final int MAX_RETRY_COUNT = 10;

    /** Safe time to wait before new Catalog version activation. */
    private static final int DEFAULT_DELAY_DURATION = 0;

    /** The logger. */
    private static final IgniteLogger LOG = Loggers.forClass(CatalogManagerImpl.class);

    /** Versioned catalog descriptors. */
    private final NavigableMap<Integer, Catalog> catalogByVer = new ConcurrentSkipListMap<>();

    /** Versioned catalog descriptors sorted in chronological order. */
    private final NavigableMap<Long, Catalog> catalogByTs = new ConcurrentSkipListMap<>();

    private final UpdateLog updateLog;

    private final PendingComparableValuesTracker<Integer, Void> versionTracker = new PendingComparableValuesTracker<>(0);

    private final ClockWaiter clockWaiter;

    private final LongSupplier delayDurationMsSupplier;

    /**
     * Constructor.
     */
    public CatalogManagerImpl(UpdateLog updateLog, ClockWaiter clockWaiter) {
        this(updateLog, clockWaiter, DEFAULT_DELAY_DURATION);
    }

    /**
     * Constructor.
     */
    CatalogManagerImpl(UpdateLog updateLog, ClockWaiter clockWaiter, long delayDurationMs) {
        this(updateLog, clockWaiter, () -> delayDurationMs);
    }

    /**
     * Constructor.
     */
    public CatalogManagerImpl(UpdateLog updateLog, ClockWaiter clockWaiter, LongSupplier delayDurationMsSupplier) {
        this.updateLog = updateLog;
        this.clockWaiter = clockWaiter;
        this.delayDurationMsSupplier = delayDurationMsSupplier;
    }

    @Override
    public void start() {
        int objectIdGen = 0;

        // TODO: IGNITE-19082 Move default schema objects initialization to cluster init procedure.
        CatalogSchemaDescriptor schemaPublic = new CatalogSchemaDescriptor(
                objectIdGen++,
                DEFAULT_SCHEMA_NAME,
                new CatalogTableDescriptor[0],
                new CatalogIndexDescriptor[0]
        );

        CatalogZoneDescriptor defaultZone = new CatalogZoneDescriptor(
                objectIdGen++,
                DEFAULT_ZONE_NAME,
                25,
                1,
                INFINITE_TIMER_VALUE,
                INFINITE_TIMER_VALUE,
                INFINITE_TIMER_VALUE,
                DEFAULT_FILTER
        );

        registerCatalog(new Catalog(0, 0L, objectIdGen, List.of(defaultZone), List.of(schemaPublic)));

        updateLog.registerUpdateHandler(new OnUpdateHandlerImpl());

        updateLog.start();
    }

    @Override
    public void stop() throws Exception {
        updateLog.stop();
    }

    @Override
    public @Nullable CatalogTableDescriptor table(String tableName, long timestamp) {
        return catalogAt(timestamp).schema(DEFAULT_SCHEMA_NAME).table(tableName);
    }

    @Override
    public @Nullable CatalogTableDescriptor table(int tableId, long timestamp) {
        return catalogAt(timestamp).table(tableId);
    }

    @Override
    public @Nullable CatalogTableDescriptor table(int tableId, int catalogVersion) {
        return catalog(catalogVersion).table(tableId);
    }

    @Override
    public Collection<CatalogTableDescriptor> tables(int catalogVersion) {
        return catalog(catalogVersion).tables();
    }

    @Override
    public @Nullable CatalogIndexDescriptor index(String indexName, long timestamp) {
        return catalogAt(timestamp).schema(DEFAULT_SCHEMA_NAME).index(indexName);
    }

    @Override
    public @Nullable CatalogIndexDescriptor index(int indexId, long timestamp) {
        return catalogAt(timestamp).index(indexId);
    }

    @Override
    public @Nullable CatalogIndexDescriptor index(int indexId, int catalogVersion) {
        return catalog(catalogVersion).index(indexId);
    }

    @Override
    public Collection<CatalogIndexDescriptor> indexes(int catalogVersion) {
        return catalog(catalogVersion).indexes();
    }

    @Override
    public @Nullable CatalogSchemaDescriptor schema(int version) {
        Catalog catalog = catalog(version);

        if (catalog == null) {
            return null;
        }

        return catalog.schema(DEFAULT_SCHEMA_NAME);
    }

    @Override
    public @Nullable CatalogSchemaDescriptor schema(String schemaName, int version) {
        Catalog catalog = catalog(version);

        if (catalog == null) {
            return null;
        }

        return catalog.schema(schemaName == null ? DEFAULT_SCHEMA_NAME : schemaName);
    }

    @Override
    public CatalogZoneDescriptor zone(String zoneName, long timestamp) {
        return catalogAt(timestamp).zone(zoneName);
    }

    @Override
    public CatalogZoneDescriptor zone(int zoneId, long timestamp) {
        return catalogAt(timestamp).zone(zoneId);
    }

    @Override
    public @Nullable CatalogSchemaDescriptor activeSchema(long timestamp) {
        return catalogAt(timestamp).schema(DEFAULT_SCHEMA_NAME);
    }

    @Override
    public @Nullable CatalogSchemaDescriptor activeSchema(String schemaName, long timestamp) {
        return catalogAt(timestamp).schema(schemaName == null ? DEFAULT_SCHEMA_NAME : schemaName);
    }

    @Override
    public int activeCatalogVersion(long timestamp) {
        return catalogAt(timestamp).version();
    }

    @Override
    public int latestCatalogVersion() {
        return catalogByVer.lastEntry().getKey();
    }

    @Override
<<<<<<< HEAD
    public CompletableFuture<Void> catalogReadyFuture(int ver) {
        return versionTracker.waitFor(ver);
=======
    public CompletableFuture<Void> catalogReadyFuture(int version) {
        return versionTracker.waitFor(version);
>>>>>>> 7311385a
    }

    private Catalog catalog(int version) {
        return catalogByVer.get(version);
    }

    private Catalog catalogAt(long timestamp) {
        Entry<Long, Catalog> entry = catalogByTs.floorEntry(timestamp);

        if (entry == null) {
            throw new IllegalStateException("No valid schema found for given timestamp: " + timestamp);
        }

        return entry.getValue();
    }

    @Override
    public CompletableFuture<Void> createTable(CreateTableParams params) {
        return saveUpdateAndWaitForActivation(catalog -> {
            CatalogSchemaDescriptor schema = getSchema(catalog, params.schemaName());

            if (schema.table(params.tableName()) != null) {
                throw new TableAlreadyExistsException(schema.name(), params.tableName());
            }

            validateCreateTableParams(params);

            CatalogZoneDescriptor zone = getZone(catalog, Objects.requireNonNullElse(params.zone(), DEFAULT_ZONE_NAME));

            int id = catalog.objectIdGenState();

            CatalogTableDescriptor table = CatalogUtils.fromParams(id++, zone.id(), params);

            CatalogHashIndexDescriptor pkIndex = createHashIndexDescriptor(table, id++, createPkIndexParams(params));

            return List.of(
                    new NewTableEntry(table),
                    new NewIndexEntry(pkIndex),
                    new ObjectIdGenUpdateEntry(id - catalog.objectIdGenState())
            );
        });
    }

    @Override
    public CompletableFuture<Void> dropTable(DropTableParams params) {
        return saveUpdateAndWaitForActivation(catalog -> {
            CatalogSchemaDescriptor schema = getSchema(catalog, params.schemaName());

            CatalogTableDescriptor table = getTable(schema, params.tableName());

            List<UpdateEntry> updateEntries = new ArrayList<>();

            Arrays.stream(schema.indexes())
                    .filter(index -> index.tableId() == table.id())
                    .forEach(index -> updateEntries.add(new DropIndexEntry(index.id(), index.tableId(), table.name())));

            updateEntries.add(new DropTableEntry(table.id()));

            return updateEntries;
        });
    }

    @Override
    public CompletableFuture<Void> addColumn(AlterTableAddColumnParams params) {
        if (params.columns().isEmpty()) {
            return completedFuture(null);
        }

        return saveUpdateAndWaitForActivation(catalog -> {
            CatalogSchemaDescriptor schema = getSchema(catalog, params.schemaName());

            CatalogTableDescriptor table = getTable(schema, params.tableName());

            List<CatalogTableColumnDescriptor> columnDescriptors = new ArrayList<>();

            for (ColumnParams col : params.columns()) {
                if (table.column(col.name()) != null) {
                    throw new ColumnAlreadyExistsException(col.name());
                }

                columnDescriptors.add(CatalogUtils.fromParams(col));
            }

            return List.of(
                    new NewColumnsEntry(table.id(), columnDescriptors)
            );
        });
    }

    @Override
    public CompletableFuture<Void> dropColumn(AlterTableDropColumnParams params) {
        if (params.columns().isEmpty()) {
            return completedFuture(null);
        }

        return saveUpdateAndWaitForActivation(catalog -> {
            CatalogSchemaDescriptor schema = getSchema(catalog, params.schemaName());

            CatalogTableDescriptor table = getTable(schema, params.tableName());

            validateAlterTableDropColumnParams(params, schema, table);

            return List.of(
                    new DropColumnsEntry(table.id(), params.columns())
            );
        });
    }

    @Override
    public CompletableFuture<Void> alterColumn(AlterColumnParams params) {
        return saveUpdateAndWaitForActivation(catalog -> {
            CatalogSchemaDescriptor schema = getSchema(catalog, params.schemaName());

            CatalogTableDescriptor table = getTable(schema, params.tableName());

            CatalogTableColumnDescriptor origin = findTableColumn(table, params.columnName());

            CatalogTableColumnDescriptor target = createNewTableColumn(params, origin);

            if (origin.equals(target)) {
                // No modifications required.
                return Collections.emptyList();
            }

            boolean isPkColumn = table.isPrimaryKeyColumn(origin.name());

            validateAlterTableColumn(origin, target, isPkColumn);

            return List.of(
                    new AlterColumnEntry(table.id(), target)
            );
        });
    }

    @Override
    public CompletableFuture<Void> createIndex(CreateHashIndexParams params) {
        return saveUpdateAndWaitForActivation(catalog -> {
            CatalogSchemaDescriptor schema = getSchema(catalog, params.schemaName());

            if (schema.index(params.indexName()) != null) {
                throw new IndexAlreadyExistsException(schema.name(), params.indexName());
            }

            CatalogTableDescriptor table = getTable(schema, params.tableName());

            CatalogHashIndexDescriptor index = createHashIndexDescriptor(table, catalog.objectIdGenState(), params);

            return List.of(
                    new NewIndexEntry(index),
                    new ObjectIdGenUpdateEntry(1)
            );
        });
    }

    @Override
    public CompletableFuture<Void> createIndex(CreateSortedIndexParams params) {
        return saveUpdateAndWaitForActivation(catalog -> {
            CatalogSchemaDescriptor schema = getSchema(catalog, params.schemaName());

            if (schema.index(params.indexName()) != null) {
                throw new IndexAlreadyExistsException(schema.name(), params.indexName());
            }

            CatalogTableDescriptor table = getTable(schema, params.tableName());

            validateCreateSortedIndexParams(params, table);

            CatalogIndexDescriptor index = CatalogUtils.fromParams(catalog.objectIdGenState(), table.id(), params);

            return List.of(
                    new NewIndexEntry(index),
                    new ObjectIdGenUpdateEntry(1)
            );
        });
    }

    @Override
    public CompletableFuture<Void> dropIndex(DropIndexParams params) {
        return saveUpdateAndWaitForActivation(catalog -> {
            CatalogSchemaDescriptor schema = getSchema(catalog, params.schemaName());

            CatalogIndexDescriptor index = schema.index(params.indexName());

            if (index == null) {
                throw new IndexNotFoundException(schema.name(), params.indexName());
            }

            return List.of(
                    new DropIndexEntry(index.id(), index.tableId(), catalog.table(index.tableId()).name())
            );
        });
    }

    @Override
    public CompletableFuture<Void> createZone(CreateZoneParams params) {
        return saveUpdateAndWaitForActivation(catalog -> {
            validateCreateZoneParams(params);

            if (catalog.zone(params.zoneName()) != null) {
                throw new DistributionZoneAlreadyExistsException(params.zoneName());
            }

            CatalogZoneDescriptor zone = CatalogUtils.fromParams(catalog.objectIdGenState(), params);

            return List.of(
                    new NewZoneEntry(zone),
                    new ObjectIdGenUpdateEntry(1)
            );
        });
    }

    @Override
    public CompletableFuture<Void> dropZone(DropZoneParams params) {
        return saveUpdateAndWaitForActivation(catalog -> {
            validateDropZoneParams(params);

            CatalogZoneDescriptor zone = getZone(catalog, params.zoneName());

            if (zone.name().equals(DEFAULT_ZONE_NAME)) {
                throw new IgniteInternalException(
                        DistributionZones.ZONE_DROP_ERR,
                        "Default distribution zone can't be dropped"
                );
            }

            catalog.schemas().stream()
                    .flatMap(s -> Arrays.stream(s.tables()))
                    .filter(t -> t.zoneId() == zone.id())
                    .findAny()
                    .ifPresent(t -> {
                        throw new DistributionZoneBindTableException(zone.name(), t.name());
                    });

            return List.of(new DropZoneEntry(zone.id()));
        });
    }

    @Override
    public CompletableFuture<Void> renameZone(RenameZoneParams params) {
        return saveUpdateAndWaitForActivation(catalog -> {
            validateRenameZoneParams(params);

            CatalogZoneDescriptor zone = getZone(catalog, params.zoneName());

            if (catalog.zone(params.newZoneName()) != null) {
                throw new DistributionZoneAlreadyExistsException(params.newZoneName());
            }

            if (zone.name().equals(DEFAULT_ZONE_NAME)) {
                throw new IgniteInternalException(
                        DistributionZones.ZONE_RENAME_ERR,
                        "Default distribution zone can't be renamed"
                );
            }

            CatalogZoneDescriptor descriptor = new CatalogZoneDescriptor(
                    zone.id(),
                    params.newZoneName(),
                    zone.partitions(),
                    zone.replicas(),
                    zone.dataNodesAutoAdjust(),
                    zone.dataNodesAutoAdjustScaleUp(),
                    zone.dataNodesAutoAdjustScaleDown(),
                    zone.filter()
            );

            return List.of(new AlterZoneEntry(descriptor));
        });
    }

    @Override
    public CompletableFuture<Void> alterZone(AlterZoneParams params) {
        return saveUpdateAndWaitForActivation(catalog -> {
            validateAlterZoneParams(params);

            CatalogZoneDescriptor zone = getZone(catalog, params.zoneName());

            Integer dataNodesAutoAdjust = Objects.requireNonNullElse(
                    params.dataNodesAutoAdjust(),
                    zone.dataNodesAutoAdjust()
            );

            Integer dataNodesAutoAdjustScaleUp = Objects.requireNonNullElse(
                    params.dataNodesAutoAdjustScaleUp(),
                    zone.dataNodesAutoAdjustScaleUp()
            );

            Integer dataNodesAutoAdjustScaleDown = Objects.requireNonNullElse(
                    params.dataNodesAutoAdjustScaleDown(),
                    zone.dataNodesAutoAdjustScaleDown()
            );

            validateZoneDataNodesAutoAdjustParametersCompatibility(
                    dataNodesAutoAdjust,
                    dataNodesAutoAdjustScaleUp,
                    dataNodesAutoAdjustScaleDown
            );

            CatalogZoneDescriptor descriptor = new CatalogZoneDescriptor(
                    zone.id(),
                    zone.name(),
                    Objects.requireNonNullElse(params.partitions(), zone.partitions()),
                    Objects.requireNonNullElse(params.replicas(), zone.replicas()),
                    dataNodesAutoAdjust,
                    dataNodesAutoAdjustScaleUp,
                    dataNodesAutoAdjustScaleDown,
                    Objects.requireNonNullElse(params.filter(), zone.filter())
            );

            return List.of(new AlterZoneEntry(descriptor));
        });
    }

    private void registerCatalog(Catalog newCatalog) {
        catalogByVer.put(newCatalog.version(), newCatalog);
        catalogByTs.put(newCatalog.time(), newCatalog);
    }

    private CompletableFuture<Void> saveUpdateAndWaitForActivation(UpdateProducer updateProducer) {
        return saveUpdate(updateProducer, 0)
                .thenCompose(newVersion -> {
                    Catalog catalog = catalogByVer.get(newVersion);

                    HybridTimestamp activationTs = HybridTimestamp.hybridTimestamp(catalog.time());
                    HybridTimestamp clusterWideEnsuredActivationTs = activationTs.addPhysicalTime(
                            HybridTimestamp.maxClockSkew()
                    );

                    return clockWaiter.waitFor(clusterWideEnsuredActivationTs);
                });
    }

    /**
     * Attempts to save a versioned update using a CAS-like logic. If the attempt fails, makes more attempts
     * until the max retry count is reached.
     *
     * @param updateProducer Supplies simple updates to include into a versioned update to install.
     * @param attemptNo Ordinal number of an attempt.
     * @return Future that completes with the new Catalog version (if update was saved successfully) or an exception, otherwise.
     */
    private CompletableFuture<Integer> saveUpdate(UpdateProducer updateProducer, int attemptNo) {
        if (attemptNo >= MAX_RETRY_COUNT) {
            return failedFuture(new IgniteInternalException(Common.INTERNAL_ERR, "Max retry limit exceeded: " + attemptNo));
        }

        Catalog catalog = catalogByVer.lastEntry().getValue();

        List<UpdateEntry> updates;
        try {
            updates = updateProducer.get(catalog);
        } catch (Exception ex) {
            return failedFuture(ex);
        }

        if (updates.isEmpty()) {
            return completedFuture(catalog.version());
        }

        int newVersion = catalog.version() + 1;

        return updateLog.append(new VersionedUpdate(newVersion, delayDurationMsSupplier.getAsLong(), updates))
                .thenCompose(result -> versionTracker.waitFor(newVersion).thenApply(none -> result))
                .thenCompose(result -> {
                    if (result) {
                        return completedFuture(newVersion);
                    }

                    return saveUpdate(updateProducer, attemptNo + 1);
                });
    }

    class OnUpdateHandlerImpl implements OnUpdateHandler {
        @Override
        public void handle(VersionedUpdate update, HybridTimestamp metaStorageUpdateTimestamp, long causalityToken) {
            int version = update.version();
            Catalog catalog = catalogByVer.get(version - 1);

            assert catalog != null : version - 1;

            for (UpdateEntry entry : update.entries()) {
                catalog = entry.applyUpdate(catalog);
            }

            catalog = applyUpdateFinal(catalog, update, metaStorageUpdateTimestamp);

            registerCatalog(catalog);

            List<CompletableFuture<?>> eventFutures = new ArrayList<>(update.entries().size());

            for (UpdateEntry entry : update.entries()) {
                if (entry instanceof Fireable) {
                    Fireable fireEvent = (Fireable) entry;

                    eventFutures.add(fireEvent(
                            fireEvent.eventType(),
                            fireEvent.createEventParameters(causalityToken, version)
                    ));
                }
            }

            CompletableFuture.allOf(eventFutures.toArray(CompletableFuture[]::new))
                    .whenComplete((ignore, err) -> {
                        if (err != null) {
                            LOG.warn("Failed to apply catalog update.", err);
                            //TODO: IGNITE-14611 Pass exception to an error handler because catalog got into inconsistent state.
                        }

                        versionTracker.update(version, null);
                    });
        }
    }

    private static void throwUnsupportedDdl(String msg, Object... params) {
        throw new SqlException(STMT_VALIDATION_ERR, format(msg, params));
    }

    @FunctionalInterface
    interface UpdateProducer {
        List<UpdateEntry> get(Catalog catalog);
    }

    private static Catalog applyUpdateFinal(Catalog catalog, VersionedUpdate update, HybridTimestamp metaStorageUpdateTimestamp) {
        long activationTimestamp = metaStorageUpdateTimestamp.addPhysicalTime(update.delayDurationMs()).longValue();

        return new Catalog(
                update.version(),
                activationTimestamp,
                catalog.objectIdGenState(),
                catalog.zones(),
                catalog.schemas()
        );
    }

    private static CatalogSchemaDescriptor getSchema(Catalog catalog, @Nullable String schemaName) {
        schemaName = Objects.requireNonNullElse(schemaName, DEFAULT_SCHEMA_NAME);

        CatalogSchemaDescriptor schema = catalog.schema(schemaName);

        if (schema == null) {
            throw new SchemaNotFoundException(schemaName);
        }

        return schema;
    }

    private static CatalogTableDescriptor getTable(CatalogSchemaDescriptor schema, String tableName) {
        CatalogTableDescriptor table = schema.table(Objects.requireNonNull(tableName, "tableName"));

        if (table == null) {
            throw new TableNotFoundException(schema.name(), tableName);
        }

        return table;
    }

    private static CatalogZoneDescriptor getZone(Catalog catalog, String zoneName) {
        zoneName = Objects.requireNonNull(zoneName, "zoneName");

        CatalogZoneDescriptor zone = catalog.zone(zoneName);

        if (zone == null) {
            throw new DistributionZoneNotFoundException(zoneName);
        }

        return zone;
    }

    private static CatalogTableColumnDescriptor findTableColumn(CatalogTableDescriptor table, String columnName) {
        return table.columns().stream()
                .filter(desc -> desc.name().equals(columnName))
                .findFirst()
                .orElseThrow(() -> new ColumnNotFoundException(columnName));
    }

    private static CatalogTableColumnDescriptor createNewTableColumn(AlterColumnParams params, CatalogTableColumnDescriptor origin) {
        return new CatalogTableColumnDescriptor(
                origin.name(),
                Objects.requireNonNullElse(params.type(), origin.type()),
                !Objects.requireNonNullElse(params.notNull(), !origin.nullable()),
                Objects.requireNonNullElse(params.precision(), origin.precision()),
                Objects.requireNonNullElse(params.scale(), origin.scale()),
                Objects.requireNonNullElse(params.length(), origin.length()),
                Objects.requireNonNullElse(params.defaultValue(origin.type()), origin.defaultValue())
        );
    }

    private static void validateCreateTableParams(CreateTableParams params) {
        // Table must have columns.
        if (params.columns().isEmpty()) {
            throw new IgniteInternalException(ErrorGroups.Index.INVALID_INDEX_DEFINITION_ERR, "Table must include at least one column.");
        }

        // Column names must be unique.
        params.columns().stream()
                .map(ColumnParams::name)
                .filter(Predicate.not(new HashSet<>()::add))
                .findAny()
                .ifPresent(columnName -> {
                    throw new IgniteInternalException(
                            ErrorGroups.Index.INVALID_INDEX_DEFINITION_ERR,
                            "Can't create table with duplicate columns: {}",
                            params.columns().stream().map(ColumnParams::name).collect(joining(", "))
                    );
                });

        // Table must have PK columns.
        if (params.primaryKeyColumns().isEmpty()) {
            throw new IgniteInternalException(
                    ErrorGroups.Index.INVALID_INDEX_DEFINITION_ERR,
                    "Table without primary key is not supported."
            );
        }

        // PK columns must be valid columns.
        Set<String> columns = params.columns().stream().map(ColumnParams::name).collect(Collectors.toSet());
        params.primaryKeyColumns().stream()
                .filter(Predicate.not(columns::contains))
                .findAny()
                .ifPresent(columnName -> {
                    throw new IgniteInternalException(
                            ErrorGroups.Index.INVALID_INDEX_DEFINITION_ERR,
                            "Invalid primary key columns: {}",
                            params.columns().stream().map(ColumnParams::name).collect(joining(", "))
                    );
                });

        // PK column names must be unique.
        params.primaryKeyColumns().stream()
                .filter(Predicate.not(new HashSet<>()::add))
                .findAny()
                .ifPresent(columnName -> {
                    throw new IgniteInternalException(
                            ErrorGroups.Index.INVALID_INDEX_DEFINITION_ERR,
                            "Primary key columns contains duplicates: {}",
                            String.join(", ", params.primaryKeyColumns())
                    );
                });

        List<String> colocationCols = params.colocationColumns();
        if (colocationCols != null) {
            // Colocation columns must be unique
            colocationCols.stream()
                    .filter(Predicate.not(new HashSet<>()::add))
                    .findAny()
                    .ifPresent(columnName -> {
                        throw new IgniteInternalException(
                                ErrorGroups.Index.INVALID_INDEX_DEFINITION_ERR,
                                "Colocation columns contains duplicates: {}",
                                String.join(", ", colocationCols)
                        );
                    });

            // Colocation column must be valid PK column
            Set<String> pkColumns = new HashSet<>(params.primaryKeyColumns());
            List<String> outstandingColumns = colocationCols.stream()
                    .filter(Predicate.not(pkColumns::contains))
                    .collect(Collectors.toList());
            if (!outstandingColumns.isEmpty()) {
                throw new IgniteInternalException(
                        ErrorGroups.Index.INVALID_INDEX_DEFINITION_ERR,
                        "Colocation columns must be subset of primary key: outstandingColumns=" + outstandingColumns);
            }
        }
    }

    private static void validateAlterTableDropColumnParams(
            AlterTableDropColumnParams params,
            CatalogSchemaDescriptor schema,
            CatalogTableDescriptor table
    ) {
        for (String columnName : params.columns()) {
            if (table.column(columnName) == null) {
                throw new ColumnNotFoundException(schema.name(), params.tableName(), columnName);
            }

            if (table.isPrimaryKeyColumn(columnName)) {
                throw new SqlException(
                        STMT_VALIDATION_ERR,
                        "Can't drop primary key column: [name=" + columnName + ']'
                );
            }
        }

        Arrays.stream(schema.indexes())
                .filter(index -> index.tableId() == table.id())
                .forEach(index -> params.columns().stream()
                        .filter(index::hasColumn)
                        .findAny()
                        .ifPresent(columnName -> {
                            throw new SqlException(
                                    STMT_VALIDATION_ERR,
                                    format("Can't drop indexed column: [columnName={}, indexName={}]", columnName, index.name()));
                        }));
    }

    private static void validateCreateHashIndexParams(CreateHashIndexParams params, CatalogTableDescriptor table) {
        validateIndexColumns(params.columns(), table);
    }

    private static void validateCreateSortedIndexParams(CreateSortedIndexParams params, CatalogTableDescriptor table) {
        validateIndexColumns(params.columns(), table);

        if (params.collations().size() != params.columns().size()) {
            throw new IgniteInternalException(
                    ErrorGroups.Index.INVALID_INDEX_DEFINITION_ERR,
                    "Columns collations doesn't match number of columns."
            );
        }
    }

    private static void validateIndexColumns(List<String> indexColumns, CatalogTableDescriptor table) {
        if (indexColumns.isEmpty()) {
            throw new IgniteInternalException(
                    ErrorGroups.Index.INVALID_INDEX_DEFINITION_ERR,
                    "No index columns was specified."
            );
        }

        Predicate<String> duplicateValidator = Predicate.not(new HashSet<>()::add);

        for (String columnName : indexColumns) {
            CatalogTableColumnDescriptor columnDescriptor = table.columnDescriptor(columnName);

            if (columnDescriptor == null) {
                throw new ColumnNotFoundException(columnName);
            } else if (duplicateValidator.test(columnName)) {
                throw new IgniteInternalException(
                        ErrorGroups.Index.INVALID_INDEX_DEFINITION_ERR,
                        "Can't create index on duplicate columns: {}",
                        String.join(", ", indexColumns)
                );
            }
        }
    }

    private static void validateAlterTableColumn(
            CatalogTableColumnDescriptor origin,
            CatalogTableColumnDescriptor target,
            boolean isPkColumn
    ) {
        if (origin.nullable() != target.nullable()) {
            if (isPkColumn) {
                throwUnsupportedDdl("Cannot change NOT NULL for the primary key column '{}'.", origin.name());
            }

            if (origin.nullable()) {
                throwUnsupportedDdl("Cannot set NOT NULL for column '{}'.", origin.name());
            }
        }

        if (origin.scale() != target.scale()) {
            throwUnsupportedDdl("Cannot change scale for column '{}'.", origin.name());
        }

        if (origin.type() != target.type()) {
            if (isPkColumn) {
                throwUnsupportedDdl("Cannot change data type for primary key column '{}'.", origin.name());
            }

            if (!CatalogUtils.isSupportedColumnTypeChange(origin.type(), target.type())) {
                throwUnsupportedDdl("Cannot change data type for column '{}' [from={}, to={}].",
                        origin.name(), origin.type(), target.type());
            }
        }

        if (origin.length() != target.length() && target.type() != ColumnType.STRING && target.type() != ColumnType.BYTE_ARRAY) {
            throwUnsupportedDdl("Cannot change length for column '{}'.", origin.name());
        } else if (target.length() < origin.length()) {
            throwUnsupportedDdl("Cannot decrease length to {} for column '{}'.", target.length(), origin.name());
        }

        if (origin.precision() != target.precision() && target.type() != ColumnType.DECIMAL) {
            throwUnsupportedDdl("Cannot change precision for column '{}'.", origin.name());
        } else if (target.precision() < origin.precision()) {
            throwUnsupportedDdl("Cannot decrease precision to {} for column '{}'.", target.precision(), origin.name());
        }
    }

    private static CreateHashIndexParams createPkIndexParams(CreateTableParams params) {
        return CreateHashIndexParams.builder()
                .schemaName(params.schemaName())
                .tableName(params.tableName())
                .indexName(params.tableName() + "_PK")
                .columns(params.primaryKeyColumns())
                .unique()
                .build();
    }

    private static CatalogHashIndexDescriptor createHashIndexDescriptor(
            CatalogTableDescriptor table,
            int indexId,
            CreateHashIndexParams params
    ) {
        validateCreateHashIndexParams(params, table);

        return CatalogUtils.fromParams(indexId, table.id(), params);
    }
}<|MERGE_RESOLUTION|>--- conflicted
+++ resolved
@@ -283,13 +283,8 @@
     }
 
     @Override
-<<<<<<< HEAD
-    public CompletableFuture<Void> catalogReadyFuture(int ver) {
-        return versionTracker.waitFor(ver);
-=======
     public CompletableFuture<Void> catalogReadyFuture(int version) {
         return versionTracker.waitFor(version);
->>>>>>> 7311385a
     }
 
     private Catalog catalog(int version) {
