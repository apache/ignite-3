/*
 * Licensed to the Apache Software Foundation (ASF) under one or more
 * contributor license agreements. See the NOTICE file distributed with
 * this work for additional information regarding copyright ownership.
 * The ASF licenses this file to You under the Apache License, Version 2.0
 * (the "License"); you may not use this file except in compliance with
 * the License. You may obtain a copy of the License at
 *
 *      http://www.apache.org/licenses/LICENSE-2.0
 *
 * Unless required by applicable law or agreed to in writing, software
 * distributed under the License is distributed on an "AS IS" BASIS,
 * WITHOUT WARRANTIES OR CONDITIONS OF ANY KIND, either express or implied.
 * See the License for the specific language governing permissions and
 * limitations under the License.
 */

package org.apache.ignite.internal.catalog;

import static java.util.concurrent.CompletableFuture.allOf;
import static java.util.concurrent.CompletableFuture.completedFuture;
import static java.util.concurrent.CompletableFuture.failedFuture;
import static org.apache.ignite.internal.catalog.CatalogParamsValidationUtils.validateAlterZoneParams;
import static org.apache.ignite.internal.catalog.CatalogParamsValidationUtils.validateCreateZoneParams;
import static org.apache.ignite.internal.catalog.CatalogParamsValidationUtils.validateDropZoneParams;
import static org.apache.ignite.internal.catalog.CatalogParamsValidationUtils.validateRenameZoneParams;
import static org.apache.ignite.internal.catalog.commands.CatalogUtils.fromParams;
import static org.apache.ignite.internal.catalog.commands.CatalogUtils.fromParamsAndPreviousValue;
import static org.apache.ignite.lang.IgniteStringFormatter.format;

import java.util.ArrayList;
import java.util.Arrays;
import java.util.Collection;
import java.util.List;
import java.util.Map.Entry;
import java.util.NavigableMap;
import java.util.Objects;
import java.util.concurrent.CompletableFuture;
import java.util.concurrent.ConcurrentSkipListMap;
import java.util.function.LongSupplier;
import org.apache.ignite.internal.catalog.commands.AlterZoneParams;
import org.apache.ignite.internal.catalog.commands.CreateZoneParams;
import org.apache.ignite.internal.catalog.commands.DropZoneParams;
import org.apache.ignite.internal.catalog.commands.RenameZoneParams;
import org.apache.ignite.internal.catalog.descriptors.CatalogIndexDescriptor;
import org.apache.ignite.internal.catalog.descriptors.CatalogSchemaDescriptor;
<<<<<<< HEAD
import org.apache.ignite.internal.catalog.descriptors.CatalogSortedIndexDescriptor;
import org.apache.ignite.internal.catalog.descriptors.CatalogSystemViewDescriptor;
=======
>>>>>>> 6e67aa03
import org.apache.ignite.internal.catalog.descriptors.CatalogTableDescriptor;
import org.apache.ignite.internal.catalog.descriptors.CatalogZoneDescriptor;
import org.apache.ignite.internal.catalog.events.CatalogEvent;
import org.apache.ignite.internal.catalog.events.CatalogEventParameters;
import org.apache.ignite.internal.catalog.storage.AlterZoneEntry;
import org.apache.ignite.internal.catalog.storage.DropZoneEntry;
import org.apache.ignite.internal.catalog.storage.Fireable;
import org.apache.ignite.internal.catalog.storage.NewZoneEntry;
import org.apache.ignite.internal.catalog.storage.ObjectIdGenUpdateEntry;
import org.apache.ignite.internal.catalog.storage.UpdateEntry;
import org.apache.ignite.internal.catalog.storage.UpdateLog;
import org.apache.ignite.internal.catalog.storage.UpdateLog.OnUpdateHandler;
import org.apache.ignite.internal.catalog.storage.VersionedUpdate;
import org.apache.ignite.internal.distributionzones.DistributionZoneAlreadyExistsException;
import org.apache.ignite.internal.distributionzones.DistributionZoneBindTableException;
import org.apache.ignite.internal.distributionzones.DistributionZoneNotFoundException;
import org.apache.ignite.internal.hlc.HybridTimestamp;
import org.apache.ignite.internal.logger.IgniteLogger;
import org.apache.ignite.internal.logger.Loggers;
import org.apache.ignite.internal.manager.EventListener;
import org.apache.ignite.internal.manager.Producer;
import org.apache.ignite.internal.util.PendingComparableValuesTracker;
import org.apache.ignite.lang.ErrorGroups.Common;
import org.apache.ignite.lang.ErrorGroups.DistributionZones;
import org.apache.ignite.lang.IgniteInternalException;
import org.jetbrains.annotations.Nullable;

/**
 * Catalog service implementation.
 */
public class CatalogManagerImpl extends Producer<CatalogEvent, CatalogEventParameters> implements CatalogManager {
    private static final int MAX_RETRY_COUNT = 10;

    /** Safe time to wait before new Catalog version activation. */
    private static final int DEFAULT_DELAY_DURATION = 0;

    /** The logger. */
    private static final IgniteLogger LOG = Loggers.forClass(CatalogManagerImpl.class);

    /** Versioned catalog descriptors. */
    private final NavigableMap<Integer, Catalog> catalogByVer = new ConcurrentSkipListMap<>();

    /** Versioned catalog descriptors sorted in chronological order. */
    private final NavigableMap<Long, Catalog> catalogByTs = new ConcurrentSkipListMap<>();

    private final UpdateLog updateLog;

    private final PendingComparableValuesTracker<Integer, Void> versionTracker = new PendingComparableValuesTracker<>(0);

    private final ClockWaiter clockWaiter;

    private final LongSupplier delayDurationMsSupplier;

    /**
     * Constructor.
     */
    public CatalogManagerImpl(UpdateLog updateLog, ClockWaiter clockWaiter) {
        this(updateLog, clockWaiter, DEFAULT_DELAY_DURATION);
    }

    /**
     * Constructor.
     */
    CatalogManagerImpl(UpdateLog updateLog, ClockWaiter clockWaiter, long delayDurationMs) {
        this(updateLog, clockWaiter, () -> delayDurationMs);
    }

    /**
     * Constructor.
     */
    public CatalogManagerImpl(UpdateLog updateLog, ClockWaiter clockWaiter, LongSupplier delayDurationMsSupplier) {
        this.updateLog = updateLog;
        this.clockWaiter = clockWaiter;
        this.delayDurationMsSupplier = delayDurationMsSupplier;
    }

    @Override
    public void start() {
        int objectIdGen = 0;

        // TODO: IGNITE-19082 Move default schema objects initialization to cluster init procedure.
        CatalogSchemaDescriptor publicSchema = new CatalogSchemaDescriptor(
                objectIdGen++,
                DEFAULT_SCHEMA_NAME,
                new CatalogTableDescriptor[0],
                new CatalogIndexDescriptor[0],
                new CatalogSystemViewDescriptor[0]
        );

        // TODO: IGNITE-19082 Move system schema objects initialization to cluster init procedure.
        CatalogSchemaDescriptor systemSchema = new CatalogSchemaDescriptor(
                objectIdGen++,
                SYSTEM_SCHEMA_NAME,
                new CatalogTableDescriptor[0],
                new CatalogIndexDescriptor[0],
                new CatalogSystemViewDescriptor[0]
        );

        CatalogZoneDescriptor defaultZone = fromParams(
                objectIdGen++,
                CreateZoneParams.builder().zoneName(DEFAULT_ZONE_NAME).build()
        );

        registerCatalog(new Catalog(0, 0L, objectIdGen, List.of(defaultZone), List.of(publicSchema, systemSchema)));

        updateLog.registerUpdateHandler(new OnUpdateHandlerImpl());

        updateLog.start();
    }

    @Override
    public void stop() throws Exception {
        updateLog.stop();
    }

    @Override
    public @Nullable CatalogTableDescriptor table(String tableName, long timestamp) {
        return catalogAt(timestamp).schema(DEFAULT_SCHEMA_NAME).table(tableName);
    }

    @Override
    public @Nullable CatalogTableDescriptor table(int tableId, long timestamp) {
        return catalogAt(timestamp).table(tableId);
    }

    @Override
    public @Nullable CatalogTableDescriptor table(int tableId, int catalogVersion) {
        return catalog(catalogVersion).table(tableId);
    }

    @Override
    public Collection<CatalogTableDescriptor> tables(int catalogVersion) {
        return catalog(catalogVersion).tables();
    }

    @Override
    public @Nullable CatalogIndexDescriptor index(String indexName, long timestamp) {
        return catalogAt(timestamp).schema(DEFAULT_SCHEMA_NAME).index(indexName);
    }

    @Override
    public @Nullable CatalogIndexDescriptor index(int indexId, long timestamp) {
        return catalogAt(timestamp).index(indexId);
    }

    @Override
    public @Nullable CatalogIndexDescriptor index(int indexId, int catalogVersion) {
        return catalog(catalogVersion).index(indexId);
    }

    @Override
    public Collection<CatalogIndexDescriptor> indexes(int catalogVersion) {
        return catalog(catalogVersion).indexes();
    }

    @Override
    public @Nullable CatalogSchemaDescriptor schema(int version) {
        Catalog catalog = catalog(version);

        if (catalog == null) {
            return null;
        }

        return catalog.schema(DEFAULT_SCHEMA_NAME);
    }

    @Override
    public @Nullable CatalogSchemaDescriptor schema(String schemaName, int version) {
        Catalog catalog = catalog(version);

        if (catalog == null) {
            return null;
        }

        return catalog.schema(schemaName == null ? DEFAULT_SCHEMA_NAME : schemaName);
    }

    @Override
    public @Nullable CatalogZoneDescriptor zone(String zoneName, long timestamp) {
        return catalogAt(timestamp).zone(zoneName);
    }

    @Override
    public @Nullable CatalogZoneDescriptor zone(int zoneId, long timestamp) {
        return catalogAt(timestamp).zone(zoneId);
    }

    @Override
    public @Nullable CatalogZoneDescriptor zone(int zoneId, int catalogVersion) {
        return catalog(catalogVersion).zone(zoneId);
    }

    @Override
    public Collection<CatalogZoneDescriptor> zones(int catalogVersion) {
        return catalog(catalogVersion).zones();
    }

    @Override
    public @Nullable CatalogSchemaDescriptor activeSchema(long timestamp) {
        return catalogAt(timestamp).schema(DEFAULT_SCHEMA_NAME);
    }

    @Override
    public @Nullable CatalogSchemaDescriptor activeSchema(String schemaName, long timestamp) {
        return catalogAt(timestamp).schema(schemaName == null ? DEFAULT_SCHEMA_NAME : schemaName);
    }

    @Override
    public int activeCatalogVersion(long timestamp) {
        return catalogAt(timestamp).version();
    }

    @Override
    public int latestCatalogVersion() {
        return catalogByVer.lastEntry().getKey();
    }

    @Override
    public CompletableFuture<Void> catalogReadyFuture(int version) {
        return versionTracker.waitFor(version);
    }

    private Catalog catalog(int version) {
        return catalogByVer.get(version);
    }

    private Catalog catalogAt(long timestamp) {
        Entry<Long, Catalog> entry = catalogByTs.floorEntry(timestamp);

        if (entry == null) {
            throw new IllegalStateException("No valid schema found for given timestamp: " + timestamp);
        }

        return entry.getValue();
    }

    @Override
    public CompletableFuture<Void> execute(CatalogCommand command) {
        return saveUpdateAndWaitForActivation(command);
    }

    @Override
    public CompletableFuture<Void> execute(List<CatalogCommand> commands) throws IllegalArgumentException {
        return saveUpdateAndWaitForActivation(new BulkUpdateProducer(List.copyOf(commands)));
    }

    @Override
<<<<<<< HEAD
    public CompletableFuture<Void> createIndex(CreateHashIndexParams params) {
        return saveUpdateAndWaitForActivation(catalog -> {
            validateCreateHashIndexParams(params);

            CatalogSchemaDescriptor schema = getSchema(catalog, params.schemaName());

            ensureNoTableOrIndexExistsWithSameName(schema, params.indexName());

            CatalogTableDescriptor table = getTable(schema, params.tableName());

            validateIndexColumns(table, params);

            CatalogHashIndexDescriptor index = fromParams(catalog.objectIdGenState(), table.id(), params);

            return List.of(
                    new NewIndexEntry(index, schema.name()),
                    new ObjectIdGenUpdateEntry(1)
            );
        });
    }

    @Override
    public CompletableFuture<Void> createIndex(CreateSortedIndexParams params) {
        return saveUpdateAndWaitForActivation(catalog -> {
            validateCreateSortedIndexParams(params);

            CatalogSchemaDescriptor schema = getSchema(catalog, params.schemaName());

            ensureNoTableOrIndexExistsWithSameName(schema, params.indexName());

            CatalogTableDescriptor table = getTable(schema, params.tableName());

            validateIndexColumns(table, params);

            CatalogSortedIndexDescriptor index = fromParams(catalog.objectIdGenState(), table.id(), params);

            return List.of(
                    new NewIndexEntry(index, schema.name()),
                    new ObjectIdGenUpdateEntry(1)
            );
        });
    }

    @Override
    public CompletableFuture<Void> dropIndex(DropIndexParams params) {
        return saveUpdateAndWaitForActivation(catalog -> {
            validateDropIndexParams(params);

            CatalogSchemaDescriptor schema = getSchema(catalog, params.schemaName());

            CatalogIndexDescriptor index = schema.index(params.indexName());

            if (index == null) {
                throw new IndexNotFoundException(schema.name(), params.indexName());
            }

            return List.of(
                    new DropIndexEntry(index.id(), index.tableId(), schema.name())
            );
        });
    }

    @Override
=======
>>>>>>> 6e67aa03
    public CompletableFuture<Void> createZone(CreateZoneParams params) {
        return saveUpdateAndWaitForActivation(catalog -> {
            validateCreateZoneParams(params);

            if (catalog.zone(params.zoneName()) != null) {
                throw new DistributionZoneAlreadyExistsException(params.zoneName());
            }

            CatalogZoneDescriptor zone = fromParams(catalog.objectIdGenState(), params);

            return List.of(
                    new NewZoneEntry(zone),
                    new ObjectIdGenUpdateEntry(1)
            );
        });
    }

    @Override
    public CompletableFuture<Void> dropZone(DropZoneParams params) {
        return saveUpdateAndWaitForActivation(catalog -> {
            validateDropZoneParams(params);

            CatalogZoneDescriptor zone = getZone(catalog, params.zoneName());

            if (zone.name().equals(DEFAULT_ZONE_NAME)) {
                throw new IgniteInternalException(
                        DistributionZones.ZONE_DROP_ERR,
                        "Default distribution zone can't be dropped"
                );
            }

            catalog.schemas().stream()
                    .flatMap(s -> Arrays.stream(s.tables()))
                    .filter(t -> t.zoneId() == zone.id())
                    .findAny()
                    .ifPresent(t -> {
                        throw new DistributionZoneBindTableException(zone.name(), t.name());
                    });

            return List.of(new DropZoneEntry(zone.id()));
        });
    }

    @Override
    public CompletableFuture<Void> renameZone(RenameZoneParams params) {
        return saveUpdateAndWaitForActivation(catalog -> {
            validateRenameZoneParams(params);

            CatalogZoneDescriptor zone = getZone(catalog, params.zoneName());

            if (catalog.zone(params.newZoneName()) != null) {
                throw new DistributionZoneAlreadyExistsException(params.newZoneName());
            }

            if (zone.name().equals(DEFAULT_ZONE_NAME)) {
                throw new IgniteInternalException(
                        DistributionZones.ZONE_RENAME_ERR,
                        "Default distribution zone can't be renamed"
                );
            }

            CatalogZoneDescriptor descriptor = new CatalogZoneDescriptor(
                    zone.id(),
                    params.newZoneName(),
                    zone.partitions(),
                    zone.replicas(),
                    zone.dataNodesAutoAdjust(),
                    zone.dataNodesAutoAdjustScaleUp(),
                    zone.dataNodesAutoAdjustScaleDown(),
                    zone.filter(),
                    zone.dataStorage()
            );

            return List.of(new AlterZoneEntry(descriptor));
        });
    }

    @Override
    public CompletableFuture<Void> alterZone(AlterZoneParams params) {
        return saveUpdateAndWaitForActivation(catalog -> {
            validateAlterZoneParams(params);

            CatalogZoneDescriptor zone = getZone(catalog, params.zoneName());

            CatalogZoneDescriptor descriptor = fromParamsAndPreviousValue(params, zone);

            return List.of(new AlterZoneEntry(descriptor));
        });
    }

    private void registerCatalog(Catalog newCatalog) {
        catalogByVer.put(newCatalog.version(), newCatalog);
        catalogByTs.put(newCatalog.time(), newCatalog);
    }

    private CompletableFuture<Void> saveUpdateAndWaitForActivation(UpdateProducer updateProducer) {
        return saveUpdate(updateProducer, 0)
                .thenCompose(newVersion -> {
                    Catalog catalog = catalogByVer.get(newVersion);

                    HybridTimestamp activationTs = HybridTimestamp.hybridTimestamp(catalog.time());
                    HybridTimestamp clusterWideEnsuredActivationTs = activationTs.addPhysicalTime(
                            HybridTimestamp.maxClockSkew()
                    );

                    return clockWaiter.waitFor(clusterWideEnsuredActivationTs);
                });
    }

    /**
     * Attempts to save a versioned update using a CAS-like logic. If the attempt fails, makes more attempts
     * until the max retry count is reached.
     *
     * @param updateProducer Supplies simple updates to include into a versioned update to install.
     * @param attemptNo Ordinal number of an attempt.
     * @return Future that completes with the new Catalog version (if update was saved successfully) or an exception, otherwise.
     */
    private CompletableFuture<Integer> saveUpdate(UpdateProducer updateProducer, int attemptNo) {
        if (attemptNo >= MAX_RETRY_COUNT) {
            return failedFuture(new IgniteInternalException(Common.INTERNAL_ERR, "Max retry limit exceeded: " + attemptNo));
        }

        Catalog catalog = catalogByVer.lastEntry().getValue();

        List<UpdateEntry> updates;
        try {
            updates = updateProducer.get(catalog);
        } catch (Exception ex) {
            return failedFuture(ex);
        }

        if (updates.isEmpty()) {
            return completedFuture(catalog.version());
        }

        int newVersion = catalog.version() + 1;

        return updateLog.append(new VersionedUpdate(newVersion, delayDurationMsSupplier.getAsLong(), updates))
                .thenCompose(result -> versionTracker.waitFor(newVersion).thenApply(none -> result))
                .thenCompose(result -> {
                    if (result) {
                        return completedFuture(newVersion);
                    }

                    return saveUpdate(updateProducer, attemptNo + 1);
                });
    }

    class OnUpdateHandlerImpl implements OnUpdateHandler {
        @Override
        public CompletableFuture<Void> handle(VersionedUpdate update, HybridTimestamp metaStorageUpdateTimestamp, long causalityToken) {
            int version = update.version();
            Catalog catalog = catalogByVer.get(version - 1);

            assert catalog != null : version - 1;

            for (UpdateEntry entry : update.entries()) {
                catalog = entry.applyUpdate(catalog);
            }

            catalog = applyUpdateFinal(catalog, update, metaStorageUpdateTimestamp);

            registerCatalog(catalog);

            List<CompletableFuture<?>> eventFutures = new ArrayList<>(update.entries().size());

            for (UpdateEntry entry : update.entries()) {
                if (entry instanceof Fireable) {
                    Fireable fireEvent = (Fireable) entry;

                    eventFutures.add(fireEvent(
                            fireEvent.eventType(),
                            fireEvent.createEventParameters(causalityToken, version)
                    ));
                }
            }

            return allOf(eventFutures.toArray(CompletableFuture[]::new))
                    .whenComplete((ignore, err) -> {
                        if (err != null) {
                            LOG.warn("Failed to apply catalog update.", err);
                            //TODO: IGNITE-14611 Pass exception to an error handler because catalog got into inconsistent state.
                        }

                        versionTracker.update(version, null);
                    });
        }
    }

    private static Catalog applyUpdateFinal(Catalog catalog, VersionedUpdate update, HybridTimestamp metaStorageUpdateTimestamp) {
        long activationTimestamp = metaStorageUpdateTimestamp.addPhysicalTime(update.delayDurationMs()).longValue();

        return new Catalog(
                update.version(),
                activationTimestamp,
                catalog.objectIdGenState(),
                catalog.zones(),
                catalog.schemas()
        );
    }

    private static CatalogZoneDescriptor getZone(Catalog catalog, String zoneName) {
        zoneName = Objects.requireNonNull(zoneName, "zoneName");

        CatalogZoneDescriptor zone = catalog.zone(zoneName);

        if (zone == null) {
            throw new DistributionZoneNotFoundException(zoneName);
        }

        return zone;
    }

    @Override
    public void listen(CatalogEvent evt, EventListener<? extends CatalogEventParameters> closure) {
        listen(evt, (EventListener<CatalogEventParameters>) closure);
    }

<<<<<<< HEAD
    private static void ensureNoTableOrIndexExistsWithSameName(CatalogSchemaDescriptor schema, String name) {
        if (schema.index(name) != null) {
            throw new IndexAlreadyExistsException(schema.name(), name);
        }

        if (schema.table(name) != null) {
            throw new TableAlreadyExistsException(schema.name(), name);
        }

        if (schema.systemView(name) != null) {
            throw new CatalogValidationException(format("System view with name '{}.{}' already exists", schema.name(), name));
        }
    }

    private static void validateIndexColumns(CatalogTableDescriptor table, AbstractCreateIndexCommandParams params) {
        validateColumnsExistInTable(table, params.columns());

        if (params.unique() && !params.columns().containsAll(table.colocationColumns())) {
            throw new IgniteException(Index.INVALID_INDEX_DEFINITION_ERR, "Unique index must include all colocation columns");
        }
    }

    private static void validateColumnsExistInTable(CatalogTableDescriptor table, Collection<String> columns) {
        for (String column : columns) {
            if (table.columnDescriptor(column) == null) {
                throw new ColumnNotFoundException(column);
            }
        }
    }

=======
>>>>>>> 6e67aa03
    private static class BulkUpdateProducer implements UpdateProducer {
        private final List<? extends UpdateProducer> commands;

        BulkUpdateProducer(List<? extends UpdateProducer> producers) {
            this.commands = producers;
        }

        @Override
        public List<UpdateEntry> get(Catalog catalog) {
            List<UpdateEntry> bulkUpdateEntries = new ArrayList<>();

            for (UpdateProducer producer : commands) {
                List<UpdateEntry> entries = producer.get(catalog);

                for (UpdateEntry entry : entries) {
                    catalog = entry.applyUpdate(catalog);
                }

                bulkUpdateEntries.addAll(entries);
            }

            return bulkUpdateEntries;
        }
    }
}<|MERGE_RESOLUTION|>--- conflicted
+++ resolved
@@ -26,7 +26,6 @@
 import static org.apache.ignite.internal.catalog.CatalogParamsValidationUtils.validateRenameZoneParams;
 import static org.apache.ignite.internal.catalog.commands.CatalogUtils.fromParams;
 import static org.apache.ignite.internal.catalog.commands.CatalogUtils.fromParamsAndPreviousValue;
-import static org.apache.ignite.lang.IgniteStringFormatter.format;
 
 import java.util.ArrayList;
 import java.util.Arrays;
@@ -44,11 +43,7 @@
 import org.apache.ignite.internal.catalog.commands.RenameZoneParams;
 import org.apache.ignite.internal.catalog.descriptors.CatalogIndexDescriptor;
 import org.apache.ignite.internal.catalog.descriptors.CatalogSchemaDescriptor;
-<<<<<<< HEAD
-import org.apache.ignite.internal.catalog.descriptors.CatalogSortedIndexDescriptor;
 import org.apache.ignite.internal.catalog.descriptors.CatalogSystemViewDescriptor;
-=======
->>>>>>> 6e67aa03
 import org.apache.ignite.internal.catalog.descriptors.CatalogTableDescriptor;
 import org.apache.ignite.internal.catalog.descriptors.CatalogZoneDescriptor;
 import org.apache.ignite.internal.catalog.events.CatalogEvent;
@@ -296,72 +291,6 @@
     }
 
     @Override
-<<<<<<< HEAD
-    public CompletableFuture<Void> createIndex(CreateHashIndexParams params) {
-        return saveUpdateAndWaitForActivation(catalog -> {
-            validateCreateHashIndexParams(params);
-
-            CatalogSchemaDescriptor schema = getSchema(catalog, params.schemaName());
-
-            ensureNoTableOrIndexExistsWithSameName(schema, params.indexName());
-
-            CatalogTableDescriptor table = getTable(schema, params.tableName());
-
-            validateIndexColumns(table, params);
-
-            CatalogHashIndexDescriptor index = fromParams(catalog.objectIdGenState(), table.id(), params);
-
-            return List.of(
-                    new NewIndexEntry(index, schema.name()),
-                    new ObjectIdGenUpdateEntry(1)
-            );
-        });
-    }
-
-    @Override
-    public CompletableFuture<Void> createIndex(CreateSortedIndexParams params) {
-        return saveUpdateAndWaitForActivation(catalog -> {
-            validateCreateSortedIndexParams(params);
-
-            CatalogSchemaDescriptor schema = getSchema(catalog, params.schemaName());
-
-            ensureNoTableOrIndexExistsWithSameName(schema, params.indexName());
-
-            CatalogTableDescriptor table = getTable(schema, params.tableName());
-
-            validateIndexColumns(table, params);
-
-            CatalogSortedIndexDescriptor index = fromParams(catalog.objectIdGenState(), table.id(), params);
-
-            return List.of(
-                    new NewIndexEntry(index, schema.name()),
-                    new ObjectIdGenUpdateEntry(1)
-            );
-        });
-    }
-
-    @Override
-    public CompletableFuture<Void> dropIndex(DropIndexParams params) {
-        return saveUpdateAndWaitForActivation(catalog -> {
-            validateDropIndexParams(params);
-
-            CatalogSchemaDescriptor schema = getSchema(catalog, params.schemaName());
-
-            CatalogIndexDescriptor index = schema.index(params.indexName());
-
-            if (index == null) {
-                throw new IndexNotFoundException(schema.name(), params.indexName());
-            }
-
-            return List.of(
-                    new DropIndexEntry(index.id(), index.tableId(), schema.name())
-            );
-        });
-    }
-
-    @Override
-=======
->>>>>>> 6e67aa03
     public CompletableFuture<Void> createZone(CreateZoneParams params) {
         return saveUpdateAndWaitForActivation(catalog -> {
             validateCreateZoneParams(params);
@@ -580,39 +509,6 @@
         listen(evt, (EventListener<CatalogEventParameters>) closure);
     }
 
-<<<<<<< HEAD
-    private static void ensureNoTableOrIndexExistsWithSameName(CatalogSchemaDescriptor schema, String name) {
-        if (schema.index(name) != null) {
-            throw new IndexAlreadyExistsException(schema.name(), name);
-        }
-
-        if (schema.table(name) != null) {
-            throw new TableAlreadyExistsException(schema.name(), name);
-        }
-
-        if (schema.systemView(name) != null) {
-            throw new CatalogValidationException(format("System view with name '{}.{}' already exists", schema.name(), name));
-        }
-    }
-
-    private static void validateIndexColumns(CatalogTableDescriptor table, AbstractCreateIndexCommandParams params) {
-        validateColumnsExistInTable(table, params.columns());
-
-        if (params.unique() && !params.columns().containsAll(table.colocationColumns())) {
-            throw new IgniteException(Index.INVALID_INDEX_DEFINITION_ERR, "Unique index must include all colocation columns");
-        }
-    }
-
-    private static void validateColumnsExistInTable(CatalogTableDescriptor table, Collection<String> columns) {
-        for (String column : columns) {
-            if (table.columnDescriptor(column) == null) {
-                throw new ColumnNotFoundException(column);
-            }
-        }
-    }
-
-=======
->>>>>>> 6e67aa03
     private static class BulkUpdateProducer implements UpdateProducer {
         private final List<? extends UpdateProducer> commands;
 
