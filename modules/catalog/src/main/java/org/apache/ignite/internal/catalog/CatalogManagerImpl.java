/*
 * Licensed to the Apache Software Foundation (ASF) under one or more
 * contributor license agreements. See the NOTICE file distributed with
 * this work for additional information regarding copyright ownership.
 * The ASF licenses this file to You under the Apache License, Version 2.0
 * (the "License"); you may not use this file except in compliance with
 * the License. You may obtain a copy of the License at
 *
 *      http://www.apache.org/licenses/LICENSE-2.0
 *
 * Unless required by applicable law or agreed to in writing, software
 * distributed under the License is distributed on an "AS IS" BASIS,
 * WITHOUT WARRANTIES OR CONDITIONS OF ANY KIND, either express or implied.
 * See the License for the specific language governing permissions and
 * limitations under the License.
 */

package org.apache.ignite.internal.catalog;

import static java.util.concurrent.CompletableFuture.completedFuture;
import static java.util.concurrent.CompletableFuture.failedFuture;
import static org.apache.ignite.internal.catalog.CatalogParamsValidationUtils.validateAlterZoneParams;
import static org.apache.ignite.internal.catalog.CatalogParamsValidationUtils.validateCreateHashIndexParams;
import static org.apache.ignite.internal.catalog.CatalogParamsValidationUtils.validateCreateSortedIndexParams;
import static org.apache.ignite.internal.catalog.CatalogParamsValidationUtils.validateCreateZoneParams;
import static org.apache.ignite.internal.catalog.CatalogParamsValidationUtils.validateDropIndexParams;
import static org.apache.ignite.internal.catalog.CatalogParamsValidationUtils.validateDropZoneParams;
import static org.apache.ignite.internal.catalog.CatalogParamsValidationUtils.validateRenameZoneParams;
import static org.apache.ignite.internal.catalog.commands.CatalogUtils.fromParams;
import static org.apache.ignite.internal.catalog.commands.CatalogUtils.fromParamsAndPreviousValue;

import java.util.ArrayList;
import java.util.Arrays;
import java.util.Collection;
import java.util.List;
import java.util.Map.Entry;
import java.util.NavigableMap;
import java.util.Objects;
import java.util.concurrent.CompletableFuture;
import java.util.concurrent.ConcurrentSkipListMap;
import java.util.function.LongSupplier;
import org.apache.ignite.internal.catalog.commands.AbstractCreateIndexCommandParams;
import org.apache.ignite.internal.catalog.commands.AlterZoneParams;
import org.apache.ignite.internal.catalog.commands.CreateHashIndexParams;
import org.apache.ignite.internal.catalog.commands.CreateSortedIndexParams;
import org.apache.ignite.internal.catalog.commands.CreateZoneParams;
import org.apache.ignite.internal.catalog.commands.DropIndexParams;
import org.apache.ignite.internal.catalog.commands.DropZoneParams;
import org.apache.ignite.internal.catalog.commands.RenameZoneParams;
import org.apache.ignite.internal.catalog.descriptors.CatalogHashIndexDescriptor;
import org.apache.ignite.internal.catalog.descriptors.CatalogIndexDescriptor;
import org.apache.ignite.internal.catalog.descriptors.CatalogSchemaDescriptor;
import org.apache.ignite.internal.catalog.descriptors.CatalogSortedIndexDescriptor;
import org.apache.ignite.internal.catalog.descriptors.CatalogTableDescriptor;
import org.apache.ignite.internal.catalog.descriptors.CatalogZoneDescriptor;
import org.apache.ignite.internal.catalog.events.CatalogEvent;
import org.apache.ignite.internal.catalog.events.CatalogEventParameters;
import org.apache.ignite.internal.catalog.storage.AlterZoneEntry;
import org.apache.ignite.internal.catalog.storage.DropIndexEntry;
import org.apache.ignite.internal.catalog.storage.DropZoneEntry;
import org.apache.ignite.internal.catalog.storage.Fireable;
import org.apache.ignite.internal.catalog.storage.NewIndexEntry;
import org.apache.ignite.internal.catalog.storage.NewZoneEntry;
import org.apache.ignite.internal.catalog.storage.ObjectIdGenUpdateEntry;
import org.apache.ignite.internal.catalog.storage.UpdateEntry;
import org.apache.ignite.internal.catalog.storage.UpdateLog;
import org.apache.ignite.internal.catalog.storage.UpdateLog.OnUpdateHandler;
import org.apache.ignite.internal.catalog.storage.VersionedUpdate;
import org.apache.ignite.internal.distributionzones.DistributionZoneAlreadyExistsException;
import org.apache.ignite.internal.distributionzones.DistributionZoneBindTableException;
import org.apache.ignite.internal.distributionzones.DistributionZoneNotFoundException;
import org.apache.ignite.internal.hlc.HybridTimestamp;
import org.apache.ignite.internal.logger.IgniteLogger;
import org.apache.ignite.internal.logger.Loggers;
import org.apache.ignite.internal.manager.EventListener;
import org.apache.ignite.internal.manager.Producer;
import org.apache.ignite.internal.util.PendingComparableValuesTracker;
import org.apache.ignite.lang.ColumnNotFoundException;
import org.apache.ignite.lang.ErrorGroups.Common;
import org.apache.ignite.lang.ErrorGroups.DistributionZones;
import org.apache.ignite.lang.ErrorGroups.Index;
import org.apache.ignite.lang.IgniteException;
import org.apache.ignite.lang.IgniteInternalException;
import org.apache.ignite.lang.IndexAlreadyExistsException;
import org.apache.ignite.lang.IndexNotFoundException;
import org.apache.ignite.lang.SchemaNotFoundException;
import org.apache.ignite.lang.TableAlreadyExistsException;
import org.apache.ignite.lang.TableNotFoundException;
import org.jetbrains.annotations.Nullable;

/**
 * Catalog service implementation.
 */
public class CatalogManagerImpl extends Producer<CatalogEvent, CatalogEventParameters> implements CatalogManager {
    private static final int MAX_RETRY_COUNT = 10;

    /** Safe time to wait before new Catalog version activation. */
    private static final int DEFAULT_DELAY_DURATION = 0;

    /** The logger. */
    private static final IgniteLogger LOG = Loggers.forClass(CatalogManagerImpl.class);

    /** Versioned catalog descriptors. */
    private final NavigableMap<Integer, Catalog> catalogByVer = new ConcurrentSkipListMap<>();

    /** Versioned catalog descriptors sorted in chronological order. */
    private final NavigableMap<Long, Catalog> catalogByTs = new ConcurrentSkipListMap<>();

    private final UpdateLog updateLog;

    private final PendingComparableValuesTracker<Integer, Void> versionTracker = new PendingComparableValuesTracker<>(0);

    private final ClockWaiter clockWaiter;

    private final LongSupplier delayDurationMsSupplier;

    /**
     * Constructor.
     */
    public CatalogManagerImpl(UpdateLog updateLog, ClockWaiter clockWaiter) {
        this(updateLog, clockWaiter, DEFAULT_DELAY_DURATION);
    }

    /**
     * Constructor.
     */
    CatalogManagerImpl(UpdateLog updateLog, ClockWaiter clockWaiter, long delayDurationMs) {
        this(updateLog, clockWaiter, () -> delayDurationMs);
    }

    /**
     * Constructor.
     */
    public CatalogManagerImpl(UpdateLog updateLog, ClockWaiter clockWaiter, LongSupplier delayDurationMsSupplier) {
        this.updateLog = updateLog;
        this.clockWaiter = clockWaiter;
        this.delayDurationMsSupplier = delayDurationMsSupplier;
    }

    @Override
    public void start() {
        int objectIdGen = 0;

        // TODO: IGNITE-19082 Move default schema objects initialization to cluster init procedure.
        CatalogSchemaDescriptor schemaPublic = new CatalogSchemaDescriptor(
                objectIdGen++,
                DEFAULT_SCHEMA_NAME,
                new CatalogTableDescriptor[0],
                new CatalogIndexDescriptor[0]
        );

        CatalogZoneDescriptor defaultZone = fromParams(
                objectIdGen++,
                CreateZoneParams.builder().zoneName(DEFAULT_ZONE_NAME).build()
        );

        registerCatalog(new Catalog(0, 0L, objectIdGen, List.of(defaultZone), List.of(schemaPublic)));

        updateLog.registerUpdateHandler(new OnUpdateHandlerImpl());

        updateLog.start();
    }

    @Override
    public void stop() throws Exception {
        updateLog.stop();
    }

    @Override
    public @Nullable CatalogTableDescriptor table(String tableName, long timestamp) {
        return catalogAt(timestamp).schema(DEFAULT_SCHEMA_NAME).table(tableName);
    }

    @Override
    public @Nullable CatalogTableDescriptor table(int tableId, long timestamp) {
        return catalogAt(timestamp).table(tableId);
    }

    @Override
    public @Nullable CatalogTableDescriptor table(int tableId, int catalogVersion) {
        return catalog(catalogVersion).table(tableId);
    }

    @Override
    public Collection<CatalogTableDescriptor> tables(int catalogVersion) {
        return catalog(catalogVersion).tables();
    }

    @Override
    public @Nullable CatalogIndexDescriptor index(String indexName, long timestamp) {
        return catalogAt(timestamp).schema(DEFAULT_SCHEMA_NAME).index(indexName);
    }

    @Override
    public @Nullable CatalogIndexDescriptor index(int indexId, long timestamp) {
        return catalogAt(timestamp).index(indexId);
    }

    @Override
    public @Nullable CatalogIndexDescriptor index(int indexId, int catalogVersion) {
        return catalog(catalogVersion).index(indexId);
    }

    @Override
    public Collection<CatalogIndexDescriptor> indexes(int catalogVersion) {
        return catalog(catalogVersion).indexes();
    }

    @Override
    public @Nullable CatalogSchemaDescriptor schema(int version) {
        Catalog catalog = catalog(version);

        if (catalog == null) {
            return null;
        }

        return catalog.schema(DEFAULT_SCHEMA_NAME);
    }

    @Override
    public @Nullable CatalogSchemaDescriptor schema(String schemaName, int version) {
        Catalog catalog = catalog(version);

        if (catalog == null) {
            return null;
        }

        return catalog.schema(schemaName == null ? DEFAULT_SCHEMA_NAME : schemaName);
    }

    @Override
    public @Nullable CatalogZoneDescriptor zone(String zoneName, long timestamp) {
        return catalogAt(timestamp).zone(zoneName);
    }

    @Override
    public @Nullable CatalogZoneDescriptor zone(int zoneId, long timestamp) {
        return catalogAt(timestamp).zone(zoneId);
    }

    @Override
    public @Nullable CatalogZoneDescriptor zone(int zoneId, int catalogVersion) {
        return catalog(catalogVersion).zone(zoneId);
    }

    @Override
    public Collection<CatalogZoneDescriptor> zones(int catalogVersion) {
        return catalog(catalogVersion).zones();
    }

    @Override
    public @Nullable CatalogSchemaDescriptor activeSchema(long timestamp) {
        return catalogAt(timestamp).schema(DEFAULT_SCHEMA_NAME);
    }

    @Override
    public @Nullable CatalogSchemaDescriptor activeSchema(String schemaName, long timestamp) {
        return catalogAt(timestamp).schema(schemaName == null ? DEFAULT_SCHEMA_NAME : schemaName);
    }

    @Override
    public int activeCatalogVersion(long timestamp) {
        return catalogAt(timestamp).version();
    }

    @Override
    public int latestCatalogVersion() {
        return catalogByVer.lastEntry().getKey();
    }

    @Override
    public CompletableFuture<Void> catalogReadyFuture(int version) {
        return versionTracker.waitFor(version);
    }

    private Catalog catalog(int version) {
        return catalogByVer.get(version);
    }

    private Catalog catalogAt(long timestamp) {
        Entry<Long, Catalog> entry = catalogByTs.floorEntry(timestamp);

        if (entry == null) {
            throw new IllegalStateException("No valid schema found for given timestamp: " + timestamp);
        }

        return entry.getValue();
    }

    @Override
<<<<<<< HEAD
    public CompletableFuture<Void> createTable(CreateTableParams params) {
        return saveUpdateAndWaitForActivation(catalog -> {
            validateCreateTableParams(params);

            CatalogSchemaDescriptor schema = getSchema(catalog, params.schemaName());

            ensureNoTableOrIndexExistsWithSameName(schema, params.tableName());

            CatalogZoneDescriptor zone = getZone(catalog, Objects.requireNonNullElse(params.zone(), DEFAULT_ZONE_NAME));

            int id = catalog.objectIdGenState();

            CatalogTableDescriptor table = fromParams(id++, zone.id(), params);

            CatalogIndexDescriptor pkIndex = createPkIndex(table, id++, createPkIndexParams(params));

            return List.of(
                    new NewTableEntry(table),
                    new NewIndexEntry(pkIndex),
                    new ObjectIdGenUpdateEntry(id - catalog.objectIdGenState())
            );
        });
    }

    @Override
    public CompletableFuture<Void> dropTable(DropTableParams params) {
        return saveUpdateAndWaitForActivation(catalog -> {
            validateDropTableParams(params);

            CatalogSchemaDescriptor schema = getSchema(catalog, params.schemaName());

            CatalogTableDescriptor table = getTable(schema, params.tableName());

            List<UpdateEntry> updateEntries = new ArrayList<>();

            Arrays.stream(schema.indexes())
                    .filter(index -> index.tableId() == table.id())
                    .forEach(index -> updateEntries.add(new DropIndexEntry(index.id(), index.tableId())));

            updateEntries.add(new DropTableEntry(table.id()));

            return updateEntries;
        });
    }

    @Override
    public CompletableFuture<Void> addColumn(AlterTableAddColumnParams params) {
        return saveUpdateAndWaitForActivation(catalog -> {
            validateAddColumnParams(params);

            CatalogSchemaDescriptor schema = getSchema(catalog, params.schemaName());

            CatalogTableDescriptor table = getTable(schema, params.tableName());

            List<CatalogTableColumnDescriptor> columnDescriptors = new ArrayList<>();

            for (ColumnParams col : params.columns()) {
                if (table.column(col.name()) != null) {
                    throw new ColumnAlreadyExistsException(col.name());
                }

                columnDescriptors.add(fromParams(col));
            }

            return List.of(
                    new NewColumnsEntry(table.id(), columnDescriptors)
            );
        });
    }

    @Override
    public CompletableFuture<Void> dropColumn(AlterTableDropColumnParams params) {
        return saveUpdateAndWaitForActivation(catalog -> {
            validateDropColumnParams(params);

            CatalogSchemaDescriptor schema = getSchema(catalog, params.schemaName());

            CatalogTableDescriptor table = getTable(schema, params.tableName());

            ensureColumnCanBeDropped(schema, table, params);

            return List.of(
                    new DropColumnsEntry(table.id(), params.columns())
            );
        });
=======
    public CompletableFuture<Void> execute(CatalogCommand command) {
        return saveUpdateAndWaitForActivation(command);
>>>>>>> d6bb0cda
    }

    @Override
    public CompletableFuture<Void> execute(List<CatalogCommand> commands) throws IllegalArgumentException {
        return saveUpdateAndWaitForActivation(new BulkUpdateProducer(List.copyOf(commands)));
    }

    @Override
    public CompletableFuture<Void> createIndex(CreateHashIndexParams params) {
        return saveUpdateAndWaitForActivation(catalog -> {
            validateCreateHashIndexParams(params);

            CatalogSchemaDescriptor schema = getSchema(catalog, params.schemaName());

            ensureNoTableOrIndexExistsWithSameName(schema, params.indexName());

            CatalogTableDescriptor table = getTable(schema, params.tableName());

            validateIndexColumns(table, params);

            CatalogHashIndexDescriptor index = fromParams(catalog.objectIdGenState(), table.id(), params);

            return List.of(
                    new NewIndexEntry(index),
                    new ObjectIdGenUpdateEntry(1)
            );
        });
    }

    @Override
    public CompletableFuture<Void> createIndex(CreateSortedIndexParams params) {
        return saveUpdateAndWaitForActivation(catalog -> {
            validateCreateSortedIndexParams(params);

            CatalogSchemaDescriptor schema = getSchema(catalog, params.schemaName());

            ensureNoTableOrIndexExistsWithSameName(schema, params.indexName());

            CatalogTableDescriptor table = getTable(schema, params.tableName());

            validateIndexColumns(table, params);

            CatalogSortedIndexDescriptor index = fromParams(catalog.objectIdGenState(), table.id(), params);

            return List.of(
                    new NewIndexEntry(index),
                    new ObjectIdGenUpdateEntry(1)
            );
        });
    }

    @Override
    public CompletableFuture<Void> dropIndex(DropIndexParams params) {
        return saveUpdateAndWaitForActivation(catalog -> {
            validateDropIndexParams(params);

            CatalogSchemaDescriptor schema = getSchema(catalog, params.schemaName());

            CatalogIndexDescriptor index = schema.index(params.indexName());

            if (index == null) {
                throw new IndexNotFoundException(schema.name(), params.indexName());
            }

            return List.of(
                    new DropIndexEntry(index.id(), index.tableId())
            );
        });
    }

    @Override
    public CompletableFuture<Void> createZone(CreateZoneParams params) {
        return saveUpdateAndWaitForActivation(catalog -> {
            validateCreateZoneParams(params);

            if (catalog.zone(params.zoneName()) != null) {
                throw new DistributionZoneAlreadyExistsException(params.zoneName());
            }

            CatalogZoneDescriptor zone = fromParams(catalog.objectIdGenState(), params);

            return List.of(
                    new NewZoneEntry(zone),
                    new ObjectIdGenUpdateEntry(1)
            );
        });
    }

    @Override
    public CompletableFuture<Void> dropZone(DropZoneParams params) {
        return saveUpdateAndWaitForActivation(catalog -> {
            validateDropZoneParams(params);

            CatalogZoneDescriptor zone = getZone(catalog, params.zoneName());

            if (zone.name().equals(DEFAULT_ZONE_NAME)) {
                throw new IgniteInternalException(
                        DistributionZones.ZONE_DROP_ERR,
                        "Default distribution zone can't be dropped"
                );
            }

            catalog.schemas().stream()
                    .flatMap(s -> Arrays.stream(s.tables()))
                    .filter(t -> t.zoneId() == zone.id())
                    .findAny()
                    .ifPresent(t -> {
                        throw new DistributionZoneBindTableException(zone.name(), t.name());
                    });

            return List.of(new DropZoneEntry(zone.id()));
        });
    }

    @Override
    public CompletableFuture<Void> renameZone(RenameZoneParams params) {
        return saveUpdateAndWaitForActivation(catalog -> {
            validateRenameZoneParams(params);

            CatalogZoneDescriptor zone = getZone(catalog, params.zoneName());

            if (catalog.zone(params.newZoneName()) != null) {
                throw new DistributionZoneAlreadyExistsException(params.newZoneName());
            }

            if (zone.name().equals(DEFAULT_ZONE_NAME)) {
                throw new IgniteInternalException(
                        DistributionZones.ZONE_RENAME_ERR,
                        "Default distribution zone can't be renamed"
                );
            }

            CatalogZoneDescriptor descriptor = new CatalogZoneDescriptor(
                    zone.id(),
                    params.newZoneName(),
                    zone.partitions(),
                    zone.replicas(),
                    zone.dataNodesAutoAdjust(),
                    zone.dataNodesAutoAdjustScaleUp(),
                    zone.dataNodesAutoAdjustScaleDown(),
                    zone.filter(),
                    zone.dataStorage()
            );

            return List.of(new AlterZoneEntry(descriptor));
        });
    }

    @Override
    public CompletableFuture<Void> alterZone(AlterZoneParams params) {
        return saveUpdateAndWaitForActivation(catalog -> {
            validateAlterZoneParams(params);

            CatalogZoneDescriptor zone = getZone(catalog, params.zoneName());

            CatalogZoneDescriptor descriptor = fromParamsAndPreviousValue(params, zone);

            return List.of(new AlterZoneEntry(descriptor));
        });
    }

    private void registerCatalog(Catalog newCatalog) {
        catalogByVer.put(newCatalog.version(), newCatalog);
        catalogByTs.put(newCatalog.time(), newCatalog);
    }

    private CompletableFuture<Void> saveUpdateAndWaitForActivation(UpdateProducer updateProducer) {
        return saveUpdate(updateProducer, 0)
                .thenCompose(newVersion -> {
                    Catalog catalog = catalogByVer.get(newVersion);

                    HybridTimestamp activationTs = HybridTimestamp.hybridTimestamp(catalog.time());
                    HybridTimestamp clusterWideEnsuredActivationTs = activationTs.addPhysicalTime(
                            HybridTimestamp.maxClockSkew()
                    );

                    return clockWaiter.waitFor(clusterWideEnsuredActivationTs);
                });
    }

    /**
     * Attempts to save a versioned update using a CAS-like logic. If the attempt fails, makes more attempts
     * until the max retry count is reached.
     *
     * @param updateProducer Supplies simple updates to include into a versioned update to install.
     * @param attemptNo Ordinal number of an attempt.
     * @return Future that completes with the new Catalog version (if update was saved successfully) or an exception, otherwise.
     */
    private CompletableFuture<Integer> saveUpdate(UpdateProducer updateProducer, int attemptNo) {
        if (attemptNo >= MAX_RETRY_COUNT) {
            return failedFuture(new IgniteInternalException(Common.INTERNAL_ERR, "Max retry limit exceeded: " + attemptNo));
        }

        Catalog catalog = catalogByVer.lastEntry().getValue();

        List<UpdateEntry> updates;
        try {
            updates = updateProducer.get(catalog);
        } catch (Exception ex) {
            return failedFuture(ex);
        }

        if (updates.isEmpty()) {
            return completedFuture(catalog.version());
        }

        int newVersion = catalog.version() + 1;

        return updateLog.append(new VersionedUpdate(newVersion, delayDurationMsSupplier.getAsLong(), updates))
                .thenCompose(result -> versionTracker.waitFor(newVersion).thenApply(none -> result))
                .thenCompose(result -> {
                    if (result) {
                        return completedFuture(newVersion);
                    }

                    return saveUpdate(updateProducer, attemptNo + 1);
                });
    }

    class OnUpdateHandlerImpl implements OnUpdateHandler {
        @Override
        public void handle(VersionedUpdate update, HybridTimestamp metaStorageUpdateTimestamp, long causalityToken) {
            int version = update.version();
            Catalog catalog = catalogByVer.get(version - 1);

            assert catalog != null : version - 1;

            for (UpdateEntry entry : update.entries()) {
                catalog = entry.applyUpdate(catalog);
            }

            catalog = applyUpdateFinal(catalog, update, metaStorageUpdateTimestamp);

            registerCatalog(catalog);

            List<CompletableFuture<?>> eventFutures = new ArrayList<>(update.entries().size());

            for (UpdateEntry entry : update.entries()) {
                if (entry instanceof Fireable) {
                    Fireable fireEvent = (Fireable) entry;

                    eventFutures.add(fireEvent(
                            fireEvent.eventType(),
                            fireEvent.createEventParameters(causalityToken, version)
                    ));
                }
            }

            CompletableFuture.allOf(eventFutures.toArray(CompletableFuture[]::new))
                    .whenComplete((ignore, err) -> {
                        if (err != null) {
                            LOG.warn("Failed to apply catalog update.", err);
                            //TODO: IGNITE-14611 Pass exception to an error handler because catalog got into inconsistent state.
                        }

                        versionTracker.update(version, null);
                    });
        }
    }

    private static Catalog applyUpdateFinal(Catalog catalog, VersionedUpdate update, HybridTimestamp metaStorageUpdateTimestamp) {
        long activationTimestamp = metaStorageUpdateTimestamp.addPhysicalTime(update.delayDurationMs()).longValue();

        return new Catalog(
                update.version(),
                activationTimestamp,
                catalog.objectIdGenState(),
                catalog.zones(),
                catalog.schemas()
        );
    }

    private static CatalogSchemaDescriptor getSchema(Catalog catalog, @Nullable String schemaName) {
        schemaName = Objects.requireNonNullElse(schemaName, DEFAULT_SCHEMA_NAME);

        CatalogSchemaDescriptor schema = catalog.schema(schemaName);

        if (schema == null) {
            throw new SchemaNotFoundException(schemaName);
        }

        return schema;
    }

    private static CatalogTableDescriptor getTable(CatalogSchemaDescriptor schema, String tableName) {
        CatalogTableDescriptor table = schema.table(Objects.requireNonNull(tableName, "tableName"));

        if (table == null) {
            throw new TableNotFoundException(schema.name(), tableName);
        }

        return table;
    }

    private static CatalogZoneDescriptor getZone(Catalog catalog, String zoneName) {
        zoneName = Objects.requireNonNull(zoneName, "zoneName");

        CatalogZoneDescriptor zone = catalog.zone(zoneName);

        if (zone == null) {
            throw new DistributionZoneNotFoundException(zoneName);
        }

        return zone;
    }

    @Override
    public void listen(CatalogEvent evt, EventListener<? extends CatalogEventParameters> closure) {
        listen(evt, (EventListener<CatalogEventParameters>) closure);
    }

    @Override
    public void removeListener(CatalogEvent evt, EventListener<? extends CatalogEventParameters> closure) {
        removeListener(evt, (EventListener<CatalogEventParameters>) closure);
    }

    private static void ensureNoTableOrIndexExistsWithSameName(CatalogSchemaDescriptor schema, String name) {
        if (schema.index(name) != null) {
            throw new IndexAlreadyExistsException(schema.name(), name);
        }

        if (schema.table(name) != null) {
            throw new TableAlreadyExistsException(schema.name(), name);
        }
    }

    private static void validateIndexColumns(CatalogTableDescriptor table, AbstractCreateIndexCommandParams params) {
        validateColumnsExistInTable(table, params.columns());

        if (params.unique() && !params.columns().containsAll(table.colocationColumns())) {
            throw new IgniteException(Index.INVALID_INDEX_DEFINITION_ERR, "Unique index must include all colocation columns");
        }
    }

    private static void validateColumnsExistInTable(CatalogTableDescriptor table, Collection<String> columns) {
        for (String column : columns) {
            if (table.columnDescriptor(column) == null) {
                throw new ColumnNotFoundException(column);
            }
        }
    }

    private static class BulkUpdateProducer implements UpdateProducer {
        private final List<? extends UpdateProducer> commands;

        BulkUpdateProducer(List<? extends UpdateProducer> producers) {
            this.commands = producers;
        }

        @Override
        public List<UpdateEntry> get(Catalog catalog) {
            List<UpdateEntry> bulkUpdateEntries = new ArrayList<>();

            for (UpdateProducer producer : commands) {
                List<UpdateEntry> entries = producer.get(catalog);

                for (UpdateEntry entry : entries) {
                    catalog = entry.applyUpdate(catalog);
                }

                bulkUpdateEntries.addAll(entries);
            }

            return bulkUpdateEntries;
        }
    }
}<|MERGE_RESOLUTION|>--- conflicted
+++ resolved
@@ -288,96 +288,8 @@
     }
 
     @Override
-<<<<<<< HEAD
-    public CompletableFuture<Void> createTable(CreateTableParams params) {
-        return saveUpdateAndWaitForActivation(catalog -> {
-            validateCreateTableParams(params);
-
-            CatalogSchemaDescriptor schema = getSchema(catalog, params.schemaName());
-
-            ensureNoTableOrIndexExistsWithSameName(schema, params.tableName());
-
-            CatalogZoneDescriptor zone = getZone(catalog, Objects.requireNonNullElse(params.zone(), DEFAULT_ZONE_NAME));
-
-            int id = catalog.objectIdGenState();
-
-            CatalogTableDescriptor table = fromParams(id++, zone.id(), params);
-
-            CatalogIndexDescriptor pkIndex = createPkIndex(table, id++, createPkIndexParams(params));
-
-            return List.of(
-                    new NewTableEntry(table),
-                    new NewIndexEntry(pkIndex),
-                    new ObjectIdGenUpdateEntry(id - catalog.objectIdGenState())
-            );
-        });
-    }
-
-    @Override
-    public CompletableFuture<Void> dropTable(DropTableParams params) {
-        return saveUpdateAndWaitForActivation(catalog -> {
-            validateDropTableParams(params);
-
-            CatalogSchemaDescriptor schema = getSchema(catalog, params.schemaName());
-
-            CatalogTableDescriptor table = getTable(schema, params.tableName());
-
-            List<UpdateEntry> updateEntries = new ArrayList<>();
-
-            Arrays.stream(schema.indexes())
-                    .filter(index -> index.tableId() == table.id())
-                    .forEach(index -> updateEntries.add(new DropIndexEntry(index.id(), index.tableId())));
-
-            updateEntries.add(new DropTableEntry(table.id()));
-
-            return updateEntries;
-        });
-    }
-
-    @Override
-    public CompletableFuture<Void> addColumn(AlterTableAddColumnParams params) {
-        return saveUpdateAndWaitForActivation(catalog -> {
-            validateAddColumnParams(params);
-
-            CatalogSchemaDescriptor schema = getSchema(catalog, params.schemaName());
-
-            CatalogTableDescriptor table = getTable(schema, params.tableName());
-
-            List<CatalogTableColumnDescriptor> columnDescriptors = new ArrayList<>();
-
-            for (ColumnParams col : params.columns()) {
-                if (table.column(col.name()) != null) {
-                    throw new ColumnAlreadyExistsException(col.name());
-                }
-
-                columnDescriptors.add(fromParams(col));
-            }
-
-            return List.of(
-                    new NewColumnsEntry(table.id(), columnDescriptors)
-            );
-        });
-    }
-
-    @Override
-    public CompletableFuture<Void> dropColumn(AlterTableDropColumnParams params) {
-        return saveUpdateAndWaitForActivation(catalog -> {
-            validateDropColumnParams(params);
-
-            CatalogSchemaDescriptor schema = getSchema(catalog, params.schemaName());
-
-            CatalogTableDescriptor table = getTable(schema, params.tableName());
-
-            ensureColumnCanBeDropped(schema, table, params);
-
-            return List.of(
-                    new DropColumnsEntry(table.id(), params.columns())
-            );
-        });
-=======
     public CompletableFuture<Void> execute(CatalogCommand command) {
         return saveUpdateAndWaitForActivation(command);
->>>>>>> d6bb0cda
     }
 
     @Override
