--- conflicted
+++ resolved
@@ -241,15 +241,7 @@
             return nullCompletedFuture();
         }
 
-<<<<<<< HEAD
         return saveUpdateAndWaitForActivation(List.copyOf(commands));
-=======
-        if (commands.size() == 1) {
-            return execute(commands.get(0));
-        }
-
-        return saveUpdateAndWaitForActivation(new BulkUpdateProducer(List.copyOf(commands)));
->>>>>>> 292cef17
     }
 
     /**
@@ -408,10 +400,9 @@
             BitSet applyResults = new BitSet(batchUpdateProducers.size());
             List<UpdateEntry> bulkUpdateEntries = new ArrayList<>();
             try {
-<<<<<<< HEAD
                 for (int i = 0; i < batchUpdateProducers.size(); i++) {
                     UpdateProducer update = batchUpdateProducers.get(i);
-                    List<UpdateEntry> entries = update.get(catalog);
+                    List<UpdateEntry> entries = update.get(new UpdateContext(catalog));
 
                     for (UpdateEntry entry : entries) {
                         catalog = entry.applyUpdate(catalog, INITIAL_CAUSALITY_TOKEN);
@@ -422,9 +413,6 @@
                         bulkUpdateEntries.addAll(entries);
                     }
                 }
-=======
-                updates = updateProducer.get(new UpdateContext(catalog));
->>>>>>> 292cef17
             } catch (CatalogValidationException ex) {
                 return failedFuture(new CatalogVersionAwareValidationException(ex, catalog.version()));
             } catch (Exception ex) {
