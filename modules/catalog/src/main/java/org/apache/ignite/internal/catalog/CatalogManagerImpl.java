/*
 * Licensed to the Apache Software Foundation (ASF) under one or more
 * contributor license agreements. See the NOTICE file distributed with
 * this work for additional information regarding copyright ownership.
 * The ASF licenses this file to You under the Apache License, Version 2.0
 * (the "License"); you may not use this file except in compliance with
 * the License. You may obtain a copy of the License at
 *
 *      http://www.apache.org/licenses/LICENSE-2.0
 *
 * Unless required by applicable law or agreed to in writing, software
 * distributed under the License is distributed on an "AS IS" BASIS,
 * WITHOUT WARRANTIES OR CONDITIONS OF ANY KIND, either express or implied.
 * See the License for the specific language governing permissions and
 * limitations under the License.
 */

package org.apache.ignite.internal.catalog;

import static java.util.concurrent.CompletableFuture.completedFuture;
import static java.util.concurrent.CompletableFuture.failedFuture;
import static java.util.stream.Collectors.toList;
import static org.apache.ignite.internal.catalog.CatalogParamsValidationUtils.validateAddColumnParams;
import static org.apache.ignite.internal.catalog.CatalogParamsValidationUtils.validateAlterColumnParams;
import static org.apache.ignite.internal.catalog.CatalogParamsValidationUtils.validateAlterZoneParams;
import static org.apache.ignite.internal.catalog.CatalogParamsValidationUtils.validateCreateHashIndexParams;
import static org.apache.ignite.internal.catalog.CatalogParamsValidationUtils.validateCreateSortedIndexParams;
import static org.apache.ignite.internal.catalog.CatalogParamsValidationUtils.validateCreateZoneParams;
import static org.apache.ignite.internal.catalog.CatalogParamsValidationUtils.validateDropColumnParams;
import static org.apache.ignite.internal.catalog.CatalogParamsValidationUtils.validateDropIndexParams;
import static org.apache.ignite.internal.catalog.CatalogParamsValidationUtils.validateDropZoneParams;
import static org.apache.ignite.internal.catalog.CatalogParamsValidationUtils.validateRenameZoneParams;
import static org.apache.ignite.internal.catalog.commands.CatalogUtils.fromParams;
import static org.apache.ignite.internal.catalog.commands.CatalogUtils.fromParamsAndPreviousValue;
import static org.apache.ignite.lang.ErrorGroups.Sql.STMT_VALIDATION_ERR;
import static org.apache.ignite.lang.IgniteStringFormatter.format;

import java.util.ArrayList;
import java.util.Arrays;
import java.util.Collection;
import java.util.List;
import java.util.Map.Entry;
import java.util.NavigableMap;
import java.util.Objects;
import java.util.concurrent.CompletableFuture;
import java.util.concurrent.ConcurrentSkipListMap;
import java.util.function.LongSupplier;
import org.apache.ignite.internal.catalog.commands.AbstractCreateIndexCommandParams;
import org.apache.ignite.internal.catalog.commands.AlterColumnParams;
import org.apache.ignite.internal.catalog.commands.AlterTableAddColumnParams;
import org.apache.ignite.internal.catalog.commands.AlterTableDropColumnParams;
import org.apache.ignite.internal.catalog.commands.AlterZoneParams;
import org.apache.ignite.internal.catalog.commands.CatalogUtils;
import org.apache.ignite.internal.catalog.commands.ColumnParams;
import org.apache.ignite.internal.catalog.commands.CreateHashIndexParams;
import org.apache.ignite.internal.catalog.commands.CreateSortedIndexParams;
import org.apache.ignite.internal.catalog.commands.CreateZoneParams;
import org.apache.ignite.internal.catalog.commands.DropIndexParams;
import org.apache.ignite.internal.catalog.commands.DropZoneParams;
import org.apache.ignite.internal.catalog.commands.RenameZoneParams;
import org.apache.ignite.internal.catalog.descriptors.CatalogHashIndexDescriptor;
import org.apache.ignite.internal.catalog.descriptors.CatalogIndexDescriptor;
import org.apache.ignite.internal.catalog.descriptors.CatalogSchemaDescriptor;
import org.apache.ignite.internal.catalog.descriptors.CatalogSortedIndexDescriptor;
import org.apache.ignite.internal.catalog.descriptors.CatalogTableColumnDescriptor;
import org.apache.ignite.internal.catalog.descriptors.CatalogTableDescriptor;
import org.apache.ignite.internal.catalog.descriptors.CatalogZoneDescriptor;
import org.apache.ignite.internal.catalog.events.CatalogEvent;
import org.apache.ignite.internal.catalog.events.CatalogEventParameters;
import org.apache.ignite.internal.catalog.storage.AlterColumnEntry;
import org.apache.ignite.internal.catalog.storage.AlterZoneEntry;
import org.apache.ignite.internal.catalog.storage.DropColumnsEntry;
import org.apache.ignite.internal.catalog.storage.DropIndexEntry;
import org.apache.ignite.internal.catalog.storage.DropZoneEntry;
import org.apache.ignite.internal.catalog.storage.Fireable;
import org.apache.ignite.internal.catalog.storage.NewColumnsEntry;
import org.apache.ignite.internal.catalog.storage.NewIndexEntry;
import org.apache.ignite.internal.catalog.storage.NewZoneEntry;
import org.apache.ignite.internal.catalog.storage.ObjectIdGenUpdateEntry;
import org.apache.ignite.internal.catalog.storage.UpdateEntry;
import org.apache.ignite.internal.catalog.storage.UpdateLog;
import org.apache.ignite.internal.catalog.storage.UpdateLog.OnUpdateHandler;
import org.apache.ignite.internal.catalog.storage.VersionedUpdate;
import org.apache.ignite.internal.distributionzones.DistributionZoneAlreadyExistsException;
import org.apache.ignite.internal.distributionzones.DistributionZoneBindTableException;
import org.apache.ignite.internal.distributionzones.DistributionZoneNotFoundException;
import org.apache.ignite.internal.hlc.HybridTimestamp;
import org.apache.ignite.internal.logger.IgniteLogger;
import org.apache.ignite.internal.logger.Loggers;
import org.apache.ignite.internal.manager.EventListener;
import org.apache.ignite.internal.manager.Producer;
import org.apache.ignite.internal.util.PendingComparableValuesTracker;
import org.apache.ignite.lang.ColumnAlreadyExistsException;
import org.apache.ignite.lang.ColumnNotFoundException;
import org.apache.ignite.lang.ErrorGroups.Common;
import org.apache.ignite.lang.ErrorGroups.DistributionZones;
import org.apache.ignite.lang.ErrorGroups.Index;
import org.apache.ignite.lang.ErrorGroups.Table;
import org.apache.ignite.lang.IgniteException;
import org.apache.ignite.lang.IgniteInternalException;
import org.apache.ignite.lang.IndexAlreadyExistsException;
import org.apache.ignite.lang.IndexNotFoundException;
import org.apache.ignite.lang.SchemaNotFoundException;
import org.apache.ignite.lang.TableAlreadyExistsException;
import org.apache.ignite.lang.TableNotFoundException;
import org.apache.ignite.sql.ColumnType;
import org.apache.ignite.sql.SqlException;
import org.jetbrains.annotations.Nullable;

/**
 * Catalog service implementation.
 */
public class CatalogManagerImpl extends Producer<CatalogEvent, CatalogEventParameters> implements CatalogManager {
    private static final int MAX_RETRY_COUNT = 10;

    /** Safe time to wait before new Catalog version activation. */
    private static final int DEFAULT_DELAY_DURATION = 0;

    /** The logger. */
    private static final IgniteLogger LOG = Loggers.forClass(CatalogManagerImpl.class);

    /** Versioned catalog descriptors. */
    private final NavigableMap<Integer, Catalog> catalogByVer = new ConcurrentSkipListMap<>();

    /** Versioned catalog descriptors sorted in chronological order. */
    private final NavigableMap<Long, Catalog> catalogByTs = new ConcurrentSkipListMap<>();

    private final UpdateLog updateLog;

    private final PendingComparableValuesTracker<Integer, Void> versionTracker = new PendingComparableValuesTracker<>(0);

    private final ClockWaiter clockWaiter;

    private final LongSupplier delayDurationMsSupplier;

    /**
     * Constructor.
     */
    public CatalogManagerImpl(UpdateLog updateLog, ClockWaiter clockWaiter) {
        this(updateLog, clockWaiter, DEFAULT_DELAY_DURATION);
    }

    /**
     * Constructor.
     */
    CatalogManagerImpl(UpdateLog updateLog, ClockWaiter clockWaiter, long delayDurationMs) {
        this(updateLog, clockWaiter, () -> delayDurationMs);
    }

    /**
     * Constructor.
     */
    public CatalogManagerImpl(UpdateLog updateLog, ClockWaiter clockWaiter, LongSupplier delayDurationMsSupplier) {
        this.updateLog = updateLog;
        this.clockWaiter = clockWaiter;
        this.delayDurationMsSupplier = delayDurationMsSupplier;
    }

    @Override
    public void start() {
        int objectIdGen = 0;

        // TODO: IGNITE-19082 Move default schema objects initialization to cluster init procedure.
        CatalogSchemaDescriptor schemaPublic = new CatalogSchemaDescriptor(
                objectIdGen++,
                DEFAULT_SCHEMA_NAME,
                new CatalogTableDescriptor[0],
                new CatalogIndexDescriptor[0]
        );

        CatalogZoneDescriptor defaultZone = fromParams(
                objectIdGen++,
                CreateZoneParams.builder().zoneName(DEFAULT_ZONE_NAME).build()
        );

        registerCatalog(new Catalog(0, 0L, objectIdGen, List.of(defaultZone), List.of(schemaPublic)));

        updateLog.registerUpdateHandler(new OnUpdateHandlerImpl());

        updateLog.start();
    }

    @Override
    public void stop() throws Exception {
        updateLog.stop();
    }

    @Override
    public @Nullable CatalogTableDescriptor table(String tableName, long timestamp) {
        return catalogAt(timestamp).schema(DEFAULT_SCHEMA_NAME).table(tableName);
    }

    @Override
    public @Nullable CatalogTableDescriptor table(int tableId, long timestamp) {
        return catalogAt(timestamp).table(tableId);
    }

    @Override
    public @Nullable CatalogTableDescriptor table(int tableId, int catalogVersion) {
        return catalog(catalogVersion).table(tableId);
    }

    @Override
    public Collection<CatalogTableDescriptor> tables(int catalogVersion) {
        return catalog(catalogVersion).tables();
    }

    @Override
    public @Nullable CatalogIndexDescriptor index(String indexName, long timestamp) {
        return catalogAt(timestamp).schema(DEFAULT_SCHEMA_NAME).index(indexName);
    }

    @Override
    public @Nullable CatalogIndexDescriptor index(int indexId, long timestamp) {
        return catalogAt(timestamp).index(indexId);
    }

    @Override
    public @Nullable CatalogIndexDescriptor index(int indexId, int catalogVersion) {
        return catalog(catalogVersion).index(indexId);
    }

    @Override
    public Collection<CatalogIndexDescriptor> indexes(int catalogVersion) {
        return catalog(catalogVersion).indexes();
    }

    @Override
    public @Nullable CatalogSchemaDescriptor schema(int version) {
        Catalog catalog = catalog(version);

        if (catalog == null) {
            return null;
        }

        return catalog.schema(DEFAULT_SCHEMA_NAME);
    }

    @Override
    public @Nullable CatalogSchemaDescriptor schema(String schemaName, int version) {
        Catalog catalog = catalog(version);

        if (catalog == null) {
            return null;
        }

        return catalog.schema(schemaName == null ? DEFAULT_SCHEMA_NAME : schemaName);
    }

    @Override
    public @Nullable CatalogZoneDescriptor zone(String zoneName, long timestamp) {
        return catalogAt(timestamp).zone(zoneName);
    }

    @Override
    public @Nullable CatalogZoneDescriptor zone(int zoneId, long timestamp) {
        return catalogAt(timestamp).zone(zoneId);
    }

    @Override
    public @Nullable CatalogZoneDescriptor zone(int zoneId, int catalogVersion) {
        return catalog(catalogVersion).zone(zoneId);
    }

    @Override
    public Collection<CatalogZoneDescriptor> zones(int catalogVersion) {
        return catalog(catalogVersion).zones();
    }

    @Override
    public @Nullable CatalogSchemaDescriptor activeSchema(long timestamp) {
        return catalogAt(timestamp).schema(DEFAULT_SCHEMA_NAME);
    }

    @Override
    public @Nullable CatalogSchemaDescriptor activeSchema(String schemaName, long timestamp) {
        return catalogAt(timestamp).schema(schemaName == null ? DEFAULT_SCHEMA_NAME : schemaName);
    }

    @Override
    public int activeCatalogVersion(long timestamp) {
        return catalogAt(timestamp).version();
    }

    @Override
    public int latestCatalogVersion() {
        return catalogByVer.lastEntry().getKey();
    }

    @Override
    public CompletableFuture<Void> catalogReadyFuture(int version) {
        return versionTracker.waitFor(version);
    }

    private Catalog catalog(int version) {
        return catalogByVer.get(version);
    }

    private Catalog catalogAt(long timestamp) {
        Entry<Long, Catalog> entry = catalogByTs.floorEntry(timestamp);

        if (entry == null) {
            throw new IllegalStateException("No valid schema found for given timestamp: " + timestamp);
        }

        return entry.getValue();
    }

    @Override
    public CompletableFuture<Void> execute(CatalogCommand command) {
        return saveUpdateAndWaitForActivation(command);
    }

    @Override
<<<<<<< HEAD
    public CompletableFuture<Void> dropTable(DropTableParams params) {
        return saveUpdateAndWaitForActivation(catalog -> {
            validateDropTableParams(params);

            CatalogSchemaDescriptor schema = getSchema(catalog, params.schemaName());

            CatalogTableDescriptor table = getTable(schema, params.tableName());

            List<UpdateEntry> updateEntries = new ArrayList<>();

            Arrays.stream(schema.indexes())
                    .filter(index -> index.tableId() == table.id())
                    .forEach(index -> updateEntries.add(new DropIndexEntry(index.id(), index.tableId(), table.name())));

            updateEntries.add(new DropTableEntry(table.id()));

            return updateEntries;
        });
=======
    public CompletableFuture<Void> execute(List<CatalogCommand> commands) throws IllegalArgumentException {
        return saveUpdateAndWaitForActivation(new BulkUpdateProducer(List.copyOf(commands)));
>>>>>>> c07258e6
    }

    @Override
    public CompletableFuture<Void> addColumn(AlterTableAddColumnParams params) {
        return saveUpdateAndWaitForActivation(catalog -> {
            validateAddColumnParams(params);

            CatalogSchemaDescriptor schema = getSchema(catalog, params.schemaName());

            CatalogTableDescriptor table = getTable(schema, params.tableName());

            List<CatalogTableColumnDescriptor> columnDescriptors = new ArrayList<>();

            for (ColumnParams col : params.columns()) {
                if (table.column(col.name()) != null) {
                    throw new ColumnAlreadyExistsException(col.name());
                }

                columnDescriptors.add(fromParams(col));
            }

            return List.of(
                    new NewColumnsEntry(table.id(), columnDescriptors)
            );
        });
    }

    @Override
    public CompletableFuture<Void> dropColumn(AlterTableDropColumnParams params) {
        return saveUpdateAndWaitForActivation(catalog -> {
            validateDropColumnParams(params);

            CatalogSchemaDescriptor schema = getSchema(catalog, params.schemaName());

            CatalogTableDescriptor table = getTable(schema, params.tableName());

            ensureColumnCanBeDropped(schema, table, params);

            return List.of(
                    new DropColumnsEntry(table.id(), params.columns())
            );
        });
    }

    @Override
    public CompletableFuture<Void> alterColumn(AlterColumnParams params) {
        return saveUpdateAndWaitForActivation(catalog -> {
            validateAlterColumnParams(params);

            CatalogSchemaDescriptor schema = getSchema(catalog, params.schemaName());

            CatalogTableDescriptor table = getTable(schema, params.tableName());

            CatalogTableColumnDescriptor origin = findTableColumn(table, params.columnName());

            CatalogTableColumnDescriptor target = createNewTableColumn(params, origin);

            if (origin.equals(target)) {
                // No modifications required.
                return List.of();
            }

            boolean isPkColumn = table.isPrimaryKeyColumn(origin.name());

            validateAlterTableColumn(origin, target, isPkColumn);

            return List.of(
                    new AlterColumnEntry(table.id(), target)
            );
        });
    }

    @Override
    public CompletableFuture<Void> createIndex(CreateHashIndexParams params) {
        return saveUpdateAndWaitForActivation(catalog -> {
            validateCreateHashIndexParams(params);

            CatalogSchemaDescriptor schema = getSchema(catalog, params.schemaName());

            ensureNoTableOrIndexExistsWithSameName(schema, params.indexName());

            CatalogTableDescriptor table = getTable(schema, params.tableName());

            validateIndexColumns(table, params);

            CatalogHashIndexDescriptor index = fromParams(catalog.objectIdGenState(), table.id(), params);

            return List.of(
                    new NewIndexEntry(index),
                    new ObjectIdGenUpdateEntry(1)
            );
        });
    }

    @Override
    public CompletableFuture<Void> createIndex(CreateSortedIndexParams params) {
        return saveUpdateAndWaitForActivation(catalog -> {
            validateCreateSortedIndexParams(params);

            CatalogSchemaDescriptor schema = getSchema(catalog, params.schemaName());

            ensureNoTableOrIndexExistsWithSameName(schema, params.indexName());

            CatalogTableDescriptor table = getTable(schema, params.tableName());

            validateIndexColumns(table, params);

            CatalogSortedIndexDescriptor index = fromParams(catalog.objectIdGenState(), table.id(), params);

            return List.of(
                    new NewIndexEntry(index),
                    new ObjectIdGenUpdateEntry(1)
            );
        });
    }

    @Override
    public CompletableFuture<Void> dropIndex(DropIndexParams params) {
        return saveUpdateAndWaitForActivation(catalog -> {
            validateDropIndexParams(params);

            CatalogSchemaDescriptor schema = getSchema(catalog, params.schemaName());

            CatalogIndexDescriptor index = schema.index(params.indexName());

            if (index == null) {
                throw new IndexNotFoundException(schema.name(), params.indexName());
            }

            return List.of(
                    new DropIndexEntry(index.id(), index.tableId(), catalog.table(index.tableId()).name())
            );
        });
    }

    @Override
    public CompletableFuture<Void> createZone(CreateZoneParams params) {
        return saveUpdateAndWaitForActivation(catalog -> {
            validateCreateZoneParams(params);

            if (catalog.zone(params.zoneName()) != null) {
                throw new DistributionZoneAlreadyExistsException(params.zoneName());
            }

            CatalogZoneDescriptor zone = fromParams(catalog.objectIdGenState(), params);

            return List.of(
                    new NewZoneEntry(zone),
                    new ObjectIdGenUpdateEntry(1)
            );
        });
    }

    @Override
    public CompletableFuture<Void> dropZone(DropZoneParams params) {
        return saveUpdateAndWaitForActivation(catalog -> {
            validateDropZoneParams(params);

            CatalogZoneDescriptor zone = getZone(catalog, params.zoneName());

            if (zone.name().equals(DEFAULT_ZONE_NAME)) {
                throw new IgniteInternalException(
                        DistributionZones.ZONE_DROP_ERR,
                        "Default distribution zone can't be dropped"
                );
            }

            catalog.schemas().stream()
                    .flatMap(s -> Arrays.stream(s.tables()))
                    .filter(t -> t.zoneId() == zone.id())
                    .findAny()
                    .ifPresent(t -> {
                        throw new DistributionZoneBindTableException(zone.name(), t.name());
                    });

            return List.of(new DropZoneEntry(zone.id()));
        });
    }

    @Override
    public CompletableFuture<Void> renameZone(RenameZoneParams params) {
        return saveUpdateAndWaitForActivation(catalog -> {
            validateRenameZoneParams(params);

            CatalogZoneDescriptor zone = getZone(catalog, params.zoneName());

            if (catalog.zone(params.newZoneName()) != null) {
                throw new DistributionZoneAlreadyExistsException(params.newZoneName());
            }

            if (zone.name().equals(DEFAULT_ZONE_NAME)) {
                throw new IgniteInternalException(
                        DistributionZones.ZONE_RENAME_ERR,
                        "Default distribution zone can't be renamed"
                );
            }

            CatalogZoneDescriptor descriptor = new CatalogZoneDescriptor(
                    zone.id(),
                    params.newZoneName(),
                    zone.partitions(),
                    zone.replicas(),
                    zone.dataNodesAutoAdjust(),
                    zone.dataNodesAutoAdjustScaleUp(),
                    zone.dataNodesAutoAdjustScaleDown(),
                    zone.filter(),
                    zone.dataStorage()
            );

            return List.of(new AlterZoneEntry(descriptor));
        });
    }

    @Override
    public CompletableFuture<Void> alterZone(AlterZoneParams params) {
        return saveUpdateAndWaitForActivation(catalog -> {
            validateAlterZoneParams(params);

            CatalogZoneDescriptor zone = getZone(catalog, params.zoneName());

            CatalogZoneDescriptor descriptor = fromParamsAndPreviousValue(params, zone);

            return List.of(new AlterZoneEntry(descriptor));
        });
    }

    private void registerCatalog(Catalog newCatalog) {
        catalogByVer.put(newCatalog.version(), newCatalog);
        catalogByTs.put(newCatalog.time(), newCatalog);
    }

    private CompletableFuture<Void> saveUpdateAndWaitForActivation(UpdateProducer updateProducer) {
        return saveUpdate(updateProducer, 0)
                .thenCompose(newVersion -> {
                    Catalog catalog = catalogByVer.get(newVersion);

                    HybridTimestamp activationTs = HybridTimestamp.hybridTimestamp(catalog.time());
                    HybridTimestamp clusterWideEnsuredActivationTs = activationTs.addPhysicalTime(
                            HybridTimestamp.maxClockSkew()
                    );

                    return clockWaiter.waitFor(clusterWideEnsuredActivationTs);
                });
    }

    /**
     * Attempts to save a versioned update using a CAS-like logic. If the attempt fails, makes more attempts
     * until the max retry count is reached.
     *
     * @param updateProducer Supplies simple updates to include into a versioned update to install.
     * @param attemptNo Ordinal number of an attempt.
     * @return Future that completes with the new Catalog version (if update was saved successfully) or an exception, otherwise.
     */
    private CompletableFuture<Integer> saveUpdate(UpdateProducer updateProducer, int attemptNo) {
        if (attemptNo >= MAX_RETRY_COUNT) {
            return failedFuture(new IgniteInternalException(Common.INTERNAL_ERR, "Max retry limit exceeded: " + attemptNo));
        }

        Catalog catalog = catalogByVer.lastEntry().getValue();

        List<UpdateEntry> updates;
        try {
            updates = updateProducer.get(catalog);
        } catch (Exception ex) {
            return failedFuture(ex);
        }

        if (updates.isEmpty()) {
            return completedFuture(catalog.version());
        }

        int newVersion = catalog.version() + 1;

        return updateLog.append(new VersionedUpdate(newVersion, delayDurationMsSupplier.getAsLong(), updates))
                .thenCompose(result -> versionTracker.waitFor(newVersion).thenApply(none -> result))
                .thenCompose(result -> {
                    if (result) {
                        return completedFuture(newVersion);
                    }

                    return saveUpdate(updateProducer, attemptNo + 1);
                });
    }

    class OnUpdateHandlerImpl implements OnUpdateHandler {
        @Override
        public void handle(VersionedUpdate update, HybridTimestamp metaStorageUpdateTimestamp, long causalityToken) {
            int version = update.version();
            Catalog catalog = catalogByVer.get(version - 1);

            assert catalog != null : version - 1;

            for (UpdateEntry entry : update.entries()) {
                catalog = entry.applyUpdate(catalog);
            }

            catalog = applyUpdateFinal(catalog, update, metaStorageUpdateTimestamp);

            registerCatalog(catalog);

            List<CompletableFuture<?>> eventFutures = new ArrayList<>(update.entries().size());

            for (UpdateEntry entry : update.entries()) {
                if (entry instanceof Fireable) {
                    Fireable fireEvent = (Fireable) entry;

                    eventFutures.add(fireEvent(
                            fireEvent.eventType(),
                            fireEvent.createEventParameters(causalityToken, version)
                    ));
                }
            }

            CompletableFuture.allOf(eventFutures.toArray(CompletableFuture[]::new))
                    .whenComplete((ignore, err) -> {
                        if (err != null) {
                            LOG.warn("Failed to apply catalog update.", err);
                            //TODO: IGNITE-14611 Pass exception to an error handler because catalog got into inconsistent state.
                        }

                        versionTracker.update(version, null);
                    });
        }
    }

    private static void throwUnsupportedDdl(String msg, Object... params) {
        throw new SqlException(STMT_VALIDATION_ERR, format(msg, params));
    }

    private static Catalog applyUpdateFinal(Catalog catalog, VersionedUpdate update, HybridTimestamp metaStorageUpdateTimestamp) {
        long activationTimestamp = metaStorageUpdateTimestamp.addPhysicalTime(update.delayDurationMs()).longValue();

        return new Catalog(
                update.version(),
                activationTimestamp,
                catalog.objectIdGenState(),
                catalog.zones(),
                catalog.schemas()
        );
    }

    private static CatalogSchemaDescriptor getSchema(Catalog catalog, @Nullable String schemaName) {
        schemaName = Objects.requireNonNullElse(schemaName, DEFAULT_SCHEMA_NAME);

        CatalogSchemaDescriptor schema = catalog.schema(schemaName);

        if (schema == null) {
            throw new SchemaNotFoundException(schemaName);
        }

        return schema;
    }

    private static CatalogTableDescriptor getTable(CatalogSchemaDescriptor schema, String tableName) {
        CatalogTableDescriptor table = schema.table(Objects.requireNonNull(tableName, "tableName"));

        if (table == null) {
            throw new TableNotFoundException(schema.name(), tableName);
        }

        return table;
    }

    private static CatalogZoneDescriptor getZone(Catalog catalog, String zoneName) {
        zoneName = Objects.requireNonNull(zoneName, "zoneName");

        CatalogZoneDescriptor zone = catalog.zone(zoneName);

        if (zone == null) {
            throw new DistributionZoneNotFoundException(zoneName);
        }

        return zone;
    }

    private static CatalogTableColumnDescriptor findTableColumn(CatalogTableDescriptor table, String columnName) {
        return table.columns().stream()
                .filter(desc -> desc.name().equals(columnName))
                .findFirst()
                .orElseThrow(() -> new ColumnNotFoundException(columnName));
    }

    private static CatalogTableColumnDescriptor createNewTableColumn(AlterColumnParams params, CatalogTableColumnDescriptor origin) {
        return new CatalogTableColumnDescriptor(
                origin.name(),
                Objects.requireNonNullElse(params.type(), origin.type()),
                !Objects.requireNonNullElse(params.notNull(), !origin.nullable()),
                Objects.requireNonNullElse(params.precision(), origin.precision()),
                Objects.requireNonNullElse(params.scale(), origin.scale()),
                Objects.requireNonNullElse(params.length(), origin.length()),
                Objects.requireNonNullElse(params.defaultValue(origin.type()), origin.defaultValue())
        );
    }

    private static void validateAlterTableColumn(
            CatalogTableColumnDescriptor origin,
            CatalogTableColumnDescriptor target,
            boolean isPkColumn
    ) {
        if (origin.nullable() != target.nullable()) {
            if (isPkColumn) {
                throwUnsupportedDdl("Cannot change NOT NULL for the primary key column '{}'.", origin.name());
            }

            if (origin.nullable()) {
                throwUnsupportedDdl("Cannot set NOT NULL for column '{}'.", origin.name());
            }
        }

        if (origin.scale() != target.scale()) {
            throwUnsupportedDdl("Cannot change scale for column '{}'.", origin.name());
        }

        if (origin.type() != target.type()) {
            if (isPkColumn) {
                throwUnsupportedDdl("Cannot change data type for primary key column '{}'.", origin.name());
            }

            if (!CatalogUtils.isSupportedColumnTypeChange(origin.type(), target.type())) {
                throwUnsupportedDdl("Cannot change data type for column '{}' [from={}, to={}].",
                        origin.name(), origin.type(), target.type());
            }
        }

        if (origin.length() != target.length() && target.type() != ColumnType.STRING && target.type() != ColumnType.BYTE_ARRAY) {
            throwUnsupportedDdl("Cannot change length for column '{}'.", origin.name());
        } else if (target.length() < origin.length()) {
            throwUnsupportedDdl("Cannot decrease length to {} for column '{}'.", target.length(), origin.name());
        }

        if (origin.precision() != target.precision() && target.type() != ColumnType.DECIMAL) {
            throwUnsupportedDdl("Cannot change precision for column '{}'.", origin.name());
        } else if (target.precision() < origin.precision()) {
            throwUnsupportedDdl("Cannot decrease precision to {} for column '{}'.", target.precision(), origin.name());
        }
    }

    @Override
    public void listen(CatalogEvent evt, EventListener<? extends CatalogEventParameters> closure) {
        listen(evt, (EventListener<CatalogEventParameters>) closure);
    }

    private static void ensureNoTableOrIndexExistsWithSameName(CatalogSchemaDescriptor schema, String name) {
        if (schema.index(name) != null) {
            throw new IndexAlreadyExistsException(schema.name(), name);
        }

        if (schema.table(name) != null) {
            throw new TableAlreadyExistsException(schema.name(), name);
        }
    }

    private static void validateIndexColumns(CatalogTableDescriptor table, AbstractCreateIndexCommandParams params) {
        validateColumnsExistInTable(table, params.columns());

        if (params.unique() && !params.columns().containsAll(table.colocationColumns())) {
            throw new IgniteException(Index.INVALID_INDEX_DEFINITION_ERR, "Unique index must include all colocation columns");
        }
    }

    private static void ensureColumnCanBeDropped(
            CatalogSchemaDescriptor schema,
            CatalogTableDescriptor table,
            AlterTableDropColumnParams params
    ) {
        validateColumnsExistInTable(table, params.columns());

        List<String> inPrimaryKeyColumns = params.columns().stream()
                .filter(table::isPrimaryKeyColumn)
                .collect(toList());

        if (!inPrimaryKeyColumns.isEmpty()) {
            throw new CatalogValidationException(Table.TABLE_DEFINITION_ERR, "Can't drop primary key columns: " + inPrimaryKeyColumns);
        }

        Arrays.stream(schema.indexes())
                .filter(index -> index.tableId() == table.id())
                .forEach(index -> params.columns().stream()
                        .filter(index::hasColumn)
                        .findAny()
                        .ifPresent(columnName -> {
                            throw new CatalogValidationException(
                                    STMT_VALIDATION_ERR,
                                    format("Can't drop indexed column: [columnName={}, indexName={}]", columnName, index.name()));
                        }));
    }

    private static void validateColumnsExistInTable(CatalogTableDescriptor table, Collection<String> columns) {
        for (String column : columns) {
            if (table.columnDescriptor(column) == null) {
                throw new ColumnNotFoundException(column);
            }
        }
    }

    private static class BulkUpdateProducer implements UpdateProducer {
        private final List<? extends UpdateProducer> commands;

        BulkUpdateProducer(List<? extends UpdateProducer> producers) {
            this.commands = producers;
        }

        @Override
        public List<UpdateEntry> get(Catalog catalog) {
            List<UpdateEntry> bulkUpdateEntries = new ArrayList<>();

            for (UpdateProducer producer : commands) {
                List<UpdateEntry> entries = producer.get(catalog);

                for (UpdateEntry entry : entries) {
                    catalog = entry.applyUpdate(catalog);
                }

                bulkUpdateEntries.addAll(entries);
            }

            return bulkUpdateEntries;
        }
    }
}<|MERGE_RESOLUTION|>--- conflicted
+++ resolved
@@ -312,29 +312,8 @@
     }
 
     @Override
-<<<<<<< HEAD
-    public CompletableFuture<Void> dropTable(DropTableParams params) {
-        return saveUpdateAndWaitForActivation(catalog -> {
-            validateDropTableParams(params);
-
-            CatalogSchemaDescriptor schema = getSchema(catalog, params.schemaName());
-
-            CatalogTableDescriptor table = getTable(schema, params.tableName());
-
-            List<UpdateEntry> updateEntries = new ArrayList<>();
-
-            Arrays.stream(schema.indexes())
-                    .filter(index -> index.tableId() == table.id())
-                    .forEach(index -> updateEntries.add(new DropIndexEntry(index.id(), index.tableId(), table.name())));
-
-            updateEntries.add(new DropTableEntry(table.id()));
-
-            return updateEntries;
-        });
-=======
     public CompletableFuture<Void> execute(List<CatalogCommand> commands) throws IllegalArgumentException {
         return saveUpdateAndWaitForActivation(new BulkUpdateProducer(List.copyOf(commands)));
->>>>>>> c07258e6
     }
 
     @Override
