--- conflicted
+++ resolved
@@ -825,10 +825,6 @@
         @Override
         public void handle(VersionedUpdate update, HybridTimestamp metaStorageUpdateTimestamp) {
             int version = update.version();
-<<<<<<< HEAD
-            long activationTimestamp = metaStorageUpdateTimestamp.addPhysicalTime(update.delayDurationMs()).longValue();
-=======
->>>>>>> 20969893
             Catalog catalog = catalogByVer.get(version - 1);
 
             assert catalog != null : version - 1;
@@ -837,7 +833,7 @@
                 catalog = entry.applyUpdate(catalog);
             }
 
-            catalog = applyUpdateFinal(catalog, update);
+            catalog = applyUpdateFinal(catalog, update, metaStorageUpdateTimestamp);
 
             registerCatalog(catalog);
 
@@ -875,10 +871,12 @@
         List<UpdateEntry> get(Catalog catalog);
     }
 
-    private Catalog applyUpdateFinal(Catalog catalog, VersionedUpdate update) {
+    private Catalog applyUpdateFinal(Catalog catalog, VersionedUpdate update, HybridTimestamp metaStorageUpdateTimestamp) {
+        long activationTimestamp = metaStorageUpdateTimestamp.addPhysicalTime(update.delayDurationMs()).longValue();
+
         return new Catalog(
                 update.version(),
-                update.activationTimestamp(),
+                activationTimestamp,
                 catalog.objectIdGenState(),
                 catalog.zones(),
                 catalog.schemas()
