/*
 * Licensed to the Apache Software Foundation (ASF) under one or more
 * contributor license agreements. See the NOTICE file distributed with
 * this work for additional information regarding copyright ownership.
 * The ASF licenses this file to You under the Apache License, Version 2.0
 * (the "License"); you may not use this file except in compliance with
 * the License. You may obtain a copy of the License at
 *
 *      http://www.apache.org/licenses/LICENSE-2.0
 *
 * Unless required by applicable law or agreed to in writing, software
 * distributed under the License is distributed on an "AS IS" BASIS,
 * WITHOUT WARRANTIES OR CONDITIONS OF ANY KIND, either express or implied.
 * See the License for the specific language governing permissions and
 * limitations under the License.
 */

package org.apache.ignite.internal.catalog;

import static java.util.concurrent.CompletableFuture.completedFuture;
import static java.util.concurrent.CompletableFuture.failedFuture;
import static java.util.stream.Collectors.joining;
import static org.apache.ignite.internal.catalog.commands.CreateZoneParams.INFINITE_TIMER_VALUE;
import static org.apache.ignite.lang.ErrorGroups.Sql.UNSUPPORTED_DDL_OPERATION_ERR;

import java.util.ArrayList;
import java.util.Arrays;
import java.util.Collections;
import java.util.HashSet;
import java.util.List;
import java.util.Map.Entry;
import java.util.NavigableMap;
import java.util.Objects;
import java.util.concurrent.CompletableFuture;
import java.util.concurrent.ConcurrentSkipListMap;
import java.util.function.LongSupplier;
import java.util.function.Predicate;
import org.apache.ignite.internal.catalog.commands.AlterColumnParams;
import org.apache.ignite.internal.catalog.commands.AlterTableAddColumnParams;
import org.apache.ignite.internal.catalog.commands.AlterTableDropColumnParams;
import org.apache.ignite.internal.catalog.commands.AlterZoneParams;
import org.apache.ignite.internal.catalog.commands.CatalogUtils;
import org.apache.ignite.internal.catalog.commands.ColumnParams;
import org.apache.ignite.internal.catalog.commands.CreateHashIndexParams;
import org.apache.ignite.internal.catalog.commands.CreateSortedIndexParams;
import org.apache.ignite.internal.catalog.commands.CreateTableParams;
import org.apache.ignite.internal.catalog.commands.CreateZoneParams;
import org.apache.ignite.internal.catalog.commands.DropIndexParams;
import org.apache.ignite.internal.catalog.commands.DropTableParams;
import org.apache.ignite.internal.catalog.commands.DropZoneParams;
import org.apache.ignite.internal.catalog.commands.RenameZoneParams;
import org.apache.ignite.internal.catalog.descriptors.CatalogHashIndexDescriptor;
import org.apache.ignite.internal.catalog.descriptors.CatalogIndexDescriptor;
import org.apache.ignite.internal.catalog.descriptors.CatalogSchemaDescriptor;
import org.apache.ignite.internal.catalog.descriptors.CatalogTableColumnDescriptor;
import org.apache.ignite.internal.catalog.descriptors.CatalogTableDescriptor;
import org.apache.ignite.internal.catalog.descriptors.CatalogZoneDescriptor;
import org.apache.ignite.internal.catalog.events.CatalogEvent;
import org.apache.ignite.internal.catalog.events.CatalogEventParameters;
import org.apache.ignite.internal.catalog.storage.AlterColumnEntry;
import org.apache.ignite.internal.catalog.storage.AlterZoneEntry;
import org.apache.ignite.internal.catalog.storage.DropColumnsEntry;
import org.apache.ignite.internal.catalog.storage.DropIndexEntry;
import org.apache.ignite.internal.catalog.storage.DropTableEntry;
import org.apache.ignite.internal.catalog.storage.DropZoneEntry;
import org.apache.ignite.internal.catalog.storage.Fireable;
import org.apache.ignite.internal.catalog.storage.NewColumnsEntry;
import org.apache.ignite.internal.catalog.storage.NewIndexEntry;
import org.apache.ignite.internal.catalog.storage.NewTableEntry;
import org.apache.ignite.internal.catalog.storage.NewZoneEntry;
import org.apache.ignite.internal.catalog.storage.ObjectIdGenUpdateEntry;
import org.apache.ignite.internal.catalog.storage.UpdateEntry;
import org.apache.ignite.internal.catalog.storage.UpdateLog;
import org.apache.ignite.internal.catalog.storage.UpdateLog.OnUpdateHandler;
import org.apache.ignite.internal.catalog.storage.VersionedUpdate;
import org.apache.ignite.internal.hlc.HybridTimestamp;
import org.apache.ignite.internal.logger.IgniteLogger;
import org.apache.ignite.internal.logger.Loggers;
import org.apache.ignite.internal.manager.Producer;
import org.apache.ignite.internal.util.PendingComparableValuesTracker;
import org.apache.ignite.lang.ColumnAlreadyExistsException;
import org.apache.ignite.lang.ColumnNotFoundException;
import org.apache.ignite.lang.DistributionZoneAlreadyExistsException;
import org.apache.ignite.lang.DistributionZoneBindTableException;
import org.apache.ignite.lang.DistributionZoneNotFoundException;
import org.apache.ignite.lang.ErrorGroups;
import org.apache.ignite.lang.ErrorGroups.Common;
import org.apache.ignite.lang.ErrorGroups.DistributionZones;
import org.apache.ignite.lang.ErrorGroups.Sql;
import org.apache.ignite.lang.IgniteInternalException;
import org.apache.ignite.lang.IndexAlreadyExistsException;
import org.apache.ignite.lang.IndexNotFoundException;
import org.apache.ignite.lang.SchemaNotFoundException;
import org.apache.ignite.lang.TableAlreadyExistsException;
import org.apache.ignite.lang.TableNotFoundException;
import org.apache.ignite.sql.ColumnType;
import org.apache.ignite.sql.SqlException;
import org.jetbrains.annotations.Nullable;

/**
 * Catalog service implementation.
 */
public class CatalogServiceImpl extends Producer<CatalogEvent, CatalogEventParameters> implements CatalogManager {
    private static final int MAX_RETRY_COUNT = 10;

    /** Safe time to wait before new Catalog version activation. */
    private static final int DEFAULT_DELAY_DURATION = 0;

    /** The logger. */
    private static final IgniteLogger LOG = Loggers.forClass(CatalogServiceImpl.class);

    /** Versioned catalog descriptors. */
    private final NavigableMap<Integer, Catalog> catalogByVer = new ConcurrentSkipListMap<>();

    /** Versioned catalog descriptors sorted in chronological order. */
    private final NavigableMap<Long, Catalog> catalogByTs = new ConcurrentSkipListMap<>();

    private final UpdateLog updateLog;

    private final PendingComparableValuesTracker<Integer, Void> versionTracker = new PendingComparableValuesTracker<>(0);

    private final ClockWaiter clockWaiter;

    private final LongSupplier delayDurationMsSupplier;

    /**
     * Constructor.
     */
    public CatalogServiceImpl(UpdateLog updateLog, ClockWaiter clockWaiter) {
        this(updateLog, clockWaiter, DEFAULT_DELAY_DURATION);
    }

    /**
     * Constructor.
     */
    CatalogServiceImpl(UpdateLog updateLog, ClockWaiter clockWaiter, long delayDurationMs) {
        this(updateLog, clockWaiter, () -> delayDurationMs);
    }

    /**
     * Constructor.
     */
    public CatalogServiceImpl(UpdateLog updateLog, ClockWaiter clockWaiter, LongSupplier delayDurationMsSupplier) {
        this.updateLog = updateLog;
        this.clockWaiter = clockWaiter;
        this.delayDurationMsSupplier = delayDurationMsSupplier;
    }

    @Override
    public void start() {
        int objectIdGen = 0;

        // TODO: IGNITE-19082 Move default schema objects initialization to cluster init procedure.
        CatalogSchemaDescriptor schemaPublic = new CatalogSchemaDescriptor(
                objectIdGen++,
                DEFAULT_SCHEMA_NAME,
                new CatalogTableDescriptor[0],
                new CatalogIndexDescriptor[0]
        );

        CatalogZoneDescriptor defaultZone = new CatalogZoneDescriptor(
                objectIdGen++,
                DEFAULT_ZONE_NAME,
                25,
                1,
                INFINITE_TIMER_VALUE,
                INFINITE_TIMER_VALUE,
                INFINITE_TIMER_VALUE,
                CreateZoneParams.DEFAULT_FILTER
        );

        registerCatalog(new Catalog(0, 0L, objectIdGen, List.of(defaultZone), List.of(schemaPublic)));

        updateLog.registerUpdateHandler(new OnUpdateHandlerImpl());

        updateLog.start();
    }

    @Override
    public void stop() throws Exception {
        updateLog.stop();
    }

    @Override
    public CatalogTableDescriptor table(String tableName, long timestamp) {
        return catalogAt(timestamp).schema(DEFAULT_SCHEMA_NAME).table(tableName);
    }

    @Override
    public CatalogTableDescriptor table(int tableId, long timestamp) {
        return catalogAt(timestamp).table(tableId);
    }

    @Override
    public CatalogTableDescriptor table(int tableId, int catalogVersion) {
        return catalog(catalogVersion).table(tableId);
    }

    /** {@inheritDoc} */
    @Override
    public CatalogIndexDescriptor index(String indexName, long timestamp) {
        return catalogAt(timestamp).schema(DEFAULT_SCHEMA_NAME).index(indexName);
    }

    @Override
    public CatalogIndexDescriptor index(int indexId, long timestamp) {
        return catalogAt(timestamp).index(indexId);
    }

    @Override
    public @Nullable CatalogSchemaDescriptor schema(int version) {
        Catalog catalog = catalog(version);

        if (catalog == null) {
            return null;
        }

        return catalog.schema(DEFAULT_SCHEMA_NAME);
    }

    @Override
    public @Nullable CatalogSchemaDescriptor schema(String schemaName, int version) {
        Catalog catalog = catalog(version);

        if (catalog == null) {
            return null;
        }

        return catalog.schema(schemaName == null ? DEFAULT_SCHEMA_NAME : schemaName);
    }

    @Override
    public CatalogZoneDescriptor zone(String zoneName, long timestamp) {
        return catalogAt(timestamp).zone(zoneName);
    }

    @Override
    public CatalogZoneDescriptor zone(int zoneId, long timestamp) {
        return catalogAt(timestamp).zone(zoneId);
    }

    @Override
    public @Nullable CatalogSchemaDescriptor activeSchema(long timestamp) {
        return catalogAt(timestamp).schema(DEFAULT_SCHEMA_NAME);
    }

    @Override
    public @Nullable CatalogSchemaDescriptor activeSchema(String schemaName, long timestamp) {
        return catalogAt(timestamp).schema(schemaName == null ? DEFAULT_SCHEMA_NAME : schemaName);
    }

    @Override
    public int activeCatalogVersion(long timestamp) {
        return catalogAt(timestamp).version();
    }

    private Catalog catalog(int version) {
        return catalogByVer.get(version);
    }

    private Catalog catalogAt(long timestamp) {
        Entry<Long, Catalog> entry = catalogByTs.floorEntry(timestamp);

        if (entry == null) {
            throw new IllegalStateException("No valid schema found for given timestamp: " + timestamp);
        }

        return entry.getValue();
    }

    @Override
    public CompletableFuture<Void> createTable(CreateTableParams params) {
        return saveUpdateAndWaitForActivation(catalog -> {
            CatalogSchemaDescriptor schema = getSchema(catalog, params.schemaName());

            if (schema.table(params.tableName()) != null) {
                throw new TableAlreadyExistsException(schema.name(), params.tableName());
            }

            validateCreateTableParams(params);

            CatalogZoneDescriptor zone = getZone(catalog, Objects.requireNonNullElse(params.zone(), DEFAULT_ZONE_NAME));

            int id = catalog.objectIdGenState();

            CatalogTableDescriptor table = CatalogUtils.fromParams(id++, zone.id(), params);

            CatalogHashIndexDescriptor pkIndex = createHashIndexDescriptor(table, id++, createPkIndexParams(params));

            return List.of(
                    new NewTableEntry(table),
                    new NewIndexEntry(pkIndex),
                    new ObjectIdGenUpdateEntry(id - catalog.objectIdGenState())
            );
        });
    }

    @Override
    public CompletableFuture<Void> dropTable(DropTableParams params) {
        return saveUpdateAndWaitForActivation(catalog -> {
            CatalogSchemaDescriptor schema = getSchema(catalog, params.schemaName());

            CatalogTableDescriptor table = getTable(schema, params.tableName());

            List<UpdateEntry> updateEntries = new ArrayList<>();

            Arrays.stream(schema.indexes())
                    .filter(index -> index.tableId() == table.id())
                    .forEach(index -> updateEntries.add(new DropIndexEntry(index.id(), index.tableId())));

            updateEntries.add(new DropTableEntry(table.id()));

            return updateEntries;
        });
    }

    @Override
    public CompletableFuture<Void> addColumn(AlterTableAddColumnParams params) {
        if (params.columns().isEmpty()) {
            return completedFuture(null);
        }

        return saveUpdateAndWaitForActivation(catalog -> {
            CatalogSchemaDescriptor schema = getSchema(catalog, params.schemaName());

            CatalogTableDescriptor table = getTable(schema, params.tableName());

            List<CatalogTableColumnDescriptor> columnDescriptors = new ArrayList<>();

            for (ColumnParams col : params.columns()) {
                if (table.column(col.name()) != null) {
                    throw new ColumnAlreadyExistsException(col.name());
                }

                columnDescriptors.add(CatalogUtils.fromParams(col));
            }

            return List.of(
                    new NewColumnsEntry(table.id(), columnDescriptors)
            );
        });
    }

    @Override
    public CompletableFuture<Void> dropColumn(AlterTableDropColumnParams params) {
        if (params.columns().isEmpty()) {
            return completedFuture(null);
        }

        return saveUpdateAndWaitForActivation(catalog -> {
            CatalogSchemaDescriptor schema = getSchema(catalog, params.schemaName());

            CatalogTableDescriptor table = getTable(schema, params.tableName());

            validateAlterTableDropColumnParams(params, schema, table);

            return List.of(
                    new DropColumnsEntry(table.id(), params.columns())
            );
        });
    }

    @Override
    public CompletableFuture<Void> alterColumn(AlterColumnParams params) {
        return saveUpdateAndWaitForActivation(catalog -> {
            CatalogSchemaDescriptor schema = getSchema(catalog, params.schemaName());

            CatalogTableDescriptor table = getTable(schema, params.tableName());

            CatalogTableColumnDescriptor origin = findTableColumn(table, params.columnName());

            CatalogTableColumnDescriptor target = createNewTableColumn(params, origin);

            if (origin.equals(target)) {
                // No modifications required.
                return Collections.emptyList();
            }

            boolean isPkColumn = table.isPrimaryKeyColumn(origin.name());

            validateAlterTableColumn(origin, target, isPkColumn);

            return List.of(
                    new AlterColumnEntry(table.id(), target)
            );
        });
    }

    @Override
    public CompletableFuture<Void> createIndex(CreateHashIndexParams params) {
        return saveUpdateAndWaitForActivation(catalog -> {
            CatalogSchemaDescriptor schema = getSchema(catalog, params.schemaName());

            if (schema.index(params.indexName()) != null) {
                throw new IndexAlreadyExistsException(schema.name(), params.indexName());
            }

            CatalogTableDescriptor table = getTable(schema, params.tableName());

            CatalogHashIndexDescriptor index = createHashIndexDescriptor(table, catalog.objectIdGenState(), params);

            return List.of(
                    new NewIndexEntry(index),
                    new ObjectIdGenUpdateEntry(1)
            );
        });
    }

    @Override
    public CompletableFuture<Void> createIndex(CreateSortedIndexParams params) {
        return saveUpdateAndWaitForActivation(catalog -> {
            CatalogSchemaDescriptor schema = getSchema(catalog, params.schemaName());

            if (schema.index(params.indexName()) != null) {
                throw new IndexAlreadyExistsException(schema.name(), params.indexName());
            }

            CatalogTableDescriptor table = getTable(schema, params.tableName());

            validateCreateSortedIndexParams(params, table);

            CatalogIndexDescriptor index = CatalogUtils.fromParams(catalog.objectIdGenState(), table.id(), params);

            return List.of(
                    new NewIndexEntry(index),
                    new ObjectIdGenUpdateEntry(1)
            );
        });
    }

    @Override
    public CompletableFuture<Void> dropIndex(DropIndexParams params) {
        return saveUpdateAndWaitForActivation(catalog -> {
            CatalogSchemaDescriptor schema = getSchema(catalog, params.schemaName());

            CatalogIndexDescriptor index = schema.index(params.indexName());

            if (index == null) {
                throw new IndexNotFoundException(schema.name(), params.indexName());
            }

            return List.of(
                    new DropIndexEntry(index.id(), index.tableId())
            );
        });
    }

    @Override
    public CompletableFuture<Void> createDistributionZone(CreateZoneParams params) {
        return saveUpdateAndWaitForActivation(catalog -> {
            validateCreateZoneParams(params);

            String zoneName = Objects.requireNonNull(params.zoneName(), "zone");

            if (catalog.zone(params.zoneName()) != null) {
                throw new DistributionZoneAlreadyExistsException(zoneName);
            }

            CatalogZoneDescriptor zone = CatalogUtils.fromParams(catalog.objectIdGenState(), params);

            return List.of(
                    new NewZoneEntry(zone),
                    new ObjectIdGenUpdateEntry(1)
            );
        });
    }

    @Override
    public CompletableFuture<Void> dropDistributionZone(DropZoneParams params) {
        return saveUpdateAndWaitForActivation(catalog -> {
            CatalogZoneDescriptor zone = getZone(catalog, params.zoneName());

            if (zone.name().equals(DEFAULT_ZONE_NAME)) {
                throw new IgniteInternalException(
                        DistributionZones.ZONE_DROP_ERR,
                        "Default distribution zone can't be dropped"
                );
            }

            catalog.schemas().stream()
                    .flatMap(s -> Arrays.stream(s.tables()))
                    .filter(t -> t.zoneId() == zone.id())
                    .findAny()
                    .ifPresent(t -> {
                        throw new DistributionZoneBindTableException(zone.name(), t.name());
                    });

            return List.of(
                    new DropZoneEntry(zone.id())
            );
        });
    }

    @Override
    public CompletableFuture<Void> renameDistributionZone(RenameZoneParams params) {
        return saveUpdateAndWaitForActivation(catalog -> {
            CatalogZoneDescriptor zone = getZone(catalog, params.zoneName());

            if (catalog.zone(params.newZoneName()) != null) {
                throw new DistributionZoneAlreadyExistsException(params.newZoneName());
            }

            if (zone.name().equals(DEFAULT_ZONE_NAME)) {
                throw new IgniteInternalException(
                        DistributionZones.ZONE_RENAME_ERR,
                        "Default distribution zone can't be renamed"
                );
            }

            CatalogZoneDescriptor descriptor = new CatalogZoneDescriptor(
                    zone.id(),
                    params.newZoneName(),
                    zone.partitions(),
                    zone.replicas(),
                    zone.dataNodesAutoAdjust(),
                    zone.dataNodesAutoAdjustScaleUp(),
                    zone.dataNodesAutoAdjustScaleDown(),
                    zone.filter()
            );

            return List.of(new AlterZoneEntry(descriptor));
        });
    }

    @Override
    public CompletableFuture<Void> alterDistributionZone(AlterZoneParams params) {
        return saveUpdateAndWaitForActivation(catalog -> {
            CatalogZoneDescriptor zone = getZone(catalog, params.zoneName());

            Integer dataNodesAutoAdjust = params.dataNodesAutoAdjust();
            Integer dataNodesAutoAdjustScaleUp = params.dataNodesAutoAdjustScaleUp();
            Integer dataNodesAutoAdjustScaleDown = params.dataNodesAutoAdjustScaleDown();

            if (dataNodesAutoAdjust == null && dataNodesAutoAdjustScaleUp == null && dataNodesAutoAdjustScaleDown == null) {
                dataNodesAutoAdjust = zone.dataNodesAutoAdjust();
                dataNodesAutoAdjustScaleUp = zone.dataNodesAutoAdjustScaleUp();
                dataNodesAutoAdjustScaleDown = zone.dataNodesAutoAdjustScaleDown();
            } else {
                if (dataNodesAutoAdjust != null && (dataNodesAutoAdjustScaleUp != null || dataNodesAutoAdjustScaleDown != null)) {
                    throw new IgniteInternalException(
                            DistributionZones.ZONE_DEFINITION_ERR,
                            "Not compatible dataNodes parameters [autoAdjust={}, autoAdjustScaleUp={}, autoAdjustScaleDown={}]",
                            params.dataNodesAutoAdjust(), params.dataNodesAutoAdjustScaleUp(), params.dataNodesAutoAdjustScaleDown()
                    );
                }

                dataNodesAutoAdjust = Objects.requireNonNullElse(params.dataNodesAutoAdjust(), INFINITE_TIMER_VALUE);
                dataNodesAutoAdjustScaleUp = Objects.requireNonNullElse(params.dataNodesAutoAdjustScaleUp(), INFINITE_TIMER_VALUE);
                dataNodesAutoAdjustScaleDown = Objects.requireNonNullElse(params.dataNodesAutoAdjustScaleDown(), INFINITE_TIMER_VALUE);
            }

            CatalogZoneDescriptor descriptor = new CatalogZoneDescriptor(
                    zone.id(),
                    zone.name(),
                    Objects.requireNonNullElse(params.partitions(), zone.partitions()),
                    Objects.requireNonNullElse(params.replicas(), zone.replicas()),
                    dataNodesAutoAdjust,
                    dataNodesAutoAdjustScaleUp,
                    dataNodesAutoAdjustScaleDown,
                    Objects.requireNonNullElse(params.filter(), zone.filter())
            );

            return List.of(new AlterZoneEntry(descriptor));
        });
    }

    private void registerCatalog(Catalog newCatalog) {
        catalogByVer.put(newCatalog.version(), newCatalog);
        catalogByTs.put(newCatalog.time(), newCatalog);
    }

    private CompletableFuture<Void> saveUpdateAndWaitForActivation(UpdateProducer updateProducer) {
        return saveUpdate(updateProducer, 0)
                .thenCompose(newVersion -> {
                    Catalog catalog = catalogByVer.get(newVersion);

                    HybridTimestamp activationTs = HybridTimestamp.hybridTimestamp(catalog.time());
                    HybridTimestamp clusterWideEnsuredActivationTs = activationTs.addPhysicalTime(
                            HybridTimestamp.maxClockSkew()
                    );

                    return clockWaiter.waitFor(clusterWideEnsuredActivationTs);
                });
    }

    /**
     * Attempts to save a versioned update using a CAS-like logic. If the attempt fails, makes more attempts
     * until the max retry count is reached.
     *
     * @param updateProducer Supplies simple updates to include into a versioned update to install.
     * @param attemptNo Ordinal number of an attempt.
     * @return Future that completes with the new Catalog version (if update was saved successfully) or an exception, otherwise.
     */
    private CompletableFuture<Integer> saveUpdate(UpdateProducer updateProducer, int attemptNo) {
        if (attemptNo >= MAX_RETRY_COUNT) {
            return failedFuture(new IgniteInternalException(Common.INTERNAL_ERR, "Max retry limit exceeded: " + attemptNo));
        }

        Catalog catalog = catalogByVer.lastEntry().getValue();

        List<UpdateEntry> updates;
        try {
            updates = updateProducer.get(catalog);
        } catch (Exception ex) {
            return failedFuture(ex);
        }

        if (updates.isEmpty()) {
            return completedFuture(catalog.version());
        }

        int newVersion = catalog.version() + 1;

        return updateLog.append(new VersionedUpdate(newVersion, delayDurationMsSupplier.getAsLong(), updates))
                .thenCompose(result -> versionTracker.waitFor(newVersion).thenApply(none -> result))
                .thenCompose(result -> {
                    if (result) {
                        return completedFuture(newVersion);
                    }

                    return saveUpdate(updateProducer, attemptNo + 1);
                });
    }

    class OnUpdateHandlerImpl implements OnUpdateHandler {
        @Override
<<<<<<< HEAD
        public void handle(VersionedUpdate update, long causalityToken) {
=======
        public void handle(VersionedUpdate update, HybridTimestamp metaStorageUpdateTimestamp) {
>>>>>>> 5afdeec5
            int version = update.version();
            Catalog catalog = catalogByVer.get(version - 1);

            assert catalog != null : version - 1;

            for (UpdateEntry entry : update.entries()) {
                catalog = entry.applyUpdate(catalog);
            }

            catalog = applyUpdateFinal(catalog, update, metaStorageUpdateTimestamp);

            registerCatalog(catalog);

            List<CompletableFuture<?>> eventFutures = new ArrayList<>(update.entries().size());

            for (UpdateEntry entry : update.entries()) {
                if (entry instanceof Fireable) {
                    Fireable fireEvent = (Fireable) entry;

                    eventFutures.add(fireEvent(
                            fireEvent.eventType(),
                            fireEvent.createEventParameters(causalityToken, version)
                    ));
                }
            }

            CompletableFuture.allOf(eventFutures.toArray(CompletableFuture[]::new))
                    .whenComplete((ignore, err) -> {
                        if (err != null) {
                            LOG.warn("Failed to apply catalog update.", err);
                            //TODO: IGNITE-14611 Pass exception to an error handler because catalog got into inconsistent state.
                        }

                        versionTracker.update(version, null);
                    });
        }
    }

    private static void throwUnsupportedDdl(String msg, Object... params) {
        throw new SqlException(UNSUPPORTED_DDL_OPERATION_ERR, msg, params);
    }

    @FunctionalInterface
    interface UpdateProducer {
        List<UpdateEntry> get(Catalog catalog);
    }

    private static Catalog applyUpdateFinal(Catalog catalog, VersionedUpdate update, HybridTimestamp metaStorageUpdateTimestamp) {
        long activationTimestamp = metaStorageUpdateTimestamp.addPhysicalTime(update.delayDurationMs()).longValue();

        return new Catalog(
                update.version(),
                activationTimestamp,
                catalog.objectIdGenState(),
                catalog.zones(),
                catalog.schemas()
        );
    }

    private static CatalogSchemaDescriptor getSchema(Catalog catalog, @Nullable String schemaName) {
        schemaName = Objects.requireNonNullElse(schemaName, DEFAULT_SCHEMA_NAME);

        CatalogSchemaDescriptor schema = catalog.schema(schemaName);

        if (schema == null) {
            throw new SchemaNotFoundException(schemaName);
        }

        return schema;
    }

    private static CatalogTableDescriptor getTable(CatalogSchemaDescriptor schema, String tableName) {
        CatalogTableDescriptor table = schema.table(Objects.requireNonNull(tableName, "tableName"));

        if (table == null) {
            throw new TableNotFoundException(schema.name(), tableName);
        }

        return table;
    }

    private static CatalogZoneDescriptor getZone(Catalog catalog, String zoneName) {
        zoneName = Objects.requireNonNull(zoneName, "zoneName");

        CatalogZoneDescriptor zone = catalog.zone(zoneName);

        if (zone == null) {
            throw new DistributionZoneNotFoundException(zoneName);
        }

        return zone;
    }

    private static CatalogTableColumnDescriptor findTableColumn(CatalogTableDescriptor table, String columnName) {
        return table.columns().stream()
                .filter(desc -> desc.name().equals(columnName))
                .findFirst()
                .orElseThrow(() -> new ColumnNotFoundException(columnName));
    }

    private static CatalogTableColumnDescriptor createNewTableColumn(AlterColumnParams params, CatalogTableColumnDescriptor origin) {
        return new CatalogTableColumnDescriptor(
                origin.name(),
                Objects.requireNonNullElse(params.type(), origin.type()),
                !Objects.requireNonNullElse(params.notNull(), !origin.nullable()),
                Objects.requireNonNullElse(params.precision(), origin.precision()),
                Objects.requireNonNullElse(params.scale(), origin.scale()),
                Objects.requireNonNullElse(params.length(), origin.length()),
                Objects.requireNonNullElse(params.defaultValue(origin.type()), origin.defaultValue())
        );
    }

    private static void validateCreateTableParams(CreateTableParams params) {
        params.columns().stream()
                .map(ColumnParams::name)
                .filter(Predicate.not(new HashSet<>()::add))
                .findAny()
                .ifPresent(columnName -> {
                    throw new IgniteInternalException(
                            ErrorGroups.Index.INVALID_INDEX_DEFINITION_ERR,
                            "Can't create table with duplicate columns: {}",
                            params.columns().stream().map(ColumnParams::name).collect(joining(", "))
                    );
                });

        if (params.primaryKeyColumns().isEmpty()) {
            throw new IgniteInternalException(
                    ErrorGroups.Index.INVALID_INDEX_DEFINITION_ERR,
                    "Missing primary key columns"
            );
        }
    }

    private static void validateAlterTableDropColumnParams(
            AlterTableDropColumnParams params,
            CatalogSchemaDescriptor schema,
            CatalogTableDescriptor table
    ) {
        for (String columnName : params.columns()) {
            if (table.column(columnName) == null) {
                throw new ColumnNotFoundException(columnName);
            }

            if (table.isPrimaryKeyColumn(columnName)) {
                throw new SqlException(
                        Sql.DROP_IDX_COLUMN_CONSTRAINT_ERR,
                        "Can't drop primary key column: [column={}]",
                        columnName
                );
            }
        }

        Arrays.stream(schema.indexes())
                .filter(index -> index.tableId() == table.id())
                .forEach(index -> params.columns().stream()
                        .filter(index::hasColumn)
                        .findAny()
                        .ifPresent(columnName -> {
                            throw new SqlException(
                                    Sql.DROP_IDX_COLUMN_CONSTRAINT_ERR,
                                    "Can't drop indexed column: [columnName={}, indexName={}]",
                                    columnName, index.name()
                            );
                        }));
    }

    private static void validateCreateHashIndexParams(CreateHashIndexParams params, CatalogTableDescriptor table) {
        validateIndexColumns(params.columns(), table);
    }

    private static void validateCreateSortedIndexParams(CreateSortedIndexParams params, CatalogTableDescriptor table) {
        validateIndexColumns(params.columns(), table);

        if (params.collations().size() != params.columns().size()) {
            throw new IgniteInternalException(
                    ErrorGroups.Index.INVALID_INDEX_DEFINITION_ERR,
                    "Columns collations doesn't match number of columns."
            );
        }
    }

    private static void validateCreateZoneParams(CreateZoneParams params) {
        if (params.dataNodesAutoAdjust() != INFINITE_TIMER_VALUE
                && (params.dataNodesAutoAdjustScaleUp() != INFINITE_TIMER_VALUE
                || params.dataNodesAutoAdjustScaleDown() != INFINITE_TIMER_VALUE)
        ) {
            throw new IgniteInternalException(
                    DistributionZones.ZONE_DEFINITION_ERR,
                    "Not compatible parameters [dataNodesAutoAdjust={}, dataNodesAutoAdjustScaleUp={}, dataNodesAutoAdjustScaleDown={}]",
                    params.dataNodesAutoAdjust(), params.dataNodesAutoAdjustScaleUp(), params.dataNodesAutoAdjustScaleDown()
            );
        }
    }

    private static void validateIndexColumns(List<String> indexColumns, CatalogTableDescriptor table) {
        if (indexColumns.isEmpty()) {
            throw new IgniteInternalException(
                    ErrorGroups.Index.INVALID_INDEX_DEFINITION_ERR,
                    "No index columns was specified."
            );
        }

        Predicate<String> duplicateValidator = Predicate.not(new HashSet<>()::add);

        for (String columnName : indexColumns) {
            CatalogTableColumnDescriptor columnDescriptor = table.columnDescriptor(columnName);

            if (columnDescriptor == null) {
                throw new ColumnNotFoundException(columnName);
            } else if (duplicateValidator.test(columnName)) {
                throw new IgniteInternalException(
                        ErrorGroups.Index.INVALID_INDEX_DEFINITION_ERR,
                        "Can't create index on duplicate columns: {}",
                        String.join(", ", indexColumns)
                );
            }
        }
    }

    private static void validateAlterTableColumn(
            CatalogTableColumnDescriptor origin,
            CatalogTableColumnDescriptor target,
            boolean isPkColumn
    ) {
        if (origin.nullable() != target.nullable()) {
            if (isPkColumn) {
                throwUnsupportedDdl("Cannot change NOT NULL for the primary key column '{}'.", origin.name());
            }

            if (origin.nullable()) {
                throwUnsupportedDdl("Cannot set NOT NULL for column '{}'.", origin.name());
            }
        }

        if (origin.scale() != target.scale()) {
            throwUnsupportedDdl("Cannot change scale for column '{}'.", origin.name());
        }

        if (origin.type() != target.type()) {
            if (isPkColumn) {
                throwUnsupportedDdl("Cannot change data type for primary key column '{}'.", origin.name());
            }

            if (!CatalogUtils.isSupportedColumnTypeChange(origin.type(), target.type())) {
                throwUnsupportedDdl("Cannot change data type for column '{}' [from={}, to={}].",
                        origin.name(), origin.type(), target.type());
            }
        }

        if (origin.length() != target.length() && target.type() != ColumnType.STRING && target.type() != ColumnType.BYTE_ARRAY) {
            throwUnsupportedDdl("Cannot change length for column '{}'.", origin.name());
        } else if (target.length() < origin.length()) {
            throwUnsupportedDdl("Cannot decrease length to {} for column '{}'.", target.length(), origin.name());
        }

        if (origin.precision() != target.precision() && target.type() != ColumnType.DECIMAL) {
            throwUnsupportedDdl("Cannot change precision for column '{}'.", origin.name());
        } else if (target.precision() < origin.precision()) {
            throwUnsupportedDdl("Cannot decrease precision to {} for column '{}'.", target.precision(), origin.name());
        }
    }

    private static CreateHashIndexParams createPkIndexParams(CreateTableParams params) {
        return CreateHashIndexParams.builder()
                .schemaName(params.schemaName())
                .tableName(params.tableName())
                .indexName(params.tableName() + "_PK")
                .columns(params.primaryKeyColumns())
                .unique()
                .build();
    }

    private static CatalogHashIndexDescriptor createHashIndexDescriptor(
            CatalogTableDescriptor table,
            int indexId,
            CreateHashIndexParams params
    ) {
        validateCreateHashIndexParams(params, table);

        return CatalogUtils.fromParams(indexId, table.id(), params);
    }
}<|MERGE_RESOLUTION|>--- conflicted
+++ resolved
@@ -624,11 +624,7 @@
 
     class OnUpdateHandlerImpl implements OnUpdateHandler {
         @Override
-<<<<<<< HEAD
-        public void handle(VersionedUpdate update, long causalityToken) {
-=======
-        public void handle(VersionedUpdate update, HybridTimestamp metaStorageUpdateTimestamp) {
->>>>>>> 5afdeec5
+        public void handle(VersionedUpdate update, HybridTimestamp metaStorageUpdateTimestamp, long causalityToken) {
             int version = update.version();
             Catalog catalog = catalogByVer.get(version - 1);
 
@@ -638,7 +634,7 @@
                 catalog = entry.applyUpdate(catalog);
             }
 
-            catalog = applyUpdateFinal(catalog, update, metaStorageUpdateTimestamp);
+            catalog = applyUpdateFinal(catalog, update, metaStorageUpdateTimestamp, causalityToken);
 
             registerCatalog(catalog);
 
