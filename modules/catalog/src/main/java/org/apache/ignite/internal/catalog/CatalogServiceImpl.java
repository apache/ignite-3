/*
 * Licensed to the Apache Software Foundation (ASF) under one or more
 * contributor license agreements. See the NOTICE file distributed with
 * this work for additional information regarding copyright ownership.
 * The ASF licenses this file to You under the Apache License, Version 2.0
 * (the "License"); you may not use this file except in compliance with
 * the License. You may obtain a copy of the License at
 *
 *      http://www.apache.org/licenses/LICENSE-2.0
 *
 * Unless required by applicable law or agreed to in writing, software
 * distributed under the License is distributed on an "AS IS" BASIS,
 * WITHOUT WARRANTIES OR CONDITIONS OF ANY KIND, either express or implied.
 * See the License for the specific language governing permissions and
 * limitations under the License.
 */

package org.apache.ignite.internal.catalog;

import static java.util.concurrent.CompletableFuture.completedFuture;
import static java.util.concurrent.CompletableFuture.failedFuture;
import static org.apache.ignite.internal.catalog.commands.CreateZoneParams.INFINITE_TIMER_VALUE;

import java.util.ArrayList;
import java.util.Arrays;
import java.util.HashSet;
import java.util.List;
import java.util.Map.Entry;
import java.util.NavigableMap;
import java.util.Objects;
import java.util.Set;
import java.util.concurrent.CompletableFuture;
import java.util.concurrent.ConcurrentSkipListMap;
import java.util.function.Predicate;
import java.util.stream.Collectors;
import org.apache.ignite.internal.catalog.commands.AlterTableAddColumnParams;
import org.apache.ignite.internal.catalog.commands.AlterTableDropColumnParams;
import org.apache.ignite.internal.catalog.commands.AlterZoneParams;
import org.apache.ignite.internal.catalog.commands.CatalogUtils;
import org.apache.ignite.internal.catalog.commands.ColumnParams;
import org.apache.ignite.internal.catalog.commands.CreateHashIndexParams;
import org.apache.ignite.internal.catalog.commands.CreateSortedIndexParams;
import org.apache.ignite.internal.catalog.commands.CreateTableParams;
import org.apache.ignite.internal.catalog.commands.CreateZoneParams;
import org.apache.ignite.internal.catalog.commands.DropIndexParams;
import org.apache.ignite.internal.catalog.commands.DropTableParams;
import org.apache.ignite.internal.catalog.commands.DropZoneParams;
import org.apache.ignite.internal.catalog.commands.RenameZoneParams;
import org.apache.ignite.internal.catalog.descriptors.DistributionZoneDescriptor;
import org.apache.ignite.internal.catalog.descriptors.IndexDescriptor;
import org.apache.ignite.internal.catalog.descriptors.SchemaDescriptor;
import org.apache.ignite.internal.catalog.descriptors.TableColumnDescriptor;
import org.apache.ignite.internal.catalog.descriptors.TableDescriptor;
import org.apache.ignite.internal.catalog.events.AddColumnEventParameters;
import org.apache.ignite.internal.catalog.events.AlterZoneEventParameters;
import org.apache.ignite.internal.catalog.events.CatalogEvent;
import org.apache.ignite.internal.catalog.events.CatalogEventParameters;
import org.apache.ignite.internal.catalog.events.CreateIndexEventParameters;
import org.apache.ignite.internal.catalog.events.CreateTableEventParameters;
import org.apache.ignite.internal.catalog.events.CreateZoneEventParameters;
import org.apache.ignite.internal.catalog.events.DropColumnEventParameters;
import org.apache.ignite.internal.catalog.events.DropIndexEventParameters;
import org.apache.ignite.internal.catalog.events.DropTableEventParameters;
import org.apache.ignite.internal.catalog.events.DropZoneEventParameters;
import org.apache.ignite.internal.catalog.storage.AlterZoneEntry;
import org.apache.ignite.internal.catalog.storage.DropColumnsEntry;
import org.apache.ignite.internal.catalog.storage.DropIndexEntry;
import org.apache.ignite.internal.catalog.storage.DropTableEntry;
import org.apache.ignite.internal.catalog.storage.DropZoneEntry;
import org.apache.ignite.internal.catalog.storage.NewColumnsEntry;
import org.apache.ignite.internal.catalog.storage.NewIndexEntry;
import org.apache.ignite.internal.catalog.storage.NewTableEntry;
import org.apache.ignite.internal.catalog.storage.NewZoneEntry;
import org.apache.ignite.internal.catalog.storage.ObjectIdGenUpdateEntry;
import org.apache.ignite.internal.catalog.storage.UpdateEntry;
import org.apache.ignite.internal.catalog.storage.UpdateLog;
import org.apache.ignite.internal.catalog.storage.UpdateLog.OnUpdateHandler;
import org.apache.ignite.internal.catalog.storage.VersionedUpdate;
import org.apache.ignite.internal.logger.IgniteLogger;
import org.apache.ignite.internal.logger.Loggers;
import org.apache.ignite.internal.manager.Producer;
import org.apache.ignite.internal.util.ArrayUtils;
import org.apache.ignite.internal.util.CollectionUtils;
import org.apache.ignite.internal.util.PendingComparableValuesTracker;
import org.apache.ignite.lang.ColumnAlreadyExistsException;
import org.apache.ignite.lang.ColumnNotFoundException;
import org.apache.ignite.lang.DistributionZoneAlreadyExistsException;
import org.apache.ignite.lang.DistributionZoneBindTableException;
import org.apache.ignite.lang.DistributionZoneNotFoundException;
import org.apache.ignite.lang.ErrorGroups;
import org.apache.ignite.lang.ErrorGroups.Common;
import org.apache.ignite.lang.ErrorGroups.DistributionZones;
import org.apache.ignite.lang.ErrorGroups.Sql;
import org.apache.ignite.lang.IgniteInternalException;
import org.apache.ignite.lang.IndexAlreadyExistsException;
import org.apache.ignite.lang.IndexNotFoundException;
import org.apache.ignite.lang.TableAlreadyExistsException;
import org.apache.ignite.lang.TableNotFoundException;
import org.apache.ignite.sql.SqlException;
import org.jetbrains.annotations.Nullable;

/**
 * Catalog service implementation.
 */
public class CatalogServiceImpl extends Producer<CatalogEvent, CatalogEventParameters> implements CatalogManager {
    private static final int MAX_RETRY_COUNT = 10;

    /** The logger. */
    private static final IgniteLogger LOG = Loggers.forClass(CatalogServiceImpl.class);

    /** Versioned catalog descriptors. */
    private final NavigableMap<Integer, Catalog> catalogByVer = new ConcurrentSkipListMap<>();

    /** Versioned catalog descriptors sorted in chronological order. */
    private final NavigableMap<Long, Catalog> catalogByTs = new ConcurrentSkipListMap<>();

    private final UpdateLog updateLog;

    private final PendingComparableValuesTracker<Integer, Void> versionTracker = new PendingComparableValuesTracker<>(0);

    /**
     * Constructor.
     */
    public CatalogServiceImpl(UpdateLog updateLog) {
        this.updateLog = updateLog;
    }

    /** {@inheritDoc} */
    @Override
    public void start() {
        int objectIdGen = 0;

        // TODO: IGNITE-19082 Fix default descriptors.
        SchemaDescriptor schemaPublic = new SchemaDescriptor(objectIdGen++, "PUBLIC", 0, new TableDescriptor[0], new IndexDescriptor[0]);
        DistributionZoneDescriptor defaultZone = new DistributionZoneDescriptor(objectIdGen++, CatalogService.DEFAULT_ZONE_NAME, 25, 1,
                INFINITE_TIMER_VALUE, INFINITE_TIMER_VALUE, INFINITE_TIMER_VALUE, CreateZoneParams.DEFAULT_FILTER);
        registerCatalog(new Catalog(0, 0L, objectIdGen, List.of(defaultZone), schemaPublic));

        updateLog.registerUpdateHandler(new OnUpdateHandlerImpl());

        updateLog.start();
    }

    /** {@inheritDoc} */
    @Override
    public void stop() throws Exception {
        updateLog.stop();
    }

    /** {@inheritDoc} */
    @Override
    public TableDescriptor table(String tableName, long timestamp) {
        return catalogAt(timestamp).schema(CatalogService.PUBLIC).table(tableName);
    }

    /** {@inheritDoc} */
    @Override
    public TableDescriptor table(int tableId, long timestamp) {
        return catalogAt(timestamp).table(tableId);
    }

    /** {@inheritDoc} */
    @Override
    public IndexDescriptor index(String indexName, long timestamp) {
        return catalogAt(timestamp).schema(CatalogService.PUBLIC).index(indexName);
    }

    /** {@inheritDoc} */
    @Override
    public IndexDescriptor index(int indexId, long timestamp) {
        return catalogAt(timestamp).index(indexId);
    }

    /** {@inheritDoc} */
    @Override
    public @Nullable SchemaDescriptor schema(int version) {
        Catalog catalog = catalog(version);

        if (catalog == null) {
            return null;
        }

        return catalog.schema(CatalogService.PUBLIC);
    }

    /** {@inheritDoc} */
    @Override
<<<<<<< HEAD
    public DistributionZoneDescriptor zone(String zoneName, long timestamp) {
        return catalogAt(timestamp).zone(zoneName);
    }

    /** {@inheritDoc} */
    @Override
    public DistributionZoneDescriptor zone(int zoneId, long timestamp) {
        return catalogAt(timestamp).zone(zoneId);
=======
    public @Nullable SchemaDescriptor schema(String schemaName, int version) {
        Catalog catalog = catalog(version);

        if (catalog == null) {
            return null;
        }

        return catalog.schema(schemaName == null ? CatalogService.PUBLIC : schemaName);
>>>>>>> 24728e2f
    }

    /** {@inheritDoc} */
    @Override
    public @Nullable SchemaDescriptor activeSchema(long timestamp) {
        return catalogAt(timestamp).schema(CatalogService.PUBLIC);
    }

    /** {@inheritDoc} */
    @Override
    public @Nullable SchemaDescriptor activeSchema(String schemaName, long timestamp) {
        return catalogAt(timestamp).schema(schemaName == null ? CatalogService.PUBLIC : schemaName);
    }

    private Catalog catalog(int version) {
        return catalogByVer.get(version);
    }

    private Catalog catalogAt(long timestamp) {
        Entry<Long, Catalog> entry = catalogByTs.floorEntry(timestamp);

        if (entry == null) {
            throw new IllegalStateException("No valid schema found for given timestamp: " + timestamp);
        }

        return entry.getValue();
    }

    /** {@inheritDoc} */
    @Override
    public CompletableFuture<Void> createTable(CreateTableParams params) {
        return saveUpdate(catalog -> {
            String schemaName = Objects.requireNonNullElse(params.schemaName(), CatalogService.PUBLIC);

            SchemaDescriptor schema = Objects.requireNonNull(catalog.schema(schemaName), "No schema found: " + schemaName);

            if (schema.table(params.tableName()) != null) {
                throw new TableAlreadyExistsException(schemaName, params.tableName());
            }

            TableDescriptor table = CatalogUtils.fromParams(catalog.objectIdGenState(), params);

            return List.of(
                    new NewTableEntry(table),
                    new ObjectIdGenUpdateEntry(1)
            );
        });
    }

    /** {@inheritDoc} */
    @Override
    public CompletableFuture<Void> dropTable(DropTableParams params) {
        return saveUpdate(catalog -> {
            String schemaName = Objects.requireNonNullElse(params.schemaName(), CatalogService.PUBLIC);

            SchemaDescriptor schema = Objects.requireNonNull(catalog.schema(schemaName), "No schema found: " + schemaName);

            TableDescriptor table = schema.table(params.tableName());

            if (table == null) {
                throw new TableNotFoundException(schemaName, params.tableName());
            }

            List<UpdateEntry> updateEntries = new ArrayList<>();

            Arrays.stream(schema.indexes())
                    .filter(index -> index.tableId() == table.id())
                    .forEach(index -> updateEntries.add(new DropIndexEntry(index.id())));

            updateEntries.add(new DropTableEntry(table.id()));

            return updateEntries;
        });
    }

    /** {@inheritDoc} */
    @Override
    public CompletableFuture<Void> addColumn(AlterTableAddColumnParams params) {
        if (params.columns().isEmpty()) {
            return completedFuture(null);
        }

        return saveUpdate(catalog -> {
            String schemaName = Objects.requireNonNullElse(params.schemaName(), CatalogService.PUBLIC);

            SchemaDescriptor schema = Objects.requireNonNull(catalog.schema(schemaName), "No schema found: " + schemaName);

            TableDescriptor table = schema.table(params.tableName());

            if (table == null) {
                throw new TableNotFoundException(schemaName, params.tableName());
            }

            List<TableColumnDescriptor> columnDescriptors = new ArrayList<>();

            for (ColumnParams col : params.columns()) {
                if (table.column(col.name()) != null) {
                    throw new ColumnAlreadyExistsException(col.name());
                }

                columnDescriptors.add(CatalogUtils.fromParams(col));
            }

            return List.of(
                    new NewColumnsEntry(table.id(), columnDescriptors)
            );
        });
    }

    /** {@inheritDoc} */
    @Override
    public CompletableFuture<Void> dropColumn(AlterTableDropColumnParams params) {
        if (params.columns().isEmpty()) {
            return completedFuture(null);
        }

        return saveUpdate(catalog -> {
            String schemaName = Objects.requireNonNullElse(params.schemaName(), CatalogService.PUBLIC);

            SchemaDescriptor schema = Objects.requireNonNull(catalog.schema(schemaName), "No schema found: " + schemaName);

            TableDescriptor table = schema.table(params.tableName());

            if (table == null) {
                throw new TableNotFoundException(schemaName, params.tableName());
            }

            for (String columnName : params.columns()) {
                if (table.column(columnName) == null) {
                    throw new ColumnNotFoundException(columnName);
                }
                if (table.isPrimaryKeyColumn(columnName)) {
                    throw new SqlException(
                            Sql.DROP_IDX_COLUMN_CONSTRAINT_ERR,
                            "Can't drop primary key column: column=" + columnName
                    );
                }
            }

            Arrays.stream(schema.indexes())
                    .filter(index -> index.tableId() == table.id())
                    .forEach(index -> params.columns().stream()
                            .filter(index::hasColumn)
                            .findAny()
                            .ifPresent(columnName -> {
                                throw new SqlException(
                                        Sql.DROP_IDX_COLUMN_CONSTRAINT_ERR,
                                        "Can't drop indexed column: columnName=" + columnName + ", indexName="
                                                + index.name()
                                );
                            }));

            return List.of(
                    new DropColumnsEntry(table.id(), params.columns())
            );
        });
    }

    /** {@inheritDoc} */
    @Override
    public CompletableFuture<Void> createIndex(CreateHashIndexParams params) {
        return saveUpdate(catalog -> {
            String schemaName = Objects.requireNonNullElse(params.schemaName(), CatalogService.PUBLIC);

            SchemaDescriptor schema = Objects.requireNonNull(catalog.schema(schemaName), "No schema found: " + schemaName);

            if (schema.index(params.indexName()) != null) {
                throw new IndexAlreadyExistsException(schemaName, params.indexName());
            }

            TableDescriptor table = schema.table(params.tableName());

            if (table == null) {
                throw new TableNotFoundException(schemaName, params.tableName());
            }

            if (params.columns().isEmpty()) {
                throw new IgniteInternalException(
                        ErrorGroups.Index.INVALID_INDEX_DEFINITION_ERR,
                        "No index columns was specified."
                );
            }

            Predicate<String> duplicateValidator = Predicate.not(new HashSet<>()::add);

            for (String columnName : params.columns()) {
                TableColumnDescriptor columnDescriptor = table.columnDescriptor(columnName);

                if (columnDescriptor == null) {
                    throw new ColumnNotFoundException(columnName);
                } else if (duplicateValidator.test(columnName)) {
                    throw new IgniteInternalException(
                            ErrorGroups.Index.INVALID_INDEX_DEFINITION_ERR,
                            "Can't create index on duplicate columns: columnName=" + columnName
                    );
                }
            }

            IndexDescriptor index = CatalogUtils.fromParams(catalog.objectIdGenState(), table.id(), params);

            return List.of(
                    new NewIndexEntry(index),
                    new ObjectIdGenUpdateEntry(1)
            );
        });
    }

    /** {@inheritDoc} */
    @Override
    public CompletableFuture<Void> createIndex(CreateSortedIndexParams params) {
        return saveUpdate(catalog -> {
            String schemaName = Objects.requireNonNullElse(params.schemaName(), CatalogService.PUBLIC);

            SchemaDescriptor schema = Objects.requireNonNull(catalog.schema(schemaName), "No schema found: " + schemaName);

            if (schema.index(params.indexName()) != null) {
                throw new IndexAlreadyExistsException(schemaName, params.indexName());
            }

            TableDescriptor table = schema.table(params.tableName());

            if (table == null) {
                throw new TableNotFoundException(schemaName, params.tableName());
            }

            if (params.columns().isEmpty()) {
                throw new IgniteInternalException(
                        ErrorGroups.Index.INVALID_INDEX_DEFINITION_ERR,
                        "No index columns was specified."
                );
            } else if (params.collations().size() != params.columns().size()) {
                throw new IgniteInternalException(
                        ErrorGroups.Index.INVALID_INDEX_DEFINITION_ERR,
                        "Columns collations doesn't match number of columns."
                );
            }

            Predicate<String> duplicateValidator = Predicate.not(new HashSet<>()::add);

            for (String columnName : params.columns()) {
                TableColumnDescriptor columnDescriptor = table.columnDescriptor(columnName);

                if (columnDescriptor == null) {
                    throw new ColumnNotFoundException(columnName);
                } else if (duplicateValidator.test(columnName)) {
                    throw new IgniteInternalException(
                            ErrorGroups.Index.INVALID_INDEX_DEFINITION_ERR,
                            "Can't create index on duplicate columns: columnName=" + columnName
                    );
                }
            }

            IndexDescriptor index = CatalogUtils.fromParams(catalog.objectIdGenState(), table.id(), params);

            return List.of(
                    new NewIndexEntry(index),
                    new ObjectIdGenUpdateEntry(1)
            );
        });
    }

    /** {@inheritDoc} */
    @Override
    public CompletableFuture<Void> dropIndex(DropIndexParams params) {
        return saveUpdate(catalog -> {
            String schemaName = Objects.requireNonNullElse(params.schemaName(), CatalogService.PUBLIC);

            SchemaDescriptor schema = Objects.requireNonNull(catalog.schema(schemaName), "No schema found: " + schemaName);

            IndexDescriptor index = schema.index(params.indexName());

            if (index == null) {
                throw new IndexNotFoundException(schemaName, params.indexName());
            }

            return List.of(
                    new DropIndexEntry(index.id())
            );
        });
    }

    /** {@inheritDoc} */
    @Override
    public CompletableFuture<Void> createDistributionZone(CreateZoneParams params) {
        if (params.dataNodesAutoAdjust() != INFINITE_TIMER_VALUE
                && (params.dataNodesAutoAdjustScaleUp() != INFINITE_TIMER_VALUE
                || params.dataNodesAutoAdjustScaleDown() != INFINITE_TIMER_VALUE)
        ) {
            return failedFuture(new IgniteInternalException(
                    DistributionZones.ZONE_DEFINITION_ERR,
                    "Not compatible parameters [dataNodesAutoAdjust=" + params.dataNodesAutoAdjust()
                            + ", dataNodesAutoAdjustScaleUp=" + params.dataNodesAutoAdjustScaleUp()
                            + ", dataNodesAutoAdjustScaleDown=" + params.dataNodesAutoAdjustScaleDown() + ']'
            ));
        }

        return saveUpdate(catalog -> {
            String zoneName = Objects.requireNonNull(params.zoneName(), "zone");

            if (catalog.zone(params.zoneName()) != null) {
                throw new DistributionZoneAlreadyExistsException(zoneName);
            }

            DistributionZoneDescriptor zone = CatalogUtils.fromParams(catalog.objectIdGenState(), params);

            return List.of(
                    new NewZoneEntry(zone),
                    new ObjectIdGenUpdateEntry(1)
            );
        });
    }

    /** {@inheritDoc} */
    @Override
    public CompletableFuture<Void> dropDistributionZone(DropZoneParams params) {
        return saveUpdate(catalog -> {
            String zoneName = Objects.requireNonNull(params.zoneName(), "zone");

            DistributionZoneDescriptor zone = catalog.zone(zoneName);

            if (zone == null) {
                throw new DistributionZoneNotFoundException(zoneName);
            }
            if (zone.name().equals(CatalogService.DEFAULT_ZONE_NAME)) {
                //TODO IGNITE-19082 Can default zone be dropped?
                throw new IgniteInternalException(
                        DistributionZones.ZONE_DROP_ERR,
                        "Default distribution zone can't be dropped"
                );
            }

            catalog.schemas().stream()
                    .flatMap(s -> Arrays.stream(s.tables()))
                    .filter(t -> t.zoneId() == zone.id())
                    .findAny()
                    .ifPresent(t -> {
                        throw new DistributionZoneBindTableException(zoneName, t.name());
                    });

            return List.of(
                    new DropZoneEntry(zone.id())
            );
        });
    }

    /** {@inheritDoc} */
    @Override
    public CompletableFuture<Void> renameDistributionZone(RenameZoneParams params) {
        return saveUpdate(catalog -> {
            String zoneName = Objects.requireNonNull(params.newZoneName(), "newZoneName");

            DistributionZoneDescriptor zone = catalog.zone(params.zoneName());

            if (zone == null) {
                throw new DistributionZoneNotFoundException(zoneName);
            }
            if (catalog.zone(params.newZoneName()) != null) {
                throw new DistributionZoneAlreadyExistsException(params.newZoneName());
            }
            if (zone.name().equals(CatalogService.DEFAULT_ZONE_NAME)) {
                //TODO IGNITE-19082 Can default zone be renamed?
                throw new IgniteInternalException(
                        DistributionZones.ZONE_RENAME_ERR,
                        "Default distribution zone can't be renamed"
                );
            }

            DistributionZoneDescriptor descriptor = new DistributionZoneDescriptor(
                    zone.id(),
                    params.newZoneName(),
                    zone.partitions(),
                    zone.replicas(),
                    zone.dataNodesAutoAdjust(),
                    zone.dataNodesAutoAdjustScaleUp(),
                    zone.dataNodesAutoAdjustScaleDown(),
                    zone.filter()
            );

            return List.of(new AlterZoneEntry(descriptor));
        });
    }

    @Override
    public CompletableFuture<Void> alterDistributionZone(AlterZoneParams params) {
        return saveUpdate(catalog -> {
            DistributionZoneDescriptor zone = catalog.zone(params.zoneName());

            if (zone == null) {
                throw new DistributionZoneNotFoundException(params.zoneName());
            }

            Integer dataNodesAutoAdjust = params.dataNodesAutoAdjust();
            Integer dataNodesAutoAdjustScaleUp = params.dataNodesAutoAdjustScaleUp();
            Integer dataNodesAutoAdjustScaleDown = params.dataNodesAutoAdjustScaleDown();

            if (dataNodesAutoAdjust == null && dataNodesAutoAdjustScaleUp == null && dataNodesAutoAdjustScaleDown == null) {
                dataNodesAutoAdjust = zone.dataNodesAutoAdjust();
                dataNodesAutoAdjustScaleUp = zone.dataNodesAutoAdjustScaleUp();
                dataNodesAutoAdjustScaleDown = zone.dataNodesAutoAdjustScaleDown();
            } else {
                if (dataNodesAutoAdjust != null && (dataNodesAutoAdjustScaleUp != null || dataNodesAutoAdjustScaleDown != null)) {
                    throw new IgniteInternalException(
                            DistributionZones.ZONE_DEFINITION_ERR,
                            "Not compatible parameters [dataNodesAutoAdjust=" + params.dataNodesAutoAdjust()
                                    + ", dataNodesAutoAdjustScaleUp=" + params.dataNodesAutoAdjustScaleUp()
                                    + ", dataNodesAutoAdjustScaleDown=" + params.dataNodesAutoAdjustScaleDown() + ']'
                    );
                }

                dataNodesAutoAdjust = Objects.requireNonNullElse(params.dataNodesAutoAdjust(), INFINITE_TIMER_VALUE);
                dataNodesAutoAdjustScaleUp = Objects.requireNonNullElse(params.dataNodesAutoAdjustScaleUp(), INFINITE_TIMER_VALUE);
                dataNodesAutoAdjustScaleDown = Objects.requireNonNullElse(params.dataNodesAutoAdjustScaleDown(), INFINITE_TIMER_VALUE);
            }

            DistributionZoneDescriptor descriptor = new DistributionZoneDescriptor(
                    zone.id(),
                    zone.name(),
                    Objects.requireNonNullElse(params.partitions(), zone.partitions()),
                    Objects.requireNonNullElse(params.replicas(), zone.replicas()),
                    dataNodesAutoAdjust,
                    dataNodesAutoAdjustScaleUp,
                    dataNodesAutoAdjustScaleDown,
                    Objects.requireNonNullElse(params.filter(), zone.filter())
            );

            return List.of(new AlterZoneEntry(descriptor));
        });
    }

    private void registerCatalog(Catalog newCatalog) {
        catalogByVer.put(newCatalog.version(), newCatalog);
        catalogByTs.put(newCatalog.time(), newCatalog);
    }

    private CompletableFuture<Void> saveUpdate(UpdateProducer updateProducer) {
        return saveUpdate(updateProducer, 0);
    }

    private CompletableFuture<Void> saveUpdate(UpdateProducer updateProducer, int attemptNo) {
        if (attemptNo >= MAX_RETRY_COUNT) {
            return failedFuture(new IgniteInternalException(Common.INTERNAL_ERR, "Max retry limit exceeded: " + attemptNo));
        }

        Catalog catalog = catalogByVer.lastEntry().getValue();

        List<UpdateEntry> updates;
        try {
            updates = updateProducer.get(catalog);
        } catch (Exception ex) {
            return failedFuture(ex);
        }

        if (updates.isEmpty()) {
            return completedFuture(null);
        }

        int newVersion = catalog.version() + 1;

        return updateLog.append(new VersionedUpdate(newVersion, updates))
                .thenCompose(result -> versionTracker.waitFor(newVersion).thenApply(none -> result))
                .thenCompose(result -> {
                    if (result) {
                        return completedFuture(null);
                    }

                    return saveUpdate(updateProducer, attemptNo + 1);
                });
    }

    class OnUpdateHandlerImpl implements OnUpdateHandler {
        @Override
        public void handle(VersionedUpdate update) {
            int version = update.version();
            Catalog catalog = catalogByVer.get(version - 1);

            assert catalog != null;

            List<CompletableFuture<?>> eventFutures = new ArrayList<>(update.entries().size());

            for (UpdateEntry entry : update.entries()) {
                String schemaName = CatalogService.PUBLIC;
                SchemaDescriptor schema = Objects.requireNonNull(catalog.schema(schemaName), "No schema found: " + schemaName);

                if (entry instanceof NewTableEntry) {
                    catalog = new Catalog(
                            version,
                            System.currentTimeMillis(),
                            catalog.objectIdGenState(),
                            catalog.zones(),
                            new SchemaDescriptor(
                                    schema.id(),
                                    schema.name(),
                                    version,
                                    ArrayUtils.concat(schema.tables(), ((NewTableEntry) entry).descriptor()),
                                    schema.indexes()
                            )
                    );

                    eventFutures.add(fireEvent(
                            CatalogEvent.TABLE_CREATE,
                            new CreateTableEventParameters(version, ((NewTableEntry) entry).descriptor())
                    ));

                } else if (entry instanceof DropTableEntry) {
                    int tableId = ((DropTableEntry) entry).tableId();

                    catalog = new Catalog(
                            version,
                            System.currentTimeMillis(),
                            catalog.objectIdGenState(),
                            catalog.zones(),
                            new SchemaDescriptor(
                                    schema.id(),
                                    schema.name(),
                                    version,
                                    Arrays.stream(schema.tables()).filter(t -> t.id() != tableId).toArray(TableDescriptor[]::new),
                                    schema.indexes()
                            )
                    );

                    eventFutures.add(fireEvent(
                            CatalogEvent.TABLE_DROP,
                            new DropTableEventParameters(version, tableId)
                    ));
                } else if (entry instanceof NewColumnsEntry) {
                    int tableId = ((NewColumnsEntry) entry).tableId();
                    List<TableColumnDescriptor> columnDescriptors = ((NewColumnsEntry) entry).descriptors();

                    catalog = new Catalog(
                            version,
                            System.currentTimeMillis(),
                            catalog.objectIdGenState(),
                            catalog.zones(),
                            new SchemaDescriptor(
                                    schema.id(),
                                    schema.name(),
                                    version,
                                    Arrays.stream(schema.tables())
                                            .map(table -> table.id() != tableId
                                                    ? table
                                                    : new TableDescriptor(
                                                            table.id(),
                                                            table.name(),
                                                            CollectionUtils.concat(table.columns(), columnDescriptors),
                                                            table.primaryKeyColumns(),
                                                            table.colocationColumns())
                                            )
                                            .toArray(TableDescriptor[]::new),
                                    schema.indexes()
                            )
                    );

                    eventFutures.add(fireEvent(
                            CatalogEvent.TABLE_ALTER,
                            new AddColumnEventParameters(version, tableId, columnDescriptors)
                    ));
                } else if (entry instanceof DropColumnsEntry) {
                    int tableId = ((DropColumnsEntry) entry).tableId();
                    Set<String> columns = ((DropColumnsEntry) entry).columns();

                    catalog = new Catalog(
                            version,
                            System.currentTimeMillis(),
                            catalog.objectIdGenState(),
                            catalog.zones(),
                            new SchemaDescriptor(
                                    schema.id(),
                                    schema.name(),
                                    version,
                                    Arrays.stream(schema.tables())
                                            .map(table -> table.id() != tableId
                                                    ? table
                                                    : new TableDescriptor(
                                                            table.id(),
                                                            table.name(),
                                                            table.columns().stream().filter(col -> !columns.contains(col.name()))
                                                                    .collect(Collectors.toList()),
                                                            table.primaryKeyColumns(),
                                                            table.colocationColumns())
                                            )
                                            .toArray(TableDescriptor[]::new),
                                    schema.indexes()
                            )
                    );

                    eventFutures.add(fireEvent(
                            CatalogEvent.TABLE_ALTER,
                            new DropColumnEventParameters(version, tableId, columns)
                    ));
                } else if (entry instanceof NewIndexEntry) {
                    catalog = new Catalog(
                            version,
                            System.currentTimeMillis(),
                            catalog.objectIdGenState(),
                            catalog.zones(),
                            new SchemaDescriptor(
                                    schema.id(),
                                    schema.name(),
                                    version,
                                    schema.tables(),
                                    ArrayUtils.concat(schema.indexes(), ((NewIndexEntry) entry).descriptor())
                            )
                    );

                    eventFutures.add(fireEvent(
                            CatalogEvent.INDEX_CREATE,
                            new CreateIndexEventParameters(version, ((NewIndexEntry) entry).descriptor())
                    ));
                } else if (entry instanceof DropIndexEntry) {
                    int indexId = ((DropIndexEntry) entry).indexId();

                    catalog = new Catalog(
                            version,
                            System.currentTimeMillis(),
                            catalog.objectIdGenState(),
                            catalog.zones(),
                            new SchemaDescriptor(
                                    schema.id(),
                                    schema.name(),
                                    version,
                                    schema.tables(),
                                    Arrays.stream(schema.indexes()).filter(t -> t.id() != indexId).toArray(IndexDescriptor[]::new)
                            )
                    );

                    eventFutures.add(fireEvent(
                            CatalogEvent.INDEX_DROP,
                            new DropIndexEventParameters(version, indexId)
                    ));
                } else if (entry instanceof NewZoneEntry) {
                    catalog = new Catalog(
                            version,
                            System.currentTimeMillis(),
                            catalog.objectIdGenState(),
                            CollectionUtils.concat(catalog.zones(), List.of(((NewZoneEntry) entry).descriptor())),
                            schema.copy(version)
                    );

                    eventFutures.add(fireEvent(
                            CatalogEvent.ZONE_CREATE,
                            new CreateZoneEventParameters(version, ((NewZoneEntry) entry).descriptor())
                    ));
                } else if (entry instanceof DropZoneEntry) {
                    int zoneId = ((DropZoneEntry) entry).zoneId();

                    catalog = new Catalog(
                            version,
                            System.currentTimeMillis(),
                            catalog.objectIdGenState(),
                            catalog.zones().stream().filter(z -> z.id() != zoneId).collect(Collectors.toList()),
                            schema.copy(version)
                    );

                    eventFutures.add(fireEvent(
                            CatalogEvent.ZONE_DROP,
                            new DropZoneEventParameters(version, zoneId)
                    ));
                } else if (entry instanceof AlterZoneEntry) {
                    DistributionZoneDescriptor descriptor = ((AlterZoneEntry) entry).descriptor();

                    catalog = new Catalog(
                            version,
                            System.currentTimeMillis(),
                            catalog.objectIdGenState(),
                            catalog.zones().stream()
                                    .map(z -> z.id() == descriptor.id() ? descriptor : z)
                                    .collect(Collectors.toList()),
                            schema.copy(version)
                    );

                    eventFutures.add(fireEvent(
                            CatalogEvent.ZONE_ALTER,
                            new AlterZoneEventParameters(version, descriptor)
                    ));
                } else if (entry instanceof ObjectIdGenUpdateEntry) {
                    catalog = new Catalog(
                            version,
                            System.currentTimeMillis(),
                            catalog.objectIdGenState() + ((ObjectIdGenUpdateEntry) entry).delta(),
                            catalog.zones(),
                            new SchemaDescriptor(
                                    schema.id(),
                                    schema.name(),
                                    version,
                                    schema.tables(),
                                    schema.indexes()
                            )
                    );
                } else {
                    assert false : entry;
                }
            }

            registerCatalog(catalog);

            CompletableFuture.allOf(eventFutures.toArray(CompletableFuture[]::new))
                    .thenRun(() -> versionTracker.update(version, null))
                    .whenComplete((ignore, err) -> {
                        if (err != null) {
                            LOG.warn("Failed to apply catalog update.", err);
                        } else {
                            versionTracker.update(version, null);
                        }
                    });
        }
    }

    @FunctionalInterface
    interface UpdateProducer {
        List<UpdateEntry> get(Catalog catalog);
    }
}<|MERGE_RESOLUTION|>--- conflicted
+++ resolved
@@ -185,16 +185,6 @@
 
     /** {@inheritDoc} */
     @Override
-<<<<<<< HEAD
-    public DistributionZoneDescriptor zone(String zoneName, long timestamp) {
-        return catalogAt(timestamp).zone(zoneName);
-    }
-
-    /** {@inheritDoc} */
-    @Override
-    public DistributionZoneDescriptor zone(int zoneId, long timestamp) {
-        return catalogAt(timestamp).zone(zoneId);
-=======
     public @Nullable SchemaDescriptor schema(String schemaName, int version) {
         Catalog catalog = catalog(version);
 
@@ -203,7 +193,18 @@
         }
 
         return catalog.schema(schemaName == null ? CatalogService.PUBLIC : schemaName);
->>>>>>> 24728e2f
+    }
+
+    /** {@inheritDoc} */
+    @Override
+    public DistributionZoneDescriptor zone(String zoneName, long timestamp) {
+        return catalogAt(timestamp).zone(zoneName);
+    }
+
+    /** {@inheritDoc} */
+    @Override
+    public DistributionZoneDescriptor zone(int zoneId, long timestamp) {
+        return catalogAt(timestamp).zone(zoneId);
     }
 
     /** {@inheritDoc} */
