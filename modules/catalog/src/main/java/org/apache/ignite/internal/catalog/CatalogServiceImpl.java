/*
 * Licensed to the Apache Software Foundation (ASF) under one or more
 * contributor license agreements. See the NOTICE file distributed with
 * this work for additional information regarding copyright ownership.
 * The ASF licenses this file to You under the Apache License, Version 2.0
 * (the "License"); you may not use this file except in compliance with
 * the License. You may obtain a copy of the License at
 *
 *      http://www.apache.org/licenses/LICENSE-2.0
 *
 * Unless required by applicable law or agreed to in writing, software
 * distributed under the License is distributed on an "AS IS" BASIS,
 * WITHOUT WARRANTIES OR CONDITIONS OF ANY KIND, either express or implied.
 * See the License for the specific language governing permissions and
 * limitations under the License.
 */

package org.apache.ignite.internal.catalog;

import static java.util.concurrent.CompletableFuture.completedFuture;
import static java.util.concurrent.CompletableFuture.failedFuture;
<<<<<<< HEAD
import static java.util.stream.Collectors.joining;
import static java.util.stream.Collectors.toList;
=======
>>>>>>> 20969893
import static org.apache.ignite.internal.catalog.commands.CreateZoneParams.INFINITE_TIMER_VALUE;
import static org.apache.ignite.lang.ErrorGroups.Sql.UNSUPPORTED_DDL_OPERATION_ERR;

import java.util.ArrayList;
import java.util.Arrays;
import java.util.Collections;
import java.util.HashSet;
import java.util.List;
import java.util.Map.Entry;
import java.util.NavigableMap;
import java.util.Objects;
import java.util.concurrent.CompletableFuture;
import java.util.concurrent.ConcurrentSkipListMap;
import java.util.function.Predicate;
import org.apache.ignite.internal.catalog.commands.AlterColumnParams;
import org.apache.ignite.internal.catalog.commands.AlterTableAddColumnParams;
import org.apache.ignite.internal.catalog.commands.AlterTableDropColumnParams;
import org.apache.ignite.internal.catalog.commands.AlterZoneParams;
import org.apache.ignite.internal.catalog.commands.CatalogUtils;
import org.apache.ignite.internal.catalog.commands.ColumnParams;
import org.apache.ignite.internal.catalog.commands.CreateHashIndexParams;
import org.apache.ignite.internal.catalog.commands.CreateSortedIndexParams;
import org.apache.ignite.internal.catalog.commands.CreateTableParams;
import org.apache.ignite.internal.catalog.commands.CreateZoneParams;
import org.apache.ignite.internal.catalog.commands.DropIndexParams;
import org.apache.ignite.internal.catalog.commands.DropTableParams;
import org.apache.ignite.internal.catalog.commands.DropZoneParams;
import org.apache.ignite.internal.catalog.commands.RenameZoneParams;
import org.apache.ignite.internal.catalog.descriptors.CatalogHashIndexDescriptor;
import org.apache.ignite.internal.catalog.descriptors.CatalogIndexDescriptor;
import org.apache.ignite.internal.catalog.descriptors.CatalogSchemaDescriptor;
import org.apache.ignite.internal.catalog.descriptors.CatalogTableColumnDescriptor;
import org.apache.ignite.internal.catalog.descriptors.CatalogTableDescriptor;
import org.apache.ignite.internal.catalog.descriptors.CatalogZoneDescriptor;
import org.apache.ignite.internal.catalog.events.CatalogEvent;
import org.apache.ignite.internal.catalog.events.CatalogEventParameters;
import org.apache.ignite.internal.catalog.storage.AlterColumnEntry;
import org.apache.ignite.internal.catalog.storage.AlterZoneEntry;
import org.apache.ignite.internal.catalog.storage.DropColumnsEntry;
import org.apache.ignite.internal.catalog.storage.DropIndexEntry;
import org.apache.ignite.internal.catalog.storage.DropTableEntry;
import org.apache.ignite.internal.catalog.storage.DropZoneEntry;
import org.apache.ignite.internal.catalog.storage.Fireable;
import org.apache.ignite.internal.catalog.storage.NewColumnsEntry;
import org.apache.ignite.internal.catalog.storage.NewIndexEntry;
import org.apache.ignite.internal.catalog.storage.NewTableEntry;
import org.apache.ignite.internal.catalog.storage.NewZoneEntry;
import org.apache.ignite.internal.catalog.storage.ObjectIdGenUpdateEntry;
import org.apache.ignite.internal.catalog.storage.UpdateEntry;
import org.apache.ignite.internal.catalog.storage.UpdateLog;
import org.apache.ignite.internal.catalog.storage.UpdateLog.OnUpdateHandler;
import org.apache.ignite.internal.catalog.storage.VersionedUpdate;
import org.apache.ignite.internal.hlc.HybridClock;
import org.apache.ignite.internal.logger.IgniteLogger;
import org.apache.ignite.internal.logger.Loggers;
import org.apache.ignite.internal.manager.Producer;
import org.apache.ignite.internal.util.PendingComparableValuesTracker;
import org.apache.ignite.lang.ColumnAlreadyExistsException;
import org.apache.ignite.lang.ColumnNotFoundException;
import org.apache.ignite.lang.DistributionZoneAlreadyExistsException;
import org.apache.ignite.lang.DistributionZoneBindTableException;
import org.apache.ignite.lang.DistributionZoneNotFoundException;
import org.apache.ignite.lang.ErrorGroups;
import org.apache.ignite.lang.ErrorGroups.Common;
import org.apache.ignite.lang.ErrorGroups.DistributionZones;
import org.apache.ignite.lang.ErrorGroups.Sql;
import org.apache.ignite.lang.IgniteInternalException;
import org.apache.ignite.lang.IndexAlreadyExistsException;
import org.apache.ignite.lang.IndexNotFoundException;
import org.apache.ignite.lang.TableAlreadyExistsException;
import org.apache.ignite.lang.TableNotFoundException;
import org.apache.ignite.sql.ColumnType;
import org.apache.ignite.sql.SqlException;
import org.jetbrains.annotations.Nullable;

/**
 * Catalog service implementation.
 */
public class CatalogServiceImpl extends Producer<CatalogEvent, CatalogEventParameters> implements CatalogManager {
    private static final int MAX_RETRY_COUNT = 10;

    /** Safe time to wait before new Catalog version activation. */
    private static final int DEFAULT_DELAY_DURATION = 0;

    /** The logger. */
    private static final IgniteLogger LOG = Loggers.forClass(CatalogServiceImpl.class);

    /** Versioned catalog descriptors. */
    private final NavigableMap<Integer, Catalog> catalogByVer = new ConcurrentSkipListMap<>();

    /** Versioned catalog descriptors sorted in chronological order. */
    private final NavigableMap<Long, Catalog> catalogByTs = new ConcurrentSkipListMap<>();

    private final UpdateLog updateLog;

    private final PendingComparableValuesTracker<Integer, Void> versionTracker = new PendingComparableValuesTracker<>(0);

    private final HybridClock clock;

    private final long delayDurationMs;

    /**
     * Constructor.
     */
    public CatalogServiceImpl(UpdateLog updateLog, HybridClock clock) {
        this(updateLog, clock, DEFAULT_DELAY_DURATION);
    }

    /**
     * Constructor.
     */
    public CatalogServiceImpl(UpdateLog updateLog, HybridClock clock, long delayDurationMs) {
        this.updateLog = updateLog;
        this.clock = clock;
        this.delayDurationMs = delayDurationMs;
    }

    @Override
    public void start() {
        int objectIdGen = 0;

        // TODO: IGNITE-19082 Move default schema objects initialization to cluster init procedure.
        CatalogSchemaDescriptor schemaPublic = new CatalogSchemaDescriptor(
                objectIdGen++,
                DEFAULT_SCHEMA_NAME,
                new CatalogTableDescriptor[0],
                new CatalogIndexDescriptor[0]
        );

        CatalogZoneDescriptor defaultZone = new CatalogZoneDescriptor(
                objectIdGen++,
                DEFAULT_ZONE_NAME,
                25,
                1,
                INFINITE_TIMER_VALUE,
                INFINITE_TIMER_VALUE,
                INFINITE_TIMER_VALUE,
                CreateZoneParams.DEFAULT_FILTER
        );

        registerCatalog(new Catalog(0, 0L, objectIdGen, List.of(defaultZone), List.of(schemaPublic)));

        updateLog.registerUpdateHandler(new OnUpdateHandlerImpl());

        updateLog.start();
    }

    @Override
    public void stop() throws Exception {
        updateLog.stop();
    }

    @Override
    public CatalogTableDescriptor table(String tableName, long timestamp) {
        return catalogAt(timestamp).schema(DEFAULT_SCHEMA_NAME).table(tableName);
    }

    @Override
    public CatalogTableDescriptor table(int tableId, long timestamp) {
        return catalogAt(timestamp).table(tableId);
    }

    @Override
    public CatalogIndexDescriptor index(String indexName, long timestamp) {
        return catalogAt(timestamp).schema(DEFAULT_SCHEMA_NAME).index(indexName);
    }

    @Override
    public CatalogIndexDescriptor index(int indexId, long timestamp) {
        return catalogAt(timestamp).index(indexId);
    }

    @Override
    public @Nullable CatalogSchemaDescriptor schema(int version) {
        Catalog catalog = catalog(version);

        if (catalog == null) {
            return null;
        }

        return catalog.schema(DEFAULT_SCHEMA_NAME);
    }

    @Override
    public @Nullable CatalogSchemaDescriptor schema(String schemaName, int version) {
        Catalog catalog = catalog(version);

        if (catalog == null) {
            return null;
        }

        return catalog.schema(schemaName == null ? DEFAULT_SCHEMA_NAME : schemaName);
    }

    @Override
    public CatalogZoneDescriptor zone(String zoneName, long timestamp) {
        return catalogAt(timestamp).zone(zoneName);
    }

    @Override
    public CatalogZoneDescriptor zone(int zoneId, long timestamp) {
        return catalogAt(timestamp).zone(zoneId);
    }

    @Override
    public @Nullable CatalogSchemaDescriptor activeSchema(long timestamp) {
        return catalogAt(timestamp).schema(DEFAULT_SCHEMA_NAME);
    }

    @Override
    public @Nullable CatalogSchemaDescriptor activeSchema(String schemaName, long timestamp) {
        return catalogAt(timestamp).schema(schemaName == null ? DEFAULT_SCHEMA_NAME : schemaName);
    }

    @Override
    public int activeCatalogVersion(long timestamp) {
        return catalogAt(timestamp).version();
    }

    private Catalog catalog(int version) {
        return catalogByVer.get(version);
    }

    private Catalog catalogAt(long timestamp) {
        Entry<Long, Catalog> entry = catalogByTs.floorEntry(timestamp);

        if (entry == null) {
            throw new IllegalStateException("No valid schema found for given timestamp: " + timestamp);
        }

        return entry.getValue();
    }

    @Override
    public CompletableFuture<Void> createTable(CreateTableParams params) {
        return saveUpdate(catalog -> {
            CatalogSchemaDescriptor schema = getSchema(catalog, params.schemaName());

            if (schema.table(params.tableName()) != null) {
                throw new TableAlreadyExistsException(schema.name(), params.tableName());
            }

            validateParams(params);

            CatalogZoneDescriptor zone = getZone(catalog, Objects.requireNonNullElse(params.zone(), DEFAULT_ZONE_NAME));

            CatalogTableDescriptor table = CatalogUtils.fromParams(catalog.objectIdGenState(), zone.id(), params);

            return List.of(
                    new NewTableEntry(table),
                    new ObjectIdGenUpdateEntry(1)
            );
        });
    }

    @Override
    public CompletableFuture<Void> dropTable(DropTableParams params) {
        return saveUpdate(catalog -> {
            CatalogSchemaDescriptor schema = getSchema(catalog, params.schemaName());

            CatalogTableDescriptor table = getTable(schema, params.tableName());

            List<UpdateEntry> updateEntries = new ArrayList<>();

            Arrays.stream(schema.indexes())
                    .filter(index -> index.tableId() == table.id())
                    .forEach(index -> updateEntries.add(new DropIndexEntry(index.id())));

            updateEntries.add(new DropTableEntry(table.id()));

            return updateEntries;
        });
    }

    @Override
    public CompletableFuture<Void> addColumn(AlterTableAddColumnParams params) {
        if (params.columns().isEmpty()) {
            return completedFuture(null);
        }

        return saveUpdate(catalog -> {
            CatalogSchemaDescriptor schema = getSchema(catalog, params.schemaName());

            CatalogTableDescriptor table = getTable(schema, params.tableName());

            List<CatalogTableColumnDescriptor> columnDescriptors = new ArrayList<>();

            for (ColumnParams col : params.columns()) {
                if (table.column(col.name()) != null) {
                    throw new ColumnAlreadyExistsException(col.name());
                }

                columnDescriptors.add(CatalogUtils.fromParams(col));
            }

            return List.of(
                    new NewColumnsEntry(table.id(), columnDescriptors)
            );
        });
    }

    @Override
    public CompletableFuture<Void> dropColumn(AlterTableDropColumnParams params) {
        if (params.columns().isEmpty()) {
            return completedFuture(null);
        }

        return saveUpdate(catalog -> {
            CatalogSchemaDescriptor schema = getSchema(catalog, params.schemaName());

            CatalogTableDescriptor table = getTable(schema, params.tableName());

            validateParams(params, schema, table);

            return List.of(
                    new DropColumnsEntry(table.id(), params.columns())
            );
        });
    }

    @Override
    public CompletableFuture<Void> alterColumn(AlterColumnParams params) {
        return saveUpdate(catalog -> {
            CatalogSchemaDescriptor schema = getSchema(catalog, params.schemaName());

            CatalogTableDescriptor table = getTable(schema, params.tableName());

            CatalogTableColumnDescriptor origin = findTableColumn(table, params.columnName());

            CatalogTableColumnDescriptor target = createNewTableColumn(params, origin);

            if (origin.equals(target)) {
                // No modifications required.
                return Collections.emptyList();
            }

            boolean isPkColumn = table.isPrimaryKeyColumn(origin.name());

            validateAlterTableColumn(origin, target, isPkColumn);

            return List.of(
                    new AlterColumnEntry(table.id(), target)
            );
        });
    }

    @Override
    public CompletableFuture<Void> createIndex(CreateHashIndexParams params) {
        return saveUpdate(catalog -> {
            CatalogSchemaDescriptor schema = getSchema(catalog, params.schemaName());

            if (schema.index(params.indexName()) != null) {
                throw new IndexAlreadyExistsException(schema.name(), params.indexName());
            }

            CatalogTableDescriptor table = getTable(schema, params.tableName());

            validateParams(params, table);

            CatalogHashIndexDescriptor index = CatalogUtils.fromParams(catalog.objectIdGenState(), table.id(), params);

            return List.of(
                    new NewIndexEntry(index),
                    new ObjectIdGenUpdateEntry(1)
            );
        });
    }

    @Override
    public CompletableFuture<Void> createIndex(CreateSortedIndexParams params) {
        return saveUpdate(catalog -> {
            CatalogSchemaDescriptor schema = getSchema(catalog, params.schemaName());

            if (schema.index(params.indexName()) != null) {
                throw new IndexAlreadyExistsException(schema.name(), params.indexName());
            }

            CatalogTableDescriptor table = getTable(schema, params.tableName());

            validateParams(params, table);

            CatalogIndexDescriptor index = CatalogUtils.fromParams(catalog.objectIdGenState(), table.id(), params);

            return List.of(
                    new NewIndexEntry(index),
                    new ObjectIdGenUpdateEntry(1)
            );
        });
    }

    @Override
    public CompletableFuture<Void> dropIndex(DropIndexParams params) {
        return saveUpdate(catalog -> {
            CatalogSchemaDescriptor schema = getSchema(catalog, params.schemaName());

            CatalogIndexDescriptor index = schema.index(params.indexName());

            if (index == null) {
                throw new IndexNotFoundException(schema.name(), params.indexName());
            }

            return List.of(
                    new DropIndexEntry(index.id())
            );
        });
    }

    @Override
    public CompletableFuture<Void> createDistributionZone(CreateZoneParams params) {
        return saveUpdate(catalog -> {
            validateParams(params);

            String zoneName = Objects.requireNonNull(params.zoneName(), "zone");

            if (catalog.zone(params.zoneName()) != null) {
                throw new DistributionZoneAlreadyExistsException(zoneName);
            }

            CatalogZoneDescriptor zone = CatalogUtils.fromParams(catalog.objectIdGenState(), params);

            return List.of(
                    new NewZoneEntry(zone),
                    new ObjectIdGenUpdateEntry(1)
            );
        });
    }

    @Override
    public CompletableFuture<Void> dropDistributionZone(DropZoneParams params) {
        return saveUpdate(catalog -> {
            CatalogZoneDescriptor zone = getZone(catalog, params.zoneName());

            if (zone.name().equals(DEFAULT_ZONE_NAME)) {
                throw new IgniteInternalException(
                        DistributionZones.ZONE_DROP_ERR,
                        "Default distribution zone can't be dropped"
                );
            }

            catalog.schemas().stream()
                    .flatMap(s -> Arrays.stream(s.tables()))
                    .filter(t -> t.zoneId() == zone.id())
                    .findAny()
                    .ifPresent(t -> {
                        throw new DistributionZoneBindTableException(zone.name(), t.name());
                    });

            return List.of(
                    new DropZoneEntry(zone.id())
            );
        });
    }

    @Override
    public CompletableFuture<Void> renameDistributionZone(RenameZoneParams params) {
        return saveUpdate(catalog -> {
            CatalogZoneDescriptor zone = getZone(catalog, params.zoneName());

            if (catalog.zone(params.newZoneName()) != null) {
                throw new DistributionZoneAlreadyExistsException(params.newZoneName());
            }

            if (zone.name().equals(DEFAULT_ZONE_NAME)) {
                throw new IgniteInternalException(
                        DistributionZones.ZONE_RENAME_ERR,
                        "Default distribution zone can't be renamed"
                );
            }

            CatalogZoneDescriptor descriptor = new CatalogZoneDescriptor(
                    zone.id(),
                    params.newZoneName(),
                    zone.partitions(),
                    zone.replicas(),
                    zone.dataNodesAutoAdjust(),
                    zone.dataNodesAutoAdjustScaleUp(),
                    zone.dataNodesAutoAdjustScaleDown(),
                    zone.filter()
            );

            return List.of(new AlterZoneEntry(descriptor));
        });
    }

    @Override
    public CompletableFuture<Void> alterDistributionZone(AlterZoneParams params) {
        return saveUpdate(catalog -> {
            CatalogZoneDescriptor zone = getZone(catalog, params.zoneName());

            Integer dataNodesAutoAdjust = params.dataNodesAutoAdjust();
            Integer dataNodesAutoAdjustScaleUp = params.dataNodesAutoAdjustScaleUp();
            Integer dataNodesAutoAdjustScaleDown = params.dataNodesAutoAdjustScaleDown();

            if (dataNodesAutoAdjust == null && dataNodesAutoAdjustScaleUp == null && dataNodesAutoAdjustScaleDown == null) {
                dataNodesAutoAdjust = zone.dataNodesAutoAdjust();
                dataNodesAutoAdjustScaleUp = zone.dataNodesAutoAdjustScaleUp();
                dataNodesAutoAdjustScaleDown = zone.dataNodesAutoAdjustScaleDown();
            } else {
                if (dataNodesAutoAdjust != null && (dataNodesAutoAdjustScaleUp != null || dataNodesAutoAdjustScaleDown != null)) {
                    throw new IgniteInternalException(
                            DistributionZones.ZONE_DEFINITION_ERR,
                            "Not compatible dataNodes parameters [autoAdjust={}, autoAdjustScaleUp={}, autoAdjustScaleDown={}]",
                            params.dataNodesAutoAdjust(), params.dataNodesAutoAdjustScaleUp(), params.dataNodesAutoAdjustScaleDown()
                    );
                }

                dataNodesAutoAdjust = Objects.requireNonNullElse(params.dataNodesAutoAdjust(), INFINITE_TIMER_VALUE);
                dataNodesAutoAdjustScaleUp = Objects.requireNonNullElse(params.dataNodesAutoAdjustScaleUp(), INFINITE_TIMER_VALUE);
                dataNodesAutoAdjustScaleDown = Objects.requireNonNullElse(params.dataNodesAutoAdjustScaleDown(), INFINITE_TIMER_VALUE);
            }

            CatalogZoneDescriptor descriptor = new CatalogZoneDescriptor(
                    zone.id(),
                    zone.name(),
                    Objects.requireNonNullElse(params.partitions(), zone.partitions()),
                    Objects.requireNonNullElse(params.replicas(), zone.replicas()),
                    dataNodesAutoAdjust,
                    dataNodesAutoAdjustScaleUp,
                    dataNodesAutoAdjustScaleDown,
                    Objects.requireNonNullElse(params.filter(), zone.filter())
            );

            return List.of(new AlterZoneEntry(descriptor));
        });
    }

    private void registerCatalog(Catalog newCatalog) {
        catalogByVer.put(newCatalog.version(), newCatalog);
        catalogByTs.put(newCatalog.time(), newCatalog);
    }

    private CompletableFuture<Void> saveUpdate(UpdateProducer updateProducer) {
        return saveUpdate(updateProducer, 0);
    }

    private CompletableFuture<Void> saveUpdate(UpdateProducer updateProducer, int attemptNo) {
        if (attemptNo >= MAX_RETRY_COUNT) {
            return failedFuture(new IgniteInternalException(Common.INTERNAL_ERR, "Max retry limit exceeded: " + attemptNo));
        }

        Catalog catalog = catalogByVer.lastEntry().getValue();

        List<UpdateEntry> updates;
        try {
            updates = updateProducer.get(catalog);
        } catch (Exception ex) {
            return failedFuture(ex);
        }

        if (updates.isEmpty()) {
            return completedFuture(null);
        }

        int newVersion = catalog.version() + 1;
        //TODO https://issues.apache.org/jira/browse/IGNITE-19209 Make activation time in the MS entry strictly equal to MS entry ts+DD
        long activationTimestamp = activationTimestamp();

        return updateLog.append(new VersionedUpdate(newVersion, activationTimestamp, updates))
                .thenCompose(result -> versionTracker.waitFor(newVersion).thenApply(none -> result))
                .thenCompose(result -> {
                    if (result) {
                        return completedFuture(null);
                    }

                    return saveUpdate(updateProducer, attemptNo + 1);
                });
    }

    class OnUpdateHandlerImpl implements OnUpdateHandler {
        @Override
        public void handle(VersionedUpdate update) {
            int version = update.version();
            Catalog catalog = catalogByVer.get(version - 1);

            assert catalog != null : version - 1;

            for (UpdateEntry entry : update.entries()) {
<<<<<<< HEAD
                String schemaName = CatalogService.DEFAULT_SCHEMA_NAME;
                CatalogSchemaDescriptor schema = Objects.requireNonNull(catalog.schema(schemaName), "No schema found: " + schemaName);

                if (entry instanceof NewTableEntry) {
                    catalog = new Catalog(
                            version,
                            activationTimestamp,
                            catalog.objectIdGenState(),
                            catalog.zones(),
                            List.of(new CatalogSchemaDescriptor(
                                    schema.id(),
                                    schema.name(),
                                    ArrayUtils.concat(schema.tables(), ((NewTableEntry) entry).descriptor()),
                                    schema.indexes()
                            ))
                    );

                    eventFutures.add(fireEvent(
                            CatalogEvent.TABLE_CREATE,
                            new CreateTableEventParameters(version, ((NewTableEntry) entry).descriptor())
                    ));

                } else if (entry instanceof DropTableEntry) {
                    int tableId = ((DropTableEntry) entry).tableId();

                    catalog = new Catalog(
                            version,
                            activationTimestamp,
                            catalog.objectIdGenState(),
                            catalog.zones(),
                            List.of(new CatalogSchemaDescriptor(
                                    schema.id(),
                                    schema.name(),
                                    Arrays.stream(schema.tables()).filter(t -> t.id() != tableId).toArray(CatalogTableDescriptor[]::new),
                                    schema.indexes()
                            ))
                    );

                    eventFutures.add(fireEvent(
                            CatalogEvent.TABLE_DROP,
                            new DropTableEventParameters(version, tableId)
                    ));
                } else if (entry instanceof NewColumnsEntry) {
                    int tableId = ((NewColumnsEntry) entry).tableId();
                    List<CatalogTableColumnDescriptor> columnDescriptors = ((NewColumnsEntry) entry).descriptors();

                    catalog = new Catalog(
                            version,
                            activationTimestamp,
                            catalog.objectIdGenState(),
                            catalog.zones(),
                            List.of(new CatalogSchemaDescriptor(
                                    schema.id(),
                                    schema.name(),
                                    Arrays.stream(schema.tables())
                                            .map(table -> table.id() != tableId
                                                    ? table
                                                    : new CatalogTableDescriptor(
                                                            table.id(),
                                                            table.name(),
                                                            table.zoneId(),
                                                            CollectionUtils.concat(table.columns(), columnDescriptors),
                                                            table.primaryKeyColumns(),
                                                            table.colocationColumns())
                                            )
                                            .toArray(CatalogTableDescriptor[]::new),
                                    schema.indexes()
                            ))
                    );

                    eventFutures.add(fireEvent(
                            CatalogEvent.TABLE_ALTER,
                            new AddColumnEventParameters(version, tableId, columnDescriptors)
                    ));
                } else if (entry instanceof DropColumnsEntry) {
                    int tableId = ((DropColumnsEntry) entry).tableId();
                    Set<String> columns = ((DropColumnsEntry) entry).columns();

                    catalog = new Catalog(
                            version,
                            activationTimestamp,
                            catalog.objectIdGenState(),
                            catalog.zones(),
                            List.of(new CatalogSchemaDescriptor(
                                    schema.id(),
                                    schema.name(),
                                    Arrays.stream(schema.tables())
                                            .map(table -> table.id() != tableId
                                                    ? table
                                                    : new CatalogTableDescriptor(
                                                            table.id(),
                                                            table.name(),
                                                            table.zoneId(),
                                                            table.columns().stream()
                                                                    .filter(col -> !columns.contains(col.name()))
                                                                    .collect(toList()),
                                                            table.primaryKeyColumns(),
                                                            table.colocationColumns())
                                            )
                                            .toArray(CatalogTableDescriptor[]::new),
                                    schema.indexes()
                            ))
                    );

                    eventFutures.add(fireEvent(
                            CatalogEvent.TABLE_ALTER,
                            new DropColumnEventParameters(version, tableId, columns)
                    ));
                } else if (entry instanceof NewIndexEntry) {
                    catalog = new Catalog(
                            version,
                            activationTimestamp,
                            catalog.objectIdGenState(),
                            catalog.zones(),
                            List.of(new CatalogSchemaDescriptor(
                                    schema.id(),
                                    schema.name(),
                                    schema.tables(),
                                    ArrayUtils.concat(schema.indexes(), ((NewIndexEntry) entry).descriptor())
                            ))
                    );

                    eventFutures.add(fireEvent(
                            CatalogEvent.INDEX_CREATE,
                            new CreateIndexEventParameters(version, ((NewIndexEntry) entry).descriptor())
                    ));
                } else if (entry instanceof DropIndexEntry) {
                    int indexId = ((DropIndexEntry) entry).indexId();

                    catalog = new Catalog(
                            version,
                            activationTimestamp,
                            catalog.objectIdGenState(),
                            catalog.zones(),
                            List.of(new CatalogSchemaDescriptor(
                                    schema.id(),
                                    schema.name(),
                                    schema.tables(),
                                    Arrays.stream(schema.indexes()).filter(t -> t.id() != indexId).toArray(CatalogIndexDescriptor[]::new)
                            ))
                    );
=======
                catalog = entry.applyUpdate(catalog);
            }
>>>>>>> 20969893

            catalog = applyUpdateFinal(catalog, update);

            registerCatalog(catalog);

            List<CompletableFuture<?>> eventFutures = new ArrayList<>(update.entries().size());

            for (UpdateEntry entry : update.entries()) {
                if (entry instanceof Fireable) {
                    Fireable fireEvent = (Fireable) entry;

                    eventFutures.add(fireEvent(
                            fireEvent.eventType(),
                            fireEvent.createEventParameters(version)
                    ));
                }
            }

            CompletableFuture.allOf(eventFutures.toArray(CompletableFuture[]::new))
                    .whenComplete((ignore, err) -> {
                        if (err != null) {
                            LOG.warn("Failed to apply catalog update.", err);
                            //TODO: IGNITE-14611 Pass exception to an error handler because catalog got into inconsistent state.
                        }

                        versionTracker.update(version, null);
                    });
        }
    }

    /**
     * Calculate catalog activation timestamp.
     */
    private long activationTimestamp() {
        return clock.now().addPhysicalTime(delayDurationMs).longValue();
    }

    private static void throwUnsupportedDdl(String msg, Object... params) {
        throw new SqlException(UNSUPPORTED_DDL_OPERATION_ERR, msg, params);
    }

    @FunctionalInterface
    interface UpdateProducer {
        List<UpdateEntry> get(Catalog catalog);
    }

<<<<<<< HEAD
    private static CatalogSchemaDescriptor getSchema(Catalog catalog, @Nullable String schemaName) {
        schemaName = Objects.requireNonNullElse(schemaName, DEFAULT_SCHEMA_NAME);

        return Objects.requireNonNull(catalog.schema(schemaName), "No schema found: " + schemaName);
    }

    private static CatalogTableDescriptor getTable(CatalogSchemaDescriptor schema, @Nullable String tableName) {
        CatalogTableDescriptor table = schema.table(tableName);

        if (table == null) {
            throw new TableNotFoundException(schema.name(), tableName);
        }

        return table;
    }

    private static CatalogZoneDescriptor getZone(Catalog catalog, String zoneName) {
        zoneName = Objects.requireNonNull(zoneName, "zoneName");

        CatalogZoneDescriptor zone = catalog.zone(zoneName);

        if (zone == null) {
            throw new DistributionZoneNotFoundException(zoneName);
        }

        return zone;
    }

    private static CatalogTableColumnDescriptor findTableColumn(CatalogTableDescriptor table, String columnName) {
        return table.columns().stream()
                .filter(desc -> desc.name().equals(columnName))
                .findFirst()
                .orElseThrow(() -> new ColumnNotFoundException(columnName));
    }

    private static CatalogTableColumnDescriptor createNewTableColumn(AlterColumnParams params, CatalogTableColumnDescriptor origin) {
        return new CatalogTableColumnDescriptor(
                origin.name(),
                Objects.requireNonNullElse(params.type(), origin.type()),
                !Objects.requireNonNullElse(params.notNull(), !origin.nullable()),
                Objects.requireNonNullElse(params.precision(), origin.precision()),
                Objects.requireNonNullElse(params.scale(), origin.scale()),
                Objects.requireNonNullElse(params.length(), origin.length()),
                Objects.requireNonNullElse(params.defaultValue(origin.type()), origin.defaultValue())
        );
    }

    private static void validateParams(CreateTableParams params) {
        params.columns().stream()
                .map(ColumnParams::name)
                .filter(Predicate.not(new HashSet<>()::add))
                .findAny()
                .ifPresent(columnName -> {
                    throw new IgniteInternalException(
                            ErrorGroups.Index.INVALID_INDEX_DEFINITION_ERR,
                            "Can't create table with duplicate columns: {}",
                            params.columns().stream().map(ColumnParams::name).collect(joining(", "))
                    );
                });

        if (params.primaryKeyColumns().isEmpty()) {
            throw new IgniteInternalException(
                    ErrorGroups.Index.INVALID_INDEX_DEFINITION_ERR,
                    "Missing primary key columns"
            );
        }
    }

    private static void validateParams(AlterTableDropColumnParams params, CatalogSchemaDescriptor schema, CatalogTableDescriptor table) {
        for (String columnName : params.columns()) {
            if (table.column(columnName) == null) {
                throw new ColumnNotFoundException(columnName);
            }

            if (table.isPrimaryKeyColumn(columnName)) {
                throw new SqlException(
                        Sql.DROP_IDX_COLUMN_CONSTRAINT_ERR,
                        "Can't drop primary key column: [column={}]",
                        columnName
                );
            }
        }

        Arrays.stream(schema.indexes())
                .filter(index -> index.tableId() == table.id())
                .forEach(index -> params.columns().stream()
                        .filter(index::hasColumn)
                        .findAny()
                        .ifPresent(columnName -> {
                            throw new SqlException(
                                    Sql.DROP_IDX_COLUMN_CONSTRAINT_ERR,
                                    "Can't drop indexed column: [columnName={}, indexName={}]",
                                    columnName, index.name()
                            );
                        }));
    }

    private static void validateParams(CreateHashIndexParams params, CatalogTableDescriptor table) {
        validateIndexColumns(params.columns(), table);
    }

    private static void validateParams(CreateSortedIndexParams params, CatalogTableDescriptor table) {
        validateIndexColumns(params.columns(), table);

        if (params.collations().size() != params.columns().size()) {
            throw new IgniteInternalException(
                    ErrorGroups.Index.INVALID_INDEX_DEFINITION_ERR,
                    "Columns collations doesn't match number of columns."
            );
        }
    }

    private static void validateParams(CreateZoneParams params) {
        if (params.dataNodesAutoAdjust() != INFINITE_TIMER_VALUE
                && (params.dataNodesAutoAdjustScaleUp() != INFINITE_TIMER_VALUE
                || params.dataNodesAutoAdjustScaleDown() != INFINITE_TIMER_VALUE)
        ) {
            throw new IgniteInternalException(
                    DistributionZones.ZONE_DEFINITION_ERR,
                    "Not compatible parameters [dataNodesAutoAdjust={}, dataNodesAutoAdjustScaleUp={}, dataNodesAutoAdjustScaleDown={}]",
                    params.dataNodesAutoAdjust(), params.dataNodesAutoAdjustScaleUp(), params.dataNodesAutoAdjustScaleDown()
            );
        }
    }

    private static void validateIndexColumns(List<String> indexColumns, CatalogTableDescriptor table) {
        if (indexColumns.isEmpty()) {
            throw new IgniteInternalException(
                    ErrorGroups.Index.INVALID_INDEX_DEFINITION_ERR,
                    "No index columns was specified."
            );
        }

        Predicate<String> duplicateValidator = Predicate.not(new HashSet<>()::add);

        for (String columnName : indexColumns) {
            CatalogTableColumnDescriptor columnDescriptor = table.columnDescriptor(columnName);

            if (columnDescriptor == null) {
                throw new ColumnNotFoundException(columnName);
            } else if (duplicateValidator.test(columnName)) {
                throw new IgniteInternalException(
                        ErrorGroups.Index.INVALID_INDEX_DEFINITION_ERR,
                        "Can't create index on duplicate columns: {}",
                        String.join(", ", indexColumns)
                );
            }
        }
    }

    private static void validateAlterTableColumn(
            CatalogTableColumnDescriptor origin,
            CatalogTableColumnDescriptor target,
            boolean isPkColumn
    ) {
        if (origin.nullable() != target.nullable()) {
            if (isPkColumn) {
                throwUnsupportedDdl("Cannot change NOT NULL for the primary key column '{}'.", origin.name());
            }

            if (origin.nullable()) {
                throwUnsupportedDdl("Cannot set NOT NULL for column '{}'.", origin.name());
            }
        }

        if (origin.scale() != target.scale()) {
            throwUnsupportedDdl("Cannot change scale for column '{}'.", origin.name());
        }

        if (origin.type() != target.type()) {
            if (isPkColumn) {
                throwUnsupportedDdl("Cannot change data type for primary key column '{}'.", origin.name());
            }

            if (!CatalogUtils.isSupportedColumnTypeChange(origin.type(), target.type())) {
                throwUnsupportedDdl("Cannot change data type for column '{}' [from={}, to={}].",
                        origin.name(), origin.type(), target.type());
            }
        }

        if (origin.length() != target.length() && target.type() != ColumnType.STRING && target.type() != ColumnType.BYTE_ARRAY) {
            throwUnsupportedDdl("Cannot change length for column '{}'.", origin.name());
        } else if (target.length() < origin.length()) {
            throwUnsupportedDdl("Cannot decrease length to {} for column '{}'.", target.length(), origin.name());
        }

        if (origin.precision() != target.precision() && target.type() != ColumnType.DECIMAL) {
            throwUnsupportedDdl("Cannot change precision for column '{}'.", origin.name());
        } else if (target.precision() < origin.precision()) {
            throwUnsupportedDdl("Cannot decrease precision to {} for column '{}'.", target.precision(), origin.name());
        }
    }
=======
    private Catalog applyUpdateFinal(Catalog catalog, VersionedUpdate update) {
        return new Catalog(
                update.version(),
                update.activationTimestamp(),
                catalog.objectIdGenState(),
                catalog.zones(),
                catalog.schemas()
        );
    }
>>>>>>> 20969893
}<|MERGE_RESOLUTION|>--- conflicted
+++ resolved
@@ -19,11 +19,8 @@
 
 import static java.util.concurrent.CompletableFuture.completedFuture;
 import static java.util.concurrent.CompletableFuture.failedFuture;
-<<<<<<< HEAD
 import static java.util.stream.Collectors.joining;
 import static java.util.stream.Collectors.toList;
-=======
->>>>>>> 20969893
 import static org.apache.ignite.internal.catalog.commands.CreateZoneParams.INFINITE_TIMER_VALUE;
 import static org.apache.ignite.lang.ErrorGroups.Sql.UNSUPPORTED_DDL_OPERATION_ERR;
 
@@ -601,152 +598,8 @@
             assert catalog != null : version - 1;
 
             for (UpdateEntry entry : update.entries()) {
-<<<<<<< HEAD
-                String schemaName = CatalogService.DEFAULT_SCHEMA_NAME;
-                CatalogSchemaDescriptor schema = Objects.requireNonNull(catalog.schema(schemaName), "No schema found: " + schemaName);
-
-                if (entry instanceof NewTableEntry) {
-                    catalog = new Catalog(
-                            version,
-                            activationTimestamp,
-                            catalog.objectIdGenState(),
-                            catalog.zones(),
-                            List.of(new CatalogSchemaDescriptor(
-                                    schema.id(),
-                                    schema.name(),
-                                    ArrayUtils.concat(schema.tables(), ((NewTableEntry) entry).descriptor()),
-                                    schema.indexes()
-                            ))
-                    );
-
-                    eventFutures.add(fireEvent(
-                            CatalogEvent.TABLE_CREATE,
-                            new CreateTableEventParameters(version, ((NewTableEntry) entry).descriptor())
-                    ));
-
-                } else if (entry instanceof DropTableEntry) {
-                    int tableId = ((DropTableEntry) entry).tableId();
-
-                    catalog = new Catalog(
-                            version,
-                            activationTimestamp,
-                            catalog.objectIdGenState(),
-                            catalog.zones(),
-                            List.of(new CatalogSchemaDescriptor(
-                                    schema.id(),
-                                    schema.name(),
-                                    Arrays.stream(schema.tables()).filter(t -> t.id() != tableId).toArray(CatalogTableDescriptor[]::new),
-                                    schema.indexes()
-                            ))
-                    );
-
-                    eventFutures.add(fireEvent(
-                            CatalogEvent.TABLE_DROP,
-                            new DropTableEventParameters(version, tableId)
-                    ));
-                } else if (entry instanceof NewColumnsEntry) {
-                    int tableId = ((NewColumnsEntry) entry).tableId();
-                    List<CatalogTableColumnDescriptor> columnDescriptors = ((NewColumnsEntry) entry).descriptors();
-
-                    catalog = new Catalog(
-                            version,
-                            activationTimestamp,
-                            catalog.objectIdGenState(),
-                            catalog.zones(),
-                            List.of(new CatalogSchemaDescriptor(
-                                    schema.id(),
-                                    schema.name(),
-                                    Arrays.stream(schema.tables())
-                                            .map(table -> table.id() != tableId
-                                                    ? table
-                                                    : new CatalogTableDescriptor(
-                                                            table.id(),
-                                                            table.name(),
-                                                            table.zoneId(),
-                                                            CollectionUtils.concat(table.columns(), columnDescriptors),
-                                                            table.primaryKeyColumns(),
-                                                            table.colocationColumns())
-                                            )
-                                            .toArray(CatalogTableDescriptor[]::new),
-                                    schema.indexes()
-                            ))
-                    );
-
-                    eventFutures.add(fireEvent(
-                            CatalogEvent.TABLE_ALTER,
-                            new AddColumnEventParameters(version, tableId, columnDescriptors)
-                    ));
-                } else if (entry instanceof DropColumnsEntry) {
-                    int tableId = ((DropColumnsEntry) entry).tableId();
-                    Set<String> columns = ((DropColumnsEntry) entry).columns();
-
-                    catalog = new Catalog(
-                            version,
-                            activationTimestamp,
-                            catalog.objectIdGenState(),
-                            catalog.zones(),
-                            List.of(new CatalogSchemaDescriptor(
-                                    schema.id(),
-                                    schema.name(),
-                                    Arrays.stream(schema.tables())
-                                            .map(table -> table.id() != tableId
-                                                    ? table
-                                                    : new CatalogTableDescriptor(
-                                                            table.id(),
-                                                            table.name(),
-                                                            table.zoneId(),
-                                                            table.columns().stream()
-                                                                    .filter(col -> !columns.contains(col.name()))
-                                                                    .collect(toList()),
-                                                            table.primaryKeyColumns(),
-                                                            table.colocationColumns())
-                                            )
-                                            .toArray(CatalogTableDescriptor[]::new),
-                                    schema.indexes()
-                            ))
-                    );
-
-                    eventFutures.add(fireEvent(
-                            CatalogEvent.TABLE_ALTER,
-                            new DropColumnEventParameters(version, tableId, columns)
-                    ));
-                } else if (entry instanceof NewIndexEntry) {
-                    catalog = new Catalog(
-                            version,
-                            activationTimestamp,
-                            catalog.objectIdGenState(),
-                            catalog.zones(),
-                            List.of(new CatalogSchemaDescriptor(
-                                    schema.id(),
-                                    schema.name(),
-                                    schema.tables(),
-                                    ArrayUtils.concat(schema.indexes(), ((NewIndexEntry) entry).descriptor())
-                            ))
-                    );
-
-                    eventFutures.add(fireEvent(
-                            CatalogEvent.INDEX_CREATE,
-                            new CreateIndexEventParameters(version, ((NewIndexEntry) entry).descriptor())
-                    ));
-                } else if (entry instanceof DropIndexEntry) {
-                    int indexId = ((DropIndexEntry) entry).indexId();
-
-                    catalog = new Catalog(
-                            version,
-                            activationTimestamp,
-                            catalog.objectIdGenState(),
-                            catalog.zones(),
-                            List.of(new CatalogSchemaDescriptor(
-                                    schema.id(),
-                                    schema.name(),
-                                    schema.tables(),
-                                    Arrays.stream(schema.indexes()).filter(t -> t.id() != indexId).toArray(CatalogIndexDescriptor[]::new)
-                            ))
-                    );
-=======
                 catalog = entry.applyUpdate(catalog);
             }
->>>>>>> 20969893
 
             catalog = applyUpdateFinal(catalog, update);
 
@@ -793,7 +646,16 @@
         List<UpdateEntry> get(Catalog catalog);
     }
 
-<<<<<<< HEAD
+    private Catalog applyUpdateFinal(Catalog catalog, VersionedUpdate update) {
+        return new Catalog(
+                update.version(),
+                update.activationTimestamp(),
+                catalog.objectIdGenState(),
+                catalog.zones(),
+                catalog.schemas()
+        );
+    }
+
     private static CatalogSchemaDescriptor getSchema(Catalog catalog, @Nullable String schemaName) {
         schemaName = Objects.requireNonNullElse(schemaName, DEFAULT_SCHEMA_NAME);
 
@@ -986,15 +848,4 @@
             throwUnsupportedDdl("Cannot decrease precision to {} for column '{}'.", target.precision(), origin.name());
         }
     }
-=======
-    private Catalog applyUpdateFinal(Catalog catalog, VersionedUpdate update) {
-        return new Catalog(
-                update.version(),
-                update.activationTimestamp(),
-                catalog.objectIdGenState(),
-                catalog.zones(),
-                catalog.schemas()
-        );
-    }
->>>>>>> 20969893
 }