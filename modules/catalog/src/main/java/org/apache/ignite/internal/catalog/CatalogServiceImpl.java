/*
 * Licensed to the Apache Software Foundation (ASF) under one or more
 * contributor license agreements. See the NOTICE file distributed with
 * this work for additional information regarding copyright ownership.
 * The ASF licenses this file to You under the Apache License, Version 2.0
 * (the "License"); you may not use this file except in compliance with
 * the License. You may obtain a copy of the License at
 *
 *      http://www.apache.org/licenses/LICENSE-2.0
 *
 * Unless required by applicable law or agreed to in writing, software
 * distributed under the License is distributed on an "AS IS" BASIS,
 * WITHOUT WARRANTIES OR CONDITIONS OF ANY KIND, either express or implied.
 * See the License for the specific language governing permissions and
 * limitations under the License.
 */

package org.apache.ignite.internal.catalog;

import static java.util.concurrent.CompletableFuture.completedFuture;
import static java.util.concurrent.CompletableFuture.failedFuture;

import java.util.ArrayList;
import java.util.Arrays;
import java.util.List;
import java.util.Map.Entry;
import java.util.NavigableMap;
import java.util.Objects;
import java.util.Set;
import java.util.concurrent.CompletableFuture;
import java.util.concurrent.ConcurrentSkipListMap;
import java.util.stream.Collectors;
<<<<<<< HEAD
import org.apache.ignite.internal.catalog.commands.AbstractZoneCommandParams;
=======
>>>>>>> faac3854
import org.apache.ignite.internal.catalog.commands.AlterTableAddColumnParams;
import org.apache.ignite.internal.catalog.commands.AlterTableDropColumnParams;
import org.apache.ignite.internal.catalog.commands.AlterZoneParams;
import org.apache.ignite.internal.catalog.commands.CatalogUtils;
import org.apache.ignite.internal.catalog.commands.ColumnParams;
import org.apache.ignite.internal.catalog.commands.CreateTableParams;
import org.apache.ignite.internal.catalog.commands.CreateZoneParams;
import org.apache.ignite.internal.catalog.commands.DropTableParams;
import org.apache.ignite.internal.catalog.commands.DropZoneParams;
import org.apache.ignite.internal.catalog.descriptors.DistributionZoneDescriptor;
import org.apache.ignite.internal.catalog.descriptors.IndexDescriptor;
import org.apache.ignite.internal.catalog.descriptors.SchemaDescriptor;
import org.apache.ignite.internal.catalog.descriptors.TableColumnDescriptor;
import org.apache.ignite.internal.catalog.descriptors.TableDescriptor;
import org.apache.ignite.internal.catalog.events.AddColumnEventParameters;
import org.apache.ignite.internal.catalog.events.CatalogEvent;
import org.apache.ignite.internal.catalog.events.CatalogEventParameters;
import org.apache.ignite.internal.catalog.events.CreateTableEventParameters;
<<<<<<< HEAD
import org.apache.ignite.internal.catalog.events.CreateZoneEventParameters;
import org.apache.ignite.internal.catalog.events.DropTableEventParameters;
import org.apache.ignite.internal.catalog.events.DropZoneEventParameters;
import org.apache.ignite.internal.catalog.storage.DropTableEntry;
import org.apache.ignite.internal.catalog.storage.DropZoneEntry;
=======
import org.apache.ignite.internal.catalog.events.DropColumnEventParameters;
import org.apache.ignite.internal.catalog.events.DropTableEventParameters;
import org.apache.ignite.internal.catalog.storage.DropColumnsEntry;
import org.apache.ignite.internal.catalog.storage.DropTableEntry;
import org.apache.ignite.internal.catalog.storage.NewColumnsEntry;
>>>>>>> faac3854
import org.apache.ignite.internal.catalog.storage.NewTableEntry;
import org.apache.ignite.internal.catalog.storage.NewZoneEntry;
import org.apache.ignite.internal.catalog.storage.ObjectIdGenUpdateEntry;
import org.apache.ignite.internal.catalog.storage.RenameZoneEntry;
import org.apache.ignite.internal.catalog.storage.UpdateEntry;
import org.apache.ignite.internal.catalog.storage.UpdateLog;
import org.apache.ignite.internal.catalog.storage.UpdateLog.OnUpdateHandler;
import org.apache.ignite.internal.catalog.storage.VersionedUpdate;
import org.apache.ignite.internal.logger.IgniteLogger;
import org.apache.ignite.internal.logger.Loggers;
import org.apache.ignite.internal.manager.Producer;
import org.apache.ignite.internal.util.ArrayUtils;
import org.apache.ignite.internal.util.CollectionUtils;
import org.apache.ignite.internal.util.PendingComparableValuesTracker;
<<<<<<< HEAD
import org.apache.ignite.lang.DistributionZoneAlreadyExistsException;
import org.apache.ignite.lang.DistributionZoneNotFoundException;
import org.apache.ignite.lang.ErrorGroups.Common;
import org.apache.ignite.lang.ErrorGroups.DistributionZones;
=======
import org.apache.ignite.lang.ColumnAlreadyExistsException;
import org.apache.ignite.lang.ColumnNotFoundException;
import org.apache.ignite.lang.ErrorGroups.Common;
import org.apache.ignite.lang.ErrorGroups.Sql;
>>>>>>> faac3854
import org.apache.ignite.lang.IgniteInternalException;
import org.apache.ignite.lang.TableAlreadyExistsException;
import org.apache.ignite.lang.TableNotFoundException;
import org.apache.ignite.sql.SqlException;
import org.jetbrains.annotations.Nullable;

/**
 * Catalog service implementation.
 */
public class CatalogServiceImpl extends Producer<CatalogEvent, CatalogEventParameters> implements CatalogManager {
    private static final int MAX_RETRY_COUNT = 10;

    private static final String DEFAULT_ZONE_NAME = "Default";

    /** The logger. */
    private static final IgniteLogger LOG = Loggers.forClass(CatalogServiceImpl.class);

    /** Versioned catalog descriptors. */
    private final NavigableMap<Integer, Catalog> catalogByVer = new ConcurrentSkipListMap<>();

    /** Versioned catalog descriptors sorted in chronological order. */
    private final NavigableMap<Long, Catalog> catalogByTs = new ConcurrentSkipListMap<>();

    private final UpdateLog updateLog;

    private final PendingComparableValuesTracker<Integer, Void> versionTracker = new PendingComparableValuesTracker<>(0);

    /**
     * Constructor.
     */
    public CatalogServiceImpl(UpdateLog updateLog) {
        this.updateLog = updateLog;
    }

    /** {@inheritDoc} */
    @Override
    public void start() {
        int objectIdGen = 0;

        // TODO: IGNITE-19082 Fix default descriptors.
        SchemaDescriptor schemaPublic = new SchemaDescriptor(objectIdGen++, "PUBLIC", 0, new TableDescriptor[0], new IndexDescriptor[0]);
        DistributionZoneDescriptor defaultZone = new DistributionZoneDescriptor(0, DEFAULT_ZONE_NAME, 25, 1);
        registerCatalog(new Catalog(0, 0L, objectIdGen, List.of(defaultZone), schemaPublic));

        updateLog.registerUpdateHandler(new OnUpdateHandlerImpl());

        updateLog.start();
    }

    /** {@inheritDoc} */
    @Override
    public void stop() throws Exception {
        updateLog.stop();
    }

    /** {@inheritDoc} */
    @Override
    public TableDescriptor table(String tableName, long timestamp) {
        return catalogAt(timestamp).schema(CatalogService.PUBLIC).table(tableName);
    }

    /** {@inheritDoc} */
    @Override
    public TableDescriptor table(int tableId, long timestamp) {
        return catalogAt(timestamp).table(tableId);
    }

    /** {@inheritDoc} */
    @Override
    public IndexDescriptor index(int indexId, long timestamp) {
        return catalogAt(timestamp).index(indexId);
    }

    /** {@inheritDoc} */
    @Override
    public @Nullable SchemaDescriptor schema(int version) {
        Catalog catalog = catalog(version);

        if (catalog == null) {
            return null;
        }

        return catalog.schema(CatalogService.PUBLIC);
    }

    /** {@inheritDoc} */
    @Override
    public DistributionZoneDescriptor zone(String zoneName, long timestamp) {
        return catalogAt(timestamp).zone(zoneName);
    }

    /** {@inheritDoc} */
    @Override
    public DistributionZoneDescriptor zone(int zoneId, long timestamp) {
        return catalogAt(timestamp).zone(zoneId);
    }

    /** {@inheritDoc} */
    @Override
    public @Nullable SchemaDescriptor activeSchema(long timestamp) {
        return catalogAt(timestamp).schema(CatalogService.PUBLIC);
    }

    private Catalog catalog(int version) {
        return catalogByVer.get(version);
    }

    private Catalog catalogAt(long timestamp) {
        Entry<Long, Catalog> entry = catalogByTs.floorEntry(timestamp);

        if (entry == null) {
            throw new IllegalStateException("No valid schema found for given timestamp: " + timestamp);
        }

        return entry.getValue();
    }

    /** {@inheritDoc} */
    @Override
    public CompletableFuture<Void> createTable(CreateTableParams params) {
        return saveUpdate(catalog -> {
            String schemaName = Objects.requireNonNullElse(params.schemaName(), CatalogService.PUBLIC);

            SchemaDescriptor schema = Objects.requireNonNull(catalog.schema(schemaName), "No schema found: " + schemaName);

            if (schema.table(params.tableName()) != null) {
                throw new TableAlreadyExistsException(schemaName, params.tableName());
            }

            TableDescriptor table = CatalogUtils.fromParams(catalog.objectIdGenState(), params);

            return List.of(
                    new NewTableEntry(table),
                    new ObjectIdGenUpdateEntry(1)
            );
        });
    }

    /** {@inheritDoc} */
    @Override
    public CompletableFuture<Void> dropTable(DropTableParams params) {
        return saveUpdate(catalog -> {
            String schemaName = Objects.requireNonNullElse(params.schemaName(), CatalogService.PUBLIC);

            SchemaDescriptor schema = Objects.requireNonNull(catalog.schema(schemaName), "No schema found: " + schemaName);

            TableDescriptor table = schema.table(params.tableName());

            if (table == null) {
                throw new TableNotFoundException(schemaName, params.tableName());
            }

            return List.of(
                    new DropTableEntry(table.id())
            );
        });
    }

    /** {@inheritDoc} */
    @Override
    public CompletableFuture<Void> addColumn(AlterTableAddColumnParams params) {
        if (params.columns().isEmpty()) {
            return completedFuture(null);
        }

        return saveUpdate(catalog -> {
            String schemaName = Objects.requireNonNullElse(params.schemaName(), CatalogService.PUBLIC);

            SchemaDescriptor schema = Objects.requireNonNull(catalog.schema(schemaName), "No schema found: " + schemaName);

            TableDescriptor table = schema.table(params.tableName());

            if (table == null) {
                throw new TableNotFoundException(schemaName, params.tableName());
            }

            List<TableColumnDescriptor> columnDescriptors = new ArrayList<>();

            for (ColumnParams col : params.columns()) {
                if (table.column(col.name()) != null) {
                    throw new ColumnAlreadyExistsException(col.name());
                }

                columnDescriptors.add(CatalogUtils.fromParams(col));
            }

            return List.of(
                    new NewColumnsEntry(table.id(), columnDescriptors)
            );
        });
    }

    /** {@inheritDoc} */
    @Override
    public CompletableFuture<Void> dropColumn(AlterTableDropColumnParams params) {
        if (params.columns().isEmpty()) {
            return completedFuture(null);
        }

        return saveUpdate(catalog -> {
            String schemaName = Objects.requireNonNullElse(params.schemaName(), CatalogService.PUBLIC);

            SchemaDescriptor schema = Objects.requireNonNull(catalog.schema(schemaName), "No schema found: " + schemaName);

            TableDescriptor table = schema.table(params.tableName());

            if (table == null) {
                throw new TableNotFoundException(schemaName, params.tableName());
            }

            for (String columnName : params.columns()) {
                if (table.column(columnName) == null) {
                    throw new ColumnNotFoundException(columnName);
                }
                if (table.isPrimaryKeyColumn(columnName)) {
                    throw new SqlException(
                            Sql.DROP_IDX_COLUMN_CONSTRAINT_ERR,
                            "Can't drop primary key column: column=" + columnName
                    );
                }
            }

            Arrays.stream(schema.indexes())
                    .filter(index -> index.tableId() == table.id())
                    .forEach(index -> params.columns().stream()
                            .filter(index::hasColumn)
                            .findAny()
                            .ifPresent(columnName -> {
                                throw new SqlException(
                                        Sql.DROP_IDX_COLUMN_CONSTRAINT_ERR,
                                        "Can't drop indexed column: columnName=" + columnName + ", indexName="
                                        + index.name()
                                );
                            }));

            return List.of(
                    new DropColumnsEntry(table.id(), params.columns())
            );
        });
    }

    @Override
    public CompletableFuture<Void> createDistributionZone(CreateZoneParams params) {
        if (params.dataNodesAutoAdjust() != AbstractZoneCommandParams.INFINITE_TIMER_VALUE
                && (params.dataNodesAutoAdjustScaleUp() != AbstractZoneCommandParams.INFINITE_TIMER_VALUE
                || params.dataNodesAutoAdjustScaleDown() != AbstractZoneCommandParams.INFINITE_TIMER_VALUE)
        ) {
            throw new IgniteInternalException(
                    DistributionZones.ZONE_DEFINITION_ERR,
                    "Not compatible parameters [dataNodesAutoAdjust=" + params.dataNodesAutoAdjust()
                            + ", dataNodesAutoAdjustScaleUp=" + params.dataNodesAutoAdjustScaleUp()
                            + ", dataNodesAutoAdjustScaleDown=" + params.dataNodesAutoAdjustScaleDown() + ']'
            );
        }

        return saveUpdate(catalog -> {
            String zoneName = Objects.requireNonNull(params.zoneName(), "zone");

            if (catalog.zone(params.zoneName()) != null) {
                throw new DistributionZoneAlreadyExistsException(zoneName);
            }

            DistributionZoneDescriptor zone = CatalogUtils.fromParams(catalog.objectIdGenState(), params);

            return List.of(
                    new NewZoneEntry(zone),
                    new ObjectIdGenUpdateEntry(1)
            );
        });
    }

    @Override
    public CompletableFuture<Void> dropDistributionZone(DropZoneParams params) {
        //TODO IGNITE-19082 Can default zone be dropped?
        return saveUpdate(catalog -> {
            String zoneName = Objects.requireNonNull(params.zoneName(), "zone");

            DistributionZoneDescriptor zone = catalog.zone(params.zoneName());

            if (zone == null) {
                throw new DistributionZoneNotFoundException(zoneName);
            }

            return List.of(
                    new DropZoneEntry(zone.id())
            );
        });
    }

    @Override
    public CompletableFuture<Void> alterDistributionZone(AlterZoneParams params) {
        if (DEFAULT_ZONE_NAME.equals(params.newZoneName())) {
            return failedFuture(new IllegalArgumentException("Default zone can't be renamed."));
        }

        return saveUpdate(catalog -> {
            String zoneName = Objects.requireNonNull(params.newZoneName(), "newZoneName");

            DistributionZoneDescriptor zone = catalog.zone(params.zoneName());

            if (zone == null) {
                throw new DistributionZoneNotFoundException(zoneName);
            }

            return List.of(new RenameZoneEntry(zone.id(), params.newZoneName()));
        });
    }

    private void registerCatalog(Catalog newCatalog) {
        catalogByVer.put(newCatalog.version(), newCatalog);
        catalogByTs.put(newCatalog.time(), newCatalog);
    }

    private CompletableFuture<Void> saveUpdate(UpdateProducer updateProducer) {
        return saveUpdate(updateProducer, 0);
    }

    private CompletableFuture<Void> saveUpdate(UpdateProducer updateProducer, int attemptNo) {
        if (attemptNo >= MAX_RETRY_COUNT) {
            return failedFuture(new IgniteInternalException(Common.INTERNAL_ERR, "Max retry limit exceeded: " + attemptNo));
        }

        Catalog catalog = catalogByVer.lastEntry().getValue();

        List<UpdateEntry> updates;
        try {
            updates = updateProducer.get(catalog);
        } catch (Exception ex) {
            return failedFuture(ex);
        }

        if (updates.isEmpty()) {
            return completedFuture(null);
        }

        int newVersion = catalog.version() + 1;

        return updateLog.append(new VersionedUpdate(newVersion, updates))
                .thenCompose(result -> versionTracker.waitFor(newVersion).thenApply(none -> result))
                .thenCompose(result -> {
                    if (result) {
                        return completedFuture(null);
                    }

                    return saveUpdate(updateProducer, attemptNo + 1);
                });
    }

    class OnUpdateHandlerImpl implements OnUpdateHandler {
        @Override
        public void handle(VersionedUpdate update) {
            int version = update.version();
            Catalog catalog = catalogByVer.get(version - 1);

            assert catalog != null;

            List<CompletableFuture<?>> eventFutures = new ArrayList<>(update.entries().size());

            for (UpdateEntry entry : update.entries()) {
                String schemaName = CatalogService.PUBLIC;
                SchemaDescriptor schema = Objects.requireNonNull(catalog.schema(schemaName), "No schema found: " + schemaName);

                if (entry instanceof NewTableEntry) {
                    catalog = new Catalog(
                            version,
                            System.currentTimeMillis(),
                            catalog.objectIdGenState(),
                            catalog.zones(),
                            new SchemaDescriptor(
                                    schema.id(),
                                    schema.name(),
                                    version,
                                    ArrayUtils.concat(schema.tables(), ((NewTableEntry) entry).descriptor()),
                                    schema.indexes()
                            )
                    );

                    eventFutures.add(fireEvent(
                            CatalogEvent.TABLE_CREATE,
                            new CreateTableEventParameters(version, ((NewTableEntry) entry).descriptor())
                    ));

                } else if (entry instanceof DropTableEntry) {
                    int tableId = ((DropTableEntry) entry).tableId();

                    catalog = new Catalog(
                            version,
                            System.currentTimeMillis(),
                            catalog.objectIdGenState(),
                            catalog.zones(),
                            new SchemaDescriptor(
                                    schema.id(),
                                    schema.name(),
                                    version,
                                    Arrays.stream(schema.tables()).filter(t -> t.id() != tableId).toArray(TableDescriptor[]::new),
                                    schema.indexes()
                            )
                    );

                    eventFutures.add(fireEvent(
                            CatalogEvent.TABLE_DROP,
                            new DropTableEventParameters(version, tableId)
                    ));
<<<<<<< HEAD
                } else if (entry instanceof NewZoneEntry) {
                    catalog = new Catalog(
                            version,
                            System.currentTimeMillis(),
                            catalog.objectIdGenState(),
                            CollectionUtils.concat(catalog.zones(), List.of(((NewZoneEntry) entry).descriptor())),
                            schema.copy(version)
                    );

                    eventFutures.add(fireEvent(
                            CatalogEvent.ZONE_CREATE,
                            new CreateZoneEventParameters(version, ((NewZoneEntry) entry).descriptor())
                    ));
                } else if (entry instanceof DropZoneEntry) {
                    int zoneId = ((DropZoneEntry) entry).zoneId();

                    catalog = new Catalog(
                            version,
                            System.currentTimeMillis(),
                            catalog.objectIdGenState(),
                            catalog.zones().stream().filter(z -> z.id() != zoneId).collect(Collectors.toList()),
                            schema.copy(version)
                    );

                    eventFutures.add(fireEvent(
                            CatalogEvent.ZONE_DROP,
                            new DropZoneEventParameters(version, zoneId)
                    ));
                } else if (entry instanceof RenameZoneEntry) {
                    int zoneId = ((RenameZoneEntry) entry).zoneId();
                    String newZoneName = ((RenameZoneEntry) entry).newZoneName();

                    catalog = new Catalog(
                            version,
                            System.currentTimeMillis(),
                            catalog.objectIdGenState(),
                            catalog.zones().stream()
                                    .map(z -> z.id() == zoneId
                                            ? new DistributionZoneDescriptor(z.id(), newZoneName, z.partitions(), z.replicas()) : z)
                                    .collect(Collectors.toList()),
                            schema.copy(version)
                    );
=======
                } else if (entry instanceof NewColumnsEntry) {
                    int tableId = ((NewColumnsEntry) entry).tableId();
                    List<TableColumnDescriptor> columnDescriptors = ((NewColumnsEntry) entry).descriptors();
>>>>>>> faac3854

                    catalog = new Catalog(
                            version,
                            System.currentTimeMillis(),
                            catalog.objectIdGenState(),
                            new SchemaDescriptor(
                                    schema.id(),
                                    schema.name(),
                                    version,
                                    Arrays.stream(schema.tables())
                                            .map(table -> table.id() != tableId
                                                    ? table
                                                    : new TableDescriptor(
                                                            table.id(),
                                                            table.name(),
                                                            CollectionUtils.concat(table.columns(), columnDescriptors),
                                                            table.primaryKeyColumns(),
                                                            table.colocationColumns())
                                            )
                                            .toArray(TableDescriptor[]::new),
                                    schema.indexes()
                            )
                    );

                    eventFutures.add(fireEvent(
                            CatalogEvent.TABLE_ALTER,
                            new AddColumnEventParameters(version, tableId, columnDescriptors)
                    ));
                } else if (entry instanceof DropColumnsEntry) {
                    int tableId = ((DropColumnsEntry) entry).tableId();
                    Set<String> columns = ((DropColumnsEntry) entry).columns();

                    catalog = new Catalog(
                            version,
                            System.currentTimeMillis(),
                            catalog.objectIdGenState(),
                            new SchemaDescriptor(
                                    schema.id(),
                                    schema.name(),
                                    version,
                                    Arrays.stream(schema.tables())
                                            .map(table -> table.id() != tableId
                                                    ? table
                                                    : new TableDescriptor(
                                                            table.id(),
                                                            table.name(),
                                                            table.columns().stream().filter(col -> !columns.contains(col.name()))
                                                                    .collect(Collectors.toList()),
                                                            table.primaryKeyColumns(),
                                                            table.colocationColumns())
                                            )
                                            .toArray(TableDescriptor[]::new),
                                    schema.indexes()
                            )
                    );

                    eventFutures.add(fireEvent(
                            CatalogEvent.TABLE_ALTER,
                            new DropColumnEventParameters(version, tableId, columns)
                    ));
                } else if (entry instanceof ObjectIdGenUpdateEntry) {
                    catalog = new Catalog(
                            version,
                            System.currentTimeMillis(),
                            catalog.objectIdGenState() + ((ObjectIdGenUpdateEntry) entry).delta(),
                            catalog.zones(),
                            new SchemaDescriptor(
                                    schema.id(),
                                    schema.name(),
                                    version,
                                    schema.tables(),
                                    schema.indexes()
                            )
                    );
                } else {
                    assert false : entry;
                }
            }

            registerCatalog(catalog);

            CompletableFuture.allOf(eventFutures.toArray(CompletableFuture[]::new))
                    .thenRun(() -> versionTracker.update(version, null))
                    .whenComplete((ignore, err) -> {
                        if (err != null) {
                            LOG.warn("Failed to apply catalog update.", err);
                        } else {
                            versionTracker.update(version, null);
                        }
                    });
        }
    }

    @FunctionalInterface
    interface UpdateProducer {
        List<UpdateEntry> get(Catalog catalog);
    }
}<|MERGE_RESOLUTION|>--- conflicted
+++ resolved
@@ -30,10 +30,7 @@
 import java.util.concurrent.CompletableFuture;
 import java.util.concurrent.ConcurrentSkipListMap;
 import java.util.stream.Collectors;
-<<<<<<< HEAD
 import org.apache.ignite.internal.catalog.commands.AbstractZoneCommandParams;
-=======
->>>>>>> faac3854
 import org.apache.ignite.internal.catalog.commands.AlterTableAddColumnParams;
 import org.apache.ignite.internal.catalog.commands.AlterTableDropColumnParams;
 import org.apache.ignite.internal.catalog.commands.AlterZoneParams;
@@ -52,19 +49,14 @@
 import org.apache.ignite.internal.catalog.events.CatalogEvent;
 import org.apache.ignite.internal.catalog.events.CatalogEventParameters;
 import org.apache.ignite.internal.catalog.events.CreateTableEventParameters;
-<<<<<<< HEAD
 import org.apache.ignite.internal.catalog.events.CreateZoneEventParameters;
+import org.apache.ignite.internal.catalog.events.DropColumnEventParameters;
 import org.apache.ignite.internal.catalog.events.DropTableEventParameters;
 import org.apache.ignite.internal.catalog.events.DropZoneEventParameters;
+import org.apache.ignite.internal.catalog.storage.DropColumnsEntry;
 import org.apache.ignite.internal.catalog.storage.DropTableEntry;
 import org.apache.ignite.internal.catalog.storage.DropZoneEntry;
-=======
-import org.apache.ignite.internal.catalog.events.DropColumnEventParameters;
-import org.apache.ignite.internal.catalog.events.DropTableEventParameters;
-import org.apache.ignite.internal.catalog.storage.DropColumnsEntry;
-import org.apache.ignite.internal.catalog.storage.DropTableEntry;
 import org.apache.ignite.internal.catalog.storage.NewColumnsEntry;
->>>>>>> faac3854
 import org.apache.ignite.internal.catalog.storage.NewTableEntry;
 import org.apache.ignite.internal.catalog.storage.NewZoneEntry;
 import org.apache.ignite.internal.catalog.storage.ObjectIdGenUpdateEntry;
@@ -79,17 +71,13 @@
 import org.apache.ignite.internal.util.ArrayUtils;
 import org.apache.ignite.internal.util.CollectionUtils;
 import org.apache.ignite.internal.util.PendingComparableValuesTracker;
-<<<<<<< HEAD
+import org.apache.ignite.lang.ColumnAlreadyExistsException;
+import org.apache.ignite.lang.ColumnNotFoundException;
 import org.apache.ignite.lang.DistributionZoneAlreadyExistsException;
 import org.apache.ignite.lang.DistributionZoneNotFoundException;
 import org.apache.ignite.lang.ErrorGroups.Common;
 import org.apache.ignite.lang.ErrorGroups.DistributionZones;
-=======
-import org.apache.ignite.lang.ColumnAlreadyExistsException;
-import org.apache.ignite.lang.ColumnNotFoundException;
-import org.apache.ignite.lang.ErrorGroups.Common;
 import org.apache.ignite.lang.ErrorGroups.Sql;
->>>>>>> faac3854
 import org.apache.ignite.lang.IgniteInternalException;
 import org.apache.ignite.lang.TableAlreadyExistsException;
 import org.apache.ignite.lang.TableNotFoundException;
@@ -321,7 +309,7 @@
                                 throw new SqlException(
                                         Sql.DROP_IDX_COLUMN_CONSTRAINT_ERR,
                                         "Can't drop indexed column: columnName=" + columnName + ", indexName="
-                                        + index.name()
+                                                + index.name()
                                 );
                             }));
 
@@ -493,59 +481,15 @@
                             CatalogEvent.TABLE_DROP,
                             new DropTableEventParameters(version, tableId)
                     ));
-<<<<<<< HEAD
-                } else if (entry instanceof NewZoneEntry) {
+                } else if (entry instanceof NewColumnsEntry) {
+                    int tableId = ((NewColumnsEntry) entry).tableId();
+                    List<TableColumnDescriptor> columnDescriptors = ((NewColumnsEntry) entry).descriptors();
+
                     catalog = new Catalog(
                             version,
                             System.currentTimeMillis(),
                             catalog.objectIdGenState(),
-                            CollectionUtils.concat(catalog.zones(), List.of(((NewZoneEntry) entry).descriptor())),
-                            schema.copy(version)
-                    );
-
-                    eventFutures.add(fireEvent(
-                            CatalogEvent.ZONE_CREATE,
-                            new CreateZoneEventParameters(version, ((NewZoneEntry) entry).descriptor())
-                    ));
-                } else if (entry instanceof DropZoneEntry) {
-                    int zoneId = ((DropZoneEntry) entry).zoneId();
-
-                    catalog = new Catalog(
-                            version,
-                            System.currentTimeMillis(),
-                            catalog.objectIdGenState(),
-                            catalog.zones().stream().filter(z -> z.id() != zoneId).collect(Collectors.toList()),
-                            schema.copy(version)
-                    );
-
-                    eventFutures.add(fireEvent(
-                            CatalogEvent.ZONE_DROP,
-                            new DropZoneEventParameters(version, zoneId)
-                    ));
-                } else if (entry instanceof RenameZoneEntry) {
-                    int zoneId = ((RenameZoneEntry) entry).zoneId();
-                    String newZoneName = ((RenameZoneEntry) entry).newZoneName();
-
-                    catalog = new Catalog(
-                            version,
-                            System.currentTimeMillis(),
-                            catalog.objectIdGenState(),
-                            catalog.zones().stream()
-                                    .map(z -> z.id() == zoneId
-                                            ? new DistributionZoneDescriptor(z.id(), newZoneName, z.partitions(), z.replicas()) : z)
-                                    .collect(Collectors.toList()),
-                            schema.copy(version)
-                    );
-=======
-                } else if (entry instanceof NewColumnsEntry) {
-                    int tableId = ((NewColumnsEntry) entry).tableId();
-                    List<TableColumnDescriptor> columnDescriptors = ((NewColumnsEntry) entry).descriptors();
->>>>>>> faac3854
-
-                    catalog = new Catalog(
-                            version,
-                            System.currentTimeMillis(),
-                            catalog.objectIdGenState(),
+                            catalog.zones(),
                             new SchemaDescriptor(
                                     schema.id(),
                                     schema.name(),
@@ -577,6 +521,7 @@
                             version,
                             System.currentTimeMillis(),
                             catalog.objectIdGenState(),
+                            catalog.zones(),
                             new SchemaDescriptor(
                                     schema.id(),
                                     schema.name(),
@@ -601,6 +546,34 @@
                             CatalogEvent.TABLE_ALTER,
                             new DropColumnEventParameters(version, tableId, columns)
                     ));
+                } else if (entry instanceof NewZoneEntry) {
+                    catalog = new Catalog(
+                            version,
+                            System.currentTimeMillis(),
+                            catalog.objectIdGenState(),
+                            CollectionUtils.concat(catalog.zones(), List.of(((NewZoneEntry) entry).descriptor())),
+                            schema.copy(version)
+                    );
+
+                    eventFutures.add(fireEvent(
+                            CatalogEvent.ZONE_CREATE,
+                            new CreateZoneEventParameters(version, ((NewZoneEntry) entry).descriptor())
+                    ));
+                } else if (entry instanceof DropZoneEntry) {
+                    int zoneId = ((DropZoneEntry) entry).zoneId();
+
+                    catalog = new Catalog(
+                            version,
+                            System.currentTimeMillis(),
+                            catalog.objectIdGenState(),
+                            catalog.zones().stream().filter(z -> z.id() != zoneId).collect(Collectors.toList()),
+                            schema.copy(version)
+                    );
+
+                    eventFutures.add(fireEvent(
+                            CatalogEvent.ZONE_DROP,
+                            new DropZoneEventParameters(version, zoneId)
+                    ));
                 } else if (entry instanceof ObjectIdGenUpdateEntry) {
                     catalog = new Catalog(
                             version,
