/*
 * Licensed to the Apache Software Foundation (ASF) under one or more
 * contributor license agreements. See the NOTICE file distributed with
 * this work for additional information regarding copyright ownership.
 * The ASF licenses this file to You under the Apache License, Version 2.0
 * (the "License"); you may not use this file except in compliance with
 * the License. You may obtain a copy of the License at
 *
 *      http://www.apache.org/licenses/LICENSE-2.0
 *
 * Unless required by applicable law or agreed to in writing, software
 * distributed under the License is distributed on an "AS IS" BASIS,
 * WITHOUT WARRANTIES OR CONDITIONS OF ANY KIND, either express or implied.
 * See the License for the specific language governing permissions and
 * limitations under the License.
 */

package org.apache.ignite.internal.catalog;

import static java.util.concurrent.CompletableFuture.completedFuture;
import static java.util.concurrent.CompletableFuture.failedFuture;

import java.util.ArrayList;
import java.util.Arrays;
import java.util.Collection;
import java.util.HashSet;
import java.util.List;
import java.util.Map.Entry;
import java.util.NavigableMap;
import java.util.Objects;
import java.util.Set;
import java.util.concurrent.CompletableFuture;
import java.util.concurrent.ConcurrentSkipListMap;
<<<<<<< HEAD
import java.util.function.Predicate;
import org.apache.ignite.internal.catalog.commands.AlterTableAddColumnParams;
import org.apache.ignite.internal.catalog.commands.AlterTableDropColumnParams;
import org.apache.ignite.internal.catalog.commands.CatalogUtils;
import org.apache.ignite.internal.catalog.commands.CreateHashIndexParams;
import org.apache.ignite.internal.catalog.commands.CreateSortedIndexParams;
=======
import java.util.stream.Collectors;
import org.apache.ignite.internal.catalog.commands.AlterTableAddColumnParams;
import org.apache.ignite.internal.catalog.commands.AlterTableDropColumnParams;
import org.apache.ignite.internal.catalog.commands.CatalogUtils;
import org.apache.ignite.internal.catalog.commands.ColumnParams;
>>>>>>> 632a8750
import org.apache.ignite.internal.catalog.commands.CreateTableParams;
import org.apache.ignite.internal.catalog.commands.DropIndexParams;
import org.apache.ignite.internal.catalog.commands.DropTableParams;
import org.apache.ignite.internal.catalog.descriptors.IndexDescriptor;
import org.apache.ignite.internal.catalog.descriptors.SchemaDescriptor;
import org.apache.ignite.internal.catalog.descriptors.TableColumnDescriptor;
import org.apache.ignite.internal.catalog.descriptors.TableDescriptor;
import org.apache.ignite.internal.catalog.events.AddColumnEventParameters;
import org.apache.ignite.internal.catalog.events.CatalogEvent;
import org.apache.ignite.internal.catalog.events.CatalogEventParameters;
import org.apache.ignite.internal.catalog.events.CreateIndexEventParameters;
import org.apache.ignite.internal.catalog.events.CreateTableEventParameters;
<<<<<<< HEAD
import org.apache.ignite.internal.catalog.events.DropIndexEventParameters;
import org.apache.ignite.internal.catalog.events.DropTableEventParameters;
import org.apache.ignite.internal.catalog.storage.DropIndexEntry;
import org.apache.ignite.internal.catalog.storage.DropTableEntry;
import org.apache.ignite.internal.catalog.storage.NewIndexEntry;
=======
import org.apache.ignite.internal.catalog.events.DropColumnEventParameters;
import org.apache.ignite.internal.catalog.events.DropTableEventParameters;
import org.apache.ignite.internal.catalog.storage.DropColumnsEntry;
import org.apache.ignite.internal.catalog.storage.DropTableEntry;
import org.apache.ignite.internal.catalog.storage.NewColumnsEntry;
>>>>>>> 632a8750
import org.apache.ignite.internal.catalog.storage.NewTableEntry;
import org.apache.ignite.internal.catalog.storage.ObjectIdGenUpdateEntry;
import org.apache.ignite.internal.catalog.storage.UpdateEntry;
import org.apache.ignite.internal.catalog.storage.UpdateLog;
import org.apache.ignite.internal.catalog.storage.UpdateLog.OnUpdateHandler;
import org.apache.ignite.internal.catalog.storage.VersionedUpdate;
import org.apache.ignite.internal.logger.IgniteLogger;
import org.apache.ignite.internal.logger.Loggers;
import org.apache.ignite.internal.manager.Producer;
import org.apache.ignite.internal.util.ArrayUtils;
import org.apache.ignite.internal.util.CollectionUtils;
import org.apache.ignite.internal.util.PendingComparableValuesTracker;
<<<<<<< HEAD
import org.apache.ignite.lang.ColumnNotFoundException;
import org.apache.ignite.lang.ErrorGroups;
=======
import org.apache.ignite.lang.ColumnAlreadyExistsException;
import org.apache.ignite.lang.ColumnNotFoundException;
>>>>>>> 632a8750
import org.apache.ignite.lang.ErrorGroups.Common;
import org.apache.ignite.lang.ErrorGroups.Sql;
import org.apache.ignite.lang.IgniteInternalException;
import org.apache.ignite.lang.IndexAlreadyExistsException;
import org.apache.ignite.lang.IndexNotFoundException;
import org.apache.ignite.lang.TableAlreadyExistsException;
import org.apache.ignite.lang.TableNotFoundException;
import org.apache.ignite.sql.SqlException;
import org.jetbrains.annotations.Nullable;

/**
 * Catalog service implementation.
 */
public class CatalogServiceImpl extends Producer<CatalogEvent, CatalogEventParameters> implements CatalogManager {
    private static final int MAX_RETRY_COUNT = 10;

    /** The logger. */
    private static final IgniteLogger LOG = Loggers.forClass(CatalogServiceImpl.class);

    /** Versioned catalog descriptors. */
    private final NavigableMap<Integer, Catalog> catalogByVer = new ConcurrentSkipListMap<>();

    /** Versioned catalog descriptors sorted in chronological order. */
    private final NavigableMap<Long, Catalog> catalogByTs = new ConcurrentSkipListMap<>();

    private final UpdateLog updateLog;

    private final PendingComparableValuesTracker<Integer, Void> versionTracker = new PendingComparableValuesTracker<>(0);

    /**
     * Constructor.
     */
    public CatalogServiceImpl(UpdateLog updateLog) {
        this.updateLog = updateLog;
    }

    /** {@inheritDoc} */
    @Override
    public void start() {
        int objectIdGen = 0;

        SchemaDescriptor schemaPublic = new SchemaDescriptor(objectIdGen++, "PUBLIC", 0, new TableDescriptor[0], new IndexDescriptor[0]);
        registerCatalog(new Catalog(0, 0L, objectIdGen, schemaPublic));

        updateLog.registerUpdateHandler(new OnUpdateHandlerImpl());

        updateLog.start();
    }

    /** {@inheritDoc} */
    @Override
    public void stop() throws Exception {
        updateLog.stop();
    }

    /** {@inheritDoc} */
    @Override
    public TableDescriptor table(String tableName, long timestamp) {
        return catalogAt(timestamp).schema(CatalogService.PUBLIC).table(tableName);
    }

    /** {@inheritDoc} */
    @Override
    public TableDescriptor table(int tableId, long timestamp) {
        return catalogAt(timestamp).table(tableId);
    }

    /** {@inheritDoc} */
    @Override
    public IndexDescriptor index(String indexName, long timestamp) {
        return catalogAt(timestamp).schema(CatalogService.PUBLIC).index(indexName);
    }

    /** {@inheritDoc} */
    @Override
    public IndexDescriptor index(int indexId, long timestamp) {
        return catalogAt(timestamp).index(indexId);
    }

    /** {@inheritDoc} */
    @Override
    public Collection<IndexDescriptor> tableIndexes(int tableId, long timestamp) {
        return catalogAt(timestamp).tableIndexes(tableId);
    }

    /** {@inheritDoc} */
    @Override
    public @Nullable SchemaDescriptor schema(int version) {
        Catalog catalog = catalog(version);

        if (catalog == null) {
            return null;
        }

        return catalog.schema(CatalogService.PUBLIC);
    }

    /** {@inheritDoc} */
    @Override
    public @Nullable SchemaDescriptor activeSchema(long timestamp) {
        return catalogAt(timestamp).schema(CatalogService.PUBLIC);
    }

    private Catalog catalog(int version) {
        return catalogByVer.get(version);
    }

    private Catalog catalogAt(long timestamp) {
        Entry<Long, Catalog> entry = catalogByTs.floorEntry(timestamp);

        if (entry == null) {
            throw new IllegalStateException("No valid schema found for given timestamp: " + timestamp);
        }

        return entry.getValue();
    }

    /** {@inheritDoc} */
    @Override
    public CompletableFuture<Void> createTable(CreateTableParams params) {
        return saveUpdate(catalog -> {
            String schemaName = Objects.requireNonNullElse(params.schemaName(), CatalogService.PUBLIC);

            SchemaDescriptor schema = Objects.requireNonNull(catalog.schema(schemaName), "No schema found: " + schemaName);

            if (schema.table(params.tableName()) != null) {
                throw new TableAlreadyExistsException(schemaName, params.tableName());
            }

            TableDescriptor table = CatalogUtils.fromParams(catalog.objectIdGenState(), params);

            return List.of(
                    new NewTableEntry(table),
                    new ObjectIdGenUpdateEntry(1)
            );
        });
    }

    /** {@inheritDoc} */
    @Override
    public CompletableFuture<Void> dropTable(DropTableParams params) {
        return saveUpdate(catalog -> {
            String schemaName = Objects.requireNonNullElse(params.schemaName(), CatalogService.PUBLIC);

            SchemaDescriptor schema = Objects.requireNonNull(catalog.schema(schemaName), "No schema found: " + schemaName);

            TableDescriptor table = schema.table(params.tableName());

            if (table == null) {
                throw new TableNotFoundException(schemaName, params.tableName());
            }

            List<UpdateEntry> updateEntries = new ArrayList<>();

            Arrays.stream(schema.indexes())
                    .filter(index -> index.tableId() == table.id())
                    .forEach(index -> updateEntries.add(new DropIndexEntry(index.id())));

            updateEntries.add(new DropTableEntry(table.id()));

            return updateEntries;
        });
    }

    /** {@inheritDoc} */
    @Override
    public CompletableFuture<Void> addColumn(AlterTableAddColumnParams params) {
        if (params.columns().isEmpty()) {
            return completedFuture(null);
        }

        return saveUpdate(catalog -> {
            String schemaName = Objects.requireNonNullElse(params.schemaName(), CatalogService.PUBLIC);

            SchemaDescriptor schema = Objects.requireNonNull(catalog.schema(schemaName), "No schema found: " + schemaName);

            TableDescriptor table = schema.table(params.tableName());

            if (table == null) {
                throw new TableNotFoundException(schemaName, params.tableName());
            }

            List<TableColumnDescriptor> columnDescriptors = new ArrayList<>();

            for (ColumnParams col : params.columns()) {
                if (table.column(col.name()) != null) {
                    throw new ColumnAlreadyExistsException(col.name());
                }

                columnDescriptors.add(CatalogUtils.fromParams(col));
            }

            return List.of(
                    new NewColumnsEntry(table.id(), columnDescriptors)
            );
        });
    }

    /** {@inheritDoc} */
    @Override
    public CompletableFuture<Void> dropColumn(AlterTableDropColumnParams params) {
        if (params.columns().isEmpty()) {
            return completedFuture(null);
        }

        return saveUpdate(catalog -> {
            String schemaName = Objects.requireNonNullElse(params.schemaName(), CatalogService.PUBLIC);

            SchemaDescriptor schema = Objects.requireNonNull(catalog.schema(schemaName), "No schema found: " + schemaName);

            TableDescriptor table = schema.table(params.tableName());

            if (table == null) {
                throw new TableNotFoundException(schemaName, params.tableName());
            }

            for (String columnName : params.columns()) {
                if (table.column(columnName) == null) {
                    throw new ColumnNotFoundException(columnName);
                }
                if (table.isPrimaryKeyColumn(columnName)) {
                    throw new SqlException(
                            Sql.DROP_IDX_COLUMN_CONSTRAINT_ERR,
                            "Can't drop primary key column: column=" + columnName
                    );
                }
            }

            Arrays.stream(schema.indexes())
                    .filter(index -> index.tableId() == table.id())
                    .forEach(index -> params.columns().stream()
                            .filter(index::hasColumn)
                            .findAny()
                            .ifPresent(columnName -> {
                                throw new SqlException(
                                        Sql.DROP_IDX_COLUMN_CONSTRAINT_ERR,
                                        "Can't drop indexed column: columnName=" + columnName + ", indexName="
                                        + index.name()
                                );
                            }));

            return List.of(
                    new DropColumnsEntry(table.id(), params.columns())
            );
        });
    }

    /** {@inheritDoc} */
    @Override
    public CompletableFuture<Void> createIndex(CreateHashIndexParams params) {
        return saveUpdate(catalog -> {
            String schemaName = Objects.requireNonNullElse(params.schemaName(), CatalogService.PUBLIC);

            SchemaDescriptor schema = Objects.requireNonNull(catalog.schema(schemaName), "No schema found: " + schemaName);

            if (schema.index(params.indexName()) != null) {
                throw new IndexAlreadyExistsException(schemaName, params.indexName());
            }

            TableDescriptor table = schema.table(params.tableName());

            if (table == null) {
                throw new TableNotFoundException(schemaName, params.tableName());
            }

            if (params.columns().isEmpty()) {
                throw new IgniteInternalException(
                        ErrorGroups.Index.INVALID_INDEX_DEFINITION_ERR,
                        "No index columns was specified."
                );
            }

            Predicate<String> duplicateValidator = Predicate.not(new HashSet<>()::add);

            for (String columnName : params.columns()) {
                TableColumnDescriptor columnDescriptor = table.columnDescriptor(columnName);

                if (columnDescriptor == null) {
                    throw new ColumnNotFoundException(columnName);
                } else if (duplicateValidator.test(columnName)) {
                    throw new IgniteInternalException(
                            ErrorGroups.Index.INVALID_INDEX_DEFINITION_ERR,
                            "Can't create index on duplicate columns: columnName=" + columnName
                    );
                }
            }

            IndexDescriptor index = CatalogUtils.fromParams(catalog.objectIdGenState(), table.id(), params);

            return List.of(
                    new NewIndexEntry(index),
                    new ObjectIdGenUpdateEntry(1)
            );
        });
    }

    /** {@inheritDoc} */
    @Override
    public CompletableFuture<Void> createIndex(CreateSortedIndexParams params) {
        return saveUpdate(catalog -> {
            String schemaName = Objects.requireNonNullElse(params.schemaName(), CatalogService.PUBLIC);

            SchemaDescriptor schema = Objects.requireNonNull(catalog.schema(schemaName), "No schema found: " + schemaName);

            if (schema.index(params.indexName()) != null) {
                throw new IndexAlreadyExistsException(schemaName, params.indexName());
            }

            TableDescriptor table = schema.table(params.tableName());

            if (table == null) {
                throw new TableNotFoundException(schemaName, params.tableName());
            }

            if (params.columns().isEmpty()) {
                throw new IgniteInternalException(
                        ErrorGroups.Index.INVALID_INDEX_DEFINITION_ERR,
                        "No index columns was specified."
                );
            } else if (params.collations().size() != params.columns().size()) {
                throw new IgniteInternalException(
                        ErrorGroups.Index.INVALID_INDEX_DEFINITION_ERR,
                        "Columns collations doesn't match number of columns."
                );
            }

            Predicate<String> duplicateValidator = Predicate.not(new HashSet<>()::add);

            for (String columnName : params.columns()) {
                TableColumnDescriptor columnDescriptor = table.columnDescriptor(columnName);

                if (columnDescriptor == null) {
                    throw new ColumnNotFoundException(columnName);
                } else if (duplicateValidator.test(columnName)) {
                    throw new IgniteInternalException(
                            ErrorGroups.Index.INVALID_INDEX_DEFINITION_ERR,
                            "Can't create index on duplicate columns: columnName=" + columnName
                    );
                }
            }

            IndexDescriptor index = CatalogUtils.fromParams(catalog.objectIdGenState(), table.id(), params);

            return List.of(
                    new NewIndexEntry(index),
                    new ObjectIdGenUpdateEntry(1)
            );
        });
    }

    /** {@inheritDoc} */
    @Override
    public CompletableFuture<Void> dropIndex(DropIndexParams params) {
        return saveUpdate(catalog -> {
            String schemaName = Objects.requireNonNullElse(params.schemaName(), CatalogService.PUBLIC);

            SchemaDescriptor schema = Objects.requireNonNull(catalog.schema(schemaName), "No schema found: " + schemaName);

            IndexDescriptor index = schema.index(params.indexName());

            if (index == null) {
                throw new IndexNotFoundException(schemaName, params.indexName());
            }

            return List.of(
                    new DropIndexEntry(index.id())
            );
        });
    }

    private void registerCatalog(Catalog newCatalog) {
        catalogByVer.put(newCatalog.version(), newCatalog);
        catalogByTs.put(newCatalog.time(), newCatalog);
    }

    private CompletableFuture<Void> saveUpdate(UpdateProducer updateProducer) {
        return saveUpdate(updateProducer, 0);
    }

    private CompletableFuture<Void> saveUpdate(UpdateProducer updateProducer, int attemptNo) {
        if (attemptNo >= MAX_RETRY_COUNT) {
            return failedFuture(new IgniteInternalException(Common.INTERNAL_ERR, "Max retry limit exceeded: " + attemptNo));
        }

        Catalog catalog = catalogByVer.lastEntry().getValue();

        List<UpdateEntry> updates;
        try {
            updates = updateProducer.get(catalog);
        } catch (Exception ex) {
            return failedFuture(ex);
        }

        if (updates.isEmpty()) {
            return completedFuture(null);
        }

        int newVersion = catalog.version() + 1;

        return updateLog.append(new VersionedUpdate(newVersion, updates))
                .thenCompose(result -> versionTracker.waitFor(newVersion).thenApply(none -> result))
                .thenCompose(result -> {
                    if (result) {
                        return completedFuture(null);
                    }

                    return saveUpdate(updateProducer, attemptNo + 1);
                });
    }

    class OnUpdateHandlerImpl implements OnUpdateHandler {
        @Override
        public void handle(VersionedUpdate update) {
            int version = update.version();
            Catalog catalog = catalogByVer.get(version - 1);

            assert catalog != null;

            List<CompletableFuture<?>> eventFutures = new ArrayList<>(update.entries().size());

            for (UpdateEntry entry : update.entries()) {
                String schemaName = CatalogService.PUBLIC;
                SchemaDescriptor schema = Objects.requireNonNull(catalog.schema(schemaName), "No schema found: " + schemaName);

                if (entry instanceof NewTableEntry) {
                    catalog = new Catalog(
                            version,
                            System.currentTimeMillis(),
                            catalog.objectIdGenState(),
                            new SchemaDescriptor(
                                    schema.id(),
                                    schema.name(),
                                    version,
                                    ArrayUtils.concat(schema.tables(), ((NewTableEntry) entry).descriptor()),
                                    schema.indexes()
                            )
                    );

                    eventFutures.add(fireEvent(
                            CatalogEvent.TABLE_CREATE,
                            new CreateTableEventParameters(version, ((NewTableEntry) entry).descriptor())
                    ));

                } else if (entry instanceof DropTableEntry) {
                    int tableId = ((DropTableEntry) entry).tableId();

                    catalog = new Catalog(
                            version,
                            System.currentTimeMillis(),
                            catalog.objectIdGenState(),
                            new SchemaDescriptor(
                                    schema.id(),
                                    schema.name(),
                                    version,
                                    Arrays.stream(schema.tables()).filter(t -> t.id() != tableId).toArray(TableDescriptor[]::new),
                                    schema.indexes()
                            )
                    );

                    eventFutures.add(fireEvent(
                            CatalogEvent.TABLE_DROP,
                            new DropTableEventParameters(version, tableId)
                    ));
                } else if (entry instanceof NewColumnsEntry) {
                    int tableId = ((NewColumnsEntry) entry).tableId();
                    List<TableColumnDescriptor> columnDescriptors = ((NewColumnsEntry) entry).descriptors();

<<<<<<< HEAD
                } else if (entry instanceof NewIndexEntry) {
=======
>>>>>>> 632a8750
                    catalog = new Catalog(
                            version,
                            System.currentTimeMillis(),
                            catalog.objectIdGenState(),
                            new SchemaDescriptor(
                                    schema.id(),
                                    schema.name(),
                                    version,
<<<<<<< HEAD
                                    schema.tables(),
                                    ArrayUtils.concat(schema.indexes(), ((NewIndexEntry) entry).descriptor())
=======
                                    Arrays.stream(schema.tables())
                                            .map(table -> table.id() != tableId
                                                    ? table
                                                    : new TableDescriptor(
                                                            table.id(),
                                                            table.name(),
                                                            CollectionUtils.concat(table.columns(), columnDescriptors),
                                                            table.primaryKeyColumns(),
                                                            table.colocationColumns())
                                            )
                                            .toArray(TableDescriptor[]::new),
                                    schema.indexes()
>>>>>>> 632a8750
                            )
                    );

                    eventFutures.add(fireEvent(
<<<<<<< HEAD
                            CatalogEvent.INDEX_CREATE,
                            new CreateIndexEventParameters(version, ((NewIndexEntry) entry).descriptor())
                    ));
                } else if (entry instanceof DropIndexEntry) {
                    int indexId = ((DropIndexEntry) entry).indexId();
=======
                            CatalogEvent.TABLE_ALTER,
                            new AddColumnEventParameters(version, tableId, columnDescriptors)
                    ));
                } else if (entry instanceof DropColumnsEntry) {
                    int tableId = ((DropColumnsEntry) entry).tableId();
                    Set<String> columns = ((DropColumnsEntry) entry).columns();
>>>>>>> 632a8750

                    catalog = new Catalog(
                            version,
                            System.currentTimeMillis(),
                            catalog.objectIdGenState(),
                            new SchemaDescriptor(
                                    schema.id(),
                                    schema.name(),
                                    version,
<<<<<<< HEAD
                                    schema.tables(),
                                    Arrays.stream(schema.indexes()).filter(t -> t.id() != indexId).toArray(IndexDescriptor[]::new)
=======
                                    Arrays.stream(schema.tables())
                                            .map(table -> table.id() != tableId
                                                    ? table
                                                    : new TableDescriptor(
                                                            table.id(),
                                                            table.name(),
                                                            table.columns().stream().filter(col -> !columns.contains(col.name()))
                                                                    .collect(Collectors.toList()),
                                                            table.primaryKeyColumns(),
                                                            table.colocationColumns())
                                            )
                                            .toArray(TableDescriptor[]::new),
                                    schema.indexes()
>>>>>>> 632a8750
                            )
                    );

                    eventFutures.add(fireEvent(
<<<<<<< HEAD
                            CatalogEvent.INDEX_DROP,
                            new DropIndexEventParameters(version, indexId)
=======
                            CatalogEvent.TABLE_ALTER,
                            new DropColumnEventParameters(version, tableId, columns)
>>>>>>> 632a8750
                    ));
                } else if (entry instanceof ObjectIdGenUpdateEntry) {
                    catalog = new Catalog(
                            version,
                            System.currentTimeMillis(),
                            catalog.objectIdGenState() + ((ObjectIdGenUpdateEntry) entry).delta(),
                            new SchemaDescriptor(
                                    schema.id(),
                                    schema.name(),
                                    version,
                                    schema.tables(),
                                    schema.indexes()
                            )
                    );
                } else {
                    assert false : entry;
                }
            }

            registerCatalog(catalog);

            CompletableFuture.allOf(eventFutures.toArray(CompletableFuture[]::new))
                    .thenRun(() -> versionTracker.update(version, null))
                    .whenComplete((ignore, err) -> {
                        if (err != null) {
                            LOG.warn("Failed to apply catalog update.", err);
                        } else {
                            versionTracker.update(version, null);
                        }
                    });
        }
    }

    @FunctionalInterface
    interface UpdateProducer {
        List<UpdateEntry> get(Catalog catalog);
    }
}<|MERGE_RESOLUTION|>--- conflicted
+++ resolved
@@ -31,20 +31,14 @@
 import java.util.Set;
 import java.util.concurrent.CompletableFuture;
 import java.util.concurrent.ConcurrentSkipListMap;
-<<<<<<< HEAD
 import java.util.function.Predicate;
-import org.apache.ignite.internal.catalog.commands.AlterTableAddColumnParams;
-import org.apache.ignite.internal.catalog.commands.AlterTableDropColumnParams;
-import org.apache.ignite.internal.catalog.commands.CatalogUtils;
-import org.apache.ignite.internal.catalog.commands.CreateHashIndexParams;
-import org.apache.ignite.internal.catalog.commands.CreateSortedIndexParams;
-=======
 import java.util.stream.Collectors;
 import org.apache.ignite.internal.catalog.commands.AlterTableAddColumnParams;
 import org.apache.ignite.internal.catalog.commands.AlterTableDropColumnParams;
 import org.apache.ignite.internal.catalog.commands.CatalogUtils;
 import org.apache.ignite.internal.catalog.commands.ColumnParams;
->>>>>>> 632a8750
+import org.apache.ignite.internal.catalog.commands.CreateHashIndexParams;
+import org.apache.ignite.internal.catalog.commands.CreateSortedIndexParams;
 import org.apache.ignite.internal.catalog.commands.CreateTableParams;
 import org.apache.ignite.internal.catalog.commands.DropIndexParams;
 import org.apache.ignite.internal.catalog.commands.DropTableParams;
@@ -57,19 +51,14 @@
 import org.apache.ignite.internal.catalog.events.CatalogEventParameters;
 import org.apache.ignite.internal.catalog.events.CreateIndexEventParameters;
 import org.apache.ignite.internal.catalog.events.CreateTableEventParameters;
-<<<<<<< HEAD
+import org.apache.ignite.internal.catalog.events.DropColumnEventParameters;
 import org.apache.ignite.internal.catalog.events.DropIndexEventParameters;
 import org.apache.ignite.internal.catalog.events.DropTableEventParameters;
+import org.apache.ignite.internal.catalog.storage.DropColumnsEntry;
 import org.apache.ignite.internal.catalog.storage.DropIndexEntry;
 import org.apache.ignite.internal.catalog.storage.DropTableEntry;
+import org.apache.ignite.internal.catalog.storage.NewColumnsEntry;
 import org.apache.ignite.internal.catalog.storage.NewIndexEntry;
-=======
-import org.apache.ignite.internal.catalog.events.DropColumnEventParameters;
-import org.apache.ignite.internal.catalog.events.DropTableEventParameters;
-import org.apache.ignite.internal.catalog.storage.DropColumnsEntry;
-import org.apache.ignite.internal.catalog.storage.DropTableEntry;
-import org.apache.ignite.internal.catalog.storage.NewColumnsEntry;
->>>>>>> 632a8750
 import org.apache.ignite.internal.catalog.storage.NewTableEntry;
 import org.apache.ignite.internal.catalog.storage.ObjectIdGenUpdateEntry;
 import org.apache.ignite.internal.catalog.storage.UpdateEntry;
@@ -82,13 +71,9 @@
 import org.apache.ignite.internal.util.ArrayUtils;
 import org.apache.ignite.internal.util.CollectionUtils;
 import org.apache.ignite.internal.util.PendingComparableValuesTracker;
-<<<<<<< HEAD
+import org.apache.ignite.lang.ColumnAlreadyExistsException;
 import org.apache.ignite.lang.ColumnNotFoundException;
 import org.apache.ignite.lang.ErrorGroups;
-=======
-import org.apache.ignite.lang.ColumnAlreadyExistsException;
-import org.apache.ignite.lang.ColumnNotFoundException;
->>>>>>> 632a8750
 import org.apache.ignite.lang.ErrorGroups.Common;
 import org.apache.ignite.lang.ErrorGroups.Sql;
 import org.apache.ignite.lang.IgniteInternalException;
@@ -556,10 +541,6 @@
                     int tableId = ((NewColumnsEntry) entry).tableId();
                     List<TableColumnDescriptor> columnDescriptors = ((NewColumnsEntry) entry).descriptors();
 
-<<<<<<< HEAD
-                } else if (entry instanceof NewIndexEntry) {
-=======
->>>>>>> 632a8750
                     catalog = new Catalog(
                             version,
                             System.currentTimeMillis(),
@@ -568,10 +549,6 @@
                                     schema.id(),
                                     schema.name(),
                                     version,
-<<<<<<< HEAD
-                                    schema.tables(),
-                                    ArrayUtils.concat(schema.indexes(), ((NewIndexEntry) entry).descriptor())
-=======
                                     Arrays.stream(schema.tables())
                                             .map(table -> table.id() != tableId
                                                     ? table
@@ -584,25 +561,16 @@
                                             )
                                             .toArray(TableDescriptor[]::new),
                                     schema.indexes()
->>>>>>> 632a8750
                             )
                     );
 
                     eventFutures.add(fireEvent(
-<<<<<<< HEAD
-                            CatalogEvent.INDEX_CREATE,
-                            new CreateIndexEventParameters(version, ((NewIndexEntry) entry).descriptor())
-                    ));
-                } else if (entry instanceof DropIndexEntry) {
-                    int indexId = ((DropIndexEntry) entry).indexId();
-=======
                             CatalogEvent.TABLE_ALTER,
                             new AddColumnEventParameters(version, tableId, columnDescriptors)
                     ));
                 } else if (entry instanceof DropColumnsEntry) {
                     int tableId = ((DropColumnsEntry) entry).tableId();
                     Set<String> columns = ((DropColumnsEntry) entry).columns();
->>>>>>> 632a8750
 
                     catalog = new Catalog(
                             version,
@@ -612,10 +580,6 @@
                                     schema.id(),
                                     schema.name(),
                                     version,
-<<<<<<< HEAD
-                                    schema.tables(),
-                                    Arrays.stream(schema.indexes()).filter(t -> t.id() != indexId).toArray(IndexDescriptor[]::new)
-=======
                                     Arrays.stream(schema.tables())
                                             .map(table -> table.id() != tableId
                                                     ? table
@@ -629,18 +593,50 @@
                                             )
                                             .toArray(TableDescriptor[]::new),
                                     schema.indexes()
->>>>>>> 632a8750
                             )
                     );
 
                     eventFutures.add(fireEvent(
-<<<<<<< HEAD
+                            CatalogEvent.TABLE_ALTER,
+                            new DropColumnEventParameters(version, tableId, columns)
+                    ));
+                } else if (entry instanceof NewIndexEntry) {
+                    catalog = new Catalog(
+                            version,
+                            System.currentTimeMillis(),
+                            catalog.objectIdGenState(),
+                            new SchemaDescriptor(
+                                    schema.id(),
+                                    schema.name(),
+                                    version,
+                                    schema.tables(),
+                                    ArrayUtils.concat(schema.indexes(), ((NewIndexEntry) entry).descriptor())
+                            )
+                    );
+
+                    eventFutures.add(fireEvent(
+                            CatalogEvent.INDEX_CREATE,
+                            new CreateIndexEventParameters(version, ((NewIndexEntry) entry).descriptor())
+                    ));
+                } else if (entry instanceof DropIndexEntry) {
+                    int indexId = ((DropIndexEntry) entry).indexId();
+
+                    catalog = new Catalog(
+                            version,
+                            System.currentTimeMillis(),
+                            catalog.objectIdGenState(),
+                            new SchemaDescriptor(
+                                    schema.id(),
+                                    schema.name(),
+                                    version,
+                                    schema.tables(),
+                                    Arrays.stream(schema.indexes()).filter(t -> t.id() != indexId).toArray(IndexDescriptor[]::new)
+                            )
+                    );
+
+                    eventFutures.add(fireEvent(
                             CatalogEvent.INDEX_DROP,
                             new DropIndexEventParameters(version, indexId)
-=======
-                            CatalogEvent.TABLE_ALTER,
-                            new DropColumnEventParameters(version, tableId, columns)
->>>>>>> 632a8750
                     ));
                 } else if (entry instanceof ObjectIdGenUpdateEntry) {
                     catalog = new Catalog(
