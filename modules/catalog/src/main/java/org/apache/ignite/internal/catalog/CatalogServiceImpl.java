/*
 * Licensed to the Apache Software Foundation (ASF) under one or more
 * contributor license agreements. See the NOTICE file distributed with
 * this work for additional information regarding copyright ownership.
 * The ASF licenses this file to You under the Apache License, Version 2.0
 * (the "License"); you may not use this file except in compliance with
 * the License. You may obtain a copy of the License at
 *
 *      http://www.apache.org/licenses/LICENSE-2.0
 *
 * Unless required by applicable law or agreed to in writing, software
 * distributed under the License is distributed on an "AS IS" BASIS,
 * WITHOUT WARRANTIES OR CONDITIONS OF ANY KIND, either express or implied.
 * See the License for the specific language governing permissions and
 * limitations under the License.
 */

package org.apache.ignite.internal.catalog;

import static java.util.concurrent.CompletableFuture.completedFuture;
import static java.util.concurrent.CompletableFuture.failedFuture;
import static java.util.stream.Collectors.joining;
import static org.apache.ignite.internal.catalog.commands.CreateZoneParams.INFINITE_TIMER_VALUE;
import static org.apache.ignite.lang.ErrorGroups.Sql.STMT_VALIDATION_ERR;

import java.util.ArrayList;
import java.util.Arrays;
import java.util.Collections;
import java.util.HashSet;
import java.util.List;
import java.util.Map.Entry;
import java.util.NavigableMap;
import java.util.Objects;
import java.util.Set;
import java.util.concurrent.CompletableFuture;
import java.util.concurrent.ConcurrentSkipListMap;
import java.util.function.LongSupplier;
import java.util.function.Predicate;
import java.util.stream.Collectors;
import org.apache.ignite.internal.catalog.commands.AlterColumnParams;
import org.apache.ignite.internal.catalog.commands.AlterTableAddColumnParams;
import org.apache.ignite.internal.catalog.commands.AlterTableDropColumnParams;
import org.apache.ignite.internal.catalog.commands.AlterZoneParams;
import org.apache.ignite.internal.catalog.commands.CatalogUtils;
import org.apache.ignite.internal.catalog.commands.ColumnParams;
import org.apache.ignite.internal.catalog.commands.CreateHashIndexParams;
import org.apache.ignite.internal.catalog.commands.CreateSortedIndexParams;
import org.apache.ignite.internal.catalog.commands.CreateTableParams;
import org.apache.ignite.internal.catalog.commands.CreateZoneParams;
import org.apache.ignite.internal.catalog.commands.DropIndexParams;
import org.apache.ignite.internal.catalog.commands.DropTableParams;
import org.apache.ignite.internal.catalog.commands.DropZoneParams;
import org.apache.ignite.internal.catalog.commands.RenameZoneParams;
import org.apache.ignite.internal.catalog.descriptors.CatalogHashIndexDescriptor;
import org.apache.ignite.internal.catalog.descriptors.CatalogIndexDescriptor;
import org.apache.ignite.internal.catalog.descriptors.CatalogSchemaDescriptor;
import org.apache.ignite.internal.catalog.descriptors.CatalogTableColumnDescriptor;
import org.apache.ignite.internal.catalog.descriptors.CatalogTableDescriptor;
import org.apache.ignite.internal.catalog.descriptors.CatalogZoneDescriptor;
import org.apache.ignite.internal.catalog.events.CatalogEvent;
import org.apache.ignite.internal.catalog.events.CatalogEventParameters;
import org.apache.ignite.internal.catalog.storage.AlterColumnEntry;
import org.apache.ignite.internal.catalog.storage.AlterZoneEntry;
import org.apache.ignite.internal.catalog.storage.DropColumnsEntry;
import org.apache.ignite.internal.catalog.storage.DropIndexEntry;
import org.apache.ignite.internal.catalog.storage.DropTableEntry;
import org.apache.ignite.internal.catalog.storage.DropZoneEntry;
import org.apache.ignite.internal.catalog.storage.Fireable;
import org.apache.ignite.internal.catalog.storage.NewColumnsEntry;
import org.apache.ignite.internal.catalog.storage.NewIndexEntry;
import org.apache.ignite.internal.catalog.storage.NewTableEntry;
import org.apache.ignite.internal.catalog.storage.NewZoneEntry;
import org.apache.ignite.internal.catalog.storage.ObjectIdGenUpdateEntry;
import org.apache.ignite.internal.catalog.storage.UpdateEntry;
import org.apache.ignite.internal.catalog.storage.UpdateLog;
import org.apache.ignite.internal.catalog.storage.UpdateLog.OnUpdateHandler;
import org.apache.ignite.internal.catalog.storage.VersionedUpdate;
import org.apache.ignite.internal.hlc.HybridTimestamp;
import org.apache.ignite.internal.logger.IgniteLogger;
import org.apache.ignite.internal.logger.Loggers;
import org.apache.ignite.internal.manager.Producer;
import org.apache.ignite.internal.util.PendingComparableValuesTracker;
import org.apache.ignite.lang.ColumnAlreadyExistsException;
import org.apache.ignite.lang.ColumnNotFoundException;
import org.apache.ignite.lang.DistributionZoneAlreadyExistsException;
import org.apache.ignite.lang.DistributionZoneBindTableException;
import org.apache.ignite.lang.DistributionZoneNotFoundException;
import org.apache.ignite.lang.ErrorGroups;
import org.apache.ignite.lang.ErrorGroups.Common;
import org.apache.ignite.lang.ErrorGroups.DistributionZones;
import org.apache.ignite.lang.IgniteInternalException;
import org.apache.ignite.lang.IndexAlreadyExistsException;
import org.apache.ignite.lang.IndexNotFoundException;
import org.apache.ignite.lang.SchemaNotFoundException;
import org.apache.ignite.lang.TableAlreadyExistsException;
import org.apache.ignite.lang.TableNotFoundException;
import org.apache.ignite.sql.ColumnType;
import org.apache.ignite.sql.SqlException;
import org.jetbrains.annotations.Nullable;

/**
 * Catalog service implementation.
 */
public class CatalogServiceImpl extends Producer<CatalogEvent, CatalogEventParameters> implements CatalogManager {
    private static final int MAX_RETRY_COUNT = 10;

    /** Safe time to wait before new Catalog version activation. */
    private static final int DEFAULT_DELAY_DURATION = 0;

    /** The logger. */
    private static final IgniteLogger LOG = Loggers.forClass(CatalogServiceImpl.class);

    /** Versioned catalog descriptors. */
    private final NavigableMap<Integer, Catalog> catalogByVer = new ConcurrentSkipListMap<>();

    /** Versioned catalog descriptors sorted in chronological order. */
    private final NavigableMap<Long, Catalog> catalogByTs = new ConcurrentSkipListMap<>();

    private final UpdateLog updateLog;

    private final PendingComparableValuesTracker<Integer, Void> versionTracker = new PendingComparableValuesTracker<>(0);

    private final ClockWaiter clockWaiter;

    private final LongSupplier delayDurationMsSupplier;

    /**
     * Constructor.
     */
    public CatalogServiceImpl(UpdateLog updateLog, ClockWaiter clockWaiter) {
        this(updateLog, clockWaiter, DEFAULT_DELAY_DURATION);
    }

    /**
     * Constructor.
     */
    CatalogServiceImpl(UpdateLog updateLog, ClockWaiter clockWaiter, long delayDurationMs) {
        this(updateLog, clockWaiter, () -> delayDurationMs);
    }

    /**
     * Constructor.
     */
    public CatalogServiceImpl(UpdateLog updateLog, ClockWaiter clockWaiter, LongSupplier delayDurationMsSupplier) {
        this.updateLog = updateLog;
        this.clockWaiter = clockWaiter;
        this.delayDurationMsSupplier = delayDurationMsSupplier;
    }

    @Override
    public void start() {
        int objectIdGen = 0;

        // TODO: IGNITE-19082 Move default schema objects initialization to cluster init procedure.
        CatalogSchemaDescriptor schemaPublic = new CatalogSchemaDescriptor(
                objectIdGen++,
                DEFAULT_SCHEMA_NAME,
                new CatalogTableDescriptor[0],
                new CatalogIndexDescriptor[0]
        );

        CatalogZoneDescriptor defaultZone = new CatalogZoneDescriptor(
                objectIdGen++,
                DEFAULT_ZONE_NAME,
                25,
                1,
                INFINITE_TIMER_VALUE,
                INFINITE_TIMER_VALUE,
                INFINITE_TIMER_VALUE,
                CreateZoneParams.DEFAULT_FILTER
        );

        registerCatalog(new Catalog(0, 0L, objectIdGen, List.of(defaultZone), List.of(schemaPublic)));

        updateLog.registerUpdateHandler(new OnUpdateHandlerImpl());

        updateLog.start();
    }

    @Override
    public void stop() throws Exception {
        updateLog.stop();
    }

    @Override
    public CatalogTableDescriptor table(String tableName, long timestamp) {
        return catalogAt(timestamp).schema(DEFAULT_SCHEMA_NAME).table(tableName);
    }

    @Override
    public CatalogTableDescriptor table(int tableId, long timestamp) {
        return catalogAt(timestamp).table(tableId);
    }

    @Override
    public CatalogTableDescriptor table(int tableId, int catalogVersion) {
        return catalog(catalogVersion).table(tableId);
    }

    @Override
    public CatalogIndexDescriptor index(String indexName, long timestamp) {
        return catalogAt(timestamp).schema(DEFAULT_SCHEMA_NAME).index(indexName);
    }

    @Override
    public CatalogIndexDescriptor index(int indexId, long timestamp) {
        return catalogAt(timestamp).index(indexId);
    }

    @Override
    public @Nullable CatalogSchemaDescriptor schema(int version) {
        Catalog catalog = catalog(version);

        if (catalog == null) {
            return null;
        }

        return catalog.schema(DEFAULT_SCHEMA_NAME);
    }

    @Override
    public @Nullable CatalogSchemaDescriptor schema(String schemaName, int version) {
        Catalog catalog = catalog(version);

        if (catalog == null) {
            return null;
        }

        return catalog.schema(schemaName == null ? DEFAULT_SCHEMA_NAME : schemaName);
    }

    @Override
    public CatalogZoneDescriptor zone(String zoneName, long timestamp) {
        return catalogAt(timestamp).zone(zoneName);
    }

    @Override
    public CatalogZoneDescriptor zone(int zoneId, long timestamp) {
        return catalogAt(timestamp).zone(zoneId);
    }

    @Override
    public @Nullable CatalogSchemaDescriptor activeSchema(long timestamp) {
        return catalogAt(timestamp).schema(DEFAULT_SCHEMA_NAME);
    }

    @Override
    public @Nullable CatalogSchemaDescriptor activeSchema(String schemaName, long timestamp) {
        return catalogAt(timestamp).schema(schemaName == null ? DEFAULT_SCHEMA_NAME : schemaName);
    }

    @Override
    public int activeCatalogVersion(long timestamp) {
        return catalogAt(timestamp).version();
    }

    private Catalog catalog(int version) {
        return catalogByVer.get(version);
    }

    private Catalog catalogAt(long timestamp) {
        Entry<Long, Catalog> entry = catalogByTs.floorEntry(timestamp);

        if (entry == null) {
            throw new IllegalStateException("No valid schema found for given timestamp: " + timestamp);
        }

        return entry.getValue();
    }

    @Override
    public CompletableFuture<Void> createTable(CreateTableParams params) {
        return saveUpdateAndWaitForActivation(catalog -> {
            CatalogSchemaDescriptor schema = getSchema(catalog, params.schemaName());

            if (schema.table(params.tableName()) != null) {
                throw new TableAlreadyExistsException(schema.name(), params.tableName());
            }

            validateCreateTableParams(params);

            CatalogZoneDescriptor zone = getZone(catalog, Objects.requireNonNullElse(params.zone(), DEFAULT_ZONE_NAME));

            int id = catalog.objectIdGenState();

            CatalogTableDescriptor table = CatalogUtils.fromParams(id++, zone.id(), params);

            CatalogHashIndexDescriptor pkIndex = createHashIndexDescriptor(table, id++, createPkIndexParams(params));

            return List.of(
                    new NewTableEntry(table),
                    new NewIndexEntry(pkIndex),
                    new ObjectIdGenUpdateEntry(id - catalog.objectIdGenState())
            );
        });
    }

    @Override
    public CompletableFuture<Void> dropTable(DropTableParams params) {
        return saveUpdateAndWaitForActivation(catalog -> {
            CatalogSchemaDescriptor schema = getSchema(catalog, params.schemaName());

            CatalogTableDescriptor table = getTable(schema, params.tableName());

            List<UpdateEntry> updateEntries = new ArrayList<>();

            Arrays.stream(schema.indexes())
                    .filter(index -> index.tableId() == table.id())
                    .forEach(index -> updateEntries.add(new DropIndexEntry(index.id(), index.tableId())));

            updateEntries.add(new DropTableEntry(table.id()));

            return updateEntries;
        });
    }

    @Override
    public CompletableFuture<Void> addColumn(AlterTableAddColumnParams params) {
        if (params.columns().isEmpty()) {
            return completedFuture(null);
        }

        return saveUpdateAndWaitForActivation(catalog -> {
            CatalogSchemaDescriptor schema = getSchema(catalog, params.schemaName());

            CatalogTableDescriptor table = getTable(schema, params.tableName());

            List<CatalogTableColumnDescriptor> columnDescriptors = new ArrayList<>();

            for (ColumnParams col : params.columns()) {
                if (table.column(col.name()) != null) {
                    throw new ColumnAlreadyExistsException(col.name());
                }

                columnDescriptors.add(CatalogUtils.fromParams(col));
            }

            return List.of(
                    new NewColumnsEntry(table.id(), columnDescriptors)
            );
        });
    }

    @Override
    public CompletableFuture<Void> dropColumn(AlterTableDropColumnParams params) {
        if (params.columns().isEmpty()) {
            return completedFuture(null);
        }

        return saveUpdateAndWaitForActivation(catalog -> {
            CatalogSchemaDescriptor schema = getSchema(catalog, params.schemaName());

            CatalogTableDescriptor table = getTable(schema, params.tableName());

            validateAlterTableDropColumnParams(params, schema, table);

            return List.of(
                    new DropColumnsEntry(table.id(), params.columns())
            );
        });
    }

    @Override
    public CompletableFuture<Void> alterColumn(AlterColumnParams params) {
        return saveUpdateAndWaitForActivation(catalog -> {
            CatalogSchemaDescriptor schema = getSchema(catalog, params.schemaName());

            CatalogTableDescriptor table = getTable(schema, params.tableName());

            CatalogTableColumnDescriptor origin = findTableColumn(table, params.columnName());

            CatalogTableColumnDescriptor target = createNewTableColumn(params, origin);

            if (origin.equals(target)) {
                // No modifications required.
                return Collections.emptyList();
            }

            boolean isPkColumn = table.isPrimaryKeyColumn(origin.name());

            validateAlterTableColumn(origin, target, isPkColumn);

            return List.of(
                    new AlterColumnEntry(table.id(), target)
            );
        });
    }

    @Override
    public CompletableFuture<Void> createIndex(CreateHashIndexParams params) {
        return saveUpdateAndWaitForActivation(catalog -> {
            CatalogSchemaDescriptor schema = getSchema(catalog, params.schemaName());

            if (schema.index(params.indexName()) != null) {
                throw new IndexAlreadyExistsException(schema.name(), params.indexName());
            }

            CatalogTableDescriptor table = getTable(schema, params.tableName());

            CatalogHashIndexDescriptor index = createHashIndexDescriptor(table, catalog.objectIdGenState(), params);

            return List.of(
                    new NewIndexEntry(index),
                    new ObjectIdGenUpdateEntry(1)
            );
        });
    }

    @Override
    public CompletableFuture<Void> createIndex(CreateSortedIndexParams params) {
        return saveUpdateAndWaitForActivation(catalog -> {
            CatalogSchemaDescriptor schema = getSchema(catalog, params.schemaName());

            if (schema.index(params.indexName()) != null) {
                throw new IndexAlreadyExistsException(schema.name(), params.indexName());
            }

            CatalogTableDescriptor table = getTable(schema, params.tableName());

            validateCreateSortedIndexParams(params, table);

            CatalogIndexDescriptor index = CatalogUtils.fromParams(catalog.objectIdGenState(), table.id(), params);

            return List.of(
                    new NewIndexEntry(index),
                    new ObjectIdGenUpdateEntry(1)
            );
        });
    }

    @Override
    public CompletableFuture<Void> dropIndex(DropIndexParams params) {
        return saveUpdateAndWaitForActivation(catalog -> {
            CatalogSchemaDescriptor schema = getSchema(catalog, params.schemaName());

            CatalogIndexDescriptor index = schema.index(params.indexName());

            if (index == null) {
                throw new IndexNotFoundException(schema.name(), params.indexName());
            }

            return List.of(
                    new DropIndexEntry(index.id(), index.tableId())
            );
        });
    }

    @Override
    public CompletableFuture<Void> createDistributionZone(CreateZoneParams params) {
        return saveUpdateAndWaitForActivation(catalog -> {
            validateCreateZoneParams(params);

            String zoneName = Objects.requireNonNull(params.zoneName(), "zone");

            if (catalog.zone(params.zoneName()) != null) {
                throw new DistributionZoneAlreadyExistsException(zoneName);
            }

            CatalogZoneDescriptor zone = CatalogUtils.fromParams(catalog.objectIdGenState(), params);

            return List.of(
                    new NewZoneEntry(zone),
                    new ObjectIdGenUpdateEntry(1)
            );
        });
    }

    @Override
    public CompletableFuture<Void> dropDistributionZone(DropZoneParams params) {
        return saveUpdateAndWaitForActivation(catalog -> {
            CatalogZoneDescriptor zone = getZone(catalog, params.zoneName());

            if (zone.name().equals(DEFAULT_ZONE_NAME)) {
                throw new IgniteInternalException(
                        DistributionZones.ZONE_DROP_ERR,
                        "Default distribution zone can't be dropped"
                );
            }

            catalog.schemas().stream()
                    .flatMap(s -> Arrays.stream(s.tables()))
                    .filter(t -> t.zoneId() == zone.id())
                    .findAny()
                    .ifPresent(t -> {
                        throw new DistributionZoneBindTableException(zone.name(), t.name());
                    });

            return List.of(
                    new DropZoneEntry(zone.id())
            );
        });
    }

    @Override
    public CompletableFuture<Void> renameDistributionZone(RenameZoneParams params) {
        return saveUpdateAndWaitForActivation(catalog -> {
            CatalogZoneDescriptor zone = getZone(catalog, params.zoneName());

            if (catalog.zone(params.newZoneName()) != null) {
                throw new DistributionZoneAlreadyExistsException(params.newZoneName());
            }

            if (zone.name().equals(DEFAULT_ZONE_NAME)) {
                throw new IgniteInternalException(
                        DistributionZones.ZONE_RENAME_ERR,
                        "Default distribution zone can't be renamed"
                );
            }

            CatalogZoneDescriptor descriptor = new CatalogZoneDescriptor(
                    zone.id(),
                    params.newZoneName(),
                    zone.partitions(),
                    zone.replicas(),
                    zone.dataNodesAutoAdjust(),
                    zone.dataNodesAutoAdjustScaleUp(),
                    zone.dataNodesAutoAdjustScaleDown(),
                    zone.filter()
            );

            return List.of(new AlterZoneEntry(descriptor));
        });
    }

    @Override
    public CompletableFuture<Void> alterDistributionZone(AlterZoneParams params) {
        return saveUpdateAndWaitForActivation(catalog -> {
            CatalogZoneDescriptor zone = getZone(catalog, params.zoneName());

            Integer dataNodesAutoAdjust = params.dataNodesAutoAdjust();
            Integer dataNodesAutoAdjustScaleUp = params.dataNodesAutoAdjustScaleUp();
            Integer dataNodesAutoAdjustScaleDown = params.dataNodesAutoAdjustScaleDown();

            if (dataNodesAutoAdjust == null && dataNodesAutoAdjustScaleUp == null && dataNodesAutoAdjustScaleDown == null) {
                dataNodesAutoAdjust = zone.dataNodesAutoAdjust();
                dataNodesAutoAdjustScaleUp = zone.dataNodesAutoAdjustScaleUp();
                dataNodesAutoAdjustScaleDown = zone.dataNodesAutoAdjustScaleDown();
            } else {
                if (dataNodesAutoAdjust != null && (dataNodesAutoAdjustScaleUp != null || dataNodesAutoAdjustScaleDown != null)) {
                    throw new IgniteInternalException(
                            DistributionZones.ZONE_DEFINITION_ERR,
                            "Not compatible dataNodes parameters [autoAdjust={}, autoAdjustScaleUp={}, autoAdjustScaleDown={}]",
                            params.dataNodesAutoAdjust(), params.dataNodesAutoAdjustScaleUp(), params.dataNodesAutoAdjustScaleDown()
                    );
                }

                dataNodesAutoAdjust = Objects.requireNonNullElse(params.dataNodesAutoAdjust(), INFINITE_TIMER_VALUE);
                dataNodesAutoAdjustScaleUp = Objects.requireNonNullElse(params.dataNodesAutoAdjustScaleUp(), INFINITE_TIMER_VALUE);
                dataNodesAutoAdjustScaleDown = Objects.requireNonNullElse(params.dataNodesAutoAdjustScaleDown(), INFINITE_TIMER_VALUE);
            }

            CatalogZoneDescriptor descriptor = new CatalogZoneDescriptor(
                    zone.id(),
                    zone.name(),
                    Objects.requireNonNullElse(params.partitions(), zone.partitions()),
                    Objects.requireNonNullElse(params.replicas(), zone.replicas()),
                    dataNodesAutoAdjust,
                    dataNodesAutoAdjustScaleUp,
                    dataNodesAutoAdjustScaleDown,
                    Objects.requireNonNullElse(params.filter(), zone.filter())
            );

            return List.of(new AlterZoneEntry(descriptor));
        });
    }

    private void registerCatalog(Catalog newCatalog) {
        catalogByVer.put(newCatalog.version(), newCatalog);
        catalogByTs.put(newCatalog.time(), newCatalog);
    }

    private CompletableFuture<Void> saveUpdateAndWaitForActivation(UpdateProducer updateProducer) {
        return saveUpdate(updateProducer, 0)
                .thenCompose(newVersion -> {
                    Catalog catalog = catalogByVer.get(newVersion);

                    HybridTimestamp activationTs = HybridTimestamp.hybridTimestamp(catalog.time());
                    HybridTimestamp clusterWideEnsuredActivationTs = activationTs.addPhysicalTime(
                            HybridTimestamp.maxClockSkew()
                    );

                    return clockWaiter.waitFor(clusterWideEnsuredActivationTs);
                });
    }

    /**
     * Attempts to save a versioned update using a CAS-like logic. If the attempt fails, makes more attempts
     * until the max retry count is reached.
     *
     * @param updateProducer Supplies simple updates to include into a versioned update to install.
     * @param attemptNo Ordinal number of an attempt.
     * @return Future that completes with the new Catalog version (if update was saved successfully) or an exception, otherwise.
     */
    private CompletableFuture<Integer> saveUpdate(UpdateProducer updateProducer, int attemptNo) {
        if (attemptNo >= MAX_RETRY_COUNT) {
            return failedFuture(new IgniteInternalException(Common.INTERNAL_ERR, "Max retry limit exceeded: " + attemptNo));
        }

        Catalog catalog = catalogByVer.lastEntry().getValue();

        List<UpdateEntry> updates;
        try {
            updates = updateProducer.get(catalog);
        } catch (Exception ex) {
            return failedFuture(ex);
        }

        if (updates.isEmpty()) {
            return completedFuture(catalog.version());
        }

        int newVersion = catalog.version() + 1;

        return updateLog.append(new VersionedUpdate(newVersion, delayDurationMsSupplier.getAsLong(), updates))
                .thenCompose(result -> versionTracker.waitFor(newVersion).thenApply(none -> result))
                .thenCompose(result -> {
                    if (result) {
                        return completedFuture(newVersion);
                    }

                    return saveUpdate(updateProducer, attemptNo + 1);
                });
    }

    class OnUpdateHandlerImpl implements OnUpdateHandler {
        @Override
        public void handle(VersionedUpdate update, HybridTimestamp metaStorageUpdateTimestamp, long causalityToken) {
            int version = update.version();
            Catalog catalog = catalogByVer.get(version - 1);

            assert catalog != null : version - 1;

            for (UpdateEntry entry : update.entries()) {
                catalog = entry.applyUpdate(catalog);
            }

            catalog = applyUpdateFinal(catalog, update, metaStorageUpdateTimestamp);

            registerCatalog(catalog);

            List<CompletableFuture<?>> eventFutures = new ArrayList<>(update.entries().size());

            for (UpdateEntry entry : update.entries()) {
                if (entry instanceof Fireable) {
                    Fireable fireEvent = (Fireable) entry;

                    eventFutures.add(fireEvent(
                            fireEvent.eventType(),
                            fireEvent.createEventParameters(causalityToken, version)
                    ));
                }
            }

            CompletableFuture.allOf(eventFutures.toArray(CompletableFuture[]::new))
                    .whenComplete((ignore, err) -> {
                        if (err != null) {
                            LOG.warn("Failed to apply catalog update.", err);
                            //TODO: IGNITE-14611 Pass exception to an error handler because catalog got into inconsistent state.
                        }

                        versionTracker.update(version, null);
                    });
        }
    }

    private static void throwUnsupportedDdl(String msg, Object... params) {
        throw new SqlException(STMT_VALIDATION_ERR, msg, params);
    }

    @FunctionalInterface
    interface UpdateProducer {
        List<UpdateEntry> get(Catalog catalog);
    }

    private static Catalog applyUpdateFinal(Catalog catalog, VersionedUpdate update, HybridTimestamp metaStorageUpdateTimestamp) {
        long activationTimestamp = metaStorageUpdateTimestamp.addPhysicalTime(update.delayDurationMs()).longValue();

        return new Catalog(
                update.version(),
                activationTimestamp,
                catalog.objectIdGenState(),
                catalog.zones(),
                catalog.schemas()
        );
    }

    private static CatalogSchemaDescriptor getSchema(Catalog catalog, @Nullable String schemaName) {
        schemaName = Objects.requireNonNullElse(schemaName, DEFAULT_SCHEMA_NAME);

        CatalogSchemaDescriptor schema = catalog.schema(schemaName);

        if (schema == null) {
            throw new SchemaNotFoundException(schemaName);
        }

        return schema;
    }

    private static CatalogTableDescriptor getTable(CatalogSchemaDescriptor schema, String tableName) {
        CatalogTableDescriptor table = schema.table(Objects.requireNonNull(tableName, "tableName"));

        if (table == null) {
            throw new TableNotFoundException(schema.name(), tableName);
        }

        return table;
    }

    private static CatalogZoneDescriptor getZone(Catalog catalog, String zoneName) {
        zoneName = Objects.requireNonNull(zoneName, "zoneName");

        CatalogZoneDescriptor zone = catalog.zone(zoneName);

        if (zone == null) {
            throw new DistributionZoneNotFoundException(zoneName);
        }

        return zone;
    }

    private static CatalogTableColumnDescriptor findTableColumn(CatalogTableDescriptor table, String columnName) {
        return table.columns().stream()
                .filter(desc -> desc.name().equals(columnName))
                .findFirst()
                .orElseThrow(() -> new ColumnNotFoundException(columnName));
    }

    private static CatalogTableColumnDescriptor createNewTableColumn(AlterColumnParams params, CatalogTableColumnDescriptor origin) {
        return new CatalogTableColumnDescriptor(
                origin.name(),
                Objects.requireNonNullElse(params.type(), origin.type()),
                !Objects.requireNonNullElse(params.notNull(), !origin.nullable()),
                Objects.requireNonNullElse(params.precision(), origin.precision()),
                Objects.requireNonNullElse(params.scale(), origin.scale()),
                Objects.requireNonNullElse(params.length(), origin.length()),
                Objects.requireNonNullElse(params.defaultValue(origin.type()), origin.defaultValue())
        );
    }

    private static void validateCreateTableParams(CreateTableParams params) {
        // Table must have columns.
        if (params.columns().isEmpty()) {
            throw new IgniteInternalException(ErrorGroups.Index.INVALID_INDEX_DEFINITION_ERR, "Table must include at least one column.");
        }

        // Column names must be unique.
        params.columns().stream()
                .map(ColumnParams::name)
                .filter(Predicate.not(new HashSet<>()::add))
                .findAny()
                .ifPresent(columnName -> {
                    throw new IgniteInternalException(
                            ErrorGroups.Index.INVALID_INDEX_DEFINITION_ERR,
                            "Can't create table with duplicate columns: {}",
                            params.columns().stream().map(ColumnParams::name).collect(joining(", "))
                    );
                });

        // Table must have PK columns.
        if (params.primaryKeyColumns().isEmpty()) {
            throw new IgniteInternalException(
                    ErrorGroups.Index.INVALID_INDEX_DEFINITION_ERR,
                    "Table without primary key is not supported."
            );
        }

        // PK columns must be valid columns.
        Set<String> columns = params.columns().stream().map(ColumnParams::name).collect(Collectors.toSet());
        params.primaryKeyColumns().stream()
                .filter(Predicate.not(columns::contains))
                .findAny()
                .ifPresent(columnName -> {
                    throw new IgniteInternalException(
                            ErrorGroups.Index.INVALID_INDEX_DEFINITION_ERR,
                            "Invalid primary key columns: {}",
                            params.columns().stream().map(ColumnParams::name).collect(joining(", "))
                    );
                });

        // PK column names must be unique.
        params.primaryKeyColumns().stream()
                .filter(Predicate.not(new HashSet<>()::add))
                .findAny()
                .ifPresent(columnName -> {
                    throw new IgniteInternalException(
                            ErrorGroups.Index.INVALID_INDEX_DEFINITION_ERR,
                            "Primary key columns contains duplicates: {}",
                            String.join(", ", params.primaryKeyColumns())
                    );
                });

        List<String> colocationCols = params.colocationColumns();
        if (colocationCols != null) {
            // Colocation columns must be unique
            colocationCols.stream()
                    .filter(Predicate.not(new HashSet<>()::add))
                    .findAny()
                    .ifPresent(columnName -> {
                        throw new IgniteInternalException(
                                ErrorGroups.Index.INVALID_INDEX_DEFINITION_ERR,
                                "Colocation columns contains duplicates: {}",
                                String.join(", ", colocationCols)
                        );
                    });

            // Colocation column must be valid PK column
            Set<String> pkColumns = new HashSet<>(params.primaryKeyColumns());
            List<String> outstandingColumns = colocationCols.stream()
                    .filter(Predicate.not(pkColumns::contains))
                    .collect(Collectors.toList());
            if (!outstandingColumns.isEmpty()) {
                throw new IgniteInternalException(
                        ErrorGroups.Index.INVALID_INDEX_DEFINITION_ERR,
                        "Colocation columns must be subset of primary key: outstandingColumns=" + outstandingColumns);
            }
        }
    }

    private static void validateAlterTableDropColumnParams(
            AlterTableDropColumnParams params,
            CatalogSchemaDescriptor schema,
            CatalogTableDescriptor table
    ) {
        for (String columnName : params.columns()) {
            if (table.column(columnName) == null) {
                throw new ColumnNotFoundException(schema.name(), params.tableName(), columnName);
            }

            if (table.isPrimaryKeyColumn(columnName)) {
                throw new SqlException(
<<<<<<< HEAD
                        STMT_VALIDATION_ERR,
                        "Can't drop primary key column: [column={}]",
=======
                        Sql.DROP_IDX_COLUMN_CONSTRAINT_ERR,
                        "Can't drop primary key column: [name={}]",
>>>>>>> 527b7b27
                        columnName
                );
            }
        }

        Arrays.stream(schema.indexes())
                .filter(index -> index.tableId() == table.id())
                .forEach(index -> params.columns().stream()
                        .filter(index::hasColumn)
                        .findAny()
                        .ifPresent(columnName -> {
                            throw new SqlException(
                                    STMT_VALIDATION_ERR,
                                    "Can't drop indexed column: [columnName={}, indexName={}]",
                                    columnName, index.name()
                            );
                        }));
    }

    private static void validateCreateHashIndexParams(CreateHashIndexParams params, CatalogTableDescriptor table) {
        validateIndexColumns(params.columns(), table);
    }

    private static void validateCreateSortedIndexParams(CreateSortedIndexParams params, CatalogTableDescriptor table) {
        validateIndexColumns(params.columns(), table);

        if (params.collations().size() != params.columns().size()) {
            throw new IgniteInternalException(
                    ErrorGroups.Index.INVALID_INDEX_DEFINITION_ERR,
                    "Columns collations doesn't match number of columns."
            );
        }
    }

    private static void validateCreateZoneParams(CreateZoneParams params) {
        if (params.dataNodesAutoAdjust() != INFINITE_TIMER_VALUE
                && (params.dataNodesAutoAdjustScaleUp() != INFINITE_TIMER_VALUE
                || params.dataNodesAutoAdjustScaleDown() != INFINITE_TIMER_VALUE)
        ) {
            throw new IgniteInternalException(
                    DistributionZones.ZONE_DEFINITION_ERR,
                    "Not compatible parameters [dataNodesAutoAdjust={}, dataNodesAutoAdjustScaleUp={}, dataNodesAutoAdjustScaleDown={}]",
                    params.dataNodesAutoAdjust(), params.dataNodesAutoAdjustScaleUp(), params.dataNodesAutoAdjustScaleDown()
            );
        }
    }

    private static void validateIndexColumns(List<String> indexColumns, CatalogTableDescriptor table) {
        if (indexColumns.isEmpty()) {
            throw new IgniteInternalException(
                    ErrorGroups.Index.INVALID_INDEX_DEFINITION_ERR,
                    "No index columns was specified."
            );
        }

        Predicate<String> duplicateValidator = Predicate.not(new HashSet<>()::add);

        for (String columnName : indexColumns) {
            CatalogTableColumnDescriptor columnDescriptor = table.columnDescriptor(columnName);

            if (columnDescriptor == null) {
                throw new ColumnNotFoundException(columnName);
            } else if (duplicateValidator.test(columnName)) {
                throw new IgniteInternalException(
                        ErrorGroups.Index.INVALID_INDEX_DEFINITION_ERR,
                        "Can't create index on duplicate columns: {}",
                        String.join(", ", indexColumns)
                );
            }
        }
    }

    private static void validateAlterTableColumn(
            CatalogTableColumnDescriptor origin,
            CatalogTableColumnDescriptor target,
            boolean isPkColumn
    ) {
        if (origin.nullable() != target.nullable()) {
            if (isPkColumn) {
                throwUnsupportedDdl("Cannot change NOT NULL for the primary key column '{}'.", origin.name());
            }

            if (origin.nullable()) {
                throwUnsupportedDdl("Cannot set NOT NULL for column '{}'.", origin.name());
            }
        }

        if (origin.scale() != target.scale()) {
            throwUnsupportedDdl("Cannot change scale for column '{}'.", origin.name());
        }

        if (origin.type() != target.type()) {
            if (isPkColumn) {
                throwUnsupportedDdl("Cannot change data type for primary key column '{}'.", origin.name());
            }

            if (!CatalogUtils.isSupportedColumnTypeChange(origin.type(), target.type())) {
                throwUnsupportedDdl("Cannot change data type for column '{}' [from={}, to={}].",
                        origin.name(), origin.type(), target.type());
            }
        }

        if (origin.length() != target.length() && target.type() != ColumnType.STRING && target.type() != ColumnType.BYTE_ARRAY) {
            throwUnsupportedDdl("Cannot change length for column '{}'.", origin.name());
        } else if (target.length() < origin.length()) {
            throwUnsupportedDdl("Cannot decrease length to {} for column '{}'.", target.length(), origin.name());
        }

        if (origin.precision() != target.precision() && target.type() != ColumnType.DECIMAL) {
            throwUnsupportedDdl("Cannot change precision for column '{}'.", origin.name());
        } else if (target.precision() < origin.precision()) {
            throwUnsupportedDdl("Cannot decrease precision to {} for column '{}'.", target.precision(), origin.name());
        }
    }

    private static CreateHashIndexParams createPkIndexParams(CreateTableParams params) {
        return CreateHashIndexParams.builder()
                .schemaName(params.schemaName())
                .tableName(params.tableName())
                .indexName(params.tableName() + "_PK")
                .columns(params.primaryKeyColumns())
                .unique()
                .build();
    }

    private static CatalogHashIndexDescriptor createHashIndexDescriptor(
            CatalogTableDescriptor table,
            int indexId,
            CreateHashIndexParams params
    ) {
        validateCreateHashIndexParams(params, table);

        return CatalogUtils.fromParams(indexId, table.id(), params);
    }
}<|MERGE_RESOLUTION|>--- conflicted
+++ resolved
@@ -828,13 +828,8 @@
 
             if (table.isPrimaryKeyColumn(columnName)) {
                 throw new SqlException(
-<<<<<<< HEAD
                         STMT_VALIDATION_ERR,
-                        "Can't drop primary key column: [column={}]",
-=======
-                        Sql.DROP_IDX_COLUMN_CONSTRAINT_ERR,
                         "Can't drop primary key column: [name={}]",
->>>>>>> 527b7b27
                         columnName
                 );
             }
