/*
 * Licensed to the Apache Software Foundation (ASF) under one or more
 * contributor license agreements. See the NOTICE file distributed with
 * this work for additional information regarding copyright ownership.
 * The ASF licenses this file to You under the Apache License, Version 2.0
 * (the "License"); you may not use this file except in compliance with
 * the License. You may obtain a copy of the License at
 *
 *      http://www.apache.org/licenses/LICENSE-2.0
 *
 * Unless required by applicable law or agreed to in writing, software
 * distributed under the License is distributed on an "AS IS" BASIS,
 * WITHOUT WARRANTIES OR CONDITIONS OF ANY KIND, either express or implied.
 * See the License for the specific language governing permissions and
 * limitations under the License.
 */

package org.apache.ignite.internal.catalog;

import static java.util.concurrent.CompletableFuture.completedFuture;
import static java.util.concurrent.CompletableFuture.failedFuture;
import static org.apache.ignite.lang.ErrorGroups.Sql.UNSUPPORTED_DDL_OPERATION_ERR;

import java.util.ArrayList;
import java.util.Arrays;
import java.util.Collection;
import java.util.Collections;
import java.util.HashSet;
import java.util.List;
import java.util.Map.Entry;
import java.util.NavigableMap;
import java.util.Objects;
import java.util.Set;
import java.util.concurrent.CompletableFuture;
import java.util.concurrent.ConcurrentSkipListMap;
import java.util.function.Predicate;
import java.util.stream.Collectors;
import org.apache.ignite.internal.catalog.commands.AlterColumnParams;
import org.apache.ignite.internal.catalog.commands.AlterTableAddColumnParams;
import org.apache.ignite.internal.catalog.commands.AlterTableDropColumnParams;
import org.apache.ignite.internal.catalog.commands.CatalogUtils;
import org.apache.ignite.internal.catalog.commands.ColumnParams;
import org.apache.ignite.internal.catalog.commands.CreateHashIndexParams;
import org.apache.ignite.internal.catalog.commands.CreateSortedIndexParams;
import org.apache.ignite.internal.catalog.commands.CreateTableParams;
import org.apache.ignite.internal.catalog.commands.DropIndexParams;
import org.apache.ignite.internal.catalog.commands.DropTableParams;
import org.apache.ignite.internal.catalog.descriptors.IndexDescriptor;
import org.apache.ignite.internal.catalog.descriptors.SchemaDescriptor;
import org.apache.ignite.internal.catalog.descriptors.TableColumnDescriptor;
import org.apache.ignite.internal.catalog.descriptors.TableDescriptor;
import org.apache.ignite.internal.catalog.events.AddColumnEventParameters;
import org.apache.ignite.internal.catalog.events.AlterColumnEventParameters;
import org.apache.ignite.internal.catalog.events.CatalogEvent;
import org.apache.ignite.internal.catalog.events.CatalogEventParameters;
import org.apache.ignite.internal.catalog.events.CreateIndexEventParameters;
import org.apache.ignite.internal.catalog.events.CreateTableEventParameters;
import org.apache.ignite.internal.catalog.events.DropColumnEventParameters;
import org.apache.ignite.internal.catalog.events.DropIndexEventParameters;
import org.apache.ignite.internal.catalog.events.DropTableEventParameters;
import org.apache.ignite.internal.catalog.storage.AlterColumnEntry;
import org.apache.ignite.internal.catalog.storage.DropColumnsEntry;
import org.apache.ignite.internal.catalog.storage.DropIndexEntry;
import org.apache.ignite.internal.catalog.storage.DropTableEntry;
import org.apache.ignite.internal.catalog.storage.NewColumnsEntry;
import org.apache.ignite.internal.catalog.storage.NewIndexEntry;
import org.apache.ignite.internal.catalog.storage.NewTableEntry;
import org.apache.ignite.internal.catalog.storage.ObjectIdGenUpdateEntry;
import org.apache.ignite.internal.catalog.storage.UpdateEntry;
import org.apache.ignite.internal.catalog.storage.UpdateLog;
import org.apache.ignite.internal.catalog.storage.UpdateLog.OnUpdateHandler;
import org.apache.ignite.internal.catalog.storage.VersionedUpdate;
import org.apache.ignite.internal.hlc.HybridClock;
import org.apache.ignite.internal.logger.IgniteLogger;
import org.apache.ignite.internal.logger.Loggers;
import org.apache.ignite.internal.manager.Producer;
import org.apache.ignite.internal.util.ArrayUtils;
import org.apache.ignite.internal.util.CollectionUtils;
import org.apache.ignite.internal.util.PendingComparableValuesTracker;
import org.apache.ignite.lang.ColumnAlreadyExistsException;
import org.apache.ignite.lang.ColumnNotFoundException;
import org.apache.ignite.lang.ErrorGroups;
import org.apache.ignite.lang.ErrorGroups.Common;
import org.apache.ignite.lang.ErrorGroups.Sql;
import org.apache.ignite.lang.IgniteInternalException;
import org.apache.ignite.lang.IgniteStringFormatter;
import org.apache.ignite.lang.IndexAlreadyExistsException;
import org.apache.ignite.lang.IndexNotFoundException;
import org.apache.ignite.lang.TableAlreadyExistsException;
import org.apache.ignite.lang.TableNotFoundException;
import org.apache.ignite.sql.ColumnType;
import org.apache.ignite.sql.SqlException;
import org.jetbrains.annotations.Nullable;

/**
 * Catalog service implementation.
 */
public class CatalogServiceImpl extends Producer<CatalogEvent, CatalogEventParameters> implements CatalogManager {
    private static final int MAX_RETRY_COUNT = 10;

    /** Safe time to wait before new Catalog version activation. */
    private static final int DEFAULT_DELAY_DURATION = 0;

    /** The logger. */
    private static final IgniteLogger LOG = Loggers.forClass(CatalogServiceImpl.class);

    /** Versioned catalog descriptors. */
    private final NavigableMap<Integer, Catalog> catalogByVer = new ConcurrentSkipListMap<>();

    /** Versioned catalog descriptors sorted in chronological order. */
    private final NavigableMap<Long, Catalog> catalogByTs = new ConcurrentSkipListMap<>();

    private final UpdateLog updateLog;

    private final PendingComparableValuesTracker<Integer, Void> versionTracker = new PendingComparableValuesTracker<>(0);

    private final HybridClock clock;

    private final long delayDurationMs;

    /**
     * Constructor.
     */
    public CatalogServiceImpl(UpdateLog updateLog, HybridClock clock) {
        this(updateLog, clock, DEFAULT_DELAY_DURATION);
    }

    /**
     * Constructor.
     */
    public CatalogServiceImpl(UpdateLog updateLog, HybridClock clock, long delayDurationMs) {
        this.updateLog = updateLog;
        this.clock = clock;
        this.delayDurationMs = delayDurationMs;
    }

    /** {@inheritDoc} */
    @Override
    public void start() {
        int objectIdGen = 0;

        SchemaDescriptor schemaPublic = new SchemaDescriptor(objectIdGen++, "PUBLIC", 0, new TableDescriptor[0], new IndexDescriptor[0]);
        registerCatalog(new Catalog(0, 0L, objectIdGen, schemaPublic));

        updateLog.registerUpdateHandler(new OnUpdateHandlerImpl());

        updateLog.start();
    }

    /** {@inheritDoc} */
    @Override
    public void stop() throws Exception {
        updateLog.stop();
    }

    /** {@inheritDoc} */
    @Override
    public TableDescriptor table(String tableName, long timestamp) {
        return catalogAt(timestamp).schema(CatalogService.PUBLIC).table(tableName);
    }

    /** {@inheritDoc} */
    @Override
    public TableDescriptor table(int tableId, long timestamp) {
        return catalogAt(timestamp).table(tableId);
    }

    /** {@inheritDoc} */
    @Override
    public IndexDescriptor index(String indexName, long timestamp) {
        return catalogAt(timestamp).schema(CatalogService.PUBLIC).index(indexName);
    }

    /** {@inheritDoc} */
    @Override
    public IndexDescriptor index(int indexId, long timestamp) {
        return catalogAt(timestamp).index(indexId);
    }

    /** {@inheritDoc} */
    @Override
    public Collection<IndexDescriptor> tableIndexes(int tableId, long timestamp) {
        return catalogAt(timestamp).tableIndexes(tableId);
    }

    /** {@inheritDoc} */
    @Override
    public @Nullable SchemaDescriptor schema(int version) {
        Catalog catalog = catalog(version);

        if (catalog == null) {
            return null;
        }

        return catalog.schema(CatalogService.PUBLIC);
    }

    /** {@inheritDoc} */
    @Override
    public @Nullable SchemaDescriptor schema(String schemaName, int version) {
        Catalog catalog = catalog(version);

        if (catalog == null) {
            return null;
        }

        return catalog.schema(schemaName == null ? CatalogService.PUBLIC : schemaName);
    }

    /** {@inheritDoc} */
    @Override
    public @Nullable SchemaDescriptor activeSchema(long timestamp) {
        return catalogAt(timestamp).schema(CatalogService.PUBLIC);
    }

    /** {@inheritDoc} */
    @Override
    public @Nullable SchemaDescriptor activeSchema(String schemaName, long timestamp) {
        return catalogAt(timestamp).schema(schemaName == null ? CatalogService.PUBLIC : schemaName);
    }

    private Catalog catalog(int version) {
        return catalogByVer.get(version);
    }

    private Catalog catalogAt(long timestamp) {
        Entry<Long, Catalog> entry = catalogByTs.floorEntry(timestamp);

        if (entry == null) {
            throw new IllegalStateException("No valid schema found for given timestamp: " + timestamp);
        }

        return entry.getValue();
    }

    /** {@inheritDoc} */
    @Override
    public CompletableFuture<Void> createTable(CreateTableParams params) {
        return saveUpdate(catalog -> {
            String schemaName = Objects.requireNonNullElse(params.schemaName(), CatalogService.PUBLIC);

            SchemaDescriptor schema = Objects.requireNonNull(catalog.schema(schemaName), "No schema found: " + schemaName);

            if (schema.table(params.tableName()) != null) {
                throw new TableAlreadyExistsException(schemaName, params.tableName());
            }

            TableDescriptor table = CatalogUtils.fromParams(catalog.objectIdGenState(), params);

            return List.of(
                    new NewTableEntry(table),
                    new ObjectIdGenUpdateEntry(1)
            );
        });
    }

    /** {@inheritDoc} */
    @Override
    public CompletableFuture<Void> dropTable(DropTableParams params) {
        return saveUpdate(catalog -> {
            String schemaName = Objects.requireNonNullElse(params.schemaName(), CatalogService.PUBLIC);

            SchemaDescriptor schema = Objects.requireNonNull(catalog.schema(schemaName), "No schema found: " + schemaName);

            TableDescriptor table = schema.table(params.tableName());

            if (table == null) {
                throw new TableNotFoundException(schemaName, params.tableName());
            }

            List<UpdateEntry> updateEntries = new ArrayList<>();

            Arrays.stream(schema.indexes())
                    .filter(index -> index.tableId() == table.id())
                    .forEach(index -> updateEntries.add(new DropIndexEntry(index.id())));

            updateEntries.add(new DropTableEntry(table.id()));

            return updateEntries;
        });
    }

    /** {@inheritDoc} */
    @Override
    public CompletableFuture<Void> addColumn(AlterTableAddColumnParams params) {
        if (params.columns().isEmpty()) {
            return completedFuture(null);
        }

        return saveUpdate(catalog -> {
            String schemaName = Objects.requireNonNullElse(params.schemaName(), CatalogService.PUBLIC);

            SchemaDescriptor schema = Objects.requireNonNull(catalog.schema(schemaName), "No schema found: " + schemaName);

            TableDescriptor table = schema.table(params.tableName());

            if (table == null) {
                throw new TableNotFoundException(schemaName, params.tableName());
            }

            List<TableColumnDescriptor> columnDescriptors = new ArrayList<>();

            for (ColumnParams col : params.columns()) {
                if (table.column(col.name()) != null) {
                    throw new ColumnAlreadyExistsException(col.name());
                }

                columnDescriptors.add(CatalogUtils.fromParams(col));
            }

            return List.of(
                    new NewColumnsEntry(table.id(), columnDescriptors)
            );
        });
    }

    /** {@inheritDoc} */
    @Override
    public CompletableFuture<Void> dropColumn(AlterTableDropColumnParams params) {
        if (params.columns().isEmpty()) {
            return completedFuture(null);
        }

        return saveUpdate(catalog -> {
            String schemaName = Objects.requireNonNullElse(params.schemaName(), CatalogService.PUBLIC);

            SchemaDescriptor schema = Objects.requireNonNull(catalog.schema(schemaName), "No schema found: " + schemaName);

            TableDescriptor table = schema.table(params.tableName());

            if (table == null) {
                throw new TableNotFoundException(schemaName, params.tableName());
            }

            for (String columnName : params.columns()) {
                if (table.column(columnName) == null) {
                    throw new ColumnNotFoundException(columnName);
                }
                if (table.isPrimaryKeyColumn(columnName)) {
                    throw new SqlException(
                            Sql.DROP_IDX_COLUMN_CONSTRAINT_ERR,
                            "Can't drop primary key column: column=" + columnName
                    );
                }
            }

            Arrays.stream(schema.indexes())
                    .filter(index -> index.tableId() == table.id())
                    .forEach(index -> params.columns().stream()
                            .filter(index::hasColumn)
                            .findAny()
                            .ifPresent(columnName -> {
                                throw new SqlException(
                                        Sql.DROP_IDX_COLUMN_CONSTRAINT_ERR,
                                        "Can't drop indexed column: columnName=" + columnName + ", indexName="
                                        + index.name()
                                );
                            }));

            return List.of(
                    new DropColumnsEntry(table.id(), params.columns())
            );
        });
    }

    /** {@inheritDoc} */
    @Override
    public CompletableFuture<Void> alterColumn(AlterColumnParams params) {
        return saveUpdate(catalog -> {
            String schemaName = Objects.requireNonNullElse(params.schemaName(), CatalogService.PUBLIC);

            SchemaDescriptor schema = Objects.requireNonNull(catalog.schema(schemaName), "No schema found: " + schemaName);

            TableDescriptor table = schema.table(params.tableName());

            if (table == null) {
                throw new TableNotFoundException(schemaName, params.tableName());
            }

            String columnName = params.columnName();

            TableColumnDescriptor origin = table.columns().stream()
                    .filter(desc -> desc.name().equals(columnName))
                    .findFirst()
                    .orElseThrow(() ->  new ColumnNotFoundException(columnName));

            TableColumnDescriptor target = new TableColumnDescriptor(
                    origin.name(),
                    Objects.requireNonNullElse(params.type(), origin.type()),
                    !Objects.requireNonNullElse(params.notNull(), !origin.nullable()),
                    Objects.requireNonNullElse(params.precision(), origin.precision()),
                    Objects.requireNonNullElse(params.scale(), origin.scale()),
                    Objects.requireNonNullElse(params.length(), origin.length()),
                    Objects.requireNonNullElse(params.defaultValue(origin.type()), origin.defaultValue())
            );

            if (origin.equals(target)) {
                // No modifications required.
                return Collections.emptyList();
            }

            boolean isPkColumn = table.isPrimaryKeyColumn(origin.name());

            if (origin.nullable() != target.nullable()) {
                if (isPkColumn) {
                    throwUnsupportedDdl("Cannot change NOT NULL for the primary key column '{}'.", origin.name());
                }

                if (origin.nullable()) {
                    throwUnsupportedDdl("Cannot set NOT NULL for column '{}'.", origin.name());
                }
            }

            if (origin.scale() != target.scale()) {
                throwUnsupportedDdl("Cannot change scale for column '{}'.", origin.name());
            }

            if (origin.type() != target.type()) {
                if (isPkColumn) {
                    throwUnsupportedDdl("Cannot change data type for primary key column '{}'.", origin.name());
                }

                if (!CatalogUtils.isSupportedColumnTypeChange(origin.type(), target.type())) {
                    throwUnsupportedDdl("Cannot change data type for column '{}' [from={}, to={}].",
                            origin.name(), origin.type(), target.type());
                }
            }

            if (origin.length() != target.length() && target.type() != ColumnType.STRING && target.type() != ColumnType.BYTE_ARRAY) {
                throwUnsupportedDdl("Cannot change length for column '{}'.", origin.name());
            } else if (target.length() < origin.length()) {
                throwUnsupportedDdl("Cannot decrease length to {} for column '{}'.", target.length(), origin.name());
            }

            if (origin.precision() != target.precision() && target.type() != ColumnType.DECIMAL) {
                throwUnsupportedDdl("Cannot change precision for column '{}'.", origin.name());
            } else if (target.precision() < origin.precision()) {
                throwUnsupportedDdl("Cannot decrease precision to {} for column '{}'.", params.precision(), origin.name());
            }

            return List.of(new AlterColumnEntry(table.id(), target));
        });
    }

    /** {@inheritDoc} */
    @Override
    public CompletableFuture<Void> createIndex(CreateHashIndexParams params) {
        return saveUpdate(catalog -> {
            String schemaName = Objects.requireNonNullElse(params.schemaName(), CatalogService.PUBLIC);

            SchemaDescriptor schema = Objects.requireNonNull(catalog.schema(schemaName), "No schema found: " + schemaName);

            if (schema.index(params.indexName()) != null) {
                throw new IndexAlreadyExistsException(schemaName, params.indexName());
            }

            TableDescriptor table = schema.table(params.tableName());

            if (table == null) {
                throw new TableNotFoundException(schemaName, params.tableName());
            }

            if (params.columns().isEmpty()) {
                throw new IgniteInternalException(
                        ErrorGroups.Index.INVALID_INDEX_DEFINITION_ERR,
                        "No index columns was specified."
                );
            }

            Predicate<String> duplicateValidator = Predicate.not(new HashSet<>()::add);

            for (String columnName : params.columns()) {
                TableColumnDescriptor columnDescriptor = table.columnDescriptor(columnName);

                if (columnDescriptor == null) {
                    throw new ColumnNotFoundException(columnName);
                } else if (duplicateValidator.test(columnName)) {
                    throw new IgniteInternalException(
                            ErrorGroups.Index.INVALID_INDEX_DEFINITION_ERR,
                            "Can't create index on duplicate columns: columnName=" + columnName
                    );
                }
            }

            IndexDescriptor index = CatalogUtils.fromParams(catalog.objectIdGenState(), table.id(), params);

            return List.of(
                    new NewIndexEntry(index),
                    new ObjectIdGenUpdateEntry(1)
            );
        });
    }

    /** {@inheritDoc} */
    @Override
    public CompletableFuture<Void> createIndex(CreateSortedIndexParams params) {
        return saveUpdate(catalog -> {
            String schemaName = Objects.requireNonNullElse(params.schemaName(), CatalogService.PUBLIC);

            SchemaDescriptor schema = Objects.requireNonNull(catalog.schema(schemaName), "No schema found: " + schemaName);

            if (schema.index(params.indexName()) != null) {
                throw new IndexAlreadyExistsException(schemaName, params.indexName());
            }

            TableDescriptor table = schema.table(params.tableName());

            if (table == null) {
                throw new TableNotFoundException(schemaName, params.tableName());
            }

            if (params.columns().isEmpty()) {
                throw new IgniteInternalException(
                        ErrorGroups.Index.INVALID_INDEX_DEFINITION_ERR,
                        "No index columns was specified."
                );
            } else if (params.collations().size() != params.columns().size()) {
                throw new IgniteInternalException(
                        ErrorGroups.Index.INVALID_INDEX_DEFINITION_ERR,
                        "Columns collations doesn't match number of columns."
                );
            }

            Predicate<String> duplicateValidator = Predicate.not(new HashSet<>()::add);

            for (String columnName : params.columns()) {
                TableColumnDescriptor columnDescriptor = table.columnDescriptor(columnName);

                if (columnDescriptor == null) {
                    throw new ColumnNotFoundException(columnName);
                } else if (duplicateValidator.test(columnName)) {
                    throw new IgniteInternalException(
                            ErrorGroups.Index.INVALID_INDEX_DEFINITION_ERR,
                            "Can't create index on duplicate columns: columnName=" + columnName
                    );
                }
            }

            IndexDescriptor index = CatalogUtils.fromParams(catalog.objectIdGenState(), table.id(), params);

            return List.of(
                    new NewIndexEntry(index),
                    new ObjectIdGenUpdateEntry(1)
            );
        });
    }

    /** {@inheritDoc} */
    @Override
    public CompletableFuture<Void> dropIndex(DropIndexParams params) {
        return saveUpdate(catalog -> {
            String schemaName = Objects.requireNonNullElse(params.schemaName(), CatalogService.PUBLIC);

            SchemaDescriptor schema = Objects.requireNonNull(catalog.schema(schemaName), "No schema found: " + schemaName);

            IndexDescriptor index = schema.index(params.indexName());

            if (index == null) {
                throw new IndexNotFoundException(schemaName, params.indexName());
            }

            return List.of(
                    new DropIndexEntry(index.id())
            );
        });
    }

    private void registerCatalog(Catalog newCatalog) {
        catalogByVer.put(newCatalog.version(), newCatalog);
        catalogByTs.put(newCatalog.time(), newCatalog);
    }

    private CompletableFuture<Void> saveUpdate(UpdateProducer updateProducer) {
        return saveUpdate(updateProducer, 0);
    }

    private CompletableFuture<Void> saveUpdate(UpdateProducer updateProducer, int attemptNo) {
        if (attemptNo >= MAX_RETRY_COUNT) {
            return failedFuture(new IgniteInternalException(Common.INTERNAL_ERR, "Max retry limit exceeded: " + attemptNo));
        }

        Catalog catalog = catalogByVer.lastEntry().getValue();

        List<UpdateEntry> updates;
        try {
            updates = updateProducer.get(catalog);
        } catch (Exception ex) {
            return failedFuture(ex);
        }

        if (updates.isEmpty()) {
            return completedFuture(null);
        }

        int newVersion = catalog.version() + 1;

        return updateLog.append(new VersionedUpdate(newVersion, updates))
                .thenCompose(result -> versionTracker.waitFor(newVersion).thenApply(none -> result))
                .thenCompose(result -> {
                    if (result) {
                        return completedFuture(null);
                    }

                    return saveUpdate(updateProducer, attemptNo + 1);
                });
    }

    class OnUpdateHandlerImpl implements OnUpdateHandler {
        @Override
        public void handle(VersionedUpdate update) {
            int version = update.version();
            Catalog catalog = catalogByVer.get(version - 1);

            assert catalog != null;

            List<CompletableFuture<?>> eventFutures = new ArrayList<>(update.entries().size());

            for (UpdateEntry entry : update.entries()) {
                String schemaName = CatalogService.PUBLIC;
                SchemaDescriptor schema = Objects.requireNonNull(catalog.schema(schemaName), "No schema found: " + schemaName);

                if (entry instanceof NewTableEntry) {
                    catalog = new Catalog(
                            version,
                            activationTimestamp(),
                            catalog.objectIdGenState(),
                            new SchemaDescriptor(
                                    schema.id(),
                                    schema.name(),
                                    version,
                                    ArrayUtils.concat(schema.tables(), ((NewTableEntry) entry).descriptor()),
                                    schema.indexes()
                            )
                    );

                    eventFutures.add(fireEvent(
                            CatalogEvent.TABLE_CREATE,
                            new CreateTableEventParameters(version, ((NewTableEntry) entry).descriptor())
                    ));

                } else if (entry instanceof DropTableEntry) {
                    int tableId = ((DropTableEntry) entry).tableId();

                    catalog = new Catalog(
                            version,
                            activationTimestamp(),
                            catalog.objectIdGenState(),
                            new SchemaDescriptor(
                                    schema.id(),
                                    schema.name(),
                                    version,
                                    Arrays.stream(schema.tables()).filter(t -> t.id() != tableId).toArray(TableDescriptor[]::new),
                                    schema.indexes()
                            )
                    );

                    eventFutures.add(fireEvent(
                            CatalogEvent.TABLE_DROP,
                            new DropTableEventParameters(version, tableId)
                    ));
                } else if (entry instanceof NewColumnsEntry) {
                    int tableId = ((NewColumnsEntry) entry).tableId();
                    List<TableColumnDescriptor> columnDescriptors = ((NewColumnsEntry) entry).descriptors();

                    catalog = new Catalog(
                            version,
                            activationTimestamp(),
                            catalog.objectIdGenState(),
                            new SchemaDescriptor(
                                    schema.id(),
                                    schema.name(),
                                    version,
                                    Arrays.stream(schema.tables())
                                            .map(table -> table.id() != tableId
                                                    ? table
                                                    : new TableDescriptor(
                                                            table.id(),
                                                            table.name(),
                                                            CollectionUtils.concat(table.columns(), columnDescriptors),
                                                            table.primaryKeyColumns(),
                                                            table.colocationColumns())
                                            )
                                            .toArray(TableDescriptor[]::new),
                                    schema.indexes()
                            )
                    );

                    eventFutures.add(fireEvent(
                            CatalogEvent.TABLE_ALTER,
                            new AddColumnEventParameters(version, tableId, columnDescriptors)
                    ));
                } else if (entry instanceof DropColumnsEntry) {
                    int tableId = ((DropColumnsEntry) entry).tableId();
                    Set<String> columns = ((DropColumnsEntry) entry).columns();

                    catalog = new Catalog(
                            version,
                            activationTimestamp(),
                            catalog.objectIdGenState(),
                            new SchemaDescriptor(
                                    schema.id(),
                                    schema.name(),
                                    version,
                                    Arrays.stream(schema.tables())
                                            .map(table -> table.id() != tableId
                                                    ? table
                                                    : new TableDescriptor(
                                                            table.id(),
                                                            table.name(),
                                                            table.columns().stream().filter(col -> !columns.contains(col.name()))
                                                                    .collect(Collectors.toList()),
                                                            table.primaryKeyColumns(),
                                                            table.colocationColumns())
                                            )
                                            .toArray(TableDescriptor[]::new),
                                    schema.indexes()
                            )
                    );

                    eventFutures.add(fireEvent(
                            CatalogEvent.TABLE_ALTER,
                            new DropColumnEventParameters(version, tableId, columns)
                    ));
                } else if (entry instanceof NewIndexEntry) {
                    catalog = new Catalog(
                            version,
                            activationTimestamp(),
                            catalog.objectIdGenState(),
                            new SchemaDescriptor(
                                    schema.id(),
                                    schema.name(),
                                    version,
                                    schema.tables(),
                                    ArrayUtils.concat(schema.indexes(), ((NewIndexEntry) entry).descriptor())
                            )
                    );

                    eventFutures.add(fireEvent(
                            CatalogEvent.INDEX_CREATE,
                            new CreateIndexEventParameters(version, ((NewIndexEntry) entry).descriptor())
                    ));
                } else if (entry instanceof DropIndexEntry) {
                    int indexId = ((DropIndexEntry) entry).indexId();

                    catalog = new Catalog(
                            version,
                            activationTimestamp(),
                            catalog.objectIdGenState(),
                            new SchemaDescriptor(
                                    schema.id(),
                                    schema.name(),
                                    version,
                                    schema.tables(),
                                    Arrays.stream(schema.indexes()).filter(t -> t.id() != indexId).toArray(IndexDescriptor[]::new)
                            )
                    );

                    eventFutures.add(fireEvent(
                            CatalogEvent.INDEX_DROP,
                            new DropIndexEventParameters(version, indexId)
                    ));
                } else if (entry instanceof ObjectIdGenUpdateEntry) {
                    catalog = new Catalog(
                            version,
                            activationTimestamp(),
                            catalog.objectIdGenState() + ((ObjectIdGenUpdateEntry) entry).delta(),
                            new SchemaDescriptor(
                                    schema.id(),
                                    schema.name(),
                                    version,
                                    schema.tables(),
                                    schema.indexes()
                            )
                    );
                } else if (entry instanceof AlterColumnEntry) {
                    int tableId = ((AlterColumnEntry) entry).tableId();
                    TableColumnDescriptor target = ((AlterColumnEntry) entry).descriptor();

                    catalog = new Catalog(
                            version,
                            System.currentTimeMillis(),
                            catalog.objectIdGenState(),
                            new SchemaDescriptor(
                                    schema.id(),
                                    schema.name(),
                                    version,
                                    Arrays.stream(schema.tables())
                                            .map(table -> table.id() != tableId
                                                    ? table
                                                    : new TableDescriptor(
                                                            table.id(),
                                                            table.name(),
                                                            table.columns().stream()
                                                                    .map(source -> source.name().equals(target.name())
                                                                            ? target
                                                                            : source).collect(Collectors.toList()),
                                                            table.primaryKeyColumns(),
                                                            table.colocationColumns())
                                            )
                                            .toArray(TableDescriptor[]::new),
                                    schema.indexes()
                            )
                    );

                    eventFutures.add(fireEvent(
                            CatalogEvent.TABLE_ALTER,
                            new AlterColumnEventParameters(version, tableId, target)
                    ));
                } else {
                    assert false : entry;
                }
            }

            registerCatalog(catalog);

            CompletableFuture.allOf(eventFutures.toArray(CompletableFuture[]::new))
                    .thenRun(() -> versionTracker.update(version, null))
                    .whenComplete((ignore, err) -> {
                        if (err != null) {
                            LOG.warn("Failed to apply catalog update.", err);
                        } else {
                            versionTracker.update(version, null);
                        }
                    });
        }
    }

<<<<<<< HEAD
    /**
     * Calculate catalog activation timestamp.
     */
    private long activationTimestamp() {
        return clock.now().addPhysicalTime(delayDurationMs).longValue();
=======
    private static void throwUnsupportedDdl(String msg, Object... params) {
        throw new SqlException(UNSUPPORTED_DDL_OPERATION_ERR, IgniteStringFormatter.format(msg, params));
>>>>>>> 703d6c4c
    }

    @FunctionalInterface
    interface UpdateProducer {
        List<UpdateEntry> get(Catalog catalog);
    }
}<|MERGE_RESOLUTION|>--- conflicted
+++ resolved
@@ -353,7 +353,7 @@
                                 throw new SqlException(
                                         Sql.DROP_IDX_COLUMN_CONSTRAINT_ERR,
                                         "Can't drop indexed column: columnName=" + columnName + ", indexName="
-                                        + index.name()
+                                                + index.name()
                                 );
                             }));
 
@@ -382,7 +382,7 @@
             TableColumnDescriptor origin = table.columns().stream()
                     .filter(desc -> desc.name().equals(columnName))
                     .findFirst()
-                    .orElseThrow(() ->  new ColumnNotFoundException(columnName));
+                    .orElseThrow(() -> new ColumnNotFoundException(columnName));
 
             TableColumnDescriptor target = new TableColumnDescriptor(
                     origin.name(),
@@ -825,16 +825,15 @@
         }
     }
 
-<<<<<<< HEAD
     /**
      * Calculate catalog activation timestamp.
      */
     private long activationTimestamp() {
         return clock.now().addPhysicalTime(delayDurationMs).longValue();
-=======
+    }
+
     private static void throwUnsupportedDdl(String msg, Object... params) {
         throw new SqlException(UNSUPPORTED_DDL_OPERATION_ERR, IgniteStringFormatter.format(msg, params));
->>>>>>> 703d6c4c
     }
 
     @FunctionalInterface
