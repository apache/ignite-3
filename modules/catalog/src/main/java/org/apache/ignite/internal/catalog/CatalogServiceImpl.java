/*
 * Licensed to the Apache Software Foundation (ASF) under one or more
 * contributor license agreements. See the NOTICE file distributed with
 * this work for additional information regarding copyright ownership.
 * The ASF licenses this file to You under the Apache License, Version 2.0
 * (the "License"); you may not use this file except in compliance with
 * the License. You may obtain a copy of the License at
 *
 *      http://www.apache.org/licenses/LICENSE-2.0
 *
 * Unless required by applicable law or agreed to in writing, software
 * distributed under the License is distributed on an "AS IS" BASIS,
 * WITHOUT WARRANTIES OR CONDITIONS OF ANY KIND, either express or implied.
 * See the License for the specific language governing permissions and
 * limitations under the License.
 */

package org.apache.ignite.internal.catalog;

import static java.util.concurrent.CompletableFuture.completedFuture;
import static java.util.concurrent.CompletableFuture.failedFuture;
<<<<<<< HEAD
import static org.apache.ignite.internal.catalog.commands.CreateZoneParams.INFINITE_TIMER_VALUE;

import java.util.ArrayList;
import java.util.Arrays;
=======
import static org.apache.ignite.lang.ErrorGroups.Sql.UNSUPPORTED_DDL_OPERATION_ERR;

import java.util.ArrayList;
import java.util.Arrays;
import java.util.Collection;
import java.util.Collections;
>>>>>>> 703d6c4c
import java.util.HashSet;
import java.util.List;
import java.util.Map.Entry;
import java.util.NavigableMap;
import java.util.Objects;
import java.util.Set;
import java.util.concurrent.CompletableFuture;
import java.util.concurrent.ConcurrentSkipListMap;
import java.util.function.Predicate;
import java.util.stream.Collectors;
import org.apache.ignite.internal.catalog.commands.AlterColumnParams;
import org.apache.ignite.internal.catalog.commands.AlterTableAddColumnParams;
import org.apache.ignite.internal.catalog.commands.AlterTableDropColumnParams;
import org.apache.ignite.internal.catalog.commands.AlterZoneParams;
import org.apache.ignite.internal.catalog.commands.CatalogUtils;
import org.apache.ignite.internal.catalog.commands.ColumnParams;
import org.apache.ignite.internal.catalog.commands.CreateHashIndexParams;
import org.apache.ignite.internal.catalog.commands.CreateSortedIndexParams;
import org.apache.ignite.internal.catalog.commands.CreateTableParams;
import org.apache.ignite.internal.catalog.commands.CreateZoneParams;
import org.apache.ignite.internal.catalog.commands.DropIndexParams;
import org.apache.ignite.internal.catalog.commands.DropTableParams;
import org.apache.ignite.internal.catalog.commands.DropZoneParams;
import org.apache.ignite.internal.catalog.commands.RenameZoneParams;
import org.apache.ignite.internal.catalog.descriptors.DistributionZoneDescriptor;
import org.apache.ignite.internal.catalog.descriptors.IndexDescriptor;
import org.apache.ignite.internal.catalog.descriptors.SchemaDescriptor;
import org.apache.ignite.internal.catalog.descriptors.TableColumnDescriptor;
import org.apache.ignite.internal.catalog.descriptors.TableDescriptor;
import org.apache.ignite.internal.catalog.events.AddColumnEventParameters;
<<<<<<< HEAD
import org.apache.ignite.internal.catalog.events.AlterZoneEventParameters;
=======
import org.apache.ignite.internal.catalog.events.AlterColumnEventParameters;
>>>>>>> 703d6c4c
import org.apache.ignite.internal.catalog.events.CatalogEvent;
import org.apache.ignite.internal.catalog.events.CatalogEventParameters;
import org.apache.ignite.internal.catalog.events.CreateIndexEventParameters;
import org.apache.ignite.internal.catalog.events.CreateTableEventParameters;
import org.apache.ignite.internal.catalog.events.CreateZoneEventParameters;
import org.apache.ignite.internal.catalog.events.DropColumnEventParameters;
import org.apache.ignite.internal.catalog.events.DropIndexEventParameters;
import org.apache.ignite.internal.catalog.events.DropTableEventParameters;
<<<<<<< HEAD
import org.apache.ignite.internal.catalog.events.DropZoneEventParameters;
import org.apache.ignite.internal.catalog.storage.AlterZoneEntry;
=======
import org.apache.ignite.internal.catalog.storage.AlterColumnEntry;
>>>>>>> 703d6c4c
import org.apache.ignite.internal.catalog.storage.DropColumnsEntry;
import org.apache.ignite.internal.catalog.storage.DropIndexEntry;
import org.apache.ignite.internal.catalog.storage.DropTableEntry;
import org.apache.ignite.internal.catalog.storage.DropZoneEntry;
import org.apache.ignite.internal.catalog.storage.NewColumnsEntry;
import org.apache.ignite.internal.catalog.storage.NewIndexEntry;
import org.apache.ignite.internal.catalog.storage.NewTableEntry;
import org.apache.ignite.internal.catalog.storage.NewZoneEntry;
import org.apache.ignite.internal.catalog.storage.ObjectIdGenUpdateEntry;
import org.apache.ignite.internal.catalog.storage.UpdateEntry;
import org.apache.ignite.internal.catalog.storage.UpdateLog;
import org.apache.ignite.internal.catalog.storage.UpdateLog.OnUpdateHandler;
import org.apache.ignite.internal.catalog.storage.VersionedUpdate;
import org.apache.ignite.internal.logger.IgniteLogger;
import org.apache.ignite.internal.logger.Loggers;
import org.apache.ignite.internal.manager.Producer;
import org.apache.ignite.internal.util.ArrayUtils;
import org.apache.ignite.internal.util.CollectionUtils;
import org.apache.ignite.internal.util.PendingComparableValuesTracker;
import org.apache.ignite.lang.ColumnAlreadyExistsException;
import org.apache.ignite.lang.ColumnNotFoundException;
import org.apache.ignite.lang.DistributionZoneAlreadyExistsException;
import org.apache.ignite.lang.DistributionZoneBindTableException;
import org.apache.ignite.lang.DistributionZoneNotFoundException;
import org.apache.ignite.lang.ErrorGroups;
import org.apache.ignite.lang.ErrorGroups.Common;
import org.apache.ignite.lang.ErrorGroups.DistributionZones;
import org.apache.ignite.lang.ErrorGroups.Sql;
import org.apache.ignite.lang.IgniteInternalException;
import org.apache.ignite.lang.IgniteStringFormatter;
import org.apache.ignite.lang.IndexAlreadyExistsException;
import org.apache.ignite.lang.IndexNotFoundException;
import org.apache.ignite.lang.TableAlreadyExistsException;
import org.apache.ignite.lang.TableNotFoundException;
import org.apache.ignite.sql.ColumnType;
import org.apache.ignite.sql.SqlException;
import org.jetbrains.annotations.Nullable;

/**
 * Catalog service implementation.
 */
public class CatalogServiceImpl extends Producer<CatalogEvent, CatalogEventParameters> implements CatalogManager {
    private static final int MAX_RETRY_COUNT = 10;

    /** The logger. */
    private static final IgniteLogger LOG = Loggers.forClass(CatalogServiceImpl.class);

    /** Versioned catalog descriptors. */
    private final NavigableMap<Integer, Catalog> catalogByVer = new ConcurrentSkipListMap<>();

    /** Versioned catalog descriptors sorted in chronological order. */
    private final NavigableMap<Long, Catalog> catalogByTs = new ConcurrentSkipListMap<>();

    private final UpdateLog updateLog;

    private final PendingComparableValuesTracker<Integer, Void> versionTracker = new PendingComparableValuesTracker<>(0);

    /**
     * Constructor.
     */
    public CatalogServiceImpl(UpdateLog updateLog) {
        this.updateLog = updateLog;
    }

    /** {@inheritDoc} */
    @Override
    public void start() {
        int objectIdGen = 0;

        // TODO: IGNITE-19082 Fix default descriptors.
        SchemaDescriptor schemaPublic = new SchemaDescriptor(objectIdGen++, "PUBLIC", 0, new TableDescriptor[0], new IndexDescriptor[0]);
        DistributionZoneDescriptor defaultZone = new DistributionZoneDescriptor(objectIdGen++, CatalogService.DEFAULT_ZONE_NAME, 25, 1,
                INFINITE_TIMER_VALUE, INFINITE_TIMER_VALUE, INFINITE_TIMER_VALUE, CreateZoneParams.DEFAULT_FILTER);
        registerCatalog(new Catalog(0, 0L, objectIdGen, List.of(defaultZone), schemaPublic));

        updateLog.registerUpdateHandler(new OnUpdateHandlerImpl());

        updateLog.start();
    }

    /** {@inheritDoc} */
    @Override
    public void stop() throws Exception {
        updateLog.stop();
    }

    /** {@inheritDoc} */
    @Override
    public TableDescriptor table(String tableName, long timestamp) {
        return catalogAt(timestamp).schema(CatalogService.PUBLIC).table(tableName);
    }

    /** {@inheritDoc} */
    @Override
    public TableDescriptor table(int tableId, long timestamp) {
        return catalogAt(timestamp).table(tableId);
    }

    /** {@inheritDoc} */
    @Override
    public IndexDescriptor index(String indexName, long timestamp) {
        return catalogAt(timestamp).schema(CatalogService.PUBLIC).index(indexName);
    }

    /** {@inheritDoc} */
    @Override
    public IndexDescriptor index(int indexId, long timestamp) {
        return catalogAt(timestamp).index(indexId);
    }

    /** {@inheritDoc} */
    @Override
    public @Nullable SchemaDescriptor schema(int version) {
        Catalog catalog = catalog(version);

        if (catalog == null) {
            return null;
        }

        return catalog.schema(CatalogService.PUBLIC);
    }

    /** {@inheritDoc} */
    @Override
    public @Nullable SchemaDescriptor schema(String schemaName, int version) {
        Catalog catalog = catalog(version);

        if (catalog == null) {
            return null;
        }

        return catalog.schema(schemaName == null ? CatalogService.PUBLIC : schemaName);
    }

    /** {@inheritDoc} */
    @Override
    public DistributionZoneDescriptor zone(String zoneName, long timestamp) {
        return catalogAt(timestamp).zone(zoneName);
    }

    /** {@inheritDoc} */
    @Override
    public DistributionZoneDescriptor zone(int zoneId, long timestamp) {
        return catalogAt(timestamp).zone(zoneId);
    }

    /** {@inheritDoc} */
    @Override
    public @Nullable SchemaDescriptor activeSchema(long timestamp) {
        return catalogAt(timestamp).schema(CatalogService.PUBLIC);
    }

    /** {@inheritDoc} */
    @Override
    public @Nullable SchemaDescriptor activeSchema(String schemaName, long timestamp) {
        return catalogAt(timestamp).schema(schemaName == null ? CatalogService.PUBLIC : schemaName);
    }

    private Catalog catalog(int version) {
        return catalogByVer.get(version);
    }

    private Catalog catalogAt(long timestamp) {
        Entry<Long, Catalog> entry = catalogByTs.floorEntry(timestamp);

        if (entry == null) {
            throw new IllegalStateException("No valid schema found for given timestamp: " + timestamp);
        }

        return entry.getValue();
    }

    /** {@inheritDoc} */
    @Override
    public CompletableFuture<Void> createTable(CreateTableParams params) {
        return saveUpdate(catalog -> {
            String schemaName = Objects.requireNonNullElse(params.schemaName(), CatalogService.PUBLIC);

            SchemaDescriptor schema = Objects.requireNonNull(catalog.schema(schemaName), "No schema found: " + schemaName);

            if (schema.table(params.tableName()) != null) {
                throw new TableAlreadyExistsException(schemaName, params.tableName());
            }

            TableDescriptor table = CatalogUtils.fromParams(catalog.objectIdGenState(), params);

            return List.of(
                    new NewTableEntry(table),
                    new ObjectIdGenUpdateEntry(1)
            );
        });
    }

    /** {@inheritDoc} */
    @Override
    public CompletableFuture<Void> dropTable(DropTableParams params) {
        return saveUpdate(catalog -> {
            String schemaName = Objects.requireNonNullElse(params.schemaName(), CatalogService.PUBLIC);

            SchemaDescriptor schema = Objects.requireNonNull(catalog.schema(schemaName), "No schema found: " + schemaName);

            TableDescriptor table = schema.table(params.tableName());

            if (table == null) {
                throw new TableNotFoundException(schemaName, params.tableName());
            }

            List<UpdateEntry> updateEntries = new ArrayList<>();

            Arrays.stream(schema.indexes())
                    .filter(index -> index.tableId() == table.id())
                    .forEach(index -> updateEntries.add(new DropIndexEntry(index.id())));

            updateEntries.add(new DropTableEntry(table.id()));

            return updateEntries;
        });
    }

    /** {@inheritDoc} */
    @Override
    public CompletableFuture<Void> addColumn(AlterTableAddColumnParams params) {
        if (params.columns().isEmpty()) {
            return completedFuture(null);
        }

        return saveUpdate(catalog -> {
            String schemaName = Objects.requireNonNullElse(params.schemaName(), CatalogService.PUBLIC);

            SchemaDescriptor schema = Objects.requireNonNull(catalog.schema(schemaName), "No schema found: " + schemaName);

            TableDescriptor table = schema.table(params.tableName());

            if (table == null) {
                throw new TableNotFoundException(schemaName, params.tableName());
            }

            List<TableColumnDescriptor> columnDescriptors = new ArrayList<>();

            for (ColumnParams col : params.columns()) {
                if (table.column(col.name()) != null) {
                    throw new ColumnAlreadyExistsException(col.name());
                }

                columnDescriptors.add(CatalogUtils.fromParams(col));
            }

            return List.of(
                    new NewColumnsEntry(table.id(), columnDescriptors)
            );
        });
    }

    /** {@inheritDoc} */
    @Override
    public CompletableFuture<Void> dropColumn(AlterTableDropColumnParams params) {
        if (params.columns().isEmpty()) {
            return completedFuture(null);
        }

        return saveUpdate(catalog -> {
            String schemaName = Objects.requireNonNullElse(params.schemaName(), CatalogService.PUBLIC);

            SchemaDescriptor schema = Objects.requireNonNull(catalog.schema(schemaName), "No schema found: " + schemaName);

            TableDescriptor table = schema.table(params.tableName());

            if (table == null) {
                throw new TableNotFoundException(schemaName, params.tableName());
            }

            for (String columnName : params.columns()) {
                if (table.column(columnName) == null) {
                    throw new ColumnNotFoundException(columnName);
                }
                if (table.isPrimaryKeyColumn(columnName)) {
                    throw new SqlException(
                            Sql.DROP_IDX_COLUMN_CONSTRAINT_ERR,
                            "Can't drop primary key column: column=" + columnName
                    );
                }
            }

            Arrays.stream(schema.indexes())
                    .filter(index -> index.tableId() == table.id())
                    .forEach(index -> params.columns().stream()
                            .filter(index::hasColumn)
                            .findAny()
                            .ifPresent(columnName -> {
                                throw new SqlException(
                                        Sql.DROP_IDX_COLUMN_CONSTRAINT_ERR,
                                        "Can't drop indexed column: columnName=" + columnName + ", indexName="
                                                + index.name()
                                );
                            }));

            return List.of(
                    new DropColumnsEntry(table.id(), params.columns())
            );
        });
    }

    /** {@inheritDoc} */
    @Override
    public CompletableFuture<Void> alterColumn(AlterColumnParams params) {
        return saveUpdate(catalog -> {
            String schemaName = Objects.requireNonNullElse(params.schemaName(), CatalogService.PUBLIC);

            SchemaDescriptor schema = Objects.requireNonNull(catalog.schema(schemaName), "No schema found: " + schemaName);

            TableDescriptor table = schema.table(params.tableName());

            if (table == null) {
                throw new TableNotFoundException(schemaName, params.tableName());
            }

            String columnName = params.columnName();

            TableColumnDescriptor origin = table.columns().stream()
                    .filter(desc -> desc.name().equals(columnName))
                    .findFirst()
                    .orElseThrow(() ->  new ColumnNotFoundException(columnName));

            TableColumnDescriptor target = new TableColumnDescriptor(
                    origin.name(),
                    Objects.requireNonNullElse(params.type(), origin.type()),
                    !Objects.requireNonNullElse(params.notNull(), !origin.nullable()),
                    Objects.requireNonNullElse(params.precision(), origin.precision()),
                    Objects.requireNonNullElse(params.scale(), origin.scale()),
                    Objects.requireNonNullElse(params.length(), origin.length()),
                    Objects.requireNonNullElse(params.defaultValue(origin.type()), origin.defaultValue())
            );

            if (origin.equals(target)) {
                // No modifications required.
                return Collections.emptyList();
            }

            boolean isPkColumn = table.isPrimaryKeyColumn(origin.name());

            if (origin.nullable() != target.nullable()) {
                if (isPkColumn) {
                    throwUnsupportedDdl("Cannot change NOT NULL for the primary key column '{}'.", origin.name());
                }

                if (origin.nullable()) {
                    throwUnsupportedDdl("Cannot set NOT NULL for column '{}'.", origin.name());
                }
            }

            if (origin.scale() != target.scale()) {
                throwUnsupportedDdl("Cannot change scale for column '{}'.", origin.name());
            }

            if (origin.type() != target.type()) {
                if (isPkColumn) {
                    throwUnsupportedDdl("Cannot change data type for primary key column '{}'.", origin.name());
                }

                if (!CatalogUtils.isSupportedColumnTypeChange(origin.type(), target.type())) {
                    throwUnsupportedDdl("Cannot change data type for column '{}' [from={}, to={}].",
                            origin.name(), origin.type(), target.type());
                }
            }

            if (origin.length() != target.length() && target.type() != ColumnType.STRING && target.type() != ColumnType.BYTE_ARRAY) {
                throwUnsupportedDdl("Cannot change length for column '{}'.", origin.name());
            } else if (target.length() < origin.length()) {
                throwUnsupportedDdl("Cannot decrease length to {} for column '{}'.", target.length(), origin.name());
            }

            if (origin.precision() != target.precision() && target.type() != ColumnType.DECIMAL) {
                throwUnsupportedDdl("Cannot change precision for column '{}'.", origin.name());
            } else if (target.precision() < origin.precision()) {
                throwUnsupportedDdl("Cannot decrease precision to {} for column '{}'.", params.precision(), origin.name());
            }

            return List.of(new AlterColumnEntry(table.id(), target));
        });
    }

    /** {@inheritDoc} */
    @Override
    public CompletableFuture<Void> createIndex(CreateHashIndexParams params) {
        return saveUpdate(catalog -> {
            String schemaName = Objects.requireNonNullElse(params.schemaName(), CatalogService.PUBLIC);

            SchemaDescriptor schema = Objects.requireNonNull(catalog.schema(schemaName), "No schema found: " + schemaName);

            if (schema.index(params.indexName()) != null) {
                throw new IndexAlreadyExistsException(schemaName, params.indexName());
            }

            TableDescriptor table = schema.table(params.tableName());

            if (table == null) {
                throw new TableNotFoundException(schemaName, params.tableName());
            }

            if (params.columns().isEmpty()) {
                throw new IgniteInternalException(
                        ErrorGroups.Index.INVALID_INDEX_DEFINITION_ERR,
                        "No index columns was specified."
                );
            }

            Predicate<String> duplicateValidator = Predicate.not(new HashSet<>()::add);

            for (String columnName : params.columns()) {
                TableColumnDescriptor columnDescriptor = table.columnDescriptor(columnName);

                if (columnDescriptor == null) {
                    throw new ColumnNotFoundException(columnName);
                } else if (duplicateValidator.test(columnName)) {
                    throw new IgniteInternalException(
                            ErrorGroups.Index.INVALID_INDEX_DEFINITION_ERR,
                            "Can't create index on duplicate columns: columnName=" + columnName
                    );
                }
            }

            IndexDescriptor index = CatalogUtils.fromParams(catalog.objectIdGenState(), table.id(), params);

            return List.of(
                    new NewIndexEntry(index),
                    new ObjectIdGenUpdateEntry(1)
            );
        });
    }

    /** {@inheritDoc} */
    @Override
    public CompletableFuture<Void> createIndex(CreateSortedIndexParams params) {
        return saveUpdate(catalog -> {
            String schemaName = Objects.requireNonNullElse(params.schemaName(), CatalogService.PUBLIC);

            SchemaDescriptor schema = Objects.requireNonNull(catalog.schema(schemaName), "No schema found: " + schemaName);

            if (schema.index(params.indexName()) != null) {
                throw new IndexAlreadyExistsException(schemaName, params.indexName());
            }

            TableDescriptor table = schema.table(params.tableName());

            if (table == null) {
                throw new TableNotFoundException(schemaName, params.tableName());
            }

            if (params.columns().isEmpty()) {
                throw new IgniteInternalException(
                        ErrorGroups.Index.INVALID_INDEX_DEFINITION_ERR,
                        "No index columns was specified."
                );
            } else if (params.collations().size() != params.columns().size()) {
                throw new IgniteInternalException(
                        ErrorGroups.Index.INVALID_INDEX_DEFINITION_ERR,
                        "Columns collations doesn't match number of columns."
                );
            }

            Predicate<String> duplicateValidator = Predicate.not(new HashSet<>()::add);

            for (String columnName : params.columns()) {
                TableColumnDescriptor columnDescriptor = table.columnDescriptor(columnName);

                if (columnDescriptor == null) {
                    throw new ColumnNotFoundException(columnName);
                } else if (duplicateValidator.test(columnName)) {
                    throw new IgniteInternalException(
                            ErrorGroups.Index.INVALID_INDEX_DEFINITION_ERR,
                            "Can't create index on duplicate columns: columnName=" + columnName
                    );
                }
            }

            IndexDescriptor index = CatalogUtils.fromParams(catalog.objectIdGenState(), table.id(), params);

            return List.of(
                    new NewIndexEntry(index),
                    new ObjectIdGenUpdateEntry(1)
            );
        });
    }

    /** {@inheritDoc} */
    @Override
    public CompletableFuture<Void> dropIndex(DropIndexParams params) {
        return saveUpdate(catalog -> {
            String schemaName = Objects.requireNonNullElse(params.schemaName(), CatalogService.PUBLIC);

            SchemaDescriptor schema = Objects.requireNonNull(catalog.schema(schemaName), "No schema found: " + schemaName);

            IndexDescriptor index = schema.index(params.indexName());

            if (index == null) {
                throw new IndexNotFoundException(schemaName, params.indexName());
            }

            return List.of(
                    new DropIndexEntry(index.id())
            );
        });
    }

    /** {@inheritDoc} */
    @Override
    public CompletableFuture<Void> createDistributionZone(CreateZoneParams params) {
        if (params.dataNodesAutoAdjust() != INFINITE_TIMER_VALUE
                && (params.dataNodesAutoAdjustScaleUp() != INFINITE_TIMER_VALUE
                || params.dataNodesAutoAdjustScaleDown() != INFINITE_TIMER_VALUE)
        ) {
            return failedFuture(new IgniteInternalException(
                    DistributionZones.ZONE_DEFINITION_ERR,
                    "Not compatible parameters [dataNodesAutoAdjust=" + params.dataNodesAutoAdjust()
                            + ", dataNodesAutoAdjustScaleUp=" + params.dataNodesAutoAdjustScaleUp()
                            + ", dataNodesAutoAdjustScaleDown=" + params.dataNodesAutoAdjustScaleDown() + ']'
            ));
        }

        return saveUpdate(catalog -> {
            String zoneName = Objects.requireNonNull(params.zoneName(), "zone");

            if (catalog.zone(params.zoneName()) != null) {
                throw new DistributionZoneAlreadyExistsException(zoneName);
            }

            DistributionZoneDescriptor zone = CatalogUtils.fromParams(catalog.objectIdGenState(), params);

            return List.of(
                    new NewZoneEntry(zone),
                    new ObjectIdGenUpdateEntry(1)
            );
        });
    }

    /** {@inheritDoc} */
    @Override
    public CompletableFuture<Void> dropDistributionZone(DropZoneParams params) {
        return saveUpdate(catalog -> {
            String zoneName = Objects.requireNonNull(params.zoneName(), "zone");

            DistributionZoneDescriptor zone = catalog.zone(zoneName);

            if (zone == null) {
                throw new DistributionZoneNotFoundException(zoneName);
            }
            if (zone.name().equals(CatalogService.DEFAULT_ZONE_NAME)) {
                //TODO IGNITE-19082 Can default zone be dropped?
                throw new IgniteInternalException(
                        DistributionZones.ZONE_DROP_ERR,
                        "Default distribution zone can't be dropped"
                );
            }

            catalog.schemas().stream()
                    .flatMap(s -> Arrays.stream(s.tables()))
                    .filter(t -> t.zoneId() == zone.id())
                    .findAny()
                    .ifPresent(t -> {
                        throw new DistributionZoneBindTableException(zoneName, t.name());
                    });

            return List.of(
                    new DropZoneEntry(zone.id())
            );
        });
    }

    /** {@inheritDoc} */
    @Override
    public CompletableFuture<Void> renameDistributionZone(RenameZoneParams params) {
        return saveUpdate(catalog -> {
            String zoneName = Objects.requireNonNull(params.newZoneName(), "newZoneName");

            DistributionZoneDescriptor zone = catalog.zone(params.zoneName());

            if (zone == null) {
                throw new DistributionZoneNotFoundException(zoneName);
            }
            if (catalog.zone(params.newZoneName()) != null) {
                throw new DistributionZoneAlreadyExistsException(params.newZoneName());
            }
            if (zone.name().equals(CatalogService.DEFAULT_ZONE_NAME)) {
                //TODO IGNITE-19082 Can default zone be renamed?
                throw new IgniteInternalException(
                        DistributionZones.ZONE_RENAME_ERR,
                        "Default distribution zone can't be renamed"
                );
            }

            DistributionZoneDescriptor descriptor = new DistributionZoneDescriptor(
                    zone.id(),
                    params.newZoneName(),
                    zone.partitions(),
                    zone.replicas(),
                    zone.dataNodesAutoAdjust(),
                    zone.dataNodesAutoAdjustScaleUp(),
                    zone.dataNodesAutoAdjustScaleDown(),
                    zone.filter()
            );

            return List.of(new AlterZoneEntry(descriptor));
        });
    }

    @Override
    public CompletableFuture<Void> alterDistributionZone(AlterZoneParams params) {
        return saveUpdate(catalog -> {
            DistributionZoneDescriptor zone = catalog.zone(params.zoneName());

            if (zone == null) {
                throw new DistributionZoneNotFoundException(params.zoneName());
            }

            Integer dataNodesAutoAdjust = params.dataNodesAutoAdjust();
            Integer dataNodesAutoAdjustScaleUp = params.dataNodesAutoAdjustScaleUp();
            Integer dataNodesAutoAdjustScaleDown = params.dataNodesAutoAdjustScaleDown();

            if (dataNodesAutoAdjust == null && dataNodesAutoAdjustScaleUp == null && dataNodesAutoAdjustScaleDown == null) {
                dataNodesAutoAdjust = zone.dataNodesAutoAdjust();
                dataNodesAutoAdjustScaleUp = zone.dataNodesAutoAdjustScaleUp();
                dataNodesAutoAdjustScaleDown = zone.dataNodesAutoAdjustScaleDown();
            } else {
                if (dataNodesAutoAdjust != null && (dataNodesAutoAdjustScaleUp != null || dataNodesAutoAdjustScaleDown != null)) {
                    throw new IgniteInternalException(
                            DistributionZones.ZONE_DEFINITION_ERR,
                            "Not compatible parameters [dataNodesAutoAdjust=" + params.dataNodesAutoAdjust()
                                    + ", dataNodesAutoAdjustScaleUp=" + params.dataNodesAutoAdjustScaleUp()
                                    + ", dataNodesAutoAdjustScaleDown=" + params.dataNodesAutoAdjustScaleDown() + ']'
                    );
                }

                dataNodesAutoAdjust = Objects.requireNonNullElse(params.dataNodesAutoAdjust(), INFINITE_TIMER_VALUE);
                dataNodesAutoAdjustScaleUp = Objects.requireNonNullElse(params.dataNodesAutoAdjustScaleUp(), INFINITE_TIMER_VALUE);
                dataNodesAutoAdjustScaleDown = Objects.requireNonNullElse(params.dataNodesAutoAdjustScaleDown(), INFINITE_TIMER_VALUE);
            }

            DistributionZoneDescriptor descriptor = new DistributionZoneDescriptor(
                    zone.id(),
                    zone.name(),
                    Objects.requireNonNullElse(params.partitions(), zone.partitions()),
                    Objects.requireNonNullElse(params.replicas(), zone.replicas()),
                    dataNodesAutoAdjust,
                    dataNodesAutoAdjustScaleUp,
                    dataNodesAutoAdjustScaleDown,
                    Objects.requireNonNullElse(params.filter(), zone.filter())
            );

            return List.of(new AlterZoneEntry(descriptor));
        });
    }

    private void registerCatalog(Catalog newCatalog) {
        catalogByVer.put(newCatalog.version(), newCatalog);
        catalogByTs.put(newCatalog.time(), newCatalog);
    }

    private CompletableFuture<Void> saveUpdate(UpdateProducer updateProducer) {
        return saveUpdate(updateProducer, 0);
    }

    private CompletableFuture<Void> saveUpdate(UpdateProducer updateProducer, int attemptNo) {
        if (attemptNo >= MAX_RETRY_COUNT) {
            return failedFuture(new IgniteInternalException(Common.INTERNAL_ERR, "Max retry limit exceeded: " + attemptNo));
        }

        Catalog catalog = catalogByVer.lastEntry().getValue();

        List<UpdateEntry> updates;
        try {
            updates = updateProducer.get(catalog);
        } catch (Exception ex) {
            return failedFuture(ex);
        }

        if (updates.isEmpty()) {
            return completedFuture(null);
        }

        int newVersion = catalog.version() + 1;

        return updateLog.append(new VersionedUpdate(newVersion, updates))
                .thenCompose(result -> versionTracker.waitFor(newVersion).thenApply(none -> result))
                .thenCompose(result -> {
                    if (result) {
                        return completedFuture(null);
                    }

                    return saveUpdate(updateProducer, attemptNo + 1);
                });
    }

    class OnUpdateHandlerImpl implements OnUpdateHandler {
        @Override
        public void handle(VersionedUpdate update) {
            int version = update.version();
            Catalog catalog = catalogByVer.get(version - 1);

            assert catalog != null;

            List<CompletableFuture<?>> eventFutures = new ArrayList<>(update.entries().size());

            for (UpdateEntry entry : update.entries()) {
                String schemaName = CatalogService.PUBLIC;
                SchemaDescriptor schema = Objects.requireNonNull(catalog.schema(schemaName), "No schema found: " + schemaName);

                if (entry instanceof NewTableEntry) {
                    catalog = new Catalog(
                            version,
                            System.currentTimeMillis(),
                            catalog.objectIdGenState(),
                            catalog.zones(),
                            new SchemaDescriptor(
                                    schema.id(),
                                    schema.name(),
                                    version,
                                    ArrayUtils.concat(schema.tables(), ((NewTableEntry) entry).descriptor()),
                                    schema.indexes()
                            )
                    );

                    eventFutures.add(fireEvent(
                            CatalogEvent.TABLE_CREATE,
                            new CreateTableEventParameters(version, ((NewTableEntry) entry).descriptor())
                    ));

                } else if (entry instanceof DropTableEntry) {
                    int tableId = ((DropTableEntry) entry).tableId();

                    catalog = new Catalog(
                            version,
                            System.currentTimeMillis(),
                            catalog.objectIdGenState(),
                            catalog.zones(),
                            new SchemaDescriptor(
                                    schema.id(),
                                    schema.name(),
                                    version,
                                    Arrays.stream(schema.tables()).filter(t -> t.id() != tableId).toArray(TableDescriptor[]::new),
                                    schema.indexes()
                            )
                    );

                    eventFutures.add(fireEvent(
                            CatalogEvent.TABLE_DROP,
                            new DropTableEventParameters(version, tableId)
                    ));
                } else if (entry instanceof NewColumnsEntry) {
                    int tableId = ((NewColumnsEntry) entry).tableId();
                    List<TableColumnDescriptor> columnDescriptors = ((NewColumnsEntry) entry).descriptors();

                    catalog = new Catalog(
                            version,
                            System.currentTimeMillis(),
                            catalog.objectIdGenState(),
                            catalog.zones(),
                            new SchemaDescriptor(
                                    schema.id(),
                                    schema.name(),
                                    version,
                                    Arrays.stream(schema.tables())
                                            .map(table -> table.id() != tableId
                                                    ? table
                                                    : new TableDescriptor(
                                                            table.id(),
                                                            table.name(),
                                                            CollectionUtils.concat(table.columns(), columnDescriptors),
                                                            table.primaryKeyColumns(),
                                                            table.colocationColumns())
                                            )
                                            .toArray(TableDescriptor[]::new),
                                    schema.indexes()
                            )
                    );

                    eventFutures.add(fireEvent(
                            CatalogEvent.TABLE_ALTER,
                            new AddColumnEventParameters(version, tableId, columnDescriptors)
                    ));
                } else if (entry instanceof DropColumnsEntry) {
                    int tableId = ((DropColumnsEntry) entry).tableId();
                    Set<String> columns = ((DropColumnsEntry) entry).columns();

                    catalog = new Catalog(
                            version,
                            System.currentTimeMillis(),
                            catalog.objectIdGenState(),
                            catalog.zones(),
                            new SchemaDescriptor(
                                    schema.id(),
                                    schema.name(),
                                    version,
                                    Arrays.stream(schema.tables())
                                            .map(table -> table.id() != tableId
                                                    ? table
                                                    : new TableDescriptor(
                                                            table.id(),
                                                            table.name(),
                                                            table.columns().stream().filter(col -> !columns.contains(col.name()))
                                                                    .collect(Collectors.toList()),
                                                            table.primaryKeyColumns(),
                                                            table.colocationColumns())
                                            )
                                            .toArray(TableDescriptor[]::new),
                                    schema.indexes()
                            )
                    );

                    eventFutures.add(fireEvent(
                            CatalogEvent.TABLE_ALTER,
                            new DropColumnEventParameters(version, tableId, columns)
                    ));
                } else if (entry instanceof NewIndexEntry) {
                    catalog = new Catalog(
                            version,
                            System.currentTimeMillis(),
                            catalog.objectIdGenState(),
                            catalog.zones(),
                            new SchemaDescriptor(
                                    schema.id(),
                                    schema.name(),
                                    version,
                                    schema.tables(),
                                    ArrayUtils.concat(schema.indexes(), ((NewIndexEntry) entry).descriptor())
                            )
                    );

                    eventFutures.add(fireEvent(
                            CatalogEvent.INDEX_CREATE,
                            new CreateIndexEventParameters(version, ((NewIndexEntry) entry).descriptor())
                    ));
                } else if (entry instanceof DropIndexEntry) {
                    int indexId = ((DropIndexEntry) entry).indexId();

                    catalog = new Catalog(
                            version,
                            System.currentTimeMillis(),
                            catalog.objectIdGenState(),
                            catalog.zones(),
                            new SchemaDescriptor(
                                    schema.id(),
                                    schema.name(),
                                    version,
                                    schema.tables(),
                                    Arrays.stream(schema.indexes()).filter(t -> t.id() != indexId).toArray(IndexDescriptor[]::new)
                            )
                    );

                    eventFutures.add(fireEvent(
                            CatalogEvent.INDEX_DROP,
                            new DropIndexEventParameters(version, indexId)
                    ));
                } else if (entry instanceof NewZoneEntry) {
                    catalog = new Catalog(
                            version,
                            System.currentTimeMillis(),
                            catalog.objectIdGenState(),
                            CollectionUtils.concat(catalog.zones(), List.of(((NewZoneEntry) entry).descriptor())),
                            schema.copy(version)
                    );

                    eventFutures.add(fireEvent(
                            CatalogEvent.ZONE_CREATE,
                            new CreateZoneEventParameters(version, ((NewZoneEntry) entry).descriptor())
                    ));
                } else if (entry instanceof DropZoneEntry) {
                    int zoneId = ((DropZoneEntry) entry).zoneId();

                    catalog = new Catalog(
                            version,
                            System.currentTimeMillis(),
                            catalog.objectIdGenState(),
                            catalog.zones().stream().filter(z -> z.id() != zoneId).collect(Collectors.toList()),
                            schema.copy(version)
                    );

                    eventFutures.add(fireEvent(
                            CatalogEvent.ZONE_DROP,
                            new DropZoneEventParameters(version, zoneId)
                    ));
                } else if (entry instanceof AlterZoneEntry) {
                    DistributionZoneDescriptor descriptor = ((AlterZoneEntry) entry).descriptor();

                    catalog = new Catalog(
                            version,
                            System.currentTimeMillis(),
                            catalog.objectIdGenState(),
                            catalog.zones().stream()
                                    .map(z -> z.id() == descriptor.id() ? descriptor : z)
                                    .collect(Collectors.toList()),
                            schema.copy(version)
                    );

                    eventFutures.add(fireEvent(
                            CatalogEvent.ZONE_ALTER,
                            new AlterZoneEventParameters(version, descriptor)
                    ));
                } else if (entry instanceof ObjectIdGenUpdateEntry) {
                    catalog = new Catalog(
                            version,
                            System.currentTimeMillis(),
                            catalog.objectIdGenState() + ((ObjectIdGenUpdateEntry) entry).delta(),
                            catalog.zones(),
                            new SchemaDescriptor(
                                    schema.id(),
                                    schema.name(),
                                    version,
                                    schema.tables(),
                                    schema.indexes()
                            )
                    );
                } else if (entry instanceof AlterColumnEntry) {
                    int tableId = ((AlterColumnEntry) entry).tableId();
                    TableColumnDescriptor target = ((AlterColumnEntry) entry).descriptor();

                    catalog = new Catalog(
                            version,
                            System.currentTimeMillis(),
                            catalog.objectIdGenState(),
                            new SchemaDescriptor(
                                    schema.id(),
                                    schema.name(),
                                    version,
                                    Arrays.stream(schema.tables())
                                            .map(table -> table.id() != tableId
                                                    ? table
                                                    : new TableDescriptor(
                                                            table.id(),
                                                            table.name(),
                                                            table.columns().stream()
                                                                    .map(source -> source.name().equals(target.name())
                                                                            ? target
                                                                            : source).collect(Collectors.toList()),
                                                            table.primaryKeyColumns(),
                                                            table.colocationColumns())
                                            )
                                            .toArray(TableDescriptor[]::new),
                                    schema.indexes()
                            )
                    );

                    eventFutures.add(fireEvent(
                            CatalogEvent.TABLE_ALTER,
                            new AlterColumnEventParameters(version, tableId, target)
                    ));
                } else {
                    assert false : entry;
                }
            }

            registerCatalog(catalog);

            CompletableFuture.allOf(eventFutures.toArray(CompletableFuture[]::new))
                    .thenRun(() -> versionTracker.update(version, null))
                    .whenComplete((ignore, err) -> {
                        if (err != null) {
                            LOG.warn("Failed to apply catalog update.", err);
                        } else {
                            versionTracker.update(version, null);
                        }
                    });
        }
    }

    private static void throwUnsupportedDdl(String msg, Object... params) {
        throw new SqlException(UNSUPPORTED_DDL_OPERATION_ERR, IgniteStringFormatter.format(msg, params));
    }

    @FunctionalInterface
    interface UpdateProducer {
        List<UpdateEntry> get(Catalog catalog);
    }
}<|MERGE_RESOLUTION|>--- conflicted
+++ resolved
@@ -19,19 +19,12 @@
 
 import static java.util.concurrent.CompletableFuture.completedFuture;
 import static java.util.concurrent.CompletableFuture.failedFuture;
-<<<<<<< HEAD
 import static org.apache.ignite.internal.catalog.commands.CreateZoneParams.INFINITE_TIMER_VALUE;
+import static org.apache.ignite.lang.ErrorGroups.Sql.UNSUPPORTED_DDL_OPERATION_ERR;
 
 import java.util.ArrayList;
 import java.util.Arrays;
-=======
-import static org.apache.ignite.lang.ErrorGroups.Sql.UNSUPPORTED_DDL_OPERATION_ERR;
-
-import java.util.ArrayList;
-import java.util.Arrays;
-import java.util.Collection;
 import java.util.Collections;
->>>>>>> 703d6c4c
 import java.util.HashSet;
 import java.util.List;
 import java.util.Map.Entry;
@@ -62,11 +55,8 @@
 import org.apache.ignite.internal.catalog.descriptors.TableColumnDescriptor;
 import org.apache.ignite.internal.catalog.descriptors.TableDescriptor;
 import org.apache.ignite.internal.catalog.events.AddColumnEventParameters;
-<<<<<<< HEAD
+import org.apache.ignite.internal.catalog.events.AlterColumnEventParameters;
 import org.apache.ignite.internal.catalog.events.AlterZoneEventParameters;
-=======
-import org.apache.ignite.internal.catalog.events.AlterColumnEventParameters;
->>>>>>> 703d6c4c
 import org.apache.ignite.internal.catalog.events.CatalogEvent;
 import org.apache.ignite.internal.catalog.events.CatalogEventParameters;
 import org.apache.ignite.internal.catalog.events.CreateIndexEventParameters;
@@ -75,12 +65,9 @@
 import org.apache.ignite.internal.catalog.events.DropColumnEventParameters;
 import org.apache.ignite.internal.catalog.events.DropIndexEventParameters;
 import org.apache.ignite.internal.catalog.events.DropTableEventParameters;
-<<<<<<< HEAD
 import org.apache.ignite.internal.catalog.events.DropZoneEventParameters;
+import org.apache.ignite.internal.catalog.storage.AlterColumnEntry;
 import org.apache.ignite.internal.catalog.storage.AlterZoneEntry;
-=======
-import org.apache.ignite.internal.catalog.storage.AlterColumnEntry;
->>>>>>> 703d6c4c
 import org.apache.ignite.internal.catalog.storage.DropColumnsEntry;
 import org.apache.ignite.internal.catalog.storage.DropIndexEntry;
 import org.apache.ignite.internal.catalog.storage.DropTableEntry;
@@ -402,7 +389,7 @@
             TableColumnDescriptor origin = table.columns().stream()
                     .filter(desc -> desc.name().equals(columnName))
                     .findFirst()
-                    .orElseThrow(() ->  new ColumnNotFoundException(columnName));
+                    .orElseThrow(() -> new ColumnNotFoundException(columnName));
 
             TableColumnDescriptor target = new TableColumnDescriptor(
                     origin.name(),
@@ -1000,6 +987,7 @@
                             version,
                             System.currentTimeMillis(),
                             catalog.objectIdGenState(),
+                            catalog.zones(),
                             new SchemaDescriptor(
                                     schema.id(),
                                     schema.name(),
