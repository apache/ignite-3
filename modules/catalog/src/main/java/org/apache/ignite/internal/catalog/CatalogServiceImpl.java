/*
 * Licensed to the Apache Software Foundation (ASF) under one or more
 * contributor license agreements. See the NOTICE file distributed with
 * this work for additional information regarding copyright ownership.
 * The ASF licenses this file to You under the Apache License, Version 2.0
 * (the "License"); you may not use this file except in compliance with
 * the License. You may obtain a copy of the License at
 *
 *      http://www.apache.org/licenses/LICENSE-2.0
 *
 * Unless required by applicable law or agreed to in writing, software
 * distributed under the License is distributed on an "AS IS" BASIS,
 * WITHOUT WARRANTIES OR CONDITIONS OF ANY KIND, either express or implied.
 * See the License for the specific language governing permissions and
 * limitations under the License.
 */

package org.apache.ignite.internal.catalog;

import static java.util.concurrent.CompletableFuture.completedFuture;
import static java.util.concurrent.CompletableFuture.failedFuture;
import static org.apache.ignite.internal.catalog.commands.CreateZoneParams.INFINITE_TIMER_VALUE;
import static org.apache.ignite.lang.ErrorGroups.Sql.UNSUPPORTED_DDL_OPERATION_ERR;

import java.util.ArrayList;
import java.util.Arrays;
import java.util.Collections;
import java.util.HashSet;
import java.util.List;
import java.util.Map.Entry;
import java.util.NavigableMap;
import java.util.Objects;
import java.util.Set;
import java.util.concurrent.CompletableFuture;
import java.util.concurrent.ConcurrentSkipListMap;
import java.util.function.Predicate;
import java.util.stream.Collectors;
import org.apache.ignite.internal.catalog.commands.AlterColumnParams;
import org.apache.ignite.internal.catalog.commands.AlterTableAddColumnParams;
import org.apache.ignite.internal.catalog.commands.AlterTableDropColumnParams;
import org.apache.ignite.internal.catalog.commands.AlterZoneParams;
import org.apache.ignite.internal.catalog.commands.CatalogUtils;
import org.apache.ignite.internal.catalog.commands.ColumnParams;
import org.apache.ignite.internal.catalog.commands.CreateHashIndexParams;
import org.apache.ignite.internal.catalog.commands.CreateSortedIndexParams;
import org.apache.ignite.internal.catalog.commands.CreateTableParams;
import org.apache.ignite.internal.catalog.commands.CreateZoneParams;
import org.apache.ignite.internal.catalog.commands.DropIndexParams;
import org.apache.ignite.internal.catalog.commands.DropTableParams;
<<<<<<< HEAD
import org.apache.ignite.internal.catalog.commands.DropZoneParams;
import org.apache.ignite.internal.catalog.commands.RenameZoneParams;
import org.apache.ignite.internal.catalog.descriptors.DistributionZoneDescriptor;
import org.apache.ignite.internal.catalog.descriptors.IndexDescriptor;
import org.apache.ignite.internal.catalog.descriptors.SchemaDescriptor;
import org.apache.ignite.internal.catalog.descriptors.TableColumnDescriptor;
import org.apache.ignite.internal.catalog.descriptors.TableDescriptor;
=======
import org.apache.ignite.internal.catalog.descriptors.CatalogIndexDescriptor;
import org.apache.ignite.internal.catalog.descriptors.CatalogSchemaDescriptor;
import org.apache.ignite.internal.catalog.descriptors.CatalogTableColumnDescriptor;
import org.apache.ignite.internal.catalog.descriptors.CatalogTableDescriptor;
>>>>>>> 803b7386
import org.apache.ignite.internal.catalog.events.AddColumnEventParameters;
import org.apache.ignite.internal.catalog.events.AlterColumnEventParameters;
import org.apache.ignite.internal.catalog.events.AlterZoneEventParameters;
import org.apache.ignite.internal.catalog.events.CatalogEvent;
import org.apache.ignite.internal.catalog.events.CatalogEventParameters;
import org.apache.ignite.internal.catalog.events.CreateIndexEventParameters;
import org.apache.ignite.internal.catalog.events.CreateTableEventParameters;
import org.apache.ignite.internal.catalog.events.CreateZoneEventParameters;
import org.apache.ignite.internal.catalog.events.DropColumnEventParameters;
import org.apache.ignite.internal.catalog.events.DropIndexEventParameters;
import org.apache.ignite.internal.catalog.events.DropTableEventParameters;
import org.apache.ignite.internal.catalog.events.DropZoneEventParameters;
import org.apache.ignite.internal.catalog.storage.AlterColumnEntry;
import org.apache.ignite.internal.catalog.storage.AlterZoneEntry;
import org.apache.ignite.internal.catalog.storage.DropColumnsEntry;
import org.apache.ignite.internal.catalog.storage.DropIndexEntry;
import org.apache.ignite.internal.catalog.storage.DropTableEntry;
import org.apache.ignite.internal.catalog.storage.DropZoneEntry;
import org.apache.ignite.internal.catalog.storage.NewColumnsEntry;
import org.apache.ignite.internal.catalog.storage.NewIndexEntry;
import org.apache.ignite.internal.catalog.storage.NewTableEntry;
import org.apache.ignite.internal.catalog.storage.NewZoneEntry;
import org.apache.ignite.internal.catalog.storage.ObjectIdGenUpdateEntry;
import org.apache.ignite.internal.catalog.storage.UpdateEntry;
import org.apache.ignite.internal.catalog.storage.UpdateLog;
import org.apache.ignite.internal.catalog.storage.UpdateLog.OnUpdateHandler;
import org.apache.ignite.internal.catalog.storage.VersionedUpdate;
import org.apache.ignite.internal.logger.IgniteLogger;
import org.apache.ignite.internal.logger.Loggers;
import org.apache.ignite.internal.manager.Producer;
import org.apache.ignite.internal.util.ArrayUtils;
import org.apache.ignite.internal.util.CollectionUtils;
import org.apache.ignite.internal.util.PendingComparableValuesTracker;
import org.apache.ignite.lang.ColumnAlreadyExistsException;
import org.apache.ignite.lang.ColumnNotFoundException;
import org.apache.ignite.lang.DistributionZoneAlreadyExistsException;
import org.apache.ignite.lang.DistributionZoneBindTableException;
import org.apache.ignite.lang.DistributionZoneNotFoundException;
import org.apache.ignite.lang.ErrorGroups;
import org.apache.ignite.lang.ErrorGroups.Common;
import org.apache.ignite.lang.ErrorGroups.DistributionZones;
import org.apache.ignite.lang.ErrorGroups.Sql;
import org.apache.ignite.lang.IgniteInternalException;
import org.apache.ignite.lang.IgniteStringFormatter;
import org.apache.ignite.lang.IndexAlreadyExistsException;
import org.apache.ignite.lang.IndexNotFoundException;
import org.apache.ignite.lang.TableAlreadyExistsException;
import org.apache.ignite.lang.TableNotFoundException;
import org.apache.ignite.sql.ColumnType;
import org.apache.ignite.sql.SqlException;
import org.jetbrains.annotations.Nullable;

/**
 * Catalog service implementation.
 */
public class CatalogServiceImpl extends Producer<CatalogEvent, CatalogEventParameters> implements CatalogManager {
    private static final int MAX_RETRY_COUNT = 10;

    /** The logger. */
    private static final IgniteLogger LOG = Loggers.forClass(CatalogServiceImpl.class);

    /** Versioned catalog descriptors. */
    private final NavigableMap<Integer, Catalog> catalogByVer = new ConcurrentSkipListMap<>();

    /** Versioned catalog descriptors sorted in chronological order. */
    private final NavigableMap<Long, Catalog> catalogByTs = new ConcurrentSkipListMap<>();

    private final UpdateLog updateLog;

    private final PendingComparableValuesTracker<Integer, Void> versionTracker = new PendingComparableValuesTracker<>(0);

    /**
     * Constructor.
     */
    public CatalogServiceImpl(UpdateLog updateLog) {
        this.updateLog = updateLog;
    }

    /** {@inheritDoc} */
    @Override
    public void start() {
        int objectIdGen = 0;

<<<<<<< HEAD
        // TODO: IGNITE-19082 Fix default descriptors.
        SchemaDescriptor schemaPublic = new SchemaDescriptor(objectIdGen++, "PUBLIC", 0, new TableDescriptor[0], new IndexDescriptor[0]);
        DistributionZoneDescriptor defaultZone = new DistributionZoneDescriptor(objectIdGen++, CatalogService.DEFAULT_ZONE_NAME, 25, 1,
                INFINITE_TIMER_VALUE, INFINITE_TIMER_VALUE, INFINITE_TIMER_VALUE, CreateZoneParams.DEFAULT_FILTER);
        registerCatalog(new Catalog(0, 0L, objectIdGen, List.of(defaultZone), schemaPublic));
=======
        CatalogSchemaDescriptor schemaPublic = new CatalogSchemaDescriptor(objectIdGen++, "PUBLIC", 0, new CatalogTableDescriptor[0],
                new CatalogIndexDescriptor[0]);
        registerCatalog(new Catalog(0, 0L, objectIdGen, schemaPublic));
>>>>>>> 803b7386

        updateLog.registerUpdateHandler(new OnUpdateHandlerImpl());

        updateLog.start();
    }

    /** {@inheritDoc} */
    @Override
    public void stop() throws Exception {
        updateLog.stop();
    }

    /** {@inheritDoc} */
    @Override
    public CatalogTableDescriptor table(String tableName, long timestamp) {
        return catalogAt(timestamp).schema(CatalogService.PUBLIC).table(tableName);
    }

    /** {@inheritDoc} */
    @Override
    public CatalogTableDescriptor table(int tableId, long timestamp) {
        return catalogAt(timestamp).table(tableId);
    }

    /** {@inheritDoc} */
    @Override
    public CatalogIndexDescriptor index(String indexName, long timestamp) {
        return catalogAt(timestamp).schema(CatalogService.PUBLIC).index(indexName);
    }

    /** {@inheritDoc} */
    @Override
    public CatalogIndexDescriptor index(int indexId, long timestamp) {
        return catalogAt(timestamp).index(indexId);
    }

    /** {@inheritDoc} */
    @Override
<<<<<<< HEAD
    public @Nullable SchemaDescriptor schema(int version) {
=======
    public Collection<CatalogIndexDescriptor> tableIndexes(int tableId, long timestamp) {
        return catalogAt(timestamp).tableIndexes(tableId);
    }

    /** {@inheritDoc} */
    @Override
    public @Nullable CatalogSchemaDescriptor schema(int version) {
>>>>>>> 803b7386
        Catalog catalog = catalog(version);

        if (catalog == null) {
            return null;
        }

        return catalog.schema(CatalogService.PUBLIC);
    }

    /** {@inheritDoc} */
    @Override
    public @Nullable CatalogSchemaDescriptor schema(String schemaName, int version) {
        Catalog catalog = catalog(version);

        if (catalog == null) {
            return null;
        }

        return catalog.schema(schemaName == null ? CatalogService.PUBLIC : schemaName);
    }

    /** {@inheritDoc} */
    @Override
<<<<<<< HEAD
    public DistributionZoneDescriptor zone(String zoneName, long timestamp) {
        return catalogAt(timestamp).zone(zoneName);
    }

    /** {@inheritDoc} */
    @Override
    public DistributionZoneDescriptor zone(int zoneId, long timestamp) {
        return catalogAt(timestamp).zone(zoneId);
    }

    /** {@inheritDoc} */
    @Override
    public @Nullable SchemaDescriptor activeSchema(long timestamp) {
=======
    public @Nullable CatalogSchemaDescriptor activeSchema(long timestamp) {
>>>>>>> 803b7386
        return catalogAt(timestamp).schema(CatalogService.PUBLIC);
    }

    /** {@inheritDoc} */
    @Override
    public @Nullable CatalogSchemaDescriptor activeSchema(String schemaName, long timestamp) {
        return catalogAt(timestamp).schema(schemaName == null ? CatalogService.PUBLIC : schemaName);
    }

    private Catalog catalog(int version) {
        return catalogByVer.get(version);
    }

    private Catalog catalogAt(long timestamp) {
        Entry<Long, Catalog> entry = catalogByTs.floorEntry(timestamp);

        if (entry == null) {
            throw new IllegalStateException("No valid schema found for given timestamp: " + timestamp);
        }

        return entry.getValue();
    }

    /** {@inheritDoc} */
    @Override
    public CompletableFuture<Void> createTable(CreateTableParams params) {
        return saveUpdate(catalog -> {
            String schemaName = Objects.requireNonNullElse(params.schemaName(), CatalogService.PUBLIC);

            CatalogSchemaDescriptor schema = Objects.requireNonNull(catalog.schema(schemaName), "No schema found: " + schemaName);

            if (schema.table(params.tableName()) != null) {
                throw new TableAlreadyExistsException(schemaName, params.tableName());
            }

            CatalogTableDescriptor table = CatalogUtils.fromParams(catalog.objectIdGenState(), params);

            return List.of(
                    new NewTableEntry(table),
                    new ObjectIdGenUpdateEntry(1)
            );
        });
    }

    /** {@inheritDoc} */
    @Override
    public CompletableFuture<Void> dropTable(DropTableParams params) {
        return saveUpdate(catalog -> {
            String schemaName = Objects.requireNonNullElse(params.schemaName(), CatalogService.PUBLIC);

            CatalogSchemaDescriptor schema = Objects.requireNonNull(catalog.schema(schemaName), "No schema found: " + schemaName);

            CatalogTableDescriptor table = schema.table(params.tableName());

            if (table == null) {
                throw new TableNotFoundException(schemaName, params.tableName());
            }

            List<UpdateEntry> updateEntries = new ArrayList<>();

            Arrays.stream(schema.indexes())
                    .filter(index -> index.tableId() == table.id())
                    .forEach(index -> updateEntries.add(new DropIndexEntry(index.id())));

            updateEntries.add(new DropTableEntry(table.id()));

            return updateEntries;
        });
    }

    /** {@inheritDoc} */
    @Override
    public CompletableFuture<Void> addColumn(AlterTableAddColumnParams params) {
        if (params.columns().isEmpty()) {
            return completedFuture(null);
        }

        return saveUpdate(catalog -> {
            String schemaName = Objects.requireNonNullElse(params.schemaName(), CatalogService.PUBLIC);

            CatalogSchemaDescriptor schema = Objects.requireNonNull(catalog.schema(schemaName), "No schema found: " + schemaName);

            CatalogTableDescriptor table = schema.table(params.tableName());

            if (table == null) {
                throw new TableNotFoundException(schemaName, params.tableName());
            }

            List<CatalogTableColumnDescriptor> columnDescriptors = new ArrayList<>();

            for (ColumnParams col : params.columns()) {
                if (table.column(col.name()) != null) {
                    throw new ColumnAlreadyExistsException(col.name());
                }

                columnDescriptors.add(CatalogUtils.fromParams(col));
            }

            return List.of(
                    new NewColumnsEntry(table.id(), columnDescriptors)
            );
        });
    }

    /** {@inheritDoc} */
    @Override
    public CompletableFuture<Void> dropColumn(AlterTableDropColumnParams params) {
        if (params.columns().isEmpty()) {
            return completedFuture(null);
        }

        return saveUpdate(catalog -> {
            String schemaName = Objects.requireNonNullElse(params.schemaName(), CatalogService.PUBLIC);

            CatalogSchemaDescriptor schema = Objects.requireNonNull(catalog.schema(schemaName), "No schema found: " + schemaName);

            CatalogTableDescriptor table = schema.table(params.tableName());

            if (table == null) {
                throw new TableNotFoundException(schemaName, params.tableName());
            }

            for (String columnName : params.columns()) {
                if (table.column(columnName) == null) {
                    throw new ColumnNotFoundException(columnName);
                }
                if (table.isPrimaryKeyColumn(columnName)) {
                    throw new SqlException(
                            Sql.DROP_IDX_COLUMN_CONSTRAINT_ERR,
                            "Can't drop primary key column: column=" + columnName
                    );
                }
            }

            Arrays.stream(schema.indexes())
                    .filter(index -> index.tableId() == table.id())
                    .forEach(index -> params.columns().stream()
                            .filter(index::hasColumn)
                            .findAny()
                            .ifPresent(columnName -> {
                                throw new SqlException(
                                        Sql.DROP_IDX_COLUMN_CONSTRAINT_ERR,
                                        "Can't drop indexed column: columnName=" + columnName + ", indexName="
                                                + index.name()
                                );
                            }));

            return List.of(
                    new DropColumnsEntry(table.id(), params.columns())
            );
        });
    }

    /** {@inheritDoc} */
    @Override
    public CompletableFuture<Void> alterColumn(AlterColumnParams params) {
        return saveUpdate(catalog -> {
            String schemaName = Objects.requireNonNullElse(params.schemaName(), CatalogService.PUBLIC);

            CatalogSchemaDescriptor schema = Objects.requireNonNull(catalog.schema(schemaName), "No schema found: " + schemaName);

            CatalogTableDescriptor table = schema.table(params.tableName());

            if (table == null) {
                throw new TableNotFoundException(schemaName, params.tableName());
            }

            String columnName = params.columnName();

            CatalogTableColumnDescriptor origin = table.columns().stream()
                    .filter(desc -> desc.name().equals(columnName))
                    .findFirst()
                    .orElseThrow(() -> new ColumnNotFoundException(columnName));

            CatalogTableColumnDescriptor target = new CatalogTableColumnDescriptor(
                    origin.name(),
                    Objects.requireNonNullElse(params.type(), origin.type()),
                    !Objects.requireNonNullElse(params.notNull(), !origin.nullable()),
                    Objects.requireNonNullElse(params.precision(), origin.precision()),
                    Objects.requireNonNullElse(params.scale(), origin.scale()),
                    Objects.requireNonNullElse(params.length(), origin.length()),
                    Objects.requireNonNullElse(params.defaultValue(origin.type()), origin.defaultValue())
            );

            if (origin.equals(target)) {
                // No modifications required.
                return Collections.emptyList();
            }

            boolean isPkColumn = table.isPrimaryKeyColumn(origin.name());

            if (origin.nullable() != target.nullable()) {
                if (isPkColumn) {
                    throwUnsupportedDdl("Cannot change NOT NULL for the primary key column '{}'.", origin.name());
                }

                if (origin.nullable()) {
                    throwUnsupportedDdl("Cannot set NOT NULL for column '{}'.", origin.name());
                }
            }

            if (origin.scale() != target.scale()) {
                throwUnsupportedDdl("Cannot change scale for column '{}'.", origin.name());
            }

            if (origin.type() != target.type()) {
                if (isPkColumn) {
                    throwUnsupportedDdl("Cannot change data type for primary key column '{}'.", origin.name());
                }

                if (!CatalogUtils.isSupportedColumnTypeChange(origin.type(), target.type())) {
                    throwUnsupportedDdl("Cannot change data type for column '{}' [from={}, to={}].",
                            origin.name(), origin.type(), target.type());
                }
            }

            if (origin.length() != target.length() && target.type() != ColumnType.STRING && target.type() != ColumnType.BYTE_ARRAY) {
                throwUnsupportedDdl("Cannot change length for column '{}'.", origin.name());
            } else if (target.length() < origin.length()) {
                throwUnsupportedDdl("Cannot decrease length to {} for column '{}'.", target.length(), origin.name());
            }

            if (origin.precision() != target.precision() && target.type() != ColumnType.DECIMAL) {
                throwUnsupportedDdl("Cannot change precision for column '{}'.", origin.name());
            } else if (target.precision() < origin.precision()) {
                throwUnsupportedDdl("Cannot decrease precision to {} for column '{}'.", params.precision(), origin.name());
            }

            return List.of(new AlterColumnEntry(table.id(), target));
        });
    }

    /** {@inheritDoc} */
    @Override
    public CompletableFuture<Void> createIndex(CreateHashIndexParams params) {
        return saveUpdate(catalog -> {
            String schemaName = Objects.requireNonNullElse(params.schemaName(), CatalogService.PUBLIC);

            CatalogSchemaDescriptor schema = Objects.requireNonNull(catalog.schema(schemaName), "No schema found: " + schemaName);

            if (schema.index(params.indexName()) != null) {
                throw new IndexAlreadyExistsException(schemaName, params.indexName());
            }

            CatalogTableDescriptor table = schema.table(params.tableName());

            if (table == null) {
                throw new TableNotFoundException(schemaName, params.tableName());
            }

            if (params.columns().isEmpty()) {
                throw new IgniteInternalException(
                        ErrorGroups.Index.INVALID_INDEX_DEFINITION_ERR,
                        "No index columns was specified."
                );
            }

            Predicate<String> duplicateValidator = Predicate.not(new HashSet<>()::add);

            for (String columnName : params.columns()) {
                CatalogTableColumnDescriptor columnDescriptor = table.columnDescriptor(columnName);

                if (columnDescriptor == null) {
                    throw new ColumnNotFoundException(columnName);
                } else if (duplicateValidator.test(columnName)) {
                    throw new IgniteInternalException(
                            ErrorGroups.Index.INVALID_INDEX_DEFINITION_ERR,
                            "Can't create index on duplicate columns: columnName=" + columnName
                    );
                }
            }

            CatalogIndexDescriptor index = CatalogUtils.fromParams(catalog.objectIdGenState(), table.id(), params);

            return List.of(
                    new NewIndexEntry(index),
                    new ObjectIdGenUpdateEntry(1)
            );
        });
    }

    /** {@inheritDoc} */
    @Override
    public CompletableFuture<Void> createIndex(CreateSortedIndexParams params) {
        return saveUpdate(catalog -> {
            String schemaName = Objects.requireNonNullElse(params.schemaName(), CatalogService.PUBLIC);

            CatalogSchemaDescriptor schema = Objects.requireNonNull(catalog.schema(schemaName), "No schema found: " + schemaName);

            if (schema.index(params.indexName()) != null) {
                throw new IndexAlreadyExistsException(schemaName, params.indexName());
            }

            CatalogTableDescriptor table = schema.table(params.tableName());

            if (table == null) {
                throw new TableNotFoundException(schemaName, params.tableName());
            }

            if (params.columns().isEmpty()) {
                throw new IgniteInternalException(
                        ErrorGroups.Index.INVALID_INDEX_DEFINITION_ERR,
                        "No index columns was specified."
                );
            } else if (params.collations().size() != params.columns().size()) {
                throw new IgniteInternalException(
                        ErrorGroups.Index.INVALID_INDEX_DEFINITION_ERR,
                        "Columns collations doesn't match number of columns."
                );
            }

            Predicate<String> duplicateValidator = Predicate.not(new HashSet<>()::add);

            for (String columnName : params.columns()) {
                CatalogTableColumnDescriptor columnDescriptor = table.columnDescriptor(columnName);

                if (columnDescriptor == null) {
                    throw new ColumnNotFoundException(columnName);
                } else if (duplicateValidator.test(columnName)) {
                    throw new IgniteInternalException(
                            ErrorGroups.Index.INVALID_INDEX_DEFINITION_ERR,
                            "Can't create index on duplicate columns: columnName=" + columnName
                    );
                }
            }

            CatalogIndexDescriptor index = CatalogUtils.fromParams(catalog.objectIdGenState(), table.id(), params);

            return List.of(
                    new NewIndexEntry(index),
                    new ObjectIdGenUpdateEntry(1)
            );
        });
    }

    /** {@inheritDoc} */
    @Override
    public CompletableFuture<Void> dropIndex(DropIndexParams params) {
        return saveUpdate(catalog -> {
            String schemaName = Objects.requireNonNullElse(params.schemaName(), CatalogService.PUBLIC);

            CatalogSchemaDescriptor schema = Objects.requireNonNull(catalog.schema(schemaName), "No schema found: " + schemaName);

            CatalogIndexDescriptor index = schema.index(params.indexName());

            if (index == null) {
                throw new IndexNotFoundException(schemaName, params.indexName());
            }

            return List.of(
                    new DropIndexEntry(index.id())
            );
        });
    }

    /** {@inheritDoc} */
    @Override
    public CompletableFuture<Void> createDistributionZone(CreateZoneParams params) {
        if (params.dataNodesAutoAdjust() != INFINITE_TIMER_VALUE
                && (params.dataNodesAutoAdjustScaleUp() != INFINITE_TIMER_VALUE
                || params.dataNodesAutoAdjustScaleDown() != INFINITE_TIMER_VALUE)
        ) {
            return failedFuture(new IgniteInternalException(
                    DistributionZones.ZONE_DEFINITION_ERR,
                    "Not compatible parameters [dataNodesAutoAdjust=" + params.dataNodesAutoAdjust()
                            + ", dataNodesAutoAdjustScaleUp=" + params.dataNodesAutoAdjustScaleUp()
                            + ", dataNodesAutoAdjustScaleDown=" + params.dataNodesAutoAdjustScaleDown() + ']'
            ));
        }

        return saveUpdate(catalog -> {
            String zoneName = Objects.requireNonNull(params.zoneName(), "zone");

            if (catalog.zone(params.zoneName()) != null) {
                throw new DistributionZoneAlreadyExistsException(zoneName);
            }

            DistributionZoneDescriptor zone = CatalogUtils.fromParams(catalog.objectIdGenState(), params);

            return List.of(
                    new NewZoneEntry(zone),
                    new ObjectIdGenUpdateEntry(1)
            );
        });
    }

    /** {@inheritDoc} */
    @Override
    public CompletableFuture<Void> dropDistributionZone(DropZoneParams params) {
        return saveUpdate(catalog -> {
            String zoneName = Objects.requireNonNull(params.zoneName(), "zone");

            DistributionZoneDescriptor zone = catalog.zone(zoneName);

            if (zone == null) {
                throw new DistributionZoneNotFoundException(zoneName);
            }
            if (zone.name().equals(CatalogService.DEFAULT_ZONE_NAME)) {
                //TODO IGNITE-19082 Can default zone be dropped?
                throw new IgniteInternalException(
                        DistributionZones.ZONE_DROP_ERR,
                        "Default distribution zone can't be dropped"
                );
            }

            catalog.schemas().stream()
                    .flatMap(s -> Arrays.stream(s.tables()))
                    .filter(t -> t.zoneId() == zone.id())
                    .findAny()
                    .ifPresent(t -> {
                        throw new DistributionZoneBindTableException(zoneName, t.name());
                    });

            return List.of(
                    new DropZoneEntry(zone.id())
            );
        });
    }

    /** {@inheritDoc} */
    @Override
    public CompletableFuture<Void> renameDistributionZone(RenameZoneParams params) {
        return saveUpdate(catalog -> {
            String zoneName = Objects.requireNonNull(params.newZoneName(), "newZoneName");

            DistributionZoneDescriptor zone = catalog.zone(params.zoneName());

            if (zone == null) {
                throw new DistributionZoneNotFoundException(zoneName);
            }
            if (catalog.zone(params.newZoneName()) != null) {
                throw new DistributionZoneAlreadyExistsException(params.newZoneName());
            }
            if (zone.name().equals(CatalogService.DEFAULT_ZONE_NAME)) {
                //TODO IGNITE-19082 Can default zone be renamed?
                throw new IgniteInternalException(
                        DistributionZones.ZONE_RENAME_ERR,
                        "Default distribution zone can't be renamed"
                );
            }

            DistributionZoneDescriptor descriptor = new DistributionZoneDescriptor(
                    zone.id(),
                    params.newZoneName(),
                    zone.partitions(),
                    zone.replicas(),
                    zone.dataNodesAutoAdjust(),
                    zone.dataNodesAutoAdjustScaleUp(),
                    zone.dataNodesAutoAdjustScaleDown(),
                    zone.filter()
            );

            return List.of(new AlterZoneEntry(descriptor));
        });
    }

    @Override
    public CompletableFuture<Void> alterDistributionZone(AlterZoneParams params) {
        return saveUpdate(catalog -> {
            DistributionZoneDescriptor zone = catalog.zone(params.zoneName());

            if (zone == null) {
                throw new DistributionZoneNotFoundException(params.zoneName());
            }

            Integer dataNodesAutoAdjust = params.dataNodesAutoAdjust();
            Integer dataNodesAutoAdjustScaleUp = params.dataNodesAutoAdjustScaleUp();
            Integer dataNodesAutoAdjustScaleDown = params.dataNodesAutoAdjustScaleDown();

            if (dataNodesAutoAdjust == null && dataNodesAutoAdjustScaleUp == null && dataNodesAutoAdjustScaleDown == null) {
                dataNodesAutoAdjust = zone.dataNodesAutoAdjust();
                dataNodesAutoAdjustScaleUp = zone.dataNodesAutoAdjustScaleUp();
                dataNodesAutoAdjustScaleDown = zone.dataNodesAutoAdjustScaleDown();
            } else {
                if (dataNodesAutoAdjust != null && (dataNodesAutoAdjustScaleUp != null || dataNodesAutoAdjustScaleDown != null)) {
                    throw new IgniteInternalException(
                            DistributionZones.ZONE_DEFINITION_ERR,
                            "Not compatible parameters [dataNodesAutoAdjust=" + params.dataNodesAutoAdjust()
                                    + ", dataNodesAutoAdjustScaleUp=" + params.dataNodesAutoAdjustScaleUp()
                                    + ", dataNodesAutoAdjustScaleDown=" + params.dataNodesAutoAdjustScaleDown() + ']'
                    );
                }

                dataNodesAutoAdjust = Objects.requireNonNullElse(params.dataNodesAutoAdjust(), INFINITE_TIMER_VALUE);
                dataNodesAutoAdjustScaleUp = Objects.requireNonNullElse(params.dataNodesAutoAdjustScaleUp(), INFINITE_TIMER_VALUE);
                dataNodesAutoAdjustScaleDown = Objects.requireNonNullElse(params.dataNodesAutoAdjustScaleDown(), INFINITE_TIMER_VALUE);
            }

            DistributionZoneDescriptor descriptor = new DistributionZoneDescriptor(
                    zone.id(),
                    zone.name(),
                    Objects.requireNonNullElse(params.partitions(), zone.partitions()),
                    Objects.requireNonNullElse(params.replicas(), zone.replicas()),
                    dataNodesAutoAdjust,
                    dataNodesAutoAdjustScaleUp,
                    dataNodesAutoAdjustScaleDown,
                    Objects.requireNonNullElse(params.filter(), zone.filter())
            );

            return List.of(new AlterZoneEntry(descriptor));
        });
    }

    private void registerCatalog(Catalog newCatalog) {
        catalogByVer.put(newCatalog.version(), newCatalog);
        catalogByTs.put(newCatalog.time(), newCatalog);
    }

    private CompletableFuture<Void> saveUpdate(UpdateProducer updateProducer) {
        return saveUpdate(updateProducer, 0);
    }

    private CompletableFuture<Void> saveUpdate(UpdateProducer updateProducer, int attemptNo) {
        if (attemptNo >= MAX_RETRY_COUNT) {
            return failedFuture(new IgniteInternalException(Common.INTERNAL_ERR, "Max retry limit exceeded: " + attemptNo));
        }

        Catalog catalog = catalogByVer.lastEntry().getValue();

        List<UpdateEntry> updates;
        try {
            updates = updateProducer.get(catalog);
        } catch (Exception ex) {
            return failedFuture(ex);
        }

        if (updates.isEmpty()) {
            return completedFuture(null);
        }

        int newVersion = catalog.version() + 1;

        return updateLog.append(new VersionedUpdate(newVersion, updates))
                .thenCompose(result -> versionTracker.waitFor(newVersion).thenApply(none -> result))
                .thenCompose(result -> {
                    if (result) {
                        return completedFuture(null);
                    }

                    return saveUpdate(updateProducer, attemptNo + 1);
                });
    }

    class OnUpdateHandlerImpl implements OnUpdateHandler {
        @Override
        public void handle(VersionedUpdate update) {
            int version = update.version();
            Catalog catalog = catalogByVer.get(version - 1);

            assert catalog != null;

            List<CompletableFuture<?>> eventFutures = new ArrayList<>(update.entries().size());

            for (UpdateEntry entry : update.entries()) {
                String schemaName = CatalogService.PUBLIC;
                CatalogSchemaDescriptor schema = Objects.requireNonNull(catalog.schema(schemaName), "No schema found: " + schemaName);

                if (entry instanceof NewTableEntry) {
                    catalog = new Catalog(
                            version,
                            System.currentTimeMillis(),
                            catalog.objectIdGenState(),
<<<<<<< HEAD
                            catalog.zones(),
                            new SchemaDescriptor(
=======
                            new CatalogSchemaDescriptor(
>>>>>>> 803b7386
                                    schema.id(),
                                    schema.name(),
                                    version,
                                    ArrayUtils.concat(schema.tables(), ((NewTableEntry) entry).descriptor()),
                                    schema.indexes()
                            )
                    );

                    eventFutures.add(fireEvent(
                            CatalogEvent.TABLE_CREATE,
                            new CreateTableEventParameters(version, ((NewTableEntry) entry).descriptor())
                    ));

                } else if (entry instanceof DropTableEntry) {
                    int tableId = ((DropTableEntry) entry).tableId();

                    catalog = new Catalog(
                            version,
                            System.currentTimeMillis(),
                            catalog.objectIdGenState(),
<<<<<<< HEAD
                            catalog.zones(),
                            new SchemaDescriptor(
=======
                            new CatalogSchemaDescriptor(
>>>>>>> 803b7386
                                    schema.id(),
                                    schema.name(),
                                    version,
                                    Arrays.stream(schema.tables()).filter(t -> t.id() != tableId).toArray(CatalogTableDescriptor[]::new),
                                    schema.indexes()
                            )
                    );

                    eventFutures.add(fireEvent(
                            CatalogEvent.TABLE_DROP,
                            new DropTableEventParameters(version, tableId)
                    ));
                } else if (entry instanceof NewColumnsEntry) {
                    int tableId = ((NewColumnsEntry) entry).tableId();
                    List<CatalogTableColumnDescriptor> columnDescriptors = ((NewColumnsEntry) entry).descriptors();

                    catalog = new Catalog(
                            version,
                            System.currentTimeMillis(),
                            catalog.objectIdGenState(),
<<<<<<< HEAD
                            catalog.zones(),
                            new SchemaDescriptor(
=======
                            new CatalogSchemaDescriptor(
>>>>>>> 803b7386
                                    schema.id(),
                                    schema.name(),
                                    version,
                                    Arrays.stream(schema.tables())
                                            .map(table -> table.id() != tableId
                                                    ? table
                                                    : new CatalogTableDescriptor(
                                                            table.id(),
                                                            table.name(),
                                                            CollectionUtils.concat(table.columns(), columnDescriptors),
                                                            table.primaryKeyColumns(),
                                                            table.colocationColumns())
                                            )
                                            .toArray(CatalogTableDescriptor[]::new),
                                    schema.indexes()
                            )
                    );

                    eventFutures.add(fireEvent(
                            CatalogEvent.TABLE_ALTER,
                            new AddColumnEventParameters(version, tableId, columnDescriptors)
                    ));
                } else if (entry instanceof DropColumnsEntry) {
                    int tableId = ((DropColumnsEntry) entry).tableId();
                    Set<String> columns = ((DropColumnsEntry) entry).columns();

                    catalog = new Catalog(
                            version,
                            System.currentTimeMillis(),
                            catalog.objectIdGenState(),
<<<<<<< HEAD
                            catalog.zones(),
                            new SchemaDescriptor(
=======
                            new CatalogSchemaDescriptor(
>>>>>>> 803b7386
                                    schema.id(),
                                    schema.name(),
                                    version,
                                    Arrays.stream(schema.tables())
                                            .map(table -> table.id() != tableId
                                                    ? table
                                                    : new CatalogTableDescriptor(
                                                            table.id(),
                                                            table.name(),
                                                            table.columns().stream().filter(col -> !columns.contains(col.name()))
                                                                    .collect(Collectors.toList()),
                                                            table.primaryKeyColumns(),
                                                            table.colocationColumns())
                                            )
                                            .toArray(CatalogTableDescriptor[]::new),
                                    schema.indexes()
                            )
                    );

                    eventFutures.add(fireEvent(
                            CatalogEvent.TABLE_ALTER,
                            new DropColumnEventParameters(version, tableId, columns)
                    ));
                } else if (entry instanceof NewIndexEntry) {
                    catalog = new Catalog(
                            version,
                            System.currentTimeMillis(),
                            catalog.objectIdGenState(),
<<<<<<< HEAD
                            catalog.zones(),
                            new SchemaDescriptor(
=======
                            new CatalogSchemaDescriptor(
>>>>>>> 803b7386
                                    schema.id(),
                                    schema.name(),
                                    version,
                                    schema.tables(),
                                    ArrayUtils.concat(schema.indexes(), ((NewIndexEntry) entry).descriptor())
                            )
                    );

                    eventFutures.add(fireEvent(
                            CatalogEvent.INDEX_CREATE,
                            new CreateIndexEventParameters(version, ((NewIndexEntry) entry).descriptor())
                    ));
                } else if (entry instanceof DropIndexEntry) {
                    int indexId = ((DropIndexEntry) entry).indexId();

                    catalog = new Catalog(
                            version,
                            System.currentTimeMillis(),
                            catalog.objectIdGenState(),
<<<<<<< HEAD
                            catalog.zones(),
                            new SchemaDescriptor(
=======
                            new CatalogSchemaDescriptor(
>>>>>>> 803b7386
                                    schema.id(),
                                    schema.name(),
                                    version,
                                    schema.tables(),
                                    Arrays.stream(schema.indexes()).filter(t -> t.id() != indexId).toArray(CatalogIndexDescriptor[]::new)
                            )
                    );

                    eventFutures.add(fireEvent(
                            CatalogEvent.INDEX_DROP,
                            new DropIndexEventParameters(version, indexId)
                    ));
                } else if (entry instanceof NewZoneEntry) {
                    catalog = new Catalog(
                            version,
                            System.currentTimeMillis(),
                            catalog.objectIdGenState(),
                            CollectionUtils.concat(catalog.zones(), List.of(((NewZoneEntry) entry).descriptor())),
                            schema.copy(version)
                    );

                    eventFutures.add(fireEvent(
                            CatalogEvent.ZONE_CREATE,
                            new CreateZoneEventParameters(version, ((NewZoneEntry) entry).descriptor())
                    ));
                } else if (entry instanceof DropZoneEntry) {
                    int zoneId = ((DropZoneEntry) entry).zoneId();

                    catalog = new Catalog(
                            version,
                            System.currentTimeMillis(),
                            catalog.objectIdGenState(),
                            catalog.zones().stream().filter(z -> z.id() != zoneId).collect(Collectors.toList()),
                            schema.copy(version)
                    );

                    eventFutures.add(fireEvent(
                            CatalogEvent.ZONE_DROP,
                            new DropZoneEventParameters(version, zoneId)
                    ));
                } else if (entry instanceof AlterZoneEntry) {
                    DistributionZoneDescriptor descriptor = ((AlterZoneEntry) entry).descriptor();

                    catalog = new Catalog(
                            version,
                            System.currentTimeMillis(),
                            catalog.objectIdGenState(),
                            catalog.zones().stream()
                                    .map(z -> z.id() == descriptor.id() ? descriptor : z)
                                    .collect(Collectors.toList()),
                            schema.copy(version)
                    );

                    eventFutures.add(fireEvent(
                            CatalogEvent.ZONE_ALTER,
                            new AlterZoneEventParameters(version, descriptor)
                    ));
                } else if (entry instanceof ObjectIdGenUpdateEntry) {
                    catalog = new Catalog(
                            version,
                            System.currentTimeMillis(),
                            catalog.objectIdGenState() + ((ObjectIdGenUpdateEntry) entry).delta(),
<<<<<<< HEAD
                            catalog.zones(),
                            new SchemaDescriptor(
=======
                            new CatalogSchemaDescriptor(
>>>>>>> 803b7386
                                    schema.id(),
                                    schema.name(),
                                    version,
                                    schema.tables(),
                                    schema.indexes()
                            )
                    );
                } else if (entry instanceof AlterColumnEntry) {
                    int tableId = ((AlterColumnEntry) entry).tableId();
                    CatalogTableColumnDescriptor target = ((AlterColumnEntry) entry).descriptor();

                    catalog = new Catalog(
                            version,
                            System.currentTimeMillis(),
                            catalog.objectIdGenState(),
<<<<<<< HEAD
                            catalog.zones(),
                            new SchemaDescriptor(
=======
                            new CatalogSchemaDescriptor(
>>>>>>> 803b7386
                                    schema.id(),
                                    schema.name(),
                                    version,
                                    Arrays.stream(schema.tables())
                                            .map(table -> table.id() != tableId
                                                    ? table
                                                    : new CatalogTableDescriptor(
                                                            table.id(),
                                                            table.name(),
                                                            table.columns().stream()
                                                                    .map(source -> source.name().equals(target.name())
                                                                            ? target
                                                                            : source).collect(Collectors.toList()),
                                                            table.primaryKeyColumns(),
                                                            table.colocationColumns())
                                            )
                                            .toArray(CatalogTableDescriptor[]::new),
                                    schema.indexes()
                            )
                    );

                    eventFutures.add(fireEvent(
                            CatalogEvent.TABLE_ALTER,
                            new AlterColumnEventParameters(version, tableId, target)
                    ));
                } else {
                    assert false : entry;
                }
            }

            registerCatalog(catalog);

            CompletableFuture.allOf(eventFutures.toArray(CompletableFuture[]::new))
                    .thenRun(() -> versionTracker.update(version, null))
                    .whenComplete((ignore, err) -> {
                        if (err != null) {
                            LOG.warn("Failed to apply catalog update.", err);
                        } else {
                            versionTracker.update(version, null);
                        }
                    });
        }
    }

    private static void throwUnsupportedDdl(String msg, Object... params) {
        throw new SqlException(UNSUPPORTED_DDL_OPERATION_ERR, IgniteStringFormatter.format(msg, params));
    }

    @FunctionalInterface
    interface UpdateProducer {
        List<UpdateEntry> get(Catalog catalog);
    }
}<|MERGE_RESOLUTION|>--- conflicted
+++ resolved
@@ -47,20 +47,13 @@
 import org.apache.ignite.internal.catalog.commands.CreateZoneParams;
 import org.apache.ignite.internal.catalog.commands.DropIndexParams;
 import org.apache.ignite.internal.catalog.commands.DropTableParams;
-<<<<<<< HEAD
 import org.apache.ignite.internal.catalog.commands.DropZoneParams;
 import org.apache.ignite.internal.catalog.commands.RenameZoneParams;
 import org.apache.ignite.internal.catalog.descriptors.DistributionZoneDescriptor;
-import org.apache.ignite.internal.catalog.descriptors.IndexDescriptor;
-import org.apache.ignite.internal.catalog.descriptors.SchemaDescriptor;
-import org.apache.ignite.internal.catalog.descriptors.TableColumnDescriptor;
-import org.apache.ignite.internal.catalog.descriptors.TableDescriptor;
-=======
 import org.apache.ignite.internal.catalog.descriptors.CatalogIndexDescriptor;
 import org.apache.ignite.internal.catalog.descriptors.CatalogSchemaDescriptor;
 import org.apache.ignite.internal.catalog.descriptors.CatalogTableColumnDescriptor;
 import org.apache.ignite.internal.catalog.descriptors.CatalogTableDescriptor;
->>>>>>> 803b7386
 import org.apache.ignite.internal.catalog.events.AddColumnEventParameters;
 import org.apache.ignite.internal.catalog.events.AlterColumnEventParameters;
 import org.apache.ignite.internal.catalog.events.AlterZoneEventParameters;
@@ -144,17 +137,11 @@
     public void start() {
         int objectIdGen = 0;
 
-<<<<<<< HEAD
         // TODO: IGNITE-19082 Fix default descriptors.
-        SchemaDescriptor schemaPublic = new SchemaDescriptor(objectIdGen++, "PUBLIC", 0, new TableDescriptor[0], new IndexDescriptor[0]);
+        CatalogSchemaDescriptor schemaPublic = new CatalogSchemaDescriptor(objectIdGen++, "PUBLIC", 0, new TableDescriptor[0], new IndexDescriptor[0]);
         DistributionZoneDescriptor defaultZone = new DistributionZoneDescriptor(objectIdGen++, CatalogService.DEFAULT_ZONE_NAME, 25, 1,
                 INFINITE_TIMER_VALUE, INFINITE_TIMER_VALUE, INFINITE_TIMER_VALUE, CreateZoneParams.DEFAULT_FILTER);
         registerCatalog(new Catalog(0, 0L, objectIdGen, List.of(defaultZone), schemaPublic));
-=======
-        CatalogSchemaDescriptor schemaPublic = new CatalogSchemaDescriptor(objectIdGen++, "PUBLIC", 0, new CatalogTableDescriptor[0],
-                new CatalogIndexDescriptor[0]);
-        registerCatalog(new Catalog(0, 0L, objectIdGen, schemaPublic));
->>>>>>> 803b7386
 
         updateLog.registerUpdateHandler(new OnUpdateHandlerImpl());
 
@@ -193,17 +180,7 @@
 
     /** {@inheritDoc} */
     @Override
-<<<<<<< HEAD
-    public @Nullable SchemaDescriptor schema(int version) {
-=======
-    public Collection<CatalogIndexDescriptor> tableIndexes(int tableId, long timestamp) {
-        return catalogAt(timestamp).tableIndexes(tableId);
-    }
-
-    /** {@inheritDoc} */
-    @Override
     public @Nullable CatalogSchemaDescriptor schema(int version) {
->>>>>>> 803b7386
         Catalog catalog = catalog(version);
 
         if (catalog == null) {
@@ -227,7 +204,6 @@
 
     /** {@inheritDoc} */
     @Override
-<<<<<<< HEAD
     public DistributionZoneDescriptor zone(String zoneName, long timestamp) {
         return catalogAt(timestamp).zone(zoneName);
     }
@@ -240,10 +216,7 @@
 
     /** {@inheritDoc} */
     @Override
-    public @Nullable SchemaDescriptor activeSchema(long timestamp) {
-=======
     public @Nullable CatalogSchemaDescriptor activeSchema(long timestamp) {
->>>>>>> 803b7386
         return catalogAt(timestamp).schema(CatalogService.PUBLIC);
     }
 
@@ -806,12 +779,8 @@
                             version,
                             System.currentTimeMillis(),
                             catalog.objectIdGenState(),
-<<<<<<< HEAD
                             catalog.zones(),
-                            new SchemaDescriptor(
-=======
                             new CatalogSchemaDescriptor(
->>>>>>> 803b7386
                                     schema.id(),
                                     schema.name(),
                                     version,
@@ -832,12 +801,8 @@
                             version,
                             System.currentTimeMillis(),
                             catalog.objectIdGenState(),
-<<<<<<< HEAD
                             catalog.zones(),
-                            new SchemaDescriptor(
-=======
                             new CatalogSchemaDescriptor(
->>>>>>> 803b7386
                                     schema.id(),
                                     schema.name(),
                                     version,
@@ -858,12 +823,8 @@
                             version,
                             System.currentTimeMillis(),
                             catalog.objectIdGenState(),
-<<<<<<< HEAD
                             catalog.zones(),
-                            new SchemaDescriptor(
-=======
                             new CatalogSchemaDescriptor(
->>>>>>> 803b7386
                                     schema.id(),
                                     schema.name(),
                                     version,
@@ -894,12 +855,8 @@
                             version,
                             System.currentTimeMillis(),
                             catalog.objectIdGenState(),
-<<<<<<< HEAD
                             catalog.zones(),
-                            new SchemaDescriptor(
-=======
                             new CatalogSchemaDescriptor(
->>>>>>> 803b7386
                                     schema.id(),
                                     schema.name(),
                                     version,
@@ -928,12 +885,8 @@
                             version,
                             System.currentTimeMillis(),
                             catalog.objectIdGenState(),
-<<<<<<< HEAD
                             catalog.zones(),
-                            new SchemaDescriptor(
-=======
                             new CatalogSchemaDescriptor(
->>>>>>> 803b7386
                                     schema.id(),
                                     schema.name(),
                                     version,
@@ -953,12 +906,8 @@
                             version,
                             System.currentTimeMillis(),
                             catalog.objectIdGenState(),
-<<<<<<< HEAD
                             catalog.zones(),
-                            new SchemaDescriptor(
-=======
                             new CatalogSchemaDescriptor(
->>>>>>> 803b7386
                                     schema.id(),
                                     schema.name(),
                                     version,
@@ -1021,12 +970,8 @@
                             version,
                             System.currentTimeMillis(),
                             catalog.objectIdGenState() + ((ObjectIdGenUpdateEntry) entry).delta(),
-<<<<<<< HEAD
                             catalog.zones(),
-                            new SchemaDescriptor(
-=======
                             new CatalogSchemaDescriptor(
->>>>>>> 803b7386
                                     schema.id(),
                                     schema.name(),
                                     version,
@@ -1042,12 +987,8 @@
                             version,
                             System.currentTimeMillis(),
                             catalog.objectIdGenState(),
-<<<<<<< HEAD
                             catalog.zones(),
-                            new SchemaDescriptor(
-=======
                             new CatalogSchemaDescriptor(
->>>>>>> 803b7386
                                     schema.id(),
                                     schema.name(),
                                     version,
