--- conflicted
+++ resolved
@@ -25,11 +25,7 @@
 import static org.apache.ignite.internal.metastorage.dsl.Operations.ops;
 import static org.apache.ignite.internal.metastorage.dsl.Operations.put;
 import static org.apache.ignite.internal.metastorage.dsl.Statements.iif;
-<<<<<<< HEAD
-=======
 import static org.apache.ignite.internal.util.ByteUtils.bytesToInt;
-import static org.apache.ignite.internal.util.ByteUtils.fromBytes;
->>>>>>> 83ab44f3
 import static org.apache.ignite.internal.util.ByteUtils.intToBytes;
 import static org.apache.ignite.internal.util.CompletableFutures.nullCompletedFuture;
 
@@ -38,13 +34,10 @@
 import java.util.Objects;
 import java.util.concurrent.CompletableFuture;
 import java.util.concurrent.atomic.AtomicBoolean;
-<<<<<<< HEAD
+import java.util.stream.IntStream;
+import java.util.stream.Stream;
 import org.apache.ignite.internal.catalog.serialization.UpdateLogMarshaller;
 import org.apache.ignite.internal.catalog.serialization.UpdateLogMarshallerImpl;
-=======
-import java.util.stream.IntStream;
-import java.util.stream.Stream;
->>>>>>> 83ab44f3
 import org.apache.ignite.internal.lang.ByteArray;
 import org.apache.ignite.internal.lang.IgniteInternalException;
 import org.apache.ignite.internal.lang.NodeStoppingException;
@@ -61,11 +54,8 @@
 import org.apache.ignite.internal.metastorage.dsl.Operations;
 import org.apache.ignite.internal.metastorage.dsl.StatementResult;
 import org.apache.ignite.internal.metastorage.dsl.Update;
-<<<<<<< HEAD
-=======
 import org.apache.ignite.internal.util.ByteUtils;
 import org.apache.ignite.internal.util.CompletableFutures;
->>>>>>> 83ab44f3
 import org.apache.ignite.internal.util.IgniteSpinBusyLock;
 import org.apache.ignite.lang.ErrorGroups.Common;
 import org.apache.ignite.lang.IgniteException;
@@ -254,11 +244,7 @@
                 break;
             }
 
-<<<<<<< HEAD
-            VersionedUpdate update = marshaller.unmarshall(Objects.requireNonNull(entry.value()));
-=======
-            UpdateLogEvent update = fromBytes(Objects.requireNonNull(entry.value()));
->>>>>>> 83ab44f3
+            UpdateLogEvent update = marshaller.unmarshall(Objects.requireNonNull(entry.value()));
 
             long revision = entry.revision();
 
@@ -312,16 +298,12 @@
 
                 assert payload != null : eventEntry;
 
-<<<<<<< HEAD
                 try {
-                    VersionedUpdate update = marshaller.unmarshall(payload);
+                    UpdateLogEvent update = marshaller.unmarshall(payload);
 
                     handleFutures.add(onUpdateHandler.handle(update, event.timestamp(), event.revision()));
                 } catch (MarshallerException ex) {
                     LOG.warn("Failed to deserialize update.", ex);
-=======
-                UpdateLogEvent update = fromBytes(payload);
->>>>>>> 83ab44f3
 
                     //TODO: IGNITE-14611 Pass exception to an error handler because catalog got into inconsistent state.
                     return failedFuture(ex);
