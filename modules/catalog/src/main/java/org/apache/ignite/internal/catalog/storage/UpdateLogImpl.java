--- conflicted
+++ resolved
@@ -144,17 +144,12 @@
         }
     }
 
-<<<<<<< HEAD
-    private void restoreStateFromVault(OnUpdateHandler handler) {
-        long appliedRevision = metastore.recoveryFinishedFuture().join();
-=======
     private void recoveryStateFromMetastore(OnUpdateHandler handler) {
         CompletableFuture<Long> recoveryFinishedFuture = metastore.recoveryFinishedFuture();
 
         assert recoveryFinishedFuture.isDone();
 
         long recoveryRevision = recoveryFinishedFuture.join();
->>>>>>> c67ad9d9
 
         int ver = 1;
 
