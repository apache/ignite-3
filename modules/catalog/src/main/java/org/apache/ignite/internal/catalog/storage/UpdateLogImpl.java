/*
 * Licensed to the Apache Software Foundation (ASF) under one or more
 * contributor license agreements. See the NOTICE file distributed with
 * this work for additional information regarding copyright ownership.
 * The ASF licenses this file to You under the Apache License, Version 2.0
 * (the "License"); you may not use this file except in compliance with
 * the License. You may obtain a copy of the License at
 *
 *      http://www.apache.org/licenses/LICENSE-2.0
 *
 * Unless required by applicable law or agreed to in writing, software
 * distributed under the License is distributed on an "AS IS" BASIS,
 * WITHOUT WARRANTIES OR CONDITIONS OF ANY KIND, either express or implied.
 * See the License for the specific language governing permissions and
 * limitations under the License.
 */

package org.apache.ignite.internal.catalog.storage;

import static java.util.concurrent.CompletableFuture.failedFuture;
import static org.apache.ignite.internal.metastorage.dsl.Conditions.notExists;
import static org.apache.ignite.internal.metastorage.dsl.Conditions.or;
import static org.apache.ignite.internal.metastorage.dsl.Conditions.value;
import static org.apache.ignite.internal.metastorage.dsl.Operations.ops;
import static org.apache.ignite.internal.metastorage.dsl.Operations.put;
import static org.apache.ignite.internal.metastorage.dsl.Statements.iif;
import static org.apache.ignite.internal.util.ByteUtils.fromBytes;
import static org.apache.ignite.internal.util.ByteUtils.intToBytes;

import java.util.Objects;
import java.util.concurrent.CompletableFuture;
import java.util.concurrent.atomic.AtomicBoolean;
import org.apache.ignite.internal.metastorage.Entry;
import org.apache.ignite.internal.metastorage.EntryEvent;
import org.apache.ignite.internal.metastorage.MetaStorageManager;
import org.apache.ignite.internal.metastorage.WatchEvent;
import org.apache.ignite.internal.metastorage.WatchListener;
import org.apache.ignite.internal.metastorage.dsl.Condition;
import org.apache.ignite.internal.metastorage.dsl.Iif;
import org.apache.ignite.internal.metastorage.dsl.StatementResult;
import org.apache.ignite.internal.metastorage.dsl.Update;
import org.apache.ignite.internal.util.ByteUtils;
import org.apache.ignite.internal.util.IgniteSpinBusyLock;
import org.apache.ignite.lang.ByteArray;
import org.apache.ignite.lang.ErrorGroups.Common;
import org.apache.ignite.lang.IgniteException;
import org.apache.ignite.lang.IgniteInternalException;
import org.apache.ignite.lang.NodeStoppingException;
import org.jetbrains.annotations.Nullable;

/**
 * Metastore-based implementation of UpdateLog.
 */
public class UpdateLogImpl implements UpdateLog {
    private final IgniteSpinBusyLock busyLock = new IgniteSpinBusyLock();
    private final AtomicBoolean stopGuard = new AtomicBoolean();

    private final MetaStorageManager metastore;

    private volatile OnUpdateHandler onUpdateHandler;
    private volatile @Nullable UpdateListener listener = null;

    /**
     * Creates the object.
     *
     * @param metastore A metastore is used to store and distribute updates across the cluster.
     */
    public UpdateLogImpl(MetaStorageManager metastore) {
        this.metastore = metastore;
    }

    /** {@inheritDoc} */
    @Override
    public void start() {
        if (!busyLock.enterBusy()) {
            throw new IgniteException(Common.NODE_STOPPING_ERR, new NodeStoppingException());
        }

        try {
            OnUpdateHandler handler = onUpdateHandler;

            if (handler == null) {
                throw new IgniteInternalException(
                        Common.INTERNAL_ERR,
                        "Handler must be registered prior to component start"
                );
            }

            restoreStateFromVault(handler);

            UpdateListener listener = new UpdateListener(onUpdateHandler);
            this.listener = listener;

            metastore.registerPrefixWatch(CatalogKey.updatePrefix(), listener);

        } finally {
            busyLock.leaveBusy();
        }
    }

    /** {@inheritDoc} */
    @Override
    public void stop() throws Exception {
        if (!stopGuard.compareAndSet(false, true)) {
            return;
        }

        busyLock.block();

        UpdateListener listener = this.listener;
        this.listener = null;

        if (listener != null) {
            metastore.unregisterWatch(listener);
        }
    }

    /** {@inheritDoc} */
    @Override
    public void registerUpdateHandler(OnUpdateHandler handler) {
        onUpdateHandler = handler;
    }

    /** {@inheritDoc} */
    @Override
    public CompletableFuture<Boolean> append(VersionedUpdate update) {
        if (!busyLock.enterBusy()) {
            return failedFuture(new IgniteException(Common.NODE_STOPPING_ERR, new NodeStoppingException()));
        }

        try {
            int newVersion = update.version();
            int expectedVersion = newVersion - 1;

            Condition versionAsExpected = or(
                    notExists(CatalogKey.currentVersion()),
                    value(CatalogKey.currentVersion()).eq(intToBytes(expectedVersion))
            );
            Update appendUpdateEntryAndBumpVersion = ops(
                    put(CatalogKey.update(newVersion), ByteUtils.toBytes(update)),
                    put(CatalogKey.currentVersion(), intToBytes(newVersion))
            ).yield(true);

            Iif iif = iif(versionAsExpected, appendUpdateEntryAndBumpVersion, ops().yield(false));

            return metastore.invoke(iif).thenApply(StatementResult::getAsBoolean);
        } finally {
            busyLock.leaveBusy();
        }
    }

    private void restoreStateFromVault(OnUpdateHandler handler) {
        long appliedRevision = metastore.appliedRevision();

        int ver = 1;

        // TODO: IGNITE-19790 Read range from metastore
        while (true) {
            ByteArray key = CatalogKey.update(ver++);
            Entry entry = metastore.getLocally(key.bytes(), appliedRevision);

            if (entry.empty() || entry.tombstone()) {
                break;
            }

            VersionedUpdate update = fromBytes(Objects.requireNonNull(entry.value()));

<<<<<<< HEAD
            handler.handle(update, metastore.appliedRevision());
=======
            handler.handle(update, metastore.timestampByRevision(entry.revision()));
>>>>>>> 5afdeec5
        }
    }

    private static class CatalogKey {
        private CatalogKey() {
            throw new AssertionError();
        }

        static ByteArray currentVersion() {
            return ByteArray.fromString("catalog.version");
        }

        static ByteArray update(int version) {
            return ByteArray.fromString("catalog.update." + version);
        }

        static ByteArray updatePrefix() {
            return ByteArray.fromString("catalog.update.");
        }
    }

    private static class UpdateListener implements WatchListener {
        private final OnUpdateHandler onUpdateHandler;

        private UpdateListener(OnUpdateHandler onUpdateHandler) {
            this.onUpdateHandler = onUpdateHandler;
        }

        @Override
        public CompletableFuture<Void> onUpdate(WatchEvent event) {
            for (EntryEvent eventEntry : event.entryEvents()) {
                assert eventEntry.newEntry() != null;
                assert !eventEntry.newEntry().empty();

                byte[] payload = eventEntry.newEntry().value();

                assert payload != null;

                VersionedUpdate update = fromBytes(payload);

<<<<<<< HEAD
                onUpdateHandler.handle(update, event.revision());
=======
                onUpdateHandler.handle(update, event.timestamp());
>>>>>>> 5afdeec5
            }

            return CompletableFuture.completedFuture(null);
        }

        @Override
        public void onError(Throwable e) {
            assert false;
        }
    }
}<|MERGE_RESOLUTION|>--- conflicted
+++ resolved
@@ -165,11 +165,9 @@
 
             VersionedUpdate update = fromBytes(Objects.requireNonNull(entry.value()));
 
-<<<<<<< HEAD
-            handler.handle(update, metastore.appliedRevision());
-=======
-            handler.handle(update, metastore.timestampByRevision(entry.revision()));
->>>>>>> 5afdeec5
+            long revision = entry.revision();
+
+            handler.handle(update, metastore.timestampByRevision(revision), revision);
         }
     }
 
@@ -210,11 +208,7 @@
 
                 VersionedUpdate update = fromBytes(payload);
 
-<<<<<<< HEAD
-                onUpdateHandler.handle(update, event.revision());
-=======
-                onUpdateHandler.handle(update, event.timestamp());
->>>>>>> 5afdeec5
+                onUpdateHandler.handle(update, event.timestamp(), event.revision());
             }
 
             return CompletableFuture.completedFuture(null);
