--- conflicted
+++ resolved
@@ -573,14 +573,10 @@
         }
 
         @Override
-<<<<<<< HEAD
-        public List<UpdateEntry> get(Catalog catalog) {
+        public List<UpdateEntry> get(UpdateContext updateContext) {
             if (successful == null) {
                 return List.of();
             }
-=======
-        public List<UpdateEntry> get(UpdateContext updateContext) {
->>>>>>> 292cef17
             if (!successful) {
                 throw new TestCommandFailure();
             }
