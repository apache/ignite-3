--- conflicted
+++ resolved
@@ -18,10 +18,7 @@
 package org.apache.ignite.internal.catalog;
 
 import static org.apache.ignite.internal.catalog.CatalogService.DEFAULT_SCHEMA_NAME;
-<<<<<<< HEAD
 import static org.apache.ignite.internal.catalog.CatalogService.DEFAULT_ZONE_NAME;
-=======
->>>>>>> 16419500
 import static org.apache.ignite.internal.testframework.matchers.CompletableFutureMatcher.willCompleteSuccessfully;
 import static org.hamcrest.MatcherAssert.assertThat;
 import static org.mockito.Mockito.spy;
@@ -29,16 +26,13 @@
 import java.util.List;
 import java.util.Objects;
 import java.util.stream.Stream;
-<<<<<<< HEAD
 import org.apache.ignite.internal.catalog.commands.ColumnParams;
+import org.apache.ignite.internal.catalog.commands.CreateHashIndexParams;
+import org.apache.ignite.internal.catalog.commands.CreateSortedIndexParams;
 import org.apache.ignite.internal.catalog.commands.CreateTableParams;
 import org.apache.ignite.internal.catalog.commands.CreateTableParams.Builder;
 import org.apache.ignite.internal.catalog.commands.DropTableParams;
-=======
-import org.apache.ignite.internal.catalog.commands.CreateHashIndexParams;
-import org.apache.ignite.internal.catalog.commands.CreateSortedIndexParams;
 import org.apache.ignite.internal.catalog.descriptors.CatalogColumnCollation;
->>>>>>> 16419500
 import org.apache.ignite.internal.catalog.storage.UpdateLog;
 import org.apache.ignite.internal.catalog.storage.UpdateLogImpl;
 import org.apache.ignite.internal.hlc.HybridClock;
@@ -50,10 +44,7 @@
 import org.apache.ignite.internal.util.IgniteUtils;
 import org.apache.ignite.internal.vault.VaultManager;
 import org.apache.ignite.internal.vault.inmemory.InMemoryVaultService;
-<<<<<<< HEAD
 import org.apache.ignite.sql.ColumnType;
-=======
->>>>>>> 16419500
 import org.jetbrains.annotations.Nullable;
 import org.junit.jupiter.api.AfterEach;
 import org.junit.jupiter.api.BeforeEach;
@@ -66,11 +57,8 @@
 
     protected static final String TABLE_NAME = "test_table";
 
-<<<<<<< HEAD
-=======
     protected static final String INDEX_NAME = "myIndex";
 
->>>>>>> 16419500
     final HybridClock clock = new HybridClockImpl();
 
     private VaultManager vault;
@@ -110,7 +98,64 @@
         );
     }
 
-<<<<<<< HEAD
+    protected static CreateHashIndexParams createHashIndexParams(
+            String indexName,
+            boolean uniq,
+            @Nullable List<String> indexColumns
+    ) {
+        CreateHashIndexParams.Builder builder = CreateHashIndexParams.builder()
+                .schemaName(DEFAULT_SCHEMA_NAME)
+                .tableName(TABLE_NAME)
+                .indexName(indexName);
+
+        builder.unique(uniq);
+
+        if (indexColumns != null) {
+            builder.columns(indexColumns);
+        }
+
+        return builder.build();
+    }
+
+    protected static CreateHashIndexParams createHashIndexParams(
+            String indexName,
+            @Nullable List<String> indexColumns
+    ) {
+        return createHashIndexParams(indexName, false, indexColumns);
+    }
+
+    protected static CreateSortedIndexParams createSortedIndexParams(
+            String indexName,
+            boolean uniq,
+            @Nullable List<String> indexColumns,
+            @Nullable List<CatalogColumnCollation> columnsCollations
+    ) {
+        CreateSortedIndexParams.Builder builder = CreateSortedIndexParams.builder()
+                .schemaName(DEFAULT_SCHEMA_NAME)
+                .tableName(TABLE_NAME)
+                .indexName(indexName);
+
+        builder.unique(uniq);
+
+        if (indexColumns != null) {
+            builder.columns(indexColumns);
+        }
+
+        if (columnsCollations != null) {
+            builder.collations(columnsCollations);
+        }
+
+        return builder.build();
+    }
+
+    protected static CreateSortedIndexParams createSortedIndexParams(
+            String indexName,
+            @Nullable List<String> indexColumns,
+            @Nullable List<CatalogColumnCollation> columnsCollations
+    ) {
+        return createSortedIndexParams(indexName, false, indexColumns, columnsCollations);
+    }
+
     protected static CreateTableParams createTableParams(
             String tableName,
             @Nullable List<ColumnParams> columns,
@@ -132,28 +177,11 @@
 
         if (colocationColumns != null) {
             builder.colocationColumns(colocationColumns);
-=======
-    protected static CreateHashIndexParams createHashIndexParams(
-            String indexName,
-            boolean uniq,
-            @Nullable List<String> indexColumns
-    ) {
-        CreateHashIndexParams.Builder builder = CreateHashIndexParams.builder()
-                .schemaName(DEFAULT_SCHEMA_NAME)
-                .tableName(TABLE_NAME)
-                .indexName(indexName);
-
-        builder.unique(uniq);
-
-        if (indexColumns != null) {
-            builder.columns(indexColumns);
->>>>>>> 16419500
         }
 
         return builder.build();
     }
 
-<<<<<<< HEAD
     protected static ColumnParams columnParams(String name, ColumnType type) {
         return columnParams(name, type, false);
     }
@@ -172,44 +200,5 @@
 
     protected static DropTableParams dropTableParams(String tableName) {
         return DropTableParams.builder().schemaName(DEFAULT_SCHEMA_NAME).tableName(tableName).build();
-=======
-    protected static CreateHashIndexParams createHashIndexParams(
-            String indexName,
-            @Nullable List<String> indexColumns
-    ) {
-        return createHashIndexParams(indexName, false, indexColumns);
-    }
-
-    protected static CreateSortedIndexParams createSortedIndexParams(
-            String indexName,
-            boolean uniq,
-            @Nullable List<String> indexColumns,
-            @Nullable List<CatalogColumnCollation> columnsCollations
-    ) {
-        CreateSortedIndexParams.Builder builder = CreateSortedIndexParams.builder()
-                .schemaName(DEFAULT_SCHEMA_NAME)
-                .tableName(TABLE_NAME)
-                .indexName(indexName);
-
-        builder.unique(uniq);
-
-        if (indexColumns != null) {
-            builder.columns(indexColumns);
-        }
-
-        if (columnsCollations != null) {
-            builder.collations(columnsCollations);
-        }
-
-        return builder.build();
-    }
-
-    protected static CreateSortedIndexParams createSortedIndexParams(
-            String indexName,
-            @Nullable List<String> indexColumns,
-            @Nullable List<CatalogColumnCollation> columnsCollations
-    ) {
-        return createSortedIndexParams(indexName, false, indexColumns, columnsCollations);
->>>>>>> 16419500
     }
 }