--- conflicted
+++ resolved
@@ -327,8 +327,6 @@
         );
     }
 
-<<<<<<< HEAD
-=======
     @ParameterizedTest
     @ValueSource(doubles = {
             Double.NaN, Double.NEGATIVE_INFINITY, Double.POSITIVE_INFINITY, -1, 1.1
@@ -363,22 +361,6 @@
         );
     }
 
-    @Test
-    void exceptionIsThrownIfZoneNeitherSpecifiedExplicitlyNorDefaultWasSet() {
-        CreateTableCommandBuilder builder = CreateTableCommand.builder();
-
-        Catalog catalog = emptyCatalog();
-
-        CatalogCommand command = fillProperties(builder).zone(null).build();
-
-        assertThrowsWithCause(
-                () -> command.get(new UpdateContext(catalog)),
-                CatalogValidationException.class,
-                "The zone is not specified. Please specify zone explicitly or set default one."
-        );
-    }
-
->>>>>>> 51d072a2
     private static CreateTableCommandBuilder fillProperties(CreateTableCommandBuilder builder) {
         return builder
                 .schemaName(SCHEMA_NAME)
