--- conflicted
+++ resolved
@@ -31,12 +31,9 @@
 import static org.hamcrest.MatcherAssert.assertThat;
 import static org.hamcrest.Matchers.contains;
 import static org.hamcrest.Matchers.hasItems;
-<<<<<<< HEAD
-import static org.junit.jupiter.api.Assertions.assertEquals;
-=======
 import static org.hamcrest.Matchers.is;
 import static org.hamcrest.Matchers.notNullValue;
->>>>>>> 0794aa48
+import static org.junit.jupiter.api.Assertions.assertEquals;
 import static org.junit.jupiter.api.Assertions.assertNotNull;
 import static org.junit.jupiter.api.Assertions.assertThrows;
 import static org.mockito.Mockito.mock;
@@ -44,11 +41,7 @@
 
 import java.util.Arrays;
 import java.util.List;
-<<<<<<< HEAD
-import java.util.function.Consumer;
 import org.apache.ignite.internal.catalog.Catalog;
-=======
->>>>>>> 0794aa48
 import org.apache.ignite.internal.catalog.CatalogCommand;
 import org.apache.ignite.internal.catalog.CatalogManager;
 import org.apache.ignite.internal.catalog.CatalogValidationException;
@@ -295,24 +288,6 @@
     }
 
     @Test
-<<<<<<< HEAD
-    void testClusterWideEnsuredActivationTimestamp() throws Exception {
-        withCatalogManager(catalogManager -> {
-            createTable(catalogManager, TABLE_NAME);
-
-            Catalog catalog = catalogManager.catalog(catalogManager.latestCatalogVersion());
-
-            HybridTimestamp expClusterWideActivationTs = HybridTimestamp.hybridTimestamp(catalog.time())
-                    .addPhysicalTime(HybridTimestamp.maxClockSkew())
-                    .roundUpToPhysicalTick();
-
-            assertEquals(expClusterWideActivationTs, clusterWideEnsuredActivationTimestamp(catalog));
-        });
-    }
-
-    private static void withCatalogManager(Consumer<CatalogManager> fun) throws Exception {
-        CatalogManager catalogManager = createTestCatalogManager("test", new HybridClockImpl());
-=======
     void testReplaceTable() {
         createTable("foo");
         createTable("bar");
@@ -348,11 +323,23 @@
         var table = mock(CatalogTableDescriptor.class);
 
         when(table.id()).thenReturn(Integer.MAX_VALUE);
->>>>>>> 0794aa48
 
         Exception e = assertThrows(CatalogValidationException.class, () -> replaceTable(schema, table));
 
         assertThat(e.getMessage(), is(String.format("Table with ID %d has not been found in schema with ID %d", Integer.MAX_VALUE, 0)));
+    }
+
+    @Test
+    void testClusterWideEnsuredActivationTimestamp() {
+        createTable(TABLE_NAME);
+
+        Catalog catalog = catalogManager.catalog(catalogManager.latestCatalogVersion());
+
+        HybridTimestamp expClusterWideActivationTs = HybridTimestamp.hybridTimestamp(catalog.time())
+                .addPhysicalTime(HybridTimestamp.maxClockSkew())
+                .roundUpToPhysicalTick();
+
+        assertEquals(expClusterWideActivationTs, clusterWideEnsuredActivationTimestamp(catalog));
     }
 
     private void createTable(String tableName) {
