/*
 * Licensed to the Apache Software Foundation (ASF) under one or more
 * contributor license agreements. See the NOTICE file distributed with
 * this work for additional information regarding copyright ownership.
 * The ASF licenses this file to You under the Apache License, Version 2.0
 * (the "License"); you may not use this file except in compliance with
 * the License. You may obtain a copy of the License at
 *
 *      http://www.apache.org/licenses/LICENSE-2.0
 *
 * Unless required by applicable law or agreed to in writing, software
 * distributed under the License is distributed on an "AS IS" BASIS,
 * WITHOUT WARRANTIES OR CONDITIONS OF ANY KIND, either express or implied.
 * See the License for the specific language governing permissions and
 * limitations under the License.
 */

package org.apache.ignite.internal.catalog;

import static java.util.stream.Collectors.toList;
import static org.apache.ignite.internal.catalog.commands.CatalogUtils.pkIndexName;
import static org.apache.ignite.internal.catalog.descriptors.CatalogColumnCollation.ASC_NULLS_LAST;
import static org.apache.ignite.internal.catalog.descriptors.CatalogColumnCollation.DESC_NULLS_FIRST;
import static org.apache.ignite.internal.catalog.descriptors.CatalogIndexStatus.AVAILABLE;
import static org.apache.ignite.internal.catalog.descriptors.CatalogIndexStatus.BUILDING;
import static org.apache.ignite.internal.catalog.descriptors.CatalogIndexStatus.REGISTERED;
import static org.apache.ignite.internal.catalog.descriptors.CatalogIndexStatus.STOPPING;
import static org.apache.ignite.internal.testframework.matchers.CompletableFutureExceptionMatcher.willThrow;
import static org.apache.ignite.internal.testframework.matchers.CompletableFutureExceptionMatcher.willThrowFast;
import static org.apache.ignite.internal.testframework.matchers.CompletableFutureMatcher.willCompleteSuccessfully;
import static org.apache.ignite.internal.util.CollectionUtils.view;
import static org.apache.ignite.internal.util.CompletableFutures.falseCompletedFuture;
import static org.hamcrest.MatcherAssert.assertThat;
import static org.hamcrest.Matchers.empty;
import static org.hamcrest.Matchers.equalTo;
import static org.hamcrest.Matchers.hasItems;
import static org.hamcrest.Matchers.is;
import static org.hamcrest.Matchers.not;
import static org.hamcrest.Matchers.notNullValue;
import static org.hamcrest.Matchers.nullValue;
import static org.junit.jupiter.api.Assertions.assertEquals;
import static org.junit.jupiter.api.Assertions.assertFalse;
import static org.junit.jupiter.api.Assertions.assertNotEquals;
import static org.junit.jupiter.api.Assertions.assertNotNull;
import static org.junit.jupiter.api.Assertions.assertNotSame;
import static org.junit.jupiter.api.Assertions.assertNull;
import static org.junit.jupiter.api.Assertions.assertSame;
import static org.junit.jupiter.api.Assertions.assertTrue;
import static org.junit.jupiter.api.Assertions.fail;
import static org.mockito.ArgumentMatchers.any;
import static org.mockito.Mockito.clearInvocations;
import static org.mockito.Mockito.doReturn;
import static org.mockito.Mockito.mock;
import static org.mockito.Mockito.verify;
import static org.mockito.Mockito.verifyNoInteractions;
import static org.mockito.Mockito.verifyNoMoreInteractions;
import static org.mockito.Mockito.when;

import java.util.List;
import java.util.concurrent.CompletableFuture;
import org.apache.ignite.internal.catalog.commands.DropIndexCommand;
import org.apache.ignite.internal.catalog.commands.MakeIndexAvailableCommand;
import org.apache.ignite.internal.catalog.commands.RemoveIndexCommand;
import org.apache.ignite.internal.catalog.commands.RenameIndexCommand;
import org.apache.ignite.internal.catalog.commands.StartBuildingIndexCommand;
import org.apache.ignite.internal.catalog.descriptors.CatalogHashIndexDescriptor;
import org.apache.ignite.internal.catalog.descriptors.CatalogIndexColumnDescriptor;
import org.apache.ignite.internal.catalog.descriptors.CatalogIndexDescriptor;
import org.apache.ignite.internal.catalog.descriptors.CatalogIndexDescriptor.CatalogIndexDescriptorType;
import org.apache.ignite.internal.catalog.descriptors.CatalogIndexStatus;
import org.apache.ignite.internal.catalog.descriptors.CatalogObjectDescriptor;
import org.apache.ignite.internal.catalog.descriptors.CatalogSortedIndexDescriptor;
import org.apache.ignite.internal.catalog.descriptors.CatalogTableDescriptor;
import org.apache.ignite.internal.catalog.events.CatalogEvent;
import org.apache.ignite.internal.catalog.events.CatalogEventParameters;
import org.apache.ignite.internal.catalog.events.CreateIndexEventParameters;
import org.apache.ignite.internal.catalog.events.MakeIndexAvailableEventParameters;
import org.apache.ignite.internal.catalog.events.RemoveIndexEventParameters;
import org.apache.ignite.internal.catalog.events.StartBuildingIndexEventParameters;
import org.apache.ignite.internal.catalog.events.StoppingIndexEventParameters;
import org.apache.ignite.internal.event.EventListener;
import org.jetbrains.annotations.Nullable;
import org.junit.jupiter.api.Test;
import org.junit.jupiter.params.ParameterizedTest;
import org.junit.jupiter.params.provider.EnumSource;
import org.junit.jupiter.params.provider.EnumSource.Mode;
import org.mockito.ArgumentCaptor;

/** Tests for index related commands. */
public class CatalogIndexTest extends BaseCatalogManagerTest {

    @Test
    public void testCreateHashIndex() {
        int tableCreationVersion = tryApplyAndExpectApplied(simpleTable(TABLE_NAME)).getCatalogVersion();

        int indexCreationVersion = tryApplyAndExpectApplied(createHashIndexCommand(INDEX_NAME, List.of("VAL", "ID"))).getCatalogVersion();

        // Validate catalog version from the past.
        Catalog catalog = manager.catalog(tableCreationVersion);

        assertNotNull(catalog);
        assertNotNull(catalog.table(SCHEMA_NAME, TABLE_NAME));
        assertNull(catalog.aliveIndex(SCHEMA_NAME, INDEX_NAME));
        assertNull(catalog.schema(SCHEMA_NAME).aliveIndex(INDEX_NAME));

        // Validate actual catalog
        catalog = manager.catalog(indexCreationVersion);

        assertNotNull(catalog);

        CatalogTableDescriptor table = catalog.table(SCHEMA_NAME, TABLE_NAME);
        CatalogHashIndexDescriptor index = (CatalogHashIndexDescriptor) catalog.aliveIndex(SCHEMA_NAME, INDEX_NAME);

        assertNotNull(table);
        assertNotNull(index);
        assertSame(index, catalog.schema(SCHEMA_NAME).aliveIndex(INDEX_NAME));
        assertSame(index, catalog.index(index.id()));

        // Validate newly created hash index
        assertEquals(INDEX_NAME, index.name());
        assertEquals(CatalogIndexDescriptorType.HASH, index.indexType());
        assertEquals(table.id(), index.tableId());
        assertEquals(List.of("VAL", "ID"), index.columns());
        assertFalse(index.unique());
        assertEquals(REGISTERED, index.status());
    }

    @Test
    public void testCreateSortedIndex() {
<<<<<<< HEAD
        tryApplyAndExpectApplied(simpleTable(TABLE_NAME));
=======
        int tableCreationVersion = await(manager.execute(simpleTable(TABLE_NAME)));
>>>>>>> 2725790e

        int indexCreationVersion = await(manager.execute(createSortedIndexCommand(
                INDEX_NAME,
                true,
                List.of("VAL", "ID"),
                List.of(DESC_NULLS_FIRST, ASC_NULLS_LAST)
<<<<<<< HEAD
        );

        int indexCreationVersion = tryApplyAndExpectApplied(command).getCatalogVersion();
=======
        )));
>>>>>>> 2725790e

        // Validate catalog version from the past.
        Catalog catalog = manager.catalog(tableCreationVersion);

        assertNotNull(catalog);
        assertNotNull(catalog.table(SCHEMA_NAME, TABLE_NAME));
        assertNull(catalog.aliveIndex(SCHEMA_NAME, INDEX_NAME));
        assertNull(catalog.schema(SCHEMA_NAME).aliveIndex(INDEX_NAME));

        // Validate actual catalog
        catalog = manager.catalog(indexCreationVersion);

        assertNotNull(catalog);

        CatalogTableDescriptor table = catalog.table(SCHEMA_NAME, TABLE_NAME);
        CatalogSortedIndexDescriptor index = (CatalogSortedIndexDescriptor) catalog.aliveIndex(SCHEMA_NAME, INDEX_NAME);

        assertNotNull(table);
        assertNotNull(index);
        assertSame(index, catalog.schema(SCHEMA_NAME).aliveIndex(INDEX_NAME));
        assertSame(index, catalog.index(index.id()));

        // Validate newly created sorted index
        assertEquals(INDEX_NAME, index.name());
        assertEquals(CatalogIndexDescriptorType.SORTED, index.indexType());
        assertEquals(table.id(), index.tableId());
        assertEquals(List.of("VAL", "ID"), view(index.columns(), CatalogIndexColumnDescriptor::name));
        assertEquals(List.of(DESC_NULLS_FIRST, ASC_NULLS_LAST), view(index.columns(), CatalogIndexColumnDescriptor::collation));
        assertTrue(index.unique());
        assertEquals(REGISTERED, index.status());

    }

    @Test
    public void testDropTableWithIndex() {
<<<<<<< HEAD
        tryApplyAndExpectApplied(simpleTable(TABLE_NAME));
        tryApplyAndExpectApplied(simpleIndex(TABLE_NAME, INDEX_NAME));
        startBuildingIndex(indexId(INDEX_NAME));
        makeIndexAvailable(indexId(INDEX_NAME));
=======
        createTableWithIndex(TABLE_NAME, INDEX_NAME);
>>>>>>> 2725790e

        long beforeDropTimestamp = clock.nowLong();
        int beforeDropVersion = manager.latestCatalogVersion();

        tryApplyAndExpectApplied(dropTableCommand(TABLE_NAME));

        // Validate catalog version from the past.
        Catalog catalog = manager.catalog(beforeDropVersion);

        assertNotNull(catalog);
        assertSame(catalog, manager.activeCatalog(beforeDropTimestamp));

        CatalogTableDescriptor table = catalog.table(SCHEMA_NAME, TABLE_NAME);
        CatalogIndexDescriptor index = catalog.aliveIndex(SCHEMA_NAME, INDEX_NAME);

        assertNotNull(table);
        assertNotNull(index);
        assertSame(table, catalog.table(table.id()));
        assertSame(index, catalog.index(index.id()));

        assertThat(index.status(), is(AVAILABLE));

        // Validate actual catalog
        Catalog latestCatalog = manager.catalog(manager.latestCatalogVersion());

        assertNotNull(latestCatalog);
        assertSame(latestCatalog, manager.activeCatalog(clock.nowLong()));
        assertNotSame(catalog, latestCatalog);

        assertNull(latestCatalog.table(SCHEMA_NAME, TABLE_NAME));
        assertNull(latestCatalog.table(table.id()));

        assertNull(latestCatalog.aliveIndex(SCHEMA_NAME, INDEX_NAME));
        assertNull(latestCatalog.index(index.id()));
    }


    @Test
    public void testGetTableIdOnDropIndexEvent() {
<<<<<<< HEAD
        tryApplyAndExpectApplied(simpleTable(TABLE_NAME));

        tryApplyAndExpectApplied(createHashIndexCommand(INDEX_NAME, List.of("VAL")));
=======
        createTableWithIndex(TABLE_NAME, INDEX_NAME);
>>>>>>> 2725790e

        Catalog catalog = manager.activeCatalog(clock.nowLong());

        CatalogTableDescriptor table = catalog.table(SCHEMA_NAME, TABLE_NAME);
        CatalogIndexDescriptor pkIndex = catalog.aliveIndex(SCHEMA_NAME, pkIndexName(TABLE_NAME));
        CatalogIndexDescriptor index = catalog.aliveIndex(SCHEMA_NAME, INDEX_NAME);

        assertNotNull(table);
        assertNotNull(pkIndex);
        assertNotNull(index);

        assertThat(index.status(), is(AVAILABLE));
        assertThat(index.indexType(), is(CatalogIndexDescriptorType.HASH));
        assertNotEquals(pkIndex.id(), index.id());

        EventListener<StoppingIndexEventParameters> stoppingListener = mock(EventListener.class);
        EventListener<RemoveIndexEventParameters> removedListener = mock(EventListener.class);

        ArgumentCaptor<StoppingIndexEventParameters> stoppingCaptor = ArgumentCaptor.forClass(StoppingIndexEventParameters.class);
        ArgumentCaptor<RemoveIndexEventParameters> removingCaptor = ArgumentCaptor.forClass(RemoveIndexEventParameters.class);

        doReturn(falseCompletedFuture()).when(stoppingListener).notify(stoppingCaptor.capture());
        doReturn(falseCompletedFuture()).when(removedListener).notify(removingCaptor.capture());

        manager.listen(CatalogEvent.INDEX_STOPPING, stoppingListener);
        manager.listen(CatalogEvent.INDEX_REMOVED, removedListener);

        // Let's drop the index.
        tryApplyAndExpectApplied(DropIndexCommand.builder().schemaName(SCHEMA_NAME).indexName(INDEX_NAME).build());

        StoppingIndexEventParameters stoppingEventParameters = stoppingCaptor.getValue();

        assertEquals(index.id(), stoppingEventParameters.indexId());

        // Let's drop the table.
        tryApplyAndExpectApplied(dropTableCommand(TABLE_NAME));

        // Let's make sure that the PK index has been removed.
        RemoveIndexEventParameters pkRemovedEventParameters = removingCaptor.getAllValues().get(0);

        assertEquals(pkIndex.id(), pkRemovedEventParameters.indexId());
    }

    @Test
    public void testReCreateIndexWithSameName() {
        createTableWithIndex(TABLE_NAME, INDEX_NAME);

        int beforeDropVersion = manager.latestCatalogVersion();

        CatalogIndexDescriptor index1 = index(beforeDropVersion, INDEX_NAME);

        assertNotNull(index1);

        int indexId1 = index1.id();

        // Drop index.
        dropIndex(INDEX_NAME);
        removeIndex(indexId1);
        assertNull(index(manager.latestCatalogVersion(), INDEX_NAME));

        // Re-create index with same name.
        createSomeSortedIndex(TABLE_NAME, INDEX_NAME);

        CatalogIndexDescriptor index2 = index(manager.latestCatalogVersion(), INDEX_NAME);
        assertNotNull(index2);
        assertThat(index2.indexType(), equalTo(CatalogIndexDescriptorType.SORTED));

        // Ensure these are different indexes.
        int indexId2 = index2.id();
        assertNotEquals(indexId1, indexId2);

        // Ensure dropped index is available for historical queries.
        assertSame(index1, manager.catalog(beforeDropVersion).index(indexId1));
        assertNull(manager.catalog(beforeDropVersion).index(indexId2));
    }

    @Test
    public void droppingAnAvailableIndexMovesItToStoppingState() {
        createSomeTable(TABLE_NAME);
        createSomeIndex(TABLE_NAME, INDEX_NAME);

        int indexId = indexId(INDEX_NAME);

        rollIndexStatusTo(AVAILABLE, indexId);

        dropIndex(INDEX_NAME);

        CatalogIndexDescriptor index = manager.activeCatalog(clock.nowLong()).index(indexId);

        assertThat(index, is(notNullValue()));
        assertThat(index.status(), is(STOPPING));
    }

    @ParameterizedTest
    @EnumSource(value = CatalogIndexStatus.class, names = {"REGISTERED", "BUILDING"}, mode = Mode.INCLUDE)
    public void droppingNotAvailableIndexRemovesIt(CatalogIndexStatus status) {
        createSomeTable(TABLE_NAME);
        createSomeIndex(TABLE_NAME, INDEX_NAME);

        rollIndexStatusTo(status, indexId(INDEX_NAME));

        dropIndex(INDEX_NAME);

        CatalogIndexDescriptor index = index(manager.latestCatalogVersion(), INDEX_NAME);

        assertThat(index, is(nullValue()));
    }

    private void startBuildingIndex(int indexId) {
        tryApplyAndExpectApplied(StartBuildingIndexCommand.builder().indexId(indexId).build());
    }

    @Test
    public void removingStoppedIndexRemovesItFromCatalog() {
        createSomeTable(TABLE_NAME);
        createSomeIndex(TABLE_NAME, INDEX_NAME);

        int indexId = indexId(INDEX_NAME);

        rollIndexStatusTo(STOPPING, indexId);

        assertThat(manager.activeCatalog(clock.nowLong()).index(indexId).status(), is(STOPPING));
        // Stopping index can't be resolved by name.
        assertNull(manager.activeCatalog(clock.nowLong()).aliveIndex(SCHEMA_NAME, INDEX_NAME));

        removeIndex(indexId);

        assertNull(manager.activeCatalog(clock.nowLong()).index(indexId));
        assertNull(manager.activeCatalog(clock.nowLong()).aliveIndex(SCHEMA_NAME, INDEX_NAME));
    }

    private void rollIndexStatusTo(CatalogIndexStatus status, int indexId) {
        for (CatalogIndexStatus currentStatus : List.of(REGISTERED, BUILDING, AVAILABLE, STOPPING)) {
            if (currentStatus == status) {
                break;
            }

            switch (currentStatus) {
                case REGISTERED:
                    startBuildingIndex(indexId);
                    break;
                case BUILDING:
                    makeIndexAvailable(indexId);
                    break;
                case AVAILABLE:
                    dropIndex(indexId);
                    break;
                case STOPPING:
                    removeIndex(indexId);
                    break;
                default:
                    fail("Unsupported state: " + currentStatus);
                    break;
            }
        }
    }

    private void removeIndex(int indexId) {
        tryApplyAndExpectApplied(RemoveIndexCommand.builder().indexId(indexId).build());
    }

    private void dropIndex(String indexName) {
        tryApplyAndExpectApplied(DropIndexCommand.builder().indexName(indexName).schemaName(SCHEMA_NAME).build());
    }

    private void dropIndex(int indexId) {
        CatalogIndexDescriptor index = manager.activeCatalog(Long.MAX_VALUE).index(indexId);
        assertThat(index, is(notNullValue()));

        dropIndex(index.name());
    }

    @Test
    public void testDropNotExistingIndex() {
        assertNull(manager.activeCatalog(clock.nowLong()).aliveIndex(SCHEMA_NAME, INDEX_NAME));

        assertThat(
                manager.execute(DropIndexCommand.builder().schemaName(SCHEMA_NAME).indexName(INDEX_NAME).build()),
                willThrowFast(IndexNotFoundValidationException.class)
        );
    }

    @Test
    public void testStartHashIndexBuilding() {
        createSomeTable(TABLE_NAME);

        tryApplyAndExpectApplied(createHashIndexCommand(INDEX_NAME, List.of("key1")));

        tryApplyAndExpectApplied(StartBuildingIndexCommand.builder().indexId(indexId(INDEX_NAME)).build());

        CatalogHashIndexDescriptor index = (CatalogHashIndexDescriptor) index(manager.latestCatalogVersion(), INDEX_NAME);

        assertEquals(BUILDING, index.status());
    }

    @Test
    public void testStartSortedIndexBuilding() {
        createSomeTable(TABLE_NAME);

        tryApplyAndExpectApplied(createSortedIndexCommand(INDEX_NAME, List.of("key1"), List.of(ASC_NULLS_LAST)));

        tryApplyAndExpectApplied(StartBuildingIndexCommand.builder().indexId(indexId(INDEX_NAME)).build());

        CatalogSortedIndexDescriptor index = (CatalogSortedIndexDescriptor) index(manager.latestCatalogVersion(), INDEX_NAME);

        assertEquals(BUILDING, index.status());
    }

    @Test
    public void testStartBuildingIndexEvent() {
        createSomeTable(TABLE_NAME);

        tryApplyAndExpectApplied(createHashIndexCommand(INDEX_NAME, List.of("key1")));

        int indexId = index(manager.latestCatalogVersion(), INDEX_NAME).id();

        var fireEventFuture = new CompletableFuture<Void>();

        manager.listen(CatalogEvent.INDEX_BUILDING, fromConsumer(fireEventFuture, (StartBuildingIndexEventParameters parameters) -> {
            assertEquals(indexId, parameters.indexId());
        }));

        tryApplyAndExpectApplied(startBuildingIndexCommand(indexId));

        assertThat(fireEventFuture, willCompleteSuccessfully());
    }

    @Test
    public void testIndexEvents() {
        CatalogCommand createIndexCmd = createHashIndexCommand(INDEX_NAME, List.of("ID"));

        CatalogCommand dropIndexCmd = DropIndexCommand.builder().schemaName(SCHEMA_NAME).indexName(INDEX_NAME).build();

        EventListener<CatalogEventParameters> eventListener = mock(EventListener.class);
        when(eventListener.notify(any())).thenReturn(falseCompletedFuture());

        manager.listen(CatalogEvent.INDEX_CREATE, eventListener);
        manager.listen(CatalogEvent.INDEX_BUILDING, eventListener);
        manager.listen(CatalogEvent.INDEX_AVAILABLE, eventListener);
        manager.listen(CatalogEvent.INDEX_STOPPING, eventListener);
        manager.listen(CatalogEvent.INDEX_REMOVED, eventListener);

        // Try to create index without table.
        assertThat(manager.execute(createIndexCmd), willThrow(TableNotFoundValidationException.class));
        verifyNoInteractions(eventListener);

        // Create table with PK index.
        assertThat(manager.execute(simpleTable(TABLE_NAME)), willCompleteSuccessfully());
        verify(eventListener).notify(any(CreateIndexEventParameters.class));

        verifyNoMoreInteractions(eventListener);
        clearInvocations(eventListener);

        // Create index.
        assertThat(manager.execute(createIndexCmd), willCompleteSuccessfully());
        verify(eventListener).notify(any(CreateIndexEventParameters.class));

        int indexId = indexId(INDEX_NAME);

        startBuildingIndex(indexId);
        verify(eventListener).notify(any(StartBuildingIndexEventParameters.class));

        makeIndexAvailable(indexId);
        verify(eventListener).notify(any(MakeIndexAvailableEventParameters.class));

        verifyNoMoreInteractions(eventListener);
        clearInvocations(eventListener);

        // Drop index.
        assertThat(manager.execute(dropIndexCmd), willCompleteSuccessfully());
        verify(eventListener).notify(any(StoppingIndexEventParameters.class));

        // Remove index.
        removeIndex(indexId);
        verify(eventListener).notify(any(RemoveIndexEventParameters.class));

        verifyNoMoreInteractions(eventListener);
        clearInvocations(eventListener);

        // Drop table with pk index.
        tryApplyAndExpectApplied(dropTableCommand(TABLE_NAME));

        // Try drop index once again.
        assertThat(manager.execute(dropIndexCmd), willThrow(IndexNotFoundValidationException.class));

        verify(eventListener).notify(any(RemoveIndexEventParameters.class));
        verifyNoMoreInteractions(eventListener);
        clearInvocations(eventListener);
    }

    @Test
    public void testMakeHashIndexAvailable() {
        createSomeTable(TABLE_NAME);

        tryApplyAndExpectApplied(createHashIndexCommand(INDEX_NAME, List.of("key1")));

        int indexId = indexId(INDEX_NAME);

        startBuildingIndex(indexId);
        makeIndexAvailable(indexId);

        CatalogHashIndexDescriptor index = (CatalogHashIndexDescriptor) index(manager.latestCatalogVersion(), INDEX_NAME);

        assertEquals(AVAILABLE, index.status());
    }

    private void makeIndexAvailable(int indexId) {
        tryApplyAndExpectApplied(MakeIndexAvailableCommand.builder().indexId(indexId).build());
    }

    @Test
    public void testMakeSortedIndexAvailable() {
        createSomeTable(TABLE_NAME);

        tryApplyAndExpectApplied(createSortedIndexCommand(INDEX_NAME, List.of("key1"), List.of(ASC_NULLS_LAST)));

        int indexId = indexId(INDEX_NAME);

<<<<<<< HEAD
        tryApplyAndExpectApplied(startBuildingIndexCommand(indexId));

=======
        startBuildingIndex(indexId);
>>>>>>> 2725790e
        makeIndexAvailable(indexId);

        CatalogSortedIndexDescriptor index = (CatalogSortedIndexDescriptor) index(manager.latestCatalogVersion(), INDEX_NAME);

        assertEquals(AVAILABLE, index.status());
    }

    @Test
    public void testAvailableIndexEvent() {
        createSomeTable(TABLE_NAME);

        tryApplyAndExpectApplied(createHashIndexCommand(INDEX_NAME, List.of("key1")));

        int indexId = index(manager.latestCatalogVersion(), INDEX_NAME).id();

        var fireEventFuture = new CompletableFuture<Void>();

        manager.listen(CatalogEvent.INDEX_AVAILABLE, fromConsumer(fireEventFuture, (MakeIndexAvailableEventParameters parameters) -> {
            assertEquals(indexId, parameters.indexId());
        }));

        tryApplyAndExpectApplied(startBuildingIndexCommand(indexId));

        makeIndexAvailable(indexId);

        assertThat(fireEventFuture, willCompleteSuccessfully());
    }

    @Test
    public void testPkAvailableOnCreateIndexEvent() {
        var fireEventFuture = new CompletableFuture<Void>();

        manager.listen(CatalogEvent.INDEX_CREATE, fromConsumer(fireEventFuture, (CreateIndexEventParameters parameters) -> {
            assertEquals(pkIndexName(TABLE_NAME), parameters.indexDescriptor().name());
            assertEquals(CatalogIndexDescriptorType.HASH, parameters.indexDescriptor().indexType());
            assertEquals(AVAILABLE, parameters.indexDescriptor().status());
            assertTrue(parameters.indexDescriptor().unique());
            assertTrue(parameters.indexDescriptor().isCreatedWithTable());
        }));

        createSomeTable(TABLE_NAME);

        assertThat(fireEventFuture, willCompleteSuccessfully());
    }

    @Test
    public void testCreateIndexWithAlreadyExistingName() {
        tryApplyAndExpectApplied(simpleTable(TABLE_NAME));
        tryApplyAndExpectApplied(simpleIndex());

        assertThat(
                manager.execute(createHashIndexCommand(INDEX_NAME, List.of("VAL"))),
                willThrowFast(IndexExistsValidationException.class)
        );

        assertThat(
                manager.execute(createSortedIndexCommand(INDEX_NAME, List.of("VAL"), List.of(ASC_NULLS_LAST))),
                willThrowFast(IndexExistsValidationException.class)
        );
    }

    @Test
    public void testCreateIndexWithSameNameAsExistingTable() {
        tryApplyAndExpectApplied(simpleTable(TABLE_NAME));

        assertThat(
                manager.execute(createHashIndexCommand(TABLE_NAME, List.of("VAL"))),
                willThrowFast(TableExistsValidationException.class)
        );

        assertThat(
                manager.execute(createSortedIndexCommand(TABLE_NAME, List.of("VAL"), List.of(ASC_NULLS_LAST))),
                willThrowFast(TableExistsValidationException.class)
        );
    }

    @Test
    public void testCreateIndexWithNotExistingTable() {
        assertThat(
                manager.execute(createHashIndexCommand(TABLE_NAME, List.of("VAL"))),
                willThrowFast(TableNotFoundValidationException.class)
        );

        assertThat(
                manager.execute(createSortedIndexCommand(TABLE_NAME, List.of("VAL"), List.of(ASC_NULLS_LAST))),
                willThrowFast(TableNotFoundValidationException.class)
        );
    }

    @Test
    public void testCreateIndexWithMissingTableColumns() {
        tryApplyAndExpectApplied(simpleTable(TABLE_NAME));

        assertThat(
                manager.execute(createHashIndexCommand(INDEX_NAME, List.of("fake"))),
                willThrowFast(CatalogValidationException.class)
        );

        assertThat(
                manager.execute(createSortedIndexCommand(INDEX_NAME, List.of("fake"), List.of(ASC_NULLS_LAST))),
                willThrowFast(CatalogValidationException.class)
        );
    }

    @Test
    public void testCreateUniqIndexWithMissingTableColocationColumns() {
        tryApplyAndExpectApplied(simpleTable(TABLE_NAME));

        assertThat(
                manager.execute(createHashIndexCommand(INDEX_NAME, true, List.of("VAL"))),
                willThrowFast(CatalogValidationException.class, "Unique index must include all colocation columns")
        );

        assertThat(
                manager.execute(createSortedIndexCommand(INDEX_NAME, true, List.of("VAL"), List.of(ASC_NULLS_LAST))),
                willThrowFast(CatalogValidationException.class, "Unique index must include all colocation columns")
        );
    }

    @Test
    public void testIndexes() {
        int initialVersion = manager.latestCatalogVersion();

<<<<<<< HEAD
        tryApplyAndExpectApplied(simpleTable(TABLE_NAME));
        tryApplyAndExpectApplied(simpleIndex());
=======
        assertThat(manager.execute(simpleTable(TABLE_NAME)), willCompleteSuccessfully());

        int afterTableCreated = manager.latestCatalogVersion();

        assertThat(manager.execute(simpleIndex()), willCompleteSuccessfully());
>>>>>>> 2725790e

        assertThat(manager.catalog(initialVersion).indexes(), empty());
        assertThat(
                manager.catalog(afterTableCreated).indexes(),
                hasItems(index(afterTableCreated, pkIndexName(TABLE_NAME)))
        );

        int latest = manager.latestCatalogVersion();
        assertThat(
                manager.catalog(latest).indexes(),
                hasItems(index(latest, pkIndexName(TABLE_NAME)), index(latest, INDEX_NAME))
        );
    }

    @Test
    public void testGetIndexesForTables() {
        String tableName0 = TABLE_NAME + 0;
        String tableName1 = TABLE_NAME + 1;

        createSomeTable(tableName0);
        createSomeTable(tableName1);

        createSomeIndex(tableName1, INDEX_NAME);

        int catalogVersion = manager.latestCatalogVersion();

        // Let's check for a non-existent table.
        assertThat(tableIndexIds(catalogVersion, Integer.MAX_VALUE), empty());

        // Let's check for an existing tables.
        int tableId0 = tableId(tableName0);
        int tableId1 = tableId(tableName1);

        assertThat(tableIndexIds(catalogVersion, tableId0), hasItems(indexId(pkIndexName(tableName0))));
        assertThat(tableIndexIds(catalogVersion, tableId1), hasItems(indexId(pkIndexName(tableName1)), indexId(INDEX_NAME)));
    }

    @Test
    public void testGetIndexesForTableInSortedOrderById() {
        createSomeTable(TABLE_NAME);

        String indexName0 = INDEX_NAME + 0;
        String indexName1 = INDEX_NAME + 1;

        createSomeIndex(TABLE_NAME, indexName0);
        createSomeIndex(TABLE_NAME, indexName1);

        int indexId0 = indexId(pkIndexName(TABLE_NAME));
        int indexId1 = indexId(indexName0);
        int indexId2 = indexId(indexName1);

        int catalogVersion = manager.latestCatalogVersion();

        assertThat(tableIndexIds(catalogVersion, tableId(TABLE_NAME)), equalTo(List.of(indexId0, indexId1, indexId2)));
    }

    @Test
    public void testRenameIndex() {
        createSomeTable(TABLE_NAME);
        createSomeIndex(TABLE_NAME, INDEX_NAME);

        long beforeRename = clock.nowLong();

        CatalogIndexDescriptor index = manager.activeCatalog(beforeRename).aliveIndex(SCHEMA_NAME, INDEX_NAME);
        assertThat(index, is(notNullValue()));

        int indexId = index.id();

        // Rename index.
        renameIndex(INDEX_NAME, INDEX_NAME_2);

        // Ensure index is available by new name.
        assertThat(manager.activeCatalog(clock.nowLong()).aliveIndex(SCHEMA_NAME, INDEX_NAME), is(nullValue()));

        index = manager.activeCatalog(clock.nowLong()).aliveIndex(SCHEMA_NAME, INDEX_NAME_2);
        assertThat(index, is(notNullValue()));
        assertThat(index.id(), is(indexId));
        assertThat(index.name(), is(INDEX_NAME_2));

        // Ensure renamed index is available for historical queries.
        CatalogIndexDescriptor oldDescriptor = manager.activeCatalog(beforeRename).aliveIndex(SCHEMA_NAME, INDEX_NAME);
        assertThat(oldDescriptor, is(notNullValue()));
        assertThat(oldDescriptor.id(), is(indexId));
        assertThat(manager.activeCatalog(beforeRename).aliveIndex(SCHEMA_NAME, INDEX_NAME_2), is(nullValue()));

        // Ensure can create new index with same name.
        createSomeIndex(TABLE_NAME, INDEX_NAME);

        index = manager.activeCatalog(clock.nowLong()).aliveIndex(SCHEMA_NAME, INDEX_NAME);
        assertThat(index, is(notNullValue()));
        assertThat(index.id(), not(indexId));
    }

    @Test
    public void testRenamePkIndex() {
        createSomeTable(TABLE_NAME);

        Catalog catalog = manager.activeCatalog(clock.nowLong());

        CatalogTableDescriptor table = catalog.table(SCHEMA_NAME, TABLE_NAME);
        assertThat(table, is(notNullValue()));
        assertThat(catalog.aliveIndex(SCHEMA_NAME, pkIndexName(TABLE_NAME)), is(notNullValue()));

        int primaryKeyIndexId = table.primaryKeyIndexId();

        // Rename index.
        renameIndex(pkIndexName(TABLE_NAME), INDEX_NAME);

        catalog = manager.activeCatalog(clock.nowLong());

        CatalogIndexDescriptor index = catalog.aliveIndex(SCHEMA_NAME, INDEX_NAME);
        assertThat(index, is(notNullValue()));
        assertThat(index.id(), is(primaryKeyIndexId));
        assertThat(index.name(), is(INDEX_NAME));

        assertThat(catalog.aliveIndex(SCHEMA_NAME, pkIndexName(TABLE_NAME)), is(nullValue()));
    }

    @Test
    public void testRenameNonExistingIndex() {
        createSomeTable(TABLE_NAME);

        assertThat(
                manager.execute(RenameIndexCommand.builder().schemaName(SCHEMA_NAME).indexName(INDEX_NAME).newIndexName("TEST").build()),
                willThrowFast(IndexNotFoundValidationException.class)
        );
    }

    private @Nullable CatalogIndexDescriptor index(int catalogVersion, String indexName) {
        return manager.catalog(catalogVersion).aliveIndex(SCHEMA_NAME, indexName);
    }

    private int indexId(String indexName) {
        Catalog catalog = manager.activeCatalog(clock.nowLong());
        CatalogIndexDescriptor index = catalog.aliveIndex(SCHEMA_NAME, indexName);

        assertNotNull(index, indexName);

        return index.id();
    }

    private List<Integer> tableIndexIds(int catalogVersion, int tableId) {
        Catalog catalog = manager.catalog(catalogVersion);

        assert catalog != null;

        return catalog.indexes(tableId).stream().map(CatalogObjectDescriptor::id).collect(toList());
    }

    private int tableId(String tableName) {
        Catalog catalog = manager.activeCatalog(clock.nowLong());
        CatalogTableDescriptor table = catalog.table(SCHEMA_NAME, tableName);

        assertNotNull(table, tableName);

        return table.id();
    }

    private void createSomeIndex(String tableName, String indexName) {
        tryApplyAndExpectApplied(createHashIndexCommand(tableName, indexName, false, List.of("key1")));
    }

    private void createSomeSortedIndex(String tableName, String indexName) {
        CatalogCommand newSortedIndexCommand = createSortedIndexCommand(
                SCHEMA_NAME, tableName, indexName, false, List.of("key1"), List.of(ASC_NULLS_LAST));

        tryApplyAndExpectApplied(newSortedIndexCommand);
    }

    private void renameIndex(String indexName, String newIndexName) {
        tryApplyAndExpectApplied(renameIndexCommand(indexName, newIndexName));
    }

    private void createTableWithIndex(String tableName, String indexName) {
        createSomeTable(tableName);
        createSomeIndex(tableName, indexName);

        int indexId = indexId(indexName);

        rollIndexStatusTo(AVAILABLE, indexId);
    }
}<|MERGE_RESOLUTION|>--- conflicted
+++ resolved
@@ -127,24 +127,15 @@
 
     @Test
     public void testCreateSortedIndex() {
-<<<<<<< HEAD
-        tryApplyAndExpectApplied(simpleTable(TABLE_NAME));
-=======
-        int tableCreationVersion = await(manager.execute(simpleTable(TABLE_NAME)));
->>>>>>> 2725790e
-
-        int indexCreationVersion = await(manager.execute(createSortedIndexCommand(
-                INDEX_NAME,
-                true,
-                List.of("VAL", "ID"),
-                List.of(DESC_NULLS_FIRST, ASC_NULLS_LAST)
-<<<<<<< HEAD
-        );
-
-        int indexCreationVersion = tryApplyAndExpectApplied(command).getCatalogVersion();
-=======
-        )));
->>>>>>> 2725790e
+        int tableCreationVersion = tryApplyAndExpectApplied(simpleTable(TABLE_NAME)).getCatalogVersion();
+
+        int indexCreationVersion = tryApplyAndExpectApplied(
+                createSortedIndexCommand(
+                    INDEX_NAME,
+                    true,
+                    List.of("VAL", "ID"),
+                    List.of(DESC_NULLS_FIRST, ASC_NULLS_LAST)
+        )).getCatalogVersion();
 
         // Validate catalog version from the past.
         Catalog catalog = manager.catalog(tableCreationVersion);
@@ -180,14 +171,7 @@
 
     @Test
     public void testDropTableWithIndex() {
-<<<<<<< HEAD
-        tryApplyAndExpectApplied(simpleTable(TABLE_NAME));
-        tryApplyAndExpectApplied(simpleIndex(TABLE_NAME, INDEX_NAME));
-        startBuildingIndex(indexId(INDEX_NAME));
-        makeIndexAvailable(indexId(INDEX_NAME));
-=======
         createTableWithIndex(TABLE_NAME, INDEX_NAME);
->>>>>>> 2725790e
 
         long beforeDropTimestamp = clock.nowLong();
         int beforeDropVersion = manager.latestCatalogVersion();
@@ -227,13 +211,7 @@
 
     @Test
     public void testGetTableIdOnDropIndexEvent() {
-<<<<<<< HEAD
-        tryApplyAndExpectApplied(simpleTable(TABLE_NAME));
-
-        tryApplyAndExpectApplied(createHashIndexCommand(INDEX_NAME, List.of("VAL")));
-=======
         createTableWithIndex(TABLE_NAME, INDEX_NAME);
->>>>>>> 2725790e
 
         Catalog catalog = manager.activeCatalog(clock.nowLong());
 
@@ -552,12 +530,7 @@
 
         int indexId = indexId(INDEX_NAME);
 
-<<<<<<< HEAD
-        tryApplyAndExpectApplied(startBuildingIndexCommand(indexId));
-
-=======
         startBuildingIndex(indexId);
->>>>>>> 2725790e
         makeIndexAvailable(indexId);
 
         CatalogSortedIndexDescriptor index = (CatalogSortedIndexDescriptor) index(manager.latestCatalogVersion(), INDEX_NAME);
@@ -681,16 +654,11 @@
     public void testIndexes() {
         int initialVersion = manager.latestCatalogVersion();
 
-<<<<<<< HEAD
         tryApplyAndExpectApplied(simpleTable(TABLE_NAME));
+
+        int afterTableCreated = manager.latestCatalogVersion();
+
         tryApplyAndExpectApplied(simpleIndex());
-=======
-        assertThat(manager.execute(simpleTable(TABLE_NAME)), willCompleteSuccessfully());
-
-        int afterTableCreated = manager.latestCatalogVersion();
-
-        assertThat(manager.execute(simpleIndex()), willCompleteSuccessfully());
->>>>>>> 2725790e
 
         assertThat(manager.catalog(initialVersion).indexes(), empty());
         assertThat(
