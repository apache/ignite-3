/*
 * Licensed to the Apache Software Foundation (ASF) under one or more
 * contributor license agreements. See the NOTICE file distributed with
 * this work for additional information regarding copyright ownership.
 * The ASF licenses this file to You under the Apache License, Version 2.0
 * (the "License"); you may not use this file except in compliance with
 * the License. You may obtain a copy of the License at
 *
 *      http://www.apache.org/licenses/LICENSE-2.0
 *
 * Unless required by applicable law or agreed to in writing, software
 * distributed under the License is distributed on an "AS IS" BASIS,
 * WITHOUT WARRANTIES OR CONDITIONS OF ANY KIND, either express or implied.
 * See the License for the specific language governing permissions and
 * limitations under the License.
 */

package org.apache.ignite.internal.catalog;

import static org.apache.ignite.internal.catalog.CatalogManagerImpl.INITIAL_CAUSALITY_TOKEN;
import static org.apache.ignite.internal.catalog.CatalogService.DEFAULT_STORAGE_PROFILE;
import static org.apache.ignite.internal.catalog.CatalogTestUtils.addColumnParams;
import static org.apache.ignite.internal.catalog.CatalogTestUtils.columnParams;
import static org.apache.ignite.internal.catalog.CatalogTestUtils.columnParamsBuilder;
import static org.apache.ignite.internal.catalog.CatalogTestUtils.dropColumnParams;
import static org.apache.ignite.internal.catalog.commands.DefaultValue.constant;
import static org.apache.ignite.internal.catalog.descriptors.CatalogColumnCollation.ASC_NULLS_LAST;
import static org.apache.ignite.internal.catalog.descriptors.CatalogColumnCollation.DESC_NULLS_FIRST;
import static org.apache.ignite.internal.testframework.IgniteTestUtils.await;
import static org.apache.ignite.internal.testframework.matchers.CompletableFutureMatcher.willCompleteSuccessfully;
import static org.apache.ignite.sql.ColumnType.INT32;
import static org.apache.ignite.sql.ColumnType.STRING;
import static org.hamcrest.MatcherAssert.assertThat;
import static org.junit.jupiter.api.Assertions.assertEquals;
import static org.junit.jupiter.api.Assertions.assertNotEquals;
import static org.junit.jupiter.api.Assertions.assertNotNull;
import static org.junit.jupiter.api.Assertions.assertNotSame;
import static org.junit.jupiter.api.Assertions.assertNull;
import static org.junit.jupiter.api.Assertions.assertSame;
import static org.junit.jupiter.api.Assertions.assertTrue;

import java.util.List;
import org.apache.ignite.internal.catalog.commands.AlterZoneCommand;
import org.apache.ignite.internal.catalog.commands.CreateZoneCommand;
import org.apache.ignite.internal.catalog.commands.RenameZoneCommand;
import org.apache.ignite.internal.catalog.commands.StorageProfileParams;
import org.apache.ignite.internal.catalog.descriptors.CatalogHashIndexDescriptor;
import org.apache.ignite.internal.catalog.descriptors.CatalogSchemaDescriptor;
import org.apache.ignite.internal.catalog.descriptors.CatalogSortedIndexDescriptor;
import org.apache.ignite.internal.catalog.descriptors.CatalogTableColumnDescriptor;
import org.apache.ignite.internal.catalog.descriptors.CatalogTableDescriptor;
import org.apache.ignite.internal.catalog.descriptors.CatalogZoneDescriptor;
import org.junit.jupiter.api.Test;

/**
 * Test for checking that catalog descriptors entities' "update token" are updated after general catalog operations.
 */
public class CatalogManagerDescriptorCausalityTokenTest extends BaseCatalogManagerTest {
    private static final String ZONE_NAME = "TEST_ZONE_NAME";
    private static final String TABLE_NAME_2 = "myTable2";
    private static final String NEW_COLUMN_NAME = "NEWCOL";

    @Test
    public void testEmptyCatalog() {
        Catalog catalog = manager.activeCatalog(clock.nowLong());

        CatalogSchemaDescriptor defaultSchema = catalog.schema(SCHEMA_NAME);
        CatalogZoneDescriptor defaultZone = catalog.defaultZone();

        assertNotNull(defaultSchema);
        assertNotNull(defaultZone);
        assertTrue(
                defaultZone.updateToken() > INITIAL_CAUSALITY_TOKEN,
                "Non default token was expected"
        );
        assertTrue(
                defaultSchema.updateToken() > INITIAL_CAUSALITY_TOKEN,
                "Non default token was expected"
        );
    }

    @Test
    public void testCreateTable() {
<<<<<<< HEAD
        int tableCreationVersion = tryApplyAndExpectApplied(createTableCommand(
                TABLE_NAME,
                List.of(columnParams("key1", INT32), columnParams("key2", INT32), columnParams("val", INT32, true)),
                List.of("key1", "key2"),
                List.of("key2"))).getCatalogVersion();
=======
        long beforeTableCreated = clock.nowLong();

        await(
                manager.execute(createTableCommand(
                        TABLE_NAME,
                        List.of(columnParams("key1", INT32), columnParams("key2", INT32), columnParams("val", INT32, true)),
                        List.of("key1", "key2"),
                        List.of("key2")
                ))
        );
>>>>>>> 2725790e

        // Validate catalog version from the past.
        Catalog catalog = manager.activeCatalog(beforeTableCreated);
        CatalogSchemaDescriptor schema = catalog.schema(SCHEMA_NAME);

        assertNotNull(schema);
        assertEquals(SCHEMA_NAME, schema.name());
        assertEquals(1, schema.updateToken());

        assertNull(schema.table(TABLE_NAME));

        // Validate actual catalog.
        schema = manager.activeCatalog(clock.nowLong()).schema(SCHEMA_NAME);
        CatalogTableDescriptor table = schema.table(TABLE_NAME);

        assertNotNull(schema);
        assertEquals(SCHEMA_NAME, schema.name());

        // Validate newly created table.
        assertEquals(TABLE_NAME, table.name());
        assertTrue(table.updateToken() > INITIAL_CAUSALITY_TOKEN);
        assertEquals(table.updateToken(), schema.updateToken());

        // Validate another table creation.
<<<<<<< HEAD
        int secondTableCreationVersion = tryApplyAndExpectApplied(simpleTable(TABLE_NAME_2)).getCatalogVersion();
=======
        await(manager.execute(simpleTable(TABLE_NAME_2)));
>>>>>>> 2725790e

        // Validate actual catalog. has both tables.
        catalog = manager.activeCatalog(clock.nowLong());
        schema = catalog.schema(SCHEMA_NAME);
        table = schema.table(TABLE_NAME);
        CatalogTableDescriptor table2 = schema.table(TABLE_NAME_2);

        assertNotNull(schema);
        assertEquals(SCHEMA_NAME, schema.name());

        assertSame(table, catalog.table(table.id()));
        assertSame(table2, catalog.table(table2.id()));

        assertNotSame(table, table2);

        // Assert that causality token of the last update of table2 is greater than for earlier created table.
        assertTrue(table2.updateToken() > table.updateToken());

        assertEquals(table2.updateToken(), schema.updateToken());
    }

    @Test
    public void testDropTable() {
<<<<<<< HEAD
        tryApplyAndExpectApplied(simpleTable(TABLE_NAME));
        int secondTableCreationVersion = await(manager.execute(simpleTable(TABLE_NAME_2))).getCatalogVersion();

        long beforeDropTimestamp = clock.nowLong();

        int tableDropVersion = await(manager.execute(dropTableCommand(TABLE_NAME))).getCatalogVersion();
=======
        assertThat(manager.execute(simpleTable(TABLE_NAME)), willCompleteSuccessfully());
        await(manager.execute(simpleTable(TABLE_NAME_2)));

        long beforeDropTimestamp = clock.nowLong();

        await(manager.execute(dropTableCommand(TABLE_NAME)));
>>>>>>> 2725790e

        // Validate catalog version from the past.
        Catalog catalog = manager.activeCatalog(beforeDropTimestamp);
        CatalogSchemaDescriptor schema = catalog.schema(SCHEMA_NAME);

        assertNotNull(schema);
        assertEquals(SCHEMA_NAME, schema.name());

        CatalogTableDescriptor table1 = schema.table(TABLE_NAME);
        CatalogTableDescriptor table2 = schema.table(TABLE_NAME_2);

        assertNotEquals(table1.id(), table2.id());

        long causalityToken = schema.updateToken();
        assertTrue(causalityToken > INITIAL_CAUSALITY_TOKEN);

        // Validate actual catalog.
        schema = manager.activeCatalog(clock.nowLong()).schema(SCHEMA_NAME);

        assertNotNull(schema);
        assertEquals(SCHEMA_NAME, schema.name());

        assertNull(schema.table(TABLE_NAME));

        // Assert that drop table changes schema's last update token.
        assertTrue(schema.updateToken() > causalityToken);
    }

    @Test
    public void testAddColumn() {
        assertThat(manager.execute(simpleTable(TABLE_NAME)), willCompleteSuccessfully());

        long beforeAddedTimestamp = clock.nowLong();

        assertThat(
                manager.execute(addColumnParams(TABLE_NAME,
                        columnParamsBuilder(NEW_COLUMN_NAME, STRING, 11, true).defaultValue(constant("Ignite!")).build()
                )),
                willCompleteSuccessfully()
        );

        // Validate catalog version from the past.
        CatalogSchemaDescriptor schema = manager.activeCatalog(beforeAddedTimestamp).schema(SCHEMA_NAME);
        assertNotNull(schema);
        CatalogTableDescriptor table = schema.table(TABLE_NAME);
        assertNotNull(table);

        long schemaCausalityToken = schema.updateToken();
        assertTrue(schemaCausalityToken > INITIAL_CAUSALITY_TOKEN);
        assertEquals(schemaCausalityToken, table.updateToken());

        assertNull(schema.table(TABLE_NAME).column(NEW_COLUMN_NAME));

        // Validate actual catalog.
        schema = manager.activeCatalog(clock.nowLong()).schema(SCHEMA_NAME);
        assertNotNull(schema);
        table = schema.table(TABLE_NAME);
        assertNotNull(table);

        // Validate column descriptor.
        CatalogTableColumnDescriptor column = schema.table(TABLE_NAME).column(NEW_COLUMN_NAME);
        assertEquals(NEW_COLUMN_NAME, column.name());

        // Assert that schema's and table's update token was updated after adding a column.
        assertTrue(schema.updateToken() > schemaCausalityToken);
        assertEquals(schema.updateToken(), table.updateToken());
    }

    @Test
    public void testDropColumn() {
        assertThat(manager.execute(simpleTable(TABLE_NAME)), willCompleteSuccessfully());

        long beforeAddedTimestamp = clock.nowLong();

        assertThat(manager.execute(dropColumnParams(TABLE_NAME, "VAL")), willCompleteSuccessfully());

        // Validate catalog version from the past.
        CatalogSchemaDescriptor schema = manager.activeCatalog(beforeAddedTimestamp).schema(SCHEMA_NAME);
        assertNotNull(schema);
        CatalogTableDescriptor table = schema.table(TABLE_NAME);
        assertNotNull(table);

        long schemaCausalityToken = schema.updateToken();
        assertTrue(schemaCausalityToken > INITIAL_CAUSALITY_TOKEN);
        assertEquals(schemaCausalityToken, table.updateToken());

        assertNotNull(schema.table(TABLE_NAME).column("VAL"));

        // Validate actual catalog.
        schema = manager.activeCatalog(clock.nowLong()).schema(SCHEMA_NAME);
        assertNotNull(schema);
        table = schema.table(TABLE_NAME);
        assertNotNull(table);

        assertNull(schema.table(TABLE_NAME).column("VAL"));

        // Assert that schema's and table's update token was updated after dropping a column.
        assertTrue(schema.updateToken() > schemaCausalityToken);
        assertEquals(schema.updateToken(), table.updateToken());
    }

    @Test
    public void testCreateHashIndex() {
<<<<<<< HEAD
        int tableCreationVersion = await(manager.execute(simpleTable(TABLE_NAME))).getCatalogVersion();

        int indexCreationVersion = await(manager.execute(createHashIndexCommand(INDEX_NAME, List.of("VAL", "ID")))).getCatalogVersion();
=======
        await(manager.execute(simpleTable(TABLE_NAME)));

        long beforeIndexCreated = clock.nowLong();

        await(manager.execute(createHashIndexCommand(INDEX_NAME, List.of("VAL", "ID"))));
>>>>>>> 2725790e

        // Validate catalog version from the past.
        CatalogSchemaDescriptor schema = manager.activeCatalog(beforeIndexCreated).schema(SCHEMA_NAME);

        assertNotNull(schema);
        assertNull(schema.aliveIndex(INDEX_NAME));

        long schemaCausalityToken = schema.updateToken();

        assertTrue(schemaCausalityToken > INITIAL_CAUSALITY_TOKEN);

        // Validate actual catalog.
        schema = manager.activeCatalog(clock.nowLong()).schema(SCHEMA_NAME);

        CatalogHashIndexDescriptor index = (CatalogHashIndexDescriptor) schema.aliveIndex(INDEX_NAME);

        assertNotNull(schema);
        assertSame(index, schema.aliveIndex(INDEX_NAME));
        assertTrue(schema.updateToken() > schemaCausalityToken);

        // Validate newly created hash index.
        assertEquals(INDEX_NAME, index.name());
        assertEquals(schema.table(TABLE_NAME).id(), index.tableId());
        assertEquals(schema.updateToken(), index.updateToken());
    }

    @Test
    public void testCreateSortedIndex() {
<<<<<<< HEAD
        int tableCreationVersion = await(manager.execute(simpleTable(TABLE_NAME))).getCatalogVersion();
=======
        await(manager.execute(simpleTable(TABLE_NAME)));

        long beforeIndexCreated = clock.nowLong();
>>>>>>> 2725790e

        CatalogCommand command = createSortedIndexCommand(
                INDEX_NAME,
                true,
                List.of("VAL", "ID"),
                List.of(DESC_NULLS_FIRST, ASC_NULLS_LAST)
        );

<<<<<<< HEAD
        int indexCreationVersion = await(manager.execute(command)).getCatalogVersion();
=======
        await(manager.execute(command));
>>>>>>> 2725790e

        // Validate catalog version from the past.
        CatalogSchemaDescriptor schema = manager.activeCatalog(beforeIndexCreated).schema(SCHEMA_NAME);

        assertNotNull(schema);
        assertNull(schema.aliveIndex(INDEX_NAME));

        long schemaCausalityToken = schema.updateToken();
        assertTrue(schemaCausalityToken > INITIAL_CAUSALITY_TOKEN);

        // Validate actual catalog.
        schema = manager.activeCatalog(clock.nowLong()).schema(SCHEMA_NAME);

        CatalogSortedIndexDescriptor index = (CatalogSortedIndexDescriptor) schema.aliveIndex(INDEX_NAME);

        assertNotNull(schema);
        assertSame(index, schema.aliveIndex(INDEX_NAME));
        assertTrue(schema.updateToken() > schemaCausalityToken);

        // Validate newly created sorted index.
        assertEquals(INDEX_NAME, index.name());
        assertEquals(schema.table(TABLE_NAME).id(), index.tableId());
        assertEquals(schema.updateToken(), index.updateToken());
    }

    @Test
    public void testCreateZone() {
        String zoneName = ZONE_NAME;

        long beforeZoneCreated = clock.nowLong();

        CatalogCommand cmd = CreateZoneCommand.builder()
                .zoneName(zoneName)
                .storageProfilesParams(List.of(StorageProfileParams.builder().storageProfile(DEFAULT_STORAGE_PROFILE).build()))
                .build();

        assertThat(manager.execute(cmd), willCompleteSuccessfully());

        // Validate catalog version from the past.
        assertNull(manager.activeCatalog(beforeZoneCreated).zone(zoneName));

        // Validate actual catalog.
        Catalog catalog = manager.activeCatalog(clock.nowLong());
        CatalogZoneDescriptor zone = catalog.zone(zoneName);

        assertNotNull(zone);
        assertSame(zone, catalog.zone(zone.id()));

        // Validate newly created zone.
        assertEquals(zoneName, zone.name());
        assertTrue(zone.updateToken() > INITIAL_CAUSALITY_TOKEN);
    }

    @Test
    public void testRenameZone() {
        String zoneName = ZONE_NAME;

        CatalogCommand cmd = CreateZoneCommand.builder()
                .zoneName(zoneName)
                .storageProfilesParams(List.of(StorageProfileParams.builder().storageProfile(DEFAULT_STORAGE_PROFILE).build()))
                .build();

        assertThat(manager.execute(cmd), willCompleteSuccessfully());

        long beforeDropTimestamp = clock.nowLong();

        String newZoneName = "RenamedZone";

        CatalogCommand renameZoneCmd = RenameZoneCommand.builder()
                .zoneName(zoneName)
                .newZoneName(newZoneName)
                .build();

        assertThat(manager.execute(renameZoneCmd), willCompleteSuccessfully());

        // Validate catalog version from the past.
        CatalogZoneDescriptor zone = manager.activeCatalog(beforeDropTimestamp).zone(zoneName);

        assertNotNull(zone);
        assertEquals(zoneName, zone.name());

        assertSame(zone, manager.activeCatalog(beforeDropTimestamp).zone(zone.id()));
        long causalityToken = zone.updateToken();
        assertTrue(causalityToken > INITIAL_CAUSALITY_TOKEN);

        // Validate actual catalog.
        Catalog catalog = manager.activeCatalog(clock.nowLong());

        zone = catalog.zone(newZoneName);

        assertNotNull(zone);
        assertNull(catalog.zone(zoneName));
        assertEquals(newZoneName, zone.name());

        assertSame(zone, catalog.zone(zone.id()));
        // Assert that renaming of a zone updates token.
        assertTrue(zone.updateToken() > causalityToken);
    }

    @Test
    public void testAlterZone() {
        String zoneName = ZONE_NAME;

        CatalogCommand alterCmd = AlterZoneCommand.builder()
                .zoneName(zoneName)
                .dataNodesAutoAdjustScaleUp(3)
                .dataNodesAutoAdjustScaleDown(4)
                .filter("newExpression")
                .storageProfilesParams(List.of(StorageProfileParams.builder().storageProfile(DEFAULT_STORAGE_PROFILE).build()))
                .build();

        CatalogCommand cmd = CreateZoneCommand.builder()
                .zoneName(zoneName)
                .storageProfilesParams(List.of(StorageProfileParams.builder().storageProfile(DEFAULT_STORAGE_PROFILE).build()))
                .filter("expression")
                .build();

        assertThat(manager.execute(cmd), willCompleteSuccessfully());
        CatalogZoneDescriptor zone = manager.activeCatalog(clock.nowLong()).zone(zoneName);
        assertNotNull(zone);
        long causalityToken = zone.updateToken();
        assertTrue(causalityToken > INITIAL_CAUSALITY_TOKEN);

        assertThat(manager.execute(alterCmd), willCompleteSuccessfully());

        // Validate actual catalog.
        Catalog catalog = manager.activeCatalog(clock.nowLong());
        zone = catalog.zone(zoneName);
        assertNotNull(zone);
        assertSame(zone, catalog.zone(zone.id()));

        assertEquals(zoneName, zone.name());
        assertEquals(3, zone.dataNodesAutoAdjustScaleUp());
        assertEquals(4, zone.dataNodesAutoAdjustScaleDown());
        assertEquals("newExpression", zone.filter());
        // Assert that altering of a zone updates token.
        assertTrue(zone.updateToken() > causalityToken);
    }
}<|MERGE_RESOLUTION|>--- conflicted
+++ resolved
@@ -81,24 +81,13 @@
 
     @Test
     public void testCreateTable() {
-<<<<<<< HEAD
-        int tableCreationVersion = tryApplyAndExpectApplied(createTableCommand(
+        long beforeTableCreated = clock.nowLong();
+
+        tryApplyAndExpectApplied(createTableCommand(
                 TABLE_NAME,
                 List.of(columnParams("key1", INT32), columnParams("key2", INT32), columnParams("val", INT32, true)),
                 List.of("key1", "key2"),
-                List.of("key2"))).getCatalogVersion();
-=======
-        long beforeTableCreated = clock.nowLong();
-
-        await(
-                manager.execute(createTableCommand(
-                        TABLE_NAME,
-                        List.of(columnParams("key1", INT32), columnParams("key2", INT32), columnParams("val", INT32, true)),
-                        List.of("key1", "key2"),
-                        List.of("key2")
-                ))
-        );
->>>>>>> 2725790e
+                List.of("key2")));
 
         // Validate catalog version from the past.
         Catalog catalog = manager.activeCatalog(beforeTableCreated);
@@ -123,11 +112,7 @@
         assertEquals(table.updateToken(), schema.updateToken());
 
         // Validate another table creation.
-<<<<<<< HEAD
-        int secondTableCreationVersion = tryApplyAndExpectApplied(simpleTable(TABLE_NAME_2)).getCatalogVersion();
-=======
-        await(manager.execute(simpleTable(TABLE_NAME_2)));
->>>>>>> 2725790e
+        tryApplyAndExpectApplied(simpleTable(TABLE_NAME_2));
 
         // Validate actual catalog. has both tables.
         catalog = manager.activeCatalog(clock.nowLong());
@@ -151,21 +136,12 @@
 
     @Test
     public void testDropTable() {
-<<<<<<< HEAD
         tryApplyAndExpectApplied(simpleTable(TABLE_NAME));
-        int secondTableCreationVersion = await(manager.execute(simpleTable(TABLE_NAME_2))).getCatalogVersion();
+        await(manager.execute(simpleTable(TABLE_NAME_2)));
 
         long beforeDropTimestamp = clock.nowLong();
 
-        int tableDropVersion = await(manager.execute(dropTableCommand(TABLE_NAME))).getCatalogVersion();
-=======
-        assertThat(manager.execute(simpleTable(TABLE_NAME)), willCompleteSuccessfully());
-        await(manager.execute(simpleTable(TABLE_NAME_2)));
-
-        long beforeDropTimestamp = clock.nowLong();
-
         await(manager.execute(dropTableCommand(TABLE_NAME)));
->>>>>>> 2725790e
 
         // Validate catalog version from the past.
         Catalog catalog = manager.activeCatalog(beforeDropTimestamp);
@@ -269,17 +245,11 @@
 
     @Test
     public void testCreateHashIndex() {
-<<<<<<< HEAD
-        int tableCreationVersion = await(manager.execute(simpleTable(TABLE_NAME))).getCatalogVersion();
-
-        int indexCreationVersion = await(manager.execute(createHashIndexCommand(INDEX_NAME, List.of("VAL", "ID")))).getCatalogVersion();
-=======
         await(manager.execute(simpleTable(TABLE_NAME)));
 
         long beforeIndexCreated = clock.nowLong();
 
         await(manager.execute(createHashIndexCommand(INDEX_NAME, List.of("VAL", "ID"))));
->>>>>>> 2725790e
 
         // Validate catalog version from the past.
         CatalogSchemaDescriptor schema = manager.activeCatalog(beforeIndexCreated).schema(SCHEMA_NAME);
@@ -308,13 +278,9 @@
 
     @Test
     public void testCreateSortedIndex() {
-<<<<<<< HEAD
-        int tableCreationVersion = await(manager.execute(simpleTable(TABLE_NAME))).getCatalogVersion();
-=======
         await(manager.execute(simpleTable(TABLE_NAME)));
 
         long beforeIndexCreated = clock.nowLong();
->>>>>>> 2725790e
 
         CatalogCommand command = createSortedIndexCommand(
                 INDEX_NAME,
@@ -323,11 +289,7 @@
                 List.of(DESC_NULLS_FIRST, ASC_NULLS_LAST)
         );
 
-<<<<<<< HEAD
-        int indexCreationVersion = await(manager.execute(command)).getCatalogVersion();
-=======
         await(manager.execute(command));
->>>>>>> 2725790e
 
         // Validate catalog version from the past.
         CatalogSchemaDescriptor schema = manager.activeCatalog(beforeIndexCreated).schema(SCHEMA_NAME);
