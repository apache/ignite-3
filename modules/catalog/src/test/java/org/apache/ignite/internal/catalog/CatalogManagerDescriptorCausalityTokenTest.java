/*
 * Licensed to the Apache Software Foundation (ASF) under one or more
 * contributor license agreements. See the NOTICE file distributed with
 * this work for additional information regarding copyright ownership.
 * The ASF licenses this file to You under the Apache License, Version 2.0
 * (the "License"); you may not use this file except in compliance with
 * the License. You may obtain a copy of the License at
 *
 *      http://www.apache.org/licenses/LICENSE-2.0
 *
 * Unless required by applicable law or agreed to in writing, software
 * distributed under the License is distributed on an "AS IS" BASIS,
 * WITHOUT WARRANTIES OR CONDITIONS OF ANY KIND, either express or implied.
 * See the License for the specific language governing permissions and
 * limitations under the License.
 */

package org.apache.ignite.internal.catalog;

import static org.apache.ignite.internal.catalog.CatalogManagerImpl.INITIAL_TIMESTAMP;
import static org.apache.ignite.internal.catalog.CatalogService.DEFAULT_STORAGE_PROFILE;
import static org.apache.ignite.internal.catalog.CatalogTestUtils.addColumnParams;
import static org.apache.ignite.internal.catalog.CatalogTestUtils.columnParams;
import static org.apache.ignite.internal.catalog.CatalogTestUtils.columnParamsBuilder;
import static org.apache.ignite.internal.catalog.CatalogTestUtils.dropColumnParams;
import static org.apache.ignite.internal.catalog.commands.DefaultValue.constant;
import static org.apache.ignite.internal.catalog.descriptors.CatalogColumnCollation.ASC_NULLS_LAST;
import static org.apache.ignite.internal.catalog.descriptors.CatalogColumnCollation.DESC_NULLS_FIRST;
import static org.apache.ignite.internal.testframework.IgniteTestUtils.await;
import static org.apache.ignite.internal.testframework.matchers.CompletableFutureMatcher.willCompleteSuccessfully;
import static org.apache.ignite.sql.ColumnType.INT32;
import static org.apache.ignite.sql.ColumnType.STRING;
import static org.hamcrest.MatcherAssert.assertThat;
import static org.junit.jupiter.api.Assertions.assertEquals;
import static org.junit.jupiter.api.Assertions.assertNotEquals;
import static org.junit.jupiter.api.Assertions.assertNotNull;
import static org.junit.jupiter.api.Assertions.assertNotSame;
import static org.junit.jupiter.api.Assertions.assertNull;
import static org.junit.jupiter.api.Assertions.assertSame;
import static org.junit.jupiter.api.Assertions.assertTrue;

import java.util.List;
import org.apache.ignite.internal.catalog.commands.AlterZoneCommand;
import org.apache.ignite.internal.catalog.commands.CreateZoneCommand;
import org.apache.ignite.internal.catalog.commands.RenameZoneCommand;
import org.apache.ignite.internal.catalog.commands.StorageProfileParams;
import org.apache.ignite.internal.catalog.descriptors.CatalogHashIndexDescriptor;
import org.apache.ignite.internal.catalog.descriptors.CatalogSchemaDescriptor;
import org.apache.ignite.internal.catalog.descriptors.CatalogSortedIndexDescriptor;
import org.apache.ignite.internal.catalog.descriptors.CatalogTableColumnDescriptor;
import org.apache.ignite.internal.catalog.descriptors.CatalogTableDescriptor;
import org.apache.ignite.internal.catalog.descriptors.CatalogZoneDescriptor;
import org.apache.ignite.internal.hlc.HybridTimestamp;
import org.junit.jupiter.api.Test;

/**
 * Test for checking that catalog descriptors entities' "update token" are updated after general catalog operations.
 */
public class CatalogManagerDescriptorCausalityTokenTest extends BaseCatalogManagerTest {
    private static final String ZONE_NAME = "TEST_ZONE_NAME";
    private static final String TABLE_NAME_2 = "myTable2";
    private static final String NEW_COLUMN_NAME = "NEWCOL";

    @Test
    public void testEmptyCatalog() {
        Catalog catalog = manager.activeCatalog(clock.nowLong());

        CatalogSchemaDescriptor defaultSchema = catalog.schema(SCHEMA_NAME);
        CatalogZoneDescriptor defaultZone = catalog.defaultZone();

        assertNotNull(defaultSchema);
        assertNotNull(defaultZone);
        assertTrue(
                defaultZone.updateTimestamp().longValue() > INITIAL_TIMESTAMP.longValue(),
                "Non default timestamp was expected"
        );
        assertTrue(
                defaultSchema.updateTimestamp().longValue() > INITIAL_TIMESTAMP.longValue(),
                "Non default timestamp was expected"
        );
    }

    @Test
    public void testCreateTable() {
        long beforeTableCreated = clock.nowLong();

        tryApplyAndExpectApplied(createTableCommand(
                TABLE_NAME,
                List.of(columnParams("key1", INT32), columnParams("key2", INT32), columnParams("val", INT32, true)),
                List.of("key1", "key2"),
                List.of("key2")));

        // Validate catalog version from the past.
        Catalog catalog = manager.activeCatalog(beforeTableCreated);
        CatalogSchemaDescriptor schema = catalog.schema(SCHEMA_NAME);

        assertNotNull(schema);
        assertEquals(SCHEMA_NAME, schema.name());
<<<<<<< HEAD
        HybridTimestamp timestamp = metastore.timestampByRevisionLocally(1);
        assertEquals(timestamp, schema.updateTimestamp());
=======
        assertEquals(2, schema.updateToken());
>>>>>>> e4ba67a9

        assertNull(schema.table(TABLE_NAME));

        // Validate actual catalog.
        schema = manager.activeCatalog(clock.nowLong()).schema(SCHEMA_NAME);
        CatalogTableDescriptor table = schema.table(TABLE_NAME);

        assertNotNull(schema);
        assertEquals(SCHEMA_NAME, schema.name());

        // Validate newly created table.
        assertEquals(TABLE_NAME, table.name());
        assertTrue(table.updateTimestamp().longValue() > INITIAL_TIMESTAMP.longValue());
        assertEquals(table.updateTimestamp(), schema.updateTimestamp());

        // Validate another table creation.
        tryApplyAndExpectApplied(simpleTable(TABLE_NAME_2));

        // Validate actual catalog. has both tables.
        catalog = manager.activeCatalog(clock.nowLong());
        schema = catalog.schema(SCHEMA_NAME);
        table = schema.table(TABLE_NAME);
        CatalogTableDescriptor table2 = schema.table(TABLE_NAME_2);

        assertNotNull(schema);
        assertEquals(SCHEMA_NAME, schema.name());

        assertSame(table, catalog.table(table.id()));
        assertSame(table2, catalog.table(table2.id()));

        assertNotSame(table, table2);

        // Assert that causality token of the last update of table2 is greater than for earlier created table.
        assertTrue(table2.updateTimestamp().longValue() > table.updateTimestamp().longValue());

        assertEquals(table2.updateTimestamp(), schema.updateTimestamp());
    }

    @Test
    public void testDropTable() {
        tryApplyAndExpectApplied(simpleTable(TABLE_NAME));
        await(manager.execute(simpleTable(TABLE_NAME_2)));

        long beforeDropTimestamp = clock.nowLong();

        await(manager.execute(dropTableCommand(TABLE_NAME)));

        // Validate catalog version from the past.
        Catalog catalog = manager.activeCatalog(beforeDropTimestamp);
        CatalogSchemaDescriptor schema = catalog.schema(SCHEMA_NAME);

        assertNotNull(schema);
        assertEquals(SCHEMA_NAME, schema.name());

        CatalogTableDescriptor table1 = schema.table(TABLE_NAME);
        CatalogTableDescriptor table2 = schema.table(TABLE_NAME_2);

        assertNotEquals(table1.id(), table2.id());

        HybridTimestamp timestamp = schema.updateTimestamp();
        assertTrue(timestamp.longValue() > INITIAL_TIMESTAMP.longValue());

        // Validate actual catalog.
        schema = manager.activeCatalog(clock.nowLong()).schema(SCHEMA_NAME);

        assertNotNull(schema);
        assertEquals(SCHEMA_NAME, schema.name());

        assertNull(schema.table(TABLE_NAME));

        // Assert that drop table changes schema's last update token.
        assertTrue(schema.updateTimestamp().longValue() > timestamp.longValue());
    }

    @Test
    public void testAddColumn() {
        assertThat(manager.execute(simpleTable(TABLE_NAME)), willCompleteSuccessfully());

        long beforeAddedTimestamp = clock.nowLong();

        assertThat(
                manager.execute(addColumnParams(TABLE_NAME,
                        columnParamsBuilder(NEW_COLUMN_NAME, STRING, 11, true).defaultValue(constant("Ignite!")).build()
                )),
                willCompleteSuccessfully()
        );

        // Validate catalog version from the past.
        CatalogSchemaDescriptor schema = manager.activeCatalog(beforeAddedTimestamp).schema(SCHEMA_NAME);
        assertNotNull(schema);
        CatalogTableDescriptor table = schema.table(TABLE_NAME);
        assertNotNull(table);

        HybridTimestamp schemaTimestamp = schema.updateTimestamp();
        assertTrue(schemaTimestamp.longValue() > INITIAL_TIMESTAMP.longValue());
        assertEquals(schemaTimestamp, table.updateTimestamp());

        assertNull(schema.table(TABLE_NAME).column(NEW_COLUMN_NAME));

        // Validate actual catalog.
        schema = manager.activeCatalog(clock.nowLong()).schema(SCHEMA_NAME);
        assertNotNull(schema);
        table = schema.table(TABLE_NAME);
        assertNotNull(table);

        // Validate column descriptor.
        CatalogTableColumnDescriptor column = schema.table(TABLE_NAME).column(NEW_COLUMN_NAME);
        assertEquals(NEW_COLUMN_NAME, column.name());

        // Assert that schema's and table's update token was updated after adding a column.
        assertTrue(schema.updateTimestamp().longValue() > schemaTimestamp.longValue());
        assertEquals(schema.updateTimestamp(), table.updateTimestamp());
    }

    @Test
    public void testDropColumn() {
        assertThat(manager.execute(simpleTable(TABLE_NAME)), willCompleteSuccessfully());

        long beforeAddedTimestamp = clock.nowLong();

        assertThat(manager.execute(dropColumnParams(TABLE_NAME, "VAL")), willCompleteSuccessfully());

        // Validate catalog version from the past.
        CatalogSchemaDescriptor schema = manager.activeCatalog(beforeAddedTimestamp).schema(SCHEMA_NAME);
        assertNotNull(schema);
        CatalogTableDescriptor table = schema.table(TABLE_NAME);
        assertNotNull(table);

        HybridTimestamp schemaTimestamp = schema.updateTimestamp();
        assertTrue(schemaTimestamp.longValue() > INITIAL_TIMESTAMP.longValue());
        assertEquals(schemaTimestamp, table.updateTimestamp());

        assertNotNull(schema.table(TABLE_NAME).column("VAL"));

        // Validate actual catalog.
        schema = manager.activeCatalog(clock.nowLong()).schema(SCHEMA_NAME);
        assertNotNull(schema);
        table = schema.table(TABLE_NAME);
        assertNotNull(table);

        assertNull(schema.table(TABLE_NAME).column("VAL"));

        // Assert that schema's and table's update token was updated after dropping a column.
        assertTrue(schema.updateTimestamp().longValue() > schemaTimestamp.longValue());
        assertEquals(schema.updateTimestamp(), table.updateTimestamp());
    }

    @Test
    public void testCreateHashIndex() {
        await(manager.execute(simpleTable(TABLE_NAME)));

        long beforeIndexCreated = clock.nowLong();

        await(manager.execute(createHashIndexCommand(INDEX_NAME, List.of("VAL", "ID"))));

        // Validate catalog version from the past.
        CatalogSchemaDescriptor schema = manager.activeCatalog(beforeIndexCreated).schema(SCHEMA_NAME);

        assertNotNull(schema);
        assertNull(schema.aliveIndex(INDEX_NAME));

        HybridTimestamp schemaTimestamp = schema.updateTimestamp();

        assertTrue(schemaTimestamp.longValue() > INITIAL_TIMESTAMP.longValue());

        // Validate actual catalog.
        schema = manager.activeCatalog(clock.nowLong()).schema(SCHEMA_NAME);

        CatalogHashIndexDescriptor index = (CatalogHashIndexDescriptor) schema.aliveIndex(INDEX_NAME);

        assertNotNull(schema);
        assertSame(index, schema.aliveIndex(INDEX_NAME));
        assertTrue(schema.updateTimestamp().longValue() > schemaTimestamp.longValue());

        // Validate newly created hash index.
        assertEquals(INDEX_NAME, index.name());
        assertEquals(schema.table(TABLE_NAME).id(), index.tableId());
        assertEquals(schema.updateTimestamp(), index.updateTimestamp());
    }

    @Test
    public void testCreateSortedIndex() {
        await(manager.execute(simpleTable(TABLE_NAME)));

        long beforeIndexCreated = clock.nowLong();

        CatalogCommand command = createSortedIndexCommand(
                INDEX_NAME,
                true,
                List.of("VAL", "ID"),
                List.of(DESC_NULLS_FIRST, ASC_NULLS_LAST)
        );

        await(manager.execute(command));

        // Validate catalog version from the past.
        CatalogSchemaDescriptor schema = manager.activeCatalog(beforeIndexCreated).schema(SCHEMA_NAME);

        assertNotNull(schema);
        assertNull(schema.aliveIndex(INDEX_NAME));

        HybridTimestamp schemaTimestamp = schema.updateTimestamp();
        assertTrue(schemaTimestamp.longValue() > INITIAL_TIMESTAMP.longValue());

        // Validate actual catalog.
        schema = manager.activeCatalog(clock.nowLong()).schema(SCHEMA_NAME);

        CatalogSortedIndexDescriptor index = (CatalogSortedIndexDescriptor) schema.aliveIndex(INDEX_NAME);

        assertNotNull(schema);
        assertSame(index, schema.aliveIndex(INDEX_NAME));
        assertTrue(schema.updateTimestamp().longValue() > schemaTimestamp.longValue());

        // Validate newly created sorted index.
        assertEquals(INDEX_NAME, index.name());
        assertEquals(schema.table(TABLE_NAME).id(), index.tableId());
        assertEquals(schema.updateTimestamp(), index.updateTimestamp());
    }

    @Test
    public void testCreateZone() {
        String zoneName = ZONE_NAME;

        long beforeZoneCreated = clock.nowLong();

        CatalogCommand cmd = CreateZoneCommand.builder()
                .zoneName(zoneName)
                .storageProfilesParams(List.of(StorageProfileParams.builder().storageProfile(DEFAULT_STORAGE_PROFILE).build()))
                .build();

        assertThat(manager.execute(cmd), willCompleteSuccessfully());

        // Validate catalog version from the past.
        assertNull(manager.activeCatalog(beforeZoneCreated).zone(zoneName));

        // Validate actual catalog.
        Catalog catalog = manager.activeCatalog(clock.nowLong());
        CatalogZoneDescriptor zone = catalog.zone(zoneName);

        assertNotNull(zone);
        assertSame(zone, catalog.zone(zone.id()));

        // Validate newly created zone.
        assertEquals(zoneName, zone.name());
        assertTrue(zone.updateTimestamp().longValue() > INITIAL_TIMESTAMP.longValue());
    }

    @Test
    public void testRenameZone() {
        String zoneName = ZONE_NAME;

        CatalogCommand cmd = CreateZoneCommand.builder()
                .zoneName(zoneName)
                .storageProfilesParams(List.of(StorageProfileParams.builder().storageProfile(DEFAULT_STORAGE_PROFILE).build()))
                .build();

        assertThat(manager.execute(cmd), willCompleteSuccessfully());

        long beforeDropTimestamp = clock.nowLong();

        String newZoneName = "RenamedZone";

        CatalogCommand renameZoneCmd = RenameZoneCommand.builder()
                .zoneName(zoneName)
                .newZoneName(newZoneName)
                .build();

        assertThat(manager.execute(renameZoneCmd), willCompleteSuccessfully());

        // Validate catalog version from the past.
        CatalogZoneDescriptor zone = manager.activeCatalog(beforeDropTimestamp).zone(zoneName);

        assertNotNull(zone);
        assertEquals(zoneName, zone.name());

        assertSame(zone, manager.activeCatalog(beforeDropTimestamp).zone(zone.id()));
        HybridTimestamp updateTimestamp = zone.updateTimestamp();
        assertTrue(updateTimestamp.longValue() > INITIAL_TIMESTAMP.longValue());

        // Validate actual catalog.
        Catalog catalog = manager.activeCatalog(clock.nowLong());

        zone = catalog.zone(newZoneName);

        assertNotNull(zone);
        assertNull(catalog.zone(zoneName));
        assertEquals(newZoneName, zone.name());

        assertSame(zone, catalog.zone(zone.id()));
        // Assert that renaming of a zone updates token.
        assertTrue(zone.updateTimestamp().longValue() > updateTimestamp.longValue());
    }

    @Test
    public void testAlterZone() {
        String zoneName = ZONE_NAME;

        CatalogCommand alterCmd = AlterZoneCommand.builder()
                .zoneName(zoneName)
                .dataNodesAutoAdjustScaleUp(3)
                .dataNodesAutoAdjustScaleDown(4)
                .filter("newExpression")
                .storageProfilesParams(List.of(StorageProfileParams.builder().storageProfile(DEFAULT_STORAGE_PROFILE).build()))
                .build();

        CatalogCommand cmd = CreateZoneCommand.builder()
                .zoneName(zoneName)
                .storageProfilesParams(List.of(StorageProfileParams.builder().storageProfile(DEFAULT_STORAGE_PROFILE).build()))
                .filter("expression")
                .build();

        assertThat(manager.execute(cmd), willCompleteSuccessfully());
        CatalogZoneDescriptor zone = manager.activeCatalog(clock.nowLong()).zone(zoneName);
        assertNotNull(zone);
        HybridTimestamp updateTimestamp = zone.updateTimestamp();
        assertTrue(updateTimestamp.longValue() > INITIAL_TIMESTAMP.longValue());

        assertThat(manager.execute(alterCmd), willCompleteSuccessfully());

        // Validate actual catalog.
        Catalog catalog = manager.activeCatalog(clock.nowLong());
        zone = catalog.zone(zoneName);
        assertNotNull(zone);
        assertSame(zone, catalog.zone(zone.id()));

        assertEquals(zoneName, zone.name());
        assertEquals(3, zone.dataNodesAutoAdjustScaleUp());
        assertEquals(4, zone.dataNodesAutoAdjustScaleDown());
        assertEquals("newExpression", zone.filter());
        // Assert that altering of a zone updates token.
        assertTrue(zone.updateTimestamp().longValue() > updateTimestamp.longValue());
    }
}<|MERGE_RESOLUTION|>--- conflicted
+++ resolved
@@ -96,12 +96,8 @@
 
         assertNotNull(schema);
         assertEquals(SCHEMA_NAME, schema.name());
-<<<<<<< HEAD
-        HybridTimestamp timestamp = metastore.timestampByRevisionLocally(1);
+        HybridTimestamp timestamp = metastore.timestampByRevisionLocally(2);
         assertEquals(timestamp, schema.updateTimestamp());
-=======
-        assertEquals(2, schema.updateToken());
->>>>>>> e4ba67a9
 
         assertNull(schema.table(TABLE_NAME));
 
