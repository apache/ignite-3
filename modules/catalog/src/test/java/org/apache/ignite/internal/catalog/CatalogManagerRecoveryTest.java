/*
 * Licensed to the Apache Software Foundation (ASF) under one or more
 * contributor license agreements. See the NOTICE file distributed with
 * this work for additional information regarding copyright ownership.
 * The ASF licenses this file to You under the Apache License, Version 2.0
 * (the "License"); you may not use this file except in compliance with
 * the License. You may obtain a copy of the License at
 *
 *      http://www.apache.org/licenses/LICENSE-2.0
 *
 * Unless required by applicable law or agreed to in writing, software
 * distributed under the License is distributed on an "AS IS" BASIS,
 * WITHOUT WARRANTIES OR CONDITIONS OF ANY KIND, either express or implied.
 * See the License for the specific language governing permissions and
 * limitations under the License.
 */

package org.apache.ignite.internal.catalog;

import static java.util.concurrent.CompletableFuture.allOf;
import static org.apache.ignite.internal.catalog.BaseCatalogManagerTest.INDEX_NAME;
import static org.apache.ignite.internal.catalog.BaseCatalogManagerTest.INDEX_NAME_2;
import static org.apache.ignite.internal.catalog.BaseCatalogManagerTest.TABLE_NAME;
import static org.apache.ignite.internal.catalog.BaseCatalogManagerTest.TABLE_NAME_2;
import static org.apache.ignite.internal.catalog.BaseCatalogManagerTest.simpleIndex;
import static org.apache.ignite.internal.catalog.BaseCatalogManagerTest.simpleTable;
import static org.apache.ignite.internal.catalog.BaseCatalogManagerTest.startBuildingIndexCommand;
import static org.apache.ignite.internal.testframework.matchers.CompletableFutureMatcher.willCompleteSuccessfully;
import static org.hamcrest.MatcherAssert.assertThat;
import static org.hamcrest.Matchers.equalTo;
import static org.hamcrest.Matchers.greaterThan;
<<<<<<< HEAD
import static org.junit.jupiter.api.Assertions.assertThrows;
=======
import static org.junit.jupiter.api.Assertions.assertEquals;
>>>>>>> b38d07a1

import java.nio.file.Path;
import java.util.concurrent.TimeUnit;
import org.apache.ignite.internal.hlc.HybridClock;
import org.apache.ignite.internal.hlc.HybridClockImpl;
import org.apache.ignite.internal.hlc.HybridTimestamp;
import org.apache.ignite.internal.metastorage.MetaStorageManager;
import org.apache.ignite.internal.metastorage.impl.StandaloneMetaStorageManager;
import org.apache.ignite.internal.metastorage.server.KeyValueStorage;
import org.apache.ignite.internal.metastorage.server.TestRocksDbKeyValueStorage;
import org.apache.ignite.internal.testframework.BaseIgniteAbstractTest;
import org.apache.ignite.internal.testframework.WorkDirectory;
import org.apache.ignite.internal.testframework.WorkDirectoryExtension;
import org.apache.ignite.internal.util.IgniteUtils;
import org.junit.jupiter.api.AfterEach;
import org.junit.jupiter.api.Test;
import org.junit.jupiter.api.extension.ExtendWith;

/** For {@link CatalogManager} testing on recovery. */
@ExtendWith(WorkDirectoryExtension.class)
public class CatalogManagerRecoveryTest extends BaseIgniteAbstractTest {
    private static final String NODE_NAME = "test-node-name";

    @WorkDirectory
    private Path workDir;

    private final HybridClock clock = new HybridClockImpl();

    private MetaStorageManager metaStorageManager;

    private CatalogManager catalogManager;

    @AfterEach
    void tearDown() throws Exception {
        IgniteUtils.stopAll(catalogManager, metaStorageManager);
    }

    @Test
    void testRecoveryCatalogVersionTimestamps() throws Exception {
        createAndStartComponents();

        // Let's create a couple of versions of the catalog.
        assertThat(catalogManager.execute(simpleTable(TABLE_NAME)), willCompleteSuccessfully());

        int catalogVersion0 = catalogManager.latestCatalogVersion();

        assertThat(catalogManager.execute(simpleIndex(TABLE_NAME, INDEX_NAME)), willCompleteSuccessfully());

        int catalogVersion1 = catalogManager.latestCatalogVersion();

        assertThat(catalogVersion1, greaterThan(catalogVersion0));

        long time0 = catalogManager.catalog(catalogVersion0).time();
        long time1 = catalogManager.catalog(catalogVersion1).time();

        assertThat(time1, greaterThan(time0));

        // We will restart and recover the components and also set the clock to the future.
        stopComponents();

        HybridTimestamp updateNow = clock.now().addPhysicalTime(TimeUnit.DAYS.toMillis(1));
        clock.update(updateNow);

        HybridTimestamp newNow = clock.now();
        assertThat(newNow, greaterThan(updateNow));

        createAndStartComponents();

        // Let's check that the versions for the points in time at which they were created are in place.
        assertThat(catalogManager.activeCatalogVersion(time0), equalTo(catalogVersion0));
        assertThat(catalogManager.activeCatalogVersion(time1), equalTo(catalogVersion1));
    }

    @Test
<<<<<<< HEAD
    void testRecoveryCatalogAfterCompaction() throws Exception {
        createAndStartComponents();

        // Let's create a couple of versions of the catalog.
        assertThat(catalogManager.execute(simpleTable(TABLE_NAME)), willCompleteSuccessfully());
        assertThat(catalogManager.execute(simpleTable(TABLE_NAME_2)), willCompleteSuccessfully());

        int catalogVersion0 = catalogManager.latestCatalogVersion();
        long time0 = catalogManager.catalog(catalogVersion0).time();

        assertThat(catalogManager.execute(simpleIndex(TABLE_NAME, INDEX_NAME)), willCompleteSuccessfully());
        assertThat(catalogManager.execute(simpleIndex(TABLE_NAME_2, INDEX_NAME_2)), willCompleteSuccessfully());

        int catalogVersion1 = catalogManager.latestCatalogVersion();
        long time1 = catalogManager.catalog(catalogVersion1).time();

        // Compact catalog.
        assertThat(((CatalogManagerImpl) catalogManager).compactCatalog(time0), willCompleteSuccessfully());

        // Let's check outdated versions are not reachable.
        assertThrows(IllegalStateException.class, () -> catalogManager.activeCatalogVersion(0));
        assertThrows(IllegalStateException.class, () -> catalogManager.activeCatalogVersion(time0 - 1));
        assertThat(catalogManager.activeCatalogVersion(time0), equalTo(catalogVersion0));
        assertThat(catalogManager.activeCatalogVersion(time1), equalTo(catalogVersion1));

        // We will restart and recover the components and also set the clock to the future.
=======
    void testRecoveryIndexCreationCatalogVersion() throws Exception {
        createAndStartComponents();

        assertThat(catalogManager.execute(simpleTable(TABLE_NAME)), willCompleteSuccessfully());
        assertThat(catalogManager.execute(simpleIndex(TABLE_NAME, INDEX_NAME)), willCompleteSuccessfully());

        int expCreationCatalogVersion = catalogManager.latestCatalogVersion();

        int indexId = catalogManager.index(INDEX_NAME, clock.nowLong()).id();

        assertThat(catalogManager.execute(startBuildingIndexCommand(indexId)), willCompleteSuccessfully());
        assertThat(catalogManager.execute(simpleTable(TABLE_NAME + 1)), willCompleteSuccessfully());

>>>>>>> b38d07a1
        stopComponents();

        createAndStartComponents();

<<<<<<< HEAD
        // Let's check that the versions for the points in time at which they were created are in place.
        assertThrows(IllegalStateException.class, () -> catalogManager.activeCatalogVersion(0));
        assertThrows(IllegalStateException.class, () -> catalogManager.activeCatalogVersion(time0 - 1));
        assertThat(catalogManager.activeCatalogVersion(time0), equalTo(catalogVersion0));
        assertThat(catalogManager.activeCatalogVersion(time1), equalTo(catalogVersion1));
=======
        assertEquals(expCreationCatalogVersion, catalogManager.index(INDEX_NAME, clock.nowLong()).creationCatalogVersion());
>>>>>>> b38d07a1
    }

    private void createAndStartComponents() {
        createComponents();

        startComponentsAndDeployWatches();
    }

    private void createComponents() {
        KeyValueStorage keyValueStorage = new TestRocksDbKeyValueStorage(NODE_NAME, workDir);

        metaStorageManager = StandaloneMetaStorageManager.create(keyValueStorage);

        catalogManager = CatalogTestUtils.createTestCatalogManager(NODE_NAME, clock, metaStorageManager);
    }

    private void startComponentsAndDeployWatches() {
        assertThat(allOf(metaStorageManager.start(), catalogManager.start()), willCompleteSuccessfully());
        assertThat(metaStorageManager.deployWatches(), willCompleteSuccessfully());
    }

    private void stopComponents() throws Exception {
        IgniteUtils.stopAll(catalogManager, metaStorageManager);
    }
}<|MERGE_RESOLUTION|>--- conflicted
+++ resolved
@@ -29,11 +29,8 @@
 import static org.hamcrest.MatcherAssert.assertThat;
 import static org.hamcrest.Matchers.equalTo;
 import static org.hamcrest.Matchers.greaterThan;
-<<<<<<< HEAD
+import static org.junit.jupiter.api.Assertions.assertEquals;
 import static org.junit.jupiter.api.Assertions.assertThrows;
-=======
-import static org.junit.jupiter.api.Assertions.assertEquals;
->>>>>>> b38d07a1
 
 import java.nio.file.Path;
 import java.util.concurrent.TimeUnit;
@@ -108,7 +105,6 @@
     }
 
     @Test
-<<<<<<< HEAD
     void testRecoveryCatalogAfterCompaction() throws Exception {
         createAndStartComponents();
 
@@ -135,7 +131,18 @@
         assertThat(catalogManager.activeCatalogVersion(time1), equalTo(catalogVersion1));
 
         // We will restart and recover the components and also set the clock to the future.
-=======
+        stopComponents();
+
+        createAndStartComponents();
+
+        // Let's check that the versions for the points in time at which they were created are in place.
+        assertThrows(IllegalStateException.class, () -> catalogManager.activeCatalogVersion(0));
+        assertThrows(IllegalStateException.class, () -> catalogManager.activeCatalogVersion(time0 - 1));
+        assertThat(catalogManager.activeCatalogVersion(time0), equalTo(catalogVersion0));
+        assertThat(catalogManager.activeCatalogVersion(time1), equalTo(catalogVersion1));
+    }
+
+    @Test
     void testRecoveryIndexCreationCatalogVersion() throws Exception {
         createAndStartComponents();
 
@@ -149,20 +156,11 @@
         assertThat(catalogManager.execute(startBuildingIndexCommand(indexId)), willCompleteSuccessfully());
         assertThat(catalogManager.execute(simpleTable(TABLE_NAME + 1)), willCompleteSuccessfully());
 
->>>>>>> b38d07a1
         stopComponents();
 
         createAndStartComponents();
 
-<<<<<<< HEAD
-        // Let's check that the versions for the points in time at which they were created are in place.
-        assertThrows(IllegalStateException.class, () -> catalogManager.activeCatalogVersion(0));
-        assertThrows(IllegalStateException.class, () -> catalogManager.activeCatalogVersion(time0 - 1));
-        assertThat(catalogManager.activeCatalogVersion(time0), equalTo(catalogVersion0));
-        assertThat(catalogManager.activeCatalogVersion(time1), equalTo(catalogVersion1));
-=======
         assertEquals(expCreationCatalogVersion, catalogManager.index(INDEX_NAME, clock.nowLong()).creationCatalogVersion());
->>>>>>> b38d07a1
     }
 
     private void createAndStartComponents() {
