/*
 * Licensed to the Apache Software Foundation (ASF) under one or more
 * contributor license agreements. See the NOTICE file distributed with
 * this work for additional information regarding copyright ownership.
 * The ASF licenses this file to You under the Apache License, Version 2.0
 * (the "License"); you may not use this file except in compliance with
 * the License. You may obtain a copy of the License at
 *
 *      http://www.apache.org/licenses/LICENSE-2.0
 *
 * Unless required by applicable law or agreed to in writing, software
 * distributed under the License is distributed on an "AS IS" BASIS,
 * WITHOUT WARRANTIES OR CONDITIONS OF ANY KIND, either express or implied.
 * See the License for the specific language governing permissions and
 * limitations under the License.
 */

package org.apache.ignite.internal.catalog.commands;

<<<<<<< HEAD
import static org.apache.ignite.internal.catalog.commands.CatalogUtils.DEFAULT_LENGTH;
import static org.apache.ignite.internal.catalog.commands.CatalogUtils.DEFAULT_PRECISION;
import static org.apache.ignite.internal.catalog.commands.CatalogUtils.DEFAULT_SCALE;
import static org.apache.ignite.internal.lang.IgniteStringFormatter.format;
import static org.apache.ignite.internal.testframework.IgniteTestUtils.assertThrowsWithCause;
import static org.apache.ignite.internal.util.Constants.DUMMY_STORAGE_PROFILE;
import static org.apache.ignite.sql.ColumnType.INT32;
=======
import static org.apache.ignite.internal.catalog.descriptors.CatalogIndexStatus.BUILDING;
>>>>>>> 96f420de

import org.apache.ignite.internal.catalog.CatalogCommand;
import org.apache.ignite.internal.catalog.descriptors.CatalogIndexStatus;

/** Tests to verify validation of {@link MakeIndexAvailableCommand}. */
<<<<<<< HEAD
@SuppressWarnings("ThrowableNotThrown")
public class MakeIndexAvailableCommandValidationTest extends AbstractCommandValidationTest {
    @Test
    void exceptionIsThrownIfIndexWithGivenNameNotFound() {
        Catalog catalog = emptyCatalog();

        CatalogCommand command = MakeIndexAvailableCommand.builder()
                .indexId(1)
                .build();

        assertThrowsWithCause(
                () -> command.get(catalog),
                IndexNotFoundValidationException.class,
                "Index with ID '1' not found"
        );
    }

    @Test
    void exceptionIsThrownIfIndexIsAlreadyAvailable() {
        int id = 0;

        int tableId = id++;
        int indexId = id++;

        String columnName = "c";

        Catalog catalog = catalog(
                new CatalogTableDescriptor[]{
                        table(tableId, id++, id++, id++, columnName)
                },
                new CatalogIndexDescriptor[]{
                        new CatalogHashIndexDescriptor(indexId, "TEST_INDEX", tableId, false, List.of(columnName), true)
                },
                new CatalogSystemViewDescriptor[]{}
        );

        CatalogCommand command = MakeIndexAvailableCommand.builder()
                .indexId(indexId)
                .build();

        assertThrowsWithCause(
                () -> command.get(catalog),
                IndexAlreadyAvailableValidationException.class,
                format("Index is already available '{}'", indexId)
        );
    }

    private static CatalogTableDescriptor table(int tableId, int schemaId, int zoneId, int pkIndexId, String columnName) {
        return new CatalogTableDescriptor(
                tableId,
                schemaId,
                pkIndexId,
                "TEST_TABLE",
                zoneId,
                List.of(tableColumn(columnName)),
                List.of(columnName),
                null,
                DUMMY_STORAGE_PROFILE
        );
=======
public class MakeIndexAvailableCommandValidationTest extends AbstractChangeIndexStatusCommandValidationTest {
    @Override
    CatalogCommand createCommand(int indexId) {
        return MakeIndexAvailableCommand.builder().indexId(indexId).build();
>>>>>>> 96f420de
    }

    @Override
    boolean isInvalidPreviousIndexStatus(CatalogIndexStatus indexStatus) {
        return indexStatus != BUILDING;
    }
}<|MERGE_RESOLUTION|>--- conflicted
+++ resolved
@@ -17,88 +17,16 @@
 
 package org.apache.ignite.internal.catalog.commands;
 
-<<<<<<< HEAD
-import static org.apache.ignite.internal.catalog.commands.CatalogUtils.DEFAULT_LENGTH;
-import static org.apache.ignite.internal.catalog.commands.CatalogUtils.DEFAULT_PRECISION;
-import static org.apache.ignite.internal.catalog.commands.CatalogUtils.DEFAULT_SCALE;
-import static org.apache.ignite.internal.lang.IgniteStringFormatter.format;
-import static org.apache.ignite.internal.testframework.IgniteTestUtils.assertThrowsWithCause;
-import static org.apache.ignite.internal.util.Constants.DUMMY_STORAGE_PROFILE;
-import static org.apache.ignite.sql.ColumnType.INT32;
-=======
 import static org.apache.ignite.internal.catalog.descriptors.CatalogIndexStatus.BUILDING;
->>>>>>> 96f420de
 
 import org.apache.ignite.internal.catalog.CatalogCommand;
 import org.apache.ignite.internal.catalog.descriptors.CatalogIndexStatus;
 
 /** Tests to verify validation of {@link MakeIndexAvailableCommand}. */
-<<<<<<< HEAD
-@SuppressWarnings("ThrowableNotThrown")
-public class MakeIndexAvailableCommandValidationTest extends AbstractCommandValidationTest {
-    @Test
-    void exceptionIsThrownIfIndexWithGivenNameNotFound() {
-        Catalog catalog = emptyCatalog();
-
-        CatalogCommand command = MakeIndexAvailableCommand.builder()
-                .indexId(1)
-                .build();
-
-        assertThrowsWithCause(
-                () -> command.get(catalog),
-                IndexNotFoundValidationException.class,
-                "Index with ID '1' not found"
-        );
-    }
-
-    @Test
-    void exceptionIsThrownIfIndexIsAlreadyAvailable() {
-        int id = 0;
-
-        int tableId = id++;
-        int indexId = id++;
-
-        String columnName = "c";
-
-        Catalog catalog = catalog(
-                new CatalogTableDescriptor[]{
-                        table(tableId, id++, id++, id++, columnName)
-                },
-                new CatalogIndexDescriptor[]{
-                        new CatalogHashIndexDescriptor(indexId, "TEST_INDEX", tableId, false, List.of(columnName), true)
-                },
-                new CatalogSystemViewDescriptor[]{}
-        );
-
-        CatalogCommand command = MakeIndexAvailableCommand.builder()
-                .indexId(indexId)
-                .build();
-
-        assertThrowsWithCause(
-                () -> command.get(catalog),
-                IndexAlreadyAvailableValidationException.class,
-                format("Index is already available '{}'", indexId)
-        );
-    }
-
-    private static CatalogTableDescriptor table(int tableId, int schemaId, int zoneId, int pkIndexId, String columnName) {
-        return new CatalogTableDescriptor(
-                tableId,
-                schemaId,
-                pkIndexId,
-                "TEST_TABLE",
-                zoneId,
-                List.of(tableColumn(columnName)),
-                List.of(columnName),
-                null,
-                DUMMY_STORAGE_PROFILE
-        );
-=======
 public class MakeIndexAvailableCommandValidationTest extends AbstractChangeIndexStatusCommandValidationTest {
     @Override
     CatalogCommand createCommand(int indexId) {
         return MakeIndexAvailableCommand.builder().indexId(indexId).build();
->>>>>>> 96f420de
     }
 
     @Override
