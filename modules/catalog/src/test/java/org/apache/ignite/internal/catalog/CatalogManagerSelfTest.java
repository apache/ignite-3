--- conflicted
+++ resolved
@@ -30,12 +30,9 @@
 import static org.apache.ignite.internal.catalog.commands.CatalogUtils.DEFAULT_VARLEN_LENGTH;
 import static org.apache.ignite.internal.catalog.commands.CatalogUtils.IMMEDIATE_TIMER_VALUE;
 import static org.apache.ignite.internal.catalog.commands.CatalogUtils.INFINITE_TIMER_VALUE;
-<<<<<<< HEAD
 import static org.apache.ignite.internal.catalog.commands.DefaultValue.constant;
-=======
 import static org.apache.ignite.internal.catalog.descriptors.CatalogColumnCollation.ASC_NULLS_LAST;
 import static org.apache.ignite.internal.catalog.descriptors.CatalogColumnCollation.DESC_NULLS_FIRST;
->>>>>>> 16419500
 import static org.apache.ignite.internal.testframework.matchers.CompletableFutureExceptionMatcher.willThrow;
 import static org.apache.ignite.internal.testframework.matchers.CompletableFutureExceptionMatcher.willThrowFast;
 import static org.apache.ignite.internal.testframework.matchers.CompletableFutureMatcher.willBe;
@@ -1112,31 +1109,7 @@
 
     @Test
     public void testCreateIndexEvents() {
-<<<<<<< HEAD
-        CreateHashIndexParams createIndexParams = CreateHashIndexParams.builder()
-                .schemaName(SCHEMA_NAME)
-                .indexName(INDEX_NAME)
-                .tableName(TABLE_NAME)
-                .columns(List.of("ID"))
-                .build();
-=======
-        CreateTableParams createTableParams = CreateTableParams.builder()
-                .schemaName(SCHEMA_NAME)
-                .tableName(TABLE_NAME)
-                .zone(ZONE_NAME)
-                .columns(List.of(
-                        ColumnParams.builder().name("key1").type(ColumnType.INT32).build(),
-                        ColumnParams.builder().name("key2").type(ColumnType.INT32).build(),
-                        ColumnParams.builder().name("val").type(ColumnType.INT32).nullable(true).build()
-                ))
-                .primaryKeyColumns(List.of("key1", "key2"))
-                .colocationColumns(List.of("key2"))
-                .build();
-
-        DropTableParams dropTableparams = DropTableParams.builder().tableName(TABLE_NAME).build();
-
-        CreateHashIndexParams createIndexParams = createHashIndexParams(INDEX_NAME, List.of("key2"));
->>>>>>> 16419500
+        CreateHashIndexParams createIndexParams = createHashIndexParams(INDEX_NAME, List.of("ID"));
 
         DropIndexParams dropIndexParams = DropIndexParams.builder().indexName(INDEX_NAME).build();
 
@@ -1692,15 +1665,6 @@
     }
 
     @Test
-<<<<<<< HEAD
-    void testDropNotExistingTable() {
-        assertThat(manager.dropTable(dropTableParams(TABLE_NAME)), willThrowFast(TableNotFoundException.class));
-    }
-
-    @Test
-    void testCreateTableWithAlreadyExistingName() {
-        assertThat(manager.createTable(simpleTable(TABLE_NAME)), willCompleteSuccessfully());
-=======
     void testCreateIndexWithAlreadyExistingName() {
         assertThat(manager.createTable(simpleTable(TABLE_NAME)), willCompleteSuccessfully());
         assertThat(manager.createIndex(simpleIndex()), willCompleteSuccessfully());
@@ -1779,18 +1743,14 @@
         assertThat(manager.dropIndex(DropIndexParams.builder().indexName(INDEX_NAME).build()), willThrowFast(IndexNotFoundException.class));
     }
 
-    private void createSomeTable(String tableName) {
-        CreateTableParams params = CreateTableParams.builder()
-                .schemaName(SCHEMA_NAME)
-                .tableName(tableName)
-                .zone(ZONE_NAME)
-                .columns(List.of(
-                        ColumnParams.builder().name("key1").type(ColumnType.INT32).build(),
-                        ColumnParams.builder().name("val1").type(ColumnType.INT32).build()
-                ))
-                .primaryKeyColumns(List.of("key1"))
-                .build();
->>>>>>> 16419500
+    @Test
+    void testDropNotExistingTable() {
+        assertThat(manager.dropTable(dropTableParams(TABLE_NAME)), willThrowFast(TableNotFoundException.class));
+    }
+
+    @Test
+    void testCreateTableWithAlreadyExistingName() {
+        assertThat(manager.createTable(simpleTable(TABLE_NAME)), willCompleteSuccessfully());
 
         assertThat(manager.createTable(simpleTable(TABLE_NAME)), willThrowFast(TableAlreadyExistsException.class));
     }
@@ -1863,20 +1823,8 @@
         return simpleTable(name, cols);
     }
 
-<<<<<<< HEAD
     private static CreateTableParams simpleTable(String tableName, List<ColumnParams> cols) {
         return createTableParams(tableName, cols, List.of(cols.get(0).name()), List.of(cols.get(0).name()));
-=======
-    private static CreateTableParams simpleTable(String name, List<ColumnParams> cols) {
-        return CreateTableParams.builder()
-                .schemaName(SCHEMA_NAME)
-                .tableName(name)
-                .zone(ZONE_NAME)
-                .columns(cols)
-                .primaryKeyColumns(List.of(cols.get(0).name()))
-                .colocationColumns(List.of(cols.get(0).name()))
-                .build();
->>>>>>> 16419500
     }
 
     private static CreateSortedIndexParams simpleIndex() {
