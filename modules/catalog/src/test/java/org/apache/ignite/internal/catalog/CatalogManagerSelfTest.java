/*
 * Licensed to the Apache Software Foundation (ASF) under one or more
 * contributor license agreements. See the NOTICE file distributed with
 * this work for additional information regarding copyright ownership.
 * The ASF licenses this file to You under the Apache License, Version 2.0
 * (the "License"); you may not use this file except in compliance with
 * the License. You may obtain a copy of the License at
 *
 *      http://www.apache.org/licenses/LICENSE-2.0
 *
 * Unless required by applicable law or agreed to in writing, software
 * distributed under the License is distributed on an "AS IS" BASIS,
 * WITHOUT WARRANTIES OR CONDITIONS OF ANY KIND, either express or implied.
 * See the License for the specific language governing permissions and
 * limitations under the License.
 */

package org.apache.ignite.internal.catalog;

import static java.util.concurrent.CompletableFuture.failedFuture;
import static java.util.stream.Collectors.toList;
import static org.apache.ignite.internal.catalog.CatalogService.DEFAULT_SCHEMA_NAME;
import static org.apache.ignite.internal.catalog.CatalogService.DEFAULT_ZONE_NAME;
import static org.apache.ignite.internal.catalog.CatalogService.SYSTEM_SCHEMA_NAME;
import static org.apache.ignite.internal.catalog.CatalogTestUtils.addColumnParams;
import static org.apache.ignite.internal.catalog.CatalogTestUtils.applyNecessaryLength;
import static org.apache.ignite.internal.catalog.CatalogTestUtils.applyNecessaryPrecision;
import static org.apache.ignite.internal.catalog.CatalogTestUtils.columnParams;
import static org.apache.ignite.internal.catalog.CatalogTestUtils.columnParamsBuilder;
import static org.apache.ignite.internal.catalog.CatalogTestUtils.dropColumnParams;
import static org.apache.ignite.internal.catalog.CatalogTestUtils.dropTableCommand;
import static org.apache.ignite.internal.catalog.CatalogTestUtils.initializeColumnWithDefaults;
import static org.apache.ignite.internal.catalog.commands.CatalogUtils.DEFAULT_DATA_REGION;
import static org.apache.ignite.internal.catalog.commands.CatalogUtils.DEFAULT_FILTER;
import static org.apache.ignite.internal.catalog.commands.CatalogUtils.DEFAULT_PARTITION_COUNT;
import static org.apache.ignite.internal.catalog.commands.CatalogUtils.DEFAULT_PRECISION;
import static org.apache.ignite.internal.catalog.commands.CatalogUtils.DEFAULT_REPLICA_COUNT;
import static org.apache.ignite.internal.catalog.commands.CatalogUtils.DEFAULT_SCALE;
import static org.apache.ignite.internal.catalog.commands.CatalogUtils.DEFAULT_STORAGE_ENGINE;
import static org.apache.ignite.internal.catalog.commands.CatalogUtils.IMMEDIATE_TIMER_VALUE;
import static org.apache.ignite.internal.catalog.commands.CatalogUtils.INFINITE_TIMER_VALUE;
import static org.apache.ignite.internal.catalog.commands.CatalogUtils.pkIndexName;
import static org.apache.ignite.internal.catalog.commands.DefaultValue.constant;
import static org.apache.ignite.internal.catalog.descriptors.CatalogColumnCollation.ASC_NULLS_LAST;
import static org.apache.ignite.internal.catalog.descriptors.CatalogColumnCollation.DESC_NULLS_FIRST;
import static org.apache.ignite.internal.catalog.descriptors.CatalogIndexStatus.AVAILABLE;
import static org.apache.ignite.internal.catalog.descriptors.CatalogIndexStatus.BUILDING;
import static org.apache.ignite.internal.catalog.descriptors.CatalogIndexStatus.REGISTERED;
import static org.apache.ignite.internal.lang.IgniteStringFormatter.format;
import static org.apache.ignite.internal.testframework.IgniteTestUtils.assertThrowsWithCause;
import static org.apache.ignite.internal.testframework.matchers.CompletableFutureExceptionMatcher.willThrow;
import static org.apache.ignite.internal.testframework.matchers.CompletableFutureExceptionMatcher.willThrowFast;
import static org.apache.ignite.internal.testframework.matchers.CompletableFutureMatcher.willBe;
import static org.apache.ignite.internal.testframework.matchers.CompletableFutureMatcher.willCompleteSuccessfully;
import static org.apache.ignite.internal.util.CompletableFutures.falseCompletedFuture;
import static org.apache.ignite.internal.util.CompletableFutures.trueCompletedFuture;
import static org.apache.ignite.sql.ColumnType.DECIMAL;
import static org.apache.ignite.sql.ColumnType.INT32;
import static org.apache.ignite.sql.ColumnType.INT64;
import static org.apache.ignite.sql.ColumnType.NULL;
import static org.apache.ignite.sql.ColumnType.STRING;
import static org.hamcrest.MatcherAssert.assertThat;
import static org.hamcrest.Matchers.empty;
import static org.hamcrest.Matchers.equalTo;
import static org.hamcrest.Matchers.greaterThanOrEqualTo;
import static org.hamcrest.Matchers.hasItems;
import static org.hamcrest.Matchers.instanceOf;
import static org.hamcrest.Matchers.is;
import static org.hamcrest.Matchers.notNullValue;
import static org.hamcrest.Matchers.nullValue;
import static org.junit.jupiter.api.Assertions.assertEquals;
import static org.junit.jupiter.api.Assertions.assertFalse;
import static org.junit.jupiter.api.Assertions.assertNotEquals;
import static org.junit.jupiter.api.Assertions.assertNotNull;
import static org.junit.jupiter.api.Assertions.assertNotSame;
import static org.junit.jupiter.api.Assertions.assertNull;
import static org.junit.jupiter.api.Assertions.assertSame;
import static org.junit.jupiter.api.Assertions.assertThrows;
import static org.junit.jupiter.api.Assertions.assertTrue;
import static org.mockito.ArgumentMatchers.any;
import static org.mockito.ArgumentMatchers.isNull;
import static org.mockito.Mockito.clearInvocations;
import static org.mockito.Mockito.doNothing;
import static org.mockito.Mockito.doReturn;
import static org.mockito.Mockito.mock;
import static org.mockito.Mockito.timeout;
import static org.mockito.Mockito.times;
import static org.mockito.Mockito.verify;
import static org.mockito.Mockito.verifyNoInteractions;
import static org.mockito.Mockito.verifyNoMoreInteractions;
import static org.mockito.Mockito.when;

import java.util.ArrayList;
import java.util.EnumSet;
import java.util.List;
import java.util.concurrent.CompletableFuture;
import java.util.concurrent.TimeUnit;
import java.util.function.Supplier;
import org.apache.ignite.internal.catalog.commands.AlterTableAlterColumnCommand;
import org.apache.ignite.internal.catalog.commands.AlterTableAlterColumnCommandBuilder;
import org.apache.ignite.internal.catalog.commands.AlterZoneCommand;
import org.apache.ignite.internal.catalog.commands.CatalogUtils;
import org.apache.ignite.internal.catalog.commands.ColumnParams;
import org.apache.ignite.internal.catalog.commands.ColumnParams.Builder;
import org.apache.ignite.internal.catalog.commands.CreateZoneCommand;
import org.apache.ignite.internal.catalog.commands.DataStorageParams;
import org.apache.ignite.internal.catalog.commands.DefaultValue;
import org.apache.ignite.internal.catalog.commands.DropIndexCommand;
import org.apache.ignite.internal.catalog.commands.DropZoneCommand;
import org.apache.ignite.internal.catalog.commands.MakeIndexAvailableCommand;
import org.apache.ignite.internal.catalog.commands.RenameTableCommand;
import org.apache.ignite.internal.catalog.commands.RenameZoneCommand;
import org.apache.ignite.internal.catalog.commands.StartBuildingIndexCommand;
import org.apache.ignite.internal.catalog.descriptors.CatalogHashIndexDescriptor;
import org.apache.ignite.internal.catalog.descriptors.CatalogIndexDescriptor;
import org.apache.ignite.internal.catalog.descriptors.CatalogObjectDescriptor;
import org.apache.ignite.internal.catalog.descriptors.CatalogSchemaDescriptor;
import org.apache.ignite.internal.catalog.descriptors.CatalogSortedIndexDescriptor;
import org.apache.ignite.internal.catalog.descriptors.CatalogTableColumnDescriptor;
import org.apache.ignite.internal.catalog.descriptors.CatalogTableDescriptor;
import org.apache.ignite.internal.catalog.descriptors.CatalogZoneDescriptor;
import org.apache.ignite.internal.catalog.events.AddColumnEventParameters;
import org.apache.ignite.internal.catalog.events.CatalogEvent;
import org.apache.ignite.internal.catalog.events.CatalogEventParameters;
import org.apache.ignite.internal.catalog.events.CreateIndexEventParameters;
import org.apache.ignite.internal.catalog.events.CreateTableEventParameters;
import org.apache.ignite.internal.catalog.events.CreateZoneEventParameters;
import org.apache.ignite.internal.catalog.events.DropColumnEventParameters;
import org.apache.ignite.internal.catalog.events.DropIndexEventParameters;
import org.apache.ignite.internal.catalog.events.DropTableEventParameters;
import org.apache.ignite.internal.catalog.events.DropZoneEventParameters;
import org.apache.ignite.internal.catalog.events.MakeIndexAvailableEventParameters;
import org.apache.ignite.internal.catalog.events.RenameTableEventParameters;
import org.apache.ignite.internal.catalog.events.StartBuildingIndexEventParameters;
import org.apache.ignite.internal.catalog.storage.ObjectIdGenUpdateEntry;
import org.apache.ignite.internal.catalog.storage.UpdateLog;
import org.apache.ignite.internal.catalog.storage.UpdateLog.OnUpdateHandler;
import org.apache.ignite.internal.catalog.storage.VersionedUpdate;
import org.apache.ignite.internal.event.EventListener;
import org.apache.ignite.internal.hlc.HybridTimestamp;
import org.apache.ignite.internal.lang.IgniteInternalException;
import org.apache.ignite.sql.ColumnType;
import org.hamcrest.TypeSafeMatcher;
import org.jetbrains.annotations.Nullable;
import org.junit.jupiter.api.Test;
import org.junit.jupiter.params.ParameterizedTest;
import org.junit.jupiter.params.provider.EnumSource;
import org.junit.jupiter.params.provider.EnumSource.Mode;
import org.mockito.ArgumentCaptor;

/**
 * Catalog manager self test.
 */
public class CatalogManagerSelfTest extends BaseCatalogManagerTest {
    private static final String SCHEMA_NAME = DEFAULT_SCHEMA_NAME;
    private static final String ZONE_NAME = DEFAULT_ZONE_NAME;
    private static final String NEW_COLUMN_NAME = "NEWCOL";
    private static final String NEW_COLUMN_NAME_2 = "NEWCOL2";
    private static final int DFLT_TEST_PRECISION = 11;

    @Test
    public void testEmptyCatalog() {
        CatalogSchemaDescriptor defaultSchema = manager.schema(DEFAULT_SCHEMA_NAME, 0);

        assertNotNull(defaultSchema);
        assertSame(defaultSchema, manager.activeSchema(DEFAULT_SCHEMA_NAME, clock.nowLong()));
        assertSame(defaultSchema, manager.schema(0));
        assertSame(defaultSchema, manager.schema(defaultSchema.id(), 0));
        assertSame(defaultSchema, manager.activeSchema(clock.nowLong()));

        assertNull(manager.schema(1));
        assertNull(manager.schema(defaultSchema.id(), 1));
        assertThrows(IllegalStateException.class, () -> manager.activeSchema(-1L));

        // Validate default schema.
        assertEquals(DEFAULT_SCHEMA_NAME, defaultSchema.name());
        assertEquals(0, defaultSchema.id());
        assertEquals(0, defaultSchema.tables().length);
        assertEquals(0, defaultSchema.indexes().length);

        // Default distribution zone must exists.
        CatalogZoneDescriptor zone = manager.zone(DEFAULT_ZONE_NAME, clock.nowLong());

        assertEquals(DEFAULT_ZONE_NAME, zone.name());
        assertEquals(DEFAULT_PARTITION_COUNT, zone.partitions());
        assertEquals(DEFAULT_REPLICA_COUNT, zone.replicas());
        assertEquals(DEFAULT_FILTER, zone.filter());
        assertEquals(INFINITE_TIMER_VALUE, zone.dataNodesAutoAdjust());
        assertEquals(IMMEDIATE_TIMER_VALUE, zone.dataNodesAutoAdjustScaleUp());
        assertEquals(INFINITE_TIMER_VALUE, zone.dataNodesAutoAdjustScaleDown());
        assertEquals(DEFAULT_STORAGE_ENGINE, zone.dataStorage().engine());
        assertEquals(DEFAULT_DATA_REGION, zone.dataStorage().dataRegion());

        // System schema should exist.

        CatalogSchemaDescriptor systemSchema = manager.schema(SYSTEM_SCHEMA_NAME, 0);
        assertNotNull(systemSchema, "system schema");
        assertSame(systemSchema, manager.activeSchema(SYSTEM_SCHEMA_NAME, clock.nowLong()));
        assertSame(systemSchema, manager.schema(SYSTEM_SCHEMA_NAME, 0));
        assertSame(systemSchema, manager.schema(systemSchema.id(), 0));

        // Validate system schema.
        assertEquals(SYSTEM_SCHEMA_NAME, systemSchema.name());
        assertEquals(1, systemSchema.id());
        assertEquals(0, systemSchema.tables().length);
        assertEquals(0, systemSchema.indexes().length);

        assertThat(manager.latestCatalogVersion(), is(0));
    }

    @Test
    public void testNoInteractionsAfterStop() throws Exception {
        clearInvocations(updateLog);

        CompletableFuture<Void> readyFuture = manager.catalogReadyFuture(1);
        assertFalse(readyFuture.isDone());

        manager.stop();

        verify(updateLog).stop();

        assertTrue(readyFuture.isDone());

        manager.execute(catalog -> null);
        manager.execute(List.of(catalog -> null));

        verifyNoMoreInteractions(updateLog);
    }

    @Test
    public void testCreateTable() {
        assertThat(
                manager.execute(createTableCommand(
                        TABLE_NAME,
                        List.of(columnParams("key1", INT32), columnParams("key2", INT32), columnParams("val", INT32, true)),
                        List.of("key1", "key2"),
                        List.of("key2")
                )),
                willBe(nullValue())
        );

        // Validate catalog version from the past.
        CatalogSchemaDescriptor schema = manager.schema(0);

        assertNotNull(schema);
        assertEquals(SCHEMA_NAME, schema.name());
        assertSame(schema, manager.activeSchema(0L));
        assertSame(schema, manager.activeSchema(123L));

        assertNull(schema.table(TABLE_NAME));
        assertNull(manager.table(TABLE_NAME, 123L));
        assertNull(manager.index(pkIndexName(TABLE_NAME), 123L));

        // Validate actual catalog
        schema = manager.schema(SCHEMA_NAME, 1);
        CatalogTableDescriptor table = schema.table(TABLE_NAME);
        CatalogHashIndexDescriptor pkIndex = (CatalogHashIndexDescriptor) schema.index(pkIndexName(TABLE_NAME));

        assertNotNull(schema);
        assertEquals(SCHEMA_NAME, schema.name());
        assertSame(schema, manager.activeSchema(clock.nowLong()));

        assertSame(table, manager.table(TABLE_NAME, clock.nowLong()));
        assertSame(table, manager.table(table.id(), clock.nowLong()));

        assertSame(pkIndex, manager.index(pkIndexName(TABLE_NAME), clock.nowLong()));
        assertSame(pkIndex, manager.index(pkIndex.id(), clock.nowLong()));

        // Validate newly created table
        assertEquals(TABLE_NAME, table.name());
        assertEquals(manager.zone(ZONE_NAME, clock.nowLong()).id(), table.zoneId());

        // Validate newly created pk index
        assertEquals(pkIndexName(TABLE_NAME), pkIndex.name());
        assertEquals(table.id(), pkIndex.tableId());
        assertEquals(table.primaryKeyColumns(), pkIndex.columns());
        assertTrue(pkIndex.unique());
        assertEquals(AVAILABLE, pkIndex.status());

        CatalogTableColumnDescriptor desc = table.columnDescriptor("key1");
        assertNotNull(desc);
        // INT32 key
        assertThat(desc.precision(), is(DEFAULT_PRECISION));

        // Validate another table creation.
        assertThat(manager.execute(simpleTable(TABLE_NAME_2)), willBe(nullValue()));

        // Validate actual catalog has both tables.
        schema = manager.schema(2);
        table = schema.table(TABLE_NAME);
        pkIndex = (CatalogHashIndexDescriptor) schema.index(pkIndexName(TABLE_NAME));
        CatalogTableDescriptor table2 = schema.table(TABLE_NAME_2);
        CatalogHashIndexDescriptor pkIndex2 = (CatalogHashIndexDescriptor) schema.index(pkIndexName(TABLE_NAME_2));

        assertNotNull(schema);
        assertEquals(SCHEMA_NAME, schema.name());
        assertSame(schema, manager.activeSchema(clock.nowLong()));

        assertSame(table, manager.table(TABLE_NAME, clock.nowLong()));
        assertSame(table, manager.table(table.id(), clock.nowLong()));

        assertSame(pkIndex, manager.index(pkIndexName(TABLE_NAME), clock.nowLong()));
        assertSame(pkIndex, manager.index(pkIndex.id(), clock.nowLong()));

        assertSame(table2, manager.table(TABLE_NAME_2, clock.nowLong()));
        assertSame(table2, manager.table(table2.id(), clock.nowLong()));

        assertSame(pkIndex2, manager.index(pkIndexName(TABLE_NAME_2), clock.nowLong()));
        assertSame(pkIndex2, manager.index(pkIndex2.id(), clock.nowLong()));

        assertNotSame(table, table2);
        assertNotSame(pkIndex, pkIndex2);

        // Try to create another table with same name.
        assertThat(
                manager.execute(simpleTable(TABLE_NAME_2)),
                willThrowFast(CatalogValidationException.class)
        );

        // Validate schema wasn't changed.
        assertSame(schema, manager.activeSchema(clock.nowLong()));
    }

    @Test
    public void testDropTable() {
        assertThat(manager.execute(simpleTable(TABLE_NAME)), willBe(nullValue()));
        assertThat(manager.execute(simpleTable(TABLE_NAME_2)), willBe(nullValue()));

        long beforeDropTimestamp = clock.nowLong();

        assertThat(manager.execute(dropTableCommand(TABLE_NAME)), willBe(nullValue()));

        // Validate catalog version from the past.
        CatalogSchemaDescriptor schema = manager.schema(2);
        CatalogTableDescriptor table1 = schema.table(TABLE_NAME);
        CatalogTableDescriptor table2 = schema.table(TABLE_NAME_2);
        CatalogIndexDescriptor pkIndex1 = schema.index(pkIndexName(TABLE_NAME));
        CatalogIndexDescriptor pkIndex2 = schema.index(pkIndexName(TABLE_NAME_2));

        assertNotEquals(table1.id(), table2.id());
        assertNotEquals(pkIndex1.id(), pkIndex2.id());

        assertNotNull(schema);
        assertEquals(SCHEMA_NAME, schema.name());
        assertSame(schema, manager.activeSchema(beforeDropTimestamp));

        assertSame(table1, manager.table(TABLE_NAME, beforeDropTimestamp));
        assertSame(table1, manager.table(table1.id(), beforeDropTimestamp));

        assertSame(pkIndex1, manager.index(pkIndexName(TABLE_NAME), beforeDropTimestamp));
        assertSame(pkIndex1, manager.index(pkIndex1.id(), beforeDropTimestamp));

        assertSame(table2, manager.table(TABLE_NAME_2, beforeDropTimestamp));
        assertSame(table2, manager.table(table2.id(), beforeDropTimestamp));

        assertSame(pkIndex2, manager.index(pkIndexName(TABLE_NAME_2), beforeDropTimestamp));
        assertSame(pkIndex2, manager.index(pkIndex2.id(), beforeDropTimestamp));

        // Validate actual catalog
        schema = manager.schema(3);

        assertNotNull(schema);
        assertEquals(SCHEMA_NAME, schema.name());
        assertSame(schema, manager.activeSchema(clock.nowLong()));

        assertNull(schema.table(TABLE_NAME));
        assertNull(manager.table(TABLE_NAME, clock.nowLong()));
        assertNull(manager.table(table1.id(), clock.nowLong()));

        assertNull(schema.index(pkIndexName(TABLE_NAME)));
        assertNull(manager.index(pkIndexName(TABLE_NAME), clock.nowLong()));
        assertNull(manager.index(pkIndex1.id(), clock.nowLong()));

        assertSame(table2, manager.table(TABLE_NAME_2, clock.nowLong()));
        assertSame(table2, manager.table(table2.id(), clock.nowLong()));

        assertSame(pkIndex2, manager.index(pkIndexName(TABLE_NAME_2), clock.nowLong()));
        assertSame(pkIndex2, manager.index(pkIndex2.id(), clock.nowLong()));

        // Validate schema wasn't changed.
        assertSame(schema, manager.activeSchema(clock.nowLong()));
    }

    @Test
    public void testAddColumn() {
        assertThat(manager.execute(simpleTable(TABLE_NAME)), willBe(nullValue()));

        long beforeAddedTimestamp = clock.nowLong();

        assertThat(
                manager.execute(addColumnParams(TABLE_NAME,
                        columnParamsBuilder(NEW_COLUMN_NAME, STRING, 11, true).defaultValue(constant("Ignite!")).build()
                )),
                willBe(nullValue())
        );

        // Validate catalog version from the past.
        CatalogSchemaDescriptor schema = manager.activeSchema(beforeAddedTimestamp);
        assertNotNull(schema);
        assertNotNull(schema.table(TABLE_NAME));

        assertNull(schema.table(TABLE_NAME).column(NEW_COLUMN_NAME));

        // Validate actual catalog
        schema = manager.activeSchema(clock.nowLong());
        assertNotNull(schema);
        assertNotNull(schema.table(TABLE_NAME));

        // Validate column descriptor.
        CatalogTableColumnDescriptor column = schema.table(TABLE_NAME).column(NEW_COLUMN_NAME);

        assertEquals(NEW_COLUMN_NAME, column.name());
        assertEquals(STRING, column.type());
        assertTrue(column.nullable());

        assertEquals(DefaultValue.Type.CONSTANT, column.defaultValue().type());
        assertEquals("Ignite!", ((DefaultValue.ConstantValue) column.defaultValue()).value());

        assertEquals(11, column.length());
        assertEquals(DEFAULT_PRECISION, column.precision());
        assertEquals(DEFAULT_SCALE, column.scale());
    }

    @Test
    public void testDropColumn() {
        assertThat(manager.execute(simpleTable(TABLE_NAME)), willBe(nullValue()));

        long beforeAddedTimestamp = clock.nowLong();

        assertThat(manager.execute(dropColumnParams(TABLE_NAME, "VAL")), willBe(nullValue()));

        // Validate catalog version from the past.
        CatalogSchemaDescriptor schema = manager.activeSchema(beforeAddedTimestamp);
        assertNotNull(schema);
        assertNotNull(schema.table(TABLE_NAME));

        assertNotNull(schema.table(TABLE_NAME).column("VAL"));

        // Validate actual catalog
        schema = manager.activeSchema(clock.nowLong());
        assertNotNull(schema);
        assertNotNull(schema.table(TABLE_NAME));

        assertNull(schema.table(TABLE_NAME).column("VAL"));
    }

    @Test
    public void testAddDropMultipleColumns() {
        assertThat(manager.execute(simpleTable(TABLE_NAME)), willBe(nullValue()));

        // Add duplicate column.
        assertThat(
                manager.execute(addColumnParams(TABLE_NAME, columnParams(NEW_COLUMN_NAME, INT32, true), columnParams("VAL", INT32, true))),
                willThrow(CatalogValidationException.class)
        );

        // Validate no column added.
        CatalogSchemaDescriptor schema = manager.activeSchema(clock.nowLong());

        assertNull(schema.table(TABLE_NAME).column(NEW_COLUMN_NAME));

        // Add multiple columns.
        assertThat(
                manager.execute(addColumnParams(TABLE_NAME,
                        columnParams(NEW_COLUMN_NAME, INT32, true), columnParams(NEW_COLUMN_NAME_2, INT32, true)
                )),
                willBe(nullValue())
        );

        // Validate both columns added.
        schema = manager.activeSchema(clock.nowLong());

        assertNotNull(schema.table(TABLE_NAME).column(NEW_COLUMN_NAME));
        assertNotNull(schema.table(TABLE_NAME).column(NEW_COLUMN_NAME_2));

        // Drop multiple columns.
        assertThat(manager.execute(dropColumnParams(TABLE_NAME, NEW_COLUMN_NAME, NEW_COLUMN_NAME_2)), willBe(nullValue()));

        // Validate both columns dropped.
        schema = manager.activeSchema(clock.nowLong());

        assertNull(schema.table(TABLE_NAME).column(NEW_COLUMN_NAME));
        assertNull(schema.table(TABLE_NAME).column(NEW_COLUMN_NAME_2));
    }

    /**
     * Checks for possible changes to the default value of a column descriptor.
     *
     * <p>Set/drop default value allowed for any column.
     */
    @Test
    public void testAlterColumnDefault() {
        assertThat(manager.execute(simpleTable(TABLE_NAME)), willBe(nullValue()));

        int schemaVer = 1;
        assertNotNull(manager.schema(schemaVer));
        assertNull(manager.schema(schemaVer + 1));

        // NULL-> NULL : No-op.
        assertThat(changeColumn(TABLE_NAME, "VAL", null, null, () -> constant(null)),
                willBe(nullValue()));
        assertNull(manager.schema(schemaVer + 1));

        // NULL -> 1 : Ok.
        assertThat(changeColumn(TABLE_NAME, "VAL", null, null, () -> constant(1)),
                willBe(nullValue()));
        assertNotNull(manager.schema(++schemaVer));

        // 1 -> 1 : No-op.
        assertThat(changeColumn(TABLE_NAME, "VAL", null, null, () -> constant(1)),
                willBe(nullValue()));
        assertNull(manager.schema(schemaVer + 1));

        // 1 -> 2 : Ok.
        assertThat(changeColumn(TABLE_NAME, "VAL", null, null, () -> constant(2)),
                willBe(nullValue()));
        assertNotNull(manager.schema(++schemaVer));

        // 2 -> NULL : Ok.
        assertThat(changeColumn(TABLE_NAME, "VAL", null, null, () -> constant(null)),
                willBe(nullValue()));
        assertNotNull(manager.schema(++schemaVer));
    }

    /**
     * Checks for possible changes of the nullable flag of a column descriptor.
     *
     * <ul>
     *  <li>{@code DROP NOT NULL} is allowed on any non-PK column.
     *  <li>{@code SET NOT NULL} is forbidden.
     * </ul>
     */
    @Test
    public void testAlterColumnNotNull() {
        assertThat(manager.execute(simpleTable(TABLE_NAME)), willBe(nullValue()));

        int schemaVer = 1;
        assertNotNull(manager.schema(schemaVer));
        assertNull(manager.schema(schemaVer + 1));

        // NULLABLE -> NULLABLE : No-op.
        // NOT NULL -> NOT NULL : No-op.
        assertThat(changeColumn(TABLE_NAME, "VAL", null, false, null), willBe(nullValue()));
        assertThat(changeColumn(TABLE_NAME, "VAL_NOT_NULL", null, true, null), willBe(nullValue()));
        assertNull(manager.schema(schemaVer + 1));

        // NOT NULL -> NULlABLE : Ok.
        assertThat(changeColumn(TABLE_NAME, "VAL_NOT_NULL", null, false, null), willBe(nullValue()));
        assertNotNull(manager.schema(++schemaVer));

        // DROP NOT NULL for PK : PK column can't be `null`.
        assertThat(changeColumn(TABLE_NAME, "ID", null, false, null),
                willThrowFast(CatalogValidationException.class, "Dropping NOT NULL constraint on key column is not allowed"));

        // NULlABLE -> NOT NULL : Forbidden because this change lead to incompatible schemas.
        assertThat(changeColumn(TABLE_NAME, "VAL", null, true, null),
                willThrowFast(CatalogValidationException.class, "Adding NOT NULL constraint is not allowed"));
        assertThat(changeColumn(TABLE_NAME, "VAL_NOT_NULL", null, true, null),
                willThrowFast(CatalogValidationException.class, "Adding NOT NULL constraint is not allowed"));

        assertNull(manager.schema(schemaVer + 1));
    }

    /**
     * Checks for possible changes of the precision of a column descriptor.
     *
     * <ul>
     *  <li>Increasing precision is allowed for non-PK {@link ColumnType#DECIMAL} column.</li>
     *  <li>Decreasing precision is forbidden.</li>
     * </ul>
     */
    @Test
    public void testAlterColumnTypePrecision() {
        ColumnParams pkCol = columnParams("ID", INT32);
        ColumnParams col1 = columnParamsBuilder("COL_DECIMAL1", DECIMAL).precision(DFLT_TEST_PRECISION - 1).scale(1).build();
        ColumnParams col2 = columnParamsBuilder("COL_DECIMAL2", DECIMAL).precision(DFLT_TEST_PRECISION).scale(1).build();

        assertThat(manager.execute(simpleTable(TABLE_NAME, List.of(pkCol, col1, col2))), willBe(nullValue()));

        int schemaVer = 1;
        assertNotNull(manager.schema(schemaVer));
        assertNull(manager.schema(schemaVer + 1));

        // precision increment : Ok.
        assertThat(
                changeColumn(TABLE_NAME, col1.name(), new TestColumnTypeParams(col1.type(), DFLT_TEST_PRECISION, null, null), null, null),
                willBe(nullValue())
        );
        assertNotNull(manager.schema(++schemaVer));

        assertThat(
                changeColumn(TABLE_NAME, col2.name(), new TestColumnTypeParams(col2.type(), DFLT_TEST_PRECISION, null, null), null, null),
                willBe(nullValue())
        );
        assertNull(manager.schema(schemaVer + 1));

        // No change.
        assertThat(
                changeColumn(TABLE_NAME, col1.name(), new TestColumnTypeParams(col1.type(), DFLT_TEST_PRECISION, null, null), null, null),
                willBe(nullValue())
        );
        assertNull(manager.schema(schemaVer + 1));

        // precision decrement : Forbidden because this change lead to incompatible schemas.
        assertThat(
                changeColumn(TABLE_NAME, col1.name(),
                        new TestColumnTypeParams(col1.type(), DFLT_TEST_PRECISION - 1, null, null), null, null),
                willThrowFast(CatalogValidationException.class, "Decreasing the precision for column of type '"
                        + col1.type() + "' is not allowed")
        );
        assertNull(manager.schema(schemaVer + 1));

        assertThat(
                changeColumn(TABLE_NAME, col2.name(),
                        new TestColumnTypeParams(col2.type(), DFLT_TEST_PRECISION - 1, null, null), null, null),
                willThrowFast(CatalogValidationException.class, "Decreasing the precision for column of type '"
                        + col1.type() + "' is not allowed")
        );
        assertNull(manager.schema(schemaVer + 1));
    }

    /**
     * Changing precision is not supported for all types other than DECIMAL.
     */
    @ParameterizedTest
    @EnumSource(value = ColumnType.class, names = {"NULL", "DECIMAL"}, mode = Mode.EXCLUDE)
    public void testAlterColumnTypeAnyPrecisionChangeIsRejected(ColumnType type) {
        ColumnParams pkCol = columnParams("ID", INT32);
        ColumnParams colWithPrecision;
        Builder colWithPrecisionBuilder = columnParamsBuilder("COL_PRECISION", type).precision(3);
        applyNecessaryLength(type, colWithPrecisionBuilder);

        if (type.scaleAllowed()) {
            colWithPrecisionBuilder.scale(0);
        }

        if (!type.precisionAllowed() && !type.scaleAllowed()) {
            assertThrowsWithCause(colWithPrecisionBuilder::build, CatalogValidationException.class);
            return;
        }

        colWithPrecision = colWithPrecisionBuilder.build();

        assertThat(manager.execute(
                simpleTable(TABLE_NAME, List.of(pkCol, colWithPrecision))), willBe(nullValue())
        );

        int schemaVer = 1;
        assertNotNull(manager.schema(schemaVer));
        assertNull(manager.schema(schemaVer + 1));

        int origPrecision = colWithPrecision.precision() == null ? 11 : colWithPrecision.precision();

        // change precision different from default
        assertThat(changeColumn(TABLE_NAME, colWithPrecision.name(),
                        new TestColumnTypeParams(type, origPrecision - 1, null, null), null, null),
                willThrowFast(CatalogValidationException.class,
                        "Changing the precision for column of type '" + colWithPrecision.type() + "' is not allowed"));

        assertThat(changeColumn(TABLE_NAME, colWithPrecision.name(),
                        new TestColumnTypeParams(type, origPrecision + 1, null, null), null, null),
                willThrowFast(CatalogValidationException.class,
                        "Changing the precision for column of type '" + colWithPrecision.type() + "' is not allowed"));

        assertNull(manager.schema(schemaVer + 1));
    }

    /**
     * Checks for possible changes of the length of a column descriptor.
     *
     * <ul>
     *  <li>Increasing length is allowed for non-PK {@link ColumnType#STRING} and {@link ColumnType#BYTE_ARRAY} column.</li>
     *  <li>Decreasing length is forbidden.</li>
     * </ul>
     */
    @ParameterizedTest
    @EnumSource(value = ColumnType.class, names = {"STRING", "BYTE_ARRAY"}, mode = Mode.INCLUDE)
    public void testAlterColumnTypeLength(ColumnType type) {
        ColumnParams pkCol = columnParams("ID", INT32);
        ColumnParams col = columnParamsBuilder("COL_" + type, type).length(10).build();

        assertThat(manager.execute(simpleTable(TABLE_NAME, List.of(pkCol, col))), willBe(nullValue()));

        int schemaVer = 1;
        assertNotNull(manager.schema(schemaVer));
        assertNull(manager.schema(schemaVer + 1));

        // 10 -> 11 : Ok.
        assertThat(
                changeColumn(TABLE_NAME, col.name(), new TestColumnTypeParams(col.type(), null, 11, null), null, null),
                willBe(nullValue())
        );

        CatalogSchemaDescriptor schema = manager.schema(++schemaVer);
        assertNotNull(schema);

        // 11 -> 10 : Error.
        assertThat(
                changeColumn(TABLE_NAME, col.name(), new TestColumnTypeParams(col.type(), null, 10, null), null, null),
                willThrowFast(CatalogValidationException.class, "Decreasing the length for column of type '"
                        + col.type() + "' is not allowed")
        );
        assertNull(manager.schema(schemaVer + 1));

        // 11 -> 11 : No-op.
        assertThat(
                changeColumn(TABLE_NAME, col.name(), new TestColumnTypeParams(col.type(), null, 11, null), null, null),
                willBe(nullValue())
        );
        assertNull(manager.schema(schemaVer + 1));

        // No change.
        assertThat(changeColumn(TABLE_NAME, col.name(), new TestColumnTypeParams(col.type()), null, null),
                willBe(nullValue()));
        assertNull(manager.schema(schemaVer + 1));

        // 11 -> 10 : failed.
        assertThat(
                changeColumn(TABLE_NAME, col.name(), new TestColumnTypeParams(col.type(), null, 10, null), null, null),
                willThrowFast(CatalogValidationException.class)
        );
        assertNull(manager.schema(schemaVer + 1));
    }

    /**
     * Changing length is forbidden for all types other than STRING and BYTE_ARRAY.
     */
    @ParameterizedTest
    @EnumSource(value = ColumnType.class, names = {"STRING", "BYTE_ARRAY", "NULL"}, mode = Mode.EXCLUDE)
    public void testAlterColumnTypeAnyLengthChangeIsRejected(ColumnType type) {
        ColumnParams pkCol = columnParams("ID", INT32);
        Builder colBuilder = columnParamsBuilder("COL", type);
        Builder colWithLengthBuilder = columnParamsBuilder("COL_PRECISION", type).length(10);

        applyNecessaryLength(type, colWithLengthBuilder);

        initializeColumnWithDefaults(type, colBuilder);
        initializeColumnWithDefaults(type, colWithLengthBuilder);

        ColumnParams col = colBuilder.build();

        if (!type.lengthAllowed()) {
            assertThrowsWithCause(colWithLengthBuilder::build, CatalogValidationException.class);
            return;
        }

        ColumnParams colWithLength = colWithLengthBuilder.build();

        assertThat(
                manager.execute(simpleTable(TABLE_NAME, List.of(pkCol, col, colWithLength))),
                willBe(nullValue())
        );

        int schemaVer = 1;
        assertNotNull(manager.schema(schemaVer));
        assertNull(manager.schema(schemaVer + 1));

        assertThat(changeColumn(TABLE_NAME, col.name(), new TestColumnTypeParams(type, null, 1 << 6, null), null, null),
                willThrowFast(CatalogValidationException.class,
                        "Changing the length for column of type '" + col.type() + "' is not allowed"));

        assertThat(changeColumn(TABLE_NAME, colWithLength.name(), new TestColumnTypeParams(type, null, 1 << 5, null), null, null),
                willBe(nullValue()));

        assertThat(changeColumn(TABLE_NAME, colWithLength.name(), new TestColumnTypeParams(type, null, 9, null), null, null),
                willThrowFast(CatalogValidationException.class,
                        "Changing the length for column of type '" + colWithLength.type() + "' is not allowed"));

        assertThat(changeColumn(TABLE_NAME, colWithLength.name(), new TestColumnTypeParams(type, null, 11, null), null, null),
                willThrowFast(CatalogValidationException.class,
                        "Changing the length for column of type '" + colWithLength.type() + "' is not allowed"));

        assertNull(manager.schema(schemaVer + 1));
    }

    /**
     * Changing scale is incompatible change, thus it's forbidden for all types.
     */
    @ParameterizedTest
    @EnumSource(ColumnType.class)
    public void testAlterColumnTypeScaleIsRejected(ColumnType type) {
        ColumnParams pkCol = columnParams("ID", INT32);
        Builder colWithPrecisionBuilder = columnParamsBuilder("COL_" + type, type).scale(3);
        ColumnParams col;

        applyNecessaryPrecision(type, colWithPrecisionBuilder);
        applyNecessaryLength(type, colWithPrecisionBuilder);

        if (!type.scaleAllowed()) {
            assertThrowsWithCause(colWithPrecisionBuilder::build, CatalogValidationException.class);
            return;
        }

        col = colWithPrecisionBuilder.build();

        assertThat(manager.execute(simpleTable(TABLE_NAME, List.of(pkCol, col))), willBe(nullValue()));

        int schemaVer = 1;
        assertNotNull(manager.schema(schemaVer));
        assertNull(manager.schema(schemaVer + 1));

        // ANY-> UNDEFINED SCALE : No-op.
        assertThat(changeColumn(TABLE_NAME, col.name(), new TestColumnTypeParams(col.type()), null, null),
                willBe(nullValue()));
        assertNull(manager.schema(schemaVer + 1));

        // 3 -> 3 : No-op.
        assertThat(changeColumn(TABLE_NAME, col.name(), new TestColumnTypeParams(col.type(), null, null, 3), null, null),
                willBe(nullValue()));
        assertNull(manager.schema(schemaVer + 1));

        // 3 -> 4 : Error.
        assertThat(changeColumn(TABLE_NAME, col.name(), new TestColumnTypeParams(col.type(), null, null, 4), null, null),
                willThrowFast(CatalogValidationException.class, "Changing the scale for column of type"));
        assertNull(manager.schema(schemaVer + 1));

        // 3 -> 2 : Error.
        assertThat(changeColumn(TABLE_NAME, col.name(), new TestColumnTypeParams(col.type(), null, null, 2), null, null),
                willThrowFast(CatalogValidationException.class, "Changing the scale for column of type"));
        assertNull(manager.schema(schemaVer + 1));
    }

    /**
     * Checks for possible changes of the type of a column descriptor.
     *
     * <p>The following transitions are allowed for non-PK columns:
     * <ul>
     *     <li>INT8 -> INT16 -> INT32 -> INT64</li>
     *     <li>FLOAT -> DOUBLE</li>
     * </ul>
     * All other transitions are forbidden because they lead to incompatible schemas.
     */
    @ParameterizedTest(name = "set data type {0}")
    @EnumSource(value = ColumnType.class, names = "NULL", mode = Mode.EXCLUDE)
    public void testAlterColumnType(ColumnType target) {
        EnumSet<ColumnType> types = EnumSet.allOf(ColumnType.class);
        types.remove(NULL);

        List<ColumnParams> testColumns = types.stream()
                .map(t -> initializeColumnWithDefaults(t, columnParamsBuilder("COL_" + t, t)))
                .map(Builder::build)
                .collect(toList());

        List<ColumnParams> tableColumns = new ArrayList<>(List.of(columnParams("ID", INT32)));
        tableColumns.addAll(testColumns);

        assertThat(manager.execute(simpleTable(TABLE_NAME, tableColumns)), willBe(nullValue()));

        int schemaVer = 1;
        assertNotNull(manager.schema(schemaVer));
        assertNull(manager.schema(schemaVer + 1));

        for (ColumnParams col : testColumns) {
            TypeSafeMatcher<CompletableFuture<?>> matcher;
            boolean sameType = col.type() == target;

            if (sameType || CatalogUtils.isSupportedColumnTypeChange(col.type(), target)) {
                matcher = willBe(nullValue());
                schemaVer += sameType ? 0 : 1;
            } else {
                matcher = willThrowFast(CatalogValidationException.class,
                        format("Changing the type from {} to {} is not allowed", col.type(), target));
            }

            TestColumnTypeParams typeParams = new TestColumnTypeParams(target);

            assertThat(col.type() + " -> " + target, changeColumn(TABLE_NAME, col.name(), typeParams, null, null), matcher);
            assertNotNull(manager.schema(schemaVer));
            assertNull(manager.schema(schemaVer + 1));
        }
    }

    @Test
    public void testAlterColumnTypeRejectedForPrimaryKey() {
        assertThat(manager.execute(simpleTable(TABLE_NAME)), willBe(nullValue()));

        assertThat(changeColumn(TABLE_NAME, "ID", new TestColumnTypeParams(INT64), null, null),
                willThrowFast(CatalogValidationException.class, "Changing the type of key column is not allowed"));
    }

    /**
     * Ensures that the compound change command {@code SET DATA TYPE BIGINT NULL DEFAULT NULL} will change the type, drop NOT NULL and the
     * default value at the same time.
     */
    @Test
    public void testAlterColumnMultipleChanges() {
        assertThat(manager.execute(simpleTable(TABLE_NAME)), willBe(nullValue()));

        int schemaVer = 1;
        assertNotNull(manager.schema(schemaVer));
        assertNull(manager.schema(schemaVer + 1));

        Supplier<DefaultValue> dflt = () -> constant(null);
        boolean notNull = false;
        TestColumnTypeParams typeParams = new TestColumnTypeParams(INT64);

        // Ensures that 3 different actions applied.
        assertThat(changeColumn(TABLE_NAME, "VAL_NOT_NULL", typeParams, notNull, dflt), willBe(nullValue()));

        CatalogSchemaDescriptor schema = manager.schema(++schemaVer);
        assertNotNull(schema);

        CatalogTableColumnDescriptor desc = schema.table(TABLE_NAME).column("VAL_NOT_NULL");
        assertEquals(constant(null), desc.defaultValue());
        assertTrue(desc.nullable());
        assertEquals(INT64, desc.type());

        // Ensures that only one of three actions applied.
        dflt = () -> constant(2);
        assertThat(changeColumn(TABLE_NAME, "VAL_NOT_NULL", typeParams, notNull, dflt), willBe(nullValue()));

        schema = manager.schema(++schemaVer);
        assertNotNull(schema);
        assertEquals(constant(2), schema.table(TABLE_NAME).column("VAL_NOT_NULL").defaultValue());

        // Ensures that no action will be applied.
        assertThat(changeColumn(TABLE_NAME, "VAL_NOT_NULL", typeParams, notNull, dflt), willBe(nullValue()));
        assertNull(manager.schema(schemaVer + 1));
    }

    @Test
    public void testAlterColumnForNonExistingTableRejected() {
        assertNotNull(manager.schema(0));
        assertNull(manager.schema(1));

        assertThat(changeColumn(TABLE_NAME, "ID", null, null, null), willThrowFast(TableNotFoundValidationException.class));

        assertNotNull(manager.schema(0));
        assertNull(manager.schema(1));
    }

    @Test
    public void testDropTableWithIndex() {
        assertThat(manager.execute(simpleTable(TABLE_NAME)), willBe(nullValue()));
        assertThat(manager.execute(simpleIndex()), willBe(nullValue()));

        long beforeDropTimestamp = clock.nowLong();

        assertThat(manager.execute(dropTableCommand(TABLE_NAME)), willBe(nullValue()));

        // Validate catalog version from the past.
        CatalogSchemaDescriptor schema = manager.schema(2);
        CatalogTableDescriptor table = schema.table(TABLE_NAME);
        CatalogIndexDescriptor index = schema.index(INDEX_NAME);

        assertNotNull(schema);
        assertEquals(SCHEMA_NAME, schema.name());
        assertSame(schema, manager.activeSchema(beforeDropTimestamp));

        assertSame(table, manager.table(TABLE_NAME, beforeDropTimestamp));
        assertSame(table, manager.table(table.id(), beforeDropTimestamp));

        assertSame(index, manager.index(INDEX_NAME, beforeDropTimestamp));
        assertSame(index, manager.index(index.id(), beforeDropTimestamp));

        // Validate actual catalog
        schema = manager.schema(3);

        assertNotNull(schema);
        assertEquals(SCHEMA_NAME, schema.name());
        assertSame(schema, manager.activeSchema(clock.nowLong()));

        assertNull(schema.table(TABLE_NAME));
        assertNull(manager.table(TABLE_NAME, clock.nowLong()));
        assertNull(manager.table(table.id(), clock.nowLong()));

        assertNull(schema.index(INDEX_NAME));
        assertNull(manager.index(INDEX_NAME, clock.nowLong()));
        assertNull(manager.index(index.id(), clock.nowLong()));
    }

    @Test
    public void testCreateHashIndex() {
        assertThat(manager.execute(simpleTable(TABLE_NAME)), willBe(nullValue()));

        assertThat(manager.execute(createHashIndexCommand(INDEX_NAME, List.of("VAL", "ID"))), willBe(nullValue()));

        // Validate catalog version from the past.
        CatalogSchemaDescriptor schema = manager.schema(1);

        assertNotNull(schema);
        assertNull(schema.index(INDEX_NAME));
        assertNull(manager.index(INDEX_NAME, 123L));

        // Validate actual catalog
        schema = manager.schema(2);

        CatalogHashIndexDescriptor index = (CatalogHashIndexDescriptor) schema.index(INDEX_NAME);

        assertNotNull(schema);
        assertSame(index, manager.index(INDEX_NAME, clock.nowLong()));
        assertSame(index, manager.index(index.id(), clock.nowLong()));

        // Validate newly created hash index
        assertEquals(INDEX_NAME, index.name());
        assertEquals(schema.table(TABLE_NAME).id(), index.tableId());
        assertEquals(List.of("VAL", "ID"), index.columns());
        assertFalse(index.unique());
        assertEquals(REGISTERED, index.status());
    }

    @Test
    public void testCreateSortedIndex() {
        assertThat(manager.execute(simpleTable(TABLE_NAME)), willBe(nullValue()));

        CatalogCommand command = createSortedIndexCommand(
                INDEX_NAME,
                true,
                List.of("VAL", "ID"),
                List.of(DESC_NULLS_FIRST, ASC_NULLS_LAST)
        );

        assertThat(manager.execute(command), willBe(nullValue()));

        // Validate catalog version from the past.
        CatalogSchemaDescriptor schema = manager.schema(1);

        assertNotNull(schema);
        assertNull(schema.index(INDEX_NAME));
        assertNull(manager.index(INDEX_NAME, 123L));
        assertNull(manager.index(4, 123L));

        // Validate actual catalog
        schema = manager.schema(2);

        CatalogSortedIndexDescriptor index = (CatalogSortedIndexDescriptor) schema.index(INDEX_NAME);

        assertNotNull(schema);
        assertSame(index, manager.index(INDEX_NAME, clock.nowLong()));
        assertSame(index, manager.index(index.id(), clock.nowLong()));

        // Validate newly created sorted index
        assertEquals(INDEX_NAME, index.name());
        assertEquals(schema.table(TABLE_NAME).id(), index.tableId());
        assertEquals("VAL", index.columns().get(0).name());
        assertEquals("ID", index.columns().get(1).name());
        assertEquals(DESC_NULLS_FIRST, index.columns().get(0).collation());
        assertEquals(ASC_NULLS_LAST, index.columns().get(1).collation());
        assertTrue(index.unique());
        assertEquals(REGISTERED, index.status());
    }

    @Test
    public void operationWillBeRetriedFiniteAmountOfTimes() {
        UpdateLog updateLogMock = mock(UpdateLog.class);

        ArgumentCaptor<OnUpdateHandler> updateHandlerCapture = ArgumentCaptor.forClass(OnUpdateHandler.class);

        doNothing().when(updateLogMock).registerUpdateHandler(updateHandlerCapture.capture());

        CatalogManagerImpl manager = new CatalogManagerImpl(updateLogMock, clockWaiter);
        manager.start();

        when(updateLogMock.append(any())).thenAnswer(invocation -> {
            // here we emulate concurrent updates. First of all, we return a future completed with "false"
            // as if someone has concurrently appended an update. Besides, in order to unblock manager and allow to
            // make another attempt, we must notify manager with the same version as in current attempt.
            VersionedUpdate updateFromInvocation = invocation.getArgument(0, VersionedUpdate.class);

            VersionedUpdate update = new VersionedUpdate(
                    updateFromInvocation.version(),
                    updateFromInvocation.delayDurationMs(),
                    List.of(new ObjectIdGenUpdateEntry(1))
            );

            updateHandlerCapture.getValue().handle(update, clock.now(), 0);

            return falseCompletedFuture();
        });

        CompletableFuture<Void> createTableFut = manager.execute(simpleTable("T"));

        assertThat(createTableFut, willThrow(IgniteInternalException.class, "Max retry limit exceeded"));

        // retry limit is hardcoded at org.apache.ignite.internal.catalog.CatalogServiceImpl.MAX_RETRY_COUNT
        verify(updateLogMock, times(10)).append(any());
    }

    @Test
    public void catalogActivationTime() throws Exception {
        long delayDuration = TimeUnit.DAYS.toMillis(365);

        CatalogManagerImpl manager = new CatalogManagerImpl(updateLog, clockWaiter, delayDuration, 0);

        manager.start();

        try {
            CompletableFuture<Void> createTableFuture = manager.execute(simpleTable(TABLE_NAME));

            assertFalse(createTableFuture.isDone());

            verify(updateLog).append(any());
            // TODO IGNITE-19400: recheck createTable future completion guarantees

            // This waits till the new Catalog version lands in the internal structures.
            verify(clockWaiter, timeout(10_000)).waitFor(any());

            assertSame(manager.schema(0), manager.activeSchema(clock.nowLong()));
            assertNull(manager.table(TABLE_NAME, clock.nowLong()));

            clock.update(clock.now().addPhysicalTime(delayDuration));

            assertSame(manager.schema(1), manager.activeSchema(clock.nowLong()));
            assertNotNull(manager.table(TABLE_NAME, clock.nowLong()));
        } finally {
            manager.stop();
        }
    }

    @Test
    public void catalogServiceManagesUpdateLogLifecycle() throws Exception {
        UpdateLog updateLogMock = mock(UpdateLog.class);

        CatalogManagerImpl manager = new CatalogManagerImpl(updateLogMock, clockWaiter);

        manager.start();

        verify(updateLogMock).start();

        manager.stop();

        verify(updateLogMock).stop();
    }

    @Test
    public void testTableEvents() {
        EventListener<CatalogEventParameters> eventListener = mock(EventListener.class);
        when(eventListener.notify(any(), any())).thenReturn(falseCompletedFuture());

        manager.listen(CatalogEvent.TABLE_CREATE, eventListener);
        manager.listen(CatalogEvent.TABLE_DROP, eventListener);

        assertThat(manager.execute(simpleTable(TABLE_NAME)), willBe(nullValue()));
        verify(eventListener).notify(any(CreateTableEventParameters.class), isNull());

        assertThat(manager.execute(dropTableCommand(TABLE_NAME)), willBe(nullValue()));
        verify(eventListener).notify(any(DropTableEventParameters.class), isNull());

        verifyNoMoreInteractions(eventListener);
    }

    @Test
    public void testCreateIndexEvents() {
        CatalogCommand createIndexCmd = createHashIndexCommand(INDEX_NAME, List.of("ID"));

        CatalogCommand dropIndexCmd = DropIndexCommand.builder().schemaName(SCHEMA_NAME).indexName(INDEX_NAME).build();

        EventListener<CatalogEventParameters> eventListener = mock(EventListener.class);
        when(eventListener.notify(any(), any())).thenReturn(falseCompletedFuture());

        manager.listen(CatalogEvent.INDEX_CREATE, eventListener);
        manager.listen(CatalogEvent.INDEX_DROP, eventListener);

        // Try to create index without table.
        assertThat(manager.execute(createIndexCmd), willThrow(TableNotFoundValidationException.class));
        verifyNoInteractions(eventListener);

        // Create table with PK index.
        assertThat(manager.execute(simpleTable(TABLE_NAME)), willCompleteSuccessfully());
        verify(eventListener).notify(any(CreateIndexEventParameters.class), isNull());

        clearInvocations(eventListener);

        // Create index.
        assertThat(manager.execute(createIndexCmd), willCompleteSuccessfully());
        verify(eventListener).notify(any(CreateIndexEventParameters.class), isNull());

        clearInvocations(eventListener);

        // Drop index.
        assertThat(manager.execute(dropIndexCmd), willBe(nullValue()));
        verify(eventListener).notify(any(DropIndexEventParameters.class), isNull());

        clearInvocations(eventListener);

        // Drop table with pk index.
        assertThat(manager.execute(dropTableCommand(TABLE_NAME)), willBe(nullValue()));

        // Try drop index once again.
        assertThat(manager.execute(dropIndexCmd), willThrow(IndexNotFoundValidationException.class));

        verify(eventListener).notify(any(DropIndexEventParameters.class), isNull());
    }

    @Test
    public void testCreateZone() {
        String zoneName = ZONE_NAME + 1;

        CatalogCommand cmd = CreateZoneCommand.builder()
                .zoneName(zoneName)
                .partitions(42)
                .replicas(15)
                .dataNodesAutoAdjust(73)
                .filter("expression")
                .dataStorageParams(DataStorageParams.builder().engine("test_engine").dataRegion("test_region").build())
                .build();

        assertThat(manager.execute(cmd), willCompleteSuccessfully());

        // Validate catalog version from the past.
        assertNull(manager.zone(zoneName, 0));
        assertNull(manager.zone(zoneName, 123L));

        // Validate actual catalog
        CatalogZoneDescriptor zone = manager.zone(zoneName, clock.nowLong());

        assertNotNull(zone);
        assertSame(zone, manager.zone(zone.id(), clock.nowLong()));

        // Validate that catalog returns null for previous timestamps.
        assertNull(manager.zone(zone.id(), 0));
        assertNull(manager.zone(zone.id(), 123L));

        // Validate newly created zone
        assertEquals(zoneName, zone.name());
        assertEquals(42, zone.partitions());
        assertEquals(15, zone.replicas());
        assertEquals(73, zone.dataNodesAutoAdjust());
        assertEquals(INFINITE_TIMER_VALUE, zone.dataNodesAutoAdjustScaleUp());
        assertEquals(INFINITE_TIMER_VALUE, zone.dataNodesAutoAdjustScaleDown());
        assertEquals("expression", zone.filter());
        assertEquals("test_engine", zone.dataStorage().engine());
        assertEquals("test_region", zone.dataStorage().dataRegion());
    }

    @Test
    public void testDropZone() {
        String zoneName = ZONE_NAME + 1;

        CatalogCommand cmd = CreateZoneCommand.builder().zoneName(zoneName).build();

        assertThat(manager.execute(cmd), willCompleteSuccessfully());

        long beforeDropTimestamp = clock.nowLong();

        CatalogCommand dropCommand = DropZoneCommand.builder()
                .zoneName(zoneName)
                .build();

        CompletableFuture<Void> fut = manager.execute(dropCommand);

        assertThat(fut, willCompleteSuccessfully());

        // Validate catalog version from the past.
        CatalogZoneDescriptor zone = manager.zone(zoneName, beforeDropTimestamp);

        assertNotNull(zone);
        assertEquals(zoneName, zone.name());

        assertSame(zone, manager.zone(zone.id(), beforeDropTimestamp));

        // Validate actual catalog
        assertNull(manager.zone(zoneName, clock.nowLong()));
        assertNull(manager.zone(zone.id(), clock.nowLong()));

        // Try to drop non-existing zone.
        assertThat(manager.execute(dropCommand), willThrow(DistributionZoneNotFoundValidationException.class));
    }

    @Test
    public void testRenameZone() throws InterruptedException {
        String zoneName = ZONE_NAME + 1;

        CatalogCommand cmd = CreateZoneCommand.builder()
                .zoneName(zoneName)
                .partitions(42)
                .replicas(15)
                .build();

        assertThat(manager.execute(cmd), willCompleteSuccessfully());

        long beforeDropTimestamp = clock.nowLong();

        Thread.sleep(5);

        String newZoneName = "RenamedZone";

        CatalogCommand renameZoneCmd = RenameZoneCommand.builder()
                .zoneName(zoneName)
                .newZoneName(newZoneName)
                .build();

        assertThat(manager.execute(renameZoneCmd), willCompleteSuccessfully());

        // Validate catalog version from the past.
        CatalogZoneDescriptor zone = manager.zone(zoneName, beforeDropTimestamp);

        assertNotNull(zone);
        assertEquals(zoneName, zone.name());

        assertSame(zone, manager.zone(zone.id(), beforeDropTimestamp));

        // Validate actual catalog
        zone = manager.zone(newZoneName, clock.nowLong());

        assertNotNull(zone);
        assertNull(manager.zone(zoneName, clock.nowLong()));
        assertEquals(newZoneName, zone.name());

        assertSame(zone, manager.zone(zone.id(), clock.nowLong()));
    }

    @Test
    public void testDefaultZone() {
        CatalogZoneDescriptor defaultZone = manager.zone(DEFAULT_ZONE_NAME, clock.nowLong());

        // Try to create zone with default zone name.
        CatalogCommand cmd = CreateZoneCommand.builder()
                .zoneName(DEFAULT_ZONE_NAME)
                .partitions(42)
                .replicas(15)
                .build();
        assertThat(manager.execute(cmd), willThrow(IgniteInternalException.class));

        // Validate default zone wasn't changed.
        assertSame(defaultZone, manager.zone(DEFAULT_ZONE_NAME, clock.nowLong()));
    }

    @Test
    public void testAlterZone() {
        String zoneName = ZONE_NAME + 1;

        CatalogCommand cmd = CreateZoneCommand.builder()
                .zoneName(zoneName)
                .partitions(42)
                .replicas(15)
                .dataNodesAutoAdjust(73)
                .filter("expression")
                .build();

        CatalogCommand alterCmd = AlterZoneCommand.builder()
                .zoneName(zoneName)
                .partitions(10)
                .replicas(2)
                .dataNodesAutoAdjustScaleUp(3)
                .dataNodesAutoAdjustScaleDown(4)
                .filter("newExpression")
                .dataStorageParams(DataStorageParams.builder().engine("test_engine").dataRegion("test_region").build())
                .build();

        assertThat(manager.execute(cmd), willCompleteSuccessfully());
        assertThat(manager.execute(alterCmd), willCompleteSuccessfully());

        // Validate actual catalog
        CatalogZoneDescriptor zone = manager.zone(zoneName, clock.nowLong());
        assertNotNull(zone);
        assertSame(zone, manager.zone(zone.id(), clock.nowLong()));

        assertEquals(zoneName, zone.name());
        assertEquals(10, zone.partitions());
        assertEquals(2, zone.replicas());
        assertEquals(INFINITE_TIMER_VALUE, zone.dataNodesAutoAdjust());
        assertEquals(3, zone.dataNodesAutoAdjustScaleUp());
        assertEquals(4, zone.dataNodesAutoAdjustScaleDown());
        assertEquals("newExpression", zone.filter());
        assertEquals("test_engine", zone.dataStorage().engine());
        assertEquals("test_region", zone.dataStorage().dataRegion());
    }

    @Test
    public void testCreateZoneWithSameName() {
        String zoneName = ZONE_NAME + 1;

        CatalogCommand cmd = CreateZoneCommand.builder()
                .zoneName(zoneName)
                .partitions(42)
                .replicas(15)
                .build();

        assertThat(manager.execute(cmd), willCompleteSuccessfully());

        // Try to create zone with same name.
        cmd = CreateZoneCommand.builder()
                .zoneName(zoneName)
                .partitions(8)
                .replicas(1)
                .build();

        assertThat(manager.execute(cmd), willThrowFast(DistributionZoneExistsValidationException.class));

        // Validate zone was NOT changed
        CatalogZoneDescriptor zone = manager.zone(zoneName, clock.nowLong());

        assertNotNull(zone);
        assertSame(zone, manager.zone(zoneName, clock.nowLong()));
        assertSame(zone, manager.zone(zone.id(), clock.nowLong()));

        assertEquals(zoneName, zone.name());
        assertEquals(42, zone.partitions());
        assertEquals(15, zone.replicas());
    }

    @Test
    public void testCreateZoneEvents() {
        String zoneName = ZONE_NAME + 1;

        CatalogCommand cmd = CreateZoneCommand.builder()
                .zoneName(zoneName)
                .build();

        EventListener<CatalogEventParameters> eventListener = mock(EventListener.class);
        when(eventListener.notify(any(), any())).thenReturn(falseCompletedFuture());

        manager.listen(CatalogEvent.ZONE_CREATE, eventListener);
        manager.listen(CatalogEvent.ZONE_DROP, eventListener);

        CompletableFuture<Void> fut = manager.execute(cmd);

        assertThat(fut, willCompleteSuccessfully());

        verify(eventListener).notify(any(CreateZoneEventParameters.class), isNull());

        CatalogCommand dropCommand = DropZoneCommand.builder()
                .zoneName(zoneName)
                .build();

        fut = manager.execute(dropCommand);

        assertThat(fut, willCompleteSuccessfully());

        verify(eventListener).notify(any(DropZoneEventParameters.class), isNull());
        verifyNoMoreInteractions(eventListener);
    }

    @Test
    public void testColumnEvents() {
        EventListener<CatalogEventParameters> eventListener = mock(EventListener.class);
        when(eventListener.notify(any(), any())).thenReturn(falseCompletedFuture());

        manager.listen(CatalogEvent.TABLE_ALTER, eventListener);

        // Try to add column without table.
        assertThat(manager.execute(addColumnParams(TABLE_NAME, columnParams(NEW_COLUMN_NAME, INT32))),
                willThrow(TableNotFoundValidationException.class));
        verifyNoInteractions(eventListener);

        // Create table.
        assertThat(manager.execute(simpleTable(TABLE_NAME)), willBe(nullValue()));

        // Add column.
        assertThat(manager.execute(addColumnParams(TABLE_NAME, columnParams(NEW_COLUMN_NAME, INT32))), willBe(nullValue()));
        verify(eventListener).notify(any(AddColumnEventParameters.class), isNull());

        // Drop column.
        assertThat(manager.execute(dropColumnParams(TABLE_NAME, NEW_COLUMN_NAME)), willBe(nullValue()));
        verify(eventListener).notify(any(DropColumnEventParameters.class), isNull());

        verifyNoMoreInteractions(eventListener);
    }

    @Test
    public void userFutureCompletesAfterClusterWideActivationHappens() throws Exception {
        long delayDuration = TimeUnit.DAYS.toMillis(365);

        HybridTimestamp startTs = clock.now();

        CatalogManagerImpl manager = new CatalogManagerImpl(updateLog, clockWaiter, delayDuration, 0);

        manager.start();

        try {
            CompletableFuture<Void> createTableFuture = manager.execute(simpleTable(TABLE_NAME));

            assertFalse(createTableFuture.isDone());

            ArgumentCaptor<HybridTimestamp> tsCaptor = ArgumentCaptor.forClass(HybridTimestamp.class);

            verify(clockWaiter, timeout(10_000)).waitFor(tsCaptor.capture());
            HybridTimestamp userWaitTs = tsCaptor.getValue();
            assertThat(
                    userWaitTs.getPhysical() - startTs.getPhysical(),
                    greaterThanOrEqualTo(delayDuration + HybridTimestamp.maxClockSkew())
            );
        } finally {
            manager.stop();
        }
    }

    // TODO: remove after IGNITE-20378 is implemented.
    @Test
    public void userFutureCompletesAfterClusterWideActivationWithAdditionalIdleSafeTimePeriodHappens() throws Exception {
        long delayDuration = TimeUnit.DAYS.toMillis(365);
        long partitionIdleSafeTimePropagationPeriod = TimeUnit.DAYS.toDays(365);

        HybridTimestamp startTs = clock.now();

        CatalogManagerImpl manager = new CatalogManagerImpl(updateLog, clockWaiter, delayDuration, partitionIdleSafeTimePropagationPeriod);

        manager.start();

        try {
            CompletableFuture<Void> createTableFuture = manager.execute(simpleTable(TABLE_NAME));

            assertFalse(createTableFuture.isDone());

            ArgumentCaptor<HybridTimestamp> tsCaptor = ArgumentCaptor.forClass(HybridTimestamp.class);

            verify(clockWaiter, timeout(10_000)).waitFor(tsCaptor.capture());
            HybridTimestamp userWaitTs = tsCaptor.getValue();
            assertThat(
                    userWaitTs.getPhysical() - startTs.getPhysical(),
                    greaterThanOrEqualTo(
                            delayDuration + HybridTimestamp.maxClockSkew()
                                    + partitionIdleSafeTimePropagationPeriod + HybridTimestamp.maxClockSkew()
                    )
            );
        } finally {
            manager.stop();
        }
    }

    @Test
    void testGetCatalogEntityInCatalogEvent() {
        CompletableFuture<Void> result = new CompletableFuture<>();

        manager.listen(CatalogEvent.TABLE_CREATE, (parameters, exception) -> {
            try {
                assertNotNull(manager.schema(parameters.catalogVersion()));

                result.complete(null);

                return trueCompletedFuture();
            } catch (Throwable t) {
                result.completeExceptionally(t);

                return failedFuture(t);
            }
        });

        assertThat(manager.execute(simpleTable(TABLE_NAME)), willBe(nullValue()));
        assertThat(result, willCompleteSuccessfully());
    }

    @Test
    void testGetTableByIdAndCatalogVersion() {
        assertThat(manager.execute(simpleTable(TABLE_NAME)), willBe(nullValue()));

        CatalogTableDescriptor table = manager.table(TABLE_NAME, clock.nowLong());

        assertNull(manager.table(table.id(), 0));
        assertSame(table, manager.table(table.id(), 1));
    }

    @Test
    void testGetTableIdOnDropIndexEvent() {
        assertThat(manager.execute(simpleTable(TABLE_NAME)), willBe(nullValue()));

        assertThat(manager.execute(createHashIndexCommand(INDEX_NAME, List.of("VAL"))), willBe(nullValue()));

        int tableId = manager.table(TABLE_NAME, clock.nowLong()).id();
        int pkIndexId = manager.index(pkIndexName(TABLE_NAME), clock.nowLong()).id();
        int indexId = manager.index(INDEX_NAME, clock.nowLong()).id();

        assertNotEquals(tableId, indexId);

        EventListener<CatalogEventParameters> eventListener = mock(EventListener.class);

        ArgumentCaptor<DropIndexEventParameters> captor = ArgumentCaptor.forClass(DropIndexEventParameters.class);

        doReturn(falseCompletedFuture()).when(eventListener).notify(captor.capture(), any());

        manager.listen(CatalogEvent.INDEX_DROP, eventListener);

        // Let's remove the index.
        assertThat(
                manager.execute(DropIndexCommand.builder().schemaName(SCHEMA_NAME).indexName(INDEX_NAME).build()),
                willBe(nullValue())
        );

        DropIndexEventParameters eventParameters = captor.getValue();

        assertEquals(indexId, eventParameters.indexId());
        assertEquals(tableId, eventParameters.tableId());

        // Let's delete the table.
        assertThat(manager.execute(dropTableCommand(TABLE_NAME)), willBe(nullValue()));

        // Let's make sure that the PK index has been deleted.
        eventParameters = captor.getValue();

        assertEquals(pkIndexId, eventParameters.indexId());
        assertEquals(tableId, eventParameters.tableId());
    }

    @Test
    void testLatestCatalogVersion() {
        assertEquals(0, manager.latestCatalogVersion());

        assertThat(manager.execute(simpleTable(TABLE_NAME)), willBe(nullValue()));
        assertEquals(1, manager.latestCatalogVersion());

        assertThat(manager.execute(simpleIndex()), willBe(nullValue()));
        assertEquals(2, manager.latestCatalogVersion());
    }

    @Test
    void testTables() {
        assertThat(manager.execute(simpleTable(TABLE_NAME + 0)), willBe(nullValue()));
        assertThat(manager.execute(simpleTable(TABLE_NAME + 1)), willBe(nullValue()));

        assertThat(manager.tables(0), empty());
        assertThat(manager.tables(1), hasItems(table(1, TABLE_NAME + 0)));
        assertThat(manager.tables(2), hasItems(table(2, TABLE_NAME + 0), table(2, TABLE_NAME + 1)));
    }

    @Test
    void testIndexes() {
        assertThat(manager.execute(simpleTable(TABLE_NAME)), willBe(nullValue()));
        assertThat(manager.execute(simpleIndex()), willBe(nullValue()));

        assertThat(manager.indexes(0), empty());
        assertThat(manager.indexes(1), hasItems(index(1, pkIndexName(TABLE_NAME))));
        assertThat(manager.indexes(2), hasItems(index(2, pkIndexName(TABLE_NAME)), index(2, INDEX_NAME)));
    }

    @Test
    public void createTableProducesTableVersion1() {
        createSomeTable(TABLE_NAME);

        CatalogTableDescriptor table = manager.table(TABLE_NAME, Long.MAX_VALUE);

        assertThat(table.tableVersion(), is(1));
    }

    @Test
    public void addColumnIncrementsTableVersion() {
        createSomeTable(TABLE_NAME);

        addSomeColumn();

        CatalogTableDescriptor table = manager.table(TABLE_NAME, Long.MAX_VALUE);

        assertThat(table.tableVersion(), is(2));
    }

    private void addSomeColumn() {
        assertThat(manager.execute(addColumnParams(TABLE_NAME, columnParams("val2", INT32))), willCompleteSuccessfully());
    }

    @Test
    public void dropColumnIncrementsTableVersion() {
        createSomeTable(TABLE_NAME);

        assertThat(manager.execute(dropColumnParams(TABLE_NAME, "val1")), willCompleteSuccessfully());

        CatalogTableDescriptor table = manager.table(TABLE_NAME, Long.MAX_VALUE);

        assertThat(table.tableVersion(), is(2));
    }

    @Test
    public void alterColumnIncrementsTableVersion() {
        createSomeTable(TABLE_NAME);

        CompletableFuture<Void> future = manager.execute(
                AlterTableAlterColumnCommand.builder()
                        .schemaName(SCHEMA_NAME)
                        .tableName(TABLE_NAME)
                        .columnName("val1")
                        .type(INT64)
                        .build()
        );
        assertThat(future, willCompleteSuccessfully());

        CatalogTableDescriptor table = manager.table(TABLE_NAME, Long.MAX_VALUE);

        assertThat(table.tableVersion(), is(2));
    }

    @Test
    public void testTableCreationToken() {
        createSomeTable(TABLE_NAME);

        CatalogTableDescriptor table = manager.table(TABLE_NAME, Long.MAX_VALUE);

        long expectedCreationToken = table.updateToken();

        assertEquals(expectedCreationToken, table.creationToken());

        CompletableFuture<Void> future = manager.execute(
                AlterTableAlterColumnCommand.builder()
                        .schemaName(SCHEMA_NAME)
                        .tableName(TABLE_NAME)
                        .columnName("val1")
                        .type(INT64)
                        .build()
        );
        assertThat(future, willCompleteSuccessfully());

        table = manager.table(TABLE_NAME, Long.MAX_VALUE);

        assertThat(table.tableVersion(), is(2));

        assertEquals(expectedCreationToken, table.creationToken());

        table = manager.table(tableId(TABLE_NAME), 1);

        assertEquals(expectedCreationToken, table.creationToken());
    }

    @Test
    void testCreateZoneWithDefaults() {
        assertThat(manager.execute(CreateZoneCommand.builder().zoneName(ZONE_NAME + 1).build()), willBe(nullValue()));

        CatalogZoneDescriptor zone = manager.zone(ZONE_NAME, clock.nowLong());

        assertEquals(DEFAULT_PARTITION_COUNT, zone.partitions());
        assertEquals(DEFAULT_REPLICA_COUNT, zone.replicas());
        assertEquals(INFINITE_TIMER_VALUE, zone.dataNodesAutoAdjust());
        assertEquals(IMMEDIATE_TIMER_VALUE, zone.dataNodesAutoAdjustScaleUp());
        assertEquals(INFINITE_TIMER_VALUE, zone.dataNodesAutoAdjustScaleDown());
        assertEquals(DEFAULT_FILTER, zone.filter());
        assertEquals(DEFAULT_STORAGE_ENGINE, zone.dataStorage().engine());
        assertEquals(DEFAULT_DATA_REGION, zone.dataStorage().dataRegion());
    }

    @Test
    void testCreateIndexWithAlreadyExistingName() {
        assertThat(manager.execute(simpleTable(TABLE_NAME)), willCompleteSuccessfully());
        assertThat(manager.execute(simpleIndex()), willCompleteSuccessfully());

        assertThat(
                manager.execute(createHashIndexCommand(INDEX_NAME, List.of("VAL"))),
                willThrowFast(IndexExistsValidationException.class)
        );

        assertThat(
                manager.execute(createSortedIndexCommand(INDEX_NAME, List.of("VAL"), List.of(ASC_NULLS_LAST))),
                willThrowFast(IndexExistsValidationException.class)
        );
    }

    @Test
    void testCreateIndexWithSameNameAsExistingTable() {
        assertThat(manager.execute(simpleTable(TABLE_NAME)), willCompleteSuccessfully());

        assertThat(
                manager.execute(createHashIndexCommand(TABLE_NAME, List.of("VAL"))),
                willThrowFast(TableExistsValidationException.class)
        );

        assertThat(
                manager.execute(createSortedIndexCommand(TABLE_NAME, List.of("VAL"), List.of(ASC_NULLS_LAST))),
                willThrowFast(TableExistsValidationException.class)
        );
    }

    @Test
    void testCreateIndexWithNotExistingTable() {
        assertThat(
                manager.execute(createHashIndexCommand(TABLE_NAME, List.of("VAL"))),
                willThrowFast(TableNotFoundValidationException.class)
        );

        assertThat(
                manager.execute(createSortedIndexCommand(TABLE_NAME, List.of("VAL"), List.of(ASC_NULLS_LAST))),
                willThrowFast(TableNotFoundValidationException.class)
        );
    }

    @Test
    void testCreateIndexWithMissingTableColumns() {
        assertThat(manager.execute(simpleTable(TABLE_NAME)), willCompleteSuccessfully());

        assertThat(
                manager.execute(createHashIndexCommand(INDEX_NAME, List.of("fake"))),
                willThrowFast(CatalogValidationException.class)
        );

        assertThat(
                manager.execute(createSortedIndexCommand(INDEX_NAME, List.of("fake"), List.of(ASC_NULLS_LAST))),
                willThrowFast(CatalogValidationException.class)
        );
    }

    @Test
    void testCreateUniqIndexWithMissingTableColocationColumns() {
        assertThat(manager.execute(simpleTable(TABLE_NAME)), willCompleteSuccessfully());

        assertThat(
                manager.execute(createHashIndexCommand(INDEX_NAME, true, List.of("VAL"))),
                willThrowFast(CatalogValidationException.class, "Unique index must include all colocation columns")
        );

        assertThat(
                manager.execute(createSortedIndexCommand(INDEX_NAME, true, List.of("VAL"), List.of(ASC_NULLS_LAST))),
                willThrowFast(CatalogValidationException.class, "Unique index must include all colocation columns")
        );
    }

    @Test
    void testDropNotExistingIndex() {
        assertThat(
                manager.execute(DropIndexCommand.builder().schemaName(SCHEMA_NAME).indexName(INDEX_NAME).build()),
                willThrowFast(IndexNotFoundValidationException.class)
        );
    }

    @Test
    void testDropNotExistingTable() {
        assertThat(manager.execute(dropTableCommand(TABLE_NAME)), willThrowFast(CatalogValidationException.class));
    }

    @Test
    void testDropColumnWithNotExistingTable() {
        assertThat(manager.execute(dropColumnParams(TABLE_NAME, "key")), willThrowFast(TableNotFoundValidationException.class));
    }

    @Test
    void testDropColumnWithMissingTableColumns() {
        assertThat(manager.execute(simpleTable(TABLE_NAME)), willCompleteSuccessfully());

        assertThat(manager.execute(dropColumnParams(TABLE_NAME, "fake")), willThrowFast(CatalogValidationException.class));
    }

    @Test
    void testDropColumnWithPrimaryKeyColumns() {
        assertThat(manager.execute(simpleTable(TABLE_NAME)), willCompleteSuccessfully());

        assertThat(
                manager.execute(dropColumnParams(TABLE_NAME, "ID")),
                willThrowFast(CatalogValidationException.class, "Deleting column `ID` belonging to primary key is not allowed")
        );
    }

    @Test
    void testDropColumnWithIndexColumns() {
        assertThat(manager.execute(simpleTable(TABLE_NAME)), willCompleteSuccessfully());
        assertThat(manager.execute(simpleIndex()), willCompleteSuccessfully());

        assertThat(
                manager.execute(dropColumnParams(TABLE_NAME, "VAL")),
                willThrowFast(
                        CatalogValidationException.class,
                        "Deleting column 'VAL' used by index(es) [myIndex], it is not allowed"
                )
        );
    }

    @Test
    void testAddColumnWithNotExistingTable() {
        assertThat(manager.execute(addColumnParams(TABLE_NAME, columnParams("key", INT32))),
                willThrowFast(TableNotFoundValidationException.class));
    }

    @Test
    void testAddColumnWithExistingName() {
        assertThat(manager.execute(simpleTable(TABLE_NAME)), willCompleteSuccessfully());

        assertThat(manager.execute(addColumnParams(TABLE_NAME, columnParams("ID", INT32))),
                willThrowFast(CatalogValidationException.class));
    }

    @Test
    void bulkCommandEitherAppliedAtomicallyOrDoesntAppliedAtAll() {
        String tableName1 = "TEST1";
        String tableName2 = "TEST2";
        String tableName3 = "TEST1"; // intentional name conflict with table1

        List<CatalogCommand> bulkUpdate = List.of(
                simpleTable(tableName1),
                simpleTable(tableName2),
                simpleTable(tableName3)
        );

        assertThat(manager.table(tableName1, Long.MAX_VALUE), nullValue());
        assertThat(manager.table(tableName2, Long.MAX_VALUE), nullValue());
        assertThat(manager.table(tableName3, Long.MAX_VALUE), nullValue());

        assertThat(manager.execute(bulkUpdate), willThrowFast(TableExistsValidationException.class));

        // now let's truncate problematic table and retry
        assertThat(manager.execute(bulkUpdate.subList(0, bulkUpdate.size() - 1)), willCompleteSuccessfully());

        assertThat(manager.table(tableName1, Long.MAX_VALUE), notNullValue());
        assertThat(manager.table(tableName2, Long.MAX_VALUE), notNullValue());
    }

    @Test
    void bulkUpdateIncrementsVersionByOne() {
        String tableName1 = "T1";
        String tableName2 = "T2";
        String tableName3 = "T3";

        int versionBefore = manager.latestCatalogVersion();

        assertThat(manager.table(tableName1, Long.MAX_VALUE), nullValue());
        assertThat(manager.table(tableName2, Long.MAX_VALUE), nullValue());
        assertThat(manager.table(tableName3, Long.MAX_VALUE), nullValue());

        assertThat(
                manager.execute(List.of(simpleTable(tableName1), simpleTable(tableName2), simpleTable(tableName3))),
                willCompleteSuccessfully()
        );

        int versionAfter = manager.latestCatalogVersion();

        assertThat(manager.table(tableName1, Long.MAX_VALUE), notNullValue());
        assertThat(manager.table(tableName2, Long.MAX_VALUE), notNullValue());
        assertThat(manager.table(tableName3, Long.MAX_VALUE), notNullValue());

        assertThat(versionAfter - versionBefore, is(1));
    }

    @Test
    void bulkUpdateDoesntIncrementVersionInCaseOfError() {
        String tableName1 = "T1";

        int versionBefore = manager.latestCatalogVersion();

        assertThat(manager.table(tableName1, Long.MAX_VALUE), nullValue());

        assertThat(
                manager.execute(List.of(simpleTable(tableName1), simpleTable(tableName1))),
                willThrow(CatalogValidationException.class)
        );

        int versionAfter = manager.latestCatalogVersion();

        assertThat(manager.table(tableName1, Long.MAX_VALUE), nullValue());

        assertThat(versionAfter, is(versionBefore));
    }

    @Test
    void testMakeHashIndexAvailable() {
        createSomeTable(TABLE_NAME);

        assertThat(
                manager.execute(createHashIndexCommand(INDEX_NAME, List.of("key1"))),
                willBe(nullValue())
        );

        int indexId = indexId(INDEX_NAME);

        assertThat(
                manager.execute(startBuildingIndexCommand(indexId)),
                willBe(nullValue())
        );

        assertThat(
                manager.execute(MakeIndexAvailableCommand.builder().indexId(indexId).build()),
                willBe(nullValue())
        );

        CatalogHashIndexDescriptor index = (CatalogHashIndexDescriptor) index(manager.latestCatalogVersion(), INDEX_NAME);

        assertEquals(AVAILABLE, index.status());
    }

    @Test
    void testMakeSortedIndexAvailable() {
        createSomeTable(TABLE_NAME);

        assertThat(
                manager.execute(createSortedIndexCommand(INDEX_NAME, List.of("key1"), List.of(ASC_NULLS_LAST))),
                willBe(nullValue())
        );

        int indexId = indexId(INDEX_NAME);

        assertThat(
                manager.execute(startBuildingIndexCommand(indexId)),
                willBe(nullValue())
        );

        assertThat(
                manager.execute(MakeIndexAvailableCommand.builder().indexId(indexId).build()),
                willBe(nullValue())
        );

        CatalogSortedIndexDescriptor index = (CatalogSortedIndexDescriptor) index(manager.latestCatalogVersion(), INDEX_NAME);

        assertEquals(AVAILABLE, index.status());
    }

    @Test
    void testAvailableIndexEvent() {
        createSomeTable(TABLE_NAME);

        assertThat(
                manager.execute(createHashIndexCommand(INDEX_NAME, List.of("key1"))),
                willBe(nullValue())
        );

        int indexId = index(manager.latestCatalogVersion(), INDEX_NAME).id();

        CompletableFuture<Void> fireEventFuture = new CompletableFuture<>();

        manager.listen(CatalogEvent.INDEX_AVAILABLE, (parameters, exception) -> {
            if (exception != null) {
                fireEventFuture.completeExceptionally(exception);
            } else {
                try {
                    assertEquals(indexId, ((MakeIndexAvailableEventParameters) parameters).indexId());

                    fireEventFuture.complete(null);
                } catch (Throwable t) {
                    fireEventFuture.completeExceptionally(t);
                }
            }

            return falseCompletedFuture();
        });

        assertThat(
                manager.execute(startBuildingIndexCommand(indexId)),
                willBe(nullValue())
        );

        assertThat(
                manager.execute(MakeIndexAvailableCommand.builder().indexId(indexId).build()),
                willBe(nullValue())
        );

        assertThat(fireEventFuture, willCompleteSuccessfully());
    }

    @Test
    void testPkAvailableIndexEvent() {
        CompletableFuture<Integer> fireEventFuture = new CompletableFuture<>();

        manager.listen(CatalogEvent.INDEX_AVAILABLE, (parameters, exception) -> {
            if (exception != null) {
                fireEventFuture.completeExceptionally(exception);
            } else {
                try {
                    fireEventFuture.complete(((MakeIndexAvailableEventParameters) parameters).indexId());
                } catch (Throwable t) {
                    fireEventFuture.completeExceptionally(t);
                }
            }

            return falseCompletedFuture();
        });

        String tableName = TABLE_NAME + "_new";

        createSomeTable(tableName);

        assertThat(fireEventFuture, willBe(notNullValue()));

        assertEquals(indexId(pkIndexName(tableName)), fireEventFuture.join());
    }

    @Test
    void testPkAvailableOnCreateIndexEvent() {
        CompletableFuture<Void> fireEventFuture = new CompletableFuture<>();

        manager.listen(CatalogEvent.INDEX_CREATE, (parameters, exception) -> {
            if (exception != null) {
                fireEventFuture.completeExceptionally(exception);
            } else {
                try {
                    CreateIndexEventParameters createIndexEventParameters = (CreateIndexEventParameters) parameters;

                    assertEquals(AVAILABLE, createIndexEventParameters.indexDescriptor().status());

                    fireEventFuture.complete(null);
                } catch (Throwable t) {
                    fireEventFuture.completeExceptionally(t);
                }
            }

            return falseCompletedFuture();
        });

        createSomeTable(TABLE_NAME);

        assertThat(fireEventFuture, willCompleteSuccessfully());
    }

    @Test
    void testGetIndexesForTables() {
        String tableName0 = TABLE_NAME + 0;
        String tableName1 = TABLE_NAME + 1;

        createSomeTable(tableName0);
        createSomeTable(tableName1);

        createSomeIndex(tableName1, INDEX_NAME);

        int catalogVersion = manager.latestCatalogVersion();

        // Let's check for a non-existent table.
        assertThat(tableIndexIds(catalogVersion, Integer.MAX_VALUE), empty());

        // Let's check for an existing tables.
        int tableId0 = tableId(tableName0);
        int tableId1 = tableId(tableName1);

        assertThat(tableIndexIds(catalogVersion, tableId0), hasItems(indexId(pkIndexName(tableName0))));
        assertThat(tableIndexIds(catalogVersion, tableId1), hasItems(indexId(pkIndexName(tableName1)), indexId(INDEX_NAME)));
    }

    @Test
    void testGetIndexesForTableInSortedOrderById() {
        createSomeTable(TABLE_NAME);

        String indexName0 = INDEX_NAME + 0;
        String indexName1 = INDEX_NAME + 1;

        createSomeIndex(TABLE_NAME, indexName0);
        createSomeIndex(TABLE_NAME, indexName1);

        int indexId0 = indexId(pkIndexName(TABLE_NAME));
        int indexId1 = indexId(indexName0);
        int indexId2 = indexId(indexName1);

        int catalogVersion = manager.latestCatalogVersion();

        assertThat(tableIndexIds(catalogVersion, tableId(TABLE_NAME)), equalTo(List.of(indexId0, indexId1, indexId2)));
    }

    @Test
    void testTableRename() {
        createSomeTable(TABLE_NAME);

        int prevVersion = manager.latestCatalogVersion();

        CatalogCommand command = RenameTableCommand.builder()
                .schemaName(SCHEMA_NAME)
                .tableName(TABLE_NAME)
                .newTableName(TABLE_NAME_2)
                .build();

        assertThat(manager.execute(command), willCompleteSuccessfully());

        int curVersion = manager.latestCatalogVersion();

        CatalogTableDescriptor prevDescriptor = table(prevVersion, TABLE_NAME);
        CatalogTableDescriptor curDescriptor = table(curVersion, TABLE_NAME_2);

        assertThat(prevDescriptor, is(notNullValue()));
        assertThat(prevDescriptor.name(), is(TABLE_NAME));

        assertThat(curDescriptor, is(notNullValue()));
        assertThat(curDescriptor.name(), is(TABLE_NAME_2));

        assertThat(table(prevVersion, TABLE_NAME_2), is(nullValue()));
        assertThat(table(curVersion, TABLE_NAME), is(nullValue()));

        assertThat(curDescriptor.tableVersion(), is(prevDescriptor.tableVersion() + 1));

        // Assert that all other properties have been left intact.
        assertThat(curDescriptor.id(), is(prevDescriptor.id()));
        assertThat(curDescriptor.columns(), is(prevDescriptor.columns()));
        assertThat(curDescriptor.colocationColumns(), is(prevDescriptor.colocationColumns()));
        assertThat(curDescriptor.creationToken(), is(prevDescriptor.creationToken()));
        assertThat(curDescriptor.primaryKeyColumns(), is(prevDescriptor.primaryKeyColumns()));
        assertThat(curDescriptor.primaryKeyIndexId(), is(prevDescriptor.primaryKeyIndexId()));
        assertThat(curDescriptor.schemaId(), is(prevDescriptor.schemaId()));
    }

    @Test
    void testTableRenameFiresEvent() {
        createSomeTable(TABLE_NAME);

        var eventFuture = new CompletableFuture<CatalogEventParameters>();

        manager.listen(CatalogEvent.TABLE_ALTER, (parameters, e) -> {
            if (e != null) {
                eventFuture.completeExceptionally(e);
            } else {
                eventFuture.complete(parameters);
            }

            return trueCompletedFuture();
        });

        CatalogCommand command = RenameTableCommand.builder()
                .schemaName(SCHEMA_NAME)
                .tableName(TABLE_NAME)
                .newTableName(TABLE_NAME_2)
                .build();

        assertThat(manager.execute(command), willCompleteSuccessfully());
        assertThat(eventFuture, willCompleteSuccessfully());

        CatalogTableDescriptor tableDescriptor = table(manager.latestCatalogVersion(), TABLE_NAME_2);

        assertThat(tableDescriptor, is(notNullValue()));

        CatalogEventParameters eventParameters = eventFuture.join();

        assertThat(eventParameters, is(instanceOf(RenameTableEventParameters.class)));
        assertThat(((RenameTableEventParameters) eventParameters).tableId(), is(tableDescriptor.id()));
        assertThat(((RenameTableEventParameters) eventParameters).newTableName(), is(tableDescriptor.name()));
    }

    @Test
<<<<<<< HEAD
    public void testCatalogCompaction() {
        assertThat(manager.execute(simpleTable(TABLE_NAME)), willBe(nullValue()));
        assertThat(manager.execute(simpleTable(TABLE_NAME_2)), willBe(nullValue()));

        long timestamp = clock.nowLong();
        Catalog catalog = manager.catalog(manager.latestCatalogVersion());

        // Add more updates
        assertThat(manager.execute(simpleIndex(TABLE_NAME, INDEX_NAME)), willBe(nullValue()));
        assertThat(manager.execute(simpleIndex(TABLE_NAME, INDEX_NAME_2)), willBe(nullValue()));

        assertThat(manager.compactCatalog(timestamp), willCompleteSuccessfully());

        assertEquals(catalog.version(), manager.earliestCatalogVersion());

        assertNull(manager.catalog(catalog.version() - 1));
        assertNotNull(manager.catalog(catalog.version()));

        assertThrows(IllegalStateException.class, () -> manager.activeCatalogVersion(catalog.time() - 1));
        assertSame(catalog.version(), manager.activeCatalogVersion(catalog.time()));
        assertSame(catalog.version(), manager.activeCatalogVersion(timestamp));
    }

    @Test
    public void testEmptyCatalogCompaction() {
        assertEquals(0, manager.latestCatalogVersion());

        long timestamp = clock.nowLong();
        Catalog catalog = manager.catalog(manager.latestCatalogVersion());

        assertThat(manager.compactCatalog(timestamp), willCompleteSuccessfully());

        assertEquals(catalog.version(), manager.earliestCatalogVersion());

        assertNull(manager.catalog(catalog.version() - 1));
        assertNotNull(manager.catalog(catalog.version()));

        assertThrows(IllegalStateException.class, () -> manager.activeCatalogVersion(catalog.time() - 1));
        assertSame(catalog.version(), manager.activeCatalogVersion(catalog.time()));
        assertSame(catalog.version(), manager.activeCatalogVersion(timestamp));
=======
    void testStartHashIndexBuilding() {
        createSomeTable(TABLE_NAME);

        assertThat(
                manager.execute(createHashIndexCommand(INDEX_NAME, List.of("key1"))),
                willBe(nullValue())
        );

        assertThat(
                manager.execute(StartBuildingIndexCommand.builder().indexId(indexId(INDEX_NAME)).build()),
                willBe(nullValue())
        );

        CatalogHashIndexDescriptor index = (CatalogHashIndexDescriptor) index(manager.latestCatalogVersion(), INDEX_NAME);

        assertEquals(BUILDING, index.status());
    }

    @Test
    void testStartSortedIndexBuilding() {
        createSomeTable(TABLE_NAME);

        assertThat(
                manager.execute(createSortedIndexCommand(INDEX_NAME, List.of("key1"), List.of(ASC_NULLS_LAST))),
                willBe(nullValue())
        );

        assertThat(
                manager.execute(StartBuildingIndexCommand.builder().indexId(indexId(INDEX_NAME)).build()),
                willBe(nullValue())
        );

        CatalogSortedIndexDescriptor index = (CatalogSortedIndexDescriptor) index(manager.latestCatalogVersion(), INDEX_NAME);

        assertEquals(BUILDING, index.status());
    }

    @Test
    void testStartBuildingIndexEvent() {
        createSomeTable(TABLE_NAME);

        assertThat(
                manager.execute(createHashIndexCommand(INDEX_NAME, List.of("key1"))),
                willBe(nullValue())
        );

        int indexId = index(manager.latestCatalogVersion(), INDEX_NAME).id();

        CompletableFuture<Void> fireEventFuture = new CompletableFuture<>();

        manager.listen(CatalogEvent.INDEX_BUILDING, (parameters, exception) -> {
            if (exception != null) {
                fireEventFuture.completeExceptionally(exception);
            } else {
                try {
                    assertEquals(indexId, ((StartBuildingIndexEventParameters) parameters).indexId());

                    fireEventFuture.complete(null);
                } catch (Throwable t) {
                    fireEventFuture.completeExceptionally(t);
                }
            }

            return falseCompletedFuture();
        });

        assertThat(
                manager.execute(startBuildingIndexCommand(indexId)),
                willBe(nullValue())
        );

        assertThat(fireEventFuture, willCompleteSuccessfully());
>>>>>>> 5bddcef8
    }

    private CompletableFuture<Void> changeColumn(
            String tab,
            String col,
            @Nullable TestColumnTypeParams typeParams,
            @Nullable Boolean notNull,
            @Nullable Supplier<DefaultValue> dflt
    ) {
        AlterTableAlterColumnCommandBuilder builder = AlterTableAlterColumnCommand.builder()
                .schemaName(SCHEMA_NAME)
                .tableName(tab)
                .columnName(col);

        if (notNull != null) {
            builder.nullable(!notNull);
        }

        if (dflt != null) {
            builder.deferredDefaultValue(ignore -> dflt.get());
        }

        if (typeParams != null) {
            builder.type(typeParams.type);

            if (typeParams.precision != null) {
                builder.precision(typeParams.precision);
            }

            if (typeParams.length != null) {
                builder.length(typeParams.length);
            }

            if (typeParams.scale != null) {
                builder.scale(typeParams.scale);
            }
        }

        return manager.execute(builder.build());
    }

    private static CatalogCommand simpleIndex() {
        return createSortedIndexCommand(INDEX_NAME, List.of("VAL"), List.of(ASC_NULLS_LAST));
    }

    private static class TestColumnTypeParams {
        private final ColumnType type;
        private final Integer precision;
        private final Integer length;
        private final Integer scale;

        private TestColumnTypeParams(ColumnType type) {
            this(type, null, null, null);
        }

        private TestColumnTypeParams(ColumnType type, @Nullable Integer precision, @Nullable Integer length, @Nullable Integer scale) {
            this.type = type;
            this.precision = precision;
            this.length = length;
            this.scale = scale;
        }
    }

    private @Nullable CatalogTableDescriptor table(int catalogVersion, String tableName) {
        return manager.schema(catalogVersion).table(tableName);
    }

    private @Nullable CatalogIndexDescriptor index(int catalogVersion, String indexName) {
        return manager.schema(catalogVersion).index(indexName);
    }

    private int tableId(String tableName) {
        CatalogTableDescriptor table = manager.table(tableName, clock.nowLong());

        assertNotNull(table, tableName);

        return table.id();
    }

    private int indexId(String indexName) {
        CatalogIndexDescriptor index = manager.index(indexName, clock.nowLong());

        assertNotNull(index, indexName);

        return index.id();
    }

    private void createSomeTable(String tableName) {
        assertThat(
                manager.execute(createTableCommand(
                        tableName,
                        List.of(columnParams("key1", INT32), columnParams("val1", INT32)),
                        List.of("key1"),
                        List.of("key1")
                )),
                willCompleteSuccessfully()
        );
    }

    private void createSomeIndex(String tableName, String indexName) {
        assertThat(
                manager.execute(createHashIndexCommand(tableName, indexName, false, List.of("key1"))),
                willCompleteSuccessfully()
        );
    }

    private List<Integer> tableIndexIds(int catalogVersion, int tableId) {
        return manager.indexes(catalogVersion, tableId).stream().map(CatalogObjectDescriptor::id).collect(toList());
    }
}<|MERGE_RESOLUTION|>--- conflicted
+++ resolved
@@ -2189,48 +2189,6 @@
     }
 
     @Test
-<<<<<<< HEAD
-    public void testCatalogCompaction() {
-        assertThat(manager.execute(simpleTable(TABLE_NAME)), willBe(nullValue()));
-        assertThat(manager.execute(simpleTable(TABLE_NAME_2)), willBe(nullValue()));
-
-        long timestamp = clock.nowLong();
-        Catalog catalog = manager.catalog(manager.latestCatalogVersion());
-
-        // Add more updates
-        assertThat(manager.execute(simpleIndex(TABLE_NAME, INDEX_NAME)), willBe(nullValue()));
-        assertThat(manager.execute(simpleIndex(TABLE_NAME, INDEX_NAME_2)), willBe(nullValue()));
-
-        assertThat(manager.compactCatalog(timestamp), willCompleteSuccessfully());
-
-        assertEquals(catalog.version(), manager.earliestCatalogVersion());
-
-        assertNull(manager.catalog(catalog.version() - 1));
-        assertNotNull(manager.catalog(catalog.version()));
-
-        assertThrows(IllegalStateException.class, () -> manager.activeCatalogVersion(catalog.time() - 1));
-        assertSame(catalog.version(), manager.activeCatalogVersion(catalog.time()));
-        assertSame(catalog.version(), manager.activeCatalogVersion(timestamp));
-    }
-
-    @Test
-    public void testEmptyCatalogCompaction() {
-        assertEquals(0, manager.latestCatalogVersion());
-
-        long timestamp = clock.nowLong();
-        Catalog catalog = manager.catalog(manager.latestCatalogVersion());
-
-        assertThat(manager.compactCatalog(timestamp), willCompleteSuccessfully());
-
-        assertEquals(catalog.version(), manager.earliestCatalogVersion());
-
-        assertNull(manager.catalog(catalog.version() - 1));
-        assertNotNull(manager.catalog(catalog.version()));
-
-        assertThrows(IllegalStateException.class, () -> manager.activeCatalogVersion(catalog.time() - 1));
-        assertSame(catalog.version(), manager.activeCatalogVersion(catalog.time()));
-        assertSame(catalog.version(), manager.activeCatalogVersion(timestamp));
-=======
     void testStartHashIndexBuilding() {
         createSomeTable(TABLE_NAME);
 
@@ -2303,7 +2261,49 @@
         );
 
         assertThat(fireEventFuture, willCompleteSuccessfully());
->>>>>>> 5bddcef8
+    }
+
+    @Test
+    public void testCatalogCompaction() {
+        assertThat(manager.execute(simpleTable(TABLE_NAME)), willBe(nullValue()));
+        assertThat(manager.execute(simpleTable(TABLE_NAME_2)), willBe(nullValue()));
+
+        long timestamp = clock.nowLong();
+        Catalog catalog = manager.catalog(manager.latestCatalogVersion());
+
+        // Add more updates
+        assertThat(manager.execute(simpleIndex(TABLE_NAME, INDEX_NAME)), willBe(nullValue()));
+        assertThat(manager.execute(simpleIndex(TABLE_NAME, INDEX_NAME_2)), willBe(nullValue()));
+
+        assertThat(manager.compactCatalog(timestamp), willCompleteSuccessfully());
+
+        assertEquals(catalog.version(), manager.earliestCatalogVersion());
+
+        assertNull(manager.catalog(catalog.version() - 1));
+        assertNotNull(manager.catalog(catalog.version()));
+
+        assertThrows(IllegalStateException.class, () -> manager.activeCatalogVersion(catalog.time() - 1));
+        assertSame(catalog.version(), manager.activeCatalogVersion(catalog.time()));
+        assertSame(catalog.version(), manager.activeCatalogVersion(timestamp));
+    }
+
+    @Test
+    public void testEmptyCatalogCompaction() {
+        assertEquals(0, manager.latestCatalogVersion());
+
+        long timestamp = clock.nowLong();
+        Catalog catalog = manager.catalog(manager.latestCatalogVersion());
+
+        assertThat(manager.compactCatalog(timestamp), willCompleteSuccessfully());
+
+        assertEquals(catalog.version(), manager.earliestCatalogVersion());
+
+        assertNull(manager.catalog(catalog.version() - 1));
+        assertNotNull(manager.catalog(catalog.version()));
+
+        assertThrows(IllegalStateException.class, () -> manager.activeCatalogVersion(catalog.time() - 1));
+        assertSame(catalog.version(), manager.activeCatalogVersion(catalog.time()));
+        assertSame(catalog.version(), manager.activeCatalogVersion(timestamp));
     }
 
     private CompletableFuture<Void> changeColumn(
