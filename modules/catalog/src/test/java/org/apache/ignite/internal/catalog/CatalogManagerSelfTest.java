--- conflicted
+++ resolved
@@ -180,7 +180,6 @@
         assertEquals(DEFAULT_STORAGE_ENGINE, zone.dataStorage().engine());
         assertEquals(DEFAULT_DATA_REGION, zone.dataStorage().dataRegion());
 
-<<<<<<< HEAD
         // System schema should exist.
 
         CatalogSchemaDescriptor systemSchema = manager.schema(SYSTEM_SCHEMA_NAME, 0);
@@ -193,9 +192,8 @@
         assertEquals(1, systemSchema.id());
         assertEquals(0, systemSchema.tables().length);
         assertEquals(0, systemSchema.indexes().length);
-=======
+
         assertThat(manager.latestCatalogVersion(), is(0));
->>>>>>> 4406ebf8
     }
 
     @Test
