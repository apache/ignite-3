/*
 * Licensed to the Apache Software Foundation (ASF) under one or more
 * contributor license agreements. See the NOTICE file distributed with
 * this work for additional information regarding copyright ownership.
 * The ASF licenses this file to You under the Apache License, Version 2.0
 * (the "License"); you may not use this file except in compliance with
 * the License. You may obtain a copy of the License at
 *
 *      http://www.apache.org/licenses/LICENSE-2.0
 *
 * Unless required by applicable law or agreed to in writing, software
 * distributed under the License is distributed on an "AS IS" BASIS,
 * WITHOUT WARRANTIES OR CONDITIONS OF ANY KIND, either express or implied.
 * See the License for the specific language governing permissions and
 * limitations under the License.
 */

package org.apache.ignite.internal.catalog;

import static java.util.stream.Collectors.toList;
import static org.apache.ignite.internal.catalog.CatalogManagerImpl.DEFAULT_ZONE_NAME;
import static org.apache.ignite.internal.catalog.CatalogService.DEFAULT_SCHEMA_NAME;
import static org.apache.ignite.internal.catalog.CatalogService.DEFAULT_STORAGE_PROFILE;
import static org.apache.ignite.internal.catalog.CatalogService.SYSTEM_SCHEMA_NAME;
import static org.apache.ignite.internal.catalog.CatalogTestUtils.addColumnParams;
import static org.apache.ignite.internal.catalog.CatalogTestUtils.applyNecessaryLength;
import static org.apache.ignite.internal.catalog.CatalogTestUtils.applyNecessaryPrecision;
import static org.apache.ignite.internal.catalog.CatalogTestUtils.columnParams;
import static org.apache.ignite.internal.catalog.CatalogTestUtils.columnParamsBuilder;
import static org.apache.ignite.internal.catalog.CatalogTestUtils.dropColumnParams;
import static org.apache.ignite.internal.catalog.CatalogTestUtils.initializeColumnWithDefaults;
import static org.apache.ignite.internal.catalog.commands.CatalogUtils.DEFAULT_FILTER;
import static org.apache.ignite.internal.catalog.commands.CatalogUtils.DEFAULT_PARTITION_COUNT;
import static org.apache.ignite.internal.catalog.commands.CatalogUtils.DEFAULT_PRECISION;
import static org.apache.ignite.internal.catalog.commands.CatalogUtils.DEFAULT_REPLICA_COUNT;
import static org.apache.ignite.internal.catalog.commands.CatalogUtils.DEFAULT_SCALE;
import static org.apache.ignite.internal.catalog.commands.CatalogUtils.IMMEDIATE_TIMER_VALUE;
import static org.apache.ignite.internal.catalog.commands.CatalogUtils.INFINITE_TIMER_VALUE;
import static org.apache.ignite.internal.catalog.commands.CatalogUtils.pkIndexName;
import static org.apache.ignite.internal.catalog.commands.DefaultValue.constant;
import static org.apache.ignite.internal.catalog.descriptors.CatalogColumnCollation.ASC_NULLS_LAST;
import static org.apache.ignite.internal.catalog.descriptors.CatalogColumnCollation.DESC_NULLS_FIRST;
import static org.apache.ignite.internal.catalog.descriptors.CatalogIndexStatus.AVAILABLE;
import static org.apache.ignite.internal.catalog.descriptors.CatalogIndexStatus.BUILDING;
import static org.apache.ignite.internal.catalog.descriptors.CatalogIndexStatus.REGISTERED;
import static org.apache.ignite.internal.catalog.descriptors.CatalogIndexStatus.STOPPING;
import static org.apache.ignite.internal.lang.IgniteStringFormatter.format;
import static org.apache.ignite.internal.testframework.IgniteTestUtils.assertThrowsWithCause;
import static org.apache.ignite.internal.testframework.IgniteTestUtils.await;
import static org.apache.ignite.internal.testframework.IgniteTestUtils.waitForCondition;
import static org.apache.ignite.internal.testframework.matchers.CompletableFutureExceptionMatcher.willThrow;
import static org.apache.ignite.internal.testframework.matchers.CompletableFutureExceptionMatcher.willThrowFast;
import static org.apache.ignite.internal.testframework.matchers.CompletableFutureMatcher.willBe;
import static org.apache.ignite.internal.testframework.matchers.CompletableFutureMatcher.willCompleteSuccessfully;
import static org.apache.ignite.internal.util.CompletableFutures.falseCompletedFuture;
import static org.apache.ignite.internal.util.CompletableFutures.nullCompletedFuture;
import static org.apache.ignite.sql.ColumnType.DECIMAL;
import static org.apache.ignite.sql.ColumnType.INT32;
import static org.apache.ignite.sql.ColumnType.INT64;
import static org.apache.ignite.sql.ColumnType.NULL;
import static org.apache.ignite.sql.ColumnType.STRING;
import static org.hamcrest.MatcherAssert.assertThat;
import static org.hamcrest.Matchers.empty;
import static org.hamcrest.Matchers.equalTo;
import static org.hamcrest.Matchers.greaterThan;
import static org.hamcrest.Matchers.greaterThanOrEqualTo;
import static org.hamcrest.Matchers.hasItems;
import static org.hamcrest.Matchers.is;
import static org.hamcrest.Matchers.notNullValue;
import static org.hamcrest.Matchers.nullValue;
import static org.junit.jupiter.api.Assertions.assertEquals;
import static org.junit.jupiter.api.Assertions.assertFalse;
import static org.junit.jupiter.api.Assertions.assertNotEquals;
import static org.junit.jupiter.api.Assertions.assertNotNull;
import static org.junit.jupiter.api.Assertions.assertNotSame;
import static org.junit.jupiter.api.Assertions.assertNull;
import static org.junit.jupiter.api.Assertions.assertSame;
import static org.junit.jupiter.api.Assertions.assertThrows;
import static org.junit.jupiter.api.Assertions.assertTrue;
import static org.junit.jupiter.api.Assertions.fail;
import static org.mockito.ArgumentMatchers.any;
import static org.mockito.Mockito.clearInvocations;
import static org.mockito.Mockito.doNothing;
import static org.mockito.Mockito.doReturn;
import static org.mockito.Mockito.mock;
import static org.mockito.Mockito.reset;
import static org.mockito.Mockito.spy;
import static org.mockito.Mockito.timeout;
import static org.mockito.Mockito.times;
import static org.mockito.Mockito.verify;
import static org.mockito.Mockito.verifyNoInteractions;
import static org.mockito.Mockito.verifyNoMoreInteractions;
import static org.mockito.Mockito.when;

import java.util.ArrayList;
import java.util.EnumSet;
import java.util.List;
import java.util.Objects;
import java.util.concurrent.CompletableFuture;
import java.util.concurrent.TimeUnit;
import java.util.function.Consumer;
import java.util.function.Supplier;
import java.util.stream.Stream;
import org.apache.ignite.internal.catalog.commands.AlterTableAlterColumnCommand;
import org.apache.ignite.internal.catalog.commands.AlterTableAlterColumnCommandBuilder;
import org.apache.ignite.internal.catalog.commands.AlterZoneCommand;
import org.apache.ignite.internal.catalog.commands.AlterZoneSetDefaultCatalogCommand;
import org.apache.ignite.internal.catalog.commands.CatalogUtils;
import org.apache.ignite.internal.catalog.commands.ColumnParams;
import org.apache.ignite.internal.catalog.commands.ColumnParams.Builder;
import org.apache.ignite.internal.catalog.commands.CreateZoneCommand;
import org.apache.ignite.internal.catalog.commands.DefaultValue;
import org.apache.ignite.internal.catalog.commands.DropIndexCommand;
import org.apache.ignite.internal.catalog.commands.DropZoneCommand;
import org.apache.ignite.internal.catalog.commands.MakeIndexAvailableCommand;
import org.apache.ignite.internal.catalog.commands.RemoveIndexCommand;
import org.apache.ignite.internal.catalog.commands.RenameTableCommand;
import org.apache.ignite.internal.catalog.commands.RenameZoneCommand;
import org.apache.ignite.internal.catalog.commands.StartBuildingIndexCommand;
import org.apache.ignite.internal.catalog.commands.StorageProfileParams;
import org.apache.ignite.internal.catalog.descriptors.CatalogHashIndexDescriptor;
import org.apache.ignite.internal.catalog.descriptors.CatalogIndexDescriptor;
import org.apache.ignite.internal.catalog.descriptors.CatalogIndexDescriptor.CatalogIndexDescriptorType;
import org.apache.ignite.internal.catalog.descriptors.CatalogIndexStatus;
import org.apache.ignite.internal.catalog.descriptors.CatalogObjectDescriptor;
import org.apache.ignite.internal.catalog.descriptors.CatalogSchemaDescriptor;
import org.apache.ignite.internal.catalog.descriptors.CatalogSortedIndexDescriptor;
import org.apache.ignite.internal.catalog.descriptors.CatalogTableColumnDescriptor;
import org.apache.ignite.internal.catalog.descriptors.CatalogTableDescriptor;
import org.apache.ignite.internal.catalog.descriptors.CatalogZoneDescriptor;
import org.apache.ignite.internal.catalog.events.AddColumnEventParameters;
import org.apache.ignite.internal.catalog.events.CatalogEvent;
import org.apache.ignite.internal.catalog.events.CatalogEventParameters;
import org.apache.ignite.internal.catalog.events.CreateIndexEventParameters;
import org.apache.ignite.internal.catalog.events.CreateTableEventParameters;
import org.apache.ignite.internal.catalog.events.CreateZoneEventParameters;
import org.apache.ignite.internal.catalog.events.DropColumnEventParameters;
import org.apache.ignite.internal.catalog.events.DropTableEventParameters;
import org.apache.ignite.internal.catalog.events.DropZoneEventParameters;
import org.apache.ignite.internal.catalog.events.MakeIndexAvailableEventParameters;
import org.apache.ignite.internal.catalog.events.RemoveIndexEventParameters;
import org.apache.ignite.internal.catalog.events.RenameTableEventParameters;
import org.apache.ignite.internal.catalog.events.StartBuildingIndexEventParameters;
import org.apache.ignite.internal.catalog.events.StoppingIndexEventParameters;
import org.apache.ignite.internal.catalog.storage.ObjectIdGenUpdateEntry;
import org.apache.ignite.internal.catalog.storage.UpdateLog;
import org.apache.ignite.internal.catalog.storage.UpdateLog.OnUpdateHandler;
import org.apache.ignite.internal.catalog.storage.VersionedUpdate;
import org.apache.ignite.internal.event.EventListener;
import org.apache.ignite.internal.hlc.HybridTimestamp;
import org.apache.ignite.internal.lang.IgniteInternalException;
import org.apache.ignite.sql.ColumnType;
import org.hamcrest.TypeSafeMatcher;
import org.jetbrains.annotations.Nullable;
import org.junit.jupiter.api.Test;
import org.junit.jupiter.params.ParameterizedTest;
import org.junit.jupiter.params.provider.Arguments;
import org.junit.jupiter.params.provider.EnumSource;
import org.junit.jupiter.params.provider.EnumSource.Mode;
import org.junit.jupiter.params.provider.MethodSource;
import org.junit.jupiter.params.provider.ValueSource;
import org.mockito.ArgumentCaptor;

/**
 * Catalog manager self test.
 */
public class CatalogManagerSelfTest extends BaseCatalogManagerTest {
    private static final String SCHEMA_NAME = DEFAULT_SCHEMA_NAME;
    private static final String TEST_ZONE_NAME = "TEST_ZONE_NAME";
    private static final String NEW_COLUMN_NAME = "NEWCOL";
    private static final String NEW_COLUMN_NAME_2 = "NEWCOL2";
    private static final int DFLT_TEST_PRECISION = 11;

    @Test
    public void testEmptyCatalog() {
        CatalogSchemaDescriptor defaultSchema = manager.schema(DEFAULT_SCHEMA_NAME, 0);

        assertNotNull(defaultSchema);
        assertSame(defaultSchema, manager.activeSchema(DEFAULT_SCHEMA_NAME, clock.nowLong()));
        assertSame(defaultSchema, manager.schema(0));
        assertSame(defaultSchema, manager.schema(defaultSchema.id(), 0));
        assertSame(defaultSchema, manager.activeSchema(clock.nowLong()));

        int nonExistingVersion = manager.latestCatalogVersion() + 1;

        assertNull(manager.schema(nonExistingVersion));
        assertNull(manager.schema(defaultSchema.id(), nonExistingVersion));
        assertThrows(IllegalStateException.class, () -> manager.activeSchema(-1L));

        // Validate default schema.
        assertEquals(DEFAULT_SCHEMA_NAME, defaultSchema.name());
        assertEquals(0, defaultSchema.id());
        assertEquals(0, defaultSchema.tables().length);
        assertEquals(0, defaultSchema.indexes().length);

        // Default distribution zone must exists.
        CatalogZoneDescriptor zone = latestActiveCatalog().defaultZone();

        assertEquals(DEFAULT_ZONE_NAME, zone.name());
        assertEquals(DEFAULT_PARTITION_COUNT, zone.partitions());
        assertEquals(DEFAULT_REPLICA_COUNT, zone.replicas());
        assertEquals(DEFAULT_FILTER, zone.filter());
        assertEquals(INFINITE_TIMER_VALUE, zone.dataNodesAutoAdjust());
        assertEquals(IMMEDIATE_TIMER_VALUE, zone.dataNodesAutoAdjustScaleUp());
        assertEquals(INFINITE_TIMER_VALUE, zone.dataNodesAutoAdjustScaleDown());

        // System schema should exist.

        CatalogSchemaDescriptor systemSchema = manager.schema(SYSTEM_SCHEMA_NAME, 0);
        assertNotNull(systemSchema, "system schema");
        assertSame(systemSchema, manager.activeSchema(SYSTEM_SCHEMA_NAME, clock.nowLong()));
        assertSame(systemSchema, manager.schema(SYSTEM_SCHEMA_NAME, 0));
        assertSame(systemSchema, manager.schema(systemSchema.id(), 0));

        // Validate system schema.
        assertEquals(SYSTEM_SCHEMA_NAME, systemSchema.name());
        assertEquals(1, systemSchema.id());
        assertEquals(0, systemSchema.tables().length);
        assertEquals(0, systemSchema.indexes().length);

        assertThat(manager.latestCatalogVersion(), is(1));
    }

    @Test
    public void assignsSuccessiveCatalogVersions() {
        CompletableFuture<Integer> version1Future = manager.execute(simpleTable(TABLE_NAME));
        assertThat(version1Future, willCompleteSuccessfully());

        CompletableFuture<Integer> version2Future = manager.execute(simpleIndex());
        assertThat(version2Future, willCompleteSuccessfully());

        CompletableFuture<Integer> version3Future = manager.execute(simpleTable(TABLE_NAME_2));
        assertThat(version3Future, willCompleteSuccessfully());

        int firstVersion = version1Future.join();
        assertThat(version2Future.join(), is(firstVersion + 1));
        assertThat(version3Future.join(), is(firstVersion + 2));
    }

    @Test
    public void testNoInteractionsAfterStop() {
        clearInvocations(updateLog);

        int futureVersion = manager.latestCatalogVersion() + 1;

        CompletableFuture<Void> readyFuture = manager.catalogReadyFuture(futureVersion);
        assertFalse(readyFuture.isDone());

        assertThat(manager.stopAsync(), willCompleteSuccessfully());

        verify(updateLog).stopAsync();

        assertTrue(readyFuture.isDone());

        manager.execute(catalog -> null);
        manager.execute(List.of(catalog -> null));

        verifyNoMoreInteractions(updateLog);
    }

    @Test
    public void testCreateTable() {
        int tableCreationVersion = await(
                manager.execute(createTableCommand(
                        TABLE_NAME,
                        List.of(columnParams("key1", INT32), columnParams("key2", INT32), columnParams("val", INT32, true)),
                        List.of("key1", "key2"),
                        List.of("key2")
                ))
        );

        // Validate catalog version from the past.
        CatalogSchemaDescriptor schema = manager.schema(tableCreationVersion - 1);

        assertNotNull(schema);
        assertEquals(SCHEMA_NAME, schema.name());
        assertSame(schema, manager.activeSchema(0L));
        assertSame(schema, manager.activeSchema(123L));

        assertNull(schema.table(TABLE_NAME));
        assertNull(manager.table(TABLE_NAME, 123L));
        assertNull(manager.aliveIndex(pkIndexName(TABLE_NAME), 123L));

        // Validate actual catalog
        schema = manager.schema(SCHEMA_NAME, tableCreationVersion);
        CatalogTableDescriptor table = schema.table(TABLE_NAME);
        CatalogHashIndexDescriptor pkIndex = (CatalogHashIndexDescriptor) schema.aliveIndex(pkIndexName(TABLE_NAME));

        assertNotNull(schema);
        assertEquals(SCHEMA_NAME, schema.name());
        assertSame(schema, manager.activeSchema(clock.nowLong()));

        assertSame(table, manager.table(TABLE_NAME, clock.nowLong()));
        assertSame(table, manager.table(table.id(), clock.nowLong()));

        assertSame(pkIndex, manager.aliveIndex(pkIndexName(TABLE_NAME), clock.nowLong()));
        assertSame(pkIndex, manager.index(pkIndex.id(), clock.nowLong()));

        // Validate newly created table
        assertEquals(TABLE_NAME, table.name());

        CatalogZoneDescriptor defaultZone = latestActiveCatalog().defaultZone();

        assertEquals(defaultZone.id(), table.zoneId());

        // Validate newly created pk index
        assertEquals(pkIndexName(TABLE_NAME), pkIndex.name());
        assertEquals(table.id(), pkIndex.tableId());
        assertEquals(table.primaryKeyColumns(), pkIndex.columns());
        assertTrue(pkIndex.unique());
        assertEquals(AVAILABLE, pkIndex.status());
        assertEquals(manager.latestCatalogVersion(), pkIndex.txWaitCatalogVersion());

        CatalogTableColumnDescriptor desc = table.columnDescriptor("key1");
        assertNotNull(desc);
        // INT32 key
        assertThat(desc.precision(), is(DEFAULT_PRECISION));

        // Validate another table creation.
        int secondTableCreationVersion = await(manager.execute(simpleTable(TABLE_NAME_2)));

        // Validate actual catalog has both tables.
        schema = manager.schema(secondTableCreationVersion);
        table = schema.table(TABLE_NAME);
        pkIndex = (CatalogHashIndexDescriptor) schema.aliveIndex(pkIndexName(TABLE_NAME));
        CatalogTableDescriptor table2 = schema.table(TABLE_NAME_2);
        CatalogHashIndexDescriptor pkIndex2 = (CatalogHashIndexDescriptor) schema.aliveIndex(pkIndexName(TABLE_NAME_2));

        assertNotNull(schema);
        assertEquals(SCHEMA_NAME, schema.name());
        assertSame(schema, manager.activeSchema(clock.nowLong()));

        assertSame(table, manager.table(TABLE_NAME, clock.nowLong()));
        assertSame(table, manager.table(table.id(), clock.nowLong()));

        assertSame(pkIndex, manager.aliveIndex(pkIndexName(TABLE_NAME), clock.nowLong()));
        assertSame(pkIndex, manager.index(pkIndex.id(), clock.nowLong()));

        assertSame(table2, manager.table(TABLE_NAME_2, clock.nowLong()));
        assertSame(table2, manager.table(table2.id(), clock.nowLong()));

        assertSame(pkIndex2, manager.aliveIndex(pkIndexName(TABLE_NAME_2), clock.nowLong()));
        assertSame(pkIndex2, manager.index(pkIndex2.id(), clock.nowLong()));

        assertNotSame(table, table2);
        assertNotSame(pkIndex, pkIndex2);

        // Try to create another table with same name.
        assertThat(
                manager.execute(simpleTable(TABLE_NAME_2)),
                willThrowFast(CatalogValidationException.class)
        );

        // Validate schema wasn't changed.
        assertSame(schema, manager.activeSchema(clock.nowLong()));
    }

    @Test
    public void testDropTable() {
        assertThat(manager.execute(simpleTable(TABLE_NAME)), willCompleteSuccessfully());
        assertThat(manager.execute(simpleTable(TABLE_NAME_2)), willCompleteSuccessfully());

        long beforeDropTimestamp = clock.nowLong();

        int tableDropVersion = await(manager.execute(dropTableCommand(TABLE_NAME)));

        // Validate catalog version from the past.
        CatalogSchemaDescriptor schema = manager.schema(tableDropVersion - 1);
        CatalogTableDescriptor table1 = schema.table(TABLE_NAME);
        CatalogTableDescriptor table2 = schema.table(TABLE_NAME_2);
        CatalogIndexDescriptor pkIndex1 = schema.aliveIndex(pkIndexName(TABLE_NAME));
        CatalogIndexDescriptor pkIndex2 = schema.aliveIndex(pkIndexName(TABLE_NAME_2));

        assertNotEquals(table1.id(), table2.id());
        assertNotEquals(pkIndex1.id(), pkIndex2.id());

        assertNotNull(schema);
        assertEquals(SCHEMA_NAME, schema.name());
        assertSame(schema, manager.activeSchema(beforeDropTimestamp));

        assertSame(table1, manager.table(TABLE_NAME, beforeDropTimestamp));
        assertSame(table1, manager.table(table1.id(), beforeDropTimestamp));

        assertSame(pkIndex1, manager.aliveIndex(pkIndexName(TABLE_NAME), beforeDropTimestamp));
        assertSame(pkIndex1, manager.index(pkIndex1.id(), beforeDropTimestamp));

        assertSame(table2, manager.table(TABLE_NAME_2, beforeDropTimestamp));
        assertSame(table2, manager.table(table2.id(), beforeDropTimestamp));

        assertSame(pkIndex2, manager.aliveIndex(pkIndexName(TABLE_NAME_2), beforeDropTimestamp));
        assertSame(pkIndex2, manager.index(pkIndex2.id(), beforeDropTimestamp));

        // Validate actual catalog
        schema = manager.schema(tableDropVersion);

        assertNotNull(schema);
        assertEquals(SCHEMA_NAME, schema.name());
        assertSame(schema, manager.activeSchema(clock.nowLong()));

        assertNull(schema.table(TABLE_NAME));
        assertNull(manager.table(TABLE_NAME, clock.nowLong()));
        assertNull(manager.table(table1.id(), clock.nowLong()));

        assertThat(schema.aliveIndex(pkIndexName(TABLE_NAME)), is(nullValue()));
        assertThat(manager.aliveIndex(pkIndexName(TABLE_NAME), clock.nowLong()), is(nullValue()));
        assertThat(manager.index(pkIndex1.id(), clock.nowLong()), is(nullValue()));

        assertSame(table2, manager.table(TABLE_NAME_2, clock.nowLong()));
        assertSame(table2, manager.table(table2.id(), clock.nowLong()));

        assertSame(pkIndex2, manager.aliveIndex(pkIndexName(TABLE_NAME_2), clock.nowLong()));
        assertSame(pkIndex2, manager.index(pkIndex2.id(), clock.nowLong()));

        // Validate schema wasn't changed.
        assertSame(schema, manager.activeSchema(clock.nowLong()));
    }

    @Test
    void testReCreateTableWithSameName() {
        assertThat(manager.execute(simpleTable(TABLE_NAME)), willCompleteSuccessfully());

        int catalogVersion = manager.latestCatalogVersion();
        CatalogTableDescriptor table1 = manager.table(TABLE_NAME, clock.nowLong());
        assertNotNull(table1);

        // Drop table.
        assertThat(manager.execute(dropTableCommand(TABLE_NAME)), willCompleteSuccessfully());
        assertNull(manager.table(TABLE_NAME, clock.nowLong()));

        // Re-create table with same name.
        assertThat(manager.execute(simpleTable(TABLE_NAME)), willCompleteSuccessfully());

        CatalogTableDescriptor table2 = manager.table(TABLE_NAME, clock.nowLong());
        assertNotNull(table2);

        // Ensure these are different tables.
        assertNotEquals(table1.id(), table2.id());

        // Ensure table is available for historical queries.
        assertNotNull(manager.table(table1.id(), catalogVersion));
    }

    @Test
    public void testAddColumn() {
        assertThat(manager.execute(simpleTable(TABLE_NAME)), willCompleteSuccessfully());

        long beforeAddedTimestamp = clock.nowLong();

        assertThat(
                manager.execute(addColumnParams(TABLE_NAME,
                        columnParamsBuilder(NEW_COLUMN_NAME, STRING, 11, true).defaultValue(constant("Ignite!")).build()
                )),
                willCompleteSuccessfully()
        );

        // Validate catalog version from the past.
        CatalogSchemaDescriptor schema = manager.activeSchema(beforeAddedTimestamp);
        assertNotNull(schema);
        assertNotNull(schema.table(TABLE_NAME));

        assertNull(schema.table(TABLE_NAME).column(NEW_COLUMN_NAME));

        // Validate actual catalog
        schema = manager.activeSchema(clock.nowLong());
        assertNotNull(schema);
        assertNotNull(schema.table(TABLE_NAME));

        // Validate column descriptor.
        CatalogTableColumnDescriptor column = schema.table(TABLE_NAME).column(NEW_COLUMN_NAME);

        assertEquals(NEW_COLUMN_NAME, column.name());
        assertEquals(STRING, column.type());
        assertTrue(column.nullable());

        assertEquals(DefaultValue.Type.CONSTANT, column.defaultValue().type());
        assertEquals("Ignite!", ((DefaultValue.ConstantValue) column.defaultValue()).value());

        assertEquals(11, column.length());
        assertEquals(DEFAULT_PRECISION, column.precision());
        assertEquals(DEFAULT_SCALE, column.scale());
    }

    @Test
    public void testDropColumn() {
        assertThat(manager.execute(simpleTable(TABLE_NAME)), willCompleteSuccessfully());

        long beforeAddedTimestamp = clock.nowLong();

        assertThat(manager.execute(dropColumnParams(TABLE_NAME, "VAL")), willCompleteSuccessfully());

        // Validate catalog version from the past.
        CatalogSchemaDescriptor schema = manager.activeSchema(beforeAddedTimestamp);
        assertNotNull(schema);
        assertNotNull(schema.table(TABLE_NAME));

        assertNotNull(schema.table(TABLE_NAME).column("VAL"));

        // Validate actual catalog
        schema = manager.activeSchema(clock.nowLong());
        assertNotNull(schema);
        assertNotNull(schema.table(TABLE_NAME));

        assertNull(schema.table(TABLE_NAME).column("VAL"));
    }

    @Test
    public void testAddDropMultipleColumns() {
        assertThat(manager.execute(simpleTable(TABLE_NAME)), willCompleteSuccessfully());

        // Add duplicate column.
        assertThat(
                manager.execute(addColumnParams(TABLE_NAME, columnParams(NEW_COLUMN_NAME, INT32, true), columnParams("VAL", INT32, true))),
                willThrow(CatalogValidationException.class)
        );

        // Validate no column added.
        CatalogSchemaDescriptor schema = manager.activeSchema(clock.nowLong());

        assertNull(schema.table(TABLE_NAME).column(NEW_COLUMN_NAME));

        // Add multiple columns.
        assertThat(
                manager.execute(addColumnParams(TABLE_NAME,
                        columnParams(NEW_COLUMN_NAME, INT32, true), columnParams(NEW_COLUMN_NAME_2, INT32, true)
                )),
                willCompleteSuccessfully()
        );

        // Validate both columns added.
        schema = manager.activeSchema(clock.nowLong());

        assertNotNull(schema.table(TABLE_NAME).column(NEW_COLUMN_NAME));
        assertNotNull(schema.table(TABLE_NAME).column(NEW_COLUMN_NAME_2));

        // Drop multiple columns.
        assertThat(manager.execute(dropColumnParams(TABLE_NAME, NEW_COLUMN_NAME, NEW_COLUMN_NAME_2)), willCompleteSuccessfully());

        // Validate both columns dropped.
        schema = manager.activeSchema(clock.nowLong());

        assertNull(schema.table(TABLE_NAME).column(NEW_COLUMN_NAME));
        assertNull(schema.table(TABLE_NAME).column(NEW_COLUMN_NAME_2));
    }

    /**
     * Checks for possible changes to the default value of a column descriptor.
     *
     * <p>Set/drop default value allowed for any column.
     */
    @Test
    public void testAlterColumnDefault() {
        assertThat(manager.execute(simpleTable(TABLE_NAME)), willCompleteSuccessfully());

        int schemaVer = manager.latestCatalogVersion();
        assertNotNull(manager.schema(schemaVer));
        assertNull(manager.schema(schemaVer + 1));

        // NULL-> NULL : No-op.
        assertThat(changeColumn(TABLE_NAME, "VAL", null, null, () -> constant(null)),
                willCompleteSuccessfully());
        assertNull(manager.schema(schemaVer + 1));

        // NULL -> 1 : Ok.
        assertThat(changeColumn(TABLE_NAME, "VAL", null, null, () -> constant(1)),
                willCompleteSuccessfully());
        assertNotNull(manager.schema(++schemaVer));

        // 1 -> 1 : No-op.
        assertThat(changeColumn(TABLE_NAME, "VAL", null, null, () -> constant(1)),
                willCompleteSuccessfully());
        assertNull(manager.schema(schemaVer + 1));

        // 1 -> 2 : Ok.
        assertThat(changeColumn(TABLE_NAME, "VAL", null, null, () -> constant(2)),
                willCompleteSuccessfully());
        assertNotNull(manager.schema(++schemaVer));

        // 2 -> NULL : Ok.
        assertThat(changeColumn(TABLE_NAME, "VAL", null, null, () -> constant(null)),
                willCompleteSuccessfully());
        assertNotNull(manager.schema(++schemaVer));
    }

    /**
     * Checks for possible changes of the nullable flag of a column descriptor.
     *
     * <ul>
     *  <li>{@code DROP NOT NULL} is allowed on any non-PK column.
     *  <li>{@code SET NOT NULL} is forbidden.
     * </ul>
     */
    @Test
    public void testAlterColumnNotNull() {
        assertThat(manager.execute(simpleTable(TABLE_NAME)), willCompleteSuccessfully());

        int schemaVer = manager.latestCatalogVersion();
        assertNotNull(manager.schema(schemaVer));
        assertNull(manager.schema(schemaVer + 1));

        // NULLABLE -> NULLABLE : No-op.
        // NOT NULL -> NOT NULL : No-op.
        assertThat(changeColumn(TABLE_NAME, "VAL", null, false, null), willCompleteSuccessfully());
        assertThat(changeColumn(TABLE_NAME, "VAL_NOT_NULL", null, true, null), willCompleteSuccessfully());
        assertNull(manager.schema(schemaVer + 1));

        // NOT NULL -> NULlABLE : Ok.
        assertThat(changeColumn(TABLE_NAME, "VAL_NOT_NULL", null, false, null), willCompleteSuccessfully());
        assertNotNull(manager.schema(++schemaVer));

        // DROP NOT NULL for PK : PK column can't be `null`.
        assertThat(changeColumn(TABLE_NAME, "ID", null, false, null),
                willThrowFast(CatalogValidationException.class, "Dropping NOT NULL constraint on key column is not allowed"));

        // NULlABLE -> NOT NULL : Forbidden because this change lead to incompatible schemas.
        assertThat(changeColumn(TABLE_NAME, "VAL", null, true, null),
                willThrowFast(CatalogValidationException.class, "Adding NOT NULL constraint is not allowed"));
        assertThat(changeColumn(TABLE_NAME, "VAL_NOT_NULL", null, true, null),
                willThrowFast(CatalogValidationException.class, "Adding NOT NULL constraint is not allowed"));

        assertNull(manager.schema(schemaVer + 1));
    }

    /**
     * Checks for possible changes of the precision of a column descriptor.
     *
     * <ul>
     *  <li>Increasing precision is allowed for non-PK {@link ColumnType#DECIMAL} column.</li>
     *  <li>Decreasing precision is forbidden.</li>
     * </ul>
     */
    @Test
    public void testAlterColumnTypePrecision() {
        ColumnParams pkCol = columnParams("ID", INT32);
        ColumnParams col1 = columnParamsBuilder("COL_DECIMAL1", DECIMAL).precision(DFLT_TEST_PRECISION - 1).scale(1).build();
        ColumnParams col2 = columnParamsBuilder("COL_DECIMAL2", DECIMAL).precision(DFLT_TEST_PRECISION).scale(1).build();

        assertThat(manager.execute(simpleTable(TABLE_NAME, List.of(pkCol, col1, col2))), willCompleteSuccessfully());

        int schemaVer = manager.latestCatalogVersion();
        assertNotNull(manager.schema(schemaVer));
        assertNull(manager.schema(schemaVer + 1));

        // precision increment : Ok.
        assertThat(
                changeColumn(TABLE_NAME, col1.name(), new TestColumnTypeParams(col1.type(), DFLT_TEST_PRECISION, null, null), null, null),
                willCompleteSuccessfully()
        );
        assertNotNull(manager.schema(++schemaVer));

        assertThat(
                changeColumn(TABLE_NAME, col2.name(), new TestColumnTypeParams(col2.type(), DFLT_TEST_PRECISION, null, null), null, null),
                willCompleteSuccessfully()
        );
        assertNull(manager.schema(schemaVer + 1));

        // No change.
        assertThat(
                changeColumn(TABLE_NAME, col1.name(), new TestColumnTypeParams(col1.type(), DFLT_TEST_PRECISION, null, null), null, null),
                willCompleteSuccessfully()
        );
        assertNull(manager.schema(schemaVer + 1));

        // precision decrement : Forbidden because this change lead to incompatible schemas.
        assertThat(
                changeColumn(TABLE_NAME, col1.name(),
                        new TestColumnTypeParams(col1.type(), DFLT_TEST_PRECISION - 1, null, null), null, null),
                willThrowFast(CatalogValidationException.class, "Decreasing the precision for column of type '"
                        + col1.type() + "' is not allowed")
        );
        assertNull(manager.schema(schemaVer + 1));

        assertThat(
                changeColumn(TABLE_NAME, col2.name(),
                        new TestColumnTypeParams(col2.type(), DFLT_TEST_PRECISION - 1, null, null), null, null),
                willThrowFast(CatalogValidationException.class, "Decreasing the precision for column of type '"
                        + col1.type() + "' is not allowed")
        );
        assertNull(manager.schema(schemaVer + 1));
    }

    /**
     * Changing precision is not supported for all types other than DECIMAL.
     */
    @ParameterizedTest
    @EnumSource(value = ColumnType.class, names = {"NULL", "DECIMAL"}, mode = Mode.EXCLUDE)
    public void testAlterColumnTypeAnyPrecisionChangeIsRejected(ColumnType type) {
        ColumnParams pkCol = columnParams("ID", INT32);
        ColumnParams colWithPrecision;
        Builder colWithPrecisionBuilder = columnParamsBuilder("COL_PRECISION", type).precision(3);
        applyNecessaryLength(type, colWithPrecisionBuilder);

        if (type.scaleAllowed()) {
            colWithPrecisionBuilder.scale(0);
        }

        if (!type.precisionAllowed() && !type.scaleAllowed()) {
            assertThrowsWithCause(colWithPrecisionBuilder::build, CatalogValidationException.class);
            return;
        }

        colWithPrecision = colWithPrecisionBuilder.build();

        assertThat(manager.execute(
                simpleTable(TABLE_NAME, List.of(pkCol, colWithPrecision))), willCompleteSuccessfully()
        );

        int schemaVer = manager.latestCatalogVersion();
        assertNotNull(manager.schema(schemaVer));
        assertNull(manager.schema(schemaVer + 1));

        int origPrecision = colWithPrecision.precision() == null ? 11 : colWithPrecision.precision();

        // change precision different from default
        assertThat(changeColumn(TABLE_NAME, colWithPrecision.name(),
                        new TestColumnTypeParams(type, origPrecision - 1, null, null), null, null),
                willThrowFast(CatalogValidationException.class,
                        "Changing the precision for column of type '" + colWithPrecision.type() + "' is not allowed"));

        assertThat(changeColumn(TABLE_NAME, colWithPrecision.name(),
                        new TestColumnTypeParams(type, origPrecision + 1, null, null), null, null),
                willThrowFast(CatalogValidationException.class,
                        "Changing the precision for column of type '" + colWithPrecision.type() + "' is not allowed"));

        assertNull(manager.schema(schemaVer + 1));
    }

    /**
     * Checks for possible changes of the length of a column descriptor.
     *
     * <ul>
     *  <li>Increasing length is allowed for non-PK {@link ColumnType#STRING} and {@link ColumnType#BYTE_ARRAY} column.</li>
     *  <li>Decreasing length is forbidden.</li>
     * </ul>
     */
    @ParameterizedTest
    @EnumSource(value = ColumnType.class, names = {"STRING", "BYTE_ARRAY"}, mode = Mode.INCLUDE)
    public void testAlterColumnTypeLength(ColumnType type) {
        ColumnParams pkCol = columnParams("ID", INT32);
        ColumnParams col = columnParamsBuilder("COL_" + type, type).length(10).build();

        assertThat(manager.execute(simpleTable(TABLE_NAME, List.of(pkCol, col))), willCompleteSuccessfully());

        int schemaVer = manager.latestCatalogVersion();
        assertNotNull(manager.schema(schemaVer));
        assertNull(manager.schema(schemaVer + 1));

        // 10 -> 11 : Ok.
        assertThat(
                changeColumn(TABLE_NAME, col.name(), new TestColumnTypeParams(col.type(), null, 11, null), null, null),
                willCompleteSuccessfully()
        );

        CatalogSchemaDescriptor schema = manager.schema(++schemaVer);
        assertNotNull(schema);

        // 11 -> 10 : Error.
        assertThat(
                changeColumn(TABLE_NAME, col.name(), new TestColumnTypeParams(col.type(), null, 10, null), null, null),
                willThrowFast(CatalogValidationException.class, "Decreasing the length for column of type '"
                        + col.type() + "' is not allowed")
        );
        assertNull(manager.schema(schemaVer + 1));

        // 11 -> 11 : No-op.
        assertThat(
                changeColumn(TABLE_NAME, col.name(), new TestColumnTypeParams(col.type(), null, 11, null), null, null),
                willCompleteSuccessfully()
        );
        assertNull(manager.schema(schemaVer + 1));

        // No change.
        assertThat(changeColumn(TABLE_NAME, col.name(), new TestColumnTypeParams(col.type()), null, null),
                willCompleteSuccessfully());
        assertNull(manager.schema(schemaVer + 1));

        // 11 -> 10 : failed.
        assertThat(
                changeColumn(TABLE_NAME, col.name(), new TestColumnTypeParams(col.type(), null, 10, null), null, null),
                willThrowFast(CatalogValidationException.class)
        );
        assertNull(manager.schema(schemaVer + 1));
    }

    /**
     * Changing length is forbidden for all types other than STRING and BYTE_ARRAY.
     */
    @ParameterizedTest
    @EnumSource(value = ColumnType.class, names = {"STRING", "BYTE_ARRAY", "NULL"}, mode = Mode.EXCLUDE)
    public void testAlterColumnTypeAnyLengthChangeIsRejected(ColumnType type) {
        ColumnParams pkCol = columnParams("ID", INT32);
        Builder colBuilder = columnParamsBuilder("COL", type);
        Builder colWithLengthBuilder = columnParamsBuilder("COL_PRECISION", type).length(10);

        applyNecessaryLength(type, colWithLengthBuilder);

        initializeColumnWithDefaults(type, colBuilder);
        initializeColumnWithDefaults(type, colWithLengthBuilder);

        ColumnParams col = colBuilder.build();

        if (!type.lengthAllowed()) {
            assertThrowsWithCause(colWithLengthBuilder::build, CatalogValidationException.class);
            return;
        }

        ColumnParams colWithLength = colWithLengthBuilder.build();

        assertThat(
                manager.execute(simpleTable(TABLE_NAME, List.of(pkCol, col, colWithLength))),
                willCompleteSuccessfully()
        );

        int schemaVer = manager.latestCatalogVersion();
        assertNotNull(manager.schema(schemaVer));
        assertNull(manager.schema(schemaVer + 1));

        assertThat(changeColumn(TABLE_NAME, col.name(), new TestColumnTypeParams(type, null, 1 << 6, null), null, null),
                willThrowFast(CatalogValidationException.class,
                        "Changing the length for column of type '" + col.type() + "' is not allowed"));

        assertThat(changeColumn(TABLE_NAME, colWithLength.name(), new TestColumnTypeParams(type, null, 1 << 5, null), null, null),
                willCompleteSuccessfully());

        assertThat(changeColumn(TABLE_NAME, colWithLength.name(), new TestColumnTypeParams(type, null, 9, null), null, null),
                willThrowFast(CatalogValidationException.class,
                        "Changing the length for column of type '" + colWithLength.type() + "' is not allowed"));

        assertThat(changeColumn(TABLE_NAME, colWithLength.name(), new TestColumnTypeParams(type, null, 11, null), null, null),
                willThrowFast(CatalogValidationException.class,
                        "Changing the length for column of type '" + colWithLength.type() + "' is not allowed"));

        assertNull(manager.schema(schemaVer + 1));
    }

    /**
     * Changing scale is incompatible change, thus it's forbidden for all types.
     */
    @ParameterizedTest
    @EnumSource(ColumnType.class)
    public void testAlterColumnTypeScaleIsRejected(ColumnType type) {
        ColumnParams pkCol = columnParams("ID", INT32);
        Builder colWithPrecisionBuilder = columnParamsBuilder("COL_" + type, type).scale(3);
        ColumnParams col;

        applyNecessaryPrecision(type, colWithPrecisionBuilder);
        applyNecessaryLength(type, colWithPrecisionBuilder);

        if (!type.scaleAllowed()) {
            assertThrowsWithCause(colWithPrecisionBuilder::build, CatalogValidationException.class);
            return;
        }

        col = colWithPrecisionBuilder.build();

        assertThat(manager.execute(simpleTable(TABLE_NAME, List.of(pkCol, col))), willCompleteSuccessfully());

        int schemaVer = manager.latestCatalogVersion();
        assertNotNull(manager.schema(schemaVer));
        assertNull(manager.schema(schemaVer + 1));

        // ANY-> UNDEFINED SCALE : No-op.
        assertThat(changeColumn(TABLE_NAME, col.name(), new TestColumnTypeParams(col.type()), null, null),
                willCompleteSuccessfully());
        assertNull(manager.schema(schemaVer + 1));

        // 3 -> 3 : No-op.
        assertThat(changeColumn(TABLE_NAME, col.name(), new TestColumnTypeParams(col.type(), null, null, 3), null, null),
                willCompleteSuccessfully());
        assertNull(manager.schema(schemaVer + 1));

        // 3 -> 4 : Error.
        assertThat(changeColumn(TABLE_NAME, col.name(), new TestColumnTypeParams(col.type(), null, null, 4), null, null),
                willThrowFast(CatalogValidationException.class, "Changing the scale for column of type"));
        assertNull(manager.schema(schemaVer + 1));

        // 3 -> 2 : Error.
        assertThat(changeColumn(TABLE_NAME, col.name(), new TestColumnTypeParams(col.type(), null, null, 2), null, null),
                willThrowFast(CatalogValidationException.class, "Changing the scale for column of type"));
        assertNull(manager.schema(schemaVer + 1));
    }

    /**
     * Checks for possible changes of the type of a column descriptor.
     *
     * <p>The following transitions are allowed for non-PK columns:
     * <ul>
     *     <li>INT8 -> INT16 -> INT32 -> INT64</li>
     *     <li>FLOAT -> DOUBLE</li>
     * </ul>
     * All other transitions are forbidden because they lead to incompatible schemas.
     */
    @ParameterizedTest(name = "set data type {0}")
    @EnumSource(value = ColumnType.class, names = "NULL", mode = Mode.EXCLUDE)
    public void testAlterColumnType(ColumnType target) {
        EnumSet<ColumnType> types = EnumSet.allOf(ColumnType.class);
        types.remove(NULL);

        List<ColumnParams> testColumns = types.stream()
                .map(t -> initializeColumnWithDefaults(t, columnParamsBuilder("COL_" + t, t)))
                .map(Builder::build)
                .collect(toList());

        List<ColumnParams> tableColumns = new ArrayList<>(List.of(columnParams("ID", INT32)));
        tableColumns.addAll(testColumns);

        assertThat(manager.execute(simpleTable(TABLE_NAME, tableColumns)), willCompleteSuccessfully());

        int schemaVer = manager.latestCatalogVersion();
        assertNotNull(manager.schema(schemaVer));
        assertNull(manager.schema(schemaVer + 1));

        for (ColumnParams col : testColumns) {
            TypeSafeMatcher<CompletableFuture<?>> matcher;
            boolean sameType = col.type() == target;

            if (sameType || CatalogUtils.isSupportedColumnTypeChange(col.type(), target)) {
                matcher = willCompleteSuccessfully();
                schemaVer += sameType ? 0 : 1;
            } else {
                matcher = willThrowFast(CatalogValidationException.class,
                        format("Changing the type from {} to {} is not allowed", col.type(), target));
            }

            TestColumnTypeParams typeParams = new TestColumnTypeParams(target);

            assertThat(col.type() + " -> " + target, changeColumn(TABLE_NAME, col.name(), typeParams, null, null), matcher);
            assertNotNull(manager.schema(schemaVer));
            assertNull(manager.schema(schemaVer + 1));
        }
    }

    @Test
    public void testAlterColumnTypeRejectedForPrimaryKey() {
        assertThat(manager.execute(simpleTable(TABLE_NAME)), willCompleteSuccessfully());

        assertThat(changeColumn(TABLE_NAME, "ID", new TestColumnTypeParams(INT64), null, null),
                willThrowFast(CatalogValidationException.class, "Changing the type of key column is not allowed"));
    }

    /**
     * Ensures that the compound change command {@code SET DATA TYPE BIGINT NULL DEFAULT NULL} will change the type, drop NOT NULL and the
     * default value at the same time.
     */
    @Test
    public void testAlterColumnMultipleChanges() {
        assertThat(manager.execute(simpleTable(TABLE_NAME)), willCompleteSuccessfully());

        int schemaVer = manager.latestCatalogVersion();
        assertNotNull(manager.schema(schemaVer));
        assertNull(manager.schema(schemaVer + 1));

        Supplier<DefaultValue> dflt = () -> constant(null);
        boolean notNull = false;
        TestColumnTypeParams typeParams = new TestColumnTypeParams(INT64);

        // Ensures that 3 different actions applied.
        assertThat(changeColumn(TABLE_NAME, "VAL_NOT_NULL", typeParams, notNull, dflt), willCompleteSuccessfully());

        CatalogSchemaDescriptor schema = manager.schema(++schemaVer);
        assertNotNull(schema);

        CatalogTableColumnDescriptor desc = schema.table(TABLE_NAME).column("VAL_NOT_NULL");
        assertEquals(constant(null), desc.defaultValue());
        assertTrue(desc.nullable());
        assertEquals(INT64, desc.type());

        // Ensures that only one of three actions applied.
        dflt = () -> constant(2);
        assertThat(changeColumn(TABLE_NAME, "VAL_NOT_NULL", typeParams, notNull, dflt), willCompleteSuccessfully());

        schema = manager.schema(++schemaVer);
        assertNotNull(schema);
        assertEquals(constant(2), schema.table(TABLE_NAME).column("VAL_NOT_NULL").defaultValue());

        // Ensures that no action will be applied.
        assertThat(changeColumn(TABLE_NAME, "VAL_NOT_NULL", typeParams, notNull, dflt), willCompleteSuccessfully());
        assertNull(manager.schema(schemaVer + 1));
    }

    @Test
    public void testAlterColumnForNonExistingTableRejected() {
        int versionBefore = manager.latestCatalogVersion();

        assertThat(changeColumn(TABLE_NAME, "ID", null, null, null), willThrowFast(TableNotFoundValidationException.class));

        int versionAfter = manager.latestCatalogVersion();

        assertEquals(versionBefore, versionAfter);
    }

    @Test
    public void testDropTableWithIndex() {
        assertThat(manager.execute(simpleTable(TABLE_NAME)), willCompleteSuccessfully());
        assertThat(manager.execute(simpleIndex(TABLE_NAME, INDEX_NAME)), willCompleteSuccessfully());
        startBuildingIndex(indexId(INDEX_NAME));
        makeIndexAvailable(indexId(INDEX_NAME));

        long beforeDropTimestamp = clock.nowLong();
        int beforeDropVersion = manager.latestCatalogVersion();

        assertThat(manager.execute(dropTableCommand(TABLE_NAME)), willCompleteSuccessfully());

        // Validate catalog version from the past.
        CatalogSchemaDescriptor schema = manager.schema(beforeDropVersion);
        CatalogTableDescriptor table = schema.table(TABLE_NAME);
        CatalogIndexDescriptor index = schema.aliveIndex(INDEX_NAME);

        assertNotNull(schema);
        assertEquals(SCHEMA_NAME, schema.name());
        assertSame(schema, manager.activeSchema(beforeDropTimestamp));

        assertSame(table, manager.table(TABLE_NAME, beforeDropTimestamp));
        assertSame(table, manager.table(table.id(), beforeDropTimestamp));

        assertSame(index, manager.aliveIndex(INDEX_NAME, beforeDropTimestamp));
        assertSame(index, manager.index(index.id(), beforeDropTimestamp));

        // Validate actual catalog
        schema = manager.schema(manager.latestCatalogVersion());

        assertNotNull(schema);
        assertEquals(SCHEMA_NAME, schema.name());
        assertSame(schema, manager.activeSchema(clock.nowLong()));

        assertNull(schema.table(TABLE_NAME));
        assertNull(manager.table(TABLE_NAME, clock.nowLong()));
        assertNull(manager.table(table.id(), clock.nowLong()));

        assertThat(schema.aliveIndex(INDEX_NAME), is(nullValue()));
        assertThat(manager.aliveIndex(INDEX_NAME, clock.nowLong()), is(nullValue()));
        assertThat(manager.index(index.id(), clock.nowLong()), is(nullValue()));
    }

    @Test
    public void testCreateHashIndex() {
        int tableCreationVersion = await(manager.execute(simpleTable(TABLE_NAME)));

        int indexCreationVersion = await(manager.execute(createHashIndexCommand(INDEX_NAME, List.of("VAL", "ID"))));

        // Validate catalog version from the past.
        CatalogSchemaDescriptor schema = manager.schema(tableCreationVersion);

        assertNotNull(schema);
        assertNull(schema.aliveIndex(INDEX_NAME));
        assertNull(manager.aliveIndex(INDEX_NAME, 123L));

        // Validate actual catalog
        schema = manager.schema(indexCreationVersion);

        CatalogHashIndexDescriptor index = (CatalogHashIndexDescriptor) schema.aliveIndex(INDEX_NAME);

        assertNotNull(schema);
        assertSame(index, manager.aliveIndex(INDEX_NAME, clock.nowLong()));
        assertSame(index, manager.index(index.id(), clock.nowLong()));

        // Validate newly created hash index
        assertEquals(INDEX_NAME, index.name());
        assertEquals(schema.table(TABLE_NAME).id(), index.tableId());
        assertEquals(List.of("VAL", "ID"), index.columns());
        assertFalse(index.unique());
        assertEquals(REGISTERED, index.status());
        assertEquals(manager.latestCatalogVersion(), index.txWaitCatalogVersion());
    }

    @Test
    public void testCreateSortedIndex() {
        assertThat(manager.execute(simpleTable(TABLE_NAME)), willCompleteSuccessfully());

        CatalogCommand command = createSortedIndexCommand(
                INDEX_NAME,
                true,
                List.of("VAL", "ID"),
                List.of(DESC_NULLS_FIRST, ASC_NULLS_LAST)
        );

        int indexCreationVersion = await(manager.execute(command));

        // Validate catalog version from the past.
        CatalogSchemaDescriptor schema = manager.schema(indexCreationVersion - 1);

        assertNotNull(schema);
        assertNull(schema.aliveIndex(INDEX_NAME));
        assertNull(manager.aliveIndex(INDEX_NAME, 123L));
        assertNull(manager.index(4, 123L));

        // Validate actual catalog
        schema = manager.schema(indexCreationVersion);

        CatalogSortedIndexDescriptor index = (CatalogSortedIndexDescriptor) schema.aliveIndex(INDEX_NAME);

        assertNotNull(schema);
        assertSame(index, manager.aliveIndex(INDEX_NAME, clock.nowLong()));
        assertSame(index, manager.index(index.id(), clock.nowLong()));

        // Validate newly created sorted index
        assertEquals(INDEX_NAME, index.name());
        assertEquals(schema.table(TABLE_NAME).id(), index.tableId());
        assertEquals("VAL", index.columns().get(0).name());
        assertEquals("ID", index.columns().get(1).name());
        assertEquals(DESC_NULLS_FIRST, index.columns().get(0).collation());
        assertEquals(ASC_NULLS_LAST, index.columns().get(1).collation());
        assertTrue(index.unique());
        assertEquals(REGISTERED, index.status());
        assertEquals(manager.latestCatalogVersion(), index.txWaitCatalogVersion());
    }

    @Test
    public void operationWillBeRetriedFiniteAmountOfTimes() {
        UpdateLog updateLogMock = mock(UpdateLog.class);

        ArgumentCaptor<OnUpdateHandler> updateHandlerCapture = ArgumentCaptor.forClass(OnUpdateHandler.class);

        doNothing().when(updateLogMock).registerUpdateHandler(updateHandlerCapture.capture());
<<<<<<< HEAD
        when(updateLogMock.append(any())).thenReturn(CompletableFuture.completedFuture(true));

        CatalogManagerImpl manager = new CatalogManagerImpl(updateLogMock, clockService);
        await(manager.start());

        reset(updateLogMock);
=======
        when(updateLogMock.startAsync()).thenReturn(nullCompletedFuture());

        CatalogManagerImpl manager = new CatalogManagerImpl(updateLogMock, clockService);
        assertThat(manager.startAsync(), willCompleteSuccessfully());
>>>>>>> 05743917

        when(updateLogMock.append(any())).thenAnswer(invocation -> {
            // here we emulate concurrent updates. First of all, we return a future completed with "false"
            // as if someone has concurrently appended an update. Besides, in order to unblock manager and allow to
            // make another attempt, we must notify manager with the same version as in current attempt.
            VersionedUpdate updateFromInvocation = invocation.getArgument(0, VersionedUpdate.class);

            VersionedUpdate update = new VersionedUpdate(
                    updateFromInvocation.version(),
                    updateFromInvocation.delayDurationMs(),
                    List.of(new ObjectIdGenUpdateEntry(1))
            );

            updateHandlerCapture.getValue().handle(update, clock.now(), 0);

            return falseCompletedFuture();
        });

        CompletableFuture<?> createTableFut = manager.execute(List.of(
                CreateZoneCommand.builder()
                        .zoneName("TEST_ZONE")
                        .storageProfilesParams(List.of(StorageProfileParams.builder().storageProfile(DEFAULT_STORAGE_PROFILE).build()))
                        .build(),
                simpleTable("T")
        ));

        assertThat(createTableFut, willThrow(IgniteInternalException.class, "Max retry limit exceeded"));

        // retry limit is hardcoded at org.apache.ignite.internal.catalog.CatalogServiceImpl.MAX_RETRY_COUNT
        verify(updateLogMock, times(10)).append(any());
    }

    @Test
<<<<<<< HEAD
    public void catalogActivationTime() throws Exception {
        delayDuration.set(TimeUnit.DAYS.toMillis(365));
        reset(updateLog, clockWaiter);

        CompletableFuture<Integer> createTableFuture = manager.execute(simpleTable(TABLE_NAME));
=======
    public void catalogActivationTime() {
        long delayDuration = TimeUnit.DAYS.toMillis(365);

        CatalogManagerImpl manager = new CatalogManagerImpl(updateLog, clockService, delayDuration, 0);

        assertThat(manager.startAsync(), willCompleteSuccessfully());
>>>>>>> 05743917

        assertFalse(createTableFuture.isDone());

        verify(updateLog).append(any());
        // TODO IGNITE-19400: recheck createTable future completion guarantees

        // This waits till the new Catalog version lands in the internal structures.
        verify(clockWaiter, timeout(10_000)).waitFor(any());

        int latestVersion = manager.latestCatalogVersion();

        assertSame(manager.schema(latestVersion - 1), manager.activeSchema(clock.nowLong()));
        assertNull(manager.table(TABLE_NAME, clock.nowLong()));

        clock.update(clock.now().addPhysicalTime(delayDuration.get()));

<<<<<<< HEAD
        assertSame(manager.schema(latestVersion), manager.activeSchema(clock.nowLong()));
        assertNotNull(manager.table(TABLE_NAME, clock.nowLong()));
=======
            assertSame(manager.schema(1), manager.activeSchema(clock.nowLong()));
            assertNotNull(manager.table(TABLE_NAME, clock.nowLong()));
        } finally {
            assertThat(manager.stopAsync(), willCompleteSuccessfully());
        }
>>>>>>> 05743917
    }

    @Test
    public void createTableIfNotExistWaitsActivationEvenIfTableExists() throws Exception {
        delayDuration.set(TimeUnit.DAYS.toMillis(365));
        partitionIdleSafeTimePropagationPeriod.set(0);
        reset(updateLog);

        CatalogCommand createTableCommand = spy(simpleTable(TABLE_NAME));

<<<<<<< HEAD
        CompletableFuture<Integer> createTableFuture1 = manager.execute(createTableCommand);
=======
        assertThat(manager.startAsync(), willCompleteSuccessfully());

        try {
            CatalogCommand createTableCommand = spy(simpleTable(TABLE_NAME));
>>>>>>> 05743917

        assertFalse(createTableFuture1.isDone());

        ArgumentCaptor<VersionedUpdate> appendCapture = ArgumentCaptor.forClass(VersionedUpdate.class);

        verify(updateLog).append(appendCapture.capture());

        int catalogVerAfterTableCreate = appendCapture.getValue().version();

        CompletableFuture<Integer> createTableFuture2 = manager.execute(createTableCommand);

        verify(createTableCommand, times(2)).get(any());

        assertFalse(createTableFuture2.isDone());

        verify(clockWaiter, timeout(10_000).times(2)).waitFor(any());

        Catalog catalog0 = manager.catalog(manager.latestCatalogVersion());

        assertNotNull(catalog0);

        HybridTimestamp activationSkew = CatalogUtils.clusterWideEnsuredActivationTsSafeForRoReads(
                catalog0,
                () -> partitionIdleSafeTimePropagationPeriod.get(), clockService.maxClockSkewMillis());

        clock.update(activationSkew);

        assertTrue(waitForCondition(createTableFuture1::isDone, 2_000));
        assertTrue(waitForCondition(createTableFuture2::isDone, 2_000));

<<<<<<< HEAD
        assertSame(manager.schema(catalogVerAfterTableCreate), manager.activeSchema(clock.nowLong()));
=======
            assertTrue(waitForCondition(createTableFuture1::isDone, 2_000));
            assertTrue(waitForCondition(createTableFuture2::isDone, 2_000));

            assertSame(manager.schema(catalogVerAfterTableCreate), manager.activeSchema(clock.nowLong()));
        } finally {
            assertThat(manager.stopAsync(), willCompleteSuccessfully());
        }
>>>>>>> 05743917
    }

    @Test
    public void catalogServiceManagesUpdateLogLifecycle() {
        UpdateLog updateLogMock = mock(UpdateLog.class);
<<<<<<< HEAD
        when(updateLogMock.append(any())).thenReturn(CompletableFuture.completedFuture(true));
=======
        when(updateLogMock.startAsync()).thenReturn(nullCompletedFuture());
        when(updateLogMock.stopAsync()).thenReturn(nullCompletedFuture());
>>>>>>> 05743917

        CatalogManagerImpl manager = new CatalogManagerImpl(updateLogMock, clockService);

        assertThat(manager.startAsync(), willCompleteSuccessfully());

        verify(updateLogMock).startAsync();

        assertThat(manager.stopAsync(), willCompleteSuccessfully());

        verify(updateLogMock).stopAsync();
    }

    @Test
    public void testTableEvents() {
        EventListener<CatalogEventParameters> eventListener = mock(EventListener.class);
        when(eventListener.notify(any())).thenReturn(falseCompletedFuture());

        manager.listen(CatalogEvent.TABLE_CREATE, eventListener);
        manager.listen(CatalogEvent.TABLE_DROP, eventListener);

        assertThat(manager.execute(simpleTable(TABLE_NAME)), willCompleteSuccessfully());
        assertThat(manager.execute(simpleTable(TABLE_NAME_2)), willCompleteSuccessfully());
        assertThat(manager.execute(simpleTable(TABLE_NAME_3)), willCompleteSuccessfully());
        verify(eventListener, times(3)).notify(any(CreateTableEventParameters.class));

        assertThat(manager.execute(dropTableCommand(TABLE_NAME)), willCompleteSuccessfully());
        assertThat(manager.execute(dropTableCommand(TABLE_NAME_2)), willCompleteSuccessfully());
        verify(eventListener, times(2)).notify(any(DropTableEventParameters.class));

        verifyNoMoreInteractions(eventListener);
        clearInvocations(eventListener);
    }

    @Test
    public void testIndexEvents() {
        CatalogCommand createIndexCmd = createHashIndexCommand(INDEX_NAME, List.of("ID"));

        CatalogCommand dropIndexCmd = DropIndexCommand.builder().schemaName(SCHEMA_NAME).indexName(INDEX_NAME).build();

        EventListener<CatalogEventParameters> eventListener = mock(EventListener.class);
        when(eventListener.notify(any())).thenReturn(falseCompletedFuture());

        manager.listen(CatalogEvent.INDEX_CREATE, eventListener);
        manager.listen(CatalogEvent.INDEX_BUILDING, eventListener);
        manager.listen(CatalogEvent.INDEX_AVAILABLE, eventListener);
        manager.listen(CatalogEvent.INDEX_STOPPING, eventListener);
        manager.listen(CatalogEvent.INDEX_REMOVED, eventListener);

        // Try to create index without table.
        assertThat(manager.execute(createIndexCmd), willThrow(TableNotFoundValidationException.class));
        verifyNoInteractions(eventListener);

        // Create table with PK index.
        assertThat(manager.execute(simpleTable(TABLE_NAME)), willCompleteSuccessfully());
        verify(eventListener).notify(any(CreateIndexEventParameters.class));
        verify(eventListener).notify(any(MakeIndexAvailableEventParameters.class));

        verifyNoMoreInteractions(eventListener);
        clearInvocations(eventListener);

        // Create index.
        assertThat(manager.execute(createIndexCmd), willCompleteSuccessfully());
        verify(eventListener).notify(any(CreateIndexEventParameters.class));

        int indexId = indexId(INDEX_NAME);

        startBuildingIndex(indexId);
        verify(eventListener).notify(any(StartBuildingIndexEventParameters.class));

        makeIndexAvailable(indexId);
        verify(eventListener).notify(any(MakeIndexAvailableEventParameters.class));

        verifyNoMoreInteractions(eventListener);
        clearInvocations(eventListener);

        // Drop index.
        assertThat(manager.execute(dropIndexCmd), willCompleteSuccessfully());
        verify(eventListener).notify(any(StoppingIndexEventParameters.class));

        // Remove index.
        removeIndex(indexId);
        verify(eventListener).notify(any(RemoveIndexEventParameters.class));

        verifyNoMoreInteractions(eventListener);
        clearInvocations(eventListener);

        // Drop table with pk index.
        assertThat(manager.execute(dropTableCommand(TABLE_NAME)), willCompleteSuccessfully());

        // Try drop index once again.
        assertThat(manager.execute(dropIndexCmd), willThrow(IndexNotFoundValidationException.class));

        verify(eventListener).notify(any(RemoveIndexEventParameters.class));
        verifyNoMoreInteractions(eventListener);
        clearInvocations(eventListener);
    }

    @Test
    public void testCreateZone() {
        String zoneName = TEST_ZONE_NAME;

        CatalogCommand cmd = CreateZoneCommand.builder()
                .zoneName(zoneName)
                .partitions(42)
                .replicas(15)
                .dataNodesAutoAdjust(73)
                .filter("expression")
                .storageProfilesParams(List.of(StorageProfileParams.builder().storageProfile("test_profile").build()))
                .build();

        assertThat(manager.execute(cmd), willCompleteSuccessfully());

        // Validate catalog version from the past.
        assertNull(manager.zone(zoneName, 0));
        assertNull(manager.zone(zoneName, 123L));

        // Validate actual catalog
        CatalogZoneDescriptor zone = manager.zone(zoneName, clock.nowLong());

        assertNotNull(zone);
        assertSame(zone, manager.zone(zone.id(), clock.nowLong()));

        // Validate that catalog returns null for previous timestamps.
        assertNull(manager.zone(zone.id(), 0));
        assertNull(manager.zone(zone.id(), 123L));

        // Validate newly created zone
        assertEquals(zoneName, zone.name());
        assertEquals(42, zone.partitions());
        assertEquals(15, zone.replicas());
        assertEquals(73, zone.dataNodesAutoAdjust());
        assertEquals(INFINITE_TIMER_VALUE, zone.dataNodesAutoAdjustScaleUp());
        assertEquals(INFINITE_TIMER_VALUE, zone.dataNodesAutoAdjustScaleDown());
        assertEquals("expression", zone.filter());
        assertEquals("test_profile", zone.storageProfiles().profiles().get(0).storageProfile());
    }

    @Test
    public void testSetDefaultZone() {
        CatalogZoneDescriptor initialDefaultZone = latestActiveCatalog().defaultZone();

        // Create new zone
        {
            StorageProfileParams storageProfile = StorageProfileParams.builder()
                    .storageProfile("test_profile")
                    .build();

            CatalogCommand createZoneCmd = CreateZoneCommand.builder()
                    .zoneName(TEST_ZONE_NAME)
                    .storageProfilesParams(List.of(storageProfile))
                    .build();

            assertThat(manager.execute(createZoneCmd), willCompleteSuccessfully());

            assertNotEquals(TEST_ZONE_NAME, latestActiveCatalog().defaultZone().name());
        }

        // Set new zone as default.
        {
            CatalogCommand setDefaultCmd = AlterZoneSetDefaultCatalogCommand.builder()
                    .zoneName(TEST_ZONE_NAME)
                    .build();

            int prevVer = latestActiveCatalog().version();

            assertThat(manager.execute(setDefaultCmd), willCompleteSuccessfully());
            assertEquals(TEST_ZONE_NAME, latestActiveCatalog().defaultZone().name());

            // Make sure history has not been affected.
            Catalog prevCatalog = Objects.requireNonNull(manager.catalog(prevVer));
            assertNotEquals(TEST_ZONE_NAME, prevCatalog.defaultZone().name());
            assertNotEquals(latestActiveCatalog().defaultZone().id(), prevCatalog.defaultZone().id());
        }

        // Create table in the new zone.
        {
            assertThat(manager.execute(simpleTable(TABLE_NAME)), willCompleteSuccessfully());

            Catalog catalog = latestActiveCatalog();
            CatalogTableDescriptor tab = Objects.requireNonNull(manager.table(TABLE_NAME, catalog.time()));

            assertEquals(catalog.defaultZone().id(), tab.zoneId());
        }

        // Setting default zone that is already the default changes nothing.
        {
            int lastVer =  manager.latestCatalogVersion();

            CatalogCommand setDefaultCmd = AlterZoneSetDefaultCatalogCommand.builder()
                    .zoneName(TEST_ZONE_NAME)
                    .build();

            assertThat(manager.execute(setDefaultCmd), willCompleteSuccessfully());
            assertEquals(lastVer, manager.latestCatalogVersion());
        }

        // Drop old default zone.
        {
            CatalogCommand dropCommand = DropZoneCommand.builder()
                    .zoneName(initialDefaultZone.name())
                    .build();

            assertThat(manager.execute(dropCommand), willCompleteSuccessfully());
        }
    }

    @Test
    public void testDropZone() {
        String zoneName = TEST_ZONE_NAME;

        CatalogCommand cmd = CreateZoneCommand.builder()
                .zoneName(zoneName)
                .storageProfilesParams(List.of(StorageProfileParams.builder().storageProfile(DEFAULT_STORAGE_PROFILE).build()))
                .build();

        assertThat(manager.execute(cmd), willCompleteSuccessfully());

        long beforeDropTimestamp = clock.nowLong();

        CatalogCommand dropCommand = DropZoneCommand.builder()
                .zoneName(zoneName)
                .build();

        CompletableFuture<?> fut = manager.execute(dropCommand);

        assertThat(fut, willCompleteSuccessfully());

        // Validate catalog version from the past.
        CatalogZoneDescriptor zone = manager.zone(zoneName, beforeDropTimestamp);

        assertNotNull(zone);
        assertEquals(zoneName, zone.name());

        assertSame(zone, manager.zone(zone.id(), beforeDropTimestamp));

        // Validate actual catalog
        assertNull(manager.zone(zoneName, clock.nowLong()));
        assertNull(manager.zone(zone.id(), clock.nowLong()));

        // Try to drop non-existing zone.
        assertThat(manager.execute(dropCommand), willThrow(DistributionZoneNotFoundValidationException.class));
    }

    @Test
    public void testDropDefaultZoneIsRejected() {
        // Drop default zone is rejected.
        {
            Catalog catalog = latestActiveCatalog();
            CatalogCommand dropCommand = DropZoneCommand.builder()
                    .zoneName(catalog.defaultZone().name())
                    .build();

            int ver = catalog.version();

            assertThat(manager.execute(dropCommand), willThrow(DistributionZoneCantBeDroppedValidationException.class));

            assertEquals(ver, manager.latestCatalogVersion());
        }

        // Renamed zone deletion is also rejected.
        {
            CatalogCommand renameCommand = RenameZoneCommand.builder()
                    .zoneName(latestActiveCatalog().defaultZone().name())
                    .newZoneName(TEST_ZONE_NAME)
                    .build();

            int ver = manager.latestCatalogVersion();

            assertThat(manager.execute(renameCommand), willCompleteSuccessfully());

            assertSame(ver + 1, manager.latestCatalogVersion());

            ver = manager.latestCatalogVersion();

            CatalogCommand dropCommand = DropZoneCommand.builder()
                    .zoneName(TEST_ZONE_NAME)
                    .build();

            assertThat(manager.execute(dropCommand), willThrow(DistributionZoneCantBeDroppedValidationException.class));
            assertSame(ver, manager.latestCatalogVersion());
        }
    }

    @Test
    public void testRenameZone() throws InterruptedException {
        String zoneName = TEST_ZONE_NAME;

        CatalogCommand cmd = CreateZoneCommand.builder()
                .zoneName(zoneName)
                .partitions(42)
                .replicas(15)
                .storageProfilesParams(List.of(StorageProfileParams.builder().storageProfile(DEFAULT_STORAGE_PROFILE).build()))
                .build();

        assertThat(manager.execute(cmd), willCompleteSuccessfully());

        long beforeDropTimestamp = clock.nowLong();

        Thread.sleep(5);

        String newZoneName = "RenamedZone";

        CatalogCommand renameZoneCmd = RenameZoneCommand.builder()
                .zoneName(zoneName)
                .newZoneName(newZoneName)
                .build();

        assertThat(manager.execute(renameZoneCmd), willCompleteSuccessfully());

        // Validate catalog version from the past.
        CatalogZoneDescriptor zone = manager.zone(zoneName, beforeDropTimestamp);

        assertNotNull(zone);
        assertEquals(zoneName, zone.name());

        assertSame(zone, manager.zone(zone.id(), beforeDropTimestamp));

        // Validate actual catalog
        zone = manager.zone(newZoneName, clock.nowLong());

        assertNotNull(zone);
        assertNull(manager.zone(zoneName, clock.nowLong()));
        assertEquals(newZoneName, zone.name());

        assertSame(zone, manager.zone(zone.id(), clock.nowLong()));
    }

    @Test
    public void testRenameDefaultZone() {
        CatalogZoneDescriptor defaultZone = latestActiveCatalog().defaultZone();

        assertNotEquals(TEST_ZONE_NAME, defaultZone.name());

        CatalogCommand renameZoneCmd = RenameZoneCommand.builder()
                .zoneName(defaultZone.name())
                .newZoneName(TEST_ZONE_NAME)
                .build();

        int ver = manager.latestCatalogVersion();
        assertThat(manager.execute(renameZoneCmd), willCompleteSuccessfully());

        assertEquals(ver + 1, manager.latestCatalogVersion());
        assertEquals(TEST_ZONE_NAME, latestActiveCatalog().defaultZone().name());
        assertEquals(defaultZone.id(), latestActiveCatalog().defaultZone().id());
    }

    @Test
    public void testDefaultZone() {
        CatalogZoneDescriptor defaultZone = latestActiveCatalog().defaultZone();

        // Try to create zone with default zone name.
        CatalogCommand cmd = CreateZoneCommand.builder()
                .zoneName(defaultZone.name())
                .partitions(42)
                .replicas(15)
                .storageProfilesParams(List.of(StorageProfileParams.builder().storageProfile(DEFAULT_STORAGE_PROFILE).build()))
                .build();
        assertThat(manager.execute(cmd), willThrow(DistributionZoneExistsValidationException.class));

        // Validate default zone wasn't changed.
        assertSame(defaultZone, manager.zone(defaultZone.name(), clock.nowLong()));
    }

    @Test
    public void testAlterZone() {
        String zoneName = TEST_ZONE_NAME;

        CatalogCommand cmd = CreateZoneCommand.builder()
                .zoneName(zoneName)
                .partitions(42)
                .replicas(15)
                .dataNodesAutoAdjust(73)
                .filter("expression")
                .storageProfilesParams(List.of(StorageProfileParams.builder().storageProfile(DEFAULT_STORAGE_PROFILE).build()))
                .build();

        CatalogCommand alterCmd = AlterZoneCommand.builder()
                .zoneName(zoneName)
                .partitions(10)
                .replicas(2)
                .dataNodesAutoAdjustScaleUp(3)
                .dataNodesAutoAdjustScaleDown(4)
                .filter("newExpression")
                .storageProfilesParams(List.of(StorageProfileParams.builder().storageProfile("test_profile").build()))
                .build();

        assertThat(manager.execute(cmd), willCompleteSuccessfully());
        assertThat(manager.execute(alterCmd), willCompleteSuccessfully());

        // Validate actual catalog
        CatalogZoneDescriptor zone = manager.zone(zoneName, clock.nowLong());
        assertNotNull(zone);
        assertSame(zone, manager.zone(zone.id(), clock.nowLong()));

        assertEquals(zoneName, zone.name());
        assertEquals(10, zone.partitions());
        assertEquals(2, zone.replicas());
        assertEquals(INFINITE_TIMER_VALUE, zone.dataNodesAutoAdjust());
        assertEquals(3, zone.dataNodesAutoAdjustScaleUp());
        assertEquals(4, zone.dataNodesAutoAdjustScaleDown());
        assertEquals("newExpression", zone.filter());
        assertEquals("test_profile", zone.storageProfiles().profiles().get(0).storageProfile());
    }

    @Test
    public void testCreateZoneWithSameName() {
        String zoneName = TEST_ZONE_NAME;

        CatalogCommand cmd = CreateZoneCommand.builder()
                .zoneName(zoneName)
                .partitions(42)
                .replicas(15)
                .storageProfilesParams(List.of(StorageProfileParams.builder().storageProfile(DEFAULT_STORAGE_PROFILE).build()))
                .build();

        assertThat(manager.execute(cmd), willCompleteSuccessfully());

        // Try to create zone with same name.
        cmd = CreateZoneCommand.builder()
                .zoneName(zoneName)
                .partitions(8)
                .replicas(1)
                .storageProfilesParams(List.of(StorageProfileParams.builder().storageProfile(DEFAULT_STORAGE_PROFILE).build()))
                .build();

        assertThat(manager.execute(cmd), willThrowFast(DistributionZoneExistsValidationException.class));

        // Validate zone was NOT changed
        CatalogZoneDescriptor zone = manager.zone(zoneName, clock.nowLong());

        assertNotNull(zone);
        assertSame(zone, manager.zone(zoneName, clock.nowLong()));
        assertSame(zone, manager.zone(zone.id(), clock.nowLong()));

        assertEquals(zoneName, zone.name());
        assertEquals(42, zone.partitions());
        assertEquals(15, zone.replicas());
    }

    @Test
    public void testCreateZoneEvents() {
        String zoneName = TEST_ZONE_NAME;

        CatalogCommand cmd = CreateZoneCommand.builder()
                .zoneName(zoneName)
                .storageProfilesParams(List.of(StorageProfileParams.builder().storageProfile(DEFAULT_STORAGE_PROFILE).build()))
                .build();

        EventListener<CatalogEventParameters> eventListener = mock(EventListener.class);
        when(eventListener.notify(any())).thenReturn(falseCompletedFuture());

        manager.listen(CatalogEvent.ZONE_CREATE, eventListener);
        manager.listen(CatalogEvent.ZONE_DROP, eventListener);

        CompletableFuture<?> fut = manager.execute(cmd);

        assertThat(fut, willCompleteSuccessfully());

        verify(eventListener).notify(any(CreateZoneEventParameters.class));

        CatalogCommand dropCommand = DropZoneCommand.builder()
                .zoneName(zoneName)
                .build();

        fut = manager.execute(dropCommand);

        assertThat(fut, willCompleteSuccessfully());

        verify(eventListener).notify(any(DropZoneEventParameters.class));
        verifyNoMoreInteractions(eventListener);
    }

    @Test
    public void testColumnEvents() {
        EventListener<CatalogEventParameters> eventListener = mock(EventListener.class);
        when(eventListener.notify(any())).thenReturn(falseCompletedFuture());

        manager.listen(CatalogEvent.TABLE_ALTER, eventListener);

        // Try to add column without table.
        assertThat(manager.execute(addColumnParams(TABLE_NAME, columnParams(NEW_COLUMN_NAME, INT32))),
                willThrow(TableNotFoundValidationException.class));
        verifyNoInteractions(eventListener);

        // Create table.
        assertThat(manager.execute(simpleTable(TABLE_NAME)), willCompleteSuccessfully());

        // Add column.
        assertThat(manager.execute(addColumnParams(TABLE_NAME, columnParams(NEW_COLUMN_NAME, INT32))), willCompleteSuccessfully());
        verify(eventListener).notify(any(AddColumnEventParameters.class));

        // Drop column.
        assertThat(manager.execute(dropColumnParams(TABLE_NAME, NEW_COLUMN_NAME)), willCompleteSuccessfully());
        verify(eventListener).notify(any(DropColumnEventParameters.class));

        verifyNoMoreInteractions(eventListener);
    }

    @Test
<<<<<<< HEAD
    public void userFutureCompletesAfterClusterWideActivationHappens() throws Exception {
        delayDuration.set(TimeUnit.DAYS.toMillis(365));
=======
    public void userFutureCompletesAfterClusterWideActivationHappens() {
        long delayDuration = TimeUnit.DAYS.toMillis(365);
>>>>>>> 05743917

        reset(clockWaiter);
        HybridTimestamp startTs = clock.now();

        CompletableFuture<?> createTableFuture = manager.execute(simpleTable(TABLE_NAME));

<<<<<<< HEAD
        assertFalse(createTableFuture.isDone());
=======
        assertThat(manager.startAsync(), willCompleteSuccessfully());

        try {
            CompletableFuture<?> createTableFuture = manager.execute(simpleTable(TABLE_NAME));
>>>>>>> 05743917

        ArgumentCaptor<HybridTimestamp> tsCaptor = ArgumentCaptor.forClass(HybridTimestamp.class);

<<<<<<< HEAD
        verify(clockWaiter, timeout(10_000)).waitFor(tsCaptor.capture());
        HybridTimestamp userWaitTs = tsCaptor.getValue();
        assertThat(
                userWaitTs.getPhysical() - startTs.getPhysical(),
                greaterThanOrEqualTo(delayDuration.get() + clockService.maxClockSkewMillis())
        );
=======
            ArgumentCaptor<HybridTimestamp> tsCaptor = ArgumentCaptor.forClass(HybridTimestamp.class);

            verify(clockWaiter, timeout(10_000)).waitFor(tsCaptor.capture());
            HybridTimestamp userWaitTs = tsCaptor.getValue();
            assertThat(
                    userWaitTs.getPhysical() - startTs.getPhysical(),
                    greaterThanOrEqualTo(delayDuration + clockService.maxClockSkewMillis())
            );
        } finally {
            assertThat(manager.stopAsync(), willCompleteSuccessfully());
        }
>>>>>>> 05743917
    }

    // TODO: remove after IGNITE-20378 is implemented.
    @Test
<<<<<<< HEAD
    public void userFutureCompletesAfterClusterWideActivationWithAdditionalIdleSafeTimePeriodHappens() throws Exception {
        delayDuration.set(TimeUnit.DAYS.toMillis(365));
        partitionIdleSafeTimePropagationPeriod.set(TimeUnit.DAYS.toDays(365));
=======
    public void userFutureCompletesAfterClusterWideActivationWithAdditionalIdleSafeTimePeriodHappens() {
        long delayDuration = TimeUnit.DAYS.toMillis(365);
        long partitionIdleSafeTimePropagationPeriod = TimeUnit.DAYS.toDays(365);
>>>>>>> 05743917

        reset(clockWaiter);

<<<<<<< HEAD
        HybridTimestamp startTs = clock.now();
=======
        assertThat(manager.startAsync(), willCompleteSuccessfully());
>>>>>>> 05743917

        CompletableFuture<?> createTableFuture = manager.execute(simpleTable(TABLE_NAME));

        assertFalse(createTableFuture.isDone());

        ArgumentCaptor<HybridTimestamp> tsCaptor = ArgumentCaptor.forClass(HybridTimestamp.class);

<<<<<<< HEAD
        verify(clockWaiter, timeout(10_000)).waitFor(tsCaptor.capture());
        HybridTimestamp userWaitTs = tsCaptor.getValue();
        assertThat(
                userWaitTs.getPhysical() - startTs.getPhysical(),
                greaterThanOrEqualTo(
                        delayDuration.get() + clockService.maxClockSkewMillis()
                                + partitionIdleSafeTimePropagationPeriod.get() + clockService.maxClockSkewMillis()
                )
        );
=======
            verify(clockWaiter, timeout(10_000)).waitFor(tsCaptor.capture());
            HybridTimestamp userWaitTs = tsCaptor.getValue();
            assertThat(
                    userWaitTs.getPhysical() - startTs.getPhysical(),
                    greaterThanOrEqualTo(
                            delayDuration + clockService.maxClockSkewMillis()
                                    + partitionIdleSafeTimePropagationPeriod + clockService.maxClockSkewMillis()
                    )
            );
        } finally {
            assertThat(manager.stopAsync(), willCompleteSuccessfully());
        }
>>>>>>> 05743917
    }

    @Test
    void testGetCatalogEntityInCatalogEvent() {
        var fireEventFuture = new CompletableFuture<Void>();

        manager.listen(CatalogEvent.TABLE_CREATE, fromConsumer(fireEventFuture, parameters -> {
            assertNotNull(manager.schema(parameters.catalogVersion()));
        }));

        assertThat(manager.execute(simpleTable(TABLE_NAME)), willCompleteSuccessfully());
        assertThat(fireEventFuture, willCompleteSuccessfully());
    }

    @Test
    void testGetTableByIdAndCatalogVersion() {
        int tableCreationVersion = await(manager.execute(simpleTable(TABLE_NAME)));

        CatalogTableDescriptor table = manager.table(TABLE_NAME, clock.nowLong());

        assertNull(manager.table(table.id(), tableCreationVersion - 1));
        assertSame(table, manager.table(table.id(), tableCreationVersion));
    }

    @Test
    void testGetTableIdOnDropIndexEvent() {
        assertThat(manager.execute(simpleTable(TABLE_NAME)), willCompleteSuccessfully());

        assertThat(manager.execute(createHashIndexCommand(INDEX_NAME, List.of("VAL"))), willCompleteSuccessfully());

        int indexId = manager.aliveIndex(INDEX_NAME, clock.nowLong()).id();

        startBuildingIndex(indexId);
        makeIndexAvailable(indexId);

        int tableId = manager.table(TABLE_NAME, clock.nowLong()).id();
        int pkIndexId = manager.aliveIndex(pkIndexName(TABLE_NAME), clock.nowLong()).id();

        assertNotEquals(tableId, indexId);

        EventListener<StoppingIndexEventParameters> stoppingListener = mock(EventListener.class);
        EventListener<RemoveIndexEventParameters> removedListener = mock(EventListener.class);

        ArgumentCaptor<StoppingIndexEventParameters> stoppingCaptor = ArgumentCaptor.forClass(StoppingIndexEventParameters.class);
        ArgumentCaptor<RemoveIndexEventParameters> removingCaptor = ArgumentCaptor.forClass(RemoveIndexEventParameters.class);

        doReturn(falseCompletedFuture()).when(stoppingListener).notify(stoppingCaptor.capture());
        doReturn(falseCompletedFuture()).when(removedListener).notify(removingCaptor.capture());

        manager.listen(CatalogEvent.INDEX_STOPPING, stoppingListener);
        manager.listen(CatalogEvent.INDEX_REMOVED, removedListener);

        // Let's drop the index.
        assertThat(
                manager.execute(DropIndexCommand.builder().schemaName(SCHEMA_NAME).indexName(INDEX_NAME).build()),
                willCompleteSuccessfully()
        );

        StoppingIndexEventParameters stoppingEventParameters = stoppingCaptor.getValue();

        assertEquals(indexId, stoppingEventParameters.indexId());
        assertEquals(tableId, stoppingEventParameters.tableId());

        // Let's drop the table.
        assertThat(manager.execute(dropTableCommand(TABLE_NAME)), willCompleteSuccessfully());

        // Let's make sure that the PK index has been removed.
        RemoveIndexEventParameters pkRemovedEventParameters = removingCaptor.getAllValues().get(0);

        assertEquals(pkIndexId, pkRemovedEventParameters.indexId());
    }

    @Test
    void testReCreateIndexWithSameName() {
        createSomeTable(TABLE_NAME);
        createSomeIndex(TABLE_NAME, INDEX_NAME);

        int catalogVersion = manager.latestCatalogVersion();
        CatalogIndexDescriptor index1 = manager.aliveIndex(INDEX_NAME, clock.nowLong());
        assertNotNull(index1);

        int indexId1 = index1.id();
        startBuildingIndex(indexId1);
        makeIndexAvailable(indexId1);

        // Drop index.
        dropIndex(INDEX_NAME);
        removeIndex(indexId1);
        assertNull(manager.aliveIndex(INDEX_NAME, clock.nowLong()));

        // Re-create index with same name.
        createSomeSortedIndex(TABLE_NAME, INDEX_NAME);

        CatalogIndexDescriptor index2 = manager.aliveIndex(INDEX_NAME, clock.nowLong());
        assertNotNull(index2);
        assertThat(index2.indexType(), equalTo(CatalogIndexDescriptorType.SORTED));

        // Ensure these are different indexes.
        int indexId2 = index2.id();
        assertNotEquals(indexId1, indexId2);

        // Ensure dropped index is available for historical queries.
        assertNotNull(manager.index(indexId1, catalogVersion));
        assertThat(manager.index(indexId1, catalogVersion).indexType(), equalTo(CatalogIndexDescriptorType.HASH));
        assertNull(manager.index(indexId2, catalogVersion));
    }

    @Test
    void testLatestCatalogVersion() {
        assertEquals(1, manager.latestCatalogVersion());

        assertThat(manager.execute(simpleTable(TABLE_NAME)), willCompleteSuccessfully());
        assertEquals(2, manager.latestCatalogVersion());

        assertThat(manager.execute(simpleIndex()), willCompleteSuccessfully());
        assertEquals(3, manager.latestCatalogVersion());
    }

    @Test
    void testTables() {
        int initialVersion = manager.latestCatalogVersion();

        assertThat(manager.execute(simpleTable(TABLE_NAME + 0)), willCompleteSuccessfully());
        assertThat(manager.execute(simpleTable(TABLE_NAME + 1)), willCompleteSuccessfully());

        assertThat(manager.tables(initialVersion), empty());
        assertThat(
                manager.tables(initialVersion + 1),
                hasItems(table(initialVersion + 1, TABLE_NAME + 0))
        );
        assertThat(
                manager.tables(initialVersion + 2),
                hasItems(table(initialVersion + 2, TABLE_NAME + 0), table(initialVersion + 2, TABLE_NAME + 1))
        );
    }

    @Test
    void testIndexes() {
        int initialVersion = manager.latestCatalogVersion();

        assertThat(manager.execute(simpleTable(TABLE_NAME)), willCompleteSuccessfully());
        assertThat(manager.execute(simpleIndex()), willCompleteSuccessfully());

        assertThat(manager.indexes(initialVersion), empty());
        assertThat(
                manager.indexes(initialVersion + 1),
                hasItems(index(initialVersion + 1, pkIndexName(TABLE_NAME)))
        );
        assertThat(
                manager.indexes(initialVersion + 2),
                hasItems(index(initialVersion + 2, pkIndexName(TABLE_NAME)), index(initialVersion + 2, INDEX_NAME))
        );
    }

    @Test
    public void createTableProducesTableVersion1() {
        createSomeTable(TABLE_NAME);

        CatalogTableDescriptor table = manager.table(TABLE_NAME, Long.MAX_VALUE);

        assertThat(table.tableVersion(), is(1));
    }

    @Test
    public void addColumnIncrementsTableVersion() {
        createSomeTable(TABLE_NAME);

        addSomeColumn();

        CatalogTableDescriptor table = manager.table(TABLE_NAME, Long.MAX_VALUE);

        assertThat(table.tableVersion(), is(2));
    }

    private void addSomeColumn() {
        assertThat(manager.execute(addColumnParams(TABLE_NAME, columnParams("val2", INT32))), willCompleteSuccessfully());
    }

    @Test
    public void dropColumnIncrementsTableVersion() {
        createSomeTable(TABLE_NAME);

        assertThat(manager.execute(dropColumnParams(TABLE_NAME, "val1")), willCompleteSuccessfully());

        CatalogTableDescriptor table = manager.table(TABLE_NAME, Long.MAX_VALUE);

        assertThat(table.tableVersion(), is(2));
    }

    @Test
    public void alterColumnIncrementsTableVersion() {
        createSomeTable(TABLE_NAME);

        CompletableFuture<?> future = manager.execute(
                AlterTableAlterColumnCommand.builder()
                        .schemaName(SCHEMA_NAME)
                        .tableName(TABLE_NAME)
                        .columnName("val1")
                        .type(INT64)
                        .build()
        );
        assertThat(future, willCompleteSuccessfully());

        CatalogTableDescriptor table = manager.table(TABLE_NAME, Long.MAX_VALUE);

        assertThat(table.tableVersion(), is(2));
    }

    @Test
    public void testTableCreationToken() {
        createSomeTable(TABLE_NAME);

        CatalogTableDescriptor table = manager.table(TABLE_NAME, Long.MAX_VALUE);

        long expectedCreationToken = table.updateToken();

        assertEquals(expectedCreationToken, table.creationToken());

        int tableCreationVersion = await(manager.execute(
                AlterTableAlterColumnCommand.builder()
                        .schemaName(SCHEMA_NAME)
                        .tableName(TABLE_NAME)
                        .columnName("val1")
                        .type(INT64)
                        .build()
        ));

        table = manager.table(TABLE_NAME, Long.MAX_VALUE);

        assertThat(table.tableVersion(), is(2));

        assertEquals(expectedCreationToken, table.creationToken());

        table = manager.table(tableId(TABLE_NAME), tableCreationVersion);

        assertEquals(expectedCreationToken, table.creationToken());
    }

    @Test
    void testCreateZoneWithDefaults() {
        assertThat(
                manager.execute(
                        CreateZoneCommand.builder()
                                .zoneName(TEST_ZONE_NAME)
                                .storageProfilesParams(
                                        List.of(StorageProfileParams.builder().storageProfile(DEFAULT_STORAGE_PROFILE).build())
                                ).build()
                ),
                willCompleteSuccessfully()
        );

        CatalogZoneDescriptor zone = manager.zone(TEST_ZONE_NAME, clock.nowLong());

        assertEquals(DEFAULT_PARTITION_COUNT, zone.partitions());
        assertEquals(DEFAULT_REPLICA_COUNT, zone.replicas());
        assertEquals(INFINITE_TIMER_VALUE, zone.dataNodesAutoAdjust());
        assertEquals(IMMEDIATE_TIMER_VALUE, zone.dataNodesAutoAdjustScaleUp());
        assertEquals(INFINITE_TIMER_VALUE, zone.dataNodesAutoAdjustScaleDown());
        assertEquals(DEFAULT_FILTER, zone.filter());
        assertEquals(DEFAULT_STORAGE_PROFILE, zone.storageProfiles().defaultProfile().storageProfile());
    }

    @Test
    void testCreateIndexWithAlreadyExistingName() {
        assertThat(manager.execute(simpleTable(TABLE_NAME)), willCompleteSuccessfully());
        assertThat(manager.execute(simpleIndex()), willCompleteSuccessfully());

        assertThat(
                manager.execute(createHashIndexCommand(INDEX_NAME, List.of("VAL"))),
                willThrowFast(IndexExistsValidationException.class)
        );

        assertThat(
                manager.execute(createSortedIndexCommand(INDEX_NAME, List.of("VAL"), List.of(ASC_NULLS_LAST))),
                willThrowFast(IndexExistsValidationException.class)
        );
    }

    @Test
    void testCreateIndexWithSameNameAsExistingTable() {
        assertThat(manager.execute(simpleTable(TABLE_NAME)), willCompleteSuccessfully());

        assertThat(
                manager.execute(createHashIndexCommand(TABLE_NAME, List.of("VAL"))),
                willThrowFast(TableExistsValidationException.class)
        );

        assertThat(
                manager.execute(createSortedIndexCommand(TABLE_NAME, List.of("VAL"), List.of(ASC_NULLS_LAST))),
                willThrowFast(TableExistsValidationException.class)
        );
    }

    @Test
    void testCreateIndexWithNotExistingTable() {
        assertThat(
                manager.execute(createHashIndexCommand(TABLE_NAME, List.of("VAL"))),
                willThrowFast(TableNotFoundValidationException.class)
        );

        assertThat(
                manager.execute(createSortedIndexCommand(TABLE_NAME, List.of("VAL"), List.of(ASC_NULLS_LAST))),
                willThrowFast(TableNotFoundValidationException.class)
        );
    }

    @Test
    void testCreateIndexWithMissingTableColumns() {
        assertThat(manager.execute(simpleTable(TABLE_NAME)), willCompleteSuccessfully());

        assertThat(
                manager.execute(createHashIndexCommand(INDEX_NAME, List.of("fake"))),
                willThrowFast(CatalogValidationException.class)
        );

        assertThat(
                manager.execute(createSortedIndexCommand(INDEX_NAME, List.of("fake"), List.of(ASC_NULLS_LAST))),
                willThrowFast(CatalogValidationException.class)
        );
    }

    @Test
    void testCreateUniqIndexWithMissingTableColocationColumns() {
        assertThat(manager.execute(simpleTable(TABLE_NAME)), willCompleteSuccessfully());

        assertThat(
                manager.execute(createHashIndexCommand(INDEX_NAME, true, List.of("VAL"))),
                willThrowFast(CatalogValidationException.class, "Unique index must include all colocation columns")
        );

        assertThat(
                manager.execute(createSortedIndexCommand(INDEX_NAME, true, List.of("VAL"), List.of(ASC_NULLS_LAST))),
                willThrowFast(CatalogValidationException.class, "Unique index must include all colocation columns")
        );
    }

    @Test
    void droppingAnAvailableIndexMovesItToStoppingState() {
        createSomeTable(TABLE_NAME);
        createSomeIndex(TABLE_NAME, INDEX_NAME);

        int indexId = indexId(INDEX_NAME);

        startBuildingIndex(indexId);
        makeIndexAvailable(indexId);

        dropIndex(INDEX_NAME);

        CatalogIndexDescriptor index = manager.index(indexId, manager.latestCatalogVersion());

        assertThat(index, is(notNullValue()));
        assertThat(index.status(), is(STOPPING));
    }

    @ParameterizedTest
    @MethodSource("notYetAvailableIndexStatuses")
    void droppingNotAvailableIndexRemovesIt(CatalogIndexStatus status) {
        createSomeTable(TABLE_NAME);
        createSomeIndex(TABLE_NAME, INDEX_NAME);

        rollIndexStatusTo(status, indexId(INDEX_NAME));

        dropIndex(INDEX_NAME);

        CatalogIndexDescriptor index = index(manager.latestCatalogVersion(), INDEX_NAME);

        assertThat(index, is(nullValue()));
    }

    private void startBuildingIndex(int indexId) {
        assertThat(manager.execute(StartBuildingIndexCommand.builder().indexId(indexId).build()), willCompleteSuccessfully());
    }

    private static Stream<Arguments> notYetAvailableIndexStatuses() {
        return Stream.of(REGISTERED, BUILDING).map(Arguments::of);
    }

    @Test
    void removingStoppedIndexRemovesItFromCatalog() {
        createSomeTable(TABLE_NAME);
        createSomeIndex(TABLE_NAME, INDEX_NAME);

        int indexId = indexId(INDEX_NAME);

        rollIndexStatusTo(STOPPING, indexId);

        assertThat(manager.index(indexId, manager.latestCatalogVersion()).status(), is(STOPPING));

        removeIndex(indexId);

        CatalogIndexDescriptor index = manager.index(indexId, manager.latestCatalogVersion());

        assertThat(index, is(nullValue()));
    }

    private void rollIndexStatusTo(CatalogIndexStatus status, int indexId) {
        for (CatalogIndexStatus currentStatus : List.of(REGISTERED, BUILDING, AVAILABLE, STOPPING)) {
            if (currentStatus == status) {
                break;
            }

            switch (currentStatus) {
                case REGISTERED:
                    startBuildingIndex(indexId);
                    break;
                case BUILDING:
                    makeIndexAvailable(indexId);
                    break;
                case AVAILABLE:
                    dropIndex(indexId);
                    break;
                case STOPPING:
                    removeIndex(indexId);
                    break;
                default:
                    fail("Unsupported state: " + currentStatus);
                    break;
            }
        }
    }

    private void removeIndex(int indexId) {
        assertThat(
                manager.execute(RemoveIndexCommand.builder().indexId(indexId).build()),
                willCompleteSuccessfully()
        );
    }

    private void dropIndex(String indexName) {
        assertThat(
                manager.execute(DropIndexCommand.builder().indexName(indexName).schemaName(DEFAULT_SCHEMA_NAME).build()),
                willCompleteSuccessfully()
        );
    }

    private void dropIndex(int indexId) {
        CatalogIndexDescriptor index = manager.index(indexId, Long.MAX_VALUE);
        assertThat(index, is(notNullValue()));

        dropIndex(index.name());
    }

    @Test
    void testDropNotExistingIndex() {
        assertThat(
                manager.execute(DropIndexCommand.builder().schemaName(SCHEMA_NAME).indexName(INDEX_NAME).build()),
                willThrowFast(IndexNotFoundValidationException.class)
        );
    }

    @Test
    void testDropNotExistingTable() {
        assertThat(manager.execute(dropTableCommand(TABLE_NAME)), willThrowFast(CatalogValidationException.class));
    }

    @Test
    void testDropColumnWithNotExistingTable() {
        assertThat(manager.execute(dropColumnParams(TABLE_NAME, "key")), willThrowFast(TableNotFoundValidationException.class));
    }

    @Test
    void testDropColumnWithMissingTableColumns() {
        assertThat(manager.execute(simpleTable(TABLE_NAME)), willCompleteSuccessfully());

        assertThat(manager.execute(dropColumnParams(TABLE_NAME, "fake")), willThrowFast(CatalogValidationException.class));
    }

    @Test
    void testDropColumnWithPrimaryKeyColumns() {
        assertThat(manager.execute(simpleTable(TABLE_NAME)), willCompleteSuccessfully());

        assertThat(
                manager.execute(dropColumnParams(TABLE_NAME, "ID")),
                willThrowFast(CatalogValidationException.class, "Deleting column `ID` belonging to primary key is not allowed")
        );
    }

    @Test
    void testDropColumnWithIndexColumns() {
        assertThat(manager.execute(simpleTable(TABLE_NAME)), willCompleteSuccessfully());
        assertThat(manager.execute(simpleIndex()), willCompleteSuccessfully());

        assertThat(
                manager.execute(dropColumnParams(TABLE_NAME, "VAL")),
                willThrowFast(
                        CatalogValidationException.class,
                        "Deleting column 'VAL' used by index(es) [myIndex], it is not allowed"
                )
        );
    }

    @Test
    void testAddColumnWithNotExistingTable() {
        assertThat(manager.execute(addColumnParams(TABLE_NAME, columnParams("key", INT32))),
                willThrowFast(TableNotFoundValidationException.class));
    }

    @Test
    void testAddColumnWithExistingName() {
        assertThat(manager.execute(simpleTable(TABLE_NAME)), willCompleteSuccessfully());

        assertThat(manager.execute(addColumnParams(TABLE_NAME, columnParams("ID", INT32))),
                willThrowFast(CatalogValidationException.class));
    }

    @Test
    void bulkCommandEitherAppliedAtomicallyOrDoesntAppliedAtAll() {
        String tableName1 = "TEST1";
        String tableName2 = "TEST2";
        String tableName3 = "TEST1"; // intentional name conflict with table1

        List<CatalogCommand> bulkUpdate = List.of(
                simpleTable(tableName1),
                simpleTable(tableName2),
                simpleTable(tableName3)
        );

        assertThat(manager.table(tableName1, Long.MAX_VALUE), nullValue());
        assertThat(manager.table(tableName2, Long.MAX_VALUE), nullValue());
        assertThat(manager.table(tableName3, Long.MAX_VALUE), nullValue());

        assertThat(manager.execute(bulkUpdate), willThrowFast(TableExistsValidationException.class));

        // now let's truncate problematic table and retry
        assertThat(manager.execute(bulkUpdate.subList(0, bulkUpdate.size() - 1)), willCompleteSuccessfully());

        assertThat(manager.table(tableName1, Long.MAX_VALUE), notNullValue());
        assertThat(manager.table(tableName2, Long.MAX_VALUE), notNullValue());
    }

    @Test
    void bulkUpdateIncrementsVersionByOne() {
        String tableName1 = "T1";
        String tableName2 = "T2";
        String tableName3 = "T3";

        int versionBefore = manager.latestCatalogVersion();

        assertThat(manager.table(tableName1, Long.MAX_VALUE), nullValue());
        assertThat(manager.table(tableName2, Long.MAX_VALUE), nullValue());
        assertThat(manager.table(tableName3, Long.MAX_VALUE), nullValue());

        assertThat(
                manager.execute(List.of(simpleTable(tableName1), simpleTable(tableName2), simpleTable(tableName3))),
                willCompleteSuccessfully()
        );

        int versionAfter = manager.latestCatalogVersion();

        assertThat(manager.table(tableName1, Long.MAX_VALUE), notNullValue());
        assertThat(manager.table(tableName2, Long.MAX_VALUE), notNullValue());
        assertThat(manager.table(tableName3, Long.MAX_VALUE), notNullValue());

        assertThat(versionAfter - versionBefore, is(1));
    }

    @Test
    void bulkUpdateDoesntIncrementVersionInCaseOfError() {
        String tableName1 = "T1";

        int versionBefore = manager.latestCatalogVersion();

        assertThat(manager.table(tableName1, Long.MAX_VALUE), nullValue());

        assertThat(
                manager.execute(List.of(simpleTable(tableName1), simpleTable(tableName1))),
                willThrow(CatalogValidationException.class)
        );

        int versionAfter = manager.latestCatalogVersion();

        assertThat(manager.table(tableName1, Long.MAX_VALUE), nullValue());

        assertThat(versionAfter, is(versionBefore));
    }

    @Test
    void testMakeHashIndexAvailable() {
        createSomeTable(TABLE_NAME);

        assertThat(
                manager.execute(createHashIndexCommand(INDEX_NAME, List.of("key1"))),
                willCompleteSuccessfully()
        );

        int indexId = indexId(INDEX_NAME);

        startBuildingIndex(indexId);
        makeIndexAvailable(indexId);

        CatalogHashIndexDescriptor index = (CatalogHashIndexDescriptor) index(manager.latestCatalogVersion(), INDEX_NAME);

        assertEquals(AVAILABLE, index.status());
    }

    private void makeIndexAvailable(int indexId) {
        assertThat(
                manager.execute(MakeIndexAvailableCommand.builder().indexId(indexId).build()),
                willCompleteSuccessfully()
        );
    }

    @Test
    void testMakeSortedIndexAvailable() {
        createSomeTable(TABLE_NAME);

        assertThat(
                manager.execute(createSortedIndexCommand(INDEX_NAME, List.of("key1"), List.of(ASC_NULLS_LAST))),
                willCompleteSuccessfully()
        );

        int indexId = indexId(INDEX_NAME);

        assertThat(
                manager.execute(startBuildingIndexCommand(indexId)),
                willCompleteSuccessfully()
        );

        makeIndexAvailable(indexId);

        CatalogSortedIndexDescriptor index = (CatalogSortedIndexDescriptor) index(manager.latestCatalogVersion(), INDEX_NAME);

        assertEquals(AVAILABLE, index.status());
    }

    @Test
    void testAvailableIndexEvent() {
        createSomeTable(TABLE_NAME);

        assertThat(
                manager.execute(createHashIndexCommand(INDEX_NAME, List.of("key1"))),
                willCompleteSuccessfully()
        );

        int indexId = index(manager.latestCatalogVersion(), INDEX_NAME).id();

        var fireEventFuture = new CompletableFuture<Void>();

        manager.listen(CatalogEvent.INDEX_AVAILABLE, fromConsumer(fireEventFuture, (MakeIndexAvailableEventParameters parameters) -> {
            assertEquals(indexId, parameters.indexId());
        }));

        assertThat(
                manager.execute(startBuildingIndexCommand(indexId)),
                willCompleteSuccessfully()
        );

        makeIndexAvailable(indexId);

        assertThat(fireEventFuture, willCompleteSuccessfully());
    }

    @Test
    void testPkAvailableIndexEvent() {
        String tableName = TABLE_NAME + "_new";

        var fireEventFuture = new CompletableFuture<Void>();

        manager.listen(CatalogEvent.INDEX_AVAILABLE, fromConsumer(fireEventFuture, (MakeIndexAvailableEventParameters parameters) -> {
            CatalogIndexDescriptor catalogIndexDescriptor = manager.index(parameters.indexId(), parameters.catalogVersion());

            assertNotNull(catalogIndexDescriptor);
            assertEquals(pkIndexName(tableName), catalogIndexDescriptor.name());
        }));

        createSomeTable(tableName);

        assertThat(fireEventFuture, willCompleteSuccessfully());
    }

    @Test
    void testPkAvailableOnCreateIndexEvent() {
        var fireEventFuture = new CompletableFuture<Void>();

        manager.listen(CatalogEvent.INDEX_CREATE, fromConsumer(fireEventFuture, (CreateIndexEventParameters parameters) -> {
            assertEquals(AVAILABLE, parameters.indexDescriptor().status());
        }));

        createSomeTable(TABLE_NAME);

        assertThat(fireEventFuture, willCompleteSuccessfully());
    }

    @Test
    void testGetIndexesForTables() {
        String tableName0 = TABLE_NAME + 0;
        String tableName1 = TABLE_NAME + 1;

        createSomeTable(tableName0);
        createSomeTable(tableName1);

        createSomeIndex(tableName1, INDEX_NAME);

        int catalogVersion = manager.latestCatalogVersion();

        // Let's check for a non-existent table.
        assertThat(tableIndexIds(catalogVersion, Integer.MAX_VALUE), empty());

        // Let's check for an existing tables.
        int tableId0 = tableId(tableName0);
        int tableId1 = tableId(tableName1);

        assertThat(tableIndexIds(catalogVersion, tableId0), hasItems(indexId(pkIndexName(tableName0))));
        assertThat(tableIndexIds(catalogVersion, tableId1), hasItems(indexId(pkIndexName(tableName1)), indexId(INDEX_NAME)));
    }

    @Test
    void testGetIndexesForTableInSortedOrderById() {
        createSomeTable(TABLE_NAME);

        String indexName0 = INDEX_NAME + 0;
        String indexName1 = INDEX_NAME + 1;

        createSomeIndex(TABLE_NAME, indexName0);
        createSomeIndex(TABLE_NAME, indexName1);

        int indexId0 = indexId(pkIndexName(TABLE_NAME));
        int indexId1 = indexId(indexName0);
        int indexId2 = indexId(indexName1);

        int catalogVersion = manager.latestCatalogVersion();

        assertThat(tableIndexIds(catalogVersion, tableId(TABLE_NAME)), equalTo(List.of(indexId0, indexId1, indexId2)));
    }

    @Test
    void testTableRename() {
        createSomeTable(TABLE_NAME);

        int prevVersion = manager.latestCatalogVersion();

        CatalogCommand command = RenameTableCommand.builder()
                .schemaName(SCHEMA_NAME)
                .tableName(TABLE_NAME)
                .newTableName(TABLE_NAME_2)
                .build();

        assertThat(manager.execute(command), willCompleteSuccessfully());

        int curVersion = manager.latestCatalogVersion();

        CatalogTableDescriptor prevDescriptor = table(prevVersion, TABLE_NAME);
        CatalogTableDescriptor curDescriptor = table(curVersion, TABLE_NAME_2);

        assertThat(prevDescriptor, is(notNullValue()));
        assertThat(prevDescriptor.name(), is(TABLE_NAME));

        assertThat(curDescriptor, is(notNullValue()));
        assertThat(curDescriptor.name(), is(TABLE_NAME_2));

        assertThat(table(prevVersion, TABLE_NAME_2), is(nullValue()));
        assertThat(table(curVersion, TABLE_NAME), is(nullValue()));

        assertThat(curDescriptor.tableVersion(), is(prevDescriptor.tableVersion() + 1));

        // Assert that all other properties have been left intact.
        assertThat(curDescriptor.id(), is(prevDescriptor.id()));
        assertThat(curDescriptor.columns(), is(prevDescriptor.columns()));
        assertThat(curDescriptor.colocationColumns(), is(prevDescriptor.colocationColumns()));
        assertThat(curDescriptor.creationToken(), is(prevDescriptor.creationToken()));
        assertThat(curDescriptor.primaryKeyColumns(), is(prevDescriptor.primaryKeyColumns()));
        assertThat(curDescriptor.primaryKeyIndexId(), is(prevDescriptor.primaryKeyIndexId()));
        assertThat(curDescriptor.schemaId(), is(prevDescriptor.schemaId()));
    }

    @Test
    void testTableRenameAndCreateTableWithSameName() {
        createSomeTable(TABLE_NAME);

        CatalogCommand command = RenameTableCommand.builder()
                .schemaName(SCHEMA_NAME)
                .tableName(TABLE_NAME)
                .newTableName(TABLE_NAME_2)
                .build();

        assertThat(manager.execute(command), willCompleteSuccessfully());

        createSomeTable(TABLE_NAME);

        int catalogVersion = manager.latestCatalogVersion();

        assertThat(table(catalogVersion, TABLE_NAME), is(notNullValue()));
        assertThat(table(catalogVersion, TABLE_NAME_2), is(notNullValue()));
    }

    @Test
    void testTableRenameFiresEvent() {
        createSomeTable(TABLE_NAME);

        var fireEventFuture = new CompletableFuture<Void>();

        manager.listen(CatalogEvent.TABLE_ALTER, fromConsumer(fireEventFuture, (RenameTableEventParameters parameters) -> {
            CatalogTableDescriptor tableDescriptor = table(manager.latestCatalogVersion(), TABLE_NAME_2);

            assertThat(parameters.tableId(), is(tableDescriptor.id()));
            assertThat(parameters.newTableName(), is(tableDescriptor.name()));
        }));

        CatalogCommand command = RenameTableCommand.builder()
                .schemaName(SCHEMA_NAME)
                .tableName(TABLE_NAME)
                .newTableName(TABLE_NAME_2)
                .build();

        assertThat(manager.execute(command), willCompleteSuccessfully());
        assertThat(fireEventFuture, willCompleteSuccessfully());
    }

    @Test
    void testStartHashIndexBuilding() {
        createSomeTable(TABLE_NAME);

        assertThat(
                manager.execute(createHashIndexCommand(INDEX_NAME, List.of("key1"))),
                willCompleteSuccessfully()
        );

        assertThat(
                manager.execute(StartBuildingIndexCommand.builder().indexId(indexId(INDEX_NAME)).build()),
                willCompleteSuccessfully()
        );

        CatalogHashIndexDescriptor index = (CatalogHashIndexDescriptor) index(manager.latestCatalogVersion(), INDEX_NAME);

        assertEquals(BUILDING, index.status());
    }

    @Test
    void testStartSortedIndexBuilding() {
        createSomeTable(TABLE_NAME);

        assertThat(
                manager.execute(createSortedIndexCommand(INDEX_NAME, List.of("key1"), List.of(ASC_NULLS_LAST))),
                willCompleteSuccessfully()
        );

        assertThat(
                manager.execute(StartBuildingIndexCommand.builder().indexId(indexId(INDEX_NAME)).build()),
                willCompleteSuccessfully()
        );

        CatalogSortedIndexDescriptor index = (CatalogSortedIndexDescriptor) index(manager.latestCatalogVersion(), INDEX_NAME);

        assertEquals(BUILDING, index.status());
    }

    @Test
    void testStartBuildingIndexEvent() {
        createSomeTable(TABLE_NAME);

        assertThat(
                manager.execute(createHashIndexCommand(INDEX_NAME, List.of("key1"))),
                willCompleteSuccessfully()
        );

        int indexId = index(manager.latestCatalogVersion(), INDEX_NAME).id();

        var fireEventFuture = new CompletableFuture<Void>();

        manager.listen(CatalogEvent.INDEX_BUILDING, fromConsumer(fireEventFuture, (StartBuildingIndexEventParameters parameters) -> {
            assertEquals(indexId, parameters.indexId());
        }));

        assertThat(
                manager.execute(startBuildingIndexCommand(indexId)),
                willCompleteSuccessfully()
        );

        assertThat(fireEventFuture, willCompleteSuccessfully());
    }

    @ParameterizedTest
    @ValueSource(booleans = {true, false})
    void testIndexCreationCatalogVersionAfterUpdateIndex(boolean hashIndex) {
        createSomeTable(TABLE_NAME);

        if (hashIndex) {
            createSomeIndex(TABLE_NAME, INDEX_NAME);
        } else {
            createSomeSortedIndex(TABLE_NAME, INDEX_NAME);
        }

        int expCreationVersion = manager.latestCatalogVersion();

        int indexId = indexId(INDEX_NAME);

        assertThat(manager.execute(startBuildingIndexCommand(indexId)), willCompleteSuccessfully());

        Catalog latestCatalog = manager.catalog(manager.activeCatalogVersion(clock.nowLong()));

        assertThat(latestCatalog.version(), greaterThan(expCreationVersion));

        assertEquals(expCreationVersion, latestCatalog.index(indexId).txWaitCatalogVersion());
    }

    @ParameterizedTest(name = "hashIndex={0}, updateIndex={1}")
    @MethodSource("argumentsForCheckIndexCreationCatalogVersion")
    void testIndexCreationCatalogVersionAfterUpdateCatalog(boolean hashIndex, boolean updateIndex) {
        createSomeTable(TABLE_NAME);

        if (hashIndex) {
            createSomeIndex(TABLE_NAME, INDEX_NAME);
        } else {
            createSomeSortedIndex(TABLE_NAME, INDEX_NAME);
        }

        int expCreationVersion = manager.latestCatalogVersion();

        int indexId = indexId(INDEX_NAME);

        if (updateIndex) {
            assertThat(manager.execute(startBuildingIndexCommand(indexId)), willCompleteSuccessfully());
        } else {
            createSomeTable(TABLE_NAME + 1);
        }

        Catalog latestCatalog = manager.catalog(manager.activeCatalogVersion(clock.nowLong()));

        assertThat(latestCatalog.version(), greaterThan(expCreationVersion));

        assertEquals(expCreationVersion, latestCatalog.index(indexId).txWaitCatalogVersion());
    }

    private static Stream<Arguments> argumentsForCheckIndexCreationCatalogVersion() {
        return Stream.of(
                Arguments.of(true, true), // Create hash index and update index status..
                Arguments.of(true, false), // Create hash index and update catalog (create table).
                Arguments.of(false, true), // Create sorted index and update index status..
                Arguments.of(false, false) // Create sorted index and update catalog (create table).
        );
    }

    @Test
    public void testCatalogCompaction() throws Exception {
        assertThat(manager.execute(simpleTable(TABLE_NAME)), willCompleteSuccessfully());
        assertThat(manager.execute(simpleTable(TABLE_NAME_2)), willCompleteSuccessfully());

        long timestamp = clock.nowLong();
        Catalog catalog = manager.catalog(manager.activeCatalogVersion(clock.nowLong()));

        // Add more updates
        assertThat(manager.execute(simpleIndex(TABLE_NAME, INDEX_NAME)), willCompleteSuccessfully());
        assertThat(manager.execute(simpleIndex(TABLE_NAME, INDEX_NAME_2)), willCompleteSuccessfully());

        assertThat(manager.compactCatalog(timestamp), willBe(Boolean.TRUE));
        assertTrue(waitForCondition(() -> catalog.version() == manager.earliestCatalogVersion(), 3_000));

        assertNull(manager.catalog(0));
        assertNull(manager.catalog(catalog.version() - 1));
        assertNotNull(manager.catalog(catalog.version()));

        assertThrows(IllegalStateException.class, () -> manager.activeCatalogVersion(0));
        assertThrows(IllegalStateException.class, () -> manager.activeCatalogVersion(catalog.time() - 1));
        assertSame(catalog.version(), manager.activeCatalogVersion(catalog.time()));
        assertSame(catalog.version(), manager.activeCatalogVersion(timestamp));

        assertThat(manager.compactCatalog(timestamp), willBe(false));
        assertEquals(catalog.version(), manager.earliestCatalogVersion());
    }

    @Test
    public void testEmptyCatalogCompaction() {
        assertEquals(1, manager.latestCatalogVersion());

        long timestamp = clock.nowLong();

        assertThat(manager.compactCatalog(timestamp), willBe(false));

        assertEquals(0, manager.earliestCatalogVersion());
        assertEquals(1, manager.latestCatalogVersion());

        assertNotNull(manager.catalog(1));

        assertEquals(0, manager.activeCatalogVersion(0));
        assertEquals(1, manager.activeCatalogVersion(timestamp));
    }

    private CompletableFuture<?> changeColumn(
            String tab,
            String col,
            @Nullable TestColumnTypeParams typeParams,
            @Nullable Boolean notNull,
            @Nullable Supplier<DefaultValue> dflt
    ) {
        AlterTableAlterColumnCommandBuilder builder = AlterTableAlterColumnCommand.builder()
                .schemaName(SCHEMA_NAME)
                .tableName(tab)
                .columnName(col);

        if (notNull != null) {
            builder.nullable(!notNull);
        }

        if (dflt != null) {
            builder.deferredDefaultValue(ignore -> dflt.get());
        }

        if (typeParams != null) {
            builder.type(typeParams.type);

            if (typeParams.precision != null) {
                builder.precision(typeParams.precision);
            }

            if (typeParams.length != null) {
                builder.length(typeParams.length);
            }

            if (typeParams.scale != null) {
                builder.scale(typeParams.scale);
            }
        }

        return manager.execute(builder.build());
    }

    private static CatalogCommand simpleIndex() {
        return createSortedIndexCommand(INDEX_NAME, List.of("VAL"), List.of(ASC_NULLS_LAST));
    }

    private static class TestColumnTypeParams {
        private final ColumnType type;
        private final Integer precision;
        private final Integer length;
        private final Integer scale;

        private TestColumnTypeParams(ColumnType type) {
            this(type, null, null, null);
        }

        private TestColumnTypeParams(ColumnType type, @Nullable Integer precision, @Nullable Integer length, @Nullable Integer scale) {
            this.type = type;
            this.precision = precision;
            this.length = length;
            this.scale = scale;
        }
    }

    private @Nullable CatalogTableDescriptor table(int catalogVersion, String tableName) {
        return manager.schema(catalogVersion).table(tableName);
    }

    private @Nullable CatalogIndexDescriptor index(int catalogVersion, String indexName) {
        return manager.schema(catalogVersion).aliveIndex(indexName);
    }

    private int tableId(String tableName) {
        CatalogTableDescriptor table = manager.table(tableName, clock.nowLong());

        assertNotNull(table, tableName);

        return table.id();
    }

    private int indexId(String indexName) {
        CatalogIndexDescriptor index = manager.aliveIndex(indexName, clock.nowLong());

        assertNotNull(index, indexName);

        return index.id();
    }

    private void createSomeTable(String tableName) {
        assertThat(
                manager.execute(createTableCommand(
                        tableName,
                        List.of(columnParams("key1", INT32), columnParams("val1", INT32)),
                        List.of("key1"),
                        List.of("key1")
                )),
                willCompleteSuccessfully()
        );
    }

    private void createSomeIndex(String tableName, String indexName) {
        assertThat(
                manager.execute(createHashIndexCommand(tableName, indexName, false, List.of("key1"))),
                willCompleteSuccessfully()
        );
    }

    private void createSomeSortedIndex(String tableName, String indexName) {
        assertThat(
                manager.execute(createSortedIndexCommand(tableName, indexName, false, List.of("key1"), List.of(ASC_NULLS_LAST))),
                willCompleteSuccessfully()
        );
    }

    private List<Integer> tableIndexIds(int catalogVersion, int tableId) {
        return manager.indexes(catalogVersion, tableId).stream().map(CatalogObjectDescriptor::id).collect(toList());
    }

    private static <T extends CatalogEventParameters> EventListener<T> fromConsumer(
            CompletableFuture<Void> fireEventFuture,
            Consumer<T> consumer
    ) {
        return parameters -> {
            try {
                consumer.accept(parameters);

                fireEventFuture.complete(null);
            } catch (Throwable t) {
                fireEventFuture.completeExceptionally(t);
            }

            return falseCompletedFuture();
        };
    }

    private Catalog latestActiveCatalog() {
        Catalog catalog = manager.catalog(manager.activeCatalogVersion(clock.nowLong()));

        return Objects.requireNonNull(catalog);
    }
}<|MERGE_RESOLUTION|>--- conflicted
+++ resolved
@@ -1111,19 +1111,13 @@
         ArgumentCaptor<OnUpdateHandler> updateHandlerCapture = ArgumentCaptor.forClass(OnUpdateHandler.class);
 
         doNothing().when(updateLogMock).registerUpdateHandler(updateHandlerCapture.capture());
-<<<<<<< HEAD
+        when(updateLogMock.startAsync()).thenReturn(nullCompletedFuture());
         when(updateLogMock.append(any())).thenReturn(CompletableFuture.completedFuture(true));
-
-        CatalogManagerImpl manager = new CatalogManagerImpl(updateLogMock, clockService);
-        await(manager.start());
-
-        reset(updateLogMock);
-=======
-        when(updateLogMock.startAsync()).thenReturn(nullCompletedFuture());
 
         CatalogManagerImpl manager = new CatalogManagerImpl(updateLogMock, clockService);
         assertThat(manager.startAsync(), willCompleteSuccessfully());
->>>>>>> 05743917
+
+        reset(updateLogMock);
 
         when(updateLogMock.append(any())).thenAnswer(invocation -> {
             // here we emulate concurrent updates. First of all, we return a future completed with "false"
@@ -1157,20 +1151,11 @@
     }
 
     @Test
-<<<<<<< HEAD
-    public void catalogActivationTime() throws Exception {
+    public void catalogActivationTime() {
         delayDuration.set(TimeUnit.DAYS.toMillis(365));
         reset(updateLog, clockWaiter);
 
         CompletableFuture<Integer> createTableFuture = manager.execute(simpleTable(TABLE_NAME));
-=======
-    public void catalogActivationTime() {
-        long delayDuration = TimeUnit.DAYS.toMillis(365);
-
-        CatalogManagerImpl manager = new CatalogManagerImpl(updateLog, clockService, delayDuration, 0);
-
-        assertThat(manager.startAsync(), willCompleteSuccessfully());
->>>>>>> 05743917
 
         assertFalse(createTableFuture.isDone());
 
@@ -1187,16 +1172,8 @@
 
         clock.update(clock.now().addPhysicalTime(delayDuration.get()));
 
-<<<<<<< HEAD
         assertSame(manager.schema(latestVersion), manager.activeSchema(clock.nowLong()));
         assertNotNull(manager.table(TABLE_NAME, clock.nowLong()));
-=======
-            assertSame(manager.schema(1), manager.activeSchema(clock.nowLong()));
-            assertNotNull(manager.table(TABLE_NAME, clock.nowLong()));
-        } finally {
-            assertThat(manager.stopAsync(), willCompleteSuccessfully());
-        }
->>>>>>> 05743917
     }
 
     @Test
@@ -1207,14 +1184,7 @@
 
         CatalogCommand createTableCommand = spy(simpleTable(TABLE_NAME));
 
-<<<<<<< HEAD
         CompletableFuture<Integer> createTableFuture1 = manager.execute(createTableCommand);
-=======
-        assertThat(manager.startAsync(), willCompleteSuccessfully());
-
-        try {
-            CatalogCommand createTableCommand = spy(simpleTable(TABLE_NAME));
->>>>>>> 05743917
 
         assertFalse(createTableFuture1.isDone());
 
@@ -1245,28 +1215,15 @@
         assertTrue(waitForCondition(createTableFuture1::isDone, 2_000));
         assertTrue(waitForCondition(createTableFuture2::isDone, 2_000));
 
-<<<<<<< HEAD
         assertSame(manager.schema(catalogVerAfterTableCreate), manager.activeSchema(clock.nowLong()));
-=======
-            assertTrue(waitForCondition(createTableFuture1::isDone, 2_000));
-            assertTrue(waitForCondition(createTableFuture2::isDone, 2_000));
-
-            assertSame(manager.schema(catalogVerAfterTableCreate), manager.activeSchema(clock.nowLong()));
-        } finally {
-            assertThat(manager.stopAsync(), willCompleteSuccessfully());
-        }
->>>>>>> 05743917
     }
 
     @Test
     public void catalogServiceManagesUpdateLogLifecycle() {
         UpdateLog updateLogMock = mock(UpdateLog.class);
-<<<<<<< HEAD
-        when(updateLogMock.append(any())).thenReturn(CompletableFuture.completedFuture(true));
-=======
         when(updateLogMock.startAsync()).thenReturn(nullCompletedFuture());
         when(updateLogMock.stopAsync()).thenReturn(nullCompletedFuture());
->>>>>>> 05743917
+        when(updateLogMock.append(any())).thenReturn(CompletableFuture.completedFuture(true));
 
         CatalogManagerImpl manager = new CatalogManagerImpl(updateLogMock, clockService);
 
@@ -1766,71 +1723,35 @@
     }
 
     @Test
-<<<<<<< HEAD
-    public void userFutureCompletesAfterClusterWideActivationHappens() throws Exception {
+    public void userFutureCompletesAfterClusterWideActivationHappens() {
         delayDuration.set(TimeUnit.DAYS.toMillis(365));
-=======
-    public void userFutureCompletesAfterClusterWideActivationHappens() {
-        long delayDuration = TimeUnit.DAYS.toMillis(365);
->>>>>>> 05743917
 
         reset(clockWaiter);
         HybridTimestamp startTs = clock.now();
 
         CompletableFuture<?> createTableFuture = manager.execute(simpleTable(TABLE_NAME));
 
-<<<<<<< HEAD
         assertFalse(createTableFuture.isDone());
-=======
-        assertThat(manager.startAsync(), willCompleteSuccessfully());
-
-        try {
-            CompletableFuture<?> createTableFuture = manager.execute(simpleTable(TABLE_NAME));
->>>>>>> 05743917
 
         ArgumentCaptor<HybridTimestamp> tsCaptor = ArgumentCaptor.forClass(HybridTimestamp.class);
 
-<<<<<<< HEAD
         verify(clockWaiter, timeout(10_000)).waitFor(tsCaptor.capture());
         HybridTimestamp userWaitTs = tsCaptor.getValue();
         assertThat(
                 userWaitTs.getPhysical() - startTs.getPhysical(),
                 greaterThanOrEqualTo(delayDuration.get() + clockService.maxClockSkewMillis())
         );
-=======
-            ArgumentCaptor<HybridTimestamp> tsCaptor = ArgumentCaptor.forClass(HybridTimestamp.class);
-
-            verify(clockWaiter, timeout(10_000)).waitFor(tsCaptor.capture());
-            HybridTimestamp userWaitTs = tsCaptor.getValue();
-            assertThat(
-                    userWaitTs.getPhysical() - startTs.getPhysical(),
-                    greaterThanOrEqualTo(delayDuration + clockService.maxClockSkewMillis())
-            );
-        } finally {
-            assertThat(manager.stopAsync(), willCompleteSuccessfully());
-        }
->>>>>>> 05743917
     }
 
     // TODO: remove after IGNITE-20378 is implemented.
     @Test
-<<<<<<< HEAD
-    public void userFutureCompletesAfterClusterWideActivationWithAdditionalIdleSafeTimePeriodHappens() throws Exception {
+    public void userFutureCompletesAfterClusterWideActivationWithAdditionalIdleSafeTimePeriodHappens() {
         delayDuration.set(TimeUnit.DAYS.toMillis(365));
         partitionIdleSafeTimePropagationPeriod.set(TimeUnit.DAYS.toDays(365));
-=======
-    public void userFutureCompletesAfterClusterWideActivationWithAdditionalIdleSafeTimePeriodHappens() {
-        long delayDuration = TimeUnit.DAYS.toMillis(365);
-        long partitionIdleSafeTimePropagationPeriod = TimeUnit.DAYS.toDays(365);
->>>>>>> 05743917
 
         reset(clockWaiter);
 
-<<<<<<< HEAD
         HybridTimestamp startTs = clock.now();
-=======
-        assertThat(manager.startAsync(), willCompleteSuccessfully());
->>>>>>> 05743917
 
         CompletableFuture<?> createTableFuture = manager.execute(simpleTable(TABLE_NAME));
 
@@ -1838,7 +1759,6 @@
 
         ArgumentCaptor<HybridTimestamp> tsCaptor = ArgumentCaptor.forClass(HybridTimestamp.class);
 
-<<<<<<< HEAD
         verify(clockWaiter, timeout(10_000)).waitFor(tsCaptor.capture());
         HybridTimestamp userWaitTs = tsCaptor.getValue();
         assertThat(
@@ -1848,20 +1768,6 @@
                                 + partitionIdleSafeTimePropagationPeriod.get() + clockService.maxClockSkewMillis()
                 )
         );
-=======
-            verify(clockWaiter, timeout(10_000)).waitFor(tsCaptor.capture());
-            HybridTimestamp userWaitTs = tsCaptor.getValue();
-            assertThat(
-                    userWaitTs.getPhysical() - startTs.getPhysical(),
-                    greaterThanOrEqualTo(
-                            delayDuration + clockService.maxClockSkewMillis()
-                                    + partitionIdleSafeTimePropagationPeriod + clockService.maxClockSkewMillis()
-                    )
-            );
-        } finally {
-            assertThat(manager.stopAsync(), willCompleteSuccessfully());
-        }
->>>>>>> 05743917
     }
 
     @Test
