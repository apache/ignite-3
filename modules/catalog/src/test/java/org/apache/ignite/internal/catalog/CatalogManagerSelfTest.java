/*
 * Licensed to the Apache Software Foundation (ASF) under one or more
 * contributor license agreements. See the NOTICE file distributed with
 * this work for additional information regarding copyright ownership.
 * The ASF licenses this file to You under the Apache License, Version 2.0
 * (the "License"); you may not use this file except in compliance with
 * the License. You may obtain a copy of the License at
 *
 *      http://www.apache.org/licenses/LICENSE-2.0
 *
 * Unless required by applicable law or agreed to in writing, software
 * distributed under the License is distributed on an "AS IS" BASIS,
 * WITHOUT WARRANTIES OR CONDITIONS OF ANY KIND, either express or implied.
 * See the License for the specific language governing permissions and
 * limitations under the License.
 */

package org.apache.ignite.internal.catalog;

import static java.util.stream.Collectors.toList;
import static org.apache.ignite.internal.catalog.CatalogManagerImpl.DEFAULT_ZONE_NAME;
import static org.apache.ignite.internal.catalog.CatalogService.DEFAULT_SCHEMA_NAME;
import static org.apache.ignite.internal.catalog.CatalogService.DEFAULT_STORAGE_PROFILE;
import static org.apache.ignite.internal.catalog.CatalogService.SYSTEM_SCHEMA_NAME;
import static org.apache.ignite.internal.catalog.CatalogTestUtils.addColumnParams;
import static org.apache.ignite.internal.catalog.CatalogTestUtils.applyNecessaryLength;
import static org.apache.ignite.internal.catalog.CatalogTestUtils.applyNecessaryPrecision;
import static org.apache.ignite.internal.catalog.CatalogTestUtils.columnParams;
import static org.apache.ignite.internal.catalog.CatalogTestUtils.columnParamsBuilder;
import static org.apache.ignite.internal.catalog.CatalogTestUtils.dropColumnParams;
import static org.apache.ignite.internal.catalog.CatalogTestUtils.initializeColumnWithDefaults;
import static org.apache.ignite.internal.catalog.commands.CatalogUtils.DEFAULT_FILTER;
import static org.apache.ignite.internal.catalog.commands.CatalogUtils.DEFAULT_PARTITION_COUNT;
import static org.apache.ignite.internal.catalog.commands.CatalogUtils.DEFAULT_PRECISION;
import static org.apache.ignite.internal.catalog.commands.CatalogUtils.DEFAULT_REPLICA_COUNT;
import static org.apache.ignite.internal.catalog.commands.CatalogUtils.DEFAULT_SCALE;
import static org.apache.ignite.internal.catalog.commands.CatalogUtils.IMMEDIATE_TIMER_VALUE;
import static org.apache.ignite.internal.catalog.commands.CatalogUtils.INFINITE_TIMER_VALUE;
import static org.apache.ignite.internal.catalog.commands.CatalogUtils.pkIndexName;
import static org.apache.ignite.internal.catalog.commands.DefaultValue.constant;
import static org.apache.ignite.internal.catalog.descriptors.CatalogColumnCollation.ASC_NULLS_LAST;
import static org.apache.ignite.internal.catalog.descriptors.CatalogColumnCollation.DESC_NULLS_FIRST;
import static org.apache.ignite.internal.catalog.descriptors.CatalogIndexStatus.AVAILABLE;
import static org.apache.ignite.internal.catalog.descriptors.CatalogIndexStatus.BUILDING;
import static org.apache.ignite.internal.catalog.descriptors.CatalogIndexStatus.REGISTERED;
import static org.apache.ignite.internal.catalog.descriptors.CatalogIndexStatus.STOPPING;
import static org.apache.ignite.internal.lang.IgniteStringFormatter.format;
import static org.apache.ignite.internal.testframework.IgniteTestUtils.assertThrowsWithCause;
import static org.apache.ignite.internal.testframework.IgniteTestUtils.await;
import static org.apache.ignite.internal.testframework.IgniteTestUtils.waitForCondition;
import static org.apache.ignite.internal.testframework.matchers.CompletableFutureExceptionMatcher.willThrow;
import static org.apache.ignite.internal.testframework.matchers.CompletableFutureExceptionMatcher.willThrowFast;
import static org.apache.ignite.internal.testframework.matchers.CompletableFutureMatcher.willBe;
import static org.apache.ignite.internal.testframework.matchers.CompletableFutureMatcher.willCompleteSuccessfully;
import static org.apache.ignite.internal.util.CompletableFutures.falseCompletedFuture;
import static org.apache.ignite.internal.util.CompletableFutures.nullCompletedFuture;
import static org.apache.ignite.sql.ColumnType.DECIMAL;
import static org.apache.ignite.sql.ColumnType.INT32;
import static org.apache.ignite.sql.ColumnType.INT64;
import static org.apache.ignite.sql.ColumnType.NULL;
import static org.apache.ignite.sql.ColumnType.STRING;
import static org.hamcrest.MatcherAssert.assertThat;
import static org.hamcrest.Matchers.empty;
import static org.hamcrest.Matchers.equalTo;
import static org.hamcrest.Matchers.greaterThan;
import static org.hamcrest.Matchers.greaterThanOrEqualTo;
import static org.hamcrest.Matchers.hasItems;
import static org.hamcrest.Matchers.is;
import static org.hamcrest.Matchers.notNullValue;
import static org.hamcrest.Matchers.nullValue;
import static org.junit.jupiter.api.Assertions.assertEquals;
import static org.junit.jupiter.api.Assertions.assertFalse;
import static org.junit.jupiter.api.Assertions.assertNotEquals;
import static org.junit.jupiter.api.Assertions.assertNotNull;
import static org.junit.jupiter.api.Assertions.assertNotSame;
import static org.junit.jupiter.api.Assertions.assertNull;
import static org.junit.jupiter.api.Assertions.assertSame;
import static org.junit.jupiter.api.Assertions.assertThrows;
import static org.junit.jupiter.api.Assertions.assertTrue;
import static org.junit.jupiter.api.Assertions.fail;
import static org.mockito.ArgumentMatchers.any;
import static org.mockito.Mockito.clearInvocations;
import static org.mockito.Mockito.doNothing;
import static org.mockito.Mockito.doReturn;
import static org.mockito.Mockito.mock;
import static org.mockito.Mockito.reset;
import static org.mockito.Mockito.spy;
import static org.mockito.Mockito.timeout;
import static org.mockito.Mockito.times;
import static org.mockito.Mockito.verify;
import static org.mockito.Mockito.verifyNoInteractions;
import static org.mockito.Mockito.verifyNoMoreInteractions;
import static org.mockito.Mockito.when;

import java.util.ArrayList;
import java.util.EnumSet;
import java.util.List;
import java.util.Objects;
import java.util.concurrent.CompletableFuture;
import java.util.concurrent.TimeUnit;
import java.util.function.Consumer;
import java.util.function.Supplier;
import java.util.stream.Stream;
import org.apache.ignite.internal.catalog.commands.AlterTableAlterColumnCommand;
import org.apache.ignite.internal.catalog.commands.AlterTableAlterColumnCommandBuilder;
import org.apache.ignite.internal.catalog.commands.AlterZoneCommand;
import org.apache.ignite.internal.catalog.commands.AlterZoneSetDefaultCommand;
import org.apache.ignite.internal.catalog.commands.CatalogUtils;
import org.apache.ignite.internal.catalog.commands.ColumnParams;
import org.apache.ignite.internal.catalog.commands.ColumnParams.Builder;
import org.apache.ignite.internal.catalog.commands.CreateSchemaCommand;
import org.apache.ignite.internal.catalog.commands.CreateZoneCommand;
import org.apache.ignite.internal.catalog.commands.DefaultValue;
import org.apache.ignite.internal.catalog.commands.DropIndexCommand;
import org.apache.ignite.internal.catalog.commands.DropZoneCommand;
import org.apache.ignite.internal.catalog.commands.MakeIndexAvailableCommand;
import org.apache.ignite.internal.catalog.commands.RemoveIndexCommand;
import org.apache.ignite.internal.catalog.commands.RenameTableCommand;
import org.apache.ignite.internal.catalog.commands.RenameZoneCommand;
import org.apache.ignite.internal.catalog.commands.StartBuildingIndexCommand;
import org.apache.ignite.internal.catalog.commands.StorageProfileParams;
import org.apache.ignite.internal.catalog.descriptors.CatalogHashIndexDescriptor;
import org.apache.ignite.internal.catalog.descriptors.CatalogIndexDescriptor;
import org.apache.ignite.internal.catalog.descriptors.CatalogIndexDescriptor.CatalogIndexDescriptorType;
import org.apache.ignite.internal.catalog.descriptors.CatalogIndexStatus;
import org.apache.ignite.internal.catalog.descriptors.CatalogObjectDescriptor;
import org.apache.ignite.internal.catalog.descriptors.CatalogSchemaDescriptor;
import org.apache.ignite.internal.catalog.descriptors.CatalogSortedIndexDescriptor;
import org.apache.ignite.internal.catalog.descriptors.CatalogTableColumnDescriptor;
import org.apache.ignite.internal.catalog.descriptors.CatalogTableDescriptor;
import org.apache.ignite.internal.catalog.descriptors.CatalogZoneDescriptor;
import org.apache.ignite.internal.catalog.events.AddColumnEventParameters;
import org.apache.ignite.internal.catalog.events.CatalogEvent;
import org.apache.ignite.internal.catalog.events.CatalogEventParameters;
import org.apache.ignite.internal.catalog.events.CreateIndexEventParameters;
import org.apache.ignite.internal.catalog.events.CreateTableEventParameters;
import org.apache.ignite.internal.catalog.events.CreateZoneEventParameters;
import org.apache.ignite.internal.catalog.events.DropColumnEventParameters;
import org.apache.ignite.internal.catalog.events.DropTableEventParameters;
import org.apache.ignite.internal.catalog.events.DropZoneEventParameters;
import org.apache.ignite.internal.catalog.events.MakeIndexAvailableEventParameters;
import org.apache.ignite.internal.catalog.events.RemoveIndexEventParameters;
import org.apache.ignite.internal.catalog.events.RenameTableEventParameters;
import org.apache.ignite.internal.catalog.events.StartBuildingIndexEventParameters;
import org.apache.ignite.internal.catalog.events.StoppingIndexEventParameters;
import org.apache.ignite.internal.catalog.storage.ObjectIdGenUpdateEntry;
import org.apache.ignite.internal.catalog.storage.UpdateLog;
import org.apache.ignite.internal.catalog.storage.UpdateLog.OnUpdateHandler;
import org.apache.ignite.internal.catalog.storage.VersionedUpdate;
import org.apache.ignite.internal.event.EventListener;
import org.apache.ignite.internal.hlc.HybridTimestamp;
import org.apache.ignite.internal.lang.IgniteInternalException;
import org.apache.ignite.sql.ColumnType;
import org.hamcrest.TypeSafeMatcher;
import org.jetbrains.annotations.Nullable;
import org.junit.jupiter.api.Test;
import org.junit.jupiter.params.ParameterizedTest;
import org.junit.jupiter.params.provider.Arguments;
import org.junit.jupiter.params.provider.EnumSource;
import org.junit.jupiter.params.provider.EnumSource.Mode;
import org.junit.jupiter.params.provider.MethodSource;
import org.junit.jupiter.params.provider.ValueSource;
import org.mockito.ArgumentCaptor;

/**
 * Catalog manager self test.
 */
public class CatalogManagerSelfTest extends BaseCatalogManagerTest {
    private static final String SCHEMA_NAME = DEFAULT_SCHEMA_NAME;
    private static final String TEST_ZONE_NAME = "TEST_ZONE_NAME";
    private static final String NEW_COLUMN_NAME = "NEWCOL";
    private static final String NEW_COLUMN_NAME_2 = "NEWCOL2";
    private static final int DFLT_TEST_PRECISION = 11;

    @Test
    public void testEmptyCatalog() {
        CatalogSchemaDescriptor defaultSchema = manager.schema(DEFAULT_SCHEMA_NAME, 1);

        assertNotNull(defaultSchema);
        assertSame(defaultSchema, manager.activeSchema(DEFAULT_SCHEMA_NAME, clock.nowLong()));
        assertSame(defaultSchema, manager.schema(1));
        assertSame(defaultSchema, manager.schema(defaultSchema.id(), 1));
        assertSame(defaultSchema, manager.activeSchema(clock.nowLong()));

        int nonExistingVersion = manager.latestCatalogVersion() + 1;

        assertNull(manager.schema(nonExistingVersion));
        assertNull(manager.schema(defaultSchema.id(), nonExistingVersion));
        assertThrows(IllegalStateException.class, () -> manager.activeSchema(-1L));

        // Validate default schema.
        assertEquals(DEFAULT_SCHEMA_NAME, defaultSchema.name());
        assertEquals(1, defaultSchema.id());
        assertEquals(0, defaultSchema.tables().length);
        assertEquals(0, defaultSchema.indexes().length);

        // Default distribution zone must exists.
        CatalogZoneDescriptor zone = latestActiveCatalog().defaultZone();

        assertEquals(DEFAULT_ZONE_NAME, zone.name());
        assertEquals(DEFAULT_PARTITION_COUNT, zone.partitions());
        assertEquals(DEFAULT_REPLICA_COUNT, zone.replicas());
        assertEquals(DEFAULT_FILTER, zone.filter());
        assertEquals(INFINITE_TIMER_VALUE, zone.dataNodesAutoAdjust());
        assertEquals(IMMEDIATE_TIMER_VALUE, zone.dataNodesAutoAdjustScaleUp());
        assertEquals(INFINITE_TIMER_VALUE, zone.dataNodesAutoAdjustScaleDown());

        // System schema should exist.

        CatalogSchemaDescriptor systemSchema = manager.schema(SYSTEM_SCHEMA_NAME, 1);
        assertNotNull(systemSchema, "system schema");
        assertSame(systemSchema, manager.activeSchema(SYSTEM_SCHEMA_NAME, clock.nowLong()));
        assertSame(systemSchema, manager.schema(SYSTEM_SCHEMA_NAME, 1));
        assertSame(systemSchema, manager.schema(systemSchema.id(), 1));

        // Validate system schema.
        assertEquals(SYSTEM_SCHEMA_NAME, systemSchema.name());
        assertEquals(2, systemSchema.id());
        assertEquals(0, systemSchema.tables().length);
        assertEquals(0, systemSchema.indexes().length);

        assertThat(manager.latestCatalogVersion(), is(1));
    }

    @Test
    public void assignsSuccessiveCatalogVersions() {
        CompletableFuture<Integer> version1Future = manager.execute(simpleTable(TABLE_NAME));
        assertThat(version1Future, willCompleteSuccessfully());

        CompletableFuture<Integer> version2Future = manager.execute(simpleIndex());
        assertThat(version2Future, willCompleteSuccessfully());

        CompletableFuture<Integer> version3Future = manager.execute(simpleTable(TABLE_NAME_2));
        assertThat(version3Future, willCompleteSuccessfully());

        int firstVersion = version1Future.join();
        assertThat(version2Future.join(), is(firstVersion + 1));
        assertThat(version3Future.join(), is(firstVersion + 2));
    }

    @Test
    public void testNoInteractionsAfterStop() {
        clearInvocations(updateLog);

        int futureVersion = manager.latestCatalogVersion() + 1;

        CompletableFuture<Void> readyFuture = manager.catalogReadyFuture(futureVersion);
        assertFalse(readyFuture.isDone());

        assertThat(manager.stopAsync(), willCompleteSuccessfully());

        verify(updateLog).stopAsync();

        assertTrue(readyFuture.isDone());

        manager.execute(catalog -> null);
        manager.execute(List.of(catalog -> null));

        verifyNoMoreInteractions(updateLog);
    }

    @Test
    public void testCreateTable() {
        long timePriorToTableCreation = clock.nowLong();

        int tableCreationVersion = await(
                manager.execute(createTableCommand(
                        TABLE_NAME,
                        List.of(columnParams("key1", INT32), columnParams("key2", INT32), columnParams("val", INT32, true)),
                        List.of("key1", "key2"),
                        List.of("key2")
                ))
        );

        // Validate catalog version from the past.
        CatalogSchemaDescriptor schema = manager.schema(tableCreationVersion - 1);

        assertNotNull(schema);
        assertEquals(SCHEMA_NAME, schema.name());
        assertSame(schema, manager.activeSchema(timePriorToTableCreation));

        assertNull(schema.table(TABLE_NAME));
        assertNull(manager.table(TABLE_NAME, 123L));
        assertNull(manager.aliveIndex(pkIndexName(TABLE_NAME), 123L));

        // Validate actual catalog
        schema = manager.schema(SCHEMA_NAME, tableCreationVersion);
        CatalogTableDescriptor table = schema.table(TABLE_NAME);
        CatalogHashIndexDescriptor pkIndex = (CatalogHashIndexDescriptor) schema.aliveIndex(pkIndexName(TABLE_NAME));

        assertNotNull(schema);
        assertEquals(SCHEMA_NAME, schema.name());
        assertSame(schema, manager.activeSchema(clock.nowLong()));

        assertSame(table, manager.table(TABLE_NAME, clock.nowLong()));
        assertSame(table, manager.table(table.id(), clock.nowLong()));

        assertSame(pkIndex, manager.aliveIndex(pkIndexName(TABLE_NAME), clock.nowLong()));
        assertSame(pkIndex, manager.index(pkIndex.id(), clock.nowLong()));

        // Validate newly created table
        assertEquals(TABLE_NAME, table.name());

        CatalogZoneDescriptor defaultZone = latestActiveCatalog().defaultZone();

        assertEquals(defaultZone.id(), table.zoneId());

        // Validate newly created pk index
        assertEquals(pkIndexName(TABLE_NAME), pkIndex.name());
        assertEquals(table.id(), pkIndex.tableId());
        assertEquals(table.primaryKeyColumns(), pkIndex.columns());
        assertTrue(pkIndex.unique());
        assertEquals(AVAILABLE, pkIndex.status());
        assertEquals(manager.latestCatalogVersion(), pkIndex.txWaitCatalogVersion());

        CatalogTableColumnDescriptor desc = table.columnDescriptor("key1");
        assertNotNull(desc);
        // INT32 key
        assertThat(desc.precision(), is(DEFAULT_PRECISION));

        // Validate another table creation.
        int secondTableCreationVersion = await(manager.execute(simpleTable(TABLE_NAME_2)));

        // Validate actual catalog has both tables.
        schema = manager.schema(secondTableCreationVersion);
        table = schema.table(TABLE_NAME);
        pkIndex = (CatalogHashIndexDescriptor) schema.aliveIndex(pkIndexName(TABLE_NAME));
        CatalogTableDescriptor table2 = schema.table(TABLE_NAME_2);
        CatalogHashIndexDescriptor pkIndex2 = (CatalogHashIndexDescriptor) schema.aliveIndex(pkIndexName(TABLE_NAME_2));

        assertNotNull(schema);
        assertEquals(SCHEMA_NAME, schema.name());
        assertSame(schema, manager.activeSchema(clock.nowLong()));

        assertSame(table, manager.table(TABLE_NAME, clock.nowLong()));
        assertSame(table, manager.table(table.id(), clock.nowLong()));

        assertSame(pkIndex, manager.aliveIndex(pkIndexName(TABLE_NAME), clock.nowLong()));
        assertSame(pkIndex, manager.index(pkIndex.id(), clock.nowLong()));

        assertSame(table2, manager.table(TABLE_NAME_2, clock.nowLong()));
        assertSame(table2, manager.table(table2.id(), clock.nowLong()));

        assertSame(pkIndex2, manager.aliveIndex(pkIndexName(TABLE_NAME_2), clock.nowLong()));
        assertSame(pkIndex2, manager.index(pkIndex2.id(), clock.nowLong()));

        assertNotSame(table, table2);
        assertNotSame(pkIndex, pkIndex2);

        // Try to create another table with same name.
        assertThat(
                manager.execute(simpleTable(TABLE_NAME_2)),
                willThrowFast(CatalogValidationException.class)
        );

        // Validate schema wasn't changed.
        assertSame(schema, manager.activeSchema(clock.nowLong()));
    }

    @Test
    public void testDropTable() {
        assertThat(manager.execute(simpleTable(TABLE_NAME)), willCompleteSuccessfully());
        assertThat(manager.execute(simpleTable(TABLE_NAME_2)), willCompleteSuccessfully());

        long beforeDropTimestamp = clock.nowLong();

        int tableDropVersion = await(manager.execute(dropTableCommand(TABLE_NAME)));

        // Validate catalog version from the past.
        CatalogSchemaDescriptor schema = manager.schema(tableDropVersion - 1);
        CatalogTableDescriptor table1 = schema.table(TABLE_NAME);
        CatalogTableDescriptor table2 = schema.table(TABLE_NAME_2);
        CatalogIndexDescriptor pkIndex1 = schema.aliveIndex(pkIndexName(TABLE_NAME));
        CatalogIndexDescriptor pkIndex2 = schema.aliveIndex(pkIndexName(TABLE_NAME_2));

        assertNotEquals(table1.id(), table2.id());
        assertNotEquals(pkIndex1.id(), pkIndex2.id());

        assertNotNull(schema);
        assertEquals(SCHEMA_NAME, schema.name());
        assertSame(schema, manager.activeSchema(beforeDropTimestamp));

        assertSame(table1, manager.table(TABLE_NAME, beforeDropTimestamp));
        assertSame(table1, manager.table(table1.id(), beforeDropTimestamp));

        assertSame(pkIndex1, manager.aliveIndex(pkIndexName(TABLE_NAME), beforeDropTimestamp));
        assertSame(pkIndex1, manager.index(pkIndex1.id(), beforeDropTimestamp));

        assertSame(table2, manager.table(TABLE_NAME_2, beforeDropTimestamp));
        assertSame(table2, manager.table(table2.id(), beforeDropTimestamp));

        assertSame(pkIndex2, manager.aliveIndex(pkIndexName(TABLE_NAME_2), beforeDropTimestamp));
        assertSame(pkIndex2, manager.index(pkIndex2.id(), beforeDropTimestamp));

        // Validate actual catalog
        schema = manager.schema(tableDropVersion);

        assertNotNull(schema);
        assertEquals(SCHEMA_NAME, schema.name());
        assertSame(schema, manager.activeSchema(clock.nowLong()));

        assertNull(schema.table(TABLE_NAME));
        assertNull(manager.table(TABLE_NAME, clock.nowLong()));
        assertNull(manager.table(table1.id(), clock.nowLong()));

        assertThat(schema.aliveIndex(pkIndexName(TABLE_NAME)), is(nullValue()));
        assertThat(manager.aliveIndex(pkIndexName(TABLE_NAME), clock.nowLong()), is(nullValue()));
        assertThat(manager.index(pkIndex1.id(), clock.nowLong()), is(nullValue()));

        assertSame(table2, manager.table(TABLE_NAME_2, clock.nowLong()));
        assertSame(table2, manager.table(table2.id(), clock.nowLong()));

        assertSame(pkIndex2, manager.aliveIndex(pkIndexName(TABLE_NAME_2), clock.nowLong()));
        assertSame(pkIndex2, manager.index(pkIndex2.id(), clock.nowLong()));

        // Validate schema wasn't changed.
        assertSame(schema, manager.activeSchema(clock.nowLong()));
    }

    @Test
    void testReCreateTableWithSameName() {
        assertThat(manager.execute(simpleTable(TABLE_NAME)), willCompleteSuccessfully());

        int catalogVersion = manager.latestCatalogVersion();
        CatalogTableDescriptor table1 = manager.table(TABLE_NAME, clock.nowLong());
        assertNotNull(table1);

        // Drop table.
        assertThat(manager.execute(dropTableCommand(TABLE_NAME)), willCompleteSuccessfully());
        assertNull(manager.table(TABLE_NAME, clock.nowLong()));

        // Re-create table with same name.
        assertThat(manager.execute(simpleTable(TABLE_NAME)), willCompleteSuccessfully());

        CatalogTableDescriptor table2 = manager.table(TABLE_NAME, clock.nowLong());
        assertNotNull(table2);

        // Ensure these are different tables.
        assertNotEquals(table1.id(), table2.id());

        // Ensure table is available for historical queries.
        assertNotNull(manager.table(table1.id(), catalogVersion));
    }

    @Test
    public void testAddColumn() {
        assertThat(manager.execute(simpleTable(TABLE_NAME)), willCompleteSuccessfully());

        long beforeAddedTimestamp = clock.nowLong();

        assertThat(
                manager.execute(addColumnParams(TABLE_NAME,
                        columnParamsBuilder(NEW_COLUMN_NAME, STRING, 11, true).defaultValue(constant("Ignite!")).build()
                )),
                willCompleteSuccessfully()
        );

        // Validate catalog version from the past.
        CatalogSchemaDescriptor schema = manager.activeSchema(beforeAddedTimestamp);
        assertNotNull(schema);
        assertNotNull(schema.table(TABLE_NAME));

        assertNull(schema.table(TABLE_NAME).column(NEW_COLUMN_NAME));

        // Validate actual catalog
        schema = manager.activeSchema(clock.nowLong());
        assertNotNull(schema);
        assertNotNull(schema.table(TABLE_NAME));

        // Validate column descriptor.
        CatalogTableColumnDescriptor column = schema.table(TABLE_NAME).column(NEW_COLUMN_NAME);

        assertEquals(NEW_COLUMN_NAME, column.name());
        assertEquals(STRING, column.type());
        assertTrue(column.nullable());

        assertEquals(DefaultValue.Type.CONSTANT, column.defaultValue().type());
        assertEquals("Ignite!", ((DefaultValue.ConstantValue) column.defaultValue()).value());

        assertEquals(11, column.length());
        assertEquals(DEFAULT_PRECISION, column.precision());
        assertEquals(DEFAULT_SCALE, column.scale());
    }

    @Test
    public void testDropColumn() {
        assertThat(manager.execute(simpleTable(TABLE_NAME)), willCompleteSuccessfully());

        long beforeAddedTimestamp = clock.nowLong();

        assertThat(manager.execute(dropColumnParams(TABLE_NAME, "VAL")), willCompleteSuccessfully());

        // Validate catalog version from the past.
        CatalogSchemaDescriptor schema = manager.activeSchema(beforeAddedTimestamp);
        assertNotNull(schema);
        assertNotNull(schema.table(TABLE_NAME));

        assertNotNull(schema.table(TABLE_NAME).column("VAL"));

        // Validate actual catalog
        schema = manager.activeSchema(clock.nowLong());
        assertNotNull(schema);
        assertNotNull(schema.table(TABLE_NAME));

        assertNull(schema.table(TABLE_NAME).column("VAL"));
    }

    @Test
    public void testAddDropMultipleColumns() {
        assertThat(manager.execute(simpleTable(TABLE_NAME)), willCompleteSuccessfully());

        // Add duplicate column.
        assertThat(
                manager.execute(addColumnParams(TABLE_NAME, columnParams(NEW_COLUMN_NAME, INT32, true), columnParams("VAL", INT32, true))),
                willThrow(CatalogValidationException.class)
        );

        // Validate no column added.
        CatalogSchemaDescriptor schema = manager.activeSchema(clock.nowLong());

        assertNull(schema.table(TABLE_NAME).column(NEW_COLUMN_NAME));

        // Add multiple columns.
        assertThat(
                manager.execute(addColumnParams(TABLE_NAME,
                        columnParams(NEW_COLUMN_NAME, INT32, true), columnParams(NEW_COLUMN_NAME_2, INT32, true)
                )),
                willCompleteSuccessfully()
        );

        // Validate both columns added.
        schema = manager.activeSchema(clock.nowLong());

        assertNotNull(schema.table(TABLE_NAME).column(NEW_COLUMN_NAME));
        assertNotNull(schema.table(TABLE_NAME).column(NEW_COLUMN_NAME_2));

        // Drop multiple columns.
        assertThat(manager.execute(dropColumnParams(TABLE_NAME, NEW_COLUMN_NAME, NEW_COLUMN_NAME_2)), willCompleteSuccessfully());

        // Validate both columns dropped.
        schema = manager.activeSchema(clock.nowLong());

        assertNull(schema.table(TABLE_NAME).column(NEW_COLUMN_NAME));
        assertNull(schema.table(TABLE_NAME).column(NEW_COLUMN_NAME_2));
    }

    /**
     * Checks for possible changes to the default value of a column descriptor.
     *
     * <p>Set/drop default value allowed for any column.
     */
    @Test
    public void testAlterColumnDefault() {
        assertThat(manager.execute(simpleTable(TABLE_NAME)), willCompleteSuccessfully());

        int schemaVer = manager.latestCatalogVersion();
        assertNotNull(manager.schema(schemaVer));
        assertNull(manager.schema(schemaVer + 1));

        // NULL-> NULL : No-op.
        assertThat(changeColumn(TABLE_NAME, "VAL", null, null, () -> constant(null)),
                willCompleteSuccessfully());
        assertNull(manager.schema(schemaVer + 1));

        // NULL -> 1 : Ok.
        assertThat(changeColumn(TABLE_NAME, "VAL", null, null, () -> constant(1)),
                willCompleteSuccessfully());
        assertNotNull(manager.schema(++schemaVer));

        // 1 -> 1 : No-op.
        assertThat(changeColumn(TABLE_NAME, "VAL", null, null, () -> constant(1)),
                willCompleteSuccessfully());
        assertNull(manager.schema(schemaVer + 1));

        // 1 -> 2 : Ok.
        assertThat(changeColumn(TABLE_NAME, "VAL", null, null, () -> constant(2)),
                willCompleteSuccessfully());
        assertNotNull(manager.schema(++schemaVer));

        // 2 -> NULL : Ok.
        assertThat(changeColumn(TABLE_NAME, "VAL", null, null, () -> constant(null)),
                willCompleteSuccessfully());
        assertNotNull(manager.schema(++schemaVer));
    }

    /**
     * Checks for possible changes of the nullable flag of a column descriptor.
     *
     * <ul>
     *  <li>{@code DROP NOT NULL} is allowed on any non-PK column.
     *  <li>{@code SET NOT NULL} is forbidden.
     * </ul>
     */
    @Test
    public void testAlterColumnNotNull() {
        assertThat(manager.execute(simpleTable(TABLE_NAME)), willCompleteSuccessfully());

        int schemaVer = manager.latestCatalogVersion();
        assertNotNull(manager.schema(schemaVer));
        assertNull(manager.schema(schemaVer + 1));

        // NULLABLE -> NULLABLE : No-op.
        // NOT NULL -> NOT NULL : No-op.
        assertThat(changeColumn(TABLE_NAME, "VAL", null, false, null), willCompleteSuccessfully());
        assertThat(changeColumn(TABLE_NAME, "VAL_NOT_NULL", null, true, null), willCompleteSuccessfully());
        assertNull(manager.schema(schemaVer + 1));

        // NOT NULL -> NULlABLE : Ok.
        assertThat(changeColumn(TABLE_NAME, "VAL_NOT_NULL", null, false, null), willCompleteSuccessfully());
        assertNotNull(manager.schema(++schemaVer));

        // DROP NOT NULL for PK : PK column can't be `null`.
        assertThat(changeColumn(TABLE_NAME, "ID", null, false, null),
                willThrowFast(CatalogValidationException.class, "Dropping NOT NULL constraint on key column is not allowed"));

        // NULlABLE -> NOT NULL : Forbidden because this change lead to incompatible schemas.
        assertThat(changeColumn(TABLE_NAME, "VAL", null, true, null),
                willThrowFast(CatalogValidationException.class, "Adding NOT NULL constraint is not allowed"));
        assertThat(changeColumn(TABLE_NAME, "VAL_NOT_NULL", null, true, null),
                willThrowFast(CatalogValidationException.class, "Adding NOT NULL constraint is not allowed"));

        assertNull(manager.schema(schemaVer + 1));
    }

    /**
     * Checks for possible changes of the precision of a column descriptor.
     *
     * <ul>
     *  <li>Increasing precision is allowed for non-PK {@link ColumnType#DECIMAL} column.</li>
     *  <li>Decreasing precision is forbidden.</li>
     * </ul>
     */
    @Test
    public void testAlterColumnTypePrecision() {
        ColumnParams pkCol = columnParams("ID", INT32);
        ColumnParams col1 = columnParamsBuilder("COL_DECIMAL1", DECIMAL).precision(DFLT_TEST_PRECISION - 1).scale(1).build();
        ColumnParams col2 = columnParamsBuilder("COL_DECIMAL2", DECIMAL).precision(DFLT_TEST_PRECISION).scale(1).build();

        assertThat(manager.execute(simpleTable(TABLE_NAME, List.of(pkCol, col1, col2))), willCompleteSuccessfully());

        int schemaVer = manager.latestCatalogVersion();
        assertNotNull(manager.schema(schemaVer));
        assertNull(manager.schema(schemaVer + 1));

        // precision increment : Ok.
        assertThat(
                changeColumn(TABLE_NAME, col1.name(), new TestColumnTypeParams(col1.type(), DFLT_TEST_PRECISION, null, null), null, null),
                willCompleteSuccessfully()
        );
        assertNotNull(manager.schema(++schemaVer));

        assertThat(
                changeColumn(TABLE_NAME, col2.name(), new TestColumnTypeParams(col2.type(), DFLT_TEST_PRECISION, null, null), null, null),
                willCompleteSuccessfully()
        );
        assertNull(manager.schema(schemaVer + 1));

        // No change.
        assertThat(
                changeColumn(TABLE_NAME, col1.name(), new TestColumnTypeParams(col1.type(), DFLT_TEST_PRECISION, null, null), null, null),
                willCompleteSuccessfully()
        );
        assertNull(manager.schema(schemaVer + 1));

        // precision decrement : Forbidden because this change lead to incompatible schemas.
        assertThat(
                changeColumn(TABLE_NAME, col1.name(),
                        new TestColumnTypeParams(col1.type(), DFLT_TEST_PRECISION - 1, null, null), null, null),
                willThrowFast(CatalogValidationException.class, "Decreasing the precision for column of type '"
                        + col1.type() + "' is not allowed")
        );
        assertNull(manager.schema(schemaVer + 1));

        assertThat(
                changeColumn(TABLE_NAME, col2.name(),
                        new TestColumnTypeParams(col2.type(), DFLT_TEST_PRECISION - 1, null, null), null, null),
                willThrowFast(CatalogValidationException.class, "Decreasing the precision for column of type '"
                        + col1.type() + "' is not allowed")
        );
        assertNull(manager.schema(schemaVer + 1));
    }

    /**
     * Changing precision is not supported for all types other than DECIMAL.
     */
    @ParameterizedTest
    @EnumSource(value = ColumnType.class, names = {"NULL", "DECIMAL"}, mode = Mode.EXCLUDE)
    public void testAlterColumnTypeAnyPrecisionChangeIsRejected(ColumnType type) {
        ColumnParams pkCol = columnParams("ID", INT32);
        ColumnParams colWithPrecision;
        Builder colWithPrecisionBuilder = columnParamsBuilder("COL_PRECISION", type).precision(3);
        applyNecessaryLength(type, colWithPrecisionBuilder);

        if (type.scaleAllowed()) {
            colWithPrecisionBuilder.scale(0);
        }

        if (!type.precisionAllowed() && !type.scaleAllowed()) {
            assertThrowsWithCause(colWithPrecisionBuilder::build, CatalogValidationException.class);
            return;
        }

        colWithPrecision = colWithPrecisionBuilder.build();

        assertThat(manager.execute(
                simpleTable(TABLE_NAME, List.of(pkCol, colWithPrecision))), willCompleteSuccessfully()
        );

        int schemaVer = manager.latestCatalogVersion();
        assertNotNull(manager.schema(schemaVer));
        assertNull(manager.schema(schemaVer + 1));

        int origPrecision = colWithPrecision.precision() == null ? 11 : colWithPrecision.precision();

        // change precision different from default
        assertThat(changeColumn(TABLE_NAME, colWithPrecision.name(),
                        new TestColumnTypeParams(type, origPrecision - 1, null, null), null, null),
                willThrowFast(CatalogValidationException.class,
                        "Changing the precision for column of type '" + colWithPrecision.type() + "' is not allowed"));

        assertThat(changeColumn(TABLE_NAME, colWithPrecision.name(),
                        new TestColumnTypeParams(type, origPrecision + 1, null, null), null, null),
                willThrowFast(CatalogValidationException.class,
                        "Changing the precision for column of type '" + colWithPrecision.type() + "' is not allowed"));

        assertNull(manager.schema(schemaVer + 1));
    }

    /**
     * Checks for possible changes of the length of a column descriptor.
     *
     * <ul>
     *  <li>Increasing length is allowed for non-PK {@link ColumnType#STRING} and {@link ColumnType#BYTE_ARRAY} column.</li>
     *  <li>Decreasing length is forbidden.</li>
     * </ul>
     */
    @ParameterizedTest
    @EnumSource(value = ColumnType.class, names = {"STRING", "BYTE_ARRAY"}, mode = Mode.INCLUDE)
    public void testAlterColumnTypeLength(ColumnType type) {
        ColumnParams pkCol = columnParams("ID", INT32);
        ColumnParams col = columnParamsBuilder("COL_" + type, type).length(10).build();

        assertThat(manager.execute(simpleTable(TABLE_NAME, List.of(pkCol, col))), willCompleteSuccessfully());

        int schemaVer = manager.latestCatalogVersion();
        assertNotNull(manager.schema(schemaVer));
        assertNull(manager.schema(schemaVer + 1));

        // 10 -> 11 : Ok.
        assertThat(
                changeColumn(TABLE_NAME, col.name(), new TestColumnTypeParams(col.type(), null, 11, null), null, null),
                willCompleteSuccessfully()
        );

        CatalogSchemaDescriptor schema = manager.schema(++schemaVer);
        assertNotNull(schema);

        // 11 -> 10 : Error.
        assertThat(
                changeColumn(TABLE_NAME, col.name(), new TestColumnTypeParams(col.type(), null, 10, null), null, null),
                willThrowFast(CatalogValidationException.class, "Decreasing the length for column of type '"
                        + col.type() + "' is not allowed")
        );
        assertNull(manager.schema(schemaVer + 1));

        // 11 -> 11 : No-op.
        assertThat(
                changeColumn(TABLE_NAME, col.name(), new TestColumnTypeParams(col.type(), null, 11, null), null, null),
                willCompleteSuccessfully()
        );
        assertNull(manager.schema(schemaVer + 1));

        // No change.
        assertThat(changeColumn(TABLE_NAME, col.name(), new TestColumnTypeParams(col.type()), null, null),
                willCompleteSuccessfully());
        assertNull(manager.schema(schemaVer + 1));

        // 11 -> 10 : failed.
        assertThat(
                changeColumn(TABLE_NAME, col.name(), new TestColumnTypeParams(col.type(), null, 10, null), null, null),
                willThrowFast(CatalogValidationException.class)
        );
        assertNull(manager.schema(schemaVer + 1));
    }

    /**
     * Changing length is forbidden for all types other than STRING and BYTE_ARRAY.
     */
    @ParameterizedTest
    @EnumSource(value = ColumnType.class, names = {"STRING", "BYTE_ARRAY", "NULL"}, mode = Mode.EXCLUDE)
    public void testAlterColumnTypeAnyLengthChangeIsRejected(ColumnType type) {
        ColumnParams pkCol = columnParams("ID", INT32);
        Builder colBuilder = columnParamsBuilder("COL", type);
        Builder colWithLengthBuilder = columnParamsBuilder("COL_PRECISION", type).length(10);

        applyNecessaryLength(type, colWithLengthBuilder);

        initializeColumnWithDefaults(type, colBuilder);
        initializeColumnWithDefaults(type, colWithLengthBuilder);

        ColumnParams col = colBuilder.build();

        if (!type.lengthAllowed()) {
            assertThrowsWithCause(colWithLengthBuilder::build, CatalogValidationException.class);
            return;
        }

        ColumnParams colWithLength = colWithLengthBuilder.build();

        assertThat(
                manager.execute(simpleTable(TABLE_NAME, List.of(pkCol, col, colWithLength))),
                willCompleteSuccessfully()
        );

        int schemaVer = manager.latestCatalogVersion();
        assertNotNull(manager.schema(schemaVer));
        assertNull(manager.schema(schemaVer + 1));

        assertThat(changeColumn(TABLE_NAME, col.name(), new TestColumnTypeParams(type, null, 1 << 6, null), null, null),
                willThrowFast(CatalogValidationException.class,
                        "Changing the length for column of type '" + col.type() + "' is not allowed"));

        assertThat(changeColumn(TABLE_NAME, colWithLength.name(), new TestColumnTypeParams(type, null, 1 << 5, null), null, null),
                willCompleteSuccessfully());

        assertThat(changeColumn(TABLE_NAME, colWithLength.name(), new TestColumnTypeParams(type, null, 9, null), null, null),
                willThrowFast(CatalogValidationException.class,
                        "Changing the length for column of type '" + colWithLength.type() + "' is not allowed"));

        assertThat(changeColumn(TABLE_NAME, colWithLength.name(), new TestColumnTypeParams(type, null, 11, null), null, null),
                willThrowFast(CatalogValidationException.class,
                        "Changing the length for column of type '" + colWithLength.type() + "' is not allowed"));

        assertNull(manager.schema(schemaVer + 1));
    }

    /**
     * Changing scale is incompatible change, thus it's forbidden for all types.
     */
    @ParameterizedTest
    @EnumSource(ColumnType.class)
    public void testAlterColumnTypeScaleIsRejected(ColumnType type) {
        ColumnParams pkCol = columnParams("ID", INT32);
        Builder colWithPrecisionBuilder = columnParamsBuilder("COL_" + type, type).scale(3);
        ColumnParams col;

        applyNecessaryPrecision(type, colWithPrecisionBuilder);
        applyNecessaryLength(type, colWithPrecisionBuilder);

        if (!type.scaleAllowed()) {
            assertThrowsWithCause(colWithPrecisionBuilder::build, CatalogValidationException.class);
            return;
        }

        col = colWithPrecisionBuilder.build();

        assertThat(manager.execute(simpleTable(TABLE_NAME, List.of(pkCol, col))), willCompleteSuccessfully());

        int schemaVer = manager.latestCatalogVersion();
        assertNotNull(manager.schema(schemaVer));
        assertNull(manager.schema(schemaVer + 1));

        // ANY-> UNDEFINED SCALE : No-op.
        assertThat(changeColumn(TABLE_NAME, col.name(), new TestColumnTypeParams(col.type()), null, null),
                willCompleteSuccessfully());
        assertNull(manager.schema(schemaVer + 1));

        // 3 -> 3 : No-op.
        assertThat(changeColumn(TABLE_NAME, col.name(), new TestColumnTypeParams(col.type(), null, null, 3), null, null),
                willCompleteSuccessfully());
        assertNull(manager.schema(schemaVer + 1));

        // 3 -> 4 : Error.
        assertThat(changeColumn(TABLE_NAME, col.name(), new TestColumnTypeParams(col.type(), null, null, 4), null, null),
                willThrowFast(CatalogValidationException.class, "Changing the scale for column of type"));
        assertNull(manager.schema(schemaVer + 1));

        // 3 -> 2 : Error.
        assertThat(changeColumn(TABLE_NAME, col.name(), new TestColumnTypeParams(col.type(), null, null, 2), null, null),
                willThrowFast(CatalogValidationException.class, "Changing the scale for column of type"));
        assertNull(manager.schema(schemaVer + 1));
    }

    /**
     * Checks for possible changes of the type of a column descriptor.
     *
     * <p>The following transitions are allowed for non-PK columns:
     * <ul>
     *     <li>INT8 -> INT16 -> INT32 -> INT64</li>
     *     <li>FLOAT -> DOUBLE</li>
     * </ul>
     * All other transitions are forbidden because they lead to incompatible schemas.
     */
    @ParameterizedTest(name = "set data type {0}")
    @EnumSource(value = ColumnType.class, names = "NULL", mode = Mode.EXCLUDE)
    public void testAlterColumnType(ColumnType target) {
        EnumSet<ColumnType> types = EnumSet.allOf(ColumnType.class);
        types.remove(NULL);

        List<ColumnParams> testColumns = types.stream()
                .map(t -> initializeColumnWithDefaults(t, columnParamsBuilder("COL_" + t, t)))
                .map(Builder::build)
                .collect(toList());

        List<ColumnParams> tableColumns = new ArrayList<>(List.of(columnParams("ID", INT32)));
        tableColumns.addAll(testColumns);

        assertThat(manager.execute(simpleTable(TABLE_NAME, tableColumns)), willCompleteSuccessfully());

        int schemaVer = manager.latestCatalogVersion();
        assertNotNull(manager.schema(schemaVer));
        assertNull(manager.schema(schemaVer + 1));

        for (ColumnParams col : testColumns) {
            TypeSafeMatcher<CompletableFuture<?>> matcher;
            boolean sameType = col.type() == target;

            if (sameType || CatalogUtils.isSupportedColumnTypeChange(col.type(), target)) {
                matcher = willCompleteSuccessfully();
                schemaVer += sameType ? 0 : 1;
            } else {
                matcher = willThrowFast(CatalogValidationException.class,
                        format("Changing the type from {} to {} is not allowed", col.type(), target));
            }

            TestColumnTypeParams typeParams = new TestColumnTypeParams(target);

            assertThat(col.type() + " -> " + target, changeColumn(TABLE_NAME, col.name(), typeParams, null, null), matcher);
            assertNotNull(manager.schema(schemaVer));
            assertNull(manager.schema(schemaVer + 1));
        }
    }

    @Test
    public void testAlterColumnTypeRejectedForPrimaryKey() {
        assertThat(manager.execute(simpleTable(TABLE_NAME)), willCompleteSuccessfully());

        assertThat(changeColumn(TABLE_NAME, "ID", new TestColumnTypeParams(INT64), null, null),
                willThrowFast(CatalogValidationException.class, "Changing the type of key column is not allowed"));
    }

    /**
     * Ensures that the compound change command {@code SET DATA TYPE BIGINT NULL DEFAULT NULL} will change the type, drop NOT NULL and the
     * default value at the same time.
     */
    @Test
    public void testAlterColumnMultipleChanges() {
        assertThat(manager.execute(simpleTable(TABLE_NAME)), willCompleteSuccessfully());

        int schemaVer = manager.latestCatalogVersion();
        assertNotNull(manager.schema(schemaVer));
        assertNull(manager.schema(schemaVer + 1));

        Supplier<DefaultValue> dflt = () -> constant(null);
        boolean notNull = false;
        TestColumnTypeParams typeParams = new TestColumnTypeParams(INT64);

        // Ensures that 3 different actions applied.
        assertThat(changeColumn(TABLE_NAME, "VAL_NOT_NULL", typeParams, notNull, dflt), willCompleteSuccessfully());

        CatalogSchemaDescriptor schema = manager.schema(++schemaVer);
        assertNotNull(schema);

        CatalogTableColumnDescriptor desc = schema.table(TABLE_NAME).column("VAL_NOT_NULL");
        assertEquals(constant(null), desc.defaultValue());
        assertTrue(desc.nullable());
        assertEquals(INT64, desc.type());

        // Ensures that only one of three actions applied.
        dflt = () -> constant(2);
        assertThat(changeColumn(TABLE_NAME, "VAL_NOT_NULL", typeParams, notNull, dflt), willCompleteSuccessfully());

        schema = manager.schema(++schemaVer);
        assertNotNull(schema);
        assertEquals(constant(2), schema.table(TABLE_NAME).column("VAL_NOT_NULL").defaultValue());

        // Ensures that no action will be applied.
        assertThat(changeColumn(TABLE_NAME, "VAL_NOT_NULL", typeParams, notNull, dflt), willCompleteSuccessfully());
        assertNull(manager.schema(schemaVer + 1));
    }

    @Test
    public void testAlterColumnForNonExistingTableRejected() {
        int versionBefore = manager.latestCatalogVersion();

        assertThat(changeColumn(TABLE_NAME, "ID", null, null, null), willThrowFast(TableNotFoundValidationException.class));

        int versionAfter = manager.latestCatalogVersion();

        assertEquals(versionBefore, versionAfter);
    }

    @Test
    public void testDropTableWithIndex() {
        assertThat(manager.execute(simpleTable(TABLE_NAME)), willCompleteSuccessfully());
        assertThat(manager.execute(simpleIndex(TABLE_NAME, INDEX_NAME)), willCompleteSuccessfully());
        startBuildingIndex(indexId(INDEX_NAME));
        makeIndexAvailable(indexId(INDEX_NAME));

        long beforeDropTimestamp = clock.nowLong();
        int beforeDropVersion = manager.latestCatalogVersion();

        assertThat(manager.execute(dropTableCommand(TABLE_NAME)), willCompleteSuccessfully());

        // Validate catalog version from the past.
        CatalogSchemaDescriptor schema = manager.schema(beforeDropVersion);
        CatalogTableDescriptor table = schema.table(TABLE_NAME);
        CatalogIndexDescriptor index = schema.aliveIndex(INDEX_NAME);

        assertNotNull(schema);
        assertEquals(SCHEMA_NAME, schema.name());
        assertSame(schema, manager.activeSchema(beforeDropTimestamp));

        assertSame(table, manager.table(TABLE_NAME, beforeDropTimestamp));
        assertSame(table, manager.table(table.id(), beforeDropTimestamp));

        assertSame(index, manager.aliveIndex(INDEX_NAME, beforeDropTimestamp));
        assertSame(index, manager.index(index.id(), beforeDropTimestamp));

        // Validate actual catalog
        schema = manager.schema(manager.latestCatalogVersion());

        assertNotNull(schema);
        assertEquals(SCHEMA_NAME, schema.name());
        assertSame(schema, manager.activeSchema(clock.nowLong()));

        assertNull(schema.table(TABLE_NAME));
        assertNull(manager.table(TABLE_NAME, clock.nowLong()));
        assertNull(manager.table(table.id(), clock.nowLong()));

        assertThat(schema.aliveIndex(INDEX_NAME), is(nullValue()));
        assertThat(manager.aliveIndex(INDEX_NAME, clock.nowLong()), is(nullValue()));
        assertThat(manager.index(index.id(), clock.nowLong()), is(nullValue()));
    }

    @Test
    public void testCreateHashIndex() {
        int tableCreationVersion = await(manager.execute(simpleTable(TABLE_NAME)));

        int indexCreationVersion = await(manager.execute(createHashIndexCommand(INDEX_NAME, List.of("VAL", "ID"))));

        // Validate catalog version from the past.
        CatalogSchemaDescriptor schema = manager.schema(tableCreationVersion);

        assertNotNull(schema);
        assertNull(schema.aliveIndex(INDEX_NAME));
        assertNull(manager.aliveIndex(INDEX_NAME, 123L));

        // Validate actual catalog
        schema = manager.schema(indexCreationVersion);

        CatalogHashIndexDescriptor index = (CatalogHashIndexDescriptor) schema.aliveIndex(INDEX_NAME);

        assertNotNull(schema);
        assertSame(index, manager.aliveIndex(INDEX_NAME, clock.nowLong()));
        assertSame(index, manager.index(index.id(), clock.nowLong()));

        // Validate newly created hash index
        assertEquals(INDEX_NAME, index.name());
        assertEquals(schema.table(TABLE_NAME).id(), index.tableId());
        assertEquals(List.of("VAL", "ID"), index.columns());
        assertFalse(index.unique());
        assertEquals(REGISTERED, index.status());
        assertEquals(manager.latestCatalogVersion(), index.txWaitCatalogVersion());
    }

    @Test
    public void testCreateSortedIndex() {
        assertThat(manager.execute(simpleTable(TABLE_NAME)), willCompleteSuccessfully());

        CatalogCommand command = createSortedIndexCommand(
                INDEX_NAME,
                true,
                List.of("VAL", "ID"),
                List.of(DESC_NULLS_FIRST, ASC_NULLS_LAST)
        );

        int indexCreationVersion = await(manager.execute(command));

        // Validate catalog version from the past.
        CatalogSchemaDescriptor schema = manager.schema(indexCreationVersion - 1);

        assertNotNull(schema);
        assertNull(schema.aliveIndex(INDEX_NAME));
        assertNull(manager.aliveIndex(INDEX_NAME, 123L));
        assertNull(manager.index(4, 123L));

        // Validate actual catalog
        schema = manager.schema(indexCreationVersion);

        CatalogSortedIndexDescriptor index = (CatalogSortedIndexDescriptor) schema.aliveIndex(INDEX_NAME);

        assertNotNull(schema);
        assertSame(index, manager.aliveIndex(INDEX_NAME, clock.nowLong()));
        assertSame(index, manager.index(index.id(), clock.nowLong()));

        // Validate newly created sorted index
        assertEquals(INDEX_NAME, index.name());
        assertEquals(schema.table(TABLE_NAME).id(), index.tableId());
        assertEquals("VAL", index.columns().get(0).name());
        assertEquals("ID", index.columns().get(1).name());
        assertEquals(DESC_NULLS_FIRST, index.columns().get(0).collation());
        assertEquals(ASC_NULLS_LAST, index.columns().get(1).collation());
        assertTrue(index.unique());
        assertEquals(REGISTERED, index.status());
        assertEquals(manager.latestCatalogVersion(), index.txWaitCatalogVersion());
    }

    @Test
    public void operationWillBeRetriedFiniteAmountOfTimes() {
        UpdateLog updateLogMock = mock(UpdateLog.class);

        ArgumentCaptor<OnUpdateHandler> updateHandlerCapture = ArgumentCaptor.forClass(OnUpdateHandler.class);

        doNothing().when(updateLogMock).registerUpdateHandler(updateHandlerCapture.capture());
        when(updateLogMock.startAsync()).thenReturn(nullCompletedFuture());
        when(updateLogMock.append(any())).thenReturn(CompletableFuture.completedFuture(true));

        CatalogManagerImpl manager = new CatalogManagerImpl(updateLogMock, clockService);
        assertThat(manager.startAsync(), willCompleteSuccessfully());

        reset(updateLogMock);

        when(updateLogMock.append(any())).thenAnswer(invocation -> {
            // here we emulate concurrent updates. First of all, we return a future completed with "false"
            // as if someone has concurrently appended an update. Besides, in order to unblock manager and allow to
            // make another attempt, we must notify manager with the same version as in current attempt.
            VersionedUpdate updateFromInvocation = invocation.getArgument(0, VersionedUpdate.class);

            VersionedUpdate update = new VersionedUpdate(
                    updateFromInvocation.version(),
                    updateFromInvocation.delayDurationMs(),
                    List.of(new ObjectIdGenUpdateEntry(1))
            );

            updateHandlerCapture.getValue().handle(update, clock.now(), 0);

            return falseCompletedFuture();
        });

<<<<<<< HEAD
        // It should not matter what a command does
        CatalogCommand catalogCommand = catalog -> List.of(new ObjectIdGenUpdateEntry(1));
=======
        CompletableFuture<?> createTableFut = manager.execute(List.of(
                CreateZoneCommand.builder()
                        .zoneName("TEST_ZONE")
                        .storageProfilesParams(List.of(StorageProfileParams.builder().storageProfile(DEFAULT_STORAGE_PROFILE).build()))
                        .build(),
                AlterZoneSetDefaultCommand.builder()
                        .zoneName("TEST_ZONE")
                        .build(),
                simpleTable("T")
        ));
>>>>>>> c41d3e2d

        CompletableFuture<?> fut = manager.execute(List.of(catalogCommand));

        assertThat(fut, willThrow(IgniteInternalException.class, "Max retry limit exceeded"));

        // retry limit is hardcoded at org.apache.ignite.internal.catalog.CatalogServiceImpl.MAX_RETRY_COUNT
        verify(updateLogMock, times(10)).append(any());
    }

    @Test
    public void catalogActivationTime() {
        delayDuration.set(TimeUnit.DAYS.toMillis(365));
        reset(updateLog, clockWaiter);

        CompletableFuture<Integer> createTableFuture = manager.execute(simpleTable(TABLE_NAME));

        assertFalse(createTableFuture.isDone());

        verify(updateLog).append(any());
        // TODO IGNITE-19400: recheck createTable future completion guarantees

        // This waits till the new Catalog version lands in the internal structures.
        verify(clockWaiter, timeout(10_000)).waitFor(any());

        int latestVersion = manager.latestCatalogVersion();

        assertSame(manager.schema(latestVersion - 1), manager.activeSchema(clock.nowLong()));
        assertNull(manager.table(TABLE_NAME, clock.nowLong()));

        clock.update(clock.now().addPhysicalTime(delayDuration.get()));

        assertSame(manager.schema(latestVersion), manager.activeSchema(clock.nowLong()));
        assertNotNull(manager.table(TABLE_NAME, clock.nowLong()));
    }

    @Test
    public void createTableIfNotExistWaitsActivationEvenIfTableExists() throws Exception {
        delayDuration.set(TimeUnit.DAYS.toMillis(365));
        partitionIdleSafeTimePropagationPeriod.set(0);
        reset(updateLog);

        CatalogCommand createTableCommand = spy(simpleTable(TABLE_NAME));

        CompletableFuture<Integer> createTableFuture1 = manager.execute(createTableCommand);

        assertFalse(createTableFuture1.isDone());

        ArgumentCaptor<VersionedUpdate> appendCapture = ArgumentCaptor.forClass(VersionedUpdate.class);

        verify(updateLog).append(appendCapture.capture());

        int catalogVerAfterTableCreate = appendCapture.getValue().version();

        CompletableFuture<Integer> createTableFuture2 = manager.execute(createTableCommand);

        verify(createTableCommand, times(2)).get(any());

        assertFalse(createTableFuture2.isDone());

        verify(clockWaiter, timeout(10_000).times(3)).waitFor(any());

        Catalog catalog0 = manager.catalog(manager.latestCatalogVersion());

        assertNotNull(catalog0);

        HybridTimestamp activationSkew = CatalogUtils.clusterWideEnsuredActivationTsSafeForRoReads(
                catalog0,
                () -> partitionIdleSafeTimePropagationPeriod.get(), clockService.maxClockSkewMillis());

        clock.update(activationSkew);

        assertTrue(waitForCondition(createTableFuture1::isDone, 2_000));
        assertTrue(waitForCondition(createTableFuture2::isDone, 2_000));

        assertSame(manager.schema(catalogVerAfterTableCreate), manager.activeSchema(clock.nowLong()));
    }

    @Test
    public void catalogServiceManagesUpdateLogLifecycle() {
        UpdateLog updateLogMock = mock(UpdateLog.class);
        when(updateLogMock.startAsync()).thenReturn(nullCompletedFuture());
        when(updateLogMock.stopAsync()).thenReturn(nullCompletedFuture());
        when(updateLogMock.append(any())).thenReturn(CompletableFuture.completedFuture(true));

        CatalogManagerImpl manager = new CatalogManagerImpl(updateLogMock, clockService);

        assertThat(manager.startAsync(), willCompleteSuccessfully());

        verify(updateLogMock).startAsync();

        assertThat(manager.stopAsync(), willCompleteSuccessfully());

        verify(updateLogMock).stopAsync();
    }

    @Test
    public void testTableEvents() {
        EventListener<CatalogEventParameters> eventListener = mock(EventListener.class);
        when(eventListener.notify(any())).thenReturn(falseCompletedFuture());

        manager.listen(CatalogEvent.TABLE_CREATE, eventListener);
        manager.listen(CatalogEvent.TABLE_DROP, eventListener);

        assertThat(manager.execute(simpleTable(TABLE_NAME)), willCompleteSuccessfully());
        assertThat(manager.execute(simpleTable(TABLE_NAME_2)), willCompleteSuccessfully());
        assertThat(manager.execute(simpleTable(TABLE_NAME_3)), willCompleteSuccessfully());
        verify(eventListener, times(3)).notify(any(CreateTableEventParameters.class));

        assertThat(manager.execute(dropTableCommand(TABLE_NAME)), willCompleteSuccessfully());
        assertThat(manager.execute(dropTableCommand(TABLE_NAME_2)), willCompleteSuccessfully());
        verify(eventListener, times(2)).notify(any(DropTableEventParameters.class));

        verifyNoMoreInteractions(eventListener);
        clearInvocations(eventListener);
    }

    @Test
    public void testIndexEvents() {
        CatalogCommand createIndexCmd = createHashIndexCommand(INDEX_NAME, List.of("ID"));

        CatalogCommand dropIndexCmd = DropIndexCommand.builder().schemaName(SCHEMA_NAME).indexName(INDEX_NAME).build();

        EventListener<CatalogEventParameters> eventListener = mock(EventListener.class);
        when(eventListener.notify(any())).thenReturn(falseCompletedFuture());

        manager.listen(CatalogEvent.INDEX_CREATE, eventListener);
        manager.listen(CatalogEvent.INDEX_BUILDING, eventListener);
        manager.listen(CatalogEvent.INDEX_AVAILABLE, eventListener);
        manager.listen(CatalogEvent.INDEX_STOPPING, eventListener);
        manager.listen(CatalogEvent.INDEX_REMOVED, eventListener);

        // Try to create index without table.
        assertThat(manager.execute(createIndexCmd), willThrow(TableNotFoundValidationException.class));
        verifyNoInteractions(eventListener);

        // Create table with PK index.
        assertThat(manager.execute(simpleTable(TABLE_NAME)), willCompleteSuccessfully());
        verify(eventListener).notify(any(CreateIndexEventParameters.class));
        verify(eventListener).notify(any(MakeIndexAvailableEventParameters.class));

        verifyNoMoreInteractions(eventListener);
        clearInvocations(eventListener);

        // Create index.
        assertThat(manager.execute(createIndexCmd), willCompleteSuccessfully());
        verify(eventListener).notify(any(CreateIndexEventParameters.class));

        int indexId = indexId(INDEX_NAME);

        startBuildingIndex(indexId);
        verify(eventListener).notify(any(StartBuildingIndexEventParameters.class));

        makeIndexAvailable(indexId);
        verify(eventListener).notify(any(MakeIndexAvailableEventParameters.class));

        verifyNoMoreInteractions(eventListener);
        clearInvocations(eventListener);

        // Drop index.
        assertThat(manager.execute(dropIndexCmd), willCompleteSuccessfully());
        verify(eventListener).notify(any(StoppingIndexEventParameters.class));

        // Remove index.
        removeIndex(indexId);
        verify(eventListener).notify(any(RemoveIndexEventParameters.class));

        verifyNoMoreInteractions(eventListener);
        clearInvocations(eventListener);

        // Drop table with pk index.
        assertThat(manager.execute(dropTableCommand(TABLE_NAME)), willCompleteSuccessfully());

        // Try drop index once again.
        assertThat(manager.execute(dropIndexCmd), willThrow(IndexNotFoundValidationException.class));

        verify(eventListener).notify(any(RemoveIndexEventParameters.class));
        verifyNoMoreInteractions(eventListener);
        clearInvocations(eventListener);
    }

    @Test
    public void testCreateZone() {
        String zoneName = TEST_ZONE_NAME;

        CatalogCommand cmd = CreateZoneCommand.builder()
                .zoneName(zoneName)
                .partitions(42)
                .replicas(15)
                .dataNodesAutoAdjust(73)
                .filter("expression")
                .storageProfilesParams(List.of(StorageProfileParams.builder().storageProfile("test_profile").build()))
                .build();

        assertThat(manager.execute(cmd), willCompleteSuccessfully());

        // Validate catalog version from the past.
        assertNull(manager.zone(zoneName, 0));
        assertNull(manager.zone(zoneName, 123L));

        // Validate actual catalog
        CatalogZoneDescriptor zone = manager.zone(zoneName, clock.nowLong());

        assertNotNull(zone);
        assertSame(zone, manager.zone(zone.id(), clock.nowLong()));

        // Validate that catalog returns null for previous timestamps.
        assertNull(manager.zone(zone.id(), 0));
        assertNull(manager.zone(zone.id(), 123L));

        // Validate newly created zone
        assertEquals(zoneName, zone.name());
        assertEquals(42, zone.partitions());
        assertEquals(15, zone.replicas());
        assertEquals(73, zone.dataNodesAutoAdjust());
        assertEquals(INFINITE_TIMER_VALUE, zone.dataNodesAutoAdjustScaleUp());
        assertEquals(INFINITE_TIMER_VALUE, zone.dataNodesAutoAdjustScaleDown());
        assertEquals("expression", zone.filter());
        assertEquals("test_profile", zone.storageProfiles().profiles().get(0).storageProfile());
    }

    @Test
    public void testSetDefaultZone() {
        CatalogZoneDescriptor initialDefaultZone = latestActiveCatalog().defaultZone();

        // Create new zone
        {
            StorageProfileParams storageProfile = StorageProfileParams.builder()
                    .storageProfile("test_profile")
                    .build();

            CatalogCommand createZoneCmd = CreateZoneCommand.builder()
                    .zoneName(TEST_ZONE_NAME)
                    .storageProfilesParams(List.of(storageProfile))
                    .build();

            assertThat(manager.execute(createZoneCmd), willCompleteSuccessfully());

            assertNotEquals(TEST_ZONE_NAME, latestActiveCatalog().defaultZone().name());
        }

        // Set new zone as default.
        {
            CatalogCommand setDefaultCmd = AlterZoneSetDefaultCommand.builder()
                    .zoneName(TEST_ZONE_NAME)
                    .build();

            int prevVer = latestActiveCatalog().version();

            assertThat(manager.execute(setDefaultCmd), willCompleteSuccessfully());
            assertEquals(TEST_ZONE_NAME, latestActiveCatalog().defaultZone().name());

            // Make sure history has not been affected.
            Catalog prevCatalog = Objects.requireNonNull(manager.catalog(prevVer));
            assertNotEquals(TEST_ZONE_NAME, prevCatalog.defaultZone().name());
            assertNotEquals(latestActiveCatalog().defaultZone().id(), prevCatalog.defaultZone().id());
        }

        // Create table in the new zone.
        {
            assertThat(manager.execute(simpleTable(TABLE_NAME)), willCompleteSuccessfully());

            Catalog catalog = latestActiveCatalog();
            CatalogTableDescriptor tab = Objects.requireNonNull(manager.table(TABLE_NAME, catalog.time()));

            assertEquals(catalog.defaultZone().id(), tab.zoneId());
        }

        // Setting default zone that is already the default changes nothing.
        {
            int lastVer =  manager.latestCatalogVersion();

            CatalogCommand setDefaultCmd = AlterZoneSetDefaultCommand.builder()
                    .zoneName(TEST_ZONE_NAME)
                    .build();

            assertThat(manager.execute(setDefaultCmd), willCompleteSuccessfully());
            assertEquals(lastVer, manager.latestCatalogVersion());
        }

        // Drop old default zone.
        {
            CatalogCommand dropCommand = DropZoneCommand.builder()
                    .zoneName(initialDefaultZone.name())
                    .build();

            assertThat(manager.execute(dropCommand), willCompleteSuccessfully());
        }
    }

    @Test
    public void testDropZone() {
        String zoneName = TEST_ZONE_NAME;

        CatalogCommand cmd = CreateZoneCommand.builder()
                .zoneName(zoneName)
                .storageProfilesParams(List.of(StorageProfileParams.builder().storageProfile(DEFAULT_STORAGE_PROFILE).build()))
                .build();

        assertThat(manager.execute(cmd), willCompleteSuccessfully());

        long beforeDropTimestamp = clock.nowLong();

        CatalogCommand dropCommand = DropZoneCommand.builder()
                .zoneName(zoneName)
                .build();

        CompletableFuture<?> fut = manager.execute(dropCommand);

        assertThat(fut, willCompleteSuccessfully());

        // Validate catalog version from the past.
        CatalogZoneDescriptor zone = manager.zone(zoneName, beforeDropTimestamp);

        assertNotNull(zone);
        assertEquals(zoneName, zone.name());

        assertSame(zone, manager.zone(zone.id(), beforeDropTimestamp));

        // Validate actual catalog
        assertNull(manager.zone(zoneName, clock.nowLong()));
        assertNull(manager.zone(zone.id(), clock.nowLong()));

        // Try to drop non-existing zone.
        assertThat(manager.execute(dropCommand), willThrow(DistributionZoneNotFoundValidationException.class));
    }

    @Test
    public void testDropDefaultZoneIsRejected() {
        // Drop default zone is rejected.
        {
            Catalog catalog = latestActiveCatalog();
            CatalogCommand dropCommand = DropZoneCommand.builder()
                    .zoneName(catalog.defaultZone().name())
                    .build();

            int ver = catalog.version();

            assertThat(manager.execute(dropCommand), willThrow(DistributionZoneCantBeDroppedValidationException.class));

            assertEquals(ver, manager.latestCatalogVersion());
        }

        // Renamed zone deletion is also rejected.
        {
            CatalogCommand renameCommand = RenameZoneCommand.builder()
                    .zoneName(latestActiveCatalog().defaultZone().name())
                    .newZoneName(TEST_ZONE_NAME)
                    .build();

            int ver = manager.latestCatalogVersion();

            assertThat(manager.execute(renameCommand), willCompleteSuccessfully());

            assertSame(ver + 1, manager.latestCatalogVersion());

            ver = manager.latestCatalogVersion();

            CatalogCommand dropCommand = DropZoneCommand.builder()
                    .zoneName(TEST_ZONE_NAME)
                    .build();

            assertThat(manager.execute(dropCommand), willThrow(DistributionZoneCantBeDroppedValidationException.class));
            assertSame(ver, manager.latestCatalogVersion());
        }
    }

    @Test
    public void testRenameZone() throws InterruptedException {
        String zoneName = TEST_ZONE_NAME;

        CatalogCommand cmd = CreateZoneCommand.builder()
                .zoneName(zoneName)
                .partitions(42)
                .replicas(15)
                .storageProfilesParams(List.of(StorageProfileParams.builder().storageProfile(DEFAULT_STORAGE_PROFILE).build()))
                .build();

        assertThat(manager.execute(cmd), willCompleteSuccessfully());

        long beforeDropTimestamp = clock.nowLong();

        Thread.sleep(5);

        String newZoneName = "RenamedZone";

        CatalogCommand renameZoneCmd = RenameZoneCommand.builder()
                .zoneName(zoneName)
                .newZoneName(newZoneName)
                .build();

        assertThat(manager.execute(renameZoneCmd), willCompleteSuccessfully());

        // Validate catalog version from the past.
        CatalogZoneDescriptor zone = manager.zone(zoneName, beforeDropTimestamp);

        assertNotNull(zone);
        assertEquals(zoneName, zone.name());

        assertSame(zone, manager.zone(zone.id(), beforeDropTimestamp));

        // Validate actual catalog
        zone = manager.zone(newZoneName, clock.nowLong());

        assertNotNull(zone);
        assertNull(manager.zone(zoneName, clock.nowLong()));
        assertEquals(newZoneName, zone.name());

        assertSame(zone, manager.zone(zone.id(), clock.nowLong()));
    }

    @Test
    public void testRenameDefaultZone() {
        CatalogZoneDescriptor defaultZone = latestActiveCatalog().defaultZone();

        assertNotEquals(TEST_ZONE_NAME, defaultZone.name());

        CatalogCommand renameZoneCmd = RenameZoneCommand.builder()
                .zoneName(defaultZone.name())
                .newZoneName(TEST_ZONE_NAME)
                .build();

        int ver = manager.latestCatalogVersion();
        assertThat(manager.execute(renameZoneCmd), willCompleteSuccessfully());

        assertEquals(ver + 1, manager.latestCatalogVersion());
        assertEquals(TEST_ZONE_NAME, latestActiveCatalog().defaultZone().name());
        assertEquals(defaultZone.id(), latestActiveCatalog().defaultZone().id());
    }

    @Test
    public void testDefaultZone() {
        CatalogZoneDescriptor defaultZone = latestActiveCatalog().defaultZone();

        // Try to create zone with default zone name.
        CatalogCommand cmd = CreateZoneCommand.builder()
                .zoneName(defaultZone.name())
                .partitions(42)
                .replicas(15)
                .storageProfilesParams(List.of(StorageProfileParams.builder().storageProfile(DEFAULT_STORAGE_PROFILE).build()))
                .build();
        assertThat(manager.execute(cmd), willThrow(DistributionZoneExistsValidationException.class));

        // Validate default zone wasn't changed.
        assertSame(defaultZone, manager.zone(defaultZone.name(), clock.nowLong()));
    }

    @Test
    public void testAlterZone() {
        String zoneName = TEST_ZONE_NAME;

        CatalogCommand cmd = CreateZoneCommand.builder()
                .zoneName(zoneName)
                .partitions(42)
                .replicas(15)
                .dataNodesAutoAdjust(73)
                .filter("expression")
                .storageProfilesParams(List.of(StorageProfileParams.builder().storageProfile(DEFAULT_STORAGE_PROFILE).build()))
                .build();

        CatalogCommand alterCmd = AlterZoneCommand.builder()
                .zoneName(zoneName)
                .partitions(10)
                .replicas(2)
                .dataNodesAutoAdjustScaleUp(3)
                .dataNodesAutoAdjustScaleDown(4)
                .filter("newExpression")
                .storageProfilesParams(List.of(StorageProfileParams.builder().storageProfile("test_profile").build()))
                .build();

        assertThat(manager.execute(cmd), willCompleteSuccessfully());
        assertThat(manager.execute(alterCmd), willCompleteSuccessfully());

        // Validate actual catalog
        CatalogZoneDescriptor zone = manager.zone(zoneName, clock.nowLong());
        assertNotNull(zone);
        assertSame(zone, manager.zone(zone.id(), clock.nowLong()));

        assertEquals(zoneName, zone.name());
        assertEquals(10, zone.partitions());
        assertEquals(2, zone.replicas());
        assertEquals(INFINITE_TIMER_VALUE, zone.dataNodesAutoAdjust());
        assertEquals(3, zone.dataNodesAutoAdjustScaleUp());
        assertEquals(4, zone.dataNodesAutoAdjustScaleDown());
        assertEquals("newExpression", zone.filter());
        assertEquals("test_profile", zone.storageProfiles().profiles().get(0).storageProfile());
    }

    @Test
    public void testCreateZoneWithSameName() {
        String zoneName = TEST_ZONE_NAME;

        CatalogCommand cmd = CreateZoneCommand.builder()
                .zoneName(zoneName)
                .partitions(42)
                .replicas(15)
                .storageProfilesParams(List.of(StorageProfileParams.builder().storageProfile(DEFAULT_STORAGE_PROFILE).build()))
                .build();

        assertThat(manager.execute(cmd), willCompleteSuccessfully());

        // Try to create zone with same name.
        cmd = CreateZoneCommand.builder()
                .zoneName(zoneName)
                .partitions(8)
                .replicas(1)
                .storageProfilesParams(List.of(StorageProfileParams.builder().storageProfile(DEFAULT_STORAGE_PROFILE).build()))
                .build();

        assertThat(manager.execute(cmd), willThrowFast(DistributionZoneExistsValidationException.class));

        // Validate zone was NOT changed
        CatalogZoneDescriptor zone = manager.zone(zoneName, clock.nowLong());

        assertNotNull(zone);
        assertSame(zone, manager.zone(zoneName, clock.nowLong()));
        assertSame(zone, manager.zone(zone.id(), clock.nowLong()));

        assertEquals(zoneName, zone.name());
        assertEquals(42, zone.partitions());
        assertEquals(15, zone.replicas());
    }

    @Test
    public void testCreateZoneEvents() {
        String zoneName = TEST_ZONE_NAME;

        CatalogCommand cmd = CreateZoneCommand.builder()
                .zoneName(zoneName)
                .storageProfilesParams(List.of(StorageProfileParams.builder().storageProfile(DEFAULT_STORAGE_PROFILE).build()))
                .build();

        EventListener<CatalogEventParameters> eventListener = mock(EventListener.class);
        when(eventListener.notify(any())).thenReturn(falseCompletedFuture());

        manager.listen(CatalogEvent.ZONE_CREATE, eventListener);
        manager.listen(CatalogEvent.ZONE_DROP, eventListener);

        CompletableFuture<?> fut = manager.execute(cmd);

        assertThat(fut, willCompleteSuccessfully());

        verify(eventListener).notify(any(CreateZoneEventParameters.class));

        CatalogCommand dropCommand = DropZoneCommand.builder()
                .zoneName(zoneName)
                .build();

        fut = manager.execute(dropCommand);

        assertThat(fut, willCompleteSuccessfully());

        verify(eventListener).notify(any(DropZoneEventParameters.class));
        verifyNoMoreInteractions(eventListener);
    }

    @Test
    public void testColumnEvents() {
        EventListener<CatalogEventParameters> eventListener = mock(EventListener.class);
        when(eventListener.notify(any())).thenReturn(falseCompletedFuture());

        manager.listen(CatalogEvent.TABLE_ALTER, eventListener);

        // Try to add column without table.
        assertThat(manager.execute(addColumnParams(TABLE_NAME, columnParams(NEW_COLUMN_NAME, INT32))),
                willThrow(TableNotFoundValidationException.class));
        verifyNoInteractions(eventListener);

        // Create table.
        assertThat(manager.execute(simpleTable(TABLE_NAME)), willCompleteSuccessfully());

        // Add column.
        assertThat(manager.execute(addColumnParams(TABLE_NAME, columnParams(NEW_COLUMN_NAME, INT32))), willCompleteSuccessfully());
        verify(eventListener).notify(any(AddColumnEventParameters.class));

        // Drop column.
        assertThat(manager.execute(dropColumnParams(TABLE_NAME, NEW_COLUMN_NAME)), willCompleteSuccessfully());
        verify(eventListener).notify(any(DropColumnEventParameters.class));

        verifyNoMoreInteractions(eventListener);
    }

    @Test
    public void userFutureCompletesAfterClusterWideActivationHappens() {
        delayDuration.set(TimeUnit.DAYS.toMillis(365));

        reset(clockWaiter);
        HybridTimestamp startTs = clock.now();

        CompletableFuture<?> createTableFuture = manager.execute(simpleTable(TABLE_NAME));

        assertFalse(createTableFuture.isDone());

        ArgumentCaptor<HybridTimestamp> tsCaptor = ArgumentCaptor.forClass(HybridTimestamp.class);

        verify(clockWaiter, timeout(10_000)).waitFor(tsCaptor.capture());
        HybridTimestamp userWaitTs = tsCaptor.getValue();
        assertThat(
                userWaitTs.getPhysical() - startTs.getPhysical(),
                greaterThanOrEqualTo(delayDuration.get() + clockService.maxClockSkewMillis())
        );
    }

    // TODO: remove after IGNITE-20378 is implemented.
    @Test
    public void userFutureCompletesAfterClusterWideActivationWithAdditionalIdleSafeTimePeriodHappens() {
        delayDuration.set(TimeUnit.DAYS.toMillis(365));
        partitionIdleSafeTimePropagationPeriod.set(TimeUnit.DAYS.toDays(365));

        reset(clockWaiter);

        HybridTimestamp startTs = clock.now();

        CompletableFuture<?> createTableFuture = manager.execute(simpleTable(TABLE_NAME));

        assertFalse(createTableFuture.isDone());

        ArgumentCaptor<HybridTimestamp> tsCaptor = ArgumentCaptor.forClass(HybridTimestamp.class);

        verify(clockWaiter, timeout(10_000)).waitFor(tsCaptor.capture());
        HybridTimestamp userWaitTs = tsCaptor.getValue();
        assertThat(
                userWaitTs.getPhysical() - startTs.getPhysical(),
                greaterThanOrEqualTo(
                        delayDuration.get() + clockService.maxClockSkewMillis()
                                + partitionIdleSafeTimePropagationPeriod.get() + clockService.maxClockSkewMillis()
                )
        );
    }

    @Test
    void testGetCatalogEntityInCatalogEvent() {
        var fireEventFuture = new CompletableFuture<Void>();

        manager.listen(CatalogEvent.TABLE_CREATE, fromConsumer(fireEventFuture, parameters -> {
            assertNotNull(manager.schema(parameters.catalogVersion()));
        }));

        assertThat(manager.execute(simpleTable(TABLE_NAME)), willCompleteSuccessfully());
        assertThat(fireEventFuture, willCompleteSuccessfully());
    }

    @Test
    void testGetTableByIdAndCatalogVersion() {
        int tableCreationVersion = await(manager.execute(simpleTable(TABLE_NAME)));

        CatalogTableDescriptor table = manager.table(TABLE_NAME, clock.nowLong());

        assertNull(manager.table(table.id(), tableCreationVersion - 1));
        assertSame(table, manager.table(table.id(), tableCreationVersion));
    }

    @Test
    void testGetTableIdOnDropIndexEvent() {
        assertThat(manager.execute(simpleTable(TABLE_NAME)), willCompleteSuccessfully());

        assertThat(manager.execute(createHashIndexCommand(INDEX_NAME, List.of("VAL"))), willCompleteSuccessfully());

        int indexId = manager.aliveIndex(INDEX_NAME, clock.nowLong()).id();

        startBuildingIndex(indexId);
        makeIndexAvailable(indexId);

        int tableId = manager.table(TABLE_NAME, clock.nowLong()).id();
        int pkIndexId = manager.aliveIndex(pkIndexName(TABLE_NAME), clock.nowLong()).id();

        assertNotEquals(tableId, indexId);

        EventListener<StoppingIndexEventParameters> stoppingListener = mock(EventListener.class);
        EventListener<RemoveIndexEventParameters> removedListener = mock(EventListener.class);

        ArgumentCaptor<StoppingIndexEventParameters> stoppingCaptor = ArgumentCaptor.forClass(StoppingIndexEventParameters.class);
        ArgumentCaptor<RemoveIndexEventParameters> removingCaptor = ArgumentCaptor.forClass(RemoveIndexEventParameters.class);

        doReturn(falseCompletedFuture()).when(stoppingListener).notify(stoppingCaptor.capture());
        doReturn(falseCompletedFuture()).when(removedListener).notify(removingCaptor.capture());

        manager.listen(CatalogEvent.INDEX_STOPPING, stoppingListener);
        manager.listen(CatalogEvent.INDEX_REMOVED, removedListener);

        // Let's drop the index.
        assertThat(
                manager.execute(DropIndexCommand.builder().schemaName(SCHEMA_NAME).indexName(INDEX_NAME).build()),
                willCompleteSuccessfully()
        );

        StoppingIndexEventParameters stoppingEventParameters = stoppingCaptor.getValue();

        assertEquals(indexId, stoppingEventParameters.indexId());
        assertEquals(tableId, stoppingEventParameters.tableId());

        // Let's drop the table.
        assertThat(manager.execute(dropTableCommand(TABLE_NAME)), willCompleteSuccessfully());

        // Let's make sure that the PK index has been removed.
        RemoveIndexEventParameters pkRemovedEventParameters = removingCaptor.getAllValues().get(0);

        assertEquals(pkIndexId, pkRemovedEventParameters.indexId());
    }

    @Test
    void testReCreateIndexWithSameName() {
        createSomeTable(TABLE_NAME);
        createSomeIndex(TABLE_NAME, INDEX_NAME);

        int catalogVersion = manager.latestCatalogVersion();
        CatalogIndexDescriptor index1 = manager.aliveIndex(INDEX_NAME, clock.nowLong());
        assertNotNull(index1);

        int indexId1 = index1.id();
        startBuildingIndex(indexId1);
        makeIndexAvailable(indexId1);

        // Drop index.
        dropIndex(INDEX_NAME);
        removeIndex(indexId1);
        assertNull(manager.aliveIndex(INDEX_NAME, clock.nowLong()));

        // Re-create index with same name.
        createSomeSortedIndex(TABLE_NAME, INDEX_NAME);

        CatalogIndexDescriptor index2 = manager.aliveIndex(INDEX_NAME, clock.nowLong());
        assertNotNull(index2);
        assertThat(index2.indexType(), equalTo(CatalogIndexDescriptorType.SORTED));

        // Ensure these are different indexes.
        int indexId2 = index2.id();
        assertNotEquals(indexId1, indexId2);

        // Ensure dropped index is available for historical queries.
        assertNotNull(manager.index(indexId1, catalogVersion));
        assertThat(manager.index(indexId1, catalogVersion).indexType(), equalTo(CatalogIndexDescriptorType.HASH));
        assertNull(manager.index(indexId2, catalogVersion));
    }

    @Test
    void testLatestCatalogVersion() {
        assertEquals(1, manager.latestCatalogVersion());

        assertThat(manager.execute(simpleTable(TABLE_NAME)), willCompleteSuccessfully());
        assertEquals(2, manager.latestCatalogVersion());

        assertThat(manager.execute(simpleIndex()), willCompleteSuccessfully());
        assertEquals(3, manager.latestCatalogVersion());
    }

    @Test
    void testTables() {
        int initialVersion = manager.latestCatalogVersion();

        assertThat(manager.execute(simpleTable(TABLE_NAME + 0)), willCompleteSuccessfully());
        assertThat(manager.execute(simpleTable(TABLE_NAME + 1)), willCompleteSuccessfully());

        assertThat(manager.tables(initialVersion), empty());
        assertThat(
                manager.tables(initialVersion + 1),
                hasItems(table(initialVersion + 1, TABLE_NAME + 0))
        );
        assertThat(
                manager.tables(initialVersion + 2),
                hasItems(table(initialVersion + 2, TABLE_NAME + 0), table(initialVersion + 2, TABLE_NAME + 1))
        );
    }

    @Test
    void testIndexes() {
        int initialVersion = manager.latestCatalogVersion();

        assertThat(manager.execute(simpleTable(TABLE_NAME)), willCompleteSuccessfully());
        assertThat(manager.execute(simpleIndex()), willCompleteSuccessfully());

        assertThat(manager.indexes(initialVersion), empty());
        assertThat(
                manager.indexes(initialVersion + 1),
                hasItems(index(initialVersion + 1, pkIndexName(TABLE_NAME)))
        );
        assertThat(
                manager.indexes(initialVersion + 2),
                hasItems(index(initialVersion + 2, pkIndexName(TABLE_NAME)), index(initialVersion + 2, INDEX_NAME))
        );
    }

    @Test
    public void createTableProducesTableVersion1() {
        createSomeTable(TABLE_NAME);

        CatalogTableDescriptor table = manager.table(TABLE_NAME, Long.MAX_VALUE);

        assertThat(table.tableVersion(), is(1));
    }

    @Test
    public void addColumnIncrementsTableVersion() {
        createSomeTable(TABLE_NAME);

        addSomeColumn();

        CatalogTableDescriptor table = manager.table(TABLE_NAME, Long.MAX_VALUE);

        assertThat(table.tableVersion(), is(2));
    }

    private void addSomeColumn() {
        assertThat(manager.execute(addColumnParams(TABLE_NAME, columnParams("val2", INT32))), willCompleteSuccessfully());
    }

    @Test
    public void dropColumnIncrementsTableVersion() {
        createSomeTable(TABLE_NAME);

        assertThat(manager.execute(dropColumnParams(TABLE_NAME, "val1")), willCompleteSuccessfully());

        CatalogTableDescriptor table = manager.table(TABLE_NAME, Long.MAX_VALUE);

        assertThat(table.tableVersion(), is(2));
    }

    @Test
    public void alterColumnIncrementsTableVersion() {
        createSomeTable(TABLE_NAME);

        CompletableFuture<?> future = manager.execute(
                AlterTableAlterColumnCommand.builder()
                        .schemaName(SCHEMA_NAME)
                        .tableName(TABLE_NAME)
                        .columnName("val1")
                        .type(INT64)
                        .build()
        );
        assertThat(future, willCompleteSuccessfully());

        CatalogTableDescriptor table = manager.table(TABLE_NAME, Long.MAX_VALUE);

        assertThat(table.tableVersion(), is(2));
    }

    @Test
    public void testTableCreationToken() {
        createSomeTable(TABLE_NAME);

        CatalogTableDescriptor table = manager.table(TABLE_NAME, Long.MAX_VALUE);

        long expectedCreationToken = table.updateToken();

        assertEquals(expectedCreationToken, table.creationToken());

        int tableCreationVersion = await(manager.execute(
                AlterTableAlterColumnCommand.builder()
                        .schemaName(SCHEMA_NAME)
                        .tableName(TABLE_NAME)
                        .columnName("val1")
                        .type(INT64)
                        .build()
        ));

        table = manager.table(TABLE_NAME, Long.MAX_VALUE);

        assertThat(table.tableVersion(), is(2));

        assertEquals(expectedCreationToken, table.creationToken());

        table = manager.table(tableId(TABLE_NAME), tableCreationVersion);

        assertEquals(expectedCreationToken, table.creationToken());
    }

    @Test
    void testCreateZoneWithDefaults() {
        assertThat(
                manager.execute(
                        CreateZoneCommand.builder()
                                .zoneName(TEST_ZONE_NAME)
                                .storageProfilesParams(
                                        List.of(StorageProfileParams.builder().storageProfile(DEFAULT_STORAGE_PROFILE).build())
                                ).build()
                ),
                willCompleteSuccessfully()
        );

        CatalogZoneDescriptor zone = manager.zone(TEST_ZONE_NAME, clock.nowLong());

        assertEquals(DEFAULT_PARTITION_COUNT, zone.partitions());
        assertEquals(DEFAULT_REPLICA_COUNT, zone.replicas());
        assertEquals(INFINITE_TIMER_VALUE, zone.dataNodesAutoAdjust());
        assertEquals(IMMEDIATE_TIMER_VALUE, zone.dataNodesAutoAdjustScaleUp());
        assertEquals(INFINITE_TIMER_VALUE, zone.dataNodesAutoAdjustScaleDown());
        assertEquals(DEFAULT_FILTER, zone.filter());
        assertEquals(DEFAULT_STORAGE_PROFILE, zone.storageProfiles().defaultProfile().storageProfile());
    }

    @Test
    void testCreateIndexWithAlreadyExistingName() {
        assertThat(manager.execute(simpleTable(TABLE_NAME)), willCompleteSuccessfully());
        assertThat(manager.execute(simpleIndex()), willCompleteSuccessfully());

        assertThat(
                manager.execute(createHashIndexCommand(INDEX_NAME, List.of("VAL"))),
                willThrowFast(IndexExistsValidationException.class)
        );

        assertThat(
                manager.execute(createSortedIndexCommand(INDEX_NAME, List.of("VAL"), List.of(ASC_NULLS_LAST))),
                willThrowFast(IndexExistsValidationException.class)
        );
    }

    @Test
    void testCreateIndexWithSameNameAsExistingTable() {
        assertThat(manager.execute(simpleTable(TABLE_NAME)), willCompleteSuccessfully());

        assertThat(
                manager.execute(createHashIndexCommand(TABLE_NAME, List.of("VAL"))),
                willThrowFast(TableExistsValidationException.class)
        );

        assertThat(
                manager.execute(createSortedIndexCommand(TABLE_NAME, List.of("VAL"), List.of(ASC_NULLS_LAST))),
                willThrowFast(TableExistsValidationException.class)
        );
    }

    @Test
    void testCreateIndexWithNotExistingTable() {
        assertThat(
                manager.execute(createHashIndexCommand(TABLE_NAME, List.of("VAL"))),
                willThrowFast(TableNotFoundValidationException.class)
        );

        assertThat(
                manager.execute(createSortedIndexCommand(TABLE_NAME, List.of("VAL"), List.of(ASC_NULLS_LAST))),
                willThrowFast(TableNotFoundValidationException.class)
        );
    }

    @Test
    void testCreateIndexWithMissingTableColumns() {
        assertThat(manager.execute(simpleTable(TABLE_NAME)), willCompleteSuccessfully());

        assertThat(
                manager.execute(createHashIndexCommand(INDEX_NAME, List.of("fake"))),
                willThrowFast(CatalogValidationException.class)
        );

        assertThat(
                manager.execute(createSortedIndexCommand(INDEX_NAME, List.of("fake"), List.of(ASC_NULLS_LAST))),
                willThrowFast(CatalogValidationException.class)
        );
    }

    @Test
    void testCreateUniqIndexWithMissingTableColocationColumns() {
        assertThat(manager.execute(simpleTable(TABLE_NAME)), willCompleteSuccessfully());

        assertThat(
                manager.execute(createHashIndexCommand(INDEX_NAME, true, List.of("VAL"))),
                willThrowFast(CatalogValidationException.class, "Unique index must include all colocation columns")
        );

        assertThat(
                manager.execute(createSortedIndexCommand(INDEX_NAME, true, List.of("VAL"), List.of(ASC_NULLS_LAST))),
                willThrowFast(CatalogValidationException.class, "Unique index must include all colocation columns")
        );
    }

    @Test
    void droppingAnAvailableIndexMovesItToStoppingState() {
        createSomeTable(TABLE_NAME);
        createSomeIndex(TABLE_NAME, INDEX_NAME);

        int indexId = indexId(INDEX_NAME);

        startBuildingIndex(indexId);
        makeIndexAvailable(indexId);

        dropIndex(INDEX_NAME);

        CatalogIndexDescriptor index = manager.index(indexId, manager.latestCatalogVersion());

        assertThat(index, is(notNullValue()));
        assertThat(index.status(), is(STOPPING));
    }

    @ParameterizedTest
    @MethodSource("notYetAvailableIndexStatuses")
    void droppingNotAvailableIndexRemovesIt(CatalogIndexStatus status) {
        createSomeTable(TABLE_NAME);
        createSomeIndex(TABLE_NAME, INDEX_NAME);

        rollIndexStatusTo(status, indexId(INDEX_NAME));

        dropIndex(INDEX_NAME);

        CatalogIndexDescriptor index = index(manager.latestCatalogVersion(), INDEX_NAME);

        assertThat(index, is(nullValue()));
    }

    private void startBuildingIndex(int indexId) {
        assertThat(manager.execute(StartBuildingIndexCommand.builder().indexId(indexId).build()), willCompleteSuccessfully());
    }

    private static Stream<Arguments> notYetAvailableIndexStatuses() {
        return Stream.of(REGISTERED, BUILDING).map(Arguments::of);
    }

    @Test
    void removingStoppedIndexRemovesItFromCatalog() {
        createSomeTable(TABLE_NAME);
        createSomeIndex(TABLE_NAME, INDEX_NAME);

        int indexId = indexId(INDEX_NAME);

        rollIndexStatusTo(STOPPING, indexId);

        assertThat(manager.index(indexId, manager.latestCatalogVersion()).status(), is(STOPPING));

        removeIndex(indexId);

        CatalogIndexDescriptor index = manager.index(indexId, manager.latestCatalogVersion());

        assertThat(index, is(nullValue()));
    }

    private void rollIndexStatusTo(CatalogIndexStatus status, int indexId) {
        for (CatalogIndexStatus currentStatus : List.of(REGISTERED, BUILDING, AVAILABLE, STOPPING)) {
            if (currentStatus == status) {
                break;
            }

            switch (currentStatus) {
                case REGISTERED:
                    startBuildingIndex(indexId);
                    break;
                case BUILDING:
                    makeIndexAvailable(indexId);
                    break;
                case AVAILABLE:
                    dropIndex(indexId);
                    break;
                case STOPPING:
                    removeIndex(indexId);
                    break;
                default:
                    fail("Unsupported state: " + currentStatus);
                    break;
            }
        }
    }

    private void removeIndex(int indexId) {
        assertThat(
                manager.execute(RemoveIndexCommand.builder().indexId(indexId).build()),
                willCompleteSuccessfully()
        );
    }

    private void dropIndex(String indexName) {
        assertThat(
                manager.execute(DropIndexCommand.builder().indexName(indexName).schemaName(DEFAULT_SCHEMA_NAME).build()),
                willCompleteSuccessfully()
        );
    }

    private void dropIndex(int indexId) {
        CatalogIndexDescriptor index = manager.index(indexId, Long.MAX_VALUE);
        assertThat(index, is(notNullValue()));

        dropIndex(index.name());
    }

    @Test
    void testDropNotExistingIndex() {
        assertThat(
                manager.execute(DropIndexCommand.builder().schemaName(SCHEMA_NAME).indexName(INDEX_NAME).build()),
                willThrowFast(IndexNotFoundValidationException.class)
        );
    }

    @Test
    void testDropNotExistingTable() {
        assertThat(manager.execute(dropTableCommand(TABLE_NAME)), willThrowFast(CatalogValidationException.class));
    }

    @Test
    void testDropColumnWithNotExistingTable() {
        assertThat(manager.execute(dropColumnParams(TABLE_NAME, "key")), willThrowFast(TableNotFoundValidationException.class));
    }

    @Test
    void testDropColumnWithMissingTableColumns() {
        assertThat(manager.execute(simpleTable(TABLE_NAME)), willCompleteSuccessfully());

        assertThat(manager.execute(dropColumnParams(TABLE_NAME, "fake")), willThrowFast(CatalogValidationException.class));
    }

    @Test
    void testDropColumnWithPrimaryKeyColumns() {
        assertThat(manager.execute(simpleTable(TABLE_NAME)), willCompleteSuccessfully());

        assertThat(
                manager.execute(dropColumnParams(TABLE_NAME, "ID")),
                willThrowFast(CatalogValidationException.class, "Deleting column `ID` belonging to primary key is not allowed")
        );
    }

    @Test
    void testDropColumnWithIndexColumns() {
        assertThat(manager.execute(simpleTable(TABLE_NAME)), willCompleteSuccessfully());
        assertThat(manager.execute(simpleIndex()), willCompleteSuccessfully());

        assertThat(
                manager.execute(dropColumnParams(TABLE_NAME, "VAL")),
                willThrowFast(
                        CatalogValidationException.class,
                        "Deleting column 'VAL' used by index(es) [myIndex], it is not allowed"
                )
        );
    }

    @Test
    void testAddColumnWithNotExistingTable() {
        assertThat(manager.execute(addColumnParams(TABLE_NAME, columnParams("key", INT32))),
                willThrowFast(TableNotFoundValidationException.class));
    }

    @Test
    void testAddColumnWithExistingName() {
        assertThat(manager.execute(simpleTable(TABLE_NAME)), willCompleteSuccessfully());

        assertThat(manager.execute(addColumnParams(TABLE_NAME, columnParams("ID", INT32))),
                willThrowFast(CatalogValidationException.class));
    }

    @Test
    void bulkCommandEitherAppliedAtomicallyOrDoesntAppliedAtAll() {
        String tableName1 = "TEST1";
        String tableName2 = "TEST2";
        String tableName3 = "TEST1"; // intentional name conflict with table1

        List<CatalogCommand> bulkUpdate = List.of(
                simpleTable(tableName1),
                simpleTable(tableName2),
                simpleTable(tableName3)
        );

        assertThat(manager.table(tableName1, Long.MAX_VALUE), nullValue());
        assertThat(manager.table(tableName2, Long.MAX_VALUE), nullValue());
        assertThat(manager.table(tableName3, Long.MAX_VALUE), nullValue());

        assertThat(manager.execute(bulkUpdate), willThrowFast(TableExistsValidationException.class));

        // now let's truncate problematic table and retry
        assertThat(manager.execute(bulkUpdate.subList(0, bulkUpdate.size() - 1)), willCompleteSuccessfully());

        assertThat(manager.table(tableName1, Long.MAX_VALUE), notNullValue());
        assertThat(manager.table(tableName2, Long.MAX_VALUE), notNullValue());
    }

    @Test
    void bulkUpdateIncrementsVersionByOne() {
        String tableName1 = "T1";
        String tableName2 = "T2";
        String tableName3 = "T3";

        int versionBefore = manager.latestCatalogVersion();

        assertThat(manager.table(tableName1, Long.MAX_VALUE), nullValue());
        assertThat(manager.table(tableName2, Long.MAX_VALUE), nullValue());
        assertThat(manager.table(tableName3, Long.MAX_VALUE), nullValue());

        assertThat(
                manager.execute(List.of(simpleTable(tableName1), simpleTable(tableName2), simpleTable(tableName3))),
                willCompleteSuccessfully()
        );

        int versionAfter = manager.latestCatalogVersion();

        assertThat(manager.table(tableName1, Long.MAX_VALUE), notNullValue());
        assertThat(manager.table(tableName2, Long.MAX_VALUE), notNullValue());
        assertThat(manager.table(tableName3, Long.MAX_VALUE), notNullValue());

        assertThat(versionAfter - versionBefore, is(1));
    }

    @Test
    void bulkUpdateDoesntIncrementVersionInCaseOfError() {
        String tableName1 = "T1";

        int versionBefore = manager.latestCatalogVersion();

        assertThat(manager.table(tableName1, Long.MAX_VALUE), nullValue());

        assertThat(
                manager.execute(List.of(simpleTable(tableName1), simpleTable(tableName1))),
                willThrow(CatalogValidationException.class)
        );

        int versionAfter = manager.latestCatalogVersion();

        assertThat(manager.table(tableName1, Long.MAX_VALUE), nullValue());

        assertThat(versionAfter, is(versionBefore));
    }

    @Test
    void testMakeHashIndexAvailable() {
        createSomeTable(TABLE_NAME);

        assertThat(
                manager.execute(createHashIndexCommand(INDEX_NAME, List.of("key1"))),
                willCompleteSuccessfully()
        );

        int indexId = indexId(INDEX_NAME);

        startBuildingIndex(indexId);
        makeIndexAvailable(indexId);

        CatalogHashIndexDescriptor index = (CatalogHashIndexDescriptor) index(manager.latestCatalogVersion(), INDEX_NAME);

        assertEquals(AVAILABLE, index.status());
    }

    private void makeIndexAvailable(int indexId) {
        assertThat(
                manager.execute(MakeIndexAvailableCommand.builder().indexId(indexId).build()),
                willCompleteSuccessfully()
        );
    }

    @Test
    void testMakeSortedIndexAvailable() {
        createSomeTable(TABLE_NAME);

        assertThat(
                manager.execute(createSortedIndexCommand(INDEX_NAME, List.of("key1"), List.of(ASC_NULLS_LAST))),
                willCompleteSuccessfully()
        );

        int indexId = indexId(INDEX_NAME);

        assertThat(
                manager.execute(startBuildingIndexCommand(indexId)),
                willCompleteSuccessfully()
        );

        makeIndexAvailable(indexId);

        CatalogSortedIndexDescriptor index = (CatalogSortedIndexDescriptor) index(manager.latestCatalogVersion(), INDEX_NAME);

        assertEquals(AVAILABLE, index.status());
    }

    @Test
    void testAvailableIndexEvent() {
        createSomeTable(TABLE_NAME);

        assertThat(
                manager.execute(createHashIndexCommand(INDEX_NAME, List.of("key1"))),
                willCompleteSuccessfully()
        );

        int indexId = index(manager.latestCatalogVersion(), INDEX_NAME).id();

        var fireEventFuture = new CompletableFuture<Void>();

        manager.listen(CatalogEvent.INDEX_AVAILABLE, fromConsumer(fireEventFuture, (MakeIndexAvailableEventParameters parameters) -> {
            assertEquals(indexId, parameters.indexId());
        }));

        assertThat(
                manager.execute(startBuildingIndexCommand(indexId)),
                willCompleteSuccessfully()
        );

        makeIndexAvailable(indexId);

        assertThat(fireEventFuture, willCompleteSuccessfully());
    }

    @Test
    void testPkAvailableIndexEvent() {
        String tableName = TABLE_NAME + "_new";

        var fireEventFuture = new CompletableFuture<Void>();

        manager.listen(CatalogEvent.INDEX_AVAILABLE, fromConsumer(fireEventFuture, (MakeIndexAvailableEventParameters parameters) -> {
            CatalogIndexDescriptor catalogIndexDescriptor = manager.index(parameters.indexId(), parameters.catalogVersion());

            assertNotNull(catalogIndexDescriptor);
            assertEquals(pkIndexName(tableName), catalogIndexDescriptor.name());
        }));

        createSomeTable(tableName);

        assertThat(fireEventFuture, willCompleteSuccessfully());
    }

    @Test
    void testPkAvailableOnCreateIndexEvent() {
        var fireEventFuture = new CompletableFuture<Void>();

        manager.listen(CatalogEvent.INDEX_CREATE, fromConsumer(fireEventFuture, (CreateIndexEventParameters parameters) -> {
            assertEquals(AVAILABLE, parameters.indexDescriptor().status());
        }));

        createSomeTable(TABLE_NAME);

        assertThat(fireEventFuture, willCompleteSuccessfully());
    }

    @Test
    void testGetIndexesForTables() {
        String tableName0 = TABLE_NAME + 0;
        String tableName1 = TABLE_NAME + 1;

        createSomeTable(tableName0);
        createSomeTable(tableName1);

        createSomeIndex(tableName1, INDEX_NAME);

        int catalogVersion = manager.latestCatalogVersion();

        // Let's check for a non-existent table.
        assertThat(tableIndexIds(catalogVersion, Integer.MAX_VALUE), empty());

        // Let's check for an existing tables.
        int tableId0 = tableId(tableName0);
        int tableId1 = tableId(tableName1);

        assertThat(tableIndexIds(catalogVersion, tableId0), hasItems(indexId(pkIndexName(tableName0))));
        assertThat(tableIndexIds(catalogVersion, tableId1), hasItems(indexId(pkIndexName(tableName1)), indexId(INDEX_NAME)));
    }

    @Test
    void testGetIndexesForTableInSortedOrderById() {
        createSomeTable(TABLE_NAME);

        String indexName0 = INDEX_NAME + 0;
        String indexName1 = INDEX_NAME + 1;

        createSomeIndex(TABLE_NAME, indexName0);
        createSomeIndex(TABLE_NAME, indexName1);

        int indexId0 = indexId(pkIndexName(TABLE_NAME));
        int indexId1 = indexId(indexName0);
        int indexId2 = indexId(indexName1);

        int catalogVersion = manager.latestCatalogVersion();

        assertThat(tableIndexIds(catalogVersion, tableId(TABLE_NAME)), equalTo(List.of(indexId0, indexId1, indexId2)));
    }

    @Test
    void testTableRename() {
        createSomeTable(TABLE_NAME);

        int prevVersion = manager.latestCatalogVersion();

        CatalogCommand command = RenameTableCommand.builder()
                .schemaName(SCHEMA_NAME)
                .tableName(TABLE_NAME)
                .newTableName(TABLE_NAME_2)
                .build();

        assertThat(manager.execute(command), willCompleteSuccessfully());

        int curVersion = manager.latestCatalogVersion();

        CatalogTableDescriptor prevDescriptor = table(prevVersion, TABLE_NAME);
        CatalogTableDescriptor curDescriptor = table(curVersion, TABLE_NAME_2);

        assertThat(prevDescriptor, is(notNullValue()));
        assertThat(prevDescriptor.name(), is(TABLE_NAME));

        assertThat(curDescriptor, is(notNullValue()));
        assertThat(curDescriptor.name(), is(TABLE_NAME_2));

        assertThat(table(prevVersion, TABLE_NAME_2), is(nullValue()));
        assertThat(table(curVersion, TABLE_NAME), is(nullValue()));

        assertThat(curDescriptor.tableVersion(), is(prevDescriptor.tableVersion() + 1));

        // Assert that all other properties have been left intact.
        assertThat(curDescriptor.id(), is(prevDescriptor.id()));
        assertThat(curDescriptor.columns(), is(prevDescriptor.columns()));
        assertThat(curDescriptor.colocationColumns(), is(prevDescriptor.colocationColumns()));
        assertThat(curDescriptor.creationToken(), is(prevDescriptor.creationToken()));
        assertThat(curDescriptor.primaryKeyColumns(), is(prevDescriptor.primaryKeyColumns()));
        assertThat(curDescriptor.primaryKeyIndexId(), is(prevDescriptor.primaryKeyIndexId()));
        assertThat(curDescriptor.schemaId(), is(prevDescriptor.schemaId()));
    }

    @Test
    void testTableRenameAndCreateTableWithSameName() {
        createSomeTable(TABLE_NAME);

        CatalogCommand command = RenameTableCommand.builder()
                .schemaName(SCHEMA_NAME)
                .tableName(TABLE_NAME)
                .newTableName(TABLE_NAME_2)
                .build();

        assertThat(manager.execute(command), willCompleteSuccessfully());

        createSomeTable(TABLE_NAME);

        int catalogVersion = manager.latestCatalogVersion();

        assertThat(table(catalogVersion, TABLE_NAME), is(notNullValue()));
        assertThat(table(catalogVersion, TABLE_NAME_2), is(notNullValue()));
    }

    @Test
    void testTableRenameFiresEvent() {
        createSomeTable(TABLE_NAME);

        var fireEventFuture = new CompletableFuture<Void>();

        manager.listen(CatalogEvent.TABLE_ALTER, fromConsumer(fireEventFuture, (RenameTableEventParameters parameters) -> {
            CatalogTableDescriptor tableDescriptor = table(manager.latestCatalogVersion(), TABLE_NAME_2);

            assertThat(parameters.tableId(), is(tableDescriptor.id()));
            assertThat(parameters.newTableName(), is(tableDescriptor.name()));
        }));

        CatalogCommand command = RenameTableCommand.builder()
                .schemaName(SCHEMA_NAME)
                .tableName(TABLE_NAME)
                .newTableName(TABLE_NAME_2)
                .build();

        assertThat(manager.execute(command), willCompleteSuccessfully());
        assertThat(fireEventFuture, willCompleteSuccessfully());
    }

    @Test
    void testStartHashIndexBuilding() {
        createSomeTable(TABLE_NAME);

        assertThat(
                manager.execute(createHashIndexCommand(INDEX_NAME, List.of("key1"))),
                willCompleteSuccessfully()
        );

        assertThat(
                manager.execute(StartBuildingIndexCommand.builder().indexId(indexId(INDEX_NAME)).build()),
                willCompleteSuccessfully()
        );

        CatalogHashIndexDescriptor index = (CatalogHashIndexDescriptor) index(manager.latestCatalogVersion(), INDEX_NAME);

        assertEquals(BUILDING, index.status());
    }

    @Test
    void testStartSortedIndexBuilding() {
        createSomeTable(TABLE_NAME);

        assertThat(
                manager.execute(createSortedIndexCommand(INDEX_NAME, List.of("key1"), List.of(ASC_NULLS_LAST))),
                willCompleteSuccessfully()
        );

        assertThat(
                manager.execute(StartBuildingIndexCommand.builder().indexId(indexId(INDEX_NAME)).build()),
                willCompleteSuccessfully()
        );

        CatalogSortedIndexDescriptor index = (CatalogSortedIndexDescriptor) index(manager.latestCatalogVersion(), INDEX_NAME);

        assertEquals(BUILDING, index.status());
    }

    @Test
    void testStartBuildingIndexEvent() {
        createSomeTable(TABLE_NAME);

        assertThat(
                manager.execute(createHashIndexCommand(INDEX_NAME, List.of("key1"))),
                willCompleteSuccessfully()
        );

        int indexId = index(manager.latestCatalogVersion(), INDEX_NAME).id();

        var fireEventFuture = new CompletableFuture<Void>();

        manager.listen(CatalogEvent.INDEX_BUILDING, fromConsumer(fireEventFuture, (StartBuildingIndexEventParameters parameters) -> {
            assertEquals(indexId, parameters.indexId());
        }));

        assertThat(
                manager.execute(startBuildingIndexCommand(indexId)),
                willCompleteSuccessfully()
        );

        assertThat(fireEventFuture, willCompleteSuccessfully());
    }

    @ParameterizedTest
    @ValueSource(booleans = {true, false})
    void testIndexCreationCatalogVersionAfterUpdateIndex(boolean hashIndex) {
        createSomeTable(TABLE_NAME);

        if (hashIndex) {
            createSomeIndex(TABLE_NAME, INDEX_NAME);
        } else {
            createSomeSortedIndex(TABLE_NAME, INDEX_NAME);
        }

        int expCreationVersion = manager.latestCatalogVersion();

        int indexId = indexId(INDEX_NAME);

        assertThat(manager.execute(startBuildingIndexCommand(indexId)), willCompleteSuccessfully());

        Catalog latestCatalog = manager.catalog(manager.activeCatalogVersion(clock.nowLong()));

        assertThat(latestCatalog.version(), greaterThan(expCreationVersion));

        assertEquals(expCreationVersion, latestCatalog.index(indexId).txWaitCatalogVersion());
    }

    @ParameterizedTest(name = "hashIndex={0}, updateIndex={1}")
    @MethodSource("argumentsForCheckIndexCreationCatalogVersion")
    void testIndexCreationCatalogVersionAfterUpdateCatalog(boolean hashIndex, boolean updateIndex) {
        createSomeTable(TABLE_NAME);

        if (hashIndex) {
            createSomeIndex(TABLE_NAME, INDEX_NAME);
        } else {
            createSomeSortedIndex(TABLE_NAME, INDEX_NAME);
        }

        int expCreationVersion = manager.latestCatalogVersion();

        int indexId = indexId(INDEX_NAME);

        if (updateIndex) {
            assertThat(manager.execute(startBuildingIndexCommand(indexId)), willCompleteSuccessfully());
        } else {
            createSomeTable(TABLE_NAME + 1);
        }

        Catalog latestCatalog = manager.catalog(manager.activeCatalogVersion(clock.nowLong()));

        assertThat(latestCatalog.version(), greaterThan(expCreationVersion));

        assertEquals(expCreationVersion, latestCatalog.index(indexId).txWaitCatalogVersion());
    }

    private static Stream<Arguments> argumentsForCheckIndexCreationCatalogVersion() {
        return Stream.of(
                Arguments.of(true, true), // Create hash index and update index status..
                Arguments.of(true, false), // Create hash index and update catalog (create table).
                Arguments.of(false, true), // Create sorted index and update index status..
                Arguments.of(false, false) // Create sorted index and update catalog (create table).
        );
    }

    @Test
    public void testCreateSchema() {
        String schemaName = "S1";

        assertThat(manager.execute(CreateSchemaCommand.builder().name(schemaName).build()), willCompleteSuccessfully());

        Catalog latestCatalog = manager.catalog(manager.activeCatalogVersion(clock.nowLong()));

        assertNotNull(latestCatalog);
        assertNotNull(latestCatalog.schema(schemaName));
        assertNotNull(latestCatalog.schema(DEFAULT_SCHEMA_NAME));

        assertThat(
                manager.execute(CreateSchemaCommand.builder().name(schemaName).build()),
                willThrowFast(CatalogValidationException.class, "Schema with name 'S1' already exists")
        );
    }

    @Test
    public void testCatalogCompaction() throws Exception {
        assertThat(manager.execute(simpleTable(TABLE_NAME)), willCompleteSuccessfully());
        assertThat(manager.execute(simpleTable(TABLE_NAME_2)), willCompleteSuccessfully());

        long timestamp = clock.nowLong();
        Catalog catalog = manager.catalog(manager.activeCatalogVersion(clock.nowLong()));

        // Add more updates
        assertThat(manager.execute(simpleIndex(TABLE_NAME, INDEX_NAME)), willCompleteSuccessfully());
        assertThat(manager.execute(simpleIndex(TABLE_NAME, INDEX_NAME_2)), willCompleteSuccessfully());

        assertThat(manager.compactCatalog(timestamp), willBe(Boolean.TRUE));
        assertTrue(waitForCondition(() -> catalog.version() == manager.earliestCatalogVersion(), 3_000));

        assertNull(manager.catalog(0));
        assertNull(manager.catalog(catalog.version() - 1));
        assertNotNull(manager.catalog(catalog.version()));

        assertThrows(IllegalStateException.class, () -> manager.activeCatalogVersion(0));
        assertThrows(IllegalStateException.class, () -> manager.activeCatalogVersion(catalog.time() - 1));
        assertSame(catalog.version(), manager.activeCatalogVersion(catalog.time()));
        assertSame(catalog.version(), manager.activeCatalogVersion(timestamp));

        assertThat(manager.compactCatalog(timestamp), willBe(false));
        assertEquals(catalog.version(), manager.earliestCatalogVersion());
    }

    @Test
    public void testEmptyCatalogCompaction() {
        assertEquals(1, manager.latestCatalogVersion());

        long timestamp = clock.nowLong();

        assertThat(manager.compactCatalog(timestamp), willBe(false));

        assertEquals(0, manager.earliestCatalogVersion());
        assertEquals(1, manager.latestCatalogVersion());

        assertNotNull(manager.catalog(1));

        assertEquals(0, manager.activeCatalogVersion(0));
        assertEquals(1, manager.activeCatalogVersion(timestamp));
    }

    private CompletableFuture<?> changeColumn(
            String tab,
            String col,
            @Nullable TestColumnTypeParams typeParams,
            @Nullable Boolean notNull,
            @Nullable Supplier<DefaultValue> dflt
    ) {
        AlterTableAlterColumnCommandBuilder builder = AlterTableAlterColumnCommand.builder()
                .schemaName(SCHEMA_NAME)
                .tableName(tab)
                .columnName(col);

        if (notNull != null) {
            builder.nullable(!notNull);
        }

        if (dflt != null) {
            builder.deferredDefaultValue(ignore -> dflt.get());
        }

        if (typeParams != null) {
            builder.type(typeParams.type);

            if (typeParams.precision != null) {
                builder.precision(typeParams.precision);
            }

            if (typeParams.length != null) {
                builder.length(typeParams.length);
            }

            if (typeParams.scale != null) {
                builder.scale(typeParams.scale);
            }
        }

        return manager.execute(builder.build());
    }

    private static CatalogCommand simpleIndex() {
        return createSortedIndexCommand(INDEX_NAME, List.of("VAL"), List.of(ASC_NULLS_LAST));
    }

    private static class TestColumnTypeParams {
        private final ColumnType type;
        private final Integer precision;
        private final Integer length;
        private final Integer scale;

        private TestColumnTypeParams(ColumnType type) {
            this(type, null, null, null);
        }

        private TestColumnTypeParams(ColumnType type, @Nullable Integer precision, @Nullable Integer length, @Nullable Integer scale) {
            this.type = type;
            this.precision = precision;
            this.length = length;
            this.scale = scale;
        }
    }

    private @Nullable CatalogTableDescriptor table(int catalogVersion, String tableName) {
        return manager.schema(catalogVersion).table(tableName);
    }

    private @Nullable CatalogIndexDescriptor index(int catalogVersion, String indexName) {
        return manager.schema(catalogVersion).aliveIndex(indexName);
    }

    private int tableId(String tableName) {
        CatalogTableDescriptor table = manager.table(tableName, clock.nowLong());

        assertNotNull(table, tableName);

        return table.id();
    }

    private int indexId(String indexName) {
        CatalogIndexDescriptor index = manager.aliveIndex(indexName, clock.nowLong());

        assertNotNull(index, indexName);

        return index.id();
    }

    private void createSomeTable(String tableName) {
        assertThat(
                manager.execute(createTableCommand(
                        tableName,
                        List.of(columnParams("key1", INT32), columnParams("val1", INT32)),
                        List.of("key1"),
                        List.of("key1")
                )),
                willCompleteSuccessfully()
        );
    }

    private void createSomeIndex(String tableName, String indexName) {
        assertThat(
                manager.execute(createHashIndexCommand(tableName, indexName, false, List.of("key1"))),
                willCompleteSuccessfully()
        );
    }

    private void createSomeSortedIndex(String tableName, String indexName) {
        assertThat(
                manager.execute(createSortedIndexCommand(tableName, indexName, false, List.of("key1"), List.of(ASC_NULLS_LAST))),
                willCompleteSuccessfully()
        );
    }

    private List<Integer> tableIndexIds(int catalogVersion, int tableId) {
        return manager.indexes(catalogVersion, tableId).stream().map(CatalogObjectDescriptor::id).collect(toList());
    }

    private static <T extends CatalogEventParameters> EventListener<T> fromConsumer(
            CompletableFuture<Void> fireEventFuture,
            Consumer<T> consumer
    ) {
        return parameters -> {
            try {
                consumer.accept(parameters);

                fireEventFuture.complete(null);
            } catch (Throwable t) {
                fireEventFuture.completeExceptionally(t);
            }

            return falseCompletedFuture();
        };
    }

    private Catalog latestActiveCatalog() {
        Catalog catalog = manager.catalog(manager.activeCatalogVersion(clock.nowLong()));

        return Objects.requireNonNull(catalog);
    }
}<|MERGE_RESOLUTION|>--- conflicted
+++ resolved
@@ -1138,21 +1138,8 @@
             return falseCompletedFuture();
         });
 
-<<<<<<< HEAD
         // It should not matter what a command does
         CatalogCommand catalogCommand = catalog -> List.of(new ObjectIdGenUpdateEntry(1));
-=======
-        CompletableFuture<?> createTableFut = manager.execute(List.of(
-                CreateZoneCommand.builder()
-                        .zoneName("TEST_ZONE")
-                        .storageProfilesParams(List.of(StorageProfileParams.builder().storageProfile(DEFAULT_STORAGE_PROFILE).build()))
-                        .build(),
-                AlterZoneSetDefaultCommand.builder()
-                        .zoneName("TEST_ZONE")
-                        .build(),
-                simpleTable("T")
-        ));
->>>>>>> c41d3e2d
 
         CompletableFuture<?> fut = manager.execute(List.of(catalogCommand));
 
