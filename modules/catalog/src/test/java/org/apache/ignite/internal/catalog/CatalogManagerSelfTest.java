--- conflicted
+++ resolved
@@ -2266,7 +2266,19 @@
     }
 
     @Test
-<<<<<<< HEAD
+    void testCatalogVersionsSnapshot() {
+        createSomeTable(TABLE_NAME);
+        createSomeIndex(TABLE_NAME, INDEX_NAME);
+
+        List<Catalog> expCatalogs = IntStream.rangeClosed(manager.earliestCatalogVersion(), manager.latestCatalogVersion())
+                .mapToObj(manager::catalog)
+                .collect(toList());
+
+        assertThat(expCatalogs, hasSize(greaterThanOrEqualTo(2)));
+        assertThat(manager.catalogVersionsSnapshot(), equalTo(expCatalogs));
+    }
+
+    @Test
     public void testCatalogCompaction() {
         assertThat(manager.execute(simpleTable(TABLE_NAME)), willBe(nullValue()));
         assertThat(manager.execute(simpleTable(TABLE_NAME_2)), willBe(nullValue()));
@@ -2307,18 +2319,6 @@
 
         assertEquals(0, manager.activeCatalogVersion(0));
         assertEquals(0, manager.activeCatalogVersion(timestamp));
-=======
-    void testCatalogVersionsSnapshot() {
-        createSomeTable(TABLE_NAME);
-        createSomeIndex(TABLE_NAME, INDEX_NAME);
-
-        List<Catalog> expCatalogs = IntStream.rangeClosed(manager.earliestCatalogVersion(), manager.latestCatalogVersion())
-                .mapToObj(manager::catalog)
-                .collect(toList());
-
-        assertThat(expCatalogs, hasSize(greaterThanOrEqualTo(2)));
-        assertThat(manager.catalogVersionsSnapshot(), equalTo(expCatalogs));
->>>>>>> 96f420de
     }
 
     private CompletableFuture<Void> changeColumn(
