/*
 * Licensed to the Apache Software Foundation (ASF) under one or more
 * contributor license agreements. See the NOTICE file distributed with
 * this work for additional information regarding copyright ownership.
 * The ASF licenses this file to You under the Apache License, Version 2.0
 * (the "License"); you may not use this file except in compliance with
 * the License. You may obtain a copy of the License at
 *
 *      http://www.apache.org/licenses/LICENSE-2.0
 *
 * Unless required by applicable law or agreed to in writing, software
 * distributed under the License is distributed on an "AS IS" BASIS,
 * WITHOUT WARRANTIES OR CONDITIONS OF ANY KIND, either express or implied.
 * See the License for the specific language governing permissions and
 * limitations under the License.
 */

package org.apache.ignite.internal.catalog;

import static org.apache.ignite.internal.catalog.CatalogManagerImpl.DEFAULT_ZONE_NAME;
<<<<<<< HEAD
import static org.apache.ignite.internal.catalog.CatalogService.DEFAULT_SCHEMA_NAME;
=======
import static org.apache.ignite.internal.catalog.CatalogService.DEFAULT_STORAGE_PROFILE;
>>>>>>> 7ae9ab76
import static org.apache.ignite.internal.catalog.CatalogService.SYSTEM_SCHEMA_NAME;
import static org.apache.ignite.internal.catalog.commands.CatalogUtils.DEFAULT_FILTER;
import static org.apache.ignite.internal.catalog.commands.CatalogUtils.DEFAULT_PARTITION_COUNT;
import static org.apache.ignite.internal.catalog.commands.CatalogUtils.DEFAULT_REPLICA_COUNT;
import static org.apache.ignite.internal.catalog.commands.CatalogUtils.IMMEDIATE_TIMER_VALUE;
import static org.apache.ignite.internal.catalog.commands.CatalogUtils.INFINITE_TIMER_VALUE;
import static org.apache.ignite.internal.testframework.IgniteTestUtils.waitForCondition;
import static org.apache.ignite.internal.testframework.matchers.CompletableFutureExceptionMatcher.willThrow;
import static org.apache.ignite.internal.testframework.matchers.CompletableFutureExceptionMatcher.willThrowFast;
import static org.apache.ignite.internal.testframework.matchers.CompletableFutureMatcher.willBe;
import static org.apache.ignite.internal.testframework.matchers.CompletableFutureMatcher.willCompleteSuccessfully;
import static org.apache.ignite.internal.util.CompletableFutures.falseCompletedFuture;
import static org.apache.ignite.internal.util.CompletableFutures.nullCompletedFuture;
import static org.hamcrest.MatcherAssert.assertThat;
import static org.hamcrest.Matchers.greaterThanOrEqualTo;
import static org.hamcrest.Matchers.is;
import static org.junit.jupiter.api.Assertions.assertEquals;
import static org.junit.jupiter.api.Assertions.assertFalse;
import static org.junit.jupiter.api.Assertions.assertNotNull;
import static org.junit.jupiter.api.Assertions.assertNull;
import static org.junit.jupiter.api.Assertions.assertSame;
import static org.junit.jupiter.api.Assertions.assertThrows;
import static org.junit.jupiter.api.Assertions.assertTrue;
import static org.mockito.ArgumentMatchers.any;
import static org.mockito.Mockito.clearInvocations;
import static org.mockito.Mockito.doNothing;
import static org.mockito.Mockito.mock;
import static org.mockito.Mockito.reset;
import static org.mockito.Mockito.spy;
import static org.mockito.Mockito.timeout;
import static org.mockito.Mockito.times;
import static org.mockito.Mockito.verify;
import static org.mockito.Mockito.verifyNoMoreInteractions;
import static org.mockito.Mockito.when;

import java.util.List;
import java.util.concurrent.CompletableFuture;
import java.util.concurrent.TimeUnit;
import org.apache.ignite.internal.catalog.commands.CatalogUtils;
import org.apache.ignite.internal.catalog.descriptors.CatalogSchemaDescriptor;
import org.apache.ignite.internal.catalog.descriptors.CatalogZoneDescriptor;
import org.apache.ignite.internal.catalog.storage.ObjectIdGenUpdateEntry;
import org.apache.ignite.internal.catalog.storage.UpdateEntry;
import org.apache.ignite.internal.catalog.storage.UpdateLog;
import org.apache.ignite.internal.catalog.storage.UpdateLog.OnUpdateHandler;
import org.apache.ignite.internal.catalog.storage.VersionedUpdate;
import org.apache.ignite.internal.hlc.HybridTimestamp;
import org.apache.ignite.internal.lang.IgniteInternalException;
<<<<<<< HEAD
=======
import org.apache.ignite.internal.sql.SqlCommon;
import org.apache.ignite.sql.ColumnType;
import org.hamcrest.TypeSafeMatcher;
import org.jetbrains.annotations.Nullable;
>>>>>>> 7ae9ab76
import org.junit.jupiter.api.Test;
import org.mockito.ArgumentCaptor;

/**
 * Catalog manager self test.
 */
public class CatalogManagerSelfTest extends BaseCatalogManagerTest {
<<<<<<< HEAD
=======
    private static final String SCHEMA_NAME = SqlCommon.DEFAULT_SCHEMA_NAME;
    private static final String TEST_ZONE_NAME = "TEST_ZONE_NAME";
    private static final String NEW_COLUMN_NAME = "NEWCOL";
    private static final String NEW_COLUMN_NAME_2 = "NEWCOL2";
    private static final int DFLT_TEST_PRECISION = 11;

>>>>>>> 7ae9ab76
    @Test
    public void testEmptyCatalog() {
        CatalogSchemaDescriptor defaultSchema = manager.schema(SqlCommon.DEFAULT_SCHEMA_NAME, 1);

        assertNotNull(defaultSchema);
        assertSame(defaultSchema, manager.activeSchema(SqlCommon.DEFAULT_SCHEMA_NAME, clock.nowLong()));
        assertSame(defaultSchema, manager.schema(1));
        assertSame(defaultSchema, manager.schema(defaultSchema.id(), 1));
        assertSame(defaultSchema, manager.activeSchema(clock.nowLong()));

        int nonExistingVersion = manager.latestCatalogVersion() + 1;

        assertNull(manager.schema(nonExistingVersion));
        assertNull(manager.schema(defaultSchema.id(), nonExistingVersion));
        assertThrows(IllegalStateException.class, () -> manager.activeSchema(-1L));

        // Validate default schema.
        assertEquals(SqlCommon.DEFAULT_SCHEMA_NAME, defaultSchema.name());
        assertEquals(1, defaultSchema.id());
        assertEquals(0, defaultSchema.tables().length);
        assertEquals(0, defaultSchema.indexes().length);

        // Default distribution zone must exists.
        CatalogZoneDescriptor zone = latestActiveCatalog().defaultZone();

        assertEquals(DEFAULT_ZONE_NAME, zone.name());
        assertEquals(DEFAULT_PARTITION_COUNT, zone.partitions());
        assertEquals(DEFAULT_REPLICA_COUNT, zone.replicas());
        assertEquals(DEFAULT_FILTER, zone.filter());
        assertEquals(INFINITE_TIMER_VALUE, zone.dataNodesAutoAdjust());
        assertEquals(IMMEDIATE_TIMER_VALUE, zone.dataNodesAutoAdjustScaleUp());
        assertEquals(INFINITE_TIMER_VALUE, zone.dataNodesAutoAdjustScaleDown());

        // System schema should exist.

        CatalogSchemaDescriptor systemSchema = manager.schema(SYSTEM_SCHEMA_NAME, 1);
        assertNotNull(systemSchema, "system schema");
        assertSame(systemSchema, manager.activeSchema(SYSTEM_SCHEMA_NAME, clock.nowLong()));
        assertSame(systemSchema, manager.schema(SYSTEM_SCHEMA_NAME, 1));
        assertSame(systemSchema, manager.schema(systemSchema.id(), 1));

        // Validate system schema.
        assertEquals(SYSTEM_SCHEMA_NAME, systemSchema.name());
        assertEquals(2, systemSchema.id());
        assertEquals(0, systemSchema.tables().length);
        assertEquals(0, systemSchema.indexes().length);

        assertThat(manager.latestCatalogVersion(), is(1));
    }

    @Test
    public void assignsSuccessiveCatalogVersions() {
        CompletableFuture<Integer> version1Future = manager.execute(TestCommand.ok());
        assertThat(version1Future, willCompleteSuccessfully());

        CompletableFuture<Integer> version2Future = manager.execute(TestCommand.ok());
        assertThat(version2Future, willCompleteSuccessfully());

        CompletableFuture<Integer> version3Future = manager.execute(TestCommand.ok());
        assertThat(version3Future, willCompleteSuccessfully());

        int firstVersion = version1Future.join();
        assertThat(version2Future.join(), is(firstVersion + 1));
        assertThat(version3Future.join(), is(firstVersion + 2));
    }

    @Test
    public void testNoInteractionsAfterStop() {
        clearInvocations(updateLog);

        int futureVersion = manager.latestCatalogVersion() + 1;

        CompletableFuture<Void> readyFuture = manager.catalogReadyFuture(futureVersion);
        assertFalse(readyFuture.isDone());

        assertThat(manager.stopAsync(), willCompleteSuccessfully());

        verify(updateLog).stopAsync();

        assertTrue(readyFuture.isDone());

        manager.execute(catalog -> null);
        manager.execute(List.of(catalog -> null));

        verifyNoMoreInteractions(updateLog);
    }

    @Test
    public void operationWillBeRetriedFiniteAmountOfTimes() {
        UpdateLog updateLogMock = mock(UpdateLog.class);

        ArgumentCaptor<OnUpdateHandler> updateHandlerCapture = ArgumentCaptor.forClass(OnUpdateHandler.class);

        doNothing().when(updateLogMock).registerUpdateHandler(updateHandlerCapture.capture());
        when(updateLogMock.startAsync()).thenReturn(nullCompletedFuture());
        when(updateLogMock.append(any())).thenReturn(CompletableFuture.completedFuture(true));

        CatalogManagerImpl manager = new CatalogManagerImpl(updateLogMock, clockService);
        assertThat(manager.startAsync(), willCompleteSuccessfully());

        reset(updateLogMock);

        when(updateLogMock.append(any())).thenAnswer(invocation -> {
            // here we emulate concurrent updates. First of all, we return a future completed with "false"
            // as if someone has concurrently appended an update. Besides, in order to unblock manager and allow to
            // make another attempt, we must notify manager with the same version as in current attempt.
            VersionedUpdate updateFromInvocation = invocation.getArgument(0, VersionedUpdate.class);

            VersionedUpdate update = new VersionedUpdate(
                    updateFromInvocation.version(),
                    updateFromInvocation.delayDurationMs(),
                    List.of(new ObjectIdGenUpdateEntry(1))
            );

            updateHandlerCapture.getValue().handle(update, clock.now(), 0);

            return falseCompletedFuture();
        });

        CompletableFuture<?> fut = manager.execute(List.of(TestCommand.ok()));

        assertThat(fut, willThrow(IgniteInternalException.class, "Max retry limit exceeded"));

        // retry limit is hardcoded at org.apache.ignite.internal.catalog.CatalogServiceImpl.MAX_RETRY_COUNT
        verify(updateLogMock, times(10)).append(any());
    }

    @Test
    public void catalogActivationTime() {
        delayDuration.set(TimeUnit.DAYS.toMillis(365));
        reset(updateLog, clockWaiter);

        Catalog initialCatalog = manager.catalog(manager.latestCatalogVersion());
        assertNotNull(initialCatalog);
        int initial = initialCatalog.objectIdGenState();

        CompletableFuture<Integer> createTableFuture = manager.execute(TestCommand.ok());

        assertFalse(createTableFuture.isDone());

        verify(updateLog).append(any());
        // TODO IGNITE-19400: recheck createTable future completion guarantees

        // This waits till the new Catalog version lands in the internal structures.
        verify(clockWaiter, timeout(10_000)).waitFor(any());

        int latestVersion = manager.latestCatalogVersion();

        assertSame(manager.schema(latestVersion - 1), manager.activeSchema(clock.nowLong()));
        Catalog latestCatalog = manager.catalog(manager.latestCatalogVersion());
        assertNotNull(latestCatalog);
        assertEquals(initial + 1, latestCatalog.objectIdGenState());

        clock.update(clock.now().addPhysicalTime(delayDuration.get()));

        Catalog latestCatalog2 = manager.catalog(latestVersion);
        assertNotNull(latestCatalog2);
        assertEquals(latestCatalog.objectIdGenState(), latestCatalog2.objectIdGenState());
    }

    @Test
    public void alwaysWaitForActivationTime() throws Exception {
        delayDuration.set(TimeUnit.DAYS.toMillis(365));
        partitionIdleSafeTimePropagationPeriod.set(0);
        reset(updateLog);

        CatalogCommand catalogCommand = spy(TestCommand.ok());

        CompletableFuture<Integer> createTableFuture1 = manager.execute(catalogCommand);

        assertFalse(createTableFuture1.isDone());

        ArgumentCaptor<VersionedUpdate> appendCapture = ArgumentCaptor.forClass(VersionedUpdate.class);

        verify(updateLog).append(appendCapture.capture());

        int catalogVerAfterTableCreate = appendCapture.getValue().version();

        CompletableFuture<Integer> commandFuture = manager.execute(catalogCommand);

        verify(catalogCommand, times(2)).get(any());

        assertFalse(commandFuture.isDone());

        verify(clockWaiter, timeout(10_000).times(3)).waitFor(any());

        Catalog catalog0 = manager.catalog(manager.latestCatalogVersion());

        assertNotNull(catalog0);

        HybridTimestamp activationSkew = CatalogUtils.clusterWideEnsuredActivationTsSafeForRoReads(
                catalog0,
                () -> partitionIdleSafeTimePropagationPeriod.get(), clockService.maxClockSkewMillis());

        clock.update(activationSkew);

        assertTrue(waitForCondition(createTableFuture1::isDone, 2_000));
        assertTrue(waitForCondition(commandFuture::isDone, 2_000));

        assertSame(manager.schema(catalogVerAfterTableCreate), manager.activeSchema(clock.nowLong()));
    }

    @Test
    public void catalogServiceManagesUpdateLogLifecycle() {
        UpdateLog updateLogMock = mock(UpdateLog.class);
        when(updateLogMock.startAsync()).thenReturn(nullCompletedFuture());
        when(updateLogMock.stopAsync()).thenReturn(nullCompletedFuture());
        when(updateLogMock.append(any())).thenReturn(CompletableFuture.completedFuture(true));

        CatalogManagerImpl manager = new CatalogManagerImpl(updateLogMock, clockService);

        assertThat(manager.startAsync(), willCompleteSuccessfully());

        verify(updateLogMock).startAsync();

        assertThat(manager.stopAsync(), willCompleteSuccessfully());

        verify(updateLogMock).stopAsync();
    }

    @Test
    public void userFutureCompletesAfterClusterWideActivationHappens() {
        delayDuration.set(TimeUnit.DAYS.toMillis(365));

        reset(clockWaiter);
        HybridTimestamp startTs = clock.now();

        CompletableFuture<?> commandFuture = manager.execute(TestCommand.ok());

        assertFalse(commandFuture.isDone());

        ArgumentCaptor<HybridTimestamp> tsCaptor = ArgumentCaptor.forClass(HybridTimestamp.class);

        verify(clockWaiter, timeout(10_000)).waitFor(tsCaptor.capture());
        HybridTimestamp userWaitTs = tsCaptor.getValue();
        assertThat(
                userWaitTs.getPhysical() - startTs.getPhysical(),
                greaterThanOrEqualTo(delayDuration.get() + clockService.maxClockSkewMillis())
        );
    }

    // TODO: remove after IGNITE-20378 is implemented.
    @Test
    public void userFutureCompletesAfterClusterWideActivationWithAdditionalIdleSafeTimePeriodHappens() {
        delayDuration.set(TimeUnit.DAYS.toMillis(365));
        partitionIdleSafeTimePropagationPeriod.set(TimeUnit.DAYS.toDays(365));

        reset(clockWaiter);

        HybridTimestamp startTs = clock.now();

        CompletableFuture<?> commandFuture = manager.execute(TestCommand.ok());

        assertFalse(commandFuture.isDone());

        ArgumentCaptor<HybridTimestamp> tsCaptor = ArgumentCaptor.forClass(HybridTimestamp.class);

        verify(clockWaiter, timeout(10_000)).waitFor(tsCaptor.capture());
        HybridTimestamp userWaitTs = tsCaptor.getValue();
        assertThat(
                userWaitTs.getPhysical() - startTs.getPhysical(),
                greaterThanOrEqualTo(
                        delayDuration.get() + clockService.maxClockSkewMillis()
                                + partitionIdleSafeTimePropagationPeriod.get() + clockService.maxClockSkewMillis()
                )
        );
    }

    @Test
    void testLatestCatalogVersion() {
        assertEquals(1, manager.latestCatalogVersion());

        assertThat(manager.execute(TestCommand.ok()), willCompleteSuccessfully());
        assertEquals(2, manager.latestCatalogVersion());

        assertThat(manager.execute(TestCommand.ok()), willCompleteSuccessfully());
        assertEquals(3, manager.latestCatalogVersion());
    }

    @Test
    void bulkCommandEitherAppliedAtomicallyOrDoesntAppliedAtAll() {
        List<CatalogCommand> bulkUpdate = List.of(
                TestCommand.ok(),
                TestCommand.ok(),
                TestCommand.fail()
        );

        Catalog catalog = manager.catalog(manager.latestCatalogVersion());
        assertNotNull(catalog);
        int initial = catalog.objectIdGenState();

        assertThat(manager.execute(bulkUpdate), willThrowFast(TestCommandFailure.class));

        // now let's truncate problematic table and retry
        assertThat(manager.execute(bulkUpdate.subList(0, bulkUpdate.size() - 1)), willCompleteSuccessfully());

        Catalog updatedCatalog = manager.catalog(manager.latestCatalogVersion());
        assertNotNull(updatedCatalog);
        assertEquals(2 + initial, updatedCatalog.objectIdGenState());
    }

    @Test
    void bulkUpdateIncrementsVersionByOne() {
        int versionBefore = manager.latestCatalogVersion();

        assertThat(
                manager.execute(List.of(TestCommand.ok(), TestCommand.ok())),
                willCompleteSuccessfully()
        );

        int versionAfter = manager.latestCatalogVersion();

        assertThat(versionAfter - versionBefore, is(1));
    }

    @Test
    void bulkUpdateDoesntIncrementVersionInCaseOfError() {
        int versionBefore = manager.latestCatalogVersion();

        assertThat(
                manager.execute(List.of(TestCommand.ok(), TestCommand.fail())),
                willThrow(TestCommandFailure.class)
        );

        int versionAfter = manager.latestCatalogVersion();

        assertThat(versionAfter, is(versionBefore));
    }

    @Test
    public void testCatalogCompaction() throws Exception {
        assertThat(manager.execute(TestCommand.ok()), willCompleteSuccessfully());
        assertThat(manager.execute(TestCommand.ok()), willCompleteSuccessfully());

        long timestamp = clock.nowLong();
        Catalog catalog = manager.catalog(manager.activeCatalogVersion(clock.nowLong()));

        // Add more updates
        assertThat(manager.execute(TestCommand.ok()), willCompleteSuccessfully());
        assertThat(manager.execute(TestCommand.ok()), willCompleteSuccessfully());

        assertThat(manager.compactCatalog(timestamp), willBe(Boolean.TRUE));
        assertTrue(waitForCondition(() -> catalog.version() == manager.earliestCatalogVersion(), 3_000));

        assertNull(manager.catalog(0));
        assertNull(manager.catalog(catalog.version() - 1));
        assertNotNull(manager.catalog(catalog.version()));

        assertThrows(IllegalStateException.class, () -> manager.activeCatalogVersion(0));
        assertThrows(IllegalStateException.class, () -> manager.activeCatalogVersion(catalog.time() - 1));
        assertSame(catalog.version(), manager.activeCatalogVersion(catalog.time()));
        assertSame(catalog.version(), manager.activeCatalogVersion(timestamp));

        assertThat(manager.compactCatalog(timestamp), willBe(false));
        assertEquals(catalog.version(), manager.earliestCatalogVersion());
    }

    @Test
    public void testEmptyCatalogCompaction() {
        assertEquals(1, manager.latestCatalogVersion());

        long timestamp = clock.nowLong();

        assertThat(manager.compactCatalog(timestamp), willBe(false));

        assertEquals(0, manager.earliestCatalogVersion());
        assertEquals(1, manager.latestCatalogVersion());

        assertNotNull(manager.catalog(1));

        assertEquals(0, manager.activeCatalogVersion(0));
        assertEquals(1, manager.activeCatalogVersion(timestamp));
    }

    /** Test command that does nothing but increments object id counter of a catalog. */
    private static class TestCommand implements CatalogCommand {

        private final boolean successful;

        private TestCommand(boolean successful) {
            this.successful = successful;
        }

        static TestCommand ok() {
            return new TestCommand(true);
        }

        static TestCommand fail() {
            return new TestCommand(false);
        }

<<<<<<< HEAD
        @Override
        public List<UpdateEntry> get(Catalog catalog) {
            if (!successful) {
                throw new TestCommandFailure();
=======
        assertNotNull(schema);
        assertSame(index, manager.aliveIndex(INDEX_NAME, clock.nowLong()));
        assertSame(index, manager.index(index.id(), clock.nowLong()));

        // Validate newly created sorted index
        assertEquals(INDEX_NAME, index.name());
        assertEquals(schema.table(TABLE_NAME).id(), index.tableId());
        assertEquals("VAL", index.columns().get(0).name());
        assertEquals("ID", index.columns().get(1).name());
        assertEquals(DESC_NULLS_FIRST, index.columns().get(0).collation());
        assertEquals(ASC_NULLS_LAST, index.columns().get(1).collation());
        assertTrue(index.unique());
        assertEquals(REGISTERED, index.status());
        assertEquals(manager.latestCatalogVersion(), index.txWaitCatalogVersion());
    }

    @Test
    public void operationWillBeRetriedFiniteAmountOfTimes() {
        UpdateLog updateLogMock = mock(UpdateLog.class);

        ArgumentCaptor<OnUpdateHandler> updateHandlerCapture = ArgumentCaptor.forClass(OnUpdateHandler.class);

        doNothing().when(updateLogMock).registerUpdateHandler(updateHandlerCapture.capture());
        when(updateLogMock.startAsync()).thenReturn(nullCompletedFuture());
        when(updateLogMock.append(any())).thenReturn(CompletableFuture.completedFuture(true));

        CatalogManagerImpl manager = new CatalogManagerImpl(updateLogMock, clockService);
        assertThat(manager.startAsync(), willCompleteSuccessfully());

        reset(updateLogMock);

        when(updateLogMock.append(any())).thenAnswer(invocation -> {
            // here we emulate concurrent updates. First of all, we return a future completed with "false"
            // as if someone has concurrently appended an update. Besides, in order to unblock manager and allow to
            // make another attempt, we must notify manager with the same version as in current attempt.
            VersionedUpdate updateFromInvocation = invocation.getArgument(0, VersionedUpdate.class);

            VersionedUpdate update = new VersionedUpdate(
                    updateFromInvocation.version(),
                    updateFromInvocation.delayDurationMs(),
                    List.of(new ObjectIdGenUpdateEntry(1))
            );

            updateHandlerCapture.getValue().handle(update, clock.now(), 0);

            return falseCompletedFuture();
        });

        // It should not matter what a command does
        CatalogCommand catalogCommand = catalog -> List.of(new ObjectIdGenUpdateEntry(1));

        CompletableFuture<?> fut = manager.execute(List.of(catalogCommand));

        assertThat(fut, willThrow(IgniteInternalException.class, "Max retry limit exceeded"));

        // retry limit is hardcoded at org.apache.ignite.internal.catalog.CatalogServiceImpl.MAX_RETRY_COUNT
        verify(updateLogMock, times(10)).append(any());
    }

    @Test
    public void catalogActivationTime() {
        delayDuration.set(TimeUnit.DAYS.toMillis(365));
        reset(updateLog, clockWaiter);

        CompletableFuture<Integer> createTableFuture = manager.execute(simpleTable(TABLE_NAME));

        assertFalse(createTableFuture.isDone());

        verify(updateLog).append(any());
        // TODO IGNITE-19400: recheck createTable future completion guarantees

        // This waits till the new Catalog version lands in the internal structures.
        verify(clockWaiter, timeout(10_000)).waitFor(any());

        int latestVersion = manager.latestCatalogVersion();

        assertSame(manager.schema(latestVersion - 1), manager.activeSchema(clock.nowLong()));
        assertNull(manager.table(TABLE_NAME, clock.nowLong()));

        clock.update(clock.now().addPhysicalTime(delayDuration.get()));

        assertSame(manager.schema(latestVersion), manager.activeSchema(clock.nowLong()));
        assertNotNull(manager.table(TABLE_NAME, clock.nowLong()));
    }

    @Test
    public void createTableIfNotExistWaitsActivationEvenIfTableExists() throws Exception {
        delayDuration.set(TimeUnit.DAYS.toMillis(365));
        partitionIdleSafeTimePropagationPeriod.set(0);
        reset(updateLog);

        CatalogCommand createTableCommand = spy(simpleTable(TABLE_NAME));

        CompletableFuture<Integer> createTableFuture1 = manager.execute(createTableCommand);

        assertFalse(createTableFuture1.isDone());

        ArgumentCaptor<VersionedUpdate> appendCapture = ArgumentCaptor.forClass(VersionedUpdate.class);

        verify(updateLog).append(appendCapture.capture());

        int catalogVerAfterTableCreate = appendCapture.getValue().version();

        CompletableFuture<Integer> createTableFuture2 = manager.execute(createTableCommand);

        verify(createTableCommand, times(2)).get(any());

        assertFalse(createTableFuture2.isDone());

        verify(clockWaiter, timeout(10_000).times(3)).waitFor(any());

        Catalog catalog0 = manager.catalog(manager.latestCatalogVersion());

        assertNotNull(catalog0);

        HybridTimestamp activationSkew = CatalogUtils.clusterWideEnsuredActivationTsSafeForRoReads(
                catalog0,
                () -> partitionIdleSafeTimePropagationPeriod.get(), clockService.maxClockSkewMillis());

        clock.update(activationSkew);

        assertTrue(waitForCondition(createTableFuture1::isDone, 2_000));
        assertTrue(waitForCondition(createTableFuture2::isDone, 2_000));

        assertSame(manager.schema(catalogVerAfterTableCreate), manager.activeSchema(clock.nowLong()));
    }

    @Test
    public void catalogServiceManagesUpdateLogLifecycle() {
        UpdateLog updateLogMock = mock(UpdateLog.class);
        when(updateLogMock.startAsync()).thenReturn(nullCompletedFuture());
        when(updateLogMock.stopAsync()).thenReturn(nullCompletedFuture());
        when(updateLogMock.append(any())).thenReturn(CompletableFuture.completedFuture(true));

        CatalogManagerImpl manager = new CatalogManagerImpl(updateLogMock, clockService);

        assertThat(manager.startAsync(), willCompleteSuccessfully());

        verify(updateLogMock).startAsync();

        assertThat(manager.stopAsync(), willCompleteSuccessfully());

        verify(updateLogMock).stopAsync();
    }

    @Test
    public void testTableEvents() {
        EventListener<CatalogEventParameters> eventListener = mock(EventListener.class);
        when(eventListener.notify(any())).thenReturn(falseCompletedFuture());

        manager.listen(CatalogEvent.TABLE_CREATE, eventListener);
        manager.listen(CatalogEvent.TABLE_DROP, eventListener);

        assertThat(manager.execute(simpleTable(TABLE_NAME)), willCompleteSuccessfully());
        assertThat(manager.execute(simpleTable(TABLE_NAME_2)), willCompleteSuccessfully());
        assertThat(manager.execute(simpleTable(TABLE_NAME_3)), willCompleteSuccessfully());
        verify(eventListener, times(3)).notify(any(CreateTableEventParameters.class));

        assertThat(manager.execute(dropTableCommand(TABLE_NAME)), willCompleteSuccessfully());
        assertThat(manager.execute(dropTableCommand(TABLE_NAME_2)), willCompleteSuccessfully());
        verify(eventListener, times(2)).notify(any(DropTableEventParameters.class));

        verifyNoMoreInteractions(eventListener);
        clearInvocations(eventListener);
    }

    @Test
    public void testIndexEvents() {
        CatalogCommand createIndexCmd = createHashIndexCommand(INDEX_NAME, List.of("ID"));

        CatalogCommand dropIndexCmd = DropIndexCommand.builder().schemaName(SCHEMA_NAME).indexName(INDEX_NAME).build();

        EventListener<CatalogEventParameters> eventListener = mock(EventListener.class);
        when(eventListener.notify(any())).thenReturn(falseCompletedFuture());

        manager.listen(CatalogEvent.INDEX_CREATE, eventListener);
        manager.listen(CatalogEvent.INDEX_BUILDING, eventListener);
        manager.listen(CatalogEvent.INDEX_AVAILABLE, eventListener);
        manager.listen(CatalogEvent.INDEX_STOPPING, eventListener);
        manager.listen(CatalogEvent.INDEX_REMOVED, eventListener);

        // Try to create index without table.
        assertThat(manager.execute(createIndexCmd), willThrow(TableNotFoundValidationException.class));
        verifyNoInteractions(eventListener);

        // Create table with PK index.
        assertThat(manager.execute(simpleTable(TABLE_NAME)), willCompleteSuccessfully());
        verify(eventListener).notify(any(CreateIndexEventParameters.class));
        verify(eventListener).notify(any(MakeIndexAvailableEventParameters.class));

        verifyNoMoreInteractions(eventListener);
        clearInvocations(eventListener);

        // Create index.
        assertThat(manager.execute(createIndexCmd), willCompleteSuccessfully());
        verify(eventListener).notify(any(CreateIndexEventParameters.class));

        int indexId = indexId(INDEX_NAME);

        startBuildingIndex(indexId);
        verify(eventListener).notify(any(StartBuildingIndexEventParameters.class));

        makeIndexAvailable(indexId);
        verify(eventListener).notify(any(MakeIndexAvailableEventParameters.class));

        verifyNoMoreInteractions(eventListener);
        clearInvocations(eventListener);

        // Drop index.
        assertThat(manager.execute(dropIndexCmd), willCompleteSuccessfully());
        verify(eventListener).notify(any(StoppingIndexEventParameters.class));

        // Remove index.
        removeIndex(indexId);
        verify(eventListener).notify(any(RemoveIndexEventParameters.class));

        verifyNoMoreInteractions(eventListener);
        clearInvocations(eventListener);

        // Drop table with pk index.
        assertThat(manager.execute(dropTableCommand(TABLE_NAME)), willCompleteSuccessfully());

        // Try drop index once again.
        assertThat(manager.execute(dropIndexCmd), willThrow(IndexNotFoundValidationException.class));

        verify(eventListener).notify(any(RemoveIndexEventParameters.class));
        verifyNoMoreInteractions(eventListener);
        clearInvocations(eventListener);
    }

    @Test
    public void testCreateZone() {
        String zoneName = TEST_ZONE_NAME;

        CatalogCommand cmd = CreateZoneCommand.builder()
                .zoneName(zoneName)
                .partitions(42)
                .replicas(15)
                .dataNodesAutoAdjust(73)
                .filter("expression")
                .storageProfilesParams(List.of(StorageProfileParams.builder().storageProfile("test_profile").build()))
                .build();

        assertThat(manager.execute(cmd), willCompleteSuccessfully());

        // Validate catalog version from the past.
        assertNull(manager.zone(zoneName, 0));
        assertNull(manager.zone(zoneName, 123L));

        // Validate actual catalog
        CatalogZoneDescriptor zone = manager.zone(zoneName, clock.nowLong());

        assertNotNull(zone);
        assertSame(zone, manager.zone(zone.id(), clock.nowLong()));

        // Validate that catalog returns null for previous timestamps.
        assertNull(manager.zone(zone.id(), 0));
        assertNull(manager.zone(zone.id(), 123L));

        // Validate newly created zone
        assertEquals(zoneName, zone.name());
        assertEquals(42, zone.partitions());
        assertEquals(15, zone.replicas());
        assertEquals(73, zone.dataNodesAutoAdjust());
        assertEquals(INFINITE_TIMER_VALUE, zone.dataNodesAutoAdjustScaleUp());
        assertEquals(INFINITE_TIMER_VALUE, zone.dataNodesAutoAdjustScaleDown());
        assertEquals("expression", zone.filter());
        assertEquals("test_profile", zone.storageProfiles().profiles().get(0).storageProfile());
    }

    @Test
    public void testSetDefaultZone() {
        CatalogZoneDescriptor initialDefaultZone = latestActiveCatalog().defaultZone();

        // Create new zone
        {
            StorageProfileParams storageProfile = StorageProfileParams.builder()
                    .storageProfile("test_profile")
                    .build();

            CatalogCommand createZoneCmd = CreateZoneCommand.builder()
                    .zoneName(TEST_ZONE_NAME)
                    .storageProfilesParams(List.of(storageProfile))
                    .build();

            assertThat(manager.execute(createZoneCmd), willCompleteSuccessfully());

            assertNotEquals(TEST_ZONE_NAME, latestActiveCatalog().defaultZone().name());
        }

        // Set new zone as default.
        {
            CatalogCommand setDefaultCmd = AlterZoneSetDefaultCommand.builder()
                    .zoneName(TEST_ZONE_NAME)
                    .build();

            int prevVer = latestActiveCatalog().version();

            assertThat(manager.execute(setDefaultCmd), willCompleteSuccessfully());
            assertEquals(TEST_ZONE_NAME, latestActiveCatalog().defaultZone().name());

            // Make sure history has not been affected.
            Catalog prevCatalog = Objects.requireNonNull(manager.catalog(prevVer));
            assertNotEquals(TEST_ZONE_NAME, prevCatalog.defaultZone().name());
            assertNotEquals(latestActiveCatalog().defaultZone().id(), prevCatalog.defaultZone().id());
        }

        // Create table in the new zone.
        {
            assertThat(manager.execute(simpleTable(TABLE_NAME)), willCompleteSuccessfully());

            Catalog catalog = latestActiveCatalog();
            CatalogTableDescriptor tab = Objects.requireNonNull(manager.table(TABLE_NAME, catalog.time()));

            assertEquals(catalog.defaultZone().id(), tab.zoneId());
        }

        // Setting default zone that is already the default changes nothing.
        {
            int lastVer =  manager.latestCatalogVersion();

            CatalogCommand setDefaultCmd = AlterZoneSetDefaultCommand.builder()
                    .zoneName(TEST_ZONE_NAME)
                    .build();

            assertThat(manager.execute(setDefaultCmd), willCompleteSuccessfully());
            assertEquals(lastVer, manager.latestCatalogVersion());
        }

        // Drop old default zone.
        {
            CatalogCommand dropCommand = DropZoneCommand.builder()
                    .zoneName(initialDefaultZone.name())
                    .build();

            assertThat(manager.execute(dropCommand), willCompleteSuccessfully());
        }
    }

    @Test
    public void testDropZone() {
        String zoneName = TEST_ZONE_NAME;

        CatalogCommand cmd = CreateZoneCommand.builder()
                .zoneName(zoneName)
                .storageProfilesParams(List.of(StorageProfileParams.builder().storageProfile(DEFAULT_STORAGE_PROFILE).build()))
                .build();

        assertThat(manager.execute(cmd), willCompleteSuccessfully());

        long beforeDropTimestamp = clock.nowLong();

        CatalogCommand dropCommand = DropZoneCommand.builder()
                .zoneName(zoneName)
                .build();

        CompletableFuture<?> fut = manager.execute(dropCommand);

        assertThat(fut, willCompleteSuccessfully());

        // Validate catalog version from the past.
        CatalogZoneDescriptor zone = manager.zone(zoneName, beforeDropTimestamp);

        assertNotNull(zone);
        assertEquals(zoneName, zone.name());

        assertSame(zone, manager.zone(zone.id(), beforeDropTimestamp));

        // Validate actual catalog
        assertNull(manager.zone(zoneName, clock.nowLong()));
        assertNull(manager.zone(zone.id(), clock.nowLong()));

        // Try to drop non-existing zone.
        assertThat(manager.execute(dropCommand), willThrow(DistributionZoneNotFoundValidationException.class));
    }

    @Test
    public void testDropDefaultZoneIsRejected() {
        // Drop default zone is rejected.
        {
            Catalog catalog = latestActiveCatalog();
            CatalogCommand dropCommand = DropZoneCommand.builder()
                    .zoneName(catalog.defaultZone().name())
                    .build();

            int ver = catalog.version();

            assertThat(manager.execute(dropCommand), willThrow(DistributionZoneCantBeDroppedValidationException.class));

            assertEquals(ver, manager.latestCatalogVersion());
        }

        // Renamed zone deletion is also rejected.
        {
            CatalogCommand renameCommand = RenameZoneCommand.builder()
                    .zoneName(latestActiveCatalog().defaultZone().name())
                    .newZoneName(TEST_ZONE_NAME)
                    .build();

            int ver = manager.latestCatalogVersion();

            assertThat(manager.execute(renameCommand), willCompleteSuccessfully());

            assertSame(ver + 1, manager.latestCatalogVersion());

            ver = manager.latestCatalogVersion();

            CatalogCommand dropCommand = DropZoneCommand.builder()
                    .zoneName(TEST_ZONE_NAME)
                    .build();

            assertThat(manager.execute(dropCommand), willThrow(DistributionZoneCantBeDroppedValidationException.class));
            assertSame(ver, manager.latestCatalogVersion());
        }
    }

    @Test
    public void testRenameZone() throws InterruptedException {
        String zoneName = TEST_ZONE_NAME;

        CatalogCommand cmd = CreateZoneCommand.builder()
                .zoneName(zoneName)
                .partitions(42)
                .replicas(15)
                .storageProfilesParams(List.of(StorageProfileParams.builder().storageProfile(DEFAULT_STORAGE_PROFILE).build()))
                .build();

        assertThat(manager.execute(cmd), willCompleteSuccessfully());

        long beforeDropTimestamp = clock.nowLong();

        Thread.sleep(5);

        String newZoneName = "RenamedZone";

        CatalogCommand renameZoneCmd = RenameZoneCommand.builder()
                .zoneName(zoneName)
                .newZoneName(newZoneName)
                .build();

        assertThat(manager.execute(renameZoneCmd), willCompleteSuccessfully());

        // Validate catalog version from the past.
        CatalogZoneDescriptor zone = manager.zone(zoneName, beforeDropTimestamp);

        assertNotNull(zone);
        assertEquals(zoneName, zone.name());

        assertSame(zone, manager.zone(zone.id(), beforeDropTimestamp));

        // Validate actual catalog
        zone = manager.zone(newZoneName, clock.nowLong());

        assertNotNull(zone);
        assertNull(manager.zone(zoneName, clock.nowLong()));
        assertEquals(newZoneName, zone.name());

        assertSame(zone, manager.zone(zone.id(), clock.nowLong()));
    }

    @Test
    public void testRenameDefaultZone() {
        CatalogZoneDescriptor defaultZone = latestActiveCatalog().defaultZone();

        assertNotEquals(TEST_ZONE_NAME, defaultZone.name());

        CatalogCommand renameZoneCmd = RenameZoneCommand.builder()
                .zoneName(defaultZone.name())
                .newZoneName(TEST_ZONE_NAME)
                .build();

        int ver = manager.latestCatalogVersion();
        assertThat(manager.execute(renameZoneCmd), willCompleteSuccessfully());

        assertEquals(ver + 1, manager.latestCatalogVersion());
        assertEquals(TEST_ZONE_NAME, latestActiveCatalog().defaultZone().name());
        assertEquals(defaultZone.id(), latestActiveCatalog().defaultZone().id());
    }

    @Test
    public void testDefaultZone() {
        CatalogZoneDescriptor defaultZone = latestActiveCatalog().defaultZone();

        // Try to create zone with default zone name.
        CatalogCommand cmd = CreateZoneCommand.builder()
                .zoneName(defaultZone.name())
                .partitions(42)
                .replicas(15)
                .storageProfilesParams(List.of(StorageProfileParams.builder().storageProfile(DEFAULT_STORAGE_PROFILE).build()))
                .build();
        assertThat(manager.execute(cmd), willThrow(DistributionZoneExistsValidationException.class));

        // Validate default zone wasn't changed.
        assertSame(defaultZone, manager.zone(defaultZone.name(), clock.nowLong()));
    }

    @Test
    public void testAlterZone() {
        String zoneName = TEST_ZONE_NAME;

        CatalogCommand cmd = CreateZoneCommand.builder()
                .zoneName(zoneName)
                .partitions(42)
                .replicas(15)
                .dataNodesAutoAdjust(73)
                .filter("expression")
                .storageProfilesParams(List.of(StorageProfileParams.builder().storageProfile(DEFAULT_STORAGE_PROFILE).build()))
                .build();

        CatalogCommand alterCmd = AlterZoneCommand.builder()
                .zoneName(zoneName)
                .partitions(10)
                .replicas(2)
                .dataNodesAutoAdjustScaleUp(3)
                .dataNodesAutoAdjustScaleDown(4)
                .filter("newExpression")
                .storageProfilesParams(List.of(StorageProfileParams.builder().storageProfile("test_profile").build()))
                .build();

        assertThat(manager.execute(cmd), willCompleteSuccessfully());
        assertThat(manager.execute(alterCmd), willCompleteSuccessfully());

        // Validate actual catalog
        CatalogZoneDescriptor zone = manager.zone(zoneName, clock.nowLong());
        assertNotNull(zone);
        assertSame(zone, manager.zone(zone.id(), clock.nowLong()));

        assertEquals(zoneName, zone.name());
        assertEquals(10, zone.partitions());
        assertEquals(2, zone.replicas());
        assertEquals(INFINITE_TIMER_VALUE, zone.dataNodesAutoAdjust());
        assertEquals(3, zone.dataNodesAutoAdjustScaleUp());
        assertEquals(4, zone.dataNodesAutoAdjustScaleDown());
        assertEquals("newExpression", zone.filter());
        assertEquals("test_profile", zone.storageProfiles().profiles().get(0).storageProfile());
    }

    @Test
    public void testCreateZoneWithSameName() {
        String zoneName = TEST_ZONE_NAME;

        CatalogCommand cmd = CreateZoneCommand.builder()
                .zoneName(zoneName)
                .partitions(42)
                .replicas(15)
                .storageProfilesParams(List.of(StorageProfileParams.builder().storageProfile(DEFAULT_STORAGE_PROFILE).build()))
                .build();

        assertThat(manager.execute(cmd), willCompleteSuccessfully());

        // Try to create zone with same name.
        cmd = CreateZoneCommand.builder()
                .zoneName(zoneName)
                .partitions(8)
                .replicas(1)
                .storageProfilesParams(List.of(StorageProfileParams.builder().storageProfile(DEFAULT_STORAGE_PROFILE).build()))
                .build();

        assertThat(manager.execute(cmd), willThrowFast(DistributionZoneExistsValidationException.class));

        // Validate zone was NOT changed
        CatalogZoneDescriptor zone = manager.zone(zoneName, clock.nowLong());

        assertNotNull(zone);
        assertSame(zone, manager.zone(zoneName, clock.nowLong()));
        assertSame(zone, manager.zone(zone.id(), clock.nowLong()));

        assertEquals(zoneName, zone.name());
        assertEquals(42, zone.partitions());
        assertEquals(15, zone.replicas());
    }

    @Test
    public void testCreateZoneEvents() {
        String zoneName = TEST_ZONE_NAME;

        CatalogCommand cmd = CreateZoneCommand.builder()
                .zoneName(zoneName)
                .storageProfilesParams(List.of(StorageProfileParams.builder().storageProfile(DEFAULT_STORAGE_PROFILE).build()))
                .build();

        EventListener<CatalogEventParameters> eventListener = mock(EventListener.class);
        when(eventListener.notify(any())).thenReturn(falseCompletedFuture());

        manager.listen(CatalogEvent.ZONE_CREATE, eventListener);
        manager.listen(CatalogEvent.ZONE_DROP, eventListener);

        CompletableFuture<?> fut = manager.execute(cmd);

        assertThat(fut, willCompleteSuccessfully());

        verify(eventListener).notify(any(CreateZoneEventParameters.class));

        CatalogCommand dropCommand = DropZoneCommand.builder()
                .zoneName(zoneName)
                .build();

        fut = manager.execute(dropCommand);

        assertThat(fut, willCompleteSuccessfully());

        verify(eventListener).notify(any(DropZoneEventParameters.class));
        verifyNoMoreInteractions(eventListener);
    }

    @Test
    public void testColumnEvents() {
        EventListener<CatalogEventParameters> eventListener = mock(EventListener.class);
        when(eventListener.notify(any())).thenReturn(falseCompletedFuture());

        manager.listen(CatalogEvent.TABLE_ALTER, eventListener);

        // Try to add column without table.
        assertThat(manager.execute(addColumnParams(TABLE_NAME, columnParams(NEW_COLUMN_NAME, INT32))),
                willThrow(TableNotFoundValidationException.class));
        verifyNoInteractions(eventListener);

        // Create table.
        assertThat(manager.execute(simpleTable(TABLE_NAME)), willCompleteSuccessfully());

        // Add column.
        assertThat(manager.execute(addColumnParams(TABLE_NAME, columnParams(NEW_COLUMN_NAME, INT32))), willCompleteSuccessfully());
        verify(eventListener).notify(any(AddColumnEventParameters.class));

        // Drop column.
        assertThat(manager.execute(dropColumnParams(TABLE_NAME, NEW_COLUMN_NAME)), willCompleteSuccessfully());
        verify(eventListener).notify(any(DropColumnEventParameters.class));

        verifyNoMoreInteractions(eventListener);
    }

    @Test
    public void userFutureCompletesAfterClusterWideActivationHappens() {
        delayDuration.set(TimeUnit.DAYS.toMillis(365));

        reset(clockWaiter);
        HybridTimestamp startTs = clock.now();

        CompletableFuture<?> createTableFuture = manager.execute(simpleTable(TABLE_NAME));

        assertFalse(createTableFuture.isDone());

        ArgumentCaptor<HybridTimestamp> tsCaptor = ArgumentCaptor.forClass(HybridTimestamp.class);

        verify(clockWaiter, timeout(10_000)).waitFor(tsCaptor.capture());
        HybridTimestamp userWaitTs = tsCaptor.getValue();
        assertThat(
                userWaitTs.getPhysical() - startTs.getPhysical(),
                greaterThanOrEqualTo(delayDuration.get() + clockService.maxClockSkewMillis())
        );
    }

    // TODO: remove after IGNITE-20378 is implemented.
    @Test
    public void userFutureCompletesAfterClusterWideActivationWithAdditionalIdleSafeTimePeriodHappens() {
        delayDuration.set(TimeUnit.DAYS.toMillis(365));
        partitionIdleSafeTimePropagationPeriod.set(TimeUnit.DAYS.toDays(365));

        reset(clockWaiter);

        HybridTimestamp startTs = clock.now();

        CompletableFuture<?> createTableFuture = manager.execute(simpleTable(TABLE_NAME));

        assertFalse(createTableFuture.isDone());

        ArgumentCaptor<HybridTimestamp> tsCaptor = ArgumentCaptor.forClass(HybridTimestamp.class);

        verify(clockWaiter, timeout(10_000)).waitFor(tsCaptor.capture());
        HybridTimestamp userWaitTs = tsCaptor.getValue();
        assertThat(
                userWaitTs.getPhysical() - startTs.getPhysical(),
                greaterThanOrEqualTo(
                        delayDuration.get() + clockService.maxClockSkewMillis()
                                + partitionIdleSafeTimePropagationPeriod.get() + clockService.maxClockSkewMillis()
                )
        );
    }

    @Test
    void testGetCatalogEntityInCatalogEvent() {
        var fireEventFuture = new CompletableFuture<Void>();

        manager.listen(CatalogEvent.TABLE_CREATE, fromConsumer(fireEventFuture, parameters -> {
            assertNotNull(manager.schema(parameters.catalogVersion()));
        }));

        assertThat(manager.execute(simpleTable(TABLE_NAME)), willCompleteSuccessfully());
        assertThat(fireEventFuture, willCompleteSuccessfully());
    }

    @Test
    void testGetTableByIdAndCatalogVersion() {
        int tableCreationVersion = await(manager.execute(simpleTable(TABLE_NAME)));

        CatalogTableDescriptor table = manager.table(TABLE_NAME, clock.nowLong());

        assertNull(manager.table(table.id(), tableCreationVersion - 1));
        assertSame(table, manager.table(table.id(), tableCreationVersion));
    }

    @Test
    void testGetTableIdOnDropIndexEvent() {
        assertThat(manager.execute(simpleTable(TABLE_NAME)), willCompleteSuccessfully());

        assertThat(manager.execute(createHashIndexCommand(INDEX_NAME, List.of("VAL"))), willCompleteSuccessfully());

        int indexId = manager.aliveIndex(INDEX_NAME, clock.nowLong()).id();

        startBuildingIndex(indexId);
        makeIndexAvailable(indexId);

        int tableId = manager.table(TABLE_NAME, clock.nowLong()).id();
        int pkIndexId = manager.aliveIndex(pkIndexName(TABLE_NAME), clock.nowLong()).id();

        assertNotEquals(tableId, indexId);

        EventListener<StoppingIndexEventParameters> stoppingListener = mock(EventListener.class);
        EventListener<RemoveIndexEventParameters> removedListener = mock(EventListener.class);

        ArgumentCaptor<StoppingIndexEventParameters> stoppingCaptor = ArgumentCaptor.forClass(StoppingIndexEventParameters.class);
        ArgumentCaptor<RemoveIndexEventParameters> removingCaptor = ArgumentCaptor.forClass(RemoveIndexEventParameters.class);

        doReturn(falseCompletedFuture()).when(stoppingListener).notify(stoppingCaptor.capture());
        doReturn(falseCompletedFuture()).when(removedListener).notify(removingCaptor.capture());

        manager.listen(CatalogEvent.INDEX_STOPPING, stoppingListener);
        manager.listen(CatalogEvent.INDEX_REMOVED, removedListener);

        // Let's drop the index.
        assertThat(
                manager.execute(DropIndexCommand.builder().schemaName(SCHEMA_NAME).indexName(INDEX_NAME).build()),
                willCompleteSuccessfully()
        );

        StoppingIndexEventParameters stoppingEventParameters = stoppingCaptor.getValue();

        assertEquals(indexId, stoppingEventParameters.indexId());

        // Let's drop the table.
        assertThat(manager.execute(dropTableCommand(TABLE_NAME)), willCompleteSuccessfully());

        // Let's make sure that the PK index has been removed.
        RemoveIndexEventParameters pkRemovedEventParameters = removingCaptor.getAllValues().get(0);

        assertEquals(pkIndexId, pkRemovedEventParameters.indexId());
    }

    @Test
    void testReCreateIndexWithSameName() {
        createSomeTable(TABLE_NAME);
        createSomeIndex(TABLE_NAME, INDEX_NAME);

        int catalogVersion = manager.latestCatalogVersion();
        CatalogIndexDescriptor index1 = manager.aliveIndex(INDEX_NAME, clock.nowLong());
        assertNotNull(index1);

        int indexId1 = index1.id();
        startBuildingIndex(indexId1);
        makeIndexAvailable(indexId1);

        // Drop index.
        dropIndex(INDEX_NAME);
        removeIndex(indexId1);
        assertNull(manager.aliveIndex(INDEX_NAME, clock.nowLong()));

        // Re-create index with same name.
        createSomeSortedIndex(TABLE_NAME, INDEX_NAME);

        CatalogIndexDescriptor index2 = manager.aliveIndex(INDEX_NAME, clock.nowLong());
        assertNotNull(index2);
        assertThat(index2.indexType(), equalTo(CatalogIndexDescriptorType.SORTED));

        // Ensure these are different indexes.
        int indexId2 = index2.id();
        assertNotEquals(indexId1, indexId2);

        // Ensure dropped index is available for historical queries.
        assertNotNull(manager.index(indexId1, catalogVersion));
        assertThat(manager.index(indexId1, catalogVersion).indexType(), equalTo(CatalogIndexDescriptorType.HASH));
        assertNull(manager.index(indexId2, catalogVersion));
    }

    @Test
    void testLatestCatalogVersion() {
        assertEquals(1, manager.latestCatalogVersion());

        assertThat(manager.execute(simpleTable(TABLE_NAME)), willCompleteSuccessfully());
        assertEquals(2, manager.latestCatalogVersion());

        assertThat(manager.execute(simpleIndex()), willCompleteSuccessfully());
        assertEquals(3, manager.latestCatalogVersion());
    }

    @Test
    void testTables() {
        int initialVersion = manager.latestCatalogVersion();

        assertThat(manager.execute(simpleTable(TABLE_NAME + 0)), willCompleteSuccessfully());
        assertThat(manager.execute(simpleTable(TABLE_NAME + 1)), willCompleteSuccessfully());

        assertThat(manager.tables(initialVersion), empty());
        assertThat(
                manager.tables(initialVersion + 1),
                hasItems(table(initialVersion + 1, TABLE_NAME + 0))
        );
        assertThat(
                manager.tables(initialVersion + 2),
                hasItems(table(initialVersion + 2, TABLE_NAME + 0), table(initialVersion + 2, TABLE_NAME + 1))
        );
    }

    @Test
    void testIndexes() {
        int initialVersion = manager.latestCatalogVersion();

        assertThat(manager.execute(simpleTable(TABLE_NAME)), willCompleteSuccessfully());
        assertThat(manager.execute(simpleIndex()), willCompleteSuccessfully());

        assertThat(manager.indexes(initialVersion), empty());
        assertThat(
                manager.indexes(initialVersion + 1),
                hasItems(index(initialVersion + 1, pkIndexName(TABLE_NAME)))
        );
        assertThat(
                manager.indexes(initialVersion + 2),
                hasItems(index(initialVersion + 2, pkIndexName(TABLE_NAME)), index(initialVersion + 2, INDEX_NAME))
        );
    }

    @Test
    public void createTableProducesTableVersion1() {
        createSomeTable(TABLE_NAME);

        CatalogTableDescriptor table = manager.table(TABLE_NAME, Long.MAX_VALUE);

        assertThat(table.tableVersion(), is(1));
    }

    @Test
    public void addColumnIncrementsTableVersion() {
        createSomeTable(TABLE_NAME);

        addSomeColumn();

        CatalogTableDescriptor table = manager.table(TABLE_NAME, Long.MAX_VALUE);

        assertThat(table.tableVersion(), is(2));
    }

    private void addSomeColumn() {
        assertThat(manager.execute(addColumnParams(TABLE_NAME, columnParams("val2", INT32))), willCompleteSuccessfully());
    }

    @Test
    public void dropColumnIncrementsTableVersion() {
        createSomeTable(TABLE_NAME);

        assertThat(manager.execute(dropColumnParams(TABLE_NAME, "val1")), willCompleteSuccessfully());

        CatalogTableDescriptor table = manager.table(TABLE_NAME, Long.MAX_VALUE);

        assertThat(table.tableVersion(), is(2));
    }

    @Test
    public void alterColumnIncrementsTableVersion() {
        createSomeTable(TABLE_NAME);

        CompletableFuture<?> future = manager.execute(
                AlterTableAlterColumnCommand.builder()
                        .schemaName(SCHEMA_NAME)
                        .tableName(TABLE_NAME)
                        .columnName("val1")
                        .type(INT64)
                        .build()
        );
        assertThat(future, willCompleteSuccessfully());

        CatalogTableDescriptor table = manager.table(TABLE_NAME, Long.MAX_VALUE);

        assertThat(table.tableVersion(), is(2));
    }

    @Test
    public void testTableCreationToken() {
        createSomeTable(TABLE_NAME);

        CatalogTableDescriptor table = manager.table(TABLE_NAME, Long.MAX_VALUE);

        long expectedCreationToken = table.updateToken();

        assertEquals(expectedCreationToken, table.creationToken());

        int tableCreationVersion = await(manager.execute(
                AlterTableAlterColumnCommand.builder()
                        .schemaName(SCHEMA_NAME)
                        .tableName(TABLE_NAME)
                        .columnName("val1")
                        .type(INT64)
                        .build()
        ));

        table = manager.table(TABLE_NAME, Long.MAX_VALUE);

        assertThat(table.tableVersion(), is(2));

        assertEquals(expectedCreationToken, table.creationToken());

        table = manager.table(tableId(TABLE_NAME), tableCreationVersion);

        assertEquals(expectedCreationToken, table.creationToken());
    }

    @Test
    void testCreateZoneWithDefaults() {
        assertThat(
                manager.execute(
                        CreateZoneCommand.builder()
                                .zoneName(TEST_ZONE_NAME)
                                .storageProfilesParams(
                                        List.of(StorageProfileParams.builder().storageProfile(DEFAULT_STORAGE_PROFILE).build())
                                ).build()
                ),
                willCompleteSuccessfully()
        );

        CatalogZoneDescriptor zone = manager.zone(TEST_ZONE_NAME, clock.nowLong());

        assertEquals(DEFAULT_PARTITION_COUNT, zone.partitions());
        assertEquals(DEFAULT_REPLICA_COUNT, zone.replicas());
        assertEquals(INFINITE_TIMER_VALUE, zone.dataNodesAutoAdjust());
        assertEquals(IMMEDIATE_TIMER_VALUE, zone.dataNodesAutoAdjustScaleUp());
        assertEquals(INFINITE_TIMER_VALUE, zone.dataNodesAutoAdjustScaleDown());
        assertEquals(DEFAULT_FILTER, zone.filter());
        assertEquals(DEFAULT_STORAGE_PROFILE, zone.storageProfiles().defaultProfile().storageProfile());
    }

    @Test
    void testCreateIndexWithAlreadyExistingName() {
        assertThat(manager.execute(simpleTable(TABLE_NAME)), willCompleteSuccessfully());
        assertThat(manager.execute(simpleIndex()), willCompleteSuccessfully());

        assertThat(
                manager.execute(createHashIndexCommand(INDEX_NAME, List.of("VAL"))),
                willThrowFast(IndexExistsValidationException.class)
        );

        assertThat(
                manager.execute(createSortedIndexCommand(INDEX_NAME, List.of("VAL"), List.of(ASC_NULLS_LAST))),
                willThrowFast(IndexExistsValidationException.class)
        );
    }

    @Test
    void testCreateIndexWithSameNameAsExistingTable() {
        assertThat(manager.execute(simpleTable(TABLE_NAME)), willCompleteSuccessfully());

        assertThat(
                manager.execute(createHashIndexCommand(TABLE_NAME, List.of("VAL"))),
                willThrowFast(TableExistsValidationException.class)
        );

        assertThat(
                manager.execute(createSortedIndexCommand(TABLE_NAME, List.of("VAL"), List.of(ASC_NULLS_LAST))),
                willThrowFast(TableExistsValidationException.class)
        );
    }

    @Test
    void testCreateIndexWithNotExistingTable() {
        assertThat(
                manager.execute(createHashIndexCommand(TABLE_NAME, List.of("VAL"))),
                willThrowFast(TableNotFoundValidationException.class)
        );

        assertThat(
                manager.execute(createSortedIndexCommand(TABLE_NAME, List.of("VAL"), List.of(ASC_NULLS_LAST))),
                willThrowFast(TableNotFoundValidationException.class)
        );
    }

    @Test
    void testCreateIndexWithMissingTableColumns() {
        assertThat(manager.execute(simpleTable(TABLE_NAME)), willCompleteSuccessfully());

        assertThat(
                manager.execute(createHashIndexCommand(INDEX_NAME, List.of("fake"))),
                willThrowFast(CatalogValidationException.class)
        );

        assertThat(
                manager.execute(createSortedIndexCommand(INDEX_NAME, List.of("fake"), List.of(ASC_NULLS_LAST))),
                willThrowFast(CatalogValidationException.class)
        );
    }

    @Test
    void testCreateUniqIndexWithMissingTableColocationColumns() {
        assertThat(manager.execute(simpleTable(TABLE_NAME)), willCompleteSuccessfully());

        assertThat(
                manager.execute(createHashIndexCommand(INDEX_NAME, true, List.of("VAL"))),
                willThrowFast(CatalogValidationException.class, "Unique index must include all colocation columns")
        );

        assertThat(
                manager.execute(createSortedIndexCommand(INDEX_NAME, true, List.of("VAL"), List.of(ASC_NULLS_LAST))),
                willThrowFast(CatalogValidationException.class, "Unique index must include all colocation columns")
        );
    }

    @Test
    void droppingAnAvailableIndexMovesItToStoppingState() {
        createSomeTable(TABLE_NAME);
        createSomeIndex(TABLE_NAME, INDEX_NAME);

        int indexId = indexId(INDEX_NAME);

        startBuildingIndex(indexId);
        makeIndexAvailable(indexId);

        dropIndex(INDEX_NAME);

        CatalogIndexDescriptor index = manager.index(indexId, manager.latestCatalogVersion());

        assertThat(index, is(notNullValue()));
        assertThat(index.status(), is(STOPPING));
    }

    @ParameterizedTest
    @MethodSource("notYetAvailableIndexStatuses")
    void droppingNotAvailableIndexRemovesIt(CatalogIndexStatus status) {
        createSomeTable(TABLE_NAME);
        createSomeIndex(TABLE_NAME, INDEX_NAME);

        rollIndexStatusTo(status, indexId(INDEX_NAME));

        dropIndex(INDEX_NAME);

        CatalogIndexDescriptor index = index(manager.latestCatalogVersion(), INDEX_NAME);

        assertThat(index, is(nullValue()));
    }

    private void startBuildingIndex(int indexId) {
        assertThat(manager.execute(StartBuildingIndexCommand.builder().indexId(indexId).build()), willCompleteSuccessfully());
    }

    private static Stream<Arguments> notYetAvailableIndexStatuses() {
        return Stream.of(REGISTERED, BUILDING).map(Arguments::of);
    }

    @Test
    void removingStoppedIndexRemovesItFromCatalog() {
        createSomeTable(TABLE_NAME);
        createSomeIndex(TABLE_NAME, INDEX_NAME);

        int indexId = indexId(INDEX_NAME);

        rollIndexStatusTo(STOPPING, indexId);

        assertThat(manager.index(indexId, manager.latestCatalogVersion()).status(), is(STOPPING));

        removeIndex(indexId);

        CatalogIndexDescriptor index = manager.index(indexId, manager.latestCatalogVersion());

        assertThat(index, is(nullValue()));
    }

    private void rollIndexStatusTo(CatalogIndexStatus status, int indexId) {
        for (CatalogIndexStatus currentStatus : List.of(REGISTERED, BUILDING, AVAILABLE, STOPPING)) {
            if (currentStatus == status) {
                break;
            }

            switch (currentStatus) {
                case REGISTERED:
                    startBuildingIndex(indexId);
                    break;
                case BUILDING:
                    makeIndexAvailable(indexId);
                    break;
                case AVAILABLE:
                    dropIndex(indexId);
                    break;
                case STOPPING:
                    removeIndex(indexId);
                    break;
                default:
                    fail("Unsupported state: " + currentStatus);
                    break;
            }
        }
    }

    private void removeIndex(int indexId) {
        assertThat(
                manager.execute(RemoveIndexCommand.builder().indexId(indexId).build()),
                willCompleteSuccessfully()
        );
    }

    private void dropIndex(String indexName) {
        assertThat(
                manager.execute(DropIndexCommand.builder().indexName(indexName).schemaName(SqlCommon.DEFAULT_SCHEMA_NAME).build()),
                willCompleteSuccessfully()
        );
    }

    private void dropIndex(int indexId) {
        CatalogIndexDescriptor index = manager.index(indexId, Long.MAX_VALUE);
        assertThat(index, is(notNullValue()));

        dropIndex(index.name());
    }

    @Test
    void testDropNotExistingIndex() {
        assertThat(
                manager.execute(DropIndexCommand.builder().schemaName(SCHEMA_NAME).indexName(INDEX_NAME).build()),
                willThrowFast(IndexNotFoundValidationException.class)
        );
    }

    @Test
    void testDropNotExistingTable() {
        assertThat(manager.execute(dropTableCommand(TABLE_NAME)), willThrowFast(CatalogValidationException.class));
    }

    @Test
    void testDropColumnWithNotExistingTable() {
        assertThat(manager.execute(dropColumnParams(TABLE_NAME, "key")), willThrowFast(TableNotFoundValidationException.class));
    }

    @Test
    void testDropColumnWithMissingTableColumns() {
        assertThat(manager.execute(simpleTable(TABLE_NAME)), willCompleteSuccessfully());

        assertThat(manager.execute(dropColumnParams(TABLE_NAME, "fake")), willThrowFast(CatalogValidationException.class));
    }

    @Test
    void testDropColumnWithPrimaryKeyColumns() {
        assertThat(manager.execute(simpleTable(TABLE_NAME)), willCompleteSuccessfully());

        assertThat(
                manager.execute(dropColumnParams(TABLE_NAME, "ID")),
                willThrowFast(CatalogValidationException.class, "Deleting column `ID` belonging to primary key is not allowed")
        );
    }

    @Test
    void testDropColumnWithIndexColumns() {
        assertThat(manager.execute(simpleTable(TABLE_NAME)), willCompleteSuccessfully());
        assertThat(manager.execute(simpleIndex()), willCompleteSuccessfully());

        assertThat(
                manager.execute(dropColumnParams(TABLE_NAME, "VAL")),
                willThrowFast(
                        CatalogValidationException.class,
                        "Deleting column 'VAL' used by index(es) [myIndex], it is not allowed"
                )
        );
    }

    @Test
    void testAddColumnWithNotExistingTable() {
        assertThat(manager.execute(addColumnParams(TABLE_NAME, columnParams("key", INT32))),
                willThrowFast(TableNotFoundValidationException.class));
    }

    @Test
    void testAddColumnWithExistingName() {
        assertThat(manager.execute(simpleTable(TABLE_NAME)), willCompleteSuccessfully());

        assertThat(manager.execute(addColumnParams(TABLE_NAME, columnParams("ID", INT32))),
                willThrowFast(CatalogValidationException.class));
    }

    @Test
    void bulkCommandEitherAppliedAtomicallyOrDoesntAppliedAtAll() {
        String tableName1 = "TEST1";
        String tableName2 = "TEST2";
        String tableName3 = "TEST1"; // intentional name conflict with table1

        List<CatalogCommand> bulkUpdate = List.of(
                simpleTable(tableName1),
                simpleTable(tableName2),
                simpleTable(tableName3)
        );

        assertThat(manager.table(tableName1, Long.MAX_VALUE), nullValue());
        assertThat(manager.table(tableName2, Long.MAX_VALUE), nullValue());
        assertThat(manager.table(tableName3, Long.MAX_VALUE), nullValue());

        assertThat(manager.execute(bulkUpdate), willThrowFast(TableExistsValidationException.class));

        // now let's truncate problematic table and retry
        assertThat(manager.execute(bulkUpdate.subList(0, bulkUpdate.size() - 1)), willCompleteSuccessfully());

        assertThat(manager.table(tableName1, Long.MAX_VALUE), notNullValue());
        assertThat(manager.table(tableName2, Long.MAX_VALUE), notNullValue());
    }

    @Test
    void bulkUpdateIncrementsVersionByOne() {
        String tableName1 = "T1";
        String tableName2 = "T2";
        String tableName3 = "T3";

        int versionBefore = manager.latestCatalogVersion();

        assertThat(manager.table(tableName1, Long.MAX_VALUE), nullValue());
        assertThat(manager.table(tableName2, Long.MAX_VALUE), nullValue());
        assertThat(manager.table(tableName3, Long.MAX_VALUE), nullValue());

        assertThat(
                manager.execute(List.of(simpleTable(tableName1), simpleTable(tableName2), simpleTable(tableName3))),
                willCompleteSuccessfully()
        );

        int versionAfter = manager.latestCatalogVersion();

        assertThat(manager.table(tableName1, Long.MAX_VALUE), notNullValue());
        assertThat(manager.table(tableName2, Long.MAX_VALUE), notNullValue());
        assertThat(manager.table(tableName3, Long.MAX_VALUE), notNullValue());

        assertThat(versionAfter - versionBefore, is(1));
    }

    @Test
    void bulkUpdateDoesntIncrementVersionInCaseOfError() {
        String tableName1 = "T1";

        int versionBefore = manager.latestCatalogVersion();

        assertThat(manager.table(tableName1, Long.MAX_VALUE), nullValue());

        assertThat(
                manager.execute(List.of(simpleTable(tableName1), simpleTable(tableName1))),
                willThrow(CatalogValidationException.class)
        );

        int versionAfter = manager.latestCatalogVersion();

        assertThat(manager.table(tableName1, Long.MAX_VALUE), nullValue());

        assertThat(versionAfter, is(versionBefore));
    }

    @Test
    void testMakeHashIndexAvailable() {
        createSomeTable(TABLE_NAME);

        assertThat(
                manager.execute(createHashIndexCommand(INDEX_NAME, List.of("key1"))),
                willCompleteSuccessfully()
        );

        int indexId = indexId(INDEX_NAME);

        startBuildingIndex(indexId);
        makeIndexAvailable(indexId);

        CatalogHashIndexDescriptor index = (CatalogHashIndexDescriptor) index(manager.latestCatalogVersion(), INDEX_NAME);

        assertEquals(AVAILABLE, index.status());
    }

    private void makeIndexAvailable(int indexId) {
        assertThat(
                manager.execute(MakeIndexAvailableCommand.builder().indexId(indexId).build()),
                willCompleteSuccessfully()
        );
    }

    @Test
    void testMakeSortedIndexAvailable() {
        createSomeTable(TABLE_NAME);

        assertThat(
                manager.execute(createSortedIndexCommand(INDEX_NAME, List.of("key1"), List.of(ASC_NULLS_LAST))),
                willCompleteSuccessfully()
        );

        int indexId = indexId(INDEX_NAME);

        assertThat(
                manager.execute(startBuildingIndexCommand(indexId)),
                willCompleteSuccessfully()
        );

        makeIndexAvailable(indexId);

        CatalogSortedIndexDescriptor index = (CatalogSortedIndexDescriptor) index(manager.latestCatalogVersion(), INDEX_NAME);

        assertEquals(AVAILABLE, index.status());
    }

    @Test
    void testAvailableIndexEvent() {
        createSomeTable(TABLE_NAME);

        assertThat(
                manager.execute(createHashIndexCommand(INDEX_NAME, List.of("key1"))),
                willCompleteSuccessfully()
        );

        int indexId = index(manager.latestCatalogVersion(), INDEX_NAME).id();

        var fireEventFuture = new CompletableFuture<Void>();

        manager.listen(CatalogEvent.INDEX_AVAILABLE, fromConsumer(fireEventFuture, (MakeIndexAvailableEventParameters parameters) -> {
            assertEquals(indexId, parameters.indexId());
        }));

        assertThat(
                manager.execute(startBuildingIndexCommand(indexId)),
                willCompleteSuccessfully()
        );

        makeIndexAvailable(indexId);

        assertThat(fireEventFuture, willCompleteSuccessfully());
    }

    @Test
    void testPkAvailableIndexEvent() {
        String tableName = TABLE_NAME + "_new";

        var fireEventFuture = new CompletableFuture<Void>();

        manager.listen(CatalogEvent.INDEX_AVAILABLE, fromConsumer(fireEventFuture, (MakeIndexAvailableEventParameters parameters) -> {
            CatalogIndexDescriptor catalogIndexDescriptor = manager.index(parameters.indexId(), parameters.catalogVersion());

            assertNotNull(catalogIndexDescriptor);
            assertEquals(pkIndexName(tableName), catalogIndexDescriptor.name());
        }));

        createSomeTable(tableName);

        assertThat(fireEventFuture, willCompleteSuccessfully());
    }

    @Test
    void testPkAvailableOnCreateIndexEvent() {
        var fireEventFuture = new CompletableFuture<Void>();

        manager.listen(CatalogEvent.INDEX_CREATE, fromConsumer(fireEventFuture, (CreateIndexEventParameters parameters) -> {
            assertEquals(AVAILABLE, parameters.indexDescriptor().status());
        }));

        createSomeTable(TABLE_NAME);

        assertThat(fireEventFuture, willCompleteSuccessfully());
    }

    @Test
    void testGetIndexesForTables() {
        String tableName0 = TABLE_NAME + 0;
        String tableName1 = TABLE_NAME + 1;

        createSomeTable(tableName0);
        createSomeTable(tableName1);

        createSomeIndex(tableName1, INDEX_NAME);

        int catalogVersion = manager.latestCatalogVersion();

        // Let's check for a non-existent table.
        assertThat(tableIndexIds(catalogVersion, Integer.MAX_VALUE), empty());

        // Let's check for an existing tables.
        int tableId0 = tableId(tableName0);
        int tableId1 = tableId(tableName1);

        assertThat(tableIndexIds(catalogVersion, tableId0), hasItems(indexId(pkIndexName(tableName0))));
        assertThat(tableIndexIds(catalogVersion, tableId1), hasItems(indexId(pkIndexName(tableName1)), indexId(INDEX_NAME)));
    }

    @Test
    void testGetIndexesForTableInSortedOrderById() {
        createSomeTable(TABLE_NAME);

        String indexName0 = INDEX_NAME + 0;
        String indexName1 = INDEX_NAME + 1;

        createSomeIndex(TABLE_NAME, indexName0);
        createSomeIndex(TABLE_NAME, indexName1);

        int indexId0 = indexId(pkIndexName(TABLE_NAME));
        int indexId1 = indexId(indexName0);
        int indexId2 = indexId(indexName1);

        int catalogVersion = manager.latestCatalogVersion();

        assertThat(tableIndexIds(catalogVersion, tableId(TABLE_NAME)), equalTo(List.of(indexId0, indexId1, indexId2)));
    }

    @Test
    void testTableRename() {
        createSomeTable(TABLE_NAME);

        int prevVersion = manager.latestCatalogVersion();

        CatalogCommand command = RenameTableCommand.builder()
                .schemaName(SCHEMA_NAME)
                .tableName(TABLE_NAME)
                .newTableName(TABLE_NAME_2)
                .build();

        assertThat(manager.execute(command), willCompleteSuccessfully());

        int curVersion = manager.latestCatalogVersion();

        CatalogTableDescriptor prevDescriptor = table(prevVersion, TABLE_NAME);
        CatalogTableDescriptor curDescriptor = table(curVersion, TABLE_NAME_2);

        assertThat(prevDescriptor, is(notNullValue()));
        assertThat(prevDescriptor.name(), is(TABLE_NAME));

        assertThat(curDescriptor, is(notNullValue()));
        assertThat(curDescriptor.name(), is(TABLE_NAME_2));

        assertThat(table(prevVersion, TABLE_NAME_2), is(nullValue()));
        assertThat(table(curVersion, TABLE_NAME), is(nullValue()));

        assertThat(curDescriptor.tableVersion(), is(prevDescriptor.tableVersion() + 1));

        // Assert that all other properties have been left intact.
        assertThat(curDescriptor.id(), is(prevDescriptor.id()));
        assertThat(curDescriptor.columns(), is(prevDescriptor.columns()));
        assertThat(curDescriptor.colocationColumns(), is(prevDescriptor.colocationColumns()));
        assertThat(curDescriptor.creationToken(), is(prevDescriptor.creationToken()));
        assertThat(curDescriptor.primaryKeyColumns(), is(prevDescriptor.primaryKeyColumns()));
        assertThat(curDescriptor.primaryKeyIndexId(), is(prevDescriptor.primaryKeyIndexId()));
        assertThat(curDescriptor.schemaId(), is(prevDescriptor.schemaId()));
    }

    @Test
    void testTableRenameAndCreateTableWithSameName() {
        createSomeTable(TABLE_NAME);

        CatalogCommand command = RenameTableCommand.builder()
                .schemaName(SCHEMA_NAME)
                .tableName(TABLE_NAME)
                .newTableName(TABLE_NAME_2)
                .build();

        assertThat(manager.execute(command), willCompleteSuccessfully());

        createSomeTable(TABLE_NAME);

        int catalogVersion = manager.latestCatalogVersion();

        assertThat(table(catalogVersion, TABLE_NAME), is(notNullValue()));
        assertThat(table(catalogVersion, TABLE_NAME_2), is(notNullValue()));
    }

    @Test
    void testTableRenameFiresEvent() {
        createSomeTable(TABLE_NAME);

        var fireEventFuture = new CompletableFuture<Void>();

        manager.listen(CatalogEvent.TABLE_ALTER, fromConsumer(fireEventFuture, (RenameTableEventParameters parameters) -> {
            CatalogTableDescriptor tableDescriptor = table(manager.latestCatalogVersion(), TABLE_NAME_2);

            assertThat(parameters.tableId(), is(tableDescriptor.id()));
            assertThat(parameters.newTableName(), is(tableDescriptor.name()));
        }));

        CatalogCommand command = RenameTableCommand.builder()
                .schemaName(SCHEMA_NAME)
                .tableName(TABLE_NAME)
                .newTableName(TABLE_NAME_2)
                .build();

        assertThat(manager.execute(command), willCompleteSuccessfully());
        assertThat(fireEventFuture, willCompleteSuccessfully());
    }

    @Test
    void testStartHashIndexBuilding() {
        createSomeTable(TABLE_NAME);

        assertThat(
                manager.execute(createHashIndexCommand(INDEX_NAME, List.of("key1"))),
                willCompleteSuccessfully()
        );

        assertThat(
                manager.execute(StartBuildingIndexCommand.builder().indexId(indexId(INDEX_NAME)).build()),
                willCompleteSuccessfully()
        );

        CatalogHashIndexDescriptor index = (CatalogHashIndexDescriptor) index(manager.latestCatalogVersion(), INDEX_NAME);

        assertEquals(BUILDING, index.status());
    }

    @Test
    void testStartSortedIndexBuilding() {
        createSomeTable(TABLE_NAME);

        assertThat(
                manager.execute(createSortedIndexCommand(INDEX_NAME, List.of("key1"), List.of(ASC_NULLS_LAST))),
                willCompleteSuccessfully()
        );

        assertThat(
                manager.execute(StartBuildingIndexCommand.builder().indexId(indexId(INDEX_NAME)).build()),
                willCompleteSuccessfully()
        );

        CatalogSortedIndexDescriptor index = (CatalogSortedIndexDescriptor) index(manager.latestCatalogVersion(), INDEX_NAME);

        assertEquals(BUILDING, index.status());
    }

    @Test
    void testStartBuildingIndexEvent() {
        createSomeTable(TABLE_NAME);

        assertThat(
                manager.execute(createHashIndexCommand(INDEX_NAME, List.of("key1"))),
                willCompleteSuccessfully()
        );

        int indexId = index(manager.latestCatalogVersion(), INDEX_NAME).id();

        var fireEventFuture = new CompletableFuture<Void>();

        manager.listen(CatalogEvent.INDEX_BUILDING, fromConsumer(fireEventFuture, (StartBuildingIndexEventParameters parameters) -> {
            assertEquals(indexId, parameters.indexId());
        }));

        assertThat(
                manager.execute(startBuildingIndexCommand(indexId)),
                willCompleteSuccessfully()
        );

        assertThat(fireEventFuture, willCompleteSuccessfully());
    }

    @ParameterizedTest
    @ValueSource(booleans = {true, false})
    void testIndexCreationCatalogVersionAfterUpdateIndex(boolean hashIndex) {
        createSomeTable(TABLE_NAME);

        if (hashIndex) {
            createSomeIndex(TABLE_NAME, INDEX_NAME);
        } else {
            createSomeSortedIndex(TABLE_NAME, INDEX_NAME);
        }

        int expCreationVersion = manager.latestCatalogVersion();

        int indexId = indexId(INDEX_NAME);

        assertThat(manager.execute(startBuildingIndexCommand(indexId)), willCompleteSuccessfully());

        Catalog latestCatalog = manager.catalog(manager.activeCatalogVersion(clock.nowLong()));

        assertThat(latestCatalog.version(), greaterThan(expCreationVersion));

        assertEquals(expCreationVersion, latestCatalog.index(indexId).txWaitCatalogVersion());
    }

    @ParameterizedTest(name = "hashIndex={0}, updateIndex={1}")
    @MethodSource("argumentsForCheckIndexCreationCatalogVersion")
    void testIndexCreationCatalogVersionAfterUpdateCatalog(boolean hashIndex, boolean updateIndex) {
        createSomeTable(TABLE_NAME);

        if (hashIndex) {
            createSomeIndex(TABLE_NAME, INDEX_NAME);
        } else {
            createSomeSortedIndex(TABLE_NAME, INDEX_NAME);
        }

        int expCreationVersion = manager.latestCatalogVersion();

        int indexId = indexId(INDEX_NAME);

        if (updateIndex) {
            assertThat(manager.execute(startBuildingIndexCommand(indexId)), willCompleteSuccessfully());
        } else {
            createSomeTable(TABLE_NAME + 1);
        }

        Catalog latestCatalog = manager.catalog(manager.activeCatalogVersion(clock.nowLong()));

        assertThat(latestCatalog.version(), greaterThan(expCreationVersion));

        assertEquals(expCreationVersion, latestCatalog.index(indexId).txWaitCatalogVersion());
    }

    private static Stream<Arguments> argumentsForCheckIndexCreationCatalogVersion() {
        return Stream.of(
                Arguments.of(true, true), // Create hash index and update index status..
                Arguments.of(true, false), // Create hash index and update catalog (create table).
                Arguments.of(false, true), // Create sorted index and update index status..
                Arguments.of(false, false) // Create sorted index and update catalog (create table).
        );
    }

    @Test
    public void testCreateSchema() {
        String schemaName = "S1";

        assertThat(manager.execute(CreateSchemaCommand.builder().name(schemaName).build()), willCompleteSuccessfully());

        Catalog latestCatalog = manager.catalog(manager.activeCatalogVersion(clock.nowLong()));

        assertNotNull(latestCatalog);
        assertNotNull(latestCatalog.schema(schemaName));
        assertNotNull(latestCatalog.schema(SqlCommon.DEFAULT_SCHEMA_NAME));

        assertThat(
                manager.execute(CreateSchemaCommand.builder().name(schemaName).build()),
                willThrowFast(CatalogValidationException.class, "Schema with name 'S1' already exists")
        );
    }

    @Test
    public void testCatalogCompaction() throws Exception {
        assertThat(manager.execute(simpleTable(TABLE_NAME)), willCompleteSuccessfully());
        assertThat(manager.execute(simpleTable(TABLE_NAME_2)), willCompleteSuccessfully());

        long timestamp = clock.nowLong();
        Catalog catalog = manager.catalog(manager.activeCatalogVersion(clock.nowLong()));

        // Add more updates
        assertThat(manager.execute(simpleIndex(TABLE_NAME, INDEX_NAME)), willCompleteSuccessfully());
        assertThat(manager.execute(simpleIndex(TABLE_NAME, INDEX_NAME_2)), willCompleteSuccessfully());

        assertThat(manager.compactCatalog(timestamp), willBe(Boolean.TRUE));
        assertTrue(waitForCondition(() -> catalog.version() == manager.earliestCatalogVersion(), 3_000));

        assertNull(manager.catalog(0));
        assertNull(manager.catalog(catalog.version() - 1));
        assertNotNull(manager.catalog(catalog.version()));

        assertThrows(IllegalStateException.class, () -> manager.activeCatalogVersion(0));
        assertThrows(IllegalStateException.class, () -> manager.activeCatalogVersion(catalog.time() - 1));
        assertSame(catalog.version(), manager.activeCatalogVersion(catalog.time()));
        assertSame(catalog.version(), manager.activeCatalogVersion(timestamp));

        assertThat(manager.compactCatalog(timestamp), willBe(false));
        assertEquals(catalog.version(), manager.earliestCatalogVersion());
    }

    @Test
    public void testEmptyCatalogCompaction() {
        assertEquals(1, manager.latestCatalogVersion());

        long timestamp = clock.nowLong();

        assertThat(manager.compactCatalog(timestamp), willBe(false));

        assertEquals(0, manager.earliestCatalogVersion());
        assertEquals(1, manager.latestCatalogVersion());

        assertNotNull(manager.catalog(1));

        assertEquals(0, manager.activeCatalogVersion(0));
        assertEquals(1, manager.activeCatalogVersion(timestamp));
    }

    private CompletableFuture<?> changeColumn(
            String tab,
            String col,
            @Nullable TestColumnTypeParams typeParams,
            @Nullable Boolean notNull,
            @Nullable Supplier<DefaultValue> dflt
    ) {
        AlterTableAlterColumnCommandBuilder builder = AlterTableAlterColumnCommand.builder()
                .schemaName(SCHEMA_NAME)
                .tableName(tab)
                .columnName(col);

        if (notNull != null) {
            builder.nullable(!notNull);
        }

        if (dflt != null) {
            builder.deferredDefaultValue(ignore -> dflt.get());
        }

        if (typeParams != null) {
            builder.type(typeParams.type);

            if (typeParams.precision != null) {
                builder.precision(typeParams.precision);
            }

            if (typeParams.length != null) {
                builder.length(typeParams.length);
            }

            if (typeParams.scale != null) {
                builder.scale(typeParams.scale);
>>>>>>> 7ae9ab76
            }
            return List.of(new ObjectIdGenUpdateEntry(1));
        }
    }

    private static class TestCommandFailure extends RuntimeException {
        private static final long serialVersionUID = -6123535862914825943L;
    }
}<|MERGE_RESOLUTION|>--- conflicted
+++ resolved
@@ -18,11 +18,7 @@
 package org.apache.ignite.internal.catalog;
 
 import static org.apache.ignite.internal.catalog.CatalogManagerImpl.DEFAULT_ZONE_NAME;
-<<<<<<< HEAD
 import static org.apache.ignite.internal.catalog.CatalogService.DEFAULT_SCHEMA_NAME;
-=======
-import static org.apache.ignite.internal.catalog.CatalogService.DEFAULT_STORAGE_PROFILE;
->>>>>>> 7ae9ab76
 import static org.apache.ignite.internal.catalog.CatalogService.SYSTEM_SCHEMA_NAME;
 import static org.apache.ignite.internal.catalog.commands.CatalogUtils.DEFAULT_FILTER;
 import static org.apache.ignite.internal.catalog.commands.CatalogUtils.DEFAULT_PARTITION_COUNT;
@@ -71,13 +67,7 @@
 import org.apache.ignite.internal.catalog.storage.VersionedUpdate;
 import org.apache.ignite.internal.hlc.HybridTimestamp;
 import org.apache.ignite.internal.lang.IgniteInternalException;
-<<<<<<< HEAD
-=======
 import org.apache.ignite.internal.sql.SqlCommon;
-import org.apache.ignite.sql.ColumnType;
-import org.hamcrest.TypeSafeMatcher;
-import org.jetbrains.annotations.Nullable;
->>>>>>> 7ae9ab76
 import org.junit.jupiter.api.Test;
 import org.mockito.ArgumentCaptor;
 
@@ -85,15 +75,12 @@
  * Catalog manager self test.
  */
 public class CatalogManagerSelfTest extends BaseCatalogManagerTest {
-<<<<<<< HEAD
-=======
     private static final String SCHEMA_NAME = SqlCommon.DEFAULT_SCHEMA_NAME;
     private static final String TEST_ZONE_NAME = "TEST_ZONE_NAME";
     private static final String NEW_COLUMN_NAME = "NEWCOL";
     private static final String NEW_COLUMN_NAME_2 = "NEWCOL2";
     private static final int DFLT_TEST_PRECISION = 11;
 
->>>>>>> 7ae9ab76
     @Test
     public void testEmptyCatalog() {
         CatalogSchemaDescriptor defaultSchema = manager.schema(SqlCommon.DEFAULT_SCHEMA_NAME, 1);
@@ -485,1717 +472,10 @@
             return new TestCommand(false);
         }
 
-<<<<<<< HEAD
         @Override
         public List<UpdateEntry> get(Catalog catalog) {
             if (!successful) {
                 throw new TestCommandFailure();
-=======
-        assertNotNull(schema);
-        assertSame(index, manager.aliveIndex(INDEX_NAME, clock.nowLong()));
-        assertSame(index, manager.index(index.id(), clock.nowLong()));
-
-        // Validate newly created sorted index
-        assertEquals(INDEX_NAME, index.name());
-        assertEquals(schema.table(TABLE_NAME).id(), index.tableId());
-        assertEquals("VAL", index.columns().get(0).name());
-        assertEquals("ID", index.columns().get(1).name());
-        assertEquals(DESC_NULLS_FIRST, index.columns().get(0).collation());
-        assertEquals(ASC_NULLS_LAST, index.columns().get(1).collation());
-        assertTrue(index.unique());
-        assertEquals(REGISTERED, index.status());
-        assertEquals(manager.latestCatalogVersion(), index.txWaitCatalogVersion());
-    }
-
-    @Test
-    public void operationWillBeRetriedFiniteAmountOfTimes() {
-        UpdateLog updateLogMock = mock(UpdateLog.class);
-
-        ArgumentCaptor<OnUpdateHandler> updateHandlerCapture = ArgumentCaptor.forClass(OnUpdateHandler.class);
-
-        doNothing().when(updateLogMock).registerUpdateHandler(updateHandlerCapture.capture());
-        when(updateLogMock.startAsync()).thenReturn(nullCompletedFuture());
-        when(updateLogMock.append(any())).thenReturn(CompletableFuture.completedFuture(true));
-
-        CatalogManagerImpl manager = new CatalogManagerImpl(updateLogMock, clockService);
-        assertThat(manager.startAsync(), willCompleteSuccessfully());
-
-        reset(updateLogMock);
-
-        when(updateLogMock.append(any())).thenAnswer(invocation -> {
-            // here we emulate concurrent updates. First of all, we return a future completed with "false"
-            // as if someone has concurrently appended an update. Besides, in order to unblock manager and allow to
-            // make another attempt, we must notify manager with the same version as in current attempt.
-            VersionedUpdate updateFromInvocation = invocation.getArgument(0, VersionedUpdate.class);
-
-            VersionedUpdate update = new VersionedUpdate(
-                    updateFromInvocation.version(),
-                    updateFromInvocation.delayDurationMs(),
-                    List.of(new ObjectIdGenUpdateEntry(1))
-            );
-
-            updateHandlerCapture.getValue().handle(update, clock.now(), 0);
-
-            return falseCompletedFuture();
-        });
-
-        // It should not matter what a command does
-        CatalogCommand catalogCommand = catalog -> List.of(new ObjectIdGenUpdateEntry(1));
-
-        CompletableFuture<?> fut = manager.execute(List.of(catalogCommand));
-
-        assertThat(fut, willThrow(IgniteInternalException.class, "Max retry limit exceeded"));
-
-        // retry limit is hardcoded at org.apache.ignite.internal.catalog.CatalogServiceImpl.MAX_RETRY_COUNT
-        verify(updateLogMock, times(10)).append(any());
-    }
-
-    @Test
-    public void catalogActivationTime() {
-        delayDuration.set(TimeUnit.DAYS.toMillis(365));
-        reset(updateLog, clockWaiter);
-
-        CompletableFuture<Integer> createTableFuture = manager.execute(simpleTable(TABLE_NAME));
-
-        assertFalse(createTableFuture.isDone());
-
-        verify(updateLog).append(any());
-        // TODO IGNITE-19400: recheck createTable future completion guarantees
-
-        // This waits till the new Catalog version lands in the internal structures.
-        verify(clockWaiter, timeout(10_000)).waitFor(any());
-
-        int latestVersion = manager.latestCatalogVersion();
-
-        assertSame(manager.schema(latestVersion - 1), manager.activeSchema(clock.nowLong()));
-        assertNull(manager.table(TABLE_NAME, clock.nowLong()));
-
-        clock.update(clock.now().addPhysicalTime(delayDuration.get()));
-
-        assertSame(manager.schema(latestVersion), manager.activeSchema(clock.nowLong()));
-        assertNotNull(manager.table(TABLE_NAME, clock.nowLong()));
-    }
-
-    @Test
-    public void createTableIfNotExistWaitsActivationEvenIfTableExists() throws Exception {
-        delayDuration.set(TimeUnit.DAYS.toMillis(365));
-        partitionIdleSafeTimePropagationPeriod.set(0);
-        reset(updateLog);
-
-        CatalogCommand createTableCommand = spy(simpleTable(TABLE_NAME));
-
-        CompletableFuture<Integer> createTableFuture1 = manager.execute(createTableCommand);
-
-        assertFalse(createTableFuture1.isDone());
-
-        ArgumentCaptor<VersionedUpdate> appendCapture = ArgumentCaptor.forClass(VersionedUpdate.class);
-
-        verify(updateLog).append(appendCapture.capture());
-
-        int catalogVerAfterTableCreate = appendCapture.getValue().version();
-
-        CompletableFuture<Integer> createTableFuture2 = manager.execute(createTableCommand);
-
-        verify(createTableCommand, times(2)).get(any());
-
-        assertFalse(createTableFuture2.isDone());
-
-        verify(clockWaiter, timeout(10_000).times(3)).waitFor(any());
-
-        Catalog catalog0 = manager.catalog(manager.latestCatalogVersion());
-
-        assertNotNull(catalog0);
-
-        HybridTimestamp activationSkew = CatalogUtils.clusterWideEnsuredActivationTsSafeForRoReads(
-                catalog0,
-                () -> partitionIdleSafeTimePropagationPeriod.get(), clockService.maxClockSkewMillis());
-
-        clock.update(activationSkew);
-
-        assertTrue(waitForCondition(createTableFuture1::isDone, 2_000));
-        assertTrue(waitForCondition(createTableFuture2::isDone, 2_000));
-
-        assertSame(manager.schema(catalogVerAfterTableCreate), manager.activeSchema(clock.nowLong()));
-    }
-
-    @Test
-    public void catalogServiceManagesUpdateLogLifecycle() {
-        UpdateLog updateLogMock = mock(UpdateLog.class);
-        when(updateLogMock.startAsync()).thenReturn(nullCompletedFuture());
-        when(updateLogMock.stopAsync()).thenReturn(nullCompletedFuture());
-        when(updateLogMock.append(any())).thenReturn(CompletableFuture.completedFuture(true));
-
-        CatalogManagerImpl manager = new CatalogManagerImpl(updateLogMock, clockService);
-
-        assertThat(manager.startAsync(), willCompleteSuccessfully());
-
-        verify(updateLogMock).startAsync();
-
-        assertThat(manager.stopAsync(), willCompleteSuccessfully());
-
-        verify(updateLogMock).stopAsync();
-    }
-
-    @Test
-    public void testTableEvents() {
-        EventListener<CatalogEventParameters> eventListener = mock(EventListener.class);
-        when(eventListener.notify(any())).thenReturn(falseCompletedFuture());
-
-        manager.listen(CatalogEvent.TABLE_CREATE, eventListener);
-        manager.listen(CatalogEvent.TABLE_DROP, eventListener);
-
-        assertThat(manager.execute(simpleTable(TABLE_NAME)), willCompleteSuccessfully());
-        assertThat(manager.execute(simpleTable(TABLE_NAME_2)), willCompleteSuccessfully());
-        assertThat(manager.execute(simpleTable(TABLE_NAME_3)), willCompleteSuccessfully());
-        verify(eventListener, times(3)).notify(any(CreateTableEventParameters.class));
-
-        assertThat(manager.execute(dropTableCommand(TABLE_NAME)), willCompleteSuccessfully());
-        assertThat(manager.execute(dropTableCommand(TABLE_NAME_2)), willCompleteSuccessfully());
-        verify(eventListener, times(2)).notify(any(DropTableEventParameters.class));
-
-        verifyNoMoreInteractions(eventListener);
-        clearInvocations(eventListener);
-    }
-
-    @Test
-    public void testIndexEvents() {
-        CatalogCommand createIndexCmd = createHashIndexCommand(INDEX_NAME, List.of("ID"));
-
-        CatalogCommand dropIndexCmd = DropIndexCommand.builder().schemaName(SCHEMA_NAME).indexName(INDEX_NAME).build();
-
-        EventListener<CatalogEventParameters> eventListener = mock(EventListener.class);
-        when(eventListener.notify(any())).thenReturn(falseCompletedFuture());
-
-        manager.listen(CatalogEvent.INDEX_CREATE, eventListener);
-        manager.listen(CatalogEvent.INDEX_BUILDING, eventListener);
-        manager.listen(CatalogEvent.INDEX_AVAILABLE, eventListener);
-        manager.listen(CatalogEvent.INDEX_STOPPING, eventListener);
-        manager.listen(CatalogEvent.INDEX_REMOVED, eventListener);
-
-        // Try to create index without table.
-        assertThat(manager.execute(createIndexCmd), willThrow(TableNotFoundValidationException.class));
-        verifyNoInteractions(eventListener);
-
-        // Create table with PK index.
-        assertThat(manager.execute(simpleTable(TABLE_NAME)), willCompleteSuccessfully());
-        verify(eventListener).notify(any(CreateIndexEventParameters.class));
-        verify(eventListener).notify(any(MakeIndexAvailableEventParameters.class));
-
-        verifyNoMoreInteractions(eventListener);
-        clearInvocations(eventListener);
-
-        // Create index.
-        assertThat(manager.execute(createIndexCmd), willCompleteSuccessfully());
-        verify(eventListener).notify(any(CreateIndexEventParameters.class));
-
-        int indexId = indexId(INDEX_NAME);
-
-        startBuildingIndex(indexId);
-        verify(eventListener).notify(any(StartBuildingIndexEventParameters.class));
-
-        makeIndexAvailable(indexId);
-        verify(eventListener).notify(any(MakeIndexAvailableEventParameters.class));
-
-        verifyNoMoreInteractions(eventListener);
-        clearInvocations(eventListener);
-
-        // Drop index.
-        assertThat(manager.execute(dropIndexCmd), willCompleteSuccessfully());
-        verify(eventListener).notify(any(StoppingIndexEventParameters.class));
-
-        // Remove index.
-        removeIndex(indexId);
-        verify(eventListener).notify(any(RemoveIndexEventParameters.class));
-
-        verifyNoMoreInteractions(eventListener);
-        clearInvocations(eventListener);
-
-        // Drop table with pk index.
-        assertThat(manager.execute(dropTableCommand(TABLE_NAME)), willCompleteSuccessfully());
-
-        // Try drop index once again.
-        assertThat(manager.execute(dropIndexCmd), willThrow(IndexNotFoundValidationException.class));
-
-        verify(eventListener).notify(any(RemoveIndexEventParameters.class));
-        verifyNoMoreInteractions(eventListener);
-        clearInvocations(eventListener);
-    }
-
-    @Test
-    public void testCreateZone() {
-        String zoneName = TEST_ZONE_NAME;
-
-        CatalogCommand cmd = CreateZoneCommand.builder()
-                .zoneName(zoneName)
-                .partitions(42)
-                .replicas(15)
-                .dataNodesAutoAdjust(73)
-                .filter("expression")
-                .storageProfilesParams(List.of(StorageProfileParams.builder().storageProfile("test_profile").build()))
-                .build();
-
-        assertThat(manager.execute(cmd), willCompleteSuccessfully());
-
-        // Validate catalog version from the past.
-        assertNull(manager.zone(zoneName, 0));
-        assertNull(manager.zone(zoneName, 123L));
-
-        // Validate actual catalog
-        CatalogZoneDescriptor zone = manager.zone(zoneName, clock.nowLong());
-
-        assertNotNull(zone);
-        assertSame(zone, manager.zone(zone.id(), clock.nowLong()));
-
-        // Validate that catalog returns null for previous timestamps.
-        assertNull(manager.zone(zone.id(), 0));
-        assertNull(manager.zone(zone.id(), 123L));
-
-        // Validate newly created zone
-        assertEquals(zoneName, zone.name());
-        assertEquals(42, zone.partitions());
-        assertEquals(15, zone.replicas());
-        assertEquals(73, zone.dataNodesAutoAdjust());
-        assertEquals(INFINITE_TIMER_VALUE, zone.dataNodesAutoAdjustScaleUp());
-        assertEquals(INFINITE_TIMER_VALUE, zone.dataNodesAutoAdjustScaleDown());
-        assertEquals("expression", zone.filter());
-        assertEquals("test_profile", zone.storageProfiles().profiles().get(0).storageProfile());
-    }
-
-    @Test
-    public void testSetDefaultZone() {
-        CatalogZoneDescriptor initialDefaultZone = latestActiveCatalog().defaultZone();
-
-        // Create new zone
-        {
-            StorageProfileParams storageProfile = StorageProfileParams.builder()
-                    .storageProfile("test_profile")
-                    .build();
-
-            CatalogCommand createZoneCmd = CreateZoneCommand.builder()
-                    .zoneName(TEST_ZONE_NAME)
-                    .storageProfilesParams(List.of(storageProfile))
-                    .build();
-
-            assertThat(manager.execute(createZoneCmd), willCompleteSuccessfully());
-
-            assertNotEquals(TEST_ZONE_NAME, latestActiveCatalog().defaultZone().name());
-        }
-
-        // Set new zone as default.
-        {
-            CatalogCommand setDefaultCmd = AlterZoneSetDefaultCommand.builder()
-                    .zoneName(TEST_ZONE_NAME)
-                    .build();
-
-            int prevVer = latestActiveCatalog().version();
-
-            assertThat(manager.execute(setDefaultCmd), willCompleteSuccessfully());
-            assertEquals(TEST_ZONE_NAME, latestActiveCatalog().defaultZone().name());
-
-            // Make sure history has not been affected.
-            Catalog prevCatalog = Objects.requireNonNull(manager.catalog(prevVer));
-            assertNotEquals(TEST_ZONE_NAME, prevCatalog.defaultZone().name());
-            assertNotEquals(latestActiveCatalog().defaultZone().id(), prevCatalog.defaultZone().id());
-        }
-
-        // Create table in the new zone.
-        {
-            assertThat(manager.execute(simpleTable(TABLE_NAME)), willCompleteSuccessfully());
-
-            Catalog catalog = latestActiveCatalog();
-            CatalogTableDescriptor tab = Objects.requireNonNull(manager.table(TABLE_NAME, catalog.time()));
-
-            assertEquals(catalog.defaultZone().id(), tab.zoneId());
-        }
-
-        // Setting default zone that is already the default changes nothing.
-        {
-            int lastVer =  manager.latestCatalogVersion();
-
-            CatalogCommand setDefaultCmd = AlterZoneSetDefaultCommand.builder()
-                    .zoneName(TEST_ZONE_NAME)
-                    .build();
-
-            assertThat(manager.execute(setDefaultCmd), willCompleteSuccessfully());
-            assertEquals(lastVer, manager.latestCatalogVersion());
-        }
-
-        // Drop old default zone.
-        {
-            CatalogCommand dropCommand = DropZoneCommand.builder()
-                    .zoneName(initialDefaultZone.name())
-                    .build();
-
-            assertThat(manager.execute(dropCommand), willCompleteSuccessfully());
-        }
-    }
-
-    @Test
-    public void testDropZone() {
-        String zoneName = TEST_ZONE_NAME;
-
-        CatalogCommand cmd = CreateZoneCommand.builder()
-                .zoneName(zoneName)
-                .storageProfilesParams(List.of(StorageProfileParams.builder().storageProfile(DEFAULT_STORAGE_PROFILE).build()))
-                .build();
-
-        assertThat(manager.execute(cmd), willCompleteSuccessfully());
-
-        long beforeDropTimestamp = clock.nowLong();
-
-        CatalogCommand dropCommand = DropZoneCommand.builder()
-                .zoneName(zoneName)
-                .build();
-
-        CompletableFuture<?> fut = manager.execute(dropCommand);
-
-        assertThat(fut, willCompleteSuccessfully());
-
-        // Validate catalog version from the past.
-        CatalogZoneDescriptor zone = manager.zone(zoneName, beforeDropTimestamp);
-
-        assertNotNull(zone);
-        assertEquals(zoneName, zone.name());
-
-        assertSame(zone, manager.zone(zone.id(), beforeDropTimestamp));
-
-        // Validate actual catalog
-        assertNull(manager.zone(zoneName, clock.nowLong()));
-        assertNull(manager.zone(zone.id(), clock.nowLong()));
-
-        // Try to drop non-existing zone.
-        assertThat(manager.execute(dropCommand), willThrow(DistributionZoneNotFoundValidationException.class));
-    }
-
-    @Test
-    public void testDropDefaultZoneIsRejected() {
-        // Drop default zone is rejected.
-        {
-            Catalog catalog = latestActiveCatalog();
-            CatalogCommand dropCommand = DropZoneCommand.builder()
-                    .zoneName(catalog.defaultZone().name())
-                    .build();
-
-            int ver = catalog.version();
-
-            assertThat(manager.execute(dropCommand), willThrow(DistributionZoneCantBeDroppedValidationException.class));
-
-            assertEquals(ver, manager.latestCatalogVersion());
-        }
-
-        // Renamed zone deletion is also rejected.
-        {
-            CatalogCommand renameCommand = RenameZoneCommand.builder()
-                    .zoneName(latestActiveCatalog().defaultZone().name())
-                    .newZoneName(TEST_ZONE_NAME)
-                    .build();
-
-            int ver = manager.latestCatalogVersion();
-
-            assertThat(manager.execute(renameCommand), willCompleteSuccessfully());
-
-            assertSame(ver + 1, manager.latestCatalogVersion());
-
-            ver = manager.latestCatalogVersion();
-
-            CatalogCommand dropCommand = DropZoneCommand.builder()
-                    .zoneName(TEST_ZONE_NAME)
-                    .build();
-
-            assertThat(manager.execute(dropCommand), willThrow(DistributionZoneCantBeDroppedValidationException.class));
-            assertSame(ver, manager.latestCatalogVersion());
-        }
-    }
-
-    @Test
-    public void testRenameZone() throws InterruptedException {
-        String zoneName = TEST_ZONE_NAME;
-
-        CatalogCommand cmd = CreateZoneCommand.builder()
-                .zoneName(zoneName)
-                .partitions(42)
-                .replicas(15)
-                .storageProfilesParams(List.of(StorageProfileParams.builder().storageProfile(DEFAULT_STORAGE_PROFILE).build()))
-                .build();
-
-        assertThat(manager.execute(cmd), willCompleteSuccessfully());
-
-        long beforeDropTimestamp = clock.nowLong();
-
-        Thread.sleep(5);
-
-        String newZoneName = "RenamedZone";
-
-        CatalogCommand renameZoneCmd = RenameZoneCommand.builder()
-                .zoneName(zoneName)
-                .newZoneName(newZoneName)
-                .build();
-
-        assertThat(manager.execute(renameZoneCmd), willCompleteSuccessfully());
-
-        // Validate catalog version from the past.
-        CatalogZoneDescriptor zone = manager.zone(zoneName, beforeDropTimestamp);
-
-        assertNotNull(zone);
-        assertEquals(zoneName, zone.name());
-
-        assertSame(zone, manager.zone(zone.id(), beforeDropTimestamp));
-
-        // Validate actual catalog
-        zone = manager.zone(newZoneName, clock.nowLong());
-
-        assertNotNull(zone);
-        assertNull(manager.zone(zoneName, clock.nowLong()));
-        assertEquals(newZoneName, zone.name());
-
-        assertSame(zone, manager.zone(zone.id(), clock.nowLong()));
-    }
-
-    @Test
-    public void testRenameDefaultZone() {
-        CatalogZoneDescriptor defaultZone = latestActiveCatalog().defaultZone();
-
-        assertNotEquals(TEST_ZONE_NAME, defaultZone.name());
-
-        CatalogCommand renameZoneCmd = RenameZoneCommand.builder()
-                .zoneName(defaultZone.name())
-                .newZoneName(TEST_ZONE_NAME)
-                .build();
-
-        int ver = manager.latestCatalogVersion();
-        assertThat(manager.execute(renameZoneCmd), willCompleteSuccessfully());
-
-        assertEquals(ver + 1, manager.latestCatalogVersion());
-        assertEquals(TEST_ZONE_NAME, latestActiveCatalog().defaultZone().name());
-        assertEquals(defaultZone.id(), latestActiveCatalog().defaultZone().id());
-    }
-
-    @Test
-    public void testDefaultZone() {
-        CatalogZoneDescriptor defaultZone = latestActiveCatalog().defaultZone();
-
-        // Try to create zone with default zone name.
-        CatalogCommand cmd = CreateZoneCommand.builder()
-                .zoneName(defaultZone.name())
-                .partitions(42)
-                .replicas(15)
-                .storageProfilesParams(List.of(StorageProfileParams.builder().storageProfile(DEFAULT_STORAGE_PROFILE).build()))
-                .build();
-        assertThat(manager.execute(cmd), willThrow(DistributionZoneExistsValidationException.class));
-
-        // Validate default zone wasn't changed.
-        assertSame(defaultZone, manager.zone(defaultZone.name(), clock.nowLong()));
-    }
-
-    @Test
-    public void testAlterZone() {
-        String zoneName = TEST_ZONE_NAME;
-
-        CatalogCommand cmd = CreateZoneCommand.builder()
-                .zoneName(zoneName)
-                .partitions(42)
-                .replicas(15)
-                .dataNodesAutoAdjust(73)
-                .filter("expression")
-                .storageProfilesParams(List.of(StorageProfileParams.builder().storageProfile(DEFAULT_STORAGE_PROFILE).build()))
-                .build();
-
-        CatalogCommand alterCmd = AlterZoneCommand.builder()
-                .zoneName(zoneName)
-                .partitions(10)
-                .replicas(2)
-                .dataNodesAutoAdjustScaleUp(3)
-                .dataNodesAutoAdjustScaleDown(4)
-                .filter("newExpression")
-                .storageProfilesParams(List.of(StorageProfileParams.builder().storageProfile("test_profile").build()))
-                .build();
-
-        assertThat(manager.execute(cmd), willCompleteSuccessfully());
-        assertThat(manager.execute(alterCmd), willCompleteSuccessfully());
-
-        // Validate actual catalog
-        CatalogZoneDescriptor zone = manager.zone(zoneName, clock.nowLong());
-        assertNotNull(zone);
-        assertSame(zone, manager.zone(zone.id(), clock.nowLong()));
-
-        assertEquals(zoneName, zone.name());
-        assertEquals(10, zone.partitions());
-        assertEquals(2, zone.replicas());
-        assertEquals(INFINITE_TIMER_VALUE, zone.dataNodesAutoAdjust());
-        assertEquals(3, zone.dataNodesAutoAdjustScaleUp());
-        assertEquals(4, zone.dataNodesAutoAdjustScaleDown());
-        assertEquals("newExpression", zone.filter());
-        assertEquals("test_profile", zone.storageProfiles().profiles().get(0).storageProfile());
-    }
-
-    @Test
-    public void testCreateZoneWithSameName() {
-        String zoneName = TEST_ZONE_NAME;
-
-        CatalogCommand cmd = CreateZoneCommand.builder()
-                .zoneName(zoneName)
-                .partitions(42)
-                .replicas(15)
-                .storageProfilesParams(List.of(StorageProfileParams.builder().storageProfile(DEFAULT_STORAGE_PROFILE).build()))
-                .build();
-
-        assertThat(manager.execute(cmd), willCompleteSuccessfully());
-
-        // Try to create zone with same name.
-        cmd = CreateZoneCommand.builder()
-                .zoneName(zoneName)
-                .partitions(8)
-                .replicas(1)
-                .storageProfilesParams(List.of(StorageProfileParams.builder().storageProfile(DEFAULT_STORAGE_PROFILE).build()))
-                .build();
-
-        assertThat(manager.execute(cmd), willThrowFast(DistributionZoneExistsValidationException.class));
-
-        // Validate zone was NOT changed
-        CatalogZoneDescriptor zone = manager.zone(zoneName, clock.nowLong());
-
-        assertNotNull(zone);
-        assertSame(zone, manager.zone(zoneName, clock.nowLong()));
-        assertSame(zone, manager.zone(zone.id(), clock.nowLong()));
-
-        assertEquals(zoneName, zone.name());
-        assertEquals(42, zone.partitions());
-        assertEquals(15, zone.replicas());
-    }
-
-    @Test
-    public void testCreateZoneEvents() {
-        String zoneName = TEST_ZONE_NAME;
-
-        CatalogCommand cmd = CreateZoneCommand.builder()
-                .zoneName(zoneName)
-                .storageProfilesParams(List.of(StorageProfileParams.builder().storageProfile(DEFAULT_STORAGE_PROFILE).build()))
-                .build();
-
-        EventListener<CatalogEventParameters> eventListener = mock(EventListener.class);
-        when(eventListener.notify(any())).thenReturn(falseCompletedFuture());
-
-        manager.listen(CatalogEvent.ZONE_CREATE, eventListener);
-        manager.listen(CatalogEvent.ZONE_DROP, eventListener);
-
-        CompletableFuture<?> fut = manager.execute(cmd);
-
-        assertThat(fut, willCompleteSuccessfully());
-
-        verify(eventListener).notify(any(CreateZoneEventParameters.class));
-
-        CatalogCommand dropCommand = DropZoneCommand.builder()
-                .zoneName(zoneName)
-                .build();
-
-        fut = manager.execute(dropCommand);
-
-        assertThat(fut, willCompleteSuccessfully());
-
-        verify(eventListener).notify(any(DropZoneEventParameters.class));
-        verifyNoMoreInteractions(eventListener);
-    }
-
-    @Test
-    public void testColumnEvents() {
-        EventListener<CatalogEventParameters> eventListener = mock(EventListener.class);
-        when(eventListener.notify(any())).thenReturn(falseCompletedFuture());
-
-        manager.listen(CatalogEvent.TABLE_ALTER, eventListener);
-
-        // Try to add column without table.
-        assertThat(manager.execute(addColumnParams(TABLE_NAME, columnParams(NEW_COLUMN_NAME, INT32))),
-                willThrow(TableNotFoundValidationException.class));
-        verifyNoInteractions(eventListener);
-
-        // Create table.
-        assertThat(manager.execute(simpleTable(TABLE_NAME)), willCompleteSuccessfully());
-
-        // Add column.
-        assertThat(manager.execute(addColumnParams(TABLE_NAME, columnParams(NEW_COLUMN_NAME, INT32))), willCompleteSuccessfully());
-        verify(eventListener).notify(any(AddColumnEventParameters.class));
-
-        // Drop column.
-        assertThat(manager.execute(dropColumnParams(TABLE_NAME, NEW_COLUMN_NAME)), willCompleteSuccessfully());
-        verify(eventListener).notify(any(DropColumnEventParameters.class));
-
-        verifyNoMoreInteractions(eventListener);
-    }
-
-    @Test
-    public void userFutureCompletesAfterClusterWideActivationHappens() {
-        delayDuration.set(TimeUnit.DAYS.toMillis(365));
-
-        reset(clockWaiter);
-        HybridTimestamp startTs = clock.now();
-
-        CompletableFuture<?> createTableFuture = manager.execute(simpleTable(TABLE_NAME));
-
-        assertFalse(createTableFuture.isDone());
-
-        ArgumentCaptor<HybridTimestamp> tsCaptor = ArgumentCaptor.forClass(HybridTimestamp.class);
-
-        verify(clockWaiter, timeout(10_000)).waitFor(tsCaptor.capture());
-        HybridTimestamp userWaitTs = tsCaptor.getValue();
-        assertThat(
-                userWaitTs.getPhysical() - startTs.getPhysical(),
-                greaterThanOrEqualTo(delayDuration.get() + clockService.maxClockSkewMillis())
-        );
-    }
-
-    // TODO: remove after IGNITE-20378 is implemented.
-    @Test
-    public void userFutureCompletesAfterClusterWideActivationWithAdditionalIdleSafeTimePeriodHappens() {
-        delayDuration.set(TimeUnit.DAYS.toMillis(365));
-        partitionIdleSafeTimePropagationPeriod.set(TimeUnit.DAYS.toDays(365));
-
-        reset(clockWaiter);
-
-        HybridTimestamp startTs = clock.now();
-
-        CompletableFuture<?> createTableFuture = manager.execute(simpleTable(TABLE_NAME));
-
-        assertFalse(createTableFuture.isDone());
-
-        ArgumentCaptor<HybridTimestamp> tsCaptor = ArgumentCaptor.forClass(HybridTimestamp.class);
-
-        verify(clockWaiter, timeout(10_000)).waitFor(tsCaptor.capture());
-        HybridTimestamp userWaitTs = tsCaptor.getValue();
-        assertThat(
-                userWaitTs.getPhysical() - startTs.getPhysical(),
-                greaterThanOrEqualTo(
-                        delayDuration.get() + clockService.maxClockSkewMillis()
-                                + partitionIdleSafeTimePropagationPeriod.get() + clockService.maxClockSkewMillis()
-                )
-        );
-    }
-
-    @Test
-    void testGetCatalogEntityInCatalogEvent() {
-        var fireEventFuture = new CompletableFuture<Void>();
-
-        manager.listen(CatalogEvent.TABLE_CREATE, fromConsumer(fireEventFuture, parameters -> {
-            assertNotNull(manager.schema(parameters.catalogVersion()));
-        }));
-
-        assertThat(manager.execute(simpleTable(TABLE_NAME)), willCompleteSuccessfully());
-        assertThat(fireEventFuture, willCompleteSuccessfully());
-    }
-
-    @Test
-    void testGetTableByIdAndCatalogVersion() {
-        int tableCreationVersion = await(manager.execute(simpleTable(TABLE_NAME)));
-
-        CatalogTableDescriptor table = manager.table(TABLE_NAME, clock.nowLong());
-
-        assertNull(manager.table(table.id(), tableCreationVersion - 1));
-        assertSame(table, manager.table(table.id(), tableCreationVersion));
-    }
-
-    @Test
-    void testGetTableIdOnDropIndexEvent() {
-        assertThat(manager.execute(simpleTable(TABLE_NAME)), willCompleteSuccessfully());
-
-        assertThat(manager.execute(createHashIndexCommand(INDEX_NAME, List.of("VAL"))), willCompleteSuccessfully());
-
-        int indexId = manager.aliveIndex(INDEX_NAME, clock.nowLong()).id();
-
-        startBuildingIndex(indexId);
-        makeIndexAvailable(indexId);
-
-        int tableId = manager.table(TABLE_NAME, clock.nowLong()).id();
-        int pkIndexId = manager.aliveIndex(pkIndexName(TABLE_NAME), clock.nowLong()).id();
-
-        assertNotEquals(tableId, indexId);
-
-        EventListener<StoppingIndexEventParameters> stoppingListener = mock(EventListener.class);
-        EventListener<RemoveIndexEventParameters> removedListener = mock(EventListener.class);
-
-        ArgumentCaptor<StoppingIndexEventParameters> stoppingCaptor = ArgumentCaptor.forClass(StoppingIndexEventParameters.class);
-        ArgumentCaptor<RemoveIndexEventParameters> removingCaptor = ArgumentCaptor.forClass(RemoveIndexEventParameters.class);
-
-        doReturn(falseCompletedFuture()).when(stoppingListener).notify(stoppingCaptor.capture());
-        doReturn(falseCompletedFuture()).when(removedListener).notify(removingCaptor.capture());
-
-        manager.listen(CatalogEvent.INDEX_STOPPING, stoppingListener);
-        manager.listen(CatalogEvent.INDEX_REMOVED, removedListener);
-
-        // Let's drop the index.
-        assertThat(
-                manager.execute(DropIndexCommand.builder().schemaName(SCHEMA_NAME).indexName(INDEX_NAME).build()),
-                willCompleteSuccessfully()
-        );
-
-        StoppingIndexEventParameters stoppingEventParameters = stoppingCaptor.getValue();
-
-        assertEquals(indexId, stoppingEventParameters.indexId());
-
-        // Let's drop the table.
-        assertThat(manager.execute(dropTableCommand(TABLE_NAME)), willCompleteSuccessfully());
-
-        // Let's make sure that the PK index has been removed.
-        RemoveIndexEventParameters pkRemovedEventParameters = removingCaptor.getAllValues().get(0);
-
-        assertEquals(pkIndexId, pkRemovedEventParameters.indexId());
-    }
-
-    @Test
-    void testReCreateIndexWithSameName() {
-        createSomeTable(TABLE_NAME);
-        createSomeIndex(TABLE_NAME, INDEX_NAME);
-
-        int catalogVersion = manager.latestCatalogVersion();
-        CatalogIndexDescriptor index1 = manager.aliveIndex(INDEX_NAME, clock.nowLong());
-        assertNotNull(index1);
-
-        int indexId1 = index1.id();
-        startBuildingIndex(indexId1);
-        makeIndexAvailable(indexId1);
-
-        // Drop index.
-        dropIndex(INDEX_NAME);
-        removeIndex(indexId1);
-        assertNull(manager.aliveIndex(INDEX_NAME, clock.nowLong()));
-
-        // Re-create index with same name.
-        createSomeSortedIndex(TABLE_NAME, INDEX_NAME);
-
-        CatalogIndexDescriptor index2 = manager.aliveIndex(INDEX_NAME, clock.nowLong());
-        assertNotNull(index2);
-        assertThat(index2.indexType(), equalTo(CatalogIndexDescriptorType.SORTED));
-
-        // Ensure these are different indexes.
-        int indexId2 = index2.id();
-        assertNotEquals(indexId1, indexId2);
-
-        // Ensure dropped index is available for historical queries.
-        assertNotNull(manager.index(indexId1, catalogVersion));
-        assertThat(manager.index(indexId1, catalogVersion).indexType(), equalTo(CatalogIndexDescriptorType.HASH));
-        assertNull(manager.index(indexId2, catalogVersion));
-    }
-
-    @Test
-    void testLatestCatalogVersion() {
-        assertEquals(1, manager.latestCatalogVersion());
-
-        assertThat(manager.execute(simpleTable(TABLE_NAME)), willCompleteSuccessfully());
-        assertEquals(2, manager.latestCatalogVersion());
-
-        assertThat(manager.execute(simpleIndex()), willCompleteSuccessfully());
-        assertEquals(3, manager.latestCatalogVersion());
-    }
-
-    @Test
-    void testTables() {
-        int initialVersion = manager.latestCatalogVersion();
-
-        assertThat(manager.execute(simpleTable(TABLE_NAME + 0)), willCompleteSuccessfully());
-        assertThat(manager.execute(simpleTable(TABLE_NAME + 1)), willCompleteSuccessfully());
-
-        assertThat(manager.tables(initialVersion), empty());
-        assertThat(
-                manager.tables(initialVersion + 1),
-                hasItems(table(initialVersion + 1, TABLE_NAME + 0))
-        );
-        assertThat(
-                manager.tables(initialVersion + 2),
-                hasItems(table(initialVersion + 2, TABLE_NAME + 0), table(initialVersion + 2, TABLE_NAME + 1))
-        );
-    }
-
-    @Test
-    void testIndexes() {
-        int initialVersion = manager.latestCatalogVersion();
-
-        assertThat(manager.execute(simpleTable(TABLE_NAME)), willCompleteSuccessfully());
-        assertThat(manager.execute(simpleIndex()), willCompleteSuccessfully());
-
-        assertThat(manager.indexes(initialVersion), empty());
-        assertThat(
-                manager.indexes(initialVersion + 1),
-                hasItems(index(initialVersion + 1, pkIndexName(TABLE_NAME)))
-        );
-        assertThat(
-                manager.indexes(initialVersion + 2),
-                hasItems(index(initialVersion + 2, pkIndexName(TABLE_NAME)), index(initialVersion + 2, INDEX_NAME))
-        );
-    }
-
-    @Test
-    public void createTableProducesTableVersion1() {
-        createSomeTable(TABLE_NAME);
-
-        CatalogTableDescriptor table = manager.table(TABLE_NAME, Long.MAX_VALUE);
-
-        assertThat(table.tableVersion(), is(1));
-    }
-
-    @Test
-    public void addColumnIncrementsTableVersion() {
-        createSomeTable(TABLE_NAME);
-
-        addSomeColumn();
-
-        CatalogTableDescriptor table = manager.table(TABLE_NAME, Long.MAX_VALUE);
-
-        assertThat(table.tableVersion(), is(2));
-    }
-
-    private void addSomeColumn() {
-        assertThat(manager.execute(addColumnParams(TABLE_NAME, columnParams("val2", INT32))), willCompleteSuccessfully());
-    }
-
-    @Test
-    public void dropColumnIncrementsTableVersion() {
-        createSomeTable(TABLE_NAME);
-
-        assertThat(manager.execute(dropColumnParams(TABLE_NAME, "val1")), willCompleteSuccessfully());
-
-        CatalogTableDescriptor table = manager.table(TABLE_NAME, Long.MAX_VALUE);
-
-        assertThat(table.tableVersion(), is(2));
-    }
-
-    @Test
-    public void alterColumnIncrementsTableVersion() {
-        createSomeTable(TABLE_NAME);
-
-        CompletableFuture<?> future = manager.execute(
-                AlterTableAlterColumnCommand.builder()
-                        .schemaName(SCHEMA_NAME)
-                        .tableName(TABLE_NAME)
-                        .columnName("val1")
-                        .type(INT64)
-                        .build()
-        );
-        assertThat(future, willCompleteSuccessfully());
-
-        CatalogTableDescriptor table = manager.table(TABLE_NAME, Long.MAX_VALUE);
-
-        assertThat(table.tableVersion(), is(2));
-    }
-
-    @Test
-    public void testTableCreationToken() {
-        createSomeTable(TABLE_NAME);
-
-        CatalogTableDescriptor table = manager.table(TABLE_NAME, Long.MAX_VALUE);
-
-        long expectedCreationToken = table.updateToken();
-
-        assertEquals(expectedCreationToken, table.creationToken());
-
-        int tableCreationVersion = await(manager.execute(
-                AlterTableAlterColumnCommand.builder()
-                        .schemaName(SCHEMA_NAME)
-                        .tableName(TABLE_NAME)
-                        .columnName("val1")
-                        .type(INT64)
-                        .build()
-        ));
-
-        table = manager.table(TABLE_NAME, Long.MAX_VALUE);
-
-        assertThat(table.tableVersion(), is(2));
-
-        assertEquals(expectedCreationToken, table.creationToken());
-
-        table = manager.table(tableId(TABLE_NAME), tableCreationVersion);
-
-        assertEquals(expectedCreationToken, table.creationToken());
-    }
-
-    @Test
-    void testCreateZoneWithDefaults() {
-        assertThat(
-                manager.execute(
-                        CreateZoneCommand.builder()
-                                .zoneName(TEST_ZONE_NAME)
-                                .storageProfilesParams(
-                                        List.of(StorageProfileParams.builder().storageProfile(DEFAULT_STORAGE_PROFILE).build())
-                                ).build()
-                ),
-                willCompleteSuccessfully()
-        );
-
-        CatalogZoneDescriptor zone = manager.zone(TEST_ZONE_NAME, clock.nowLong());
-
-        assertEquals(DEFAULT_PARTITION_COUNT, zone.partitions());
-        assertEquals(DEFAULT_REPLICA_COUNT, zone.replicas());
-        assertEquals(INFINITE_TIMER_VALUE, zone.dataNodesAutoAdjust());
-        assertEquals(IMMEDIATE_TIMER_VALUE, zone.dataNodesAutoAdjustScaleUp());
-        assertEquals(INFINITE_TIMER_VALUE, zone.dataNodesAutoAdjustScaleDown());
-        assertEquals(DEFAULT_FILTER, zone.filter());
-        assertEquals(DEFAULT_STORAGE_PROFILE, zone.storageProfiles().defaultProfile().storageProfile());
-    }
-
-    @Test
-    void testCreateIndexWithAlreadyExistingName() {
-        assertThat(manager.execute(simpleTable(TABLE_NAME)), willCompleteSuccessfully());
-        assertThat(manager.execute(simpleIndex()), willCompleteSuccessfully());
-
-        assertThat(
-                manager.execute(createHashIndexCommand(INDEX_NAME, List.of("VAL"))),
-                willThrowFast(IndexExistsValidationException.class)
-        );
-
-        assertThat(
-                manager.execute(createSortedIndexCommand(INDEX_NAME, List.of("VAL"), List.of(ASC_NULLS_LAST))),
-                willThrowFast(IndexExistsValidationException.class)
-        );
-    }
-
-    @Test
-    void testCreateIndexWithSameNameAsExistingTable() {
-        assertThat(manager.execute(simpleTable(TABLE_NAME)), willCompleteSuccessfully());
-
-        assertThat(
-                manager.execute(createHashIndexCommand(TABLE_NAME, List.of("VAL"))),
-                willThrowFast(TableExistsValidationException.class)
-        );
-
-        assertThat(
-                manager.execute(createSortedIndexCommand(TABLE_NAME, List.of("VAL"), List.of(ASC_NULLS_LAST))),
-                willThrowFast(TableExistsValidationException.class)
-        );
-    }
-
-    @Test
-    void testCreateIndexWithNotExistingTable() {
-        assertThat(
-                manager.execute(createHashIndexCommand(TABLE_NAME, List.of("VAL"))),
-                willThrowFast(TableNotFoundValidationException.class)
-        );
-
-        assertThat(
-                manager.execute(createSortedIndexCommand(TABLE_NAME, List.of("VAL"), List.of(ASC_NULLS_LAST))),
-                willThrowFast(TableNotFoundValidationException.class)
-        );
-    }
-
-    @Test
-    void testCreateIndexWithMissingTableColumns() {
-        assertThat(manager.execute(simpleTable(TABLE_NAME)), willCompleteSuccessfully());
-
-        assertThat(
-                manager.execute(createHashIndexCommand(INDEX_NAME, List.of("fake"))),
-                willThrowFast(CatalogValidationException.class)
-        );
-
-        assertThat(
-                manager.execute(createSortedIndexCommand(INDEX_NAME, List.of("fake"), List.of(ASC_NULLS_LAST))),
-                willThrowFast(CatalogValidationException.class)
-        );
-    }
-
-    @Test
-    void testCreateUniqIndexWithMissingTableColocationColumns() {
-        assertThat(manager.execute(simpleTable(TABLE_NAME)), willCompleteSuccessfully());
-
-        assertThat(
-                manager.execute(createHashIndexCommand(INDEX_NAME, true, List.of("VAL"))),
-                willThrowFast(CatalogValidationException.class, "Unique index must include all colocation columns")
-        );
-
-        assertThat(
-                manager.execute(createSortedIndexCommand(INDEX_NAME, true, List.of("VAL"), List.of(ASC_NULLS_LAST))),
-                willThrowFast(CatalogValidationException.class, "Unique index must include all colocation columns")
-        );
-    }
-
-    @Test
-    void droppingAnAvailableIndexMovesItToStoppingState() {
-        createSomeTable(TABLE_NAME);
-        createSomeIndex(TABLE_NAME, INDEX_NAME);
-
-        int indexId = indexId(INDEX_NAME);
-
-        startBuildingIndex(indexId);
-        makeIndexAvailable(indexId);
-
-        dropIndex(INDEX_NAME);
-
-        CatalogIndexDescriptor index = manager.index(indexId, manager.latestCatalogVersion());
-
-        assertThat(index, is(notNullValue()));
-        assertThat(index.status(), is(STOPPING));
-    }
-
-    @ParameterizedTest
-    @MethodSource("notYetAvailableIndexStatuses")
-    void droppingNotAvailableIndexRemovesIt(CatalogIndexStatus status) {
-        createSomeTable(TABLE_NAME);
-        createSomeIndex(TABLE_NAME, INDEX_NAME);
-
-        rollIndexStatusTo(status, indexId(INDEX_NAME));
-
-        dropIndex(INDEX_NAME);
-
-        CatalogIndexDescriptor index = index(manager.latestCatalogVersion(), INDEX_NAME);
-
-        assertThat(index, is(nullValue()));
-    }
-
-    private void startBuildingIndex(int indexId) {
-        assertThat(manager.execute(StartBuildingIndexCommand.builder().indexId(indexId).build()), willCompleteSuccessfully());
-    }
-
-    private static Stream<Arguments> notYetAvailableIndexStatuses() {
-        return Stream.of(REGISTERED, BUILDING).map(Arguments::of);
-    }
-
-    @Test
-    void removingStoppedIndexRemovesItFromCatalog() {
-        createSomeTable(TABLE_NAME);
-        createSomeIndex(TABLE_NAME, INDEX_NAME);
-
-        int indexId = indexId(INDEX_NAME);
-
-        rollIndexStatusTo(STOPPING, indexId);
-
-        assertThat(manager.index(indexId, manager.latestCatalogVersion()).status(), is(STOPPING));
-
-        removeIndex(indexId);
-
-        CatalogIndexDescriptor index = manager.index(indexId, manager.latestCatalogVersion());
-
-        assertThat(index, is(nullValue()));
-    }
-
-    private void rollIndexStatusTo(CatalogIndexStatus status, int indexId) {
-        for (CatalogIndexStatus currentStatus : List.of(REGISTERED, BUILDING, AVAILABLE, STOPPING)) {
-            if (currentStatus == status) {
-                break;
-            }
-
-            switch (currentStatus) {
-                case REGISTERED:
-                    startBuildingIndex(indexId);
-                    break;
-                case BUILDING:
-                    makeIndexAvailable(indexId);
-                    break;
-                case AVAILABLE:
-                    dropIndex(indexId);
-                    break;
-                case STOPPING:
-                    removeIndex(indexId);
-                    break;
-                default:
-                    fail("Unsupported state: " + currentStatus);
-                    break;
-            }
-        }
-    }
-
-    private void removeIndex(int indexId) {
-        assertThat(
-                manager.execute(RemoveIndexCommand.builder().indexId(indexId).build()),
-                willCompleteSuccessfully()
-        );
-    }
-
-    private void dropIndex(String indexName) {
-        assertThat(
-                manager.execute(DropIndexCommand.builder().indexName(indexName).schemaName(SqlCommon.DEFAULT_SCHEMA_NAME).build()),
-                willCompleteSuccessfully()
-        );
-    }
-
-    private void dropIndex(int indexId) {
-        CatalogIndexDescriptor index = manager.index(indexId, Long.MAX_VALUE);
-        assertThat(index, is(notNullValue()));
-
-        dropIndex(index.name());
-    }
-
-    @Test
-    void testDropNotExistingIndex() {
-        assertThat(
-                manager.execute(DropIndexCommand.builder().schemaName(SCHEMA_NAME).indexName(INDEX_NAME).build()),
-                willThrowFast(IndexNotFoundValidationException.class)
-        );
-    }
-
-    @Test
-    void testDropNotExistingTable() {
-        assertThat(manager.execute(dropTableCommand(TABLE_NAME)), willThrowFast(CatalogValidationException.class));
-    }
-
-    @Test
-    void testDropColumnWithNotExistingTable() {
-        assertThat(manager.execute(dropColumnParams(TABLE_NAME, "key")), willThrowFast(TableNotFoundValidationException.class));
-    }
-
-    @Test
-    void testDropColumnWithMissingTableColumns() {
-        assertThat(manager.execute(simpleTable(TABLE_NAME)), willCompleteSuccessfully());
-
-        assertThat(manager.execute(dropColumnParams(TABLE_NAME, "fake")), willThrowFast(CatalogValidationException.class));
-    }
-
-    @Test
-    void testDropColumnWithPrimaryKeyColumns() {
-        assertThat(manager.execute(simpleTable(TABLE_NAME)), willCompleteSuccessfully());
-
-        assertThat(
-                manager.execute(dropColumnParams(TABLE_NAME, "ID")),
-                willThrowFast(CatalogValidationException.class, "Deleting column `ID` belonging to primary key is not allowed")
-        );
-    }
-
-    @Test
-    void testDropColumnWithIndexColumns() {
-        assertThat(manager.execute(simpleTable(TABLE_NAME)), willCompleteSuccessfully());
-        assertThat(manager.execute(simpleIndex()), willCompleteSuccessfully());
-
-        assertThat(
-                manager.execute(dropColumnParams(TABLE_NAME, "VAL")),
-                willThrowFast(
-                        CatalogValidationException.class,
-                        "Deleting column 'VAL' used by index(es) [myIndex], it is not allowed"
-                )
-        );
-    }
-
-    @Test
-    void testAddColumnWithNotExistingTable() {
-        assertThat(manager.execute(addColumnParams(TABLE_NAME, columnParams("key", INT32))),
-                willThrowFast(TableNotFoundValidationException.class));
-    }
-
-    @Test
-    void testAddColumnWithExistingName() {
-        assertThat(manager.execute(simpleTable(TABLE_NAME)), willCompleteSuccessfully());
-
-        assertThat(manager.execute(addColumnParams(TABLE_NAME, columnParams("ID", INT32))),
-                willThrowFast(CatalogValidationException.class));
-    }
-
-    @Test
-    void bulkCommandEitherAppliedAtomicallyOrDoesntAppliedAtAll() {
-        String tableName1 = "TEST1";
-        String tableName2 = "TEST2";
-        String tableName3 = "TEST1"; // intentional name conflict with table1
-
-        List<CatalogCommand> bulkUpdate = List.of(
-                simpleTable(tableName1),
-                simpleTable(tableName2),
-                simpleTable(tableName3)
-        );
-
-        assertThat(manager.table(tableName1, Long.MAX_VALUE), nullValue());
-        assertThat(manager.table(tableName2, Long.MAX_VALUE), nullValue());
-        assertThat(manager.table(tableName3, Long.MAX_VALUE), nullValue());
-
-        assertThat(manager.execute(bulkUpdate), willThrowFast(TableExistsValidationException.class));
-
-        // now let's truncate problematic table and retry
-        assertThat(manager.execute(bulkUpdate.subList(0, bulkUpdate.size() - 1)), willCompleteSuccessfully());
-
-        assertThat(manager.table(tableName1, Long.MAX_VALUE), notNullValue());
-        assertThat(manager.table(tableName2, Long.MAX_VALUE), notNullValue());
-    }
-
-    @Test
-    void bulkUpdateIncrementsVersionByOne() {
-        String tableName1 = "T1";
-        String tableName2 = "T2";
-        String tableName3 = "T3";
-
-        int versionBefore = manager.latestCatalogVersion();
-
-        assertThat(manager.table(tableName1, Long.MAX_VALUE), nullValue());
-        assertThat(manager.table(tableName2, Long.MAX_VALUE), nullValue());
-        assertThat(manager.table(tableName3, Long.MAX_VALUE), nullValue());
-
-        assertThat(
-                manager.execute(List.of(simpleTable(tableName1), simpleTable(tableName2), simpleTable(tableName3))),
-                willCompleteSuccessfully()
-        );
-
-        int versionAfter = manager.latestCatalogVersion();
-
-        assertThat(manager.table(tableName1, Long.MAX_VALUE), notNullValue());
-        assertThat(manager.table(tableName2, Long.MAX_VALUE), notNullValue());
-        assertThat(manager.table(tableName3, Long.MAX_VALUE), notNullValue());
-
-        assertThat(versionAfter - versionBefore, is(1));
-    }
-
-    @Test
-    void bulkUpdateDoesntIncrementVersionInCaseOfError() {
-        String tableName1 = "T1";
-
-        int versionBefore = manager.latestCatalogVersion();
-
-        assertThat(manager.table(tableName1, Long.MAX_VALUE), nullValue());
-
-        assertThat(
-                manager.execute(List.of(simpleTable(tableName1), simpleTable(tableName1))),
-                willThrow(CatalogValidationException.class)
-        );
-
-        int versionAfter = manager.latestCatalogVersion();
-
-        assertThat(manager.table(tableName1, Long.MAX_VALUE), nullValue());
-
-        assertThat(versionAfter, is(versionBefore));
-    }
-
-    @Test
-    void testMakeHashIndexAvailable() {
-        createSomeTable(TABLE_NAME);
-
-        assertThat(
-                manager.execute(createHashIndexCommand(INDEX_NAME, List.of("key1"))),
-                willCompleteSuccessfully()
-        );
-
-        int indexId = indexId(INDEX_NAME);
-
-        startBuildingIndex(indexId);
-        makeIndexAvailable(indexId);
-
-        CatalogHashIndexDescriptor index = (CatalogHashIndexDescriptor) index(manager.latestCatalogVersion(), INDEX_NAME);
-
-        assertEquals(AVAILABLE, index.status());
-    }
-
-    private void makeIndexAvailable(int indexId) {
-        assertThat(
-                manager.execute(MakeIndexAvailableCommand.builder().indexId(indexId).build()),
-                willCompleteSuccessfully()
-        );
-    }
-
-    @Test
-    void testMakeSortedIndexAvailable() {
-        createSomeTable(TABLE_NAME);
-
-        assertThat(
-                manager.execute(createSortedIndexCommand(INDEX_NAME, List.of("key1"), List.of(ASC_NULLS_LAST))),
-                willCompleteSuccessfully()
-        );
-
-        int indexId = indexId(INDEX_NAME);
-
-        assertThat(
-                manager.execute(startBuildingIndexCommand(indexId)),
-                willCompleteSuccessfully()
-        );
-
-        makeIndexAvailable(indexId);
-
-        CatalogSortedIndexDescriptor index = (CatalogSortedIndexDescriptor) index(manager.latestCatalogVersion(), INDEX_NAME);
-
-        assertEquals(AVAILABLE, index.status());
-    }
-
-    @Test
-    void testAvailableIndexEvent() {
-        createSomeTable(TABLE_NAME);
-
-        assertThat(
-                manager.execute(createHashIndexCommand(INDEX_NAME, List.of("key1"))),
-                willCompleteSuccessfully()
-        );
-
-        int indexId = index(manager.latestCatalogVersion(), INDEX_NAME).id();
-
-        var fireEventFuture = new CompletableFuture<Void>();
-
-        manager.listen(CatalogEvent.INDEX_AVAILABLE, fromConsumer(fireEventFuture, (MakeIndexAvailableEventParameters parameters) -> {
-            assertEquals(indexId, parameters.indexId());
-        }));
-
-        assertThat(
-                manager.execute(startBuildingIndexCommand(indexId)),
-                willCompleteSuccessfully()
-        );
-
-        makeIndexAvailable(indexId);
-
-        assertThat(fireEventFuture, willCompleteSuccessfully());
-    }
-
-    @Test
-    void testPkAvailableIndexEvent() {
-        String tableName = TABLE_NAME + "_new";
-
-        var fireEventFuture = new CompletableFuture<Void>();
-
-        manager.listen(CatalogEvent.INDEX_AVAILABLE, fromConsumer(fireEventFuture, (MakeIndexAvailableEventParameters parameters) -> {
-            CatalogIndexDescriptor catalogIndexDescriptor = manager.index(parameters.indexId(), parameters.catalogVersion());
-
-            assertNotNull(catalogIndexDescriptor);
-            assertEquals(pkIndexName(tableName), catalogIndexDescriptor.name());
-        }));
-
-        createSomeTable(tableName);
-
-        assertThat(fireEventFuture, willCompleteSuccessfully());
-    }
-
-    @Test
-    void testPkAvailableOnCreateIndexEvent() {
-        var fireEventFuture = new CompletableFuture<Void>();
-
-        manager.listen(CatalogEvent.INDEX_CREATE, fromConsumer(fireEventFuture, (CreateIndexEventParameters parameters) -> {
-            assertEquals(AVAILABLE, parameters.indexDescriptor().status());
-        }));
-
-        createSomeTable(TABLE_NAME);
-
-        assertThat(fireEventFuture, willCompleteSuccessfully());
-    }
-
-    @Test
-    void testGetIndexesForTables() {
-        String tableName0 = TABLE_NAME + 0;
-        String tableName1 = TABLE_NAME + 1;
-
-        createSomeTable(tableName0);
-        createSomeTable(tableName1);
-
-        createSomeIndex(tableName1, INDEX_NAME);
-
-        int catalogVersion = manager.latestCatalogVersion();
-
-        // Let's check for a non-existent table.
-        assertThat(tableIndexIds(catalogVersion, Integer.MAX_VALUE), empty());
-
-        // Let's check for an existing tables.
-        int tableId0 = tableId(tableName0);
-        int tableId1 = tableId(tableName1);
-
-        assertThat(tableIndexIds(catalogVersion, tableId0), hasItems(indexId(pkIndexName(tableName0))));
-        assertThat(tableIndexIds(catalogVersion, tableId1), hasItems(indexId(pkIndexName(tableName1)), indexId(INDEX_NAME)));
-    }
-
-    @Test
-    void testGetIndexesForTableInSortedOrderById() {
-        createSomeTable(TABLE_NAME);
-
-        String indexName0 = INDEX_NAME + 0;
-        String indexName1 = INDEX_NAME + 1;
-
-        createSomeIndex(TABLE_NAME, indexName0);
-        createSomeIndex(TABLE_NAME, indexName1);
-
-        int indexId0 = indexId(pkIndexName(TABLE_NAME));
-        int indexId1 = indexId(indexName0);
-        int indexId2 = indexId(indexName1);
-
-        int catalogVersion = manager.latestCatalogVersion();
-
-        assertThat(tableIndexIds(catalogVersion, tableId(TABLE_NAME)), equalTo(List.of(indexId0, indexId1, indexId2)));
-    }
-
-    @Test
-    void testTableRename() {
-        createSomeTable(TABLE_NAME);
-
-        int prevVersion = manager.latestCatalogVersion();
-
-        CatalogCommand command = RenameTableCommand.builder()
-                .schemaName(SCHEMA_NAME)
-                .tableName(TABLE_NAME)
-                .newTableName(TABLE_NAME_2)
-                .build();
-
-        assertThat(manager.execute(command), willCompleteSuccessfully());
-
-        int curVersion = manager.latestCatalogVersion();
-
-        CatalogTableDescriptor prevDescriptor = table(prevVersion, TABLE_NAME);
-        CatalogTableDescriptor curDescriptor = table(curVersion, TABLE_NAME_2);
-
-        assertThat(prevDescriptor, is(notNullValue()));
-        assertThat(prevDescriptor.name(), is(TABLE_NAME));
-
-        assertThat(curDescriptor, is(notNullValue()));
-        assertThat(curDescriptor.name(), is(TABLE_NAME_2));
-
-        assertThat(table(prevVersion, TABLE_NAME_2), is(nullValue()));
-        assertThat(table(curVersion, TABLE_NAME), is(nullValue()));
-
-        assertThat(curDescriptor.tableVersion(), is(prevDescriptor.tableVersion() + 1));
-
-        // Assert that all other properties have been left intact.
-        assertThat(curDescriptor.id(), is(prevDescriptor.id()));
-        assertThat(curDescriptor.columns(), is(prevDescriptor.columns()));
-        assertThat(curDescriptor.colocationColumns(), is(prevDescriptor.colocationColumns()));
-        assertThat(curDescriptor.creationToken(), is(prevDescriptor.creationToken()));
-        assertThat(curDescriptor.primaryKeyColumns(), is(prevDescriptor.primaryKeyColumns()));
-        assertThat(curDescriptor.primaryKeyIndexId(), is(prevDescriptor.primaryKeyIndexId()));
-        assertThat(curDescriptor.schemaId(), is(prevDescriptor.schemaId()));
-    }
-
-    @Test
-    void testTableRenameAndCreateTableWithSameName() {
-        createSomeTable(TABLE_NAME);
-
-        CatalogCommand command = RenameTableCommand.builder()
-                .schemaName(SCHEMA_NAME)
-                .tableName(TABLE_NAME)
-                .newTableName(TABLE_NAME_2)
-                .build();
-
-        assertThat(manager.execute(command), willCompleteSuccessfully());
-
-        createSomeTable(TABLE_NAME);
-
-        int catalogVersion = manager.latestCatalogVersion();
-
-        assertThat(table(catalogVersion, TABLE_NAME), is(notNullValue()));
-        assertThat(table(catalogVersion, TABLE_NAME_2), is(notNullValue()));
-    }
-
-    @Test
-    void testTableRenameFiresEvent() {
-        createSomeTable(TABLE_NAME);
-
-        var fireEventFuture = new CompletableFuture<Void>();
-
-        manager.listen(CatalogEvent.TABLE_ALTER, fromConsumer(fireEventFuture, (RenameTableEventParameters parameters) -> {
-            CatalogTableDescriptor tableDescriptor = table(manager.latestCatalogVersion(), TABLE_NAME_2);
-
-            assertThat(parameters.tableId(), is(tableDescriptor.id()));
-            assertThat(parameters.newTableName(), is(tableDescriptor.name()));
-        }));
-
-        CatalogCommand command = RenameTableCommand.builder()
-                .schemaName(SCHEMA_NAME)
-                .tableName(TABLE_NAME)
-                .newTableName(TABLE_NAME_2)
-                .build();
-
-        assertThat(manager.execute(command), willCompleteSuccessfully());
-        assertThat(fireEventFuture, willCompleteSuccessfully());
-    }
-
-    @Test
-    void testStartHashIndexBuilding() {
-        createSomeTable(TABLE_NAME);
-
-        assertThat(
-                manager.execute(createHashIndexCommand(INDEX_NAME, List.of("key1"))),
-                willCompleteSuccessfully()
-        );
-
-        assertThat(
-                manager.execute(StartBuildingIndexCommand.builder().indexId(indexId(INDEX_NAME)).build()),
-                willCompleteSuccessfully()
-        );
-
-        CatalogHashIndexDescriptor index = (CatalogHashIndexDescriptor) index(manager.latestCatalogVersion(), INDEX_NAME);
-
-        assertEquals(BUILDING, index.status());
-    }
-
-    @Test
-    void testStartSortedIndexBuilding() {
-        createSomeTable(TABLE_NAME);
-
-        assertThat(
-                manager.execute(createSortedIndexCommand(INDEX_NAME, List.of("key1"), List.of(ASC_NULLS_LAST))),
-                willCompleteSuccessfully()
-        );
-
-        assertThat(
-                manager.execute(StartBuildingIndexCommand.builder().indexId(indexId(INDEX_NAME)).build()),
-                willCompleteSuccessfully()
-        );
-
-        CatalogSortedIndexDescriptor index = (CatalogSortedIndexDescriptor) index(manager.latestCatalogVersion(), INDEX_NAME);
-
-        assertEquals(BUILDING, index.status());
-    }
-
-    @Test
-    void testStartBuildingIndexEvent() {
-        createSomeTable(TABLE_NAME);
-
-        assertThat(
-                manager.execute(createHashIndexCommand(INDEX_NAME, List.of("key1"))),
-                willCompleteSuccessfully()
-        );
-
-        int indexId = index(manager.latestCatalogVersion(), INDEX_NAME).id();
-
-        var fireEventFuture = new CompletableFuture<Void>();
-
-        manager.listen(CatalogEvent.INDEX_BUILDING, fromConsumer(fireEventFuture, (StartBuildingIndexEventParameters parameters) -> {
-            assertEquals(indexId, parameters.indexId());
-        }));
-
-        assertThat(
-                manager.execute(startBuildingIndexCommand(indexId)),
-                willCompleteSuccessfully()
-        );
-
-        assertThat(fireEventFuture, willCompleteSuccessfully());
-    }
-
-    @ParameterizedTest
-    @ValueSource(booleans = {true, false})
-    void testIndexCreationCatalogVersionAfterUpdateIndex(boolean hashIndex) {
-        createSomeTable(TABLE_NAME);
-
-        if (hashIndex) {
-            createSomeIndex(TABLE_NAME, INDEX_NAME);
-        } else {
-            createSomeSortedIndex(TABLE_NAME, INDEX_NAME);
-        }
-
-        int expCreationVersion = manager.latestCatalogVersion();
-
-        int indexId = indexId(INDEX_NAME);
-
-        assertThat(manager.execute(startBuildingIndexCommand(indexId)), willCompleteSuccessfully());
-
-        Catalog latestCatalog = manager.catalog(manager.activeCatalogVersion(clock.nowLong()));
-
-        assertThat(latestCatalog.version(), greaterThan(expCreationVersion));
-
-        assertEquals(expCreationVersion, latestCatalog.index(indexId).txWaitCatalogVersion());
-    }
-
-    @ParameterizedTest(name = "hashIndex={0}, updateIndex={1}")
-    @MethodSource("argumentsForCheckIndexCreationCatalogVersion")
-    void testIndexCreationCatalogVersionAfterUpdateCatalog(boolean hashIndex, boolean updateIndex) {
-        createSomeTable(TABLE_NAME);
-
-        if (hashIndex) {
-            createSomeIndex(TABLE_NAME, INDEX_NAME);
-        } else {
-            createSomeSortedIndex(TABLE_NAME, INDEX_NAME);
-        }
-
-        int expCreationVersion = manager.latestCatalogVersion();
-
-        int indexId = indexId(INDEX_NAME);
-
-        if (updateIndex) {
-            assertThat(manager.execute(startBuildingIndexCommand(indexId)), willCompleteSuccessfully());
-        } else {
-            createSomeTable(TABLE_NAME + 1);
-        }
-
-        Catalog latestCatalog = manager.catalog(manager.activeCatalogVersion(clock.nowLong()));
-
-        assertThat(latestCatalog.version(), greaterThan(expCreationVersion));
-
-        assertEquals(expCreationVersion, latestCatalog.index(indexId).txWaitCatalogVersion());
-    }
-
-    private static Stream<Arguments> argumentsForCheckIndexCreationCatalogVersion() {
-        return Stream.of(
-                Arguments.of(true, true), // Create hash index and update index status..
-                Arguments.of(true, false), // Create hash index and update catalog (create table).
-                Arguments.of(false, true), // Create sorted index and update index status..
-                Arguments.of(false, false) // Create sorted index and update catalog (create table).
-        );
-    }
-
-    @Test
-    public void testCreateSchema() {
-        String schemaName = "S1";
-
-        assertThat(manager.execute(CreateSchemaCommand.builder().name(schemaName).build()), willCompleteSuccessfully());
-
-        Catalog latestCatalog = manager.catalog(manager.activeCatalogVersion(clock.nowLong()));
-
-        assertNotNull(latestCatalog);
-        assertNotNull(latestCatalog.schema(schemaName));
-        assertNotNull(latestCatalog.schema(SqlCommon.DEFAULT_SCHEMA_NAME));
-
-        assertThat(
-                manager.execute(CreateSchemaCommand.builder().name(schemaName).build()),
-                willThrowFast(CatalogValidationException.class, "Schema with name 'S1' already exists")
-        );
-    }
-
-    @Test
-    public void testCatalogCompaction() throws Exception {
-        assertThat(manager.execute(simpleTable(TABLE_NAME)), willCompleteSuccessfully());
-        assertThat(manager.execute(simpleTable(TABLE_NAME_2)), willCompleteSuccessfully());
-
-        long timestamp = clock.nowLong();
-        Catalog catalog = manager.catalog(manager.activeCatalogVersion(clock.nowLong()));
-
-        // Add more updates
-        assertThat(manager.execute(simpleIndex(TABLE_NAME, INDEX_NAME)), willCompleteSuccessfully());
-        assertThat(manager.execute(simpleIndex(TABLE_NAME, INDEX_NAME_2)), willCompleteSuccessfully());
-
-        assertThat(manager.compactCatalog(timestamp), willBe(Boolean.TRUE));
-        assertTrue(waitForCondition(() -> catalog.version() == manager.earliestCatalogVersion(), 3_000));
-
-        assertNull(manager.catalog(0));
-        assertNull(manager.catalog(catalog.version() - 1));
-        assertNotNull(manager.catalog(catalog.version()));
-
-        assertThrows(IllegalStateException.class, () -> manager.activeCatalogVersion(0));
-        assertThrows(IllegalStateException.class, () -> manager.activeCatalogVersion(catalog.time() - 1));
-        assertSame(catalog.version(), manager.activeCatalogVersion(catalog.time()));
-        assertSame(catalog.version(), manager.activeCatalogVersion(timestamp));
-
-        assertThat(manager.compactCatalog(timestamp), willBe(false));
-        assertEquals(catalog.version(), manager.earliestCatalogVersion());
-    }
-
-    @Test
-    public void testEmptyCatalogCompaction() {
-        assertEquals(1, manager.latestCatalogVersion());
-
-        long timestamp = clock.nowLong();
-
-        assertThat(manager.compactCatalog(timestamp), willBe(false));
-
-        assertEquals(0, manager.earliestCatalogVersion());
-        assertEquals(1, manager.latestCatalogVersion());
-
-        assertNotNull(manager.catalog(1));
-
-        assertEquals(0, manager.activeCatalogVersion(0));
-        assertEquals(1, manager.activeCatalogVersion(timestamp));
-    }
-
-    private CompletableFuture<?> changeColumn(
-            String tab,
-            String col,
-            @Nullable TestColumnTypeParams typeParams,
-            @Nullable Boolean notNull,
-            @Nullable Supplier<DefaultValue> dflt
-    ) {
-        AlterTableAlterColumnCommandBuilder builder = AlterTableAlterColumnCommand.builder()
-                .schemaName(SCHEMA_NAME)
-                .tableName(tab)
-                .columnName(col);
-
-        if (notNull != null) {
-            builder.nullable(!notNull);
-        }
-
-        if (dflt != null) {
-            builder.deferredDefaultValue(ignore -> dflt.get());
-        }
-
-        if (typeParams != null) {
-            builder.type(typeParams.type);
-
-            if (typeParams.precision != null) {
-                builder.precision(typeParams.precision);
-            }
-
-            if (typeParams.length != null) {
-                builder.length(typeParams.length);
-            }
-
-            if (typeParams.scale != null) {
-                builder.scale(typeParams.scale);
->>>>>>> 7ae9ab76
             }
             return List.of(new ObjectIdGenUpdateEntry(1));
         }
