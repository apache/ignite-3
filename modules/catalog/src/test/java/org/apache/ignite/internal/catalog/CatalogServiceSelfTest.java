--- conflicted
+++ resolved
@@ -1576,8 +1576,6 @@
         verifyNoMoreInteractions(eventListener);
     }
 
-<<<<<<< HEAD
-
     @Test
     public void userFutureCompletesAfterClusterWideActivationHappens() throws Exception {
         final long delayDuration = TimeUnit.DAYS.toMillis(365);
@@ -1614,7 +1612,8 @@
         } finally {
             service.stop();
         }
-=======
+    }
+
     @Test
     void testGetCatalogEntityInCatalogEvent() {
         CompletableFuture<Void> result = new CompletableFuture<>();
@@ -1633,9 +1632,8 @@
             }
         });
 
-        assertThat(service.createTable(simpleTable(TABLE_NAME)), willBe((Object) null));
+        assertThat(service.createTable(simpleTable(TABLE_NAME)), willBe(nullValue()));
         assertThat(result, willCompleteSuccessfully());
->>>>>>> 20969893
     }
 
     private CompletableFuture<Void> changeColumn(
