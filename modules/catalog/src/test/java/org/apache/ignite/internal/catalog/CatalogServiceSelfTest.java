--- conflicted
+++ resolved
@@ -53,22 +53,16 @@
 import org.apache.ignite.internal.catalog.descriptors.ColumnCollation;
 import org.apache.ignite.internal.catalog.descriptors.HashIndexDescriptor;
 import org.apache.ignite.internal.catalog.descriptors.SchemaDescriptor;
-<<<<<<< HEAD
 import org.apache.ignite.internal.catalog.descriptors.SortedIndexDescriptor;
-=======
 import org.apache.ignite.internal.catalog.descriptors.TableColumnDescriptor;
->>>>>>> 632a8750
 import org.apache.ignite.internal.catalog.descriptors.TableDescriptor;
 import org.apache.ignite.internal.catalog.events.AddColumnEventParameters;
 import org.apache.ignite.internal.catalog.events.CatalogEvent;
 import org.apache.ignite.internal.catalog.events.CatalogEventParameters;
 import org.apache.ignite.internal.catalog.events.CreateIndexEventParameters;
 import org.apache.ignite.internal.catalog.events.CreateTableEventParameters;
-<<<<<<< HEAD
+import org.apache.ignite.internal.catalog.events.DropColumnEventParameters;
 import org.apache.ignite.internal.catalog.events.DropIndexEventParameters;
-=======
-import org.apache.ignite.internal.catalog.events.DropColumnEventParameters;
->>>>>>> 632a8750
 import org.apache.ignite.internal.catalog.events.DropTableEventParameters;
 import org.apache.ignite.internal.catalog.storage.ObjectIdGenUpdateEntry;
 import org.apache.ignite.internal.catalog.storage.UpdateLog;
@@ -106,12 +100,9 @@
     private static final String ZONE_NAME = "ZONE";
     private static final String TABLE_NAME = "myTable";
     private static final String TABLE_NAME_2 = "myTable2";
-<<<<<<< HEAD
-    private static final String INDEX_NAME = "myIndex";
-=======
     private static final String NEW_COLUMN_NAME = "NEWCOL";
     private static final String NEW_COLUMN_NAME_2 = "NEWCOL2";
->>>>>>> 632a8750
+    private static final String INDEX_NAME = "myIndex";
 
     private MetaStorageManager metastore;
 
@@ -278,11 +269,7 @@
 
         Thread.sleep(5);
 
-<<<<<<< HEAD
-        DropTableParams dropTableParams = DropTableParams.builder().schemaName("PUBLIC").tableName(TABLE_NAME).build();
-=======
         DropTableParams dropTableParams = DropTableParams.builder().schemaName(SCHEMA_NAME).tableName(TABLE_NAME).build();
->>>>>>> 632a8750
 
         assertThat(service.dropTable(dropTableParams), willBe((Object) null));
 
@@ -351,7 +338,236 @@
     }
 
     @Test
-<<<<<<< HEAD
+    public void testAddColumn() throws InterruptedException {
+        assertThat(service.createTable(simpleTable(TABLE_NAME)), willBe((Object) null));
+
+        AlterTableAddColumnParams params = AlterTableAddColumnParams.builder()
+                .schemaName(SCHEMA_NAME)
+                .tableName(TABLE_NAME)
+                .columns(List.of(ColumnParams.builder()
+                        .name(NEW_COLUMN_NAME)
+                        .type(ColumnType.STRING)
+                        .nullable(true)
+                        .defaultValue(DefaultValue.constant("Ignite!"))
+                        .build()
+                ))
+                .build();
+
+        long beforeAddedTimestamp = System.currentTimeMillis();
+
+        Thread.sleep(5);
+
+        assertThat(service.addColumn(params), willBe((Object) null));
+
+        // Validate catalog version from the past.
+        SchemaDescriptor schema = service.activeSchema(beforeAddedTimestamp);
+        assertNotNull(schema);
+        assertNotNull(schema.table(TABLE_NAME));
+
+        assertNull(schema.table(TABLE_NAME).column(NEW_COLUMN_NAME));
+
+        // Validate actual catalog
+        schema = service.activeSchema(System.currentTimeMillis());
+        assertNotNull(schema);
+        assertNotNull(schema.table(TABLE_NAME));
+
+        // Validate column descriptor.
+        TableColumnDescriptor column = schema.table(TABLE_NAME).column(NEW_COLUMN_NAME);
+
+        assertEquals(NEW_COLUMN_NAME, column.name());
+        assertEquals(ColumnType.STRING, column.type());
+        assertTrue(column.nullable());
+
+        assertEquals(DefaultValue.Type.CONSTANT, column.defaultValue().type());
+        assertEquals("Ignite!", ((DefaultValue.ConstantValue) column.defaultValue()).value());
+
+        assertEquals(0, column.length());
+        assertEquals(0, column.precision());
+        assertEquals(0, column.scale());
+    }
+
+    @Test
+    public void testDropColumn() throws InterruptedException {
+        assertThat(service.createTable(simpleTable(TABLE_NAME)), willBe((Object) null));
+
+        // Validate dropping column
+        AlterTableDropColumnParams params = AlterTableDropColumnParams.builder()
+                .schemaName(SCHEMA_NAME)
+                .tableName(TABLE_NAME)
+                .columns(Set.of("VAL"))
+                .build();
+
+        long beforeAddedTimestamp = System.currentTimeMillis();
+
+        Thread.sleep(5);
+
+        assertThat(service.dropColumn(params), willBe((Object) null));
+
+        // Validate catalog version from the past.
+        SchemaDescriptor schema = service.activeSchema(beforeAddedTimestamp);
+        assertNotNull(schema);
+        assertNotNull(schema.table(TABLE_NAME));
+
+        assertNotNull(schema.table(TABLE_NAME).column("VAL"));
+
+        // Validate actual catalog
+        schema = service.activeSchema(System.currentTimeMillis());
+        assertNotNull(schema);
+        assertNotNull(schema.table(TABLE_NAME));
+
+        assertNull(schema.table(TABLE_NAME).column("VAL"));
+    }
+
+    @Test
+    public void testDropColumnIfTableExistsFlag() {
+        assertNull(service.table(TABLE_NAME, System.currentTimeMillis()));
+
+        AlterTableAddColumnParams params = AlterTableAddColumnParams.builder()
+                .schemaName(SCHEMA_NAME)
+                .tableName(TABLE_NAME)
+                .columns(List.of(ColumnParams.builder().name(NEW_COLUMN_NAME).type(ColumnType.INT32).nullable(true).build()))
+                .ifTableExists(false)
+                .build();
+
+        assertThat(service.addColumn(params), willThrow(TableNotFoundException.class));
+
+        params = AlterTableAddColumnParams.builder()
+                .schemaName(SCHEMA_NAME)
+                .tableName(TABLE_NAME)
+                .columns(List.of(ColumnParams.builder().name(NEW_COLUMN_NAME).type(ColumnType.INT32).nullable(true).build()))
+                .ifTableExists(true)
+                .build();
+
+        assertThat(service.addColumn(params), willThrow(TableNotFoundException.class));
+    }
+
+    @Test
+    public void testDropIndexedColumn() {
+        assertThat(service.createTable(simpleTable(TABLE_NAME)), willBe((Object) null));
+
+        // Try to drop indexed column
+        AlterTableDropColumnParams params = AlterTableDropColumnParams.builder()
+                .schemaName(SCHEMA_NAME)
+                .tableName(TABLE_NAME)
+                .columns(Set.of("VAL"))
+                .build();
+
+        //TODO: uncomment "https://issues.apache.org/jira/browse/IGNITE-19460"
+        // assertThat(service.createIndex("CREATE INDEX myIndex ON myTable (VAL)"), willBe((Object) null));
+        // assertThat(service.dropColumn(params), willThrow(IllegalArgumentException.class));
+
+        // Try to drop PK column
+        params = AlterTableDropColumnParams.builder()
+                .schemaName(SCHEMA_NAME)
+                .tableName(TABLE_NAME)
+                .columns(Set.of("ID"))
+                .build();
+
+        assertThat(service.dropColumn(params), willThrow(SqlException.class));
+
+        // Validate actual catalog
+        SchemaDescriptor schema = service.activeSchema(System.currentTimeMillis());
+        assertNotNull(schema);
+        assertNotNull(schema.table(TABLE_NAME));
+        assertEquals(1, schema.version());
+
+        assertNotNull(schema.table(TABLE_NAME).column("ID"));
+        assertNotNull(schema.table(TABLE_NAME).column("VAL"));
+    }
+
+    @Test
+    public void testAddColumnIfTableExistsFlag() {
+        assertNull(service.table(TABLE_NAME, System.currentTimeMillis()));
+
+        AlterTableAddColumnParams params = AlterTableAddColumnParams.builder()
+                .schemaName(SCHEMA_NAME)
+                .tableName(TABLE_NAME)
+                .columns(List.of(ColumnParams.builder().name(NEW_COLUMN_NAME).type(ColumnType.INT32).nullable(true).build()))
+                .ifTableExists(false)
+                .build();
+
+        assertThat(service.addColumn(params), willThrow(TableNotFoundException.class));
+
+        params = AlterTableAddColumnParams.builder()
+                .schemaName(SCHEMA_NAME)
+                .tableName(TABLE_NAME)
+                .columns(List.of(ColumnParams.builder().name(NEW_COLUMN_NAME).type(ColumnType.INT32).nullable(true).build()))
+                .ifTableExists(true)
+                .build();
+
+        assertThat(service.addColumn(params), willThrow(TableNotFoundException.class));
+    }
+
+    @Test
+    public void testAddDropMultipleColumns() {
+        assertThat(service.createTable(simpleTable(TABLE_NAME)), willBe((Object) null));
+
+        // Add duplicate column.
+        AlterTableAddColumnParams addColumnParams = AlterTableAddColumnParams.builder()
+                .schemaName(SCHEMA_NAME)
+                .tableName(TABLE_NAME)
+                .columns(List.of(
+                        ColumnParams.builder().name(NEW_COLUMN_NAME).type(ColumnType.INT32).nullable(true).build(),
+                        ColumnParams.builder().name("VAL").type(ColumnType.INT32).nullable(true).build()
+                ))
+                .build();
+
+        assertThat(service.addColumn(addColumnParams), willThrow(ColumnAlreadyExistsException.class));
+
+        // Validate no column added.
+        SchemaDescriptor schema = service.activeSchema(System.currentTimeMillis());
+
+        assertNull(schema.table(TABLE_NAME).column(NEW_COLUMN_NAME));
+
+        // Add multiple columns.
+        addColumnParams = AlterTableAddColumnParams.builder()
+                .schemaName(SCHEMA_NAME)
+                .tableName(TABLE_NAME)
+                .columns(List.of(
+                        ColumnParams.builder().name(NEW_COLUMN_NAME).type(ColumnType.INT32).nullable(true).build(),
+                        ColumnParams.builder().name(NEW_COLUMN_NAME_2).type(ColumnType.INT32).nullable(true).build()
+                ))
+                .build();
+
+        assertThat(service.addColumn(addColumnParams), willBe((Object) null));
+
+        // Validate both columns added.
+        schema = service.activeSchema(System.currentTimeMillis());
+
+        assertNotNull(schema.table(TABLE_NAME).column(NEW_COLUMN_NAME));
+        assertNotNull(schema.table(TABLE_NAME).column(NEW_COLUMN_NAME_2));
+
+        // Drop multiple columns.
+        AlterTableDropColumnParams dropColumnParams = AlterTableDropColumnParams.builder()
+                .schemaName(SCHEMA_NAME)
+                .tableName(TABLE_NAME)
+                .columns(Set.of(NEW_COLUMN_NAME, NEW_COLUMN_NAME_2))
+                .build();
+
+        assertThat(service.dropColumn(dropColumnParams), willBe((Object) null));
+
+        // Validate both columns dropped.
+        schema = service.activeSchema(System.currentTimeMillis());
+
+        assertNull(schema.table(TABLE_NAME).column(NEW_COLUMN_NAME));
+        assertNull(schema.table(TABLE_NAME).column(NEW_COLUMN_NAME_2));
+
+        // Check dropping of non-existing column
+        dropColumnParams = AlterTableDropColumnParams.builder()
+                .schemaName(SCHEMA_NAME)
+                .tableName(TABLE_NAME)
+                .columns(Set.of(NEW_COLUMN_NAME, "VAL"))
+                .build();
+
+        assertThat(service.dropColumn(dropColumnParams), willThrow(ColumnNotFoundException.class));
+
+        // Validate no column dropped.
+        schema = service.activeSchema(System.currentTimeMillis());
+
+        assertNotNull(schema.table(TABLE_NAME).column("VAL"));
+    }
+
+    @Test
     public void testDropTableWithIndex() throws InterruptedException {
         CreateHashIndexParams params = CreateHashIndexParams.builder()
                 .indexName(INDEX_NAME)
@@ -498,235 +714,6 @@
 
         assertThat(service.createIndex(params), willBe((Object) null));
         assertThat(service.createIndex(params), willThrow(IndexAlreadyExistsException.class));
-=======
-    public void testAddColumn() throws InterruptedException {
-        assertThat(service.createTable(simpleTable(TABLE_NAME)), willBe((Object) null));
-
-        AlterTableAddColumnParams params = AlterTableAddColumnParams.builder()
-                .schemaName(SCHEMA_NAME)
-                .tableName(TABLE_NAME)
-                .columns(List.of(ColumnParams.builder()
-                        .name(NEW_COLUMN_NAME)
-                        .type(ColumnType.STRING)
-                        .nullable(true)
-                        .defaultValue(DefaultValue.constant("Ignite!"))
-                        .build()
-                ))
-                .build();
-
-        long beforeAddedTimestamp = System.currentTimeMillis();
-
-        Thread.sleep(5);
-
-        assertThat(service.addColumn(params), willBe((Object) null));
-
-        // Validate catalog version from the past.
-        SchemaDescriptor schema = service.activeSchema(beforeAddedTimestamp);
-        assertNotNull(schema);
-        assertNotNull(schema.table(TABLE_NAME));
-
-        assertNull(schema.table(TABLE_NAME).column(NEW_COLUMN_NAME));
-
-        // Validate actual catalog
-        schema = service.activeSchema(System.currentTimeMillis());
-        assertNotNull(schema);
-        assertNotNull(schema.table(TABLE_NAME));
-
-        // Validate column descriptor.
-        TableColumnDescriptor column = schema.table(TABLE_NAME).column(NEW_COLUMN_NAME);
-
-        assertEquals(NEW_COLUMN_NAME, column.name());
-        assertEquals(ColumnType.STRING, column.type());
-        assertTrue(column.nullable());
-
-        assertEquals(DefaultValue.Type.CONSTANT, column.defaultValue().type());
-        assertEquals("Ignite!", ((DefaultValue.ConstantValue) column.defaultValue()).value());
-
-        assertEquals(0, column.length());
-        assertEquals(0, column.precision());
-        assertEquals(0, column.scale());
-    }
-
-    @Test
-    public void testDropColumn() throws InterruptedException {
-        assertThat(service.createTable(simpleTable(TABLE_NAME)), willBe((Object) null));
-
-        // Validate dropping column
-        AlterTableDropColumnParams params = AlterTableDropColumnParams.builder()
-                .schemaName(SCHEMA_NAME)
-                .tableName(TABLE_NAME)
-                .columns(Set.of("VAL"))
-                .build();
-
-        long beforeAddedTimestamp = System.currentTimeMillis();
-
-        Thread.sleep(5);
-
-        assertThat(service.dropColumn(params), willBe((Object) null));
-
-        // Validate catalog version from the past.
-        SchemaDescriptor schema = service.activeSchema(beforeAddedTimestamp);
-        assertNotNull(schema);
-        assertNotNull(schema.table(TABLE_NAME));
-
-        assertNotNull(schema.table(TABLE_NAME).column("VAL"));
-
-        // Validate actual catalog
-        schema = service.activeSchema(System.currentTimeMillis());
-        assertNotNull(schema);
-        assertNotNull(schema.table(TABLE_NAME));
-
-        assertNull(schema.table(TABLE_NAME).column("VAL"));
-    }
-
-    @Test
-    public void testDropColumnIfTableExistsFlag() {
-        assertNull(service.table(TABLE_NAME, System.currentTimeMillis()));
-
-        AlterTableAddColumnParams params = AlterTableAddColumnParams.builder()
-                .schemaName(SCHEMA_NAME)
-                .tableName(TABLE_NAME)
-                .columns(List.of(ColumnParams.builder().name(NEW_COLUMN_NAME).type(ColumnType.INT32).nullable(true).build()))
-                .ifTableExists(false)
-                .build();
-
-        assertThat(service.addColumn(params), willThrow(TableNotFoundException.class));
-
-        params = AlterTableAddColumnParams.builder()
-                .schemaName(SCHEMA_NAME)
-                .tableName(TABLE_NAME)
-                .columns(List.of(ColumnParams.builder().name(NEW_COLUMN_NAME).type(ColumnType.INT32).nullable(true).build()))
-                .ifTableExists(true)
-                .build();
-
-        assertThat(service.addColumn(params), willThrow(TableNotFoundException.class));
-    }
-
-    @Test
-    public void testDropIndexedColumn() {
-        assertThat(service.createTable(simpleTable(TABLE_NAME)), willBe((Object) null));
-
-        // Try to drop indexed column
-        AlterTableDropColumnParams params = AlterTableDropColumnParams.builder()
-                .schemaName(SCHEMA_NAME)
-                .tableName(TABLE_NAME)
-                .columns(Set.of("VAL"))
-                .build();
-
-        //TODO: uncomment "https://issues.apache.org/jira/browse/IGNITE-19460"
-        // assertThat(service.createIndex("CREATE INDEX myIndex ON myTable (VAL)"), willBe((Object) null));
-        // assertThat(service.dropColumn(params), willThrow(IllegalArgumentException.class));
-
-        // Try to drop PK column
-        params = AlterTableDropColumnParams.builder()
-                .schemaName(SCHEMA_NAME)
-                .tableName(TABLE_NAME)
-                .columns(Set.of("ID"))
-                .build();
-
-        assertThat(service.dropColumn(params), willThrow(SqlException.class));
-
-        // Validate actual catalog
-        SchemaDescriptor schema = service.activeSchema(System.currentTimeMillis());
-        assertNotNull(schema);
-        assertNotNull(schema.table(TABLE_NAME));
-        assertEquals(1, schema.version());
-
-        assertNotNull(schema.table(TABLE_NAME).column("ID"));
-        assertNotNull(schema.table(TABLE_NAME).column("VAL"));
-    }
-
-    @Test
-    public void testAddColumnIfTableExistsFlag() {
-        assertNull(service.table(TABLE_NAME, System.currentTimeMillis()));
-
-        AlterTableAddColumnParams params = AlterTableAddColumnParams.builder()
-                .schemaName(SCHEMA_NAME)
-                .tableName(TABLE_NAME)
-                .columns(List.of(ColumnParams.builder().name(NEW_COLUMN_NAME).type(ColumnType.INT32).nullable(true).build()))
-                .ifTableExists(false)
-                .build();
-
-        assertThat(service.addColumn(params), willThrow(TableNotFoundException.class));
-
-        params = AlterTableAddColumnParams.builder()
-                .schemaName(SCHEMA_NAME)
-                .tableName(TABLE_NAME)
-                .columns(List.of(ColumnParams.builder().name(NEW_COLUMN_NAME).type(ColumnType.INT32).nullable(true).build()))
-                .ifTableExists(true)
-                .build();
-
-        assertThat(service.addColumn(params), willThrow(TableNotFoundException.class));
-    }
-
-    @Test
-    public void testAddDropMultipleColumns() {
-        assertThat(service.createTable(simpleTable(TABLE_NAME)), willBe((Object) null));
-
-        // Add duplicate column.
-        AlterTableAddColumnParams addColumnParams = AlterTableAddColumnParams.builder()
-                .schemaName(SCHEMA_NAME)
-                .tableName(TABLE_NAME)
-                .columns(List.of(
-                        ColumnParams.builder().name(NEW_COLUMN_NAME).type(ColumnType.INT32).nullable(true).build(),
-                        ColumnParams.builder().name("VAL").type(ColumnType.INT32).nullable(true).build()
-                ))
-                .build();
-
-        assertThat(service.addColumn(addColumnParams), willThrow(ColumnAlreadyExistsException.class));
-
-        // Validate no column added.
-        SchemaDescriptor schema = service.activeSchema(System.currentTimeMillis());
-
-        assertNull(schema.table(TABLE_NAME).column(NEW_COLUMN_NAME));
-
-        // Add multiple columns.
-        addColumnParams = AlterTableAddColumnParams.builder()
-                .schemaName(SCHEMA_NAME)
-                .tableName(TABLE_NAME)
-                .columns(List.of(
-                        ColumnParams.builder().name(NEW_COLUMN_NAME).type(ColumnType.INT32).nullable(true).build(),
-                        ColumnParams.builder().name(NEW_COLUMN_NAME_2).type(ColumnType.INT32).nullable(true).build()
-                ))
-                .build();
-
-        assertThat(service.addColumn(addColumnParams), willBe((Object) null));
-
-        // Validate both columns added.
-        schema = service.activeSchema(System.currentTimeMillis());
-
-        assertNotNull(schema.table(TABLE_NAME).column(NEW_COLUMN_NAME));
-        assertNotNull(schema.table(TABLE_NAME).column(NEW_COLUMN_NAME_2));
-
-        // Drop multiple columns.
-        AlterTableDropColumnParams dropColumnParams = AlterTableDropColumnParams.builder()
-                .schemaName(SCHEMA_NAME)
-                .tableName(TABLE_NAME)
-                .columns(Set.of(NEW_COLUMN_NAME, NEW_COLUMN_NAME_2))
-                .build();
-
-        assertThat(service.dropColumn(dropColumnParams), willBe((Object) null));
-
-        // Validate both columns dropped.
-        schema = service.activeSchema(System.currentTimeMillis());
-
-        assertNull(schema.table(TABLE_NAME).column(NEW_COLUMN_NAME));
-        assertNull(schema.table(TABLE_NAME).column(NEW_COLUMN_NAME_2));
-
-        // Check dropping of non-existing column
-        dropColumnParams = AlterTableDropColumnParams.builder()
-                .schemaName(SCHEMA_NAME)
-                .tableName(TABLE_NAME)
-                .columns(Set.of(NEW_COLUMN_NAME, "VAL"))
-                .build();
-
-        assertThat(service.dropColumn(dropColumnParams), willThrow(ColumnNotFoundException.class));
-
-        // Validate no column dropped.
-        schema = service.activeSchema(System.currentTimeMillis());
-
-        assertNotNull(schema.table(TABLE_NAME).column("VAL"));
->>>>>>> 632a8750
     }
 
     @Test
@@ -780,15 +767,9 @@
     }
 
     @Test
-<<<<<<< HEAD
-    public void testCreateTableEvents() {
+    public void testTableEvents() {
         CreateTableParams createTableParams = CreateTableParams.builder()
-                .schemaName(CatalogService.PUBLIC)
-=======
-    public void testTableEvents() {
-        CreateTableParams params = CreateTableParams.builder()
-                .schemaName(SCHEMA_NAME)
->>>>>>> 632a8750
+                .schemaName(SCHEMA_NAME)
                 .tableName(TABLE_NAME)
                 .ifTableExists(true)
                 .zone(ZONE_NAME)
@@ -826,9 +807,9 @@
                 .ifTableExists(true)
                 .zone("ZONE")
                 .columns(List.of(
-                        new ColumnParams("key1", ColumnType.INT32, DefaultValue.constant(null), false),
-                        new ColumnParams("key2", ColumnType.INT32, DefaultValue.constant(null), false),
-                        new ColumnParams("val", ColumnType.INT32, DefaultValue.constant(null), true)
+                        ColumnParams.builder().name("key1").type(ColumnType.INT32).build(),
+                        ColumnParams.builder().name("key2").type(ColumnType.INT32).build(),
+                        ColumnParams.builder().name("val").type(ColumnType.INT32).nullable(true).build()
                 ))
                 .primaryKeyColumns(List.of("key1", "key2"))
                 .colocationColumns(List.of("key2"))
