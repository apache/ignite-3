--- conflicted
+++ resolved
@@ -41,17 +41,13 @@
 import java.util.EnumMap;
 import java.util.EnumSet;
 import java.util.List;
-<<<<<<< HEAD
+import java.util.Set;
 import java.util.Map;
 import java.util.Set;
 import java.util.concurrent.CompletableFuture;
 import java.util.stream.Collectors;
-=======
-import java.util.Set;
-import java.util.concurrent.CompletableFuture;
 import org.apache.ignite.internal.catalog.commands.AlterTableAddColumnParams;
 import org.apache.ignite.internal.catalog.commands.AlterTableDropColumnParams;
->>>>>>> 632a8750
 import org.apache.ignite.internal.catalog.commands.ColumnParams;
 import org.apache.ignite.internal.catalog.commands.CreateTableParams;
 import org.apache.ignite.internal.catalog.commands.DefaultValue;
@@ -89,10 +85,8 @@
 import org.apache.ignite.lang.TableNotFoundException;
 import org.apache.ignite.sql.ColumnType;
 import org.apache.ignite.sql.SqlException;
-<<<<<<< HEAD
 import org.hamcrest.TypeSafeMatcher;
-=======
->>>>>>> 632a8750
+import org.apache.ignite.sql.SqlException;
 import org.junit.jupiter.api.AfterEach;
 import org.junit.jupiter.api.BeforeEach;
 import org.junit.jupiter.api.Test;
@@ -279,11 +273,7 @@
 
         Thread.sleep(5);
 
-<<<<<<< HEAD
-        DropTableParams dropTableParams = DropTableParams.builder().schemaName("PUBLIC").tableName(TABLE_NAME).build();
-=======
         DropTableParams dropTableParams = DropTableParams.builder().schemaName(SCHEMA_NAME).tableName(TABLE_NAME).build();
->>>>>>> 632a8750
 
         assertThat(service.dropTable(dropTableParams), willBe((Object) null));
 
@@ -349,6 +339,236 @@
                 .build();
 
         assertThat(service.dropTable(params), willThrowFast(TableNotFoundException.class));
+    }
+
+    @Test
+    public void testAddColumn() throws InterruptedException {
+        assertThat(service.createTable(simpleTable(TABLE_NAME)), willBe((Object) null));
+
+        AlterTableAddColumnParams params = AlterTableAddColumnParams.builder()
+                .schemaName(SCHEMA_NAME)
+                .tableName(TABLE_NAME)
+                .columns(List.of(ColumnParams.builder()
+                        .name(NEW_COLUMN_NAME)
+                        .type(ColumnType.STRING)
+                        .nullable(true)
+                        .defaultValue(DefaultValue.constant("Ignite!"))
+                        .build()
+                ))
+                .build();
+
+        long beforeAddedTimestamp = System.currentTimeMillis();
+
+        Thread.sleep(5);
+
+        assertThat(service.addColumn(params), willBe((Object) null));
+
+        // Validate catalog version from the past.
+        SchemaDescriptor schema = service.activeSchema(beforeAddedTimestamp);
+        assertNotNull(schema);
+        assertNotNull(schema.table(TABLE_NAME));
+
+        assertNull(schema.table(TABLE_NAME).column(NEW_COLUMN_NAME));
+
+        // Validate actual catalog
+        schema = service.activeSchema(System.currentTimeMillis());
+        assertNotNull(schema);
+        assertNotNull(schema.table(TABLE_NAME));
+
+        // Validate column descriptor.
+        TableColumnDescriptor column = schema.table(TABLE_NAME).column(NEW_COLUMN_NAME);
+
+        assertEquals(NEW_COLUMN_NAME, column.name());
+        assertEquals(ColumnType.STRING, column.type());
+        assertTrue(column.nullable());
+
+        assertEquals(DefaultValue.Type.CONSTANT, column.defaultValue().type());
+        assertEquals("Ignite!", ((DefaultValue.ConstantValue) column.defaultValue()).value());
+
+        assertEquals(0, column.length());
+        assertEquals(0, column.precision());
+        assertEquals(0, column.scale());
+    }
+
+    @Test
+    public void testDropColumn() throws InterruptedException {
+        assertThat(service.createTable(simpleTable(TABLE_NAME)), willBe((Object) null));
+
+        // Validate dropping column
+        AlterTableDropColumnParams params = AlterTableDropColumnParams.builder()
+                .schemaName(SCHEMA_NAME)
+                .tableName(TABLE_NAME)
+                .columns(Set.of("VAL"))
+                .build();
+
+        long beforeAddedTimestamp = System.currentTimeMillis();
+
+        Thread.sleep(5);
+
+        assertThat(service.dropColumn(params), willBe((Object) null));
+
+        // Validate catalog version from the past.
+        SchemaDescriptor schema = service.activeSchema(beforeAddedTimestamp);
+        assertNotNull(schema);
+        assertNotNull(schema.table(TABLE_NAME));
+
+        assertNotNull(schema.table(TABLE_NAME).column("VAL"));
+
+        // Validate actual catalog
+        schema = service.activeSchema(System.currentTimeMillis());
+        assertNotNull(schema);
+        assertNotNull(schema.table(TABLE_NAME));
+
+        assertNull(schema.table(TABLE_NAME).column("VAL"));
+    }
+
+    @Test
+    public void testDropColumnIfTableExistsFlag() {
+        assertNull(service.table(TABLE_NAME, System.currentTimeMillis()));
+
+        AlterTableAddColumnParams params = AlterTableAddColumnParams.builder()
+                .schemaName(SCHEMA_NAME)
+                .tableName(TABLE_NAME)
+                .columns(List.of(ColumnParams.builder().name(NEW_COLUMN_NAME).type(ColumnType.INT32).nullable(true).build()))
+                .ifTableExists(false)
+                .build();
+
+        assertThat(service.addColumn(params), willThrow(TableNotFoundException.class));
+
+        params = AlterTableAddColumnParams.builder()
+                .schemaName(SCHEMA_NAME)
+                .tableName(TABLE_NAME)
+                .columns(List.of(ColumnParams.builder().name(NEW_COLUMN_NAME).type(ColumnType.INT32).nullable(true).build()))
+                .ifTableExists(true)
+                .build();
+
+        assertThat(service.addColumn(params), willThrow(TableNotFoundException.class));
+    }
+
+    @Test
+    public void testDropIndexedColumn() {
+        assertThat(service.createTable(simpleTable(TABLE_NAME)), willBe((Object) null));
+
+        // Try to drop indexed column
+        AlterTableDropColumnParams params = AlterTableDropColumnParams.builder()
+                .schemaName(SCHEMA_NAME)
+                .tableName(TABLE_NAME)
+                .columns(Set.of("VAL"))
+                .build();
+
+        //TODO: uncomment "https://issues.apache.org/jira/browse/IGNITE-19460"
+        // assertThat(service.createIndex("CREATE INDEX myIndex ON myTable (VAL)"), willBe((Object) null));
+        // assertThat(service.dropColumn(params), willThrow(IllegalArgumentException.class));
+
+        // Try to drop PK column
+        params = AlterTableDropColumnParams.builder()
+                .schemaName(SCHEMA_NAME)
+                .tableName(TABLE_NAME)
+                .columns(Set.of("ID"))
+                .build();
+
+        assertThat(service.dropColumn(params), willThrow(SqlException.class));
+
+        // Validate actual catalog
+        SchemaDescriptor schema = service.activeSchema(System.currentTimeMillis());
+        assertNotNull(schema);
+        assertNotNull(schema.table(TABLE_NAME));
+        assertEquals(1, schema.version());
+
+        assertNotNull(schema.table(TABLE_NAME).column("ID"));
+        assertNotNull(schema.table(TABLE_NAME).column("VAL"));
+    }
+
+    @Test
+    public void testAddColumnIfTableExistsFlag() {
+        assertNull(service.table(TABLE_NAME, System.currentTimeMillis()));
+
+        AlterTableAddColumnParams params = AlterTableAddColumnParams.builder()
+                .schemaName(SCHEMA_NAME)
+                .tableName(TABLE_NAME)
+                .columns(List.of(ColumnParams.builder().name(NEW_COLUMN_NAME).type(ColumnType.INT32).nullable(true).build()))
+                .ifTableExists(false)
+                .build();
+
+        assertThat(service.addColumn(params), willThrow(TableNotFoundException.class));
+
+        params = AlterTableAddColumnParams.builder()
+                .schemaName(SCHEMA_NAME)
+                .tableName(TABLE_NAME)
+                .columns(List.of(ColumnParams.builder().name(NEW_COLUMN_NAME).type(ColumnType.INT32).nullable(true).build()))
+                .ifTableExists(true)
+                .build();
+
+        assertThat(service.addColumn(params), willThrow(TableNotFoundException.class));
+    }
+
+    @Test
+    public void testAddDropMultipleColumns() {
+        assertThat(service.createTable(simpleTable(TABLE_NAME)), willBe((Object) null));
+
+        // Add duplicate column.
+        AlterTableAddColumnParams addColumnParams = AlterTableAddColumnParams.builder()
+                .schemaName(SCHEMA_NAME)
+                .tableName(TABLE_NAME)
+                .columns(List.of(
+                        ColumnParams.builder().name(NEW_COLUMN_NAME).type(ColumnType.INT32).nullable(true).build(),
+                        ColumnParams.builder().name("VAL").type(ColumnType.INT32).nullable(true).build()
+                ))
+                .build();
+
+        assertThat(service.addColumn(addColumnParams), willThrow(ColumnAlreadyExistsException.class));
+
+        // Validate no column added.
+        SchemaDescriptor schema = service.activeSchema(System.currentTimeMillis());
+
+        assertNull(schema.table(TABLE_NAME).column(NEW_COLUMN_NAME));
+
+        // Add multiple columns.
+        addColumnParams = AlterTableAddColumnParams.builder()
+                .schemaName(SCHEMA_NAME)
+                .tableName(TABLE_NAME)
+                .columns(List.of(
+                        ColumnParams.builder().name(NEW_COLUMN_NAME).type(ColumnType.INT32).nullable(true).build(),
+                        ColumnParams.builder().name(NEW_COLUMN_NAME_2).type(ColumnType.INT32).nullable(true).build()
+                ))
+                .build();
+
+        assertThat(service.addColumn(addColumnParams), willBe((Object) null));
+
+        // Validate both columns added.
+        schema = service.activeSchema(System.currentTimeMillis());
+
+        assertNotNull(schema.table(TABLE_NAME).column(NEW_COLUMN_NAME));
+        assertNotNull(schema.table(TABLE_NAME).column(NEW_COLUMN_NAME_2));
+
+        // Drop multiple columns.
+        AlterTableDropColumnParams dropColumnParams = AlterTableDropColumnParams.builder()
+                .schemaName(SCHEMA_NAME)
+                .tableName(TABLE_NAME)
+                .columns(Set.of(NEW_COLUMN_NAME, NEW_COLUMN_NAME_2))
+                .build();
+
+        assertThat(service.dropColumn(dropColumnParams), willBe((Object) null));
+
+        // Validate both columns dropped.
+        schema = service.activeSchema(System.currentTimeMillis());
+
+        assertNull(schema.table(TABLE_NAME).column(NEW_COLUMN_NAME));
+        assertNull(schema.table(TABLE_NAME).column(NEW_COLUMN_NAME_2));
+
+        // Check dropping of non-existing column
+        dropColumnParams = AlterTableDropColumnParams.builder()
+                .schemaName(SCHEMA_NAME)
+                .tableName(TABLE_NAME)
+                .columns(Set.of(NEW_COLUMN_NAME, "VAL"))
+                .build();
+
+        assertThat(service.dropColumn(dropColumnParams), willThrow(ColumnNotFoundException.class));
+
+        // Validate no column dropped.
+        schema = service.activeSchema(System.currentTimeMillis());
+
+        assertNotNull(schema.table(TABLE_NAME).column("VAL"));
     }
 
     /**
@@ -663,236 +883,6 @@
     }
 
     @Test
-    public void testAddColumn() throws InterruptedException {
-        assertThat(service.createTable(simpleTable(TABLE_NAME)), willBe((Object) null));
-
-        AlterTableAddColumnParams params = AlterTableAddColumnParams.builder()
-                .schemaName(SCHEMA_NAME)
-                .tableName(TABLE_NAME)
-                .columns(List.of(ColumnParams.builder()
-                        .name(NEW_COLUMN_NAME)
-                        .type(ColumnType.STRING)
-                        .nullable(true)
-                        .defaultValue(DefaultValue.constant("Ignite!"))
-                        .build()
-                ))
-                .build();
-
-        long beforeAddedTimestamp = System.currentTimeMillis();
-
-        Thread.sleep(5);
-
-        assertThat(service.addColumn(params), willBe((Object) null));
-
-        // Validate catalog version from the past.
-        SchemaDescriptor schema = service.activeSchema(beforeAddedTimestamp);
-        assertNotNull(schema);
-        assertNotNull(schema.table(TABLE_NAME));
-
-        assertNull(schema.table(TABLE_NAME).column(NEW_COLUMN_NAME));
-
-        // Validate actual catalog
-        schema = service.activeSchema(System.currentTimeMillis());
-        assertNotNull(schema);
-        assertNotNull(schema.table(TABLE_NAME));
-
-        // Validate column descriptor.
-        TableColumnDescriptor column = schema.table(TABLE_NAME).column(NEW_COLUMN_NAME);
-
-        assertEquals(NEW_COLUMN_NAME, column.name());
-        assertEquals(ColumnType.STRING, column.type());
-        assertTrue(column.nullable());
-
-        assertEquals(DefaultValue.Type.CONSTANT, column.defaultValue().type());
-        assertEquals("Ignite!", ((DefaultValue.ConstantValue) column.defaultValue()).value());
-
-        assertEquals(0, column.length());
-        assertEquals(0, column.precision());
-        assertEquals(0, column.scale());
-    }
-
-    @Test
-    public void testDropColumn() throws InterruptedException {
-        assertThat(service.createTable(simpleTable(TABLE_NAME)), willBe((Object) null));
-
-        // Validate dropping column
-        AlterTableDropColumnParams params = AlterTableDropColumnParams.builder()
-                .schemaName(SCHEMA_NAME)
-                .tableName(TABLE_NAME)
-                .columns(Set.of("VAL"))
-                .build();
-
-        long beforeAddedTimestamp = System.currentTimeMillis();
-
-        Thread.sleep(5);
-
-        assertThat(service.dropColumn(params), willBe((Object) null));
-
-        // Validate catalog version from the past.
-        SchemaDescriptor schema = service.activeSchema(beforeAddedTimestamp);
-        assertNotNull(schema);
-        assertNotNull(schema.table(TABLE_NAME));
-
-        assertNotNull(schema.table(TABLE_NAME).column("VAL"));
-
-        // Validate actual catalog
-        schema = service.activeSchema(System.currentTimeMillis());
-        assertNotNull(schema);
-        assertNotNull(schema.table(TABLE_NAME));
-
-        assertNull(schema.table(TABLE_NAME).column("VAL"));
-    }
-
-    @Test
-    public void testDropColumnIfTableExistsFlag() {
-        assertNull(service.table(TABLE_NAME, System.currentTimeMillis()));
-
-        AlterTableAddColumnParams params = AlterTableAddColumnParams.builder()
-                .schemaName(SCHEMA_NAME)
-                .tableName(TABLE_NAME)
-                .columns(List.of(ColumnParams.builder().name(NEW_COLUMN_NAME).type(ColumnType.INT32).nullable(true).build()))
-                .ifTableExists(false)
-                .build();
-
-        assertThat(service.addColumn(params), willThrow(TableNotFoundException.class));
-
-        params = AlterTableAddColumnParams.builder()
-                .schemaName(SCHEMA_NAME)
-                .tableName(TABLE_NAME)
-                .columns(List.of(ColumnParams.builder().name(NEW_COLUMN_NAME).type(ColumnType.INT32).nullable(true).build()))
-                .ifTableExists(true)
-                .build();
-
-        assertThat(service.addColumn(params), willThrow(TableNotFoundException.class));
-    }
-
-    @Test
-    public void testDropIndexedColumn() {
-        assertThat(service.createTable(simpleTable(TABLE_NAME)), willBe((Object) null));
-
-        // Try to drop indexed column
-        AlterTableDropColumnParams params = AlterTableDropColumnParams.builder()
-                .schemaName(SCHEMA_NAME)
-                .tableName(TABLE_NAME)
-                .columns(Set.of("VAL"))
-                .build();
-
-        //TODO: uncomment "https://issues.apache.org/jira/browse/IGNITE-19460"
-        // assertThat(service.createIndex("CREATE INDEX myIndex ON myTable (VAL)"), willBe((Object) null));
-        // assertThat(service.dropColumn(params), willThrow(IllegalArgumentException.class));
-
-        // Try to drop PK column
-        params = AlterTableDropColumnParams.builder()
-                .schemaName(SCHEMA_NAME)
-                .tableName(TABLE_NAME)
-                .columns(Set.of("ID"))
-                .build();
-
-        assertThat(service.dropColumn(params), willThrow(SqlException.class));
-
-        // Validate actual catalog
-        SchemaDescriptor schema = service.activeSchema(System.currentTimeMillis());
-        assertNotNull(schema);
-        assertNotNull(schema.table(TABLE_NAME));
-        assertEquals(1, schema.version());
-
-        assertNotNull(schema.table(TABLE_NAME).column("ID"));
-        assertNotNull(schema.table(TABLE_NAME).column("VAL"));
-    }
-
-    @Test
-    public void testAddColumnIfTableExistsFlag() {
-        assertNull(service.table(TABLE_NAME, System.currentTimeMillis()));
-
-        AlterTableAddColumnParams params = AlterTableAddColumnParams.builder()
-                .schemaName(SCHEMA_NAME)
-                .tableName(TABLE_NAME)
-                .columns(List.of(ColumnParams.builder().name(NEW_COLUMN_NAME).type(ColumnType.INT32).nullable(true).build()))
-                .ifTableExists(false)
-                .build();
-
-        assertThat(service.addColumn(params), willThrow(TableNotFoundException.class));
-
-        params = AlterTableAddColumnParams.builder()
-                .schemaName(SCHEMA_NAME)
-                .tableName(TABLE_NAME)
-                .columns(List.of(ColumnParams.builder().name(NEW_COLUMN_NAME).type(ColumnType.INT32).nullable(true).build()))
-                .ifTableExists(true)
-                .build();
-
-        assertThat(service.addColumn(params), willThrow(TableNotFoundException.class));
-    }
-
-    @Test
-    public void testAddDropMultipleColumns() {
-        assertThat(service.createTable(simpleTable(TABLE_NAME)), willBe((Object) null));
-
-        // Add duplicate column.
-        AlterTableAddColumnParams addColumnParams = AlterTableAddColumnParams.builder()
-                .schemaName(SCHEMA_NAME)
-                .tableName(TABLE_NAME)
-                .columns(List.of(
-                        ColumnParams.builder().name(NEW_COLUMN_NAME).type(ColumnType.INT32).nullable(true).build(),
-                        ColumnParams.builder().name("VAL").type(ColumnType.INT32).nullable(true).build()
-                ))
-                .build();
-
-        assertThat(service.addColumn(addColumnParams), willThrow(ColumnAlreadyExistsException.class));
-
-        // Validate no column added.
-        SchemaDescriptor schema = service.activeSchema(System.currentTimeMillis());
-
-        assertNull(schema.table(TABLE_NAME).column(NEW_COLUMN_NAME));
-
-        // Add multiple columns.
-        addColumnParams = AlterTableAddColumnParams.builder()
-                .schemaName(SCHEMA_NAME)
-                .tableName(TABLE_NAME)
-                .columns(List.of(
-                        ColumnParams.builder().name(NEW_COLUMN_NAME).type(ColumnType.INT32).nullable(true).build(),
-                        ColumnParams.builder().name(NEW_COLUMN_NAME_2).type(ColumnType.INT32).nullable(true).build()
-                ))
-                .build();
-
-        assertThat(service.addColumn(addColumnParams), willBe((Object) null));
-
-        // Validate both columns added.
-        schema = service.activeSchema(System.currentTimeMillis());
-
-        assertNotNull(schema.table(TABLE_NAME).column(NEW_COLUMN_NAME));
-        assertNotNull(schema.table(TABLE_NAME).column(NEW_COLUMN_NAME_2));
-
-        // Drop multiple columns.
-        AlterTableDropColumnParams dropColumnParams = AlterTableDropColumnParams.builder()
-                .schemaName(SCHEMA_NAME)
-                .tableName(TABLE_NAME)
-                .columns(Set.of(NEW_COLUMN_NAME, NEW_COLUMN_NAME_2))
-                .build();
-
-        assertThat(service.dropColumn(dropColumnParams), willBe((Object) null));
-
-        // Validate both columns dropped.
-        schema = service.activeSchema(System.currentTimeMillis());
-
-        assertNull(schema.table(TABLE_NAME).column(NEW_COLUMN_NAME));
-        assertNull(schema.table(TABLE_NAME).column(NEW_COLUMN_NAME_2));
-
-        // Check dropping of non-existing column
-        dropColumnParams = AlterTableDropColumnParams.builder()
-                .schemaName(SCHEMA_NAME)
-                .tableName(TABLE_NAME)
-                .columns(Set.of(NEW_COLUMN_NAME, "VAL"))
-                .build();
-
-        assertThat(service.dropColumn(dropColumnParams), willThrow(ColumnNotFoundException.class));
-
-        // Validate no column dropped.
-        schema = service.activeSchema(System.currentTimeMillis());
-
-        assertNotNull(schema.table(TABLE_NAME).column("VAL"));
-    }
-
-    @Test
     public void operationWillBeRetriedFiniteAmountOfTimes() {
         UpdateLog updateLogMock = Mockito.mock(UpdateLog.class);
 
@@ -980,14 +970,6 @@
         verifyNoMoreInteractions(eventListener);
     }
 
-<<<<<<< HEAD
-    private CompletableFuture<Void> changeColumn(String tab, String col, AlterColumnAction... changes) {
-        return service.alterColumn(AlterColumnParams.builder()
-                .tableName(tab)
-                .columnName(col)
-                .changeActions(List.of(changes))
-                .build());
-=======
     @Test
     public void testColumnEvents() {
         AlterTableAddColumnParams addColumnParams = AlterTableAddColumnParams.builder()
@@ -1033,7 +1015,14 @@
         assertThat(service.dropColumn(dropColumnParams), willThrow(ColumnNotFoundException.class));
 
         verifyNoMoreInteractions(eventListener);
->>>>>>> 632a8750
+    }
+
+    private CompletableFuture<Void> changeColumn(String tab, String col, AlterColumnAction... changes) {
+        return service.alterColumn(AlterColumnParams.builder()
+                .tableName(tab)
+                .columnName(col)
+                .changeActions(List.of(changes))
+                .build());
     }
 
     private static CreateTableParams simpleTable(String name) {
@@ -1053,18 +1042,9 @@
         return CreateTableParams.builder()
                 .schemaName(SCHEMA_NAME)
                 .tableName(name)
-<<<<<<< HEAD
                 .zone("ZONE")
                 .columns(cols)
                 .primaryKeyColumns(List.of(cols.get(0).name()))
-=======
-                .zone(ZONE_NAME)
-                .columns(List.of(
-                        ColumnParams.builder().name("ID").type(ColumnType.INT32).build(),
-                        ColumnParams.builder().name("VAL").type(ColumnType.INT32).nullable(true).build()
-                ))
-                .primaryKeyColumns(List.of("ID"))
->>>>>>> 632a8750
                 .build();
     }
 }