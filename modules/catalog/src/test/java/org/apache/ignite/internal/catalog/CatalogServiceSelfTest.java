--- conflicted
+++ resolved
@@ -34,7 +34,6 @@
 import org.apache.ignite.internal.catalog.descriptors.SchemaDescriptor;
 import org.apache.ignite.internal.catalog.descriptors.TableDescriptor;
 import org.apache.ignite.internal.metastorage.MetaStorageManager;
-import org.apache.ignite.internal.testframework.matchers.CompletableFutureExceptionMatcher;
 import org.apache.ignite.internal.testframework.matchers.CompletableFutureMatcher;
 import org.apache.ignite.lang.TableAlreadyExistsException;
 import org.apache.ignite.sql.ColumnType;
@@ -158,10 +157,6 @@
                         .ifTableExists(false)
                         .build());
 
-<<<<<<< HEAD
-        assertThat(fut, CompletableFutureExceptionMatcher.willThrowFast(TableAlreadyExistsException.class));
-=======
         assertThat(fut, willThrowFast(TableAlreadyExistsException.class));
->>>>>>> e15c2e07
     }
 }