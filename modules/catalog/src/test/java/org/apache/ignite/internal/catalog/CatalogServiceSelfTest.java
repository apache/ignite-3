/*
 * Licensed to the Apache Software Foundation (ASF) under one or more
 * contributor license agreements. See the NOTICE file distributed with
 * this work for additional information regarding copyright ownership.
 * The ASF licenses this file to You under the Apache License, Version 2.0
 * (the "License"); you may not use this file except in compliance with
 * the License. You may obtain a copy of the License at
 *
 *      http://www.apache.org/licenses/LICENSE-2.0
 *
 * Unless required by applicable law or agreed to in writing, software
 * distributed under the License is distributed on an "AS IS" BASIS,
 * WITHOUT WARRANTIES OR CONDITIONS OF ANY KIND, either express or implied.
 * See the License for the specific language governing permissions and
 * limitations under the License.
 */

package org.apache.ignite.internal.catalog;

import static java.util.concurrent.CompletableFuture.completedFuture;
import static java.util.concurrent.CompletableFuture.failedFuture;
import static org.apache.ignite.internal.catalog.CatalogService.DEFAULT_SCHEMA_NAME;
import static org.apache.ignite.internal.catalog.CatalogService.DEFAULT_ZONE_NAME;
import static org.apache.ignite.internal.testframework.matchers.CompletableFutureExceptionMatcher.willThrow;
import static org.apache.ignite.internal.testframework.matchers.CompletableFutureExceptionMatcher.willThrowFast;
import static org.apache.ignite.internal.testframework.matchers.CompletableFutureMatcher.willBe;
import static org.apache.ignite.internal.testframework.matchers.CompletableFutureMatcher.willCompleteSuccessfully;
import static org.hamcrest.MatcherAssert.assertThat;
import static org.hamcrest.Matchers.greaterThanOrEqualTo;
import static org.hamcrest.Matchers.is;
import static org.hamcrest.Matchers.nullValue;
import static org.junit.jupiter.api.Assertions.assertEquals;
import static org.junit.jupiter.api.Assertions.assertFalse;
import static org.junit.jupiter.api.Assertions.assertNotEquals;
import static org.junit.jupiter.api.Assertions.assertNotNull;
import static org.junit.jupiter.api.Assertions.assertNotSame;
import static org.junit.jupiter.api.Assertions.assertNull;
import static org.junit.jupiter.api.Assertions.assertSame;
import static org.junit.jupiter.api.Assertions.assertThrows;
import static org.junit.jupiter.api.Assertions.assertTrue;
import static org.mockito.ArgumentMatchers.any;
import static org.mockito.ArgumentMatchers.isNull;
import static org.mockito.Mockito.clearInvocations;
import static org.mockito.Mockito.doNothing;
import static org.mockito.Mockito.doReturn;
import static org.mockito.Mockito.mock;
import static org.mockito.Mockito.spy;
import static org.mockito.Mockito.timeout;
import static org.mockito.Mockito.times;
import static org.mockito.Mockito.verify;
import static org.mockito.Mockito.verifyNoInteractions;
import static org.mockito.Mockito.verifyNoMoreInteractions;
import static org.mockito.Mockito.when;

import java.util.ArrayList;
import java.util.EnumSet;
import java.util.List;
import java.util.Set;
import java.util.concurrent.CompletableFuture;
import java.util.concurrent.TimeUnit;
import java.util.function.Supplier;
import java.util.stream.Collectors;
import org.apache.ignite.internal.catalog.commands.AlterColumnParams;
import org.apache.ignite.internal.catalog.commands.AlterColumnParams.Builder;
import org.apache.ignite.internal.catalog.commands.AlterTableAddColumnParams;
import org.apache.ignite.internal.catalog.commands.AlterTableDropColumnParams;
import org.apache.ignite.internal.catalog.commands.AlterZoneParams;
import org.apache.ignite.internal.catalog.commands.CatalogUtils;
import org.apache.ignite.internal.catalog.commands.ColumnParams;
import org.apache.ignite.internal.catalog.commands.CreateHashIndexParams;
import org.apache.ignite.internal.catalog.commands.CreateSortedIndexParams;
import org.apache.ignite.internal.catalog.commands.CreateTableParams;
import org.apache.ignite.internal.catalog.commands.CreateZoneParams;
import org.apache.ignite.internal.catalog.commands.DefaultValue;
import org.apache.ignite.internal.catalog.commands.DropIndexParams;
import org.apache.ignite.internal.catalog.commands.DropTableParams;
import org.apache.ignite.internal.catalog.commands.DropZoneParams;
import org.apache.ignite.internal.catalog.commands.RenameZoneParams;
import org.apache.ignite.internal.catalog.descriptors.CatalogColumnCollation;
import org.apache.ignite.internal.catalog.descriptors.CatalogHashIndexDescriptor;
import org.apache.ignite.internal.catalog.descriptors.CatalogIndexDescriptor;
import org.apache.ignite.internal.catalog.descriptors.CatalogSchemaDescriptor;
import org.apache.ignite.internal.catalog.descriptors.CatalogSortedIndexDescriptor;
import org.apache.ignite.internal.catalog.descriptors.CatalogTableColumnDescriptor;
import org.apache.ignite.internal.catalog.descriptors.CatalogTableDescriptor;
import org.apache.ignite.internal.catalog.descriptors.CatalogZoneDescriptor;
import org.apache.ignite.internal.catalog.events.AddColumnEventParameters;
import org.apache.ignite.internal.catalog.events.CatalogEvent;
import org.apache.ignite.internal.catalog.events.CatalogEventParameters;
import org.apache.ignite.internal.catalog.events.CreateIndexEventParameters;
import org.apache.ignite.internal.catalog.events.CreateTableEventParameters;
import org.apache.ignite.internal.catalog.events.CreateZoneEventParameters;
import org.apache.ignite.internal.catalog.events.DropColumnEventParameters;
import org.apache.ignite.internal.catalog.events.DropIndexEventParameters;
import org.apache.ignite.internal.catalog.events.DropTableEventParameters;
import org.apache.ignite.internal.catalog.events.DropZoneEventParameters;
import org.apache.ignite.internal.catalog.storage.ObjectIdGenUpdateEntry;
import org.apache.ignite.internal.catalog.storage.UpdateLog;
import org.apache.ignite.internal.catalog.storage.UpdateLog.OnUpdateHandler;
import org.apache.ignite.internal.catalog.storage.UpdateLogImpl;
import org.apache.ignite.internal.catalog.storage.VersionedUpdate;
import org.apache.ignite.internal.hlc.HybridClock;
import org.apache.ignite.internal.hlc.HybridClockImpl;
import org.apache.ignite.internal.hlc.HybridTimestamp;
import org.apache.ignite.internal.manager.EventListener;
import org.apache.ignite.internal.metastorage.MetaStorageManager;
import org.apache.ignite.internal.metastorage.impl.StandaloneMetaStorageManager;
import org.apache.ignite.internal.metastorage.server.SimpleInMemoryKeyValueStorage;
import org.apache.ignite.internal.vault.VaultManager;
import org.apache.ignite.internal.vault.inmemory.InMemoryVaultService;
import org.apache.ignite.lang.ColumnAlreadyExistsException;
import org.apache.ignite.lang.ColumnNotFoundException;
import org.apache.ignite.lang.DistributionZoneAlreadyExistsException;
import org.apache.ignite.lang.DistributionZoneNotFoundException;
import org.apache.ignite.lang.IgniteInternalException;
import org.apache.ignite.lang.IndexAlreadyExistsException;
import org.apache.ignite.lang.IndexNotFoundException;
import org.apache.ignite.lang.TableAlreadyExistsException;
import org.apache.ignite.lang.TableNotFoundException;
import org.apache.ignite.sql.ColumnType;
import org.apache.ignite.sql.SqlException;
import org.hamcrest.TypeSafeMatcher;
import org.jetbrains.annotations.Nullable;
import org.junit.jupiter.api.AfterEach;
import org.junit.jupiter.api.BeforeEach;
import org.junit.jupiter.api.Test;
import org.junit.jupiter.params.ParameterizedTest;
import org.junit.jupiter.params.provider.EnumSource;
import org.junit.jupiter.params.provider.EnumSource.Mode;
import org.mockito.ArgumentCaptor;

/**
 * Catalog service self test.
 */
public class CatalogServiceSelfTest {
    private static final String SCHEMA_NAME = DEFAULT_SCHEMA_NAME;
    private static final String ZONE_NAME = DEFAULT_ZONE_NAME;
    private static final String TABLE_NAME = "myTable";
    private static final String TABLE_NAME_2 = "myTable2";
    private static final String NEW_COLUMN_NAME = "NEWCOL";
    private static final String NEW_COLUMN_NAME_2 = "NEWCOL2";
    private static final String INDEX_NAME = "myIndex";

    private MetaStorageManager metastore;

    private VaultManager vault;

    private UpdateLog updateLog;

    private CatalogServiceImpl service;

    private HybridClock clock;

    private ClockWaiter clockWaiter;

    @BeforeEach
    void setUp() {
        vault = new VaultManager(new InMemoryVaultService());

        metastore = StandaloneMetaStorageManager.create(vault, new SimpleInMemoryKeyValueStorage("test"));

        clock = new HybridClockImpl();
        clockWaiter = spy(new ClockWaiter("test", clock));
        updateLog = spy(new UpdateLogImpl(metastore));
        service = new CatalogServiceImpl(updateLog, clockWaiter);

        vault.start();
        metastore.start();
        clockWaiter.start();
        service.start();

        assertThat("Watches were not deployed", metastore.deployWatches(), willCompleteSuccessfully());
    }

    @AfterEach
    public void tearDown() throws Exception {
        service.stop();
        clockWaiter.stop();
        metastore.stop();
        vault.stop();
    }

    @Test
    public void testEmptyCatalog() {
        CatalogSchemaDescriptor schema = service.schema(DEFAULT_SCHEMA_NAME, 0);

        assertNotNull(schema);
        assertSame(schema, service.activeSchema(DEFAULT_SCHEMA_NAME, clock.nowLong()));
        assertSame(schema, service.schema(0));
        assertSame(schema, service.activeSchema(clock.nowLong()));

        assertNull(service.schema(1));
        assertThrows(IllegalStateException.class, () -> service.activeSchema(-1L));

        // Validate default schema.
        assertEquals(DEFAULT_SCHEMA_NAME, schema.name());
        assertEquals(0, schema.id());
        assertEquals(0, schema.tables().length);
        assertEquals(0, schema.indexes().length);

        // Default distribution zone must exists.
        CatalogZoneDescriptor zone = service.zone(DEFAULT_ZONE_NAME, clock.nowLong());
        assertEquals(DEFAULT_ZONE_NAME, zone.name());
        assertEquals(CreateZoneParams.DEFAULT_PARTITION_COUNT, zone.partitions());
        assertEquals(CreateZoneParams.DEFAULT_REPLICA_COUNT, zone.replicas());
        assertEquals(CreateZoneParams.DEFAULT_FILTER, zone.filter());
        assertEquals(CreateZoneParams.INFINITE_TIMER_VALUE, zone.dataNodesAutoAdjust());
        assertEquals(CreateZoneParams.INFINITE_TIMER_VALUE, zone.dataNodesAutoAdjustScaleUp());
        assertEquals(CreateZoneParams.INFINITE_TIMER_VALUE, zone.dataNodesAutoAdjustScaleDown());
    }

    @Test
    public void testCreateTable() {
        CreateTableParams params = CreateTableParams.builder()
                .schemaName(SCHEMA_NAME)
                .tableName(TABLE_NAME)
                .zone(ZONE_NAME)
                .columns(List.of(
                        ColumnParams.builder().name("key1").type(ColumnType.INT32).build(),
                        ColumnParams.builder().name("key2").type(ColumnType.INT32).build(),
                        ColumnParams.builder().name("val").type(ColumnType.INT32).nullable(true).build()
                ))
                .primaryKeyColumns(List.of("key1", "key2"))
                .colocationColumns(List.of("key2"))
                .build();

        assertThat(service.createTable(params), willBe(nullValue()));

        // Validate catalog version from the past.
        CatalogSchemaDescriptor schema = service.schema(0);

        assertNotNull(schema);
        assertEquals(SCHEMA_NAME, schema.name());
        assertSame(schema, service.activeSchema(0L));
        assertSame(schema, service.activeSchema(123L));

        assertNull(schema.table(TABLE_NAME));
        assertNull(service.table(TABLE_NAME, 123L));
<<<<<<< HEAD
        assertNull(service.table(1, 123L));
        assertNull(service.index(createPkIndexName(TABLE_NAME), 123L));
        assertNull(service.index(2, 123L));
=======
        assertNull(service.index(createPkIndexName(TABLE_NAME), 123L));
>>>>>>> 93ebaf44

        // Validate actual catalog
        schema = service.schema(SCHEMA_NAME, 1);
        CatalogTableDescriptor table = schema.table(TABLE_NAME);
        CatalogHashIndexDescriptor pkIndex = (CatalogHashIndexDescriptor) schema.index(createPkIndexName(TABLE_NAME));

        assertNotNull(schema);
        assertEquals(SCHEMA_NAME, schema.name());
        assertSame(schema, service.activeSchema(clock.nowLong()));

        assertSame(table, service.table(TABLE_NAME, clock.nowLong()));
        assertSame(table, service.table(table.id(), clock.nowLong()));

<<<<<<< HEAD
        assertSame(schema.index(createPkIndexName(TABLE_NAME)), service.index(createPkIndexName(TABLE_NAME), clock.nowLong()));
        assertSame(schema.index(createPkIndexName(TABLE_NAME)), service.index(3, clock.nowLong()));

        // Validate newly created table
        CatalogTableDescriptor table = schema.table(TABLE_NAME);
=======
        assertSame(pkIndex, service.index(createPkIndexName(TABLE_NAME), clock.nowLong()));
        assertSame(pkIndex, service.index(pkIndex.id(), clock.nowLong()));
>>>>>>> 93ebaf44

        // Validate newly created table
        assertEquals(TABLE_NAME, table.name());
        assertEquals(service.zone(ZONE_NAME, clock.nowLong()).id(), table.zoneId());

        // Validate newly created pk index
        assertEquals(createPkIndexName(TABLE_NAME), pkIndex.name());
        assertEquals(table.id(), pkIndex.tableId());
        assertEquals(table.primaryKeyColumns(), pkIndex.columns());
        assertTrue(pkIndex.unique());

        // Validate newly created pk index
        CatalogHashIndexDescriptor pkIndex = (CatalogHashIndexDescriptor) schema.index(createPkIndexName(TABLE_NAME));

        assertEquals(3L, pkIndex.id());
        assertEquals(createPkIndexName(TABLE_NAME), pkIndex.name());
        assertEquals(2L, pkIndex.tableId());
        assertEquals(table.primaryKeyColumns(), pkIndex.columns());
        assertTrue(pkIndex.unique());

        // Validate another table creation.
        assertThat(service.createTable(simpleTable(TABLE_NAME_2)), willBe(nullValue()));

        // Validate actual catalog has both tables.
        schema = service.schema(2);
        table = schema.table(TABLE_NAME);
        pkIndex = (CatalogHashIndexDescriptor) schema.index(createPkIndexName(TABLE_NAME));
        CatalogTableDescriptor table2 = schema.table(TABLE_NAME_2);
        CatalogHashIndexDescriptor pkIndex2 = (CatalogHashIndexDescriptor) schema.index(createPkIndexName(TABLE_NAME_2));

        assertNotNull(schema);
        assertEquals(SCHEMA_NAME, schema.name());
        assertSame(schema, service.activeSchema(clock.nowLong()));

        assertSame(table, service.table(TABLE_NAME, clock.nowLong()));
        assertSame(table, service.table(table.id(), clock.nowLong()));

        assertSame(pkIndex, service.index(createPkIndexName(TABLE_NAME), clock.nowLong()));
        assertSame(pkIndex, service.index(pkIndex.id(), clock.nowLong()));

        assertSame(table2, service.table(TABLE_NAME_2, clock.nowLong()));
        assertSame(table2, service.table(table2.id(), clock.nowLong()));

<<<<<<< HEAD
        assertSame(schema.index(createPkIndexName(TABLE_NAME)), service.index(createPkIndexName(TABLE_NAME), clock.nowLong()));
        assertSame(schema.index(createPkIndexName(TABLE_NAME)), service.index(3, clock.nowLong()));

        assertSame(schema.table(TABLE_NAME_2), service.table(TABLE_NAME_2, clock.nowLong()));
        assertSame(schema.table(TABLE_NAME_2), service.table(4, clock.nowLong()));

        assertSame(schema.index(createPkIndexName(TABLE_NAME_2)), service.index(createPkIndexName(TABLE_NAME_2), clock.nowLong()));
        assertSame(schema.index(createPkIndexName(TABLE_NAME_2)), service.index(5, clock.nowLong()));

        assertNotSame(schema.table(TABLE_NAME), schema.table(TABLE_NAME_2));
        assertNotSame(schema.index(createPkIndexName(TABLE_NAME)), schema.index(createPkIndexName(TABLE_NAME_2)));
=======
        assertSame(pkIndex2, service.index(createPkIndexName(TABLE_NAME_2), clock.nowLong()));
        assertSame(pkIndex2, service.index(pkIndex2.id(), clock.nowLong()));

        assertNotSame(table, table2);
        assertNotSame(pkIndex, pkIndex2);
>>>>>>> 93ebaf44

        // Try to create another table with same name.
        assertThat(service.createTable(simpleTable(TABLE_NAME_2)), willThrowFast(TableAlreadyExistsException.class));

        // Validate schema wasn't changed.
        assertSame(schema, service.activeSchema(clock.nowLong()));
    }

    @Test
    public void testDropTable() {
        assertThat(service.createTable(simpleTable(TABLE_NAME)), willBe(nullValue()));
        assertThat(service.createTable(simpleTable(TABLE_NAME_2)), willBe(nullValue()));

        long beforeDropTimestamp = clock.nowLong();

        DropTableParams dropTableParams = DropTableParams.builder().schemaName(SCHEMA_NAME).tableName(TABLE_NAME).build();

        assertThat(service.dropTable(dropTableParams), willBe(nullValue()));

        // Validate catalog version from the past.
        CatalogSchemaDescriptor schema = service.schema(2);
        CatalogTableDescriptor table1 = schema.table(TABLE_NAME);
        CatalogTableDescriptor table2 = schema.table(TABLE_NAME_2);
        CatalogIndexDescriptor pkIndex1 = schema.index(createPkIndexName(TABLE_NAME));
        CatalogIndexDescriptor pkIndex2 = schema.index(createPkIndexName(TABLE_NAME_2));

        assertNotEquals(table1.id(), table2.id());
        assertNotEquals(pkIndex1.id(), pkIndex2.id());

        assertNotNull(schema);
        assertEquals(SCHEMA_NAME, schema.name());
        assertSame(schema, service.activeSchema(beforeDropTimestamp));

        assertSame(table1, service.table(TABLE_NAME, beforeDropTimestamp));
        assertSame(table1, service.table(table1.id(), beforeDropTimestamp));

        assertSame(pkIndex1, service.index(createPkIndexName(TABLE_NAME), beforeDropTimestamp));
        assertSame(pkIndex1, service.index(pkIndex1.id(), beforeDropTimestamp));

        assertSame(table2, service.table(TABLE_NAME_2, beforeDropTimestamp));
        assertSame(table2, service.table(table2.id(), beforeDropTimestamp));

<<<<<<< HEAD
        assertSame(schema.index(createPkIndexName(TABLE_NAME)), service.index(createPkIndexName(TABLE_NAME), beforeDropTimestamp));
        assertSame(schema.index(createPkIndexName(TABLE_NAME)), service.index(3, beforeDropTimestamp));

        assertSame(schema.table(TABLE_NAME_2), service.table(TABLE_NAME_2, beforeDropTimestamp));
        assertSame(schema.table(TABLE_NAME_2), service.table(4, beforeDropTimestamp));

        assertSame(schema.index(createPkIndexName(TABLE_NAME_2)), service.index(createPkIndexName(TABLE_NAME_2), beforeDropTimestamp));
        assertSame(schema.index(createPkIndexName(TABLE_NAME_2)), service.index(5, beforeDropTimestamp));
=======
        assertSame(pkIndex2, service.index(createPkIndexName(TABLE_NAME_2), beforeDropTimestamp));
        assertSame(pkIndex2, service.index(pkIndex2.id(), beforeDropTimestamp));
>>>>>>> 93ebaf44

        // Validate actual catalog
        schema = service.schema(3);

        assertNotNull(schema);
        assertEquals(SCHEMA_NAME, schema.name());
        assertSame(schema, service.activeSchema(clock.nowLong()));

        assertNull(schema.table(TABLE_NAME));
        assertNull(service.table(TABLE_NAME, clock.nowLong()));
        assertNull(service.table(table1.id(), clock.nowLong()));

        assertNull(schema.index(createPkIndexName(TABLE_NAME)));
        assertNull(service.index(createPkIndexName(TABLE_NAME), clock.nowLong()));
        assertNull(service.index(pkIndex1.id(), clock.nowLong()));

        assertSame(table2, service.table(TABLE_NAME_2, clock.nowLong()));
        assertSame(table2, service.table(table2.id(), clock.nowLong()));

<<<<<<< HEAD
        assertNull(schema.index(createPkIndexName(TABLE_NAME)));
        assertNull(service.index(createPkIndexName(TABLE_NAME), clock.nowLong()));
        assertNull(service.index(3, clock.nowLong()));

        assertSame(schema.table(TABLE_NAME_2), service.table(TABLE_NAME_2, clock.nowLong()));
        assertSame(schema.table(TABLE_NAME_2), service.table(4, clock.nowLong()));

        assertSame(schema.index(createPkIndexName(TABLE_NAME_2)), service.index(createPkIndexName(TABLE_NAME_2), clock.nowLong()));
        assertSame(schema.index(createPkIndexName(TABLE_NAME_2)), service.index(5, clock.nowLong()));
=======
        assertSame(pkIndex2, service.index(createPkIndexName(TABLE_NAME_2), clock.nowLong()));
        assertSame(pkIndex2, service.index(pkIndex2.id(), clock.nowLong()));
>>>>>>> 93ebaf44

        // Try to drop table once again.
        assertThat(service.dropTable(dropTableParams), willThrowFast(TableNotFoundException.class));

        // Validate schema wasn't changed.
        assertSame(schema, service.activeSchema(clock.nowLong()));
    }

    @Test
    public void testAddColumn() {
        assertThat(service.createTable(simpleTable(TABLE_NAME)), willBe(nullValue()));

        AlterTableAddColumnParams params = AlterTableAddColumnParams.builder()
                .schemaName(SCHEMA_NAME)
                .tableName(TABLE_NAME)
                .columns(List.of(ColumnParams.builder()
                        .name(NEW_COLUMN_NAME)
                        .type(ColumnType.STRING)
                        .nullable(true)
                        .defaultValue(DefaultValue.constant("Ignite!"))
                        .build()
                ))
                .build();

        long beforeAddedTimestamp = clock.nowLong();

        assertThat(service.addColumn(params), willBe(nullValue()));

        // Validate catalog version from the past.
        CatalogSchemaDescriptor schema = service.activeSchema(beforeAddedTimestamp);
        assertNotNull(schema);
        assertNotNull(schema.table(TABLE_NAME));

        assertNull(schema.table(TABLE_NAME).column(NEW_COLUMN_NAME));

        // Validate actual catalog
        schema = service.activeSchema(clock.nowLong());
        assertNotNull(schema);
        assertNotNull(schema.table(TABLE_NAME));

        // Validate column descriptor.
        CatalogTableColumnDescriptor column = schema.table(TABLE_NAME).column(NEW_COLUMN_NAME);

        assertEquals(NEW_COLUMN_NAME, column.name());
        assertEquals(ColumnType.STRING, column.type());
        assertTrue(column.nullable());

        assertEquals(DefaultValue.Type.CONSTANT, column.defaultValue().type());
        assertEquals("Ignite!", ((DefaultValue.ConstantValue) column.defaultValue()).value());

        assertEquals(0, column.length());
        assertEquals(0, column.precision());
        assertEquals(0, column.scale());
    }

    @Test
    public void testDropColumn() {
        assertThat(service.createTable(simpleTable(TABLE_NAME)), willBe(nullValue()));

        // Validate dropping column
        AlterTableDropColumnParams params = AlterTableDropColumnParams.builder()
                .schemaName(SCHEMA_NAME)
                .tableName(TABLE_NAME)
                .columns(Set.of("VAL"))
                .build();

        long beforeAddedTimestamp = clock.nowLong();

        assertThat(service.dropColumn(params), willBe(nullValue()));

        // Validate catalog version from the past.
        CatalogSchemaDescriptor schema = service.activeSchema(beforeAddedTimestamp);
        assertNotNull(schema);
        assertNotNull(schema.table(TABLE_NAME));

        assertNotNull(schema.table(TABLE_NAME).column("VAL"));

        // Validate actual catalog
        schema = service.activeSchema(clock.nowLong());
        assertNotNull(schema);
        assertNotNull(schema.table(TABLE_NAME));

        assertNull(schema.table(TABLE_NAME).column("VAL"));
    }

    @Test
    public void testCreateDropColumnIfTableNotExists() {
        assertNull(service.table(TABLE_NAME, clock.nowLong()));

        // Try to add a new column.
        AlterTableAddColumnParams addColumnParams = AlterTableAddColumnParams.builder()
                .schemaName(SCHEMA_NAME)
                .tableName(TABLE_NAME)
                .columns(List.of(ColumnParams.builder().name(NEW_COLUMN_NAME).type(ColumnType.INT32).nullable(true).build()))
                .build();

        assertThat(service.addColumn(addColumnParams), willThrow(TableNotFoundException.class));

        // Try to drop column.
        AlterTableDropColumnParams dropColumnParams = AlterTableDropColumnParams.builder()
                .schemaName(SCHEMA_NAME)
                .tableName(TABLE_NAME)
                .columns(Set.of("VAL"))
                .build();

        assertThat(service.dropColumn(dropColumnParams), willThrow(TableNotFoundException.class));
    }

    @Test
    public void testDropIndexedColumn() {
        assertThat(service.createTable(simpleTable(TABLE_NAME)), willBe(nullValue()));
        assertThat(service.createIndex(simpleIndex(INDEX_NAME, TABLE_NAME)), willBe(nullValue()));

        // Try to drop indexed column
        AlterTableDropColumnParams params = AlterTableDropColumnParams.builder()
                .schemaName(SCHEMA_NAME)
                .tableName(TABLE_NAME)
                .columns(Set.of("VAL"))
                .build();

        assertThat(service.dropColumn(params), willThrow(SqlException.class,
                "Can't drop indexed column: [columnName=VAL, indexName=myIndex]"));

        // Try to drop PK column
        params = AlterTableDropColumnParams.builder()
                .schemaName(SCHEMA_NAME)
                .tableName(TABLE_NAME)
                .columns(Set.of("ID"))
                .build();

        assertThat(service.dropColumn(params), willThrow(SqlException.class, "Can't drop primary key column: [name=ID]"));

        // Validate actual catalog
        CatalogSchemaDescriptor schema = service.activeSchema(clock.nowLong());
        assertNotNull(schema);
        assertNotNull(schema.table(TABLE_NAME));
        assertSame(service.schema(2), schema);

        assertNotNull(schema.table(TABLE_NAME).column("ID"));
        assertNotNull(schema.table(TABLE_NAME).column("VAL"));
    }

    @Test
    public void testAddDropMultipleColumns() {
        assertThat(service.createTable(simpleTable(TABLE_NAME)), willBe(nullValue()));

        // Add duplicate column.
        AlterTableAddColumnParams addColumnParams = AlterTableAddColumnParams.builder()
                .schemaName(SCHEMA_NAME)
                .tableName(TABLE_NAME)
                .columns(List.of(
                        ColumnParams.builder().name(NEW_COLUMN_NAME).type(ColumnType.INT32).nullable(true).build(),
                        ColumnParams.builder().name("VAL").type(ColumnType.INT32).nullable(true).build()
                ))
                .build();

        assertThat(service.addColumn(addColumnParams), willThrow(ColumnAlreadyExistsException.class));

        // Validate no column added.
        CatalogSchemaDescriptor schema = service.activeSchema(clock.nowLong());

        assertNull(schema.table(TABLE_NAME).column(NEW_COLUMN_NAME));

        // Add multiple columns.
        addColumnParams = AlterTableAddColumnParams.builder()
                .schemaName(SCHEMA_NAME)
                .tableName(TABLE_NAME)
                .columns(List.of(
                        ColumnParams.builder().name(NEW_COLUMN_NAME).type(ColumnType.INT32).nullable(true).build(),
                        ColumnParams.builder().name(NEW_COLUMN_NAME_2).type(ColumnType.INT32).nullable(true).build()
                ))
                .build();

        assertThat(service.addColumn(addColumnParams), willBe(nullValue()));

        // Validate both columns added.
        schema = service.activeSchema(clock.nowLong());

        assertNotNull(schema.table(TABLE_NAME).column(NEW_COLUMN_NAME));
        assertNotNull(schema.table(TABLE_NAME).column(NEW_COLUMN_NAME_2));

        // Drop multiple columns.
        AlterTableDropColumnParams dropColumnParams = AlterTableDropColumnParams.builder()
                .schemaName(SCHEMA_NAME)
                .tableName(TABLE_NAME)
                .columns(Set.of(NEW_COLUMN_NAME, NEW_COLUMN_NAME_2))
                .build();

        assertThat(service.dropColumn(dropColumnParams), willBe(nullValue()));

        // Validate both columns dropped.
        schema = service.activeSchema(clock.nowLong());

        assertNull(schema.table(TABLE_NAME).column(NEW_COLUMN_NAME));
        assertNull(schema.table(TABLE_NAME).column(NEW_COLUMN_NAME_2));

        // Check dropping of non-existing column
        dropColumnParams = AlterTableDropColumnParams.builder()
                .schemaName(SCHEMA_NAME)
                .tableName(TABLE_NAME)
                .columns(Set.of(NEW_COLUMN_NAME, "VAL"))
                .build();

        assertThat(service.dropColumn(dropColumnParams), willThrow(ColumnNotFoundException.class));

        // Validate no column dropped.
        schema = service.activeSchema(clock.nowLong());

        assertNotNull(schema.table(TABLE_NAME).column("VAL"));
    }

    /**
     * Checks for possible changes to the default value of a column descriptor.
     *
     * <p>Set/drop default value allowed for any column.
     */
    @Test
    public void testAlterColumnDefault() {
        assertThat(service.createTable(simpleTable(TABLE_NAME)), willBe(nullValue()));

        int schemaVer = 1;
        assertNotNull(service.schema(schemaVer));
        assertNull(service.schema(schemaVer + 1));

        // NULL-> NULL : No-op.
        assertThat(changeColumn(TABLE_NAME, "VAL", null, null, () -> DefaultValue.constant(null)),
                willBe(nullValue()));
        assertNull(service.schema(schemaVer + 1));

        // NULL -> 1 : Ok.
        assertThat(changeColumn(TABLE_NAME, "VAL", null, null, () -> DefaultValue.constant(1)),
                willBe(nullValue()));
        assertNotNull(service.schema(++schemaVer));

        // 1 -> 1 : No-op.
        assertThat(changeColumn(TABLE_NAME, "VAL", null, null, () -> DefaultValue.constant(1)),
                willBe(nullValue()));
        assertNull(service.schema(schemaVer + 1));

        // 1 -> 2 : Ok.
        assertThat(changeColumn(TABLE_NAME, "VAL", null, null, () -> DefaultValue.constant(2)),
                willBe(nullValue()));
        assertNotNull(service.schema(++schemaVer));

        // 2 -> NULL : Ok.
        assertThat(changeColumn(TABLE_NAME, "VAL", null, null, () -> DefaultValue.constant(null)),
                willBe(nullValue()));
        assertNotNull(service.schema(++schemaVer));
    }

    /**
     * Checks for possible changes of the nullable flag of a column descriptor.
     *
     * <ul>
     *  <li>{@code DROP NOT NULL} is allowed on any non-PK column.
     *  <li>{@code SET NOT NULL} is forbidden.
     * </ul>
     */
    @Test
    public void testAlterColumnNotNull() {
        assertThat(service.createTable(simpleTable(TABLE_NAME)), willBe(nullValue()));

        int schemaVer = 1;
        assertNotNull(service.schema(schemaVer));
        assertNull(service.schema(schemaVer + 1));

        // NULLABLE -> NULLABLE : No-op.
        // NOT NULL -> NOT NULL : No-op.
        assertThat(changeColumn(TABLE_NAME, "VAL", null, false, null), willBe(nullValue()));
        assertThat(changeColumn(TABLE_NAME, "VAL_NOT_NULL", null, true, null), willBe(nullValue()));
        assertNull(service.schema(schemaVer + 1));

        // NOT NULL -> NULlABLE : Ok.
        assertThat(changeColumn(TABLE_NAME, "VAL_NOT_NULL", null, false, null), willBe(nullValue()));
        assertNotNull(service.schema(++schemaVer));

        // DROP NOT NULL for PK : PK column can't be `null`.
        assertThat(changeColumn(TABLE_NAME, "ID", null, false, null),
                willThrowFast(SqlException.class, "Cannot change NOT NULL for the primary key column 'ID'."));

        // NULlABLE -> NOT NULL : Forbidden because this change lead to incompatible schemas.
        assertThat(changeColumn(TABLE_NAME, "VAL", null, true, null),
                willThrowFast(SqlException.class, "Cannot set NOT NULL for column 'VAL'."));
        assertThat(changeColumn(TABLE_NAME, "VAL_NOT_NULL", null, true, null),
                willThrowFast(SqlException.class, "Cannot set NOT NULL for column 'VAL_NOT_NULL'."));

        assertNull(service.schema(schemaVer + 1));
    }

    /**
     * Checks for possible changes of the precision of a column descriptor.
     *
     * <ul>
     *  <li>Increasing precision is allowed for non-PK {@link ColumnType#DECIMAL} column.</li>
     *  <li>Decreasing precision is forbidden.</li>
     * </ul>
     */
    @Test
    public void testAlterColumnTypePrecision() {
        ColumnParams pkCol = ColumnParams.builder().name("ID").type(ColumnType.INT32).build();
        ColumnParams col = ColumnParams.builder().name("COL_DECIMAL").type(ColumnType.DECIMAL).precision(10).build();

        assertThat(service.createTable(simpleTable(TABLE_NAME, List.of(pkCol, col))), willBe(nullValue()));

        int schemaVer = 1;
        assertNotNull(service.schema(schemaVer));
        assertNull(service.schema(schemaVer + 1));

        // 10 ->11 : Ok.
        assertThat(
                changeColumn(TABLE_NAME, col.name(), new TestColumnTypeParams(col.type(), 11, null, null), null, null),
                willBe(nullValue())
        );
        assertNotNull(service.schema(++schemaVer));

        // No change.
        assertThat(
                changeColumn(TABLE_NAME, col.name(), new TestColumnTypeParams(col.type(), 11, null, null), null, null),
                willBe(nullValue())
        );
        assertNull(service.schema(schemaVer + 1));

        // 11 -> 10 : Forbidden because this change lead to incompatible schemas.
        assertThat(
                changeColumn(TABLE_NAME, col.name(), new TestColumnTypeParams(col.type(), 10, null, null), null, null),
                willThrowFast(SqlException.class, "Cannot decrease precision to 10 for column '" + col.name() + "'.")
        );
        assertNull(service.schema(schemaVer + 1));
    }

    /**
     * Changing precision is not supported for all types other than DECIMAL.
     */
    @ParameterizedTest
    @EnumSource(value = ColumnType.class, names = {"NULL", "DECIMAL"}, mode = Mode.EXCLUDE)
    public void testAlterColumnTypeAnyPrecisionChangeIsRejected(ColumnType type) {
        ColumnParams pkCol = ColumnParams.builder().name("ID").type(ColumnType.INT32).build();
        ColumnParams col = ColumnParams.builder().name("COL").type(type).build();
        ColumnParams colWithPrecision = ColumnParams.builder().name("COL_PRECISION").type(type).precision(3).build();

        assertThat(service.createTable(simpleTable(TABLE_NAME, List.of(pkCol, col, colWithPrecision))), willBe(nullValue()));

        int schemaVer = 1;
        assertNotNull(service.schema(schemaVer));
        assertNull(service.schema(schemaVer + 1));

        assertThat(changeColumn(TABLE_NAME, col.name(), new TestColumnTypeParams(type, 3, null, null), null, null),
                willThrowFast(SqlException.class, "Cannot change precision for column '" + col.name() + "'"));

        assertThat(changeColumn(TABLE_NAME, colWithPrecision.name(), new TestColumnTypeParams(type, 3, null, null), null, null),
                willBe(nullValue()));

        assertThat(changeColumn(TABLE_NAME, colWithPrecision.name(), new TestColumnTypeParams(type, 2, null, null), null, null),
                willThrowFast(SqlException.class, "Cannot change precision for column '" + colWithPrecision.name() + "'"));

        assertThat(changeColumn(TABLE_NAME, colWithPrecision.name(), new TestColumnTypeParams(type, 4, null, null), null, null),
                willThrowFast(SqlException.class, "Cannot change precision for column '" + colWithPrecision.name() + "'"));

        assertNull(service.schema(schemaVer + 1));
    }

    /**
     * Checks for possible changes of the length of a column descriptor.
     *
     * <ul>
     *  <li>Increasing length is allowed for non-PK {@link ColumnType#STRING} and {@link ColumnType#BYTE_ARRAY} column.</li>
     *  <li>Decreasing length is forbidden.</li>
     * </ul>
     */
    @ParameterizedTest
    @EnumSource(value = ColumnType.class, names = {"STRING", "BYTE_ARRAY"}, mode = Mode.INCLUDE)
    public void testAlterColumnTypeLength(ColumnType type) {
        ColumnParams pkCol = ColumnParams.builder().name("ID").type(ColumnType.INT32).build();
        ColumnParams col = ColumnParams.builder().name("COL_" + type).length(10).type(type).build();

        assertThat(service.createTable(simpleTable(TABLE_NAME, List.of(pkCol, col))), willBe(nullValue()));

        int schemaVer = 1;
        assertNotNull(service.schema(schemaVer));
        assertNull(service.schema(schemaVer + 1));

        // 10 -> 11 : Ok.
        assertThat(
                changeColumn(TABLE_NAME, col.name(), new TestColumnTypeParams(col.type(), null, 11, null), null, null),
                willBe(nullValue())
        );

        CatalogSchemaDescriptor schema = service.schema(++schemaVer);
        assertNotNull(schema);

        // 11 -> 10 : Error.
        assertThat(
                changeColumn(TABLE_NAME, col.name(), new TestColumnTypeParams(col.type(), null, 10, null), null, null),
                willThrowFast(SqlException.class, "Cannot decrease length to 10 for column '" + col.name() + "'.")
        );
        assertNull(service.schema(schemaVer + 1));

        // 11 -> 11 : No-op.
        assertThat(
                changeColumn(TABLE_NAME, col.name(), new TestColumnTypeParams(col.type(), null, 11, null), null, null),
                willBe(nullValue())
        );
        assertNull(service.schema(schemaVer + 1));

        // No change.
        assertThat(changeColumn(TABLE_NAME, col.name(), new TestColumnTypeParams(col.type()), null, null),
                willBe(nullValue()));
        assertNull(service.schema(schemaVer + 1));

        // 11 -> 10 : failed.
        assertThat(
                changeColumn(TABLE_NAME, col.name(), new TestColumnTypeParams(col.type(), null, 10, null), null, null),
                willThrowFast(SqlException.class)
        );
        assertNull(service.schema(schemaVer + 1));
    }

    /**
     * Changing length is forbidden for all types other than STRING and BYTE_ARRAY.
     */
    @ParameterizedTest
    @EnumSource(value = ColumnType.class, names = {"NULL", "STRING", "BYTE_ARRAY"}, mode = Mode.EXCLUDE)
    public void testAlterColumnTypeAnyLengthChangeIsRejected(ColumnType type) {
        ColumnParams pkCol = ColumnParams.builder().name("ID").type(ColumnType.INT32).build();
        ColumnParams col = ColumnParams.builder().name("COL").type(type).build();
        ColumnParams colWithLength = ColumnParams.builder().name("COL_PRECISION").type(type).length(10).build();

        assertThat(service.createTable(simpleTable(TABLE_NAME, List.of(pkCol, col, colWithLength))), willBe(nullValue()));

        int schemaVer = 1;
        assertNotNull(service.schema(schemaVer));
        assertNull(service.schema(schemaVer + 1));

        assertThat(changeColumn(TABLE_NAME, col.name(), new TestColumnTypeParams(type, null, 10, null), null, null),
                willThrowFast(SqlException.class, "Cannot change length for column '" + col.name() + "'"));

        assertThat(changeColumn(TABLE_NAME, colWithLength.name(), new TestColumnTypeParams(type, null, 10, null), null, null),
                willBe(nullValue()));

        assertThat(changeColumn(TABLE_NAME, colWithLength.name(), new TestColumnTypeParams(type, null, 9, null), null, null),
                willThrowFast(SqlException.class, "Cannot change length for column '" + colWithLength.name() + "'"));

        assertThat(changeColumn(TABLE_NAME, colWithLength.name(), new TestColumnTypeParams(type, null, 11, null), null, null),
                willThrowFast(SqlException.class, "Cannot change length for column '" + colWithLength.name() + "'"));

        assertNull(service.schema(schemaVer + 1));
    }

    /**
     * Changing scale is incompatible change, thus it's forbidden for all types.
     */
    @ParameterizedTest
    @EnumSource(value = ColumnType.class, names = "NULL", mode = Mode.EXCLUDE)
    public void testAlterColumnTypeScaleIsRejected(ColumnType type) {
        ColumnParams pkCol = ColumnParams.builder().name("ID").type(ColumnType.INT32).build();
        ColumnParams col = ColumnParams.builder().name("COL_" + type).type(type).scale(3).build();
        assertThat(service.createTable(simpleTable(TABLE_NAME, List.of(pkCol, col))), willBe(nullValue()));

        int schemaVer = 1;
        assertNotNull(service.schema(schemaVer));
        assertNull(service.schema(schemaVer + 1));

        // ANY-> UNDEFINED SCALE : No-op.
        assertThat(changeColumn(TABLE_NAME, col.name(), new TestColumnTypeParams(col.type()), null, null),
                willBe(nullValue()));
        assertNull(service.schema(schemaVer + 1));

        // 3 -> 3 : No-op.
        assertThat(changeColumn(TABLE_NAME, col.name(), new TestColumnTypeParams(col.type(), null, null, 3), null, null),
                willBe(nullValue()));
        assertNull(service.schema(schemaVer + 1));

        // 3 -> 4 : Error.
        assertThat(changeColumn(TABLE_NAME, col.name(), new TestColumnTypeParams(col.type(), null, null, 4), null, null),
                willThrowFast(SqlException.class, "Cannot change scale for column '" + col.name() + "'."));
        assertNull(service.schema(schemaVer + 1));

        // 3 -> 2 : Error.
        assertThat(changeColumn(TABLE_NAME, col.name(), new TestColumnTypeParams(col.type(), null, null, 2), null, null),
                willThrowFast(SqlException.class, "Cannot change scale for column '" + col.name() + "'."));
        assertNull(service.schema(schemaVer + 1));
    }

    /**
     * Checks for possible changes of the type of a column descriptor.
     *
     * <p>The following transitions are allowed for non-PK columns:
     * <ul>
     *     <li>INT8 -> INT16 -> INT32 -> INT64</li>
     *     <li>FLOAT -> DOUBLE</li>
     * </ul>
     * All other transitions are forbidden because they lead to incompatible schemas.
     */
    @ParameterizedTest(name = "set data type {0}")
    @EnumSource(value = ColumnType.class, names = "NULL", mode = Mode.EXCLUDE)
    public void testAlterColumnType(ColumnType target) {
        EnumSet<ColumnType> types = EnumSet.allOf(ColumnType.class);
        types.remove(ColumnType.NULL);

        List<ColumnParams> testColumns = types.stream()
                .map(t -> ColumnParams.builder().name("COL_" + t).type(t).build())
                .collect(Collectors.toList());

        List<ColumnParams> tableColumns = new ArrayList<>(List.of(ColumnParams.builder().name("ID").type(ColumnType.INT32).build()));
        tableColumns.addAll(testColumns);

        CreateTableParams createTableParams = simpleTable(TABLE_NAME, tableColumns);

        assertThat(service.createTable(createTableParams), willBe(nullValue()));

        int schemaVer = 1;
        assertNotNull(service.schema(schemaVer));
        assertNull(service.schema(schemaVer + 1));

        for (ColumnParams col : testColumns) {
            TypeSafeMatcher<CompletableFuture<?>> matcher;
            boolean sameType = col.type() == target;

            if (sameType || CatalogUtils.isSupportedColumnTypeChange(col.type(), target)) {
                matcher = willBe(nullValue());
                schemaVer += sameType ? 0 : 1;
            } else {
                matcher = willThrowFast(SqlException.class,
                        "Cannot change data type for column '" + col.name() + "' [from=" + col.type() + ", to=" + target + "].");
            }

            TestColumnTypeParams tyoeParams = new TestColumnTypeParams(target);

            assertThat(col.type() + " -> " + target, changeColumn(TABLE_NAME, col.name(), tyoeParams, null, null), matcher);
            assertNotNull(service.schema(schemaVer));
            assertNull(service.schema(schemaVer + 1));
        }
    }

    @Test
    public void testAlterColumnTypeRejectedForPrimaryKey() {
        assertThat(service.createTable(simpleTable(TABLE_NAME)), willBe(nullValue()));

        assertThat(changeColumn(TABLE_NAME, "ID", new TestColumnTypeParams(ColumnType.INT64), null, null),
                willThrowFast(SqlException.class, "Cannot change data type for primary key column 'ID'."));
    }

    /**
     * Ensures that the compound change command {@code SET DATA TYPE BIGINT NULL DEFAULT NULL} will change the type, drop NOT NULL and the
     * default value at the same time.
     */
    @Test
    public void testAlterColumnMultipleChanges() {
        assertThat(service.createTable(simpleTable(TABLE_NAME)), willBe(nullValue()));

        int schemaVer = 1;
        assertNotNull(service.schema(schemaVer));
        assertNull(service.schema(schemaVer + 1));

        Supplier<DefaultValue> dflt = () -> DefaultValue.constant(null);
        boolean notNull = false;
        TestColumnTypeParams typeParams = new TestColumnTypeParams(ColumnType.INT64);

        // Ensures that 3 different actions applied.
        assertThat(changeColumn(TABLE_NAME, "VAL_NOT_NULL", typeParams, notNull, dflt), willBe(nullValue()));

        CatalogSchemaDescriptor schema = service.schema(++schemaVer);
        assertNotNull(schema);

        CatalogTableColumnDescriptor desc = schema.table(TABLE_NAME).column("VAL_NOT_NULL");
        assertEquals(DefaultValue.constant(null), desc.defaultValue());
        assertTrue(desc.nullable());
        assertEquals(ColumnType.INT64, desc.type());

        // Ensures that only one of three actions applied.
        dflt = () -> DefaultValue.constant(2);
        assertThat(changeColumn(TABLE_NAME, "VAL_NOT_NULL", typeParams, notNull, dflt), willBe(nullValue()));

        schema = service.schema(++schemaVer);
        assertNotNull(schema);
        assertEquals(DefaultValue.constant(2), schema.table(TABLE_NAME).column("VAL_NOT_NULL").defaultValue());

        // Ensures that no action will be applied.
        assertThat(changeColumn(TABLE_NAME, "VAL_NOT_NULL", typeParams, notNull, dflt), willBe(nullValue()));
        assertNull(service.schema(schemaVer + 1));
    }

    @Test
    public void testAlterColumnForNonExistingTableRejected() {
        assertNotNull(service.schema(0));
        assertNull(service.schema(1));

        assertThat(changeColumn(TABLE_NAME, "ID", null, null, null), willThrowFast(TableNotFoundException.class));

        assertNotNull(service.schema(0));
        assertNull(service.schema(1));
    }

    @Test
    public void testDropTableWithIndex() {
        CreateHashIndexParams params = CreateHashIndexParams.builder()
                .schemaName(SCHEMA_NAME)
                .indexName(INDEX_NAME)
                .tableName(TABLE_NAME)
                .columns(List.of("VAL"))
                .build();

        assertThat(service.createTable(simpleTable(TABLE_NAME)), willBe(nullValue()));
        assertThat(service.createIndex(params), willBe(nullValue()));

        long beforeDropTimestamp = clock.nowLong();

        DropTableParams dropTableParams = DropTableParams.builder().schemaName(SCHEMA_NAME).tableName(TABLE_NAME).build();

        assertThat(service.dropTable(dropTableParams), willBe(nullValue()));

        // Validate catalog version from the past.
        CatalogSchemaDescriptor schema = service.schema(2);
        CatalogTableDescriptor table = schema.table(TABLE_NAME);
        CatalogIndexDescriptor index = schema.index(INDEX_NAME);

        assertNotNull(schema);
        assertEquals(SCHEMA_NAME, schema.name());
        assertSame(schema, service.activeSchema(beforeDropTimestamp));

        assertSame(table, service.table(TABLE_NAME, beforeDropTimestamp));
        assertSame(table, service.table(table.id(), beforeDropTimestamp));

<<<<<<< HEAD
        assertSame(schema.index(INDEX_NAME), service.index(INDEX_NAME, beforeDropTimestamp));
        assertSame(schema.index(INDEX_NAME), service.index(4, beforeDropTimestamp));
=======
        assertSame(index, service.index(INDEX_NAME, beforeDropTimestamp));
        assertSame(index, service.index(index.id(), beforeDropTimestamp));
>>>>>>> 93ebaf44

        // Validate actual catalog
        schema = service.schema(3);

        assertNotNull(schema);
        assertEquals(SCHEMA_NAME, schema.name());
        assertSame(schema, service.activeSchema(clock.nowLong()));

        assertNull(schema.table(TABLE_NAME));
        assertNull(service.table(TABLE_NAME, clock.nowLong()));
        assertNull(service.table(table.id(), clock.nowLong()));

        assertNull(schema.index(INDEX_NAME));
        assertNull(service.index(INDEX_NAME, clock.nowLong()));
        assertNull(service.index(index.id(), clock.nowLong()));
    }

    @Test
    public void testCreateHashIndex() {
        assertThat(service.createTable(simpleTable(TABLE_NAME)), willBe(nullValue()));

        CreateHashIndexParams params = CreateHashIndexParams.builder()
                .schemaName(SCHEMA_NAME)
                .indexName(INDEX_NAME)
                .tableName(TABLE_NAME)
                .columns(List.of("VAL", "ID"))
                .build();

        assertThat(service.createIndex(params), willBe(nullValue()));

        // Validate catalog version from the past.
        CatalogSchemaDescriptor schema = service.schema(1);

        assertNotNull(schema);
        assertNull(schema.index(INDEX_NAME));
        assertNull(service.index(INDEX_NAME, 123L));
<<<<<<< HEAD
        assertNull(service.index(4, 123L));
=======
>>>>>>> 93ebaf44

        // Validate actual catalog
        schema = service.schema(2);

        CatalogHashIndexDescriptor index = (CatalogHashIndexDescriptor) schema.index(INDEX_NAME);

        assertNotNull(schema);
<<<<<<< HEAD
        assertNull(service.index(1, clock.nowLong()));
        assertSame(schema.index(INDEX_NAME), service.index(INDEX_NAME, clock.nowLong()));
        assertSame(schema.index(INDEX_NAME), service.index(4, clock.nowLong()));

        // Validate newly created hash index
        CatalogHashIndexDescriptor index = (CatalogHashIndexDescriptor) schema.index(INDEX_NAME);

        assertEquals(4L, index.id());
=======
        assertSame(index, service.index(INDEX_NAME, clock.nowLong()));
        assertSame(index, service.index(index.id(), clock.nowLong()));

        // Validate newly created hash index
>>>>>>> 93ebaf44
        assertEquals(INDEX_NAME, index.name());
        assertEquals(schema.table(TABLE_NAME).id(), index.tableId());
        assertEquals(List.of("VAL", "ID"), index.columns());
        assertFalse(index.unique());
        assertFalse(index.writeOnly());
    }

    @Test
    public void testCreateSortedIndex() {
        assertThat(service.createTable(simpleTable(TABLE_NAME)), willBe(nullValue()));

        CreateSortedIndexParams params = CreateSortedIndexParams.builder()
                .schemaName(SCHEMA_NAME)
                .indexName(INDEX_NAME)
                .tableName(TABLE_NAME)
                .unique()
                .columns(List.of("VAL", "ID"))
                .collations(List.of(CatalogColumnCollation.DESC_NULLS_FIRST, CatalogColumnCollation.ASC_NULLS_LAST))
                .build();

        assertThat(service.createIndex(params), willBe(nullValue()));

        // Validate catalog version from the past.
        CatalogSchemaDescriptor schema = service.schema(1);

        assertNotNull(schema);
        assertNull(schema.index(INDEX_NAME));
        assertNull(service.index(INDEX_NAME, 123L));
        assertNull(service.index(4, 123L));

        // Validate actual catalog
        schema = service.schema(2);

        CatalogSortedIndexDescriptor index = (CatalogSortedIndexDescriptor) schema.index(INDEX_NAME);

        assertNotNull(schema);
<<<<<<< HEAD
        assertNull(service.index(1, clock.nowLong()));
        assertSame(schema.index(INDEX_NAME), service.index(INDEX_NAME, clock.nowLong()));
        assertSame(schema.index(INDEX_NAME), service.index(4, clock.nowLong()));

        // Validate newly created sorted index
        CatalogSortedIndexDescriptor index = (CatalogSortedIndexDescriptor) schema.index(INDEX_NAME);

        assertEquals(4L, index.id());
=======
        assertSame(index, service.index(INDEX_NAME, clock.nowLong()));
        assertSame(index, service.index(index.id(), clock.nowLong()));

        // Validate newly created sorted index
>>>>>>> 93ebaf44
        assertEquals(INDEX_NAME, index.name());
        assertEquals(schema.table(TABLE_NAME).id(), index.tableId());
        assertEquals("VAL", index.columns().get(0).name());
        assertEquals("ID", index.columns().get(1).name());
        assertEquals(CatalogColumnCollation.DESC_NULLS_FIRST, index.columns().get(0).collation());
        assertEquals(CatalogColumnCollation.ASC_NULLS_LAST, index.columns().get(1).collation());
        assertTrue(index.unique());
        assertFalse(index.writeOnly());
    }

    @Test
    public void testCreateIndexWithSameName() {
        assertThat(service.createTable(simpleTable(TABLE_NAME)), willBe(nullValue()));

        CreateHashIndexParams params = CreateHashIndexParams.builder()
                .indexName(INDEX_NAME)
                .tableName(TABLE_NAME)
                .columns(List.of("VAL"))
                .build();

        assertThat(service.createIndex(params), willBe(nullValue()));
        assertThat(service.createIndex(params), willThrow(IndexAlreadyExistsException.class));
    }

    @Test
    public void testCreateIndexOnDuplicateColumns() {
        assertThat(service.createTable(simpleTable(TABLE_NAME)), willBe(nullValue()));

        CreateHashIndexParams params = CreateHashIndexParams.builder()
                .indexName(INDEX_NAME)
                .tableName(TABLE_NAME)
                .columns(List.of("VAL", "VAL"))
                .build();

        assertThat(service.createIndex(params),
                willThrow(IgniteInternalException.class, "Can't create index on duplicate columns: VAL, VAL"));
    }

    @Test
    public void operationWillBeRetriedFiniteAmountOfTimes() {
        UpdateLog updateLogMock = mock(UpdateLog.class);

        ArgumentCaptor<OnUpdateHandler> updateHandlerCapture = ArgumentCaptor.forClass(OnUpdateHandler.class);

        doNothing().when(updateLogMock).registerUpdateHandler(updateHandlerCapture.capture());

        CatalogServiceImpl service = new CatalogServiceImpl(updateLogMock, clockWaiter);
        service.start();

        when(updateLogMock.append(any())).thenAnswer(invocation -> {
            // here we emulate concurrent updates. First of all, we return a future completed with "false"
            // as if someone has concurrently appended an update. Besides, in order to unblock service and allow to
            // make another attempt, we must notify service with the same version as in current attempt.
            VersionedUpdate updateFromInvocation = invocation.getArgument(0, VersionedUpdate.class);

            VersionedUpdate update = new VersionedUpdate(
                    updateFromInvocation.version(),
                    updateFromInvocation.delayDurationMs(),
                    List.of(new ObjectIdGenUpdateEntry(1))
            );

            updateHandlerCapture.getValue().handle(update, clock.now(), 0);

            return completedFuture(false);
        });

        CompletableFuture<Void> createTableFut = service.createTable(simpleTable("T"));

        assertThat(createTableFut, willThrow(IgniteInternalException.class, "Max retry limit exceeded"));

        // retry limit is hardcoded at org.apache.ignite.internal.catalog.CatalogServiceImpl.MAX_RETRY_COUNT
        verify(updateLogMock, times(10)).append(any());
    }

    @Test
    public void catalogActivationTime() throws Exception {
        final long delayDuration = TimeUnit.DAYS.toMillis(365);

        CatalogServiceImpl service = new CatalogServiceImpl(updateLog, clockWaiter, delayDuration);

        service.start();

        try {
            CreateTableParams params = CreateTableParams.builder()
                    .schemaName(SCHEMA_NAME)
                    .tableName(TABLE_NAME)
                    .columns(List.of(
                            ColumnParams.builder().name("key").type(ColumnType.INT32).build(),
                            ColumnParams.builder().name("val").type(ColumnType.INT32).nullable(true).build()
                    ))
                    .primaryKeyColumns(List.of("key"))
                    .build();

            service.createTable(params);

            verify(updateLog).append(any());
            // TODO IGNITE-19400: recheck createTable future completion guarantees

            // This waits till the new Catalog version lands in the internal structures.
            verify(clockWaiter, timeout(10_000)).waitFor(any());

            assertSame(service.schema(0), service.activeSchema(clock.nowLong()));
            assertNull(service.table(TABLE_NAME, clock.nowLong()));

            clock.update(clock.now().addPhysicalTime(delayDuration));

            assertSame(service.schema(1), service.activeSchema(clock.nowLong()));
            assertNotNull(service.table(TABLE_NAME, clock.nowLong()));
        } finally {
            service.stop();
        }
    }

    @Test
    public void catalogServiceManagesUpdateLogLifecycle() throws Exception {
        UpdateLog updateLogMock = mock(UpdateLog.class);

        CatalogServiceImpl service = new CatalogServiceImpl(updateLogMock, clockWaiter);

        service.start();

        verify(updateLogMock).start();

        service.stop();

        verify(updateLogMock).stop();
    }

    @Test
    public void testTableEvents() {
        CreateTableParams createTableParams = CreateTableParams.builder()
                .schemaName(SCHEMA_NAME)
                .tableName(TABLE_NAME)
                .zone(ZONE_NAME)
                .columns(List.of(
                        ColumnParams.builder().name("key1").type(ColumnType.INT32).build(),
                        ColumnParams.builder().name("key2").type(ColumnType.INT32).build(),
                        ColumnParams.builder().name("val").type(ColumnType.INT32).nullable(true).build()
                ))
                .primaryKeyColumns(List.of("key1", "key2"))
                .colocationColumns(List.of("key2"))
                .build();

        DropTableParams dropTableparams = DropTableParams.builder().tableName(TABLE_NAME).build();

        EventListener<CatalogEventParameters> eventListener = mock(EventListener.class);
        when(eventListener.notify(any(), any())).thenReturn(completedFuture(false));

        service.listen(CatalogEvent.TABLE_CREATE, eventListener);
        service.listen(CatalogEvent.TABLE_DROP, eventListener);

        assertThat(service.createTable(createTableParams), willBe(nullValue()));
        verify(eventListener).notify(any(CreateTableEventParameters.class), isNull());

        assertThat(service.dropTable(dropTableparams), willBe(nullValue()));
        verify(eventListener).notify(any(DropTableEventParameters.class), isNull());

        verifyNoMoreInteractions(eventListener);
    }

    @Test
    public void testCreateIndexEvents() {
        CreateTableParams createTableParams = CreateTableParams.builder()
                .schemaName(SCHEMA_NAME)
                .tableName(TABLE_NAME)
                .zone(ZONE_NAME)
                .columns(List.of(
                        ColumnParams.builder().name("key1").type(ColumnType.INT32).build(),
                        ColumnParams.builder().name("key2").type(ColumnType.INT32).build(),
                        ColumnParams.builder().name("val").type(ColumnType.INT32).nullable(true).build()
                ))
                .primaryKeyColumns(List.of("key1", "key2"))
                .colocationColumns(List.of("key2"))
                .build();

        DropTableParams dropTableparams = DropTableParams.builder().tableName(TABLE_NAME).build();

        CreateHashIndexParams createIndexParams = CreateHashIndexParams.builder()
                .schemaName(SCHEMA_NAME)
                .indexName(INDEX_NAME)
                .tableName(TABLE_NAME)
                .columns(List.of("key2"))
                .build();

        DropIndexParams dropIndexParams = DropIndexParams.builder().indexName(INDEX_NAME).build();

        EventListener<CatalogEventParameters> eventListener = mock(EventListener.class);
        when(eventListener.notify(any(), any())).thenReturn(completedFuture(false));

        service.listen(CatalogEvent.INDEX_CREATE, eventListener);
        service.listen(CatalogEvent.INDEX_DROP, eventListener);

        // Try to create index without table.
        assertThat(service.createIndex(createIndexParams), willThrow(TableNotFoundException.class));
        verifyNoInteractions(eventListener);

        // Create table with PK index.
        assertThat(service.createTable(createTableParams), willCompleteSuccessfully());
        verify(eventListener).notify(any(CreateIndexEventParameters.class), isNull());

        clearInvocations(eventListener);

        // Create index.
        assertThat(service.createIndex(createIndexParams), willCompleteSuccessfully());
        verify(eventListener).notify(any(CreateIndexEventParameters.class), isNull());

        clearInvocations(eventListener);

        // Drop index.
        assertThat(service.dropIndex(dropIndexParams), willBe(nullValue()));
        verify(eventListener).notify(any(DropIndexEventParameters.class), isNull());

        clearInvocations(eventListener);

        // Drop table with pk index.
        assertThat(service.dropTable(dropTableparams), willBe(nullValue()));

        // Try drop index once again.
        assertThat(service.dropIndex(dropIndexParams), willThrow(IndexNotFoundException.class));

        verify(eventListener).notify(any(DropIndexEventParameters.class), isNull());
    }

    @Test
    public void testCreateZone() {
        String zoneName = ZONE_NAME + 1;

        CreateZoneParams params = CreateZoneParams.builder()
                .zoneName(zoneName)
                .partitions(42)
                .replicas(15)
                .dataNodesAutoAdjust(73)
                .filter("expression")
                .build();

        assertThat(service.createDistributionZone(params), willCompleteSuccessfully());

        // Validate catalog version from the past.
        assertNull(service.zone(zoneName, 0));
        assertNull(service.zone(2, 0));
        assertNull(service.zone(zoneName, 123L));
        assertNull(service.zone(2, 123L));

        // Validate actual catalog
        CatalogZoneDescriptor zone = service.zone(zoneName, clock.nowLong());

        assertNotNull(zone);
        assertSame(zone, service.zone(zone.id(), clock.nowLong()));

        // Validate newly created zone
        assertEquals(zoneName, zone.name());
        assertEquals(42, zone.partitions());
        assertEquals(15, zone.replicas());
        assertEquals(73, zone.dataNodesAutoAdjust());
        assertEquals(Integer.MAX_VALUE, zone.dataNodesAutoAdjustScaleUp());
        assertEquals(Integer.MAX_VALUE, zone.dataNodesAutoAdjustScaleDown());
        assertEquals("expression", zone.filter());
    }

    @Test
    public void testDropZone() {
        String zoneName = ZONE_NAME + 1;

        CreateZoneParams createZoneParams = CreateZoneParams.builder()
                .zoneName(zoneName)
                .build();

        assertThat(service.createDistributionZone(createZoneParams), willCompleteSuccessfully());

        long beforeDropTimestamp = clock.nowLong();

        DropZoneParams params = DropZoneParams.builder()
                .zoneName(zoneName)
                .build();

        CompletableFuture<Void> fut = service.dropDistributionZone(params);

        assertThat(fut, willCompleteSuccessfully());

        // Validate catalog version from the past.
        CatalogZoneDescriptor zone = service.zone(zoneName, beforeDropTimestamp);

        assertNotNull(zone);
        assertEquals(zoneName, zone.name());

        assertSame(zone, service.zone(zone.id(), beforeDropTimestamp));

        // Validate actual catalog
        assertNull(service.zone(zoneName, clock.nowLong()));
        assertNull(service.zone(zone.id(), clock.nowLong()));

        // Try to drop non-existing zone.
        assertThat(service.dropDistributionZone(params), willThrow(DistributionZoneNotFoundException.class));
    }

    @Test
    public void testRenameZone() throws InterruptedException {
        String zoneName = ZONE_NAME + 1;

        CreateZoneParams createParams = CreateZoneParams.builder()
                .zoneName(zoneName)
                .partitions(42)
                .replicas(15)
                .build();

        assertThat(service.createDistributionZone(createParams), willCompleteSuccessfully());

        long beforeDropTimestamp = clock.nowLong();

        Thread.sleep(5);

        String newZoneName = "RenamedZone";

        RenameZoneParams renameZoneParams = RenameZoneParams.builder()
                .zoneName(zoneName)
                .newZoneName(newZoneName)
                .build();

        assertThat(service.renameDistributionZone(renameZoneParams), willCompleteSuccessfully());

        // Validate catalog version from the past.
        CatalogZoneDescriptor zone = service.zone(zoneName, beforeDropTimestamp);

        assertNotNull(zone);
        assertEquals(zoneName, zone.name());

        assertSame(zone, service.zone(zone.id(), beforeDropTimestamp));

        // Validate actual catalog
        zone = service.zone(newZoneName, clock.nowLong());

        assertNotNull(zone);
        assertNull(service.zone(zoneName, clock.nowLong()));
        assertEquals(newZoneName, zone.name());

        assertSame(zone, service.zone(zone.id(), clock.nowLong()));
    }

    @Test
    public void testDefaultZone() {
        CatalogZoneDescriptor defaultZone = service.zone(DEFAULT_ZONE_NAME, clock.nowLong());

        // Try to create zone with default zone name.
        CreateZoneParams createParams = CreateZoneParams.builder()
                .zoneName(DEFAULT_ZONE_NAME)
                .partitions(42)
                .replicas(15)
                .build();
        assertThat(service.createDistributionZone(createParams), willThrow(IgniteInternalException.class));

        // Validate default zone wasn't changed.
        assertSame(defaultZone, service.zone(DEFAULT_ZONE_NAME, clock.nowLong()));

        // Try to rename default zone.
        String newDefaultZoneName = "RenamedDefaultZone";

        RenameZoneParams renameZoneParams = RenameZoneParams.builder()
                .zoneName(DEFAULT_ZONE_NAME)
                .newZoneName(newDefaultZoneName)
                .build();
        assertThat(service.renameDistributionZone(renameZoneParams), willThrow(IgniteInternalException.class));

        // Validate default zone wasn't changed.
        assertNull(service.zone(newDefaultZoneName, clock.nowLong()));
        assertSame(defaultZone, service.zone(DEFAULT_ZONE_NAME, clock.nowLong()));

        // Try to drop default zone.
        DropZoneParams dropZoneParams = DropZoneParams.builder()
                .zoneName(DEFAULT_ZONE_NAME)
                .build();
        assertThat(service.dropDistributionZone(dropZoneParams), willThrow(IgniteInternalException.class));

        // Validate default zone wasn't changed.
        assertSame(defaultZone, service.zone(DEFAULT_ZONE_NAME, clock.nowLong()));
    }

    @Test
    public void testAlterZone() {
        String zoneName = ZONE_NAME + 1;

        CreateZoneParams createParams = CreateZoneParams.builder()
                .zoneName(zoneName)
                .partitions(42)
                .replicas(15)
                .dataNodesAutoAdjust(73)
                .filter("expression")
                .build();

        AlterZoneParams alterZoneParams = AlterZoneParams.builder()
                .zoneName(zoneName)
                .partitions(10)
                .replicas(2)
                .dataNodesAutoAdjustScaleUp(3)
                .dataNodesAutoAdjustScaleDown(4)
                .filter("newExpression")
                .build();

        assertThat(service.createDistributionZone(createParams), willCompleteSuccessfully());
        assertThat(service.alterDistributionZone(alterZoneParams), willCompleteSuccessfully());

        // Validate actual catalog
        CatalogZoneDescriptor zone = service.zone(zoneName, clock.nowLong());
        assertNotNull(zone);
        assertSame(zone, service.zone(zone.id(), clock.nowLong()));

        assertEquals(zoneName, zone.name());
        assertEquals(10, zone.partitions());
        assertEquals(2, zone.replicas());
        assertEquals(Integer.MAX_VALUE, zone.dataNodesAutoAdjust());
        assertEquals(3, zone.dataNodesAutoAdjustScaleUp());
        assertEquals(4, zone.dataNodesAutoAdjustScaleDown());
        assertEquals("newExpression", zone.filter());
    }

    @Test
    public void testCreateZoneWithSameName() {
        String zoneName = ZONE_NAME + 1;

        CreateZoneParams params = CreateZoneParams.builder()
                .zoneName(zoneName)
                .partitions(42)
                .replicas(15)
                .build();

        assertThat(service.createDistributionZone(params), willCompleteSuccessfully());

        // Try to create zone with same name.
        params = CreateZoneParams.builder()
                .zoneName(zoneName)
                .partitions(8)
                .replicas(1)
                .build();

        assertThat(service.createDistributionZone(params), willThrowFast(DistributionZoneAlreadyExistsException.class));

        // Validate zone was NOT changed
        CatalogZoneDescriptor zone = service.zone(zoneName, clock.nowLong());

        assertNotNull(zone);
        assertSame(zone, service.zone(zoneName, clock.nowLong()));
        assertSame(zone, service.zone(zone.id(), clock.nowLong()));

        assertEquals(zoneName, zone.name());
        assertEquals(42, zone.partitions());
        assertEquals(15, zone.replicas());
    }

    @Test
    public void testCreateZoneEvents() {
        String zoneName = ZONE_NAME + 1;

        CreateZoneParams createZoneParams = CreateZoneParams.builder()
                .zoneName(zoneName)
                .build();

        DropZoneParams dropZoneParams = DropZoneParams.builder()
                .zoneName(zoneName)
                .build();

        EventListener<CatalogEventParameters> eventListener = mock(EventListener.class);
        when(eventListener.notify(any(), any())).thenReturn(completedFuture(false));

        service.listen(CatalogEvent.ZONE_CREATE, eventListener);
        service.listen(CatalogEvent.ZONE_DROP, eventListener);

        CompletableFuture<Void> fut = service.createDistributionZone(createZoneParams);

        assertThat(fut, willCompleteSuccessfully());

        verify(eventListener).notify(any(CreateZoneEventParameters.class), isNull());

        fut = service.dropDistributionZone(dropZoneParams);

        assertThat(fut, willCompleteSuccessfully());

        verify(eventListener).notify(any(DropZoneEventParameters.class), isNull());
        verifyNoMoreInteractions(eventListener);
    }

    @Test
    public void testColumnEvents() {
        AlterTableAddColumnParams addColumnParams = AlterTableAddColumnParams.builder()
                .schemaName(SCHEMA_NAME)
                .tableName(TABLE_NAME)
                .columns(List.of(ColumnParams.builder()
                        .name(NEW_COLUMN_NAME)
                        .type(ColumnType.INT32)
                        .defaultValue(DefaultValue.constant(42))
                        .nullable(true)
                        .build()
                ))
                .build();

        AlterTableDropColumnParams dropColumnParams = AlterTableDropColumnParams.builder()
                .schemaName(SCHEMA_NAME)
                .tableName(TABLE_NAME)
                .columns(Set.of(NEW_COLUMN_NAME))
                .build();

        EventListener<CatalogEventParameters> eventListener = mock(EventListener.class);
        when(eventListener.notify(any(), any())).thenReturn(completedFuture(false));

        service.listen(CatalogEvent.TABLE_ALTER, eventListener);

        // Try to add column without table.
        assertThat(service.addColumn(addColumnParams), willThrow(TableNotFoundException.class));
        verifyNoInteractions(eventListener);

        // Create table.
        assertThat(service.createTable(simpleTable(TABLE_NAME)), willBe(nullValue()));

        // Add column.
        assertThat(service.addColumn(addColumnParams), willBe(nullValue()));
        verify(eventListener).notify(any(AddColumnEventParameters.class), isNull());

        // Drop column.
        assertThat(service.dropColumn(dropColumnParams), willBe(nullValue()));
        verify(eventListener).notify(any(DropColumnEventParameters.class), isNull());

        // Try drop column once again.
        assertThat(service.dropColumn(dropColumnParams), willThrow(ColumnNotFoundException.class));

        verifyNoMoreInteractions(eventListener);
    }

    @Test
    public void userFutureCompletesAfterClusterWideActivationHappens() throws Exception {
        final long delayDuration = TimeUnit.DAYS.toMillis(365);

        HybridTimestamp startTs = clock.now();

        CatalogServiceImpl service = new CatalogServiceImpl(updateLog, clockWaiter, delayDuration);

        service.start();

        try {
            CreateTableParams params = CreateTableParams.builder()
                    .schemaName(SCHEMA_NAME)
                    .tableName(TABLE_NAME)
                    .columns(List.of(
                            ColumnParams.builder().name("key").type(ColumnType.INT32).build(),
                            ColumnParams.builder().name("val").type(ColumnType.INT32).nullable(true).build()
                    ))
                    .primaryKeyColumns(List.of("key"))
                    .build();

            CompletableFuture<Void> future = service.createTable(params);

            assertThat(future.isDone(), is(false));

            ArgumentCaptor<HybridTimestamp> tsCaptor = ArgumentCaptor.forClass(HybridTimestamp.class);

            verify(clockWaiter, timeout(10_000)).waitFor(tsCaptor.capture());
            HybridTimestamp userWaitTs = tsCaptor.getValue();
            assertThat(
                    userWaitTs.getPhysical() - startTs.getPhysical(),
                    greaterThanOrEqualTo(delayDuration + HybridTimestamp.maxClockSkew())
            );
        } finally {
            service.stop();
        }
    }

    @Test
    void testGetCatalogEntityInCatalogEvent() {
        CompletableFuture<Void> result = new CompletableFuture<>();

        service.listen(CatalogEvent.TABLE_CREATE, (parameters, exception) -> {
            try {
                assertNotNull(service.schema(parameters.catalogVersion()));

                result.complete(null);

                return completedFuture(true);
            } catch (Throwable t) {
                result.completeExceptionally(t);

                return failedFuture(t);
            }
        });

        assertThat(service.createTable(simpleTable(TABLE_NAME)), willBe(nullValue()));
        assertThat(result, willCompleteSuccessfully());
    }

    @Test
    void testGetTableByIdAndCatalogVersion() {
        assertThat(service.createTable(simpleTable(TABLE_NAME)), willBe(nullValue()));

<<<<<<< HEAD
        assertNull(service.table(2, 0));
        assertNotNull(service.table(2, 1));
=======
        CatalogTableDescriptor table = service.table(TABLE_NAME, clock.nowLong());

        assertNull(service.table(table.id(), 0));
        assertSame(table, service.table(table.id(), 1));
>>>>>>> 93ebaf44
    }

    @Test
    void testGetTableIdOnDropIndexEvent() {
        assertThat(service.createTable(simpleTable(TABLE_NAME)), willBe(nullValue()));

        assertThat(
                service.createIndex(
                        CreateHashIndexParams.builder()
                                .schemaName(SCHEMA_NAME)
                                .tableName(TABLE_NAME)
                                .indexName(INDEX_NAME)
                                .columns(List.of("VAL"))
                                .build()
                ),
                willBe(nullValue())
        );

<<<<<<< HEAD
=======
        int tableId = service.table(TABLE_NAME, clock.nowLong()).id();
        int pkIndexId = service.index(createPkIndexName(TABLE_NAME), clock.nowLong()).id();
        int indexId = service.index(INDEX_NAME, clock.nowLong()).id();

        assertNotEquals(tableId, indexId);

>>>>>>> 93ebaf44
        EventListener<CatalogEventParameters> eventListener = mock(EventListener.class);

        ArgumentCaptor<DropIndexEventParameters> captor = ArgumentCaptor.forClass(DropIndexEventParameters.class);

        doReturn(completedFuture(false)).when(eventListener).notify(captor.capture(), any());

        service.listen(CatalogEvent.INDEX_DROP, eventListener);

        // Let's remove the index.
        assertThat(
                service.dropIndex(DropIndexParams.builder().schemaName(SCHEMA_NAME).indexName(INDEX_NAME).build()),
                willBe(nullValue())
        );

        DropIndexEventParameters eventParameters = captor.getValue();

<<<<<<< HEAD
        assertEquals(4L, eventParameters.indexId());
        assertEquals(2L, eventParameters.tableId());
=======
        assertEquals(indexId, eventParameters.indexId());
        assertEquals(tableId, eventParameters.tableId());
>>>>>>> 93ebaf44

        // Let's delete the table.
        assertThat(
                service.dropTable(DropTableParams.builder().schemaName(SCHEMA_NAME).tableName(TABLE_NAME).build()),
                willBe(nullValue())
        );

        // Let's make sure that the PK index has been deleted.
        eventParameters = captor.getValue();

<<<<<<< HEAD
        assertEquals(3L, eventParameters.indexId());
        assertEquals(2L, eventParameters.tableId());
    }

    @Test
    void testCreateTableWithoutPkColumns() {
=======
        assertEquals(pkIndexId, eventParameters.indexId());
        assertEquals(tableId, eventParameters.tableId());
    }

    @Test
    void testCreateTableErrors() {
        // Table must have at least one column.
>>>>>>> 93ebaf44
        assertThat(
                service.createTable(
                        CreateTableParams.builder()
                                .schemaName(SCHEMA_NAME)
                                .zone(ZONE_NAME)
                                .tableName(TABLE_NAME)
                                .columns(List.of())
                                .primaryKeyColumns(List.of())
                                .build()
                ),
<<<<<<< HEAD
                willThrowFast(IgniteInternalException.class, "Missing primary key columns")
        );
=======
                willThrowFast(IgniteInternalException.class, "Table must include at least one column.")
        );

        // Table must have PK columns.
        assertThat(
                service.createTable(
                        CreateTableParams.builder()
                                .schemaName(SCHEMA_NAME)
                                .zone(ZONE_NAME)
                                .tableName(TABLE_NAME)
                                .columns(List.of(
                                        ColumnParams.builder().name("val").type(ColumnType.INT32).build()
                                ))
                                .primaryKeyColumns(List.of())
                                .build()
                ),
                willThrowFast(IgniteInternalException.class, "Table without primary key is not supported.")
        );

        // PK column must be a valid column
        assertThat(
                service.createTable(
                        CreateTableParams.builder()
                                .schemaName(SCHEMA_NAME)
                                .zone(ZONE_NAME)
                                .tableName(TABLE_NAME)
                                .columns(List.of(
                                        ColumnParams.builder().name("val").type(ColumnType.INT32).build()
                                ))
                                .primaryKeyColumns(List.of("key"))
                                .build()
                ),
                willThrowFast(IgniteInternalException.class, "Invalid primary key columns: val")
        );

        // Column names must be unique.
        assertThat(
                service.createTable(
                        CreateTableParams.builder()
                                .schemaName(SCHEMA_NAME)
                                .tableName(TABLE_NAME)
                                .zone(ZONE_NAME)
                                .columns(List.of(
                                        ColumnParams.builder().name("key").type(ColumnType.INT32).build(),
                                        ColumnParams.builder().name("val").type(ColumnType.INT32).build(),
                                        ColumnParams.builder().name("val").type(ColumnType.INT32).nullable(true).build()
                                ))
                                .primaryKeyColumns(List.of("key"))
                                .build()
                ),
                willThrowFast(IgniteInternalException.class, "Can't create table with duplicate columns: key, val, val"));

        // PK column names must be unique.
        assertThat(
                service.createTable(
                        CreateTableParams.builder()
                                .schemaName(SCHEMA_NAME)
                                .tableName(TABLE_NAME)
                                .zone(ZONE_NAME)
                                .columns(List.of(
                                        ColumnParams.builder().name("key1").type(ColumnType.INT32).build(),
                                        ColumnParams.builder().name("key2").type(ColumnType.INT32).build()
                                ))
                                .primaryKeyColumns(List.of("key1", "key2", "key1"))
                                .build()
                ),
                willThrowFast(IgniteInternalException.class, "Primary key columns contains duplicates: key1, key2, key1"));

        // Colocated columns names must be unique.
        assertThat(
                service.createTable(
                        CreateTableParams.builder()
                                .schemaName(SCHEMA_NAME)
                                .tableName(TABLE_NAME)
                                .zone(ZONE_NAME)
                                .columns(List.of(
                                        ColumnParams.builder().name("key1").type(ColumnType.INT32).build(),
                                        ColumnParams.builder().name("key2").type(ColumnType.INT32).build(),
                                        ColumnParams.builder().name("val").type(ColumnType.INT32).build()
                                ))
                                .primaryKeyColumns(List.of("key1", "key2"))
                                .colocationColumns(List.of("key1", "key2", "key1"))
                                .build()
                ),
                willThrowFast(IgniteInternalException.class, "Colocation columns contains duplicates: key1, key2, key1"));

        // Colocated columns must be valid primary key columns.
        assertThat(
                service.createTable(
                        CreateTableParams.builder()
                                .schemaName(SCHEMA_NAME)
                                .tableName(TABLE_NAME)
                                .zone(ZONE_NAME)
                                .columns(List.of(
                                        ColumnParams.builder().name("key").type(ColumnType.INT32).build(),
                                        ColumnParams.builder().name("val").type(ColumnType.INT32).build()
                                ))
                                .primaryKeyColumns(List.of("key"))
                                .colocationColumns(List.of("val"))
                                .build()
                ),
                willThrowFast(IgniteInternalException.class, "Colocation columns must be subset of primary key: outstandingColumns=[val]"));
>>>>>>> 93ebaf44
    }

    private CompletableFuture<Void> changeColumn(
            String tab,
            String col,
            @Nullable TestColumnTypeParams typeParams,
            @Nullable Boolean notNull,
            @Nullable Supplier<DefaultValue> dflt
    ) {
        Builder builder = AlterColumnParams.builder()
                .tableName(tab)
                .columnName(col)
                .notNull(notNull);

        if (dflt != null) {
            builder.defaultValueResolver(ignore -> dflt.get());
        }

        if (typeParams != null) {
            builder.type(typeParams.type);

            if (typeParams.precision != null) {
                builder.precision(typeParams.precision);
            }

            if (typeParams.length != null) {
                builder.length(typeParams.length);
            }

            if (typeParams.scale != null) {
                builder.scale(typeParams.scale);
            }
        }

        return service.alterColumn(builder.build());
    }

    private static CreateTableParams simpleTable(String name) {
        List<ColumnParams> cols = List.of(
                ColumnParams.builder().name("ID").type(ColumnType.INT32).build(),
                ColumnParams.builder().name("VAL").type(ColumnType.INT32).nullable(true).defaultValue(DefaultValue.constant(null)).build(),
                ColumnParams.builder().name("VAL_NOT_NULL").type(ColumnType.INT32).defaultValue(DefaultValue.constant(1)).build(),
                ColumnParams.builder().name("DEC").type(ColumnType.DECIMAL).nullable(true).build(),
                ColumnParams.builder().name("STR").type(ColumnType.STRING).nullable(true).build(),
                ColumnParams.builder().name("DEC_SCALE").type(ColumnType.DECIMAL).scale(3).build()
        );

        return simpleTable(name, cols);
    }

    private static CreateTableParams simpleTable(String name, List<ColumnParams> cols) {
        return CreateTableParams.builder()
                .schemaName(SCHEMA_NAME)
                .tableName(name)
                .zone(ZONE_NAME)
                .columns(cols)
                .primaryKeyColumns(List.of(cols.get(0).name()))
                .build();
    }

    private static CreateSortedIndexParams simpleIndex(String indexName, String tableName) {
        return CreateSortedIndexParams.builder()
                .indexName(indexName)
                .tableName(tableName)
                .unique()
                .columns(List.of("VAL"))
                .collations(List.of(CatalogColumnCollation.ASC_NULLS_LAST))
                .build();
    }

    private static class TestColumnTypeParams {
        private final ColumnType type;
        private final Integer precision;
        private final Integer length;
        private final Integer scale;

        private TestColumnTypeParams(ColumnType type) {
            this(type, null, null, null);
        }

        private TestColumnTypeParams(ColumnType type, @Nullable Integer precision, @Nullable Integer length, @Nullable Integer scale) {
            this.type = type;
            this.precision = precision;
            this.length = length;
            this.scale = scale;
        }
    }

    private static String createPkIndexName(String tableName) {
        return tableName + "_PK";
    }
}<|MERGE_RESOLUTION|>--- conflicted
+++ resolved
@@ -236,13 +236,7 @@
 
         assertNull(schema.table(TABLE_NAME));
         assertNull(service.table(TABLE_NAME, 123L));
-<<<<<<< HEAD
-        assertNull(service.table(1, 123L));
         assertNull(service.index(createPkIndexName(TABLE_NAME), 123L));
-        assertNull(service.index(2, 123L));
-=======
-        assertNull(service.index(createPkIndexName(TABLE_NAME), 123L));
->>>>>>> 93ebaf44
 
         // Validate actual catalog
         schema = service.schema(SCHEMA_NAME, 1);
@@ -256,33 +250,17 @@
         assertSame(table, service.table(TABLE_NAME, clock.nowLong()));
         assertSame(table, service.table(table.id(), clock.nowLong()));
 
-<<<<<<< HEAD
-        assertSame(schema.index(createPkIndexName(TABLE_NAME)), service.index(createPkIndexName(TABLE_NAME), clock.nowLong()));
-        assertSame(schema.index(createPkIndexName(TABLE_NAME)), service.index(3, clock.nowLong()));
-
-        // Validate newly created table
-        CatalogTableDescriptor table = schema.table(TABLE_NAME);
-=======
         assertSame(pkIndex, service.index(createPkIndexName(TABLE_NAME), clock.nowLong()));
         assertSame(pkIndex, service.index(pkIndex.id(), clock.nowLong()));
->>>>>>> 93ebaf44
 
         // Validate newly created table
         assertEquals(TABLE_NAME, table.name());
         assertEquals(service.zone(ZONE_NAME, clock.nowLong()).id(), table.zoneId());
 
         // Validate newly created pk index
+        assertEquals(3L, pkIndex.id());
         assertEquals(createPkIndexName(TABLE_NAME), pkIndex.name());
         assertEquals(table.id(), pkIndex.tableId());
-        assertEquals(table.primaryKeyColumns(), pkIndex.columns());
-        assertTrue(pkIndex.unique());
-
-        // Validate newly created pk index
-        CatalogHashIndexDescriptor pkIndex = (CatalogHashIndexDescriptor) schema.index(createPkIndexName(TABLE_NAME));
-
-        assertEquals(3L, pkIndex.id());
-        assertEquals(createPkIndexName(TABLE_NAME), pkIndex.name());
-        assertEquals(2L, pkIndex.tableId());
         assertEquals(table.primaryKeyColumns(), pkIndex.columns());
         assertTrue(pkIndex.unique());
 
@@ -309,25 +287,11 @@
         assertSame(table2, service.table(TABLE_NAME_2, clock.nowLong()));
         assertSame(table2, service.table(table2.id(), clock.nowLong()));
 
-<<<<<<< HEAD
-        assertSame(schema.index(createPkIndexName(TABLE_NAME)), service.index(createPkIndexName(TABLE_NAME), clock.nowLong()));
-        assertSame(schema.index(createPkIndexName(TABLE_NAME)), service.index(3, clock.nowLong()));
-
-        assertSame(schema.table(TABLE_NAME_2), service.table(TABLE_NAME_2, clock.nowLong()));
-        assertSame(schema.table(TABLE_NAME_2), service.table(4, clock.nowLong()));
-
-        assertSame(schema.index(createPkIndexName(TABLE_NAME_2)), service.index(createPkIndexName(TABLE_NAME_2), clock.nowLong()));
-        assertSame(schema.index(createPkIndexName(TABLE_NAME_2)), service.index(5, clock.nowLong()));
-
-        assertNotSame(schema.table(TABLE_NAME), schema.table(TABLE_NAME_2));
-        assertNotSame(schema.index(createPkIndexName(TABLE_NAME)), schema.index(createPkIndexName(TABLE_NAME_2)));
-=======
         assertSame(pkIndex2, service.index(createPkIndexName(TABLE_NAME_2), clock.nowLong()));
         assertSame(pkIndex2, service.index(pkIndex2.id(), clock.nowLong()));
 
         assertNotSame(table, table2);
         assertNotSame(pkIndex, pkIndex2);
->>>>>>> 93ebaf44
 
         // Try to create another table with same name.
         assertThat(service.createTable(simpleTable(TABLE_NAME_2)), willThrowFast(TableAlreadyExistsException.class));
@@ -370,19 +334,8 @@
         assertSame(table2, service.table(TABLE_NAME_2, beforeDropTimestamp));
         assertSame(table2, service.table(table2.id(), beforeDropTimestamp));
 
-<<<<<<< HEAD
-        assertSame(schema.index(createPkIndexName(TABLE_NAME)), service.index(createPkIndexName(TABLE_NAME), beforeDropTimestamp));
-        assertSame(schema.index(createPkIndexName(TABLE_NAME)), service.index(3, beforeDropTimestamp));
-
-        assertSame(schema.table(TABLE_NAME_2), service.table(TABLE_NAME_2, beforeDropTimestamp));
-        assertSame(schema.table(TABLE_NAME_2), service.table(4, beforeDropTimestamp));
-
-        assertSame(schema.index(createPkIndexName(TABLE_NAME_2)), service.index(createPkIndexName(TABLE_NAME_2), beforeDropTimestamp));
-        assertSame(schema.index(createPkIndexName(TABLE_NAME_2)), service.index(5, beforeDropTimestamp));
-=======
         assertSame(pkIndex2, service.index(createPkIndexName(TABLE_NAME_2), beforeDropTimestamp));
         assertSame(pkIndex2, service.index(pkIndex2.id(), beforeDropTimestamp));
->>>>>>> 93ebaf44
 
         // Validate actual catalog
         schema = service.schema(3);
@@ -402,20 +355,8 @@
         assertSame(table2, service.table(TABLE_NAME_2, clock.nowLong()));
         assertSame(table2, service.table(table2.id(), clock.nowLong()));
 
-<<<<<<< HEAD
-        assertNull(schema.index(createPkIndexName(TABLE_NAME)));
-        assertNull(service.index(createPkIndexName(TABLE_NAME), clock.nowLong()));
-        assertNull(service.index(3, clock.nowLong()));
-
-        assertSame(schema.table(TABLE_NAME_2), service.table(TABLE_NAME_2, clock.nowLong()));
-        assertSame(schema.table(TABLE_NAME_2), service.table(4, clock.nowLong()));
-
-        assertSame(schema.index(createPkIndexName(TABLE_NAME_2)), service.index(createPkIndexName(TABLE_NAME_2), clock.nowLong()));
-        assertSame(schema.index(createPkIndexName(TABLE_NAME_2)), service.index(5, clock.nowLong()));
-=======
         assertSame(pkIndex2, service.index(createPkIndexName(TABLE_NAME_2), clock.nowLong()));
         assertSame(pkIndex2, service.index(pkIndex2.id(), clock.nowLong()));
->>>>>>> 93ebaf44
 
         // Try to drop table once again.
         assertThat(service.dropTable(dropTableParams), willThrowFast(TableNotFoundException.class));
@@ -1039,13 +980,8 @@
         assertSame(table, service.table(TABLE_NAME, beforeDropTimestamp));
         assertSame(table, service.table(table.id(), beforeDropTimestamp));
 
-<<<<<<< HEAD
-        assertSame(schema.index(INDEX_NAME), service.index(INDEX_NAME, beforeDropTimestamp));
-        assertSame(schema.index(INDEX_NAME), service.index(4, beforeDropTimestamp));
-=======
         assertSame(index, service.index(INDEX_NAME, beforeDropTimestamp));
         assertSame(index, service.index(index.id(), beforeDropTimestamp));
->>>>>>> 93ebaf44
 
         // Validate actual catalog
         schema = service.schema(3);
@@ -1082,10 +1018,6 @@
         assertNotNull(schema);
         assertNull(schema.index(INDEX_NAME));
         assertNull(service.index(INDEX_NAME, 123L));
-<<<<<<< HEAD
-        assertNull(service.index(4, 123L));
-=======
->>>>>>> 93ebaf44
 
         // Validate actual catalog
         schema = service.schema(2);
@@ -1093,21 +1025,11 @@
         CatalogHashIndexDescriptor index = (CatalogHashIndexDescriptor) schema.index(INDEX_NAME);
 
         assertNotNull(schema);
-<<<<<<< HEAD
-        assertNull(service.index(1, clock.nowLong()));
-        assertSame(schema.index(INDEX_NAME), service.index(INDEX_NAME, clock.nowLong()));
-        assertSame(schema.index(INDEX_NAME), service.index(4, clock.nowLong()));
-
-        // Validate newly created hash index
-        CatalogHashIndexDescriptor index = (CatalogHashIndexDescriptor) schema.index(INDEX_NAME);
-
-        assertEquals(4L, index.id());
-=======
         assertSame(index, service.index(INDEX_NAME, clock.nowLong()));
         assertSame(index, service.index(index.id(), clock.nowLong()));
 
         // Validate newly created hash index
->>>>>>> 93ebaf44
+        assertEquals(4L, index.id());
         assertEquals(INDEX_NAME, index.name());
         assertEquals(schema.table(TABLE_NAME).id(), index.tableId());
         assertEquals(List.of("VAL", "ID"), index.columns());
@@ -1144,21 +1066,11 @@
         CatalogSortedIndexDescriptor index = (CatalogSortedIndexDescriptor) schema.index(INDEX_NAME);
 
         assertNotNull(schema);
-<<<<<<< HEAD
-        assertNull(service.index(1, clock.nowLong()));
-        assertSame(schema.index(INDEX_NAME), service.index(INDEX_NAME, clock.nowLong()));
-        assertSame(schema.index(INDEX_NAME), service.index(4, clock.nowLong()));
-
-        // Validate newly created sorted index
-        CatalogSortedIndexDescriptor index = (CatalogSortedIndexDescriptor) schema.index(INDEX_NAME);
-
-        assertEquals(4L, index.id());
-=======
         assertSame(index, service.index(INDEX_NAME, clock.nowLong()));
         assertSame(index, service.index(index.id(), clock.nowLong()));
 
         // Validate newly created sorted index
->>>>>>> 93ebaf44
+        assertEquals(4L, index.id());
         assertEquals(INDEX_NAME, index.name());
         assertEquals(schema.table(TABLE_NAME).id(), index.tableId());
         assertEquals("VAL", index.columns().get(0).name());
@@ -1748,15 +1660,10 @@
     void testGetTableByIdAndCatalogVersion() {
         assertThat(service.createTable(simpleTable(TABLE_NAME)), willBe(nullValue()));
 
-<<<<<<< HEAD
-        assertNull(service.table(2, 0));
-        assertNotNull(service.table(2, 1));
-=======
         CatalogTableDescriptor table = service.table(TABLE_NAME, clock.nowLong());
 
         assertNull(service.table(table.id(), 0));
         assertSame(table, service.table(table.id(), 1));
->>>>>>> 93ebaf44
     }
 
     @Test
@@ -1775,15 +1682,12 @@
                 willBe(nullValue())
         );
 
-<<<<<<< HEAD
-=======
         int tableId = service.table(TABLE_NAME, clock.nowLong()).id();
         int pkIndexId = service.index(createPkIndexName(TABLE_NAME), clock.nowLong()).id();
         int indexId = service.index(INDEX_NAME, clock.nowLong()).id();
 
         assertNotEquals(tableId, indexId);
 
->>>>>>> 93ebaf44
         EventListener<CatalogEventParameters> eventListener = mock(EventListener.class);
 
         ArgumentCaptor<DropIndexEventParameters> captor = ArgumentCaptor.forClass(DropIndexEventParameters.class);
@@ -1800,13 +1704,8 @@
 
         DropIndexEventParameters eventParameters = captor.getValue();
 
-<<<<<<< HEAD
-        assertEquals(4L, eventParameters.indexId());
-        assertEquals(2L, eventParameters.tableId());
-=======
         assertEquals(indexId, eventParameters.indexId());
         assertEquals(tableId, eventParameters.tableId());
->>>>>>> 93ebaf44
 
         // Let's delete the table.
         assertThat(
@@ -1817,14 +1716,6 @@
         // Let's make sure that the PK index has been deleted.
         eventParameters = captor.getValue();
 
-<<<<<<< HEAD
-        assertEquals(3L, eventParameters.indexId());
-        assertEquals(2L, eventParameters.tableId());
-    }
-
-    @Test
-    void testCreateTableWithoutPkColumns() {
-=======
         assertEquals(pkIndexId, eventParameters.indexId());
         assertEquals(tableId, eventParameters.tableId());
     }
@@ -1832,7 +1723,6 @@
     @Test
     void testCreateTableErrors() {
         // Table must have at least one column.
->>>>>>> 93ebaf44
         assertThat(
                 service.createTable(
                         CreateTableParams.builder()
@@ -1843,10 +1733,6 @@
                                 .primaryKeyColumns(List.of())
                                 .build()
                 ),
-<<<<<<< HEAD
-                willThrowFast(IgniteInternalException.class, "Missing primary key columns")
-        );
-=======
                 willThrowFast(IgniteInternalException.class, "Table must include at least one column.")
         );
 
@@ -1949,7 +1835,6 @@
                                 .build()
                 ),
                 willThrowFast(IgniteInternalException.class, "Colocation columns must be subset of primary key: outstandingColumns=[val]"));
->>>>>>> 93ebaf44
     }
 
     private CompletableFuture<Void> changeColumn(
