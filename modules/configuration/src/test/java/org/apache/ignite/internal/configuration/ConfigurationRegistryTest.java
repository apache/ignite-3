--- conflicted
+++ resolved
@@ -47,10 +47,6 @@
                         List.of(SecondRootConfiguration.KEY),
                         Map.of(),
                         new TestConfigurationStorage(LOCAL),
-<<<<<<< HEAD
-                        List.of(ExtendedFirstRootConfigurationSchema.class)
-                )
-=======
                         List.of(ExtendedFirstRootConfigurationSchema.class),
                         List.of()
                 )
@@ -63,7 +59,6 @@
                 new TestConfigurationStorage(LOCAL),
                 List.of(ExtendedFirstRootConfigurationSchema.class),
                 List.of()
->>>>>>> a323c22d
         );
         
         configRegistry.stop();
@@ -99,13 +94,6 @@
         );
         
         // Check that everything is fine.
-<<<<<<< HEAD
-        new ConfigurationRegistry(
-                List.of(FirstRootConfiguration.KEY, SecondRootConfiguration.KEY),
-                Map.of(),
-                new TestConfigurationStorage(LOCAL),
-                List.of(ExtendedFirstRootConfigurationSchema.class)
-=======
         ConfigurationRegistry configRegistry = new ConfigurationRegistry(
                 List.of(ThirdRootConfiguration.KEY, FourthRootConfiguration.KEY, FifthRootConfiguration.KEY),
                 Map.of(),
@@ -118,7 +106,6 @@
                         Third0PolymorphicConfigurationSchema.class,
                         Third1PolymorphicConfigurationSchema.class
                 )
->>>>>>> a323c22d
         );
         
         configRegistry.stop();
