--- conflicted
+++ resolved
@@ -63,8 +63,6 @@
     /**
      * Array of configuration schema extensions. Every class in the array must be annotated with {@link InternalConfiguration} and extend
      * some public configuration.
-<<<<<<< HEAD
-=======
      *
      * @return Array of configuration schema extensions.
      */
@@ -73,7 +71,6 @@
     /**
      * Array of configuration schema extensions. Every class in the array must be annotated with
      * {@link PolymorphicConfigInstance} and extend some {@link PolymorphicConfig} schema.
->>>>>>> a323c22d
      *
      * @return Array of configuration schema extensions.
      */
