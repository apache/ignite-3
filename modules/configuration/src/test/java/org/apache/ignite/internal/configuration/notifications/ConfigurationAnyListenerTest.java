--- conflicted
+++ resolved
@@ -63,12 +63,12 @@
         /** Nested child configuration. */
         @ConfigValue
         public FirstSubConfigurationSchema child;
-
+        
         /** Nested named child configuration. */
         @NamedConfigValue
         public FirstSubConfigurationSchema elements;
     }
-
+    
     /**
      * First sub-configuration schema.
      */
@@ -77,16 +77,16 @@
         /** String value. */
         @Value(hasDefault = true)
         public String str = "default";
-
+        
         /** Nested child configuration. */
         @ConfigValue
         public SecondSubConfigurationSchema child2;
-
+        
         /** Nested named child configuration. */
         @NamedConfigValue
         public SecondSubConfigurationSchema elements2;
     }
-
+    
     /**
      * Second sub-configuration schema.
      */
@@ -94,107 +94,100 @@
     public static class SecondSubConfigurationSchema {
         /** Integer value. */
         @Value(hasDefault = true)
-        public int intVal = 10;
-    }
-
+        public int i = 10;
+    }
+    
     /** Configuration registry. */
     private ConfigurationRegistry registry;
-
+    
     /** Root configuration. */
     private RootConfiguration rootConfig;
-
+    
     /** Notification events. */
     private final List<String> events = new ArrayList<>();
-
+    
     /**
      *
      */
     @BeforeEach
     public void before() throws Exception {
         registry = new ConfigurationRegistry(
-<<<<<<< HEAD
                 List.of(RootConfiguration.KEY),
                 Map.of(),
                 new TestConfigurationStorage(LOCAL),
+                List.of(),
                 List.of()
-=======
-            List.of(RootConfiguration.KEY),
-            Map.of(),
-            new TestConfigurationStorage(LOCAL),
-            List.of(),
-            List.of()
->>>>>>> 445f4559
-        );
-
+        );
+        
         registry.start();
-
+        
         registry.initializeDefaults();
-
+        
         rootConfig = registry.getConfiguration(RootConfiguration.KEY);
-
+        
         // Add "regular" listeners.
         rootConfig.listen(configListener(ctx -> events.add("root")));
-
+        
         rootConfig.child().listen(configListener(ctx -> events.add("root.child")));
         rootConfig.child().str().listen(configListener(ctx -> events.add("root.child.str")));
         rootConfig.child().child2().listen(configListener(ctx -> events.add("root.child.child2")));
-        rootConfig.child().child2().intVal().listen(configListener(ctx -> events.add("root.child.child2.i")));
-
+        rootConfig.child().child2().i().listen(configListener(ctx -> events.add("root.child.child2.i")));
+        
         rootConfig.elements().listen(configListener(ctx -> events.add("root.elements")));
         rootConfig.elements().listenElements(configNamedListenerOnCreate(ctx -> events.add("root.elements.onCrt")));
         rootConfig.elements().listenElements(configNamedListenerOnUpdate(ctx -> events.add("root.elements.onUpd")));
         rootConfig.elements().listenElements(configNamedListenerOnRename(ctx -> events.add("root.elements.onRen")));
         rootConfig.elements().listenElements(configNamedListenerOnDelete(ctx -> events.add("root.elements.onDel")));
-
+        
         rootConfig.elements().change(c -> c.create("0", doNothingConsumer())).get(1, SECONDS);
-
+        
         FirstSubConfiguration childCfg = this.rootConfig.elements().get("0");
-
+        
         childCfg.listen(configListener(ctx -> events.add("root.elements.0")));
         childCfg.str().listen(configListener(ctx -> events.add("root.elements.0.str")));
         childCfg.child2().listen(configListener(ctx -> events.add("root.elements.0.child2")));
-        childCfg.child2().intVal().listen(configListener(ctx -> events.add("root.elements.0.child2.i")));
-
+        childCfg.child2().i().listen(configListener(ctx -> events.add("root.elements.0.child2.i")));
+        
         NamedConfigurationTree<SecondSubConfiguration, SecondSubView, SecondSubChange> elements2 = childCfg.elements2();
-
+        
         elements2.listen(configListener(ctx -> events.add("root.elements.0.elements2")));
         elements2.listenElements(configNamedListenerOnCreate(ctx -> events.add("root.elements.0.elements2.onCrt")));
         elements2.listenElements(configNamedListenerOnUpdate(ctx -> events.add("root.elements.0.elements2.onUpd")));
         elements2.listenElements(configNamedListenerOnRename(ctx -> events.add("root.elements.0.elements2.onRen")));
         elements2.listenElements(configNamedListenerOnDelete(ctx -> events.add("root.elements.0.elements2.onDel")));
-
+        
         elements2.change(c -> c.create("0", doNothingConsumer())).get(1, SECONDS);
-
+        
         SecondSubConfiguration child2 = elements2.get("0");
-
+        
         child2.listen(configListener(ctx -> events.add("root.elements.0.elements2.0")));
-        child2.intVal().listen(configListener(ctx -> events.add("root.elements.0.elements2.0.i")));
-
+        child2.i().listen(configListener(ctx -> events.add("root.elements.0.elements2.0.i")));
+        
         // Adding "any" listeners.
         FirstSubConfiguration anyChild = rootConfig.elements().any();
-
+        
         anyChild.listen(configListener(ctx -> events.add("root.elements.any")));
         anyChild.str().listen(configListener(ctx -> events.add("root.elements.any.str")));
         anyChild.child2().listen(configListener(ctx -> events.add("root.elements.any.child2")));
-        anyChild.child2().intVal().listen(configListener(ctx -> events.add("root.elements.any.child2.i")));
-
+        anyChild.child2().i().listen(configListener(ctx -> events.add("root.elements.any.child2.i")));
+        
         NamedConfigurationTree<SecondSubConfiguration, SecondSubView, SecondSubChange> anyEl2 = anyChild.elements2();
-
+        
         anyEl2.listen(configListener(ctx -> events.add("root.elements.any.elements2")));
         anyEl2.listenElements(configNamedListenerOnCreate(ctx -> events.add("root.elements.any.elements2.onCrt")));
         anyEl2.listenElements(configNamedListenerOnUpdate(ctx -> events.add("root.elements.any.elements2.onUpd")));
         anyEl2.listenElements(configNamedListenerOnRename(ctx -> events.add("root.elements.any.elements2.onRen")));
         anyEl2.listenElements(configNamedListenerOnDelete(ctx -> events.add("root.elements.any.elements2.onDel")));
-
+        
         SecondSubConfiguration anyChild2 = anyEl2.any();
-
+        
         anyChild2.listen(configListener(ctx -> events.add("root.elements.any.elements2.any")));
-        anyChild2.intVal().listen(configListener(ctx -> events.add("root.elements.any.elements2.any.i")));
-
+        anyChild2.i().listen(configListener(ctx -> events.add("root.elements.any.elements2.any.i")));
+        
         childCfg.elements2().any().listen(configListener(ctx -> events.add("root.elements.0.elements2.any")));
-        childCfg.elements2().any().intVal().listen(configListener(ctx -> events.add("root.elements.0.elements2.any.i")));
-    }
-
+        childCfg.elements2().any().i().listen(configListener(ctx -> events.add("root.elements.0.elements2.any.i")));
+    }
+    
     /**
      *
      */
@@ -202,56 +195,56 @@
     public void after() {
         registry.stop();
     }
-
+    
     /**
      *
      */
     @Test
     void testNoGetOrUpdateConfigValueForAny() throws Exception {
         FirstSubConfiguration any0 = rootConfig.elements().any();
-
+        
         assertThrows(ConfigurationListenOnlyException.class, () -> any0.value());
         assertThrows(ConfigurationListenOnlyException.class, () -> any0.change(doNothingConsumer()));
-
+        
         assertThrows(ConfigurationListenOnlyException.class, () -> any0.str().value());
         assertThrows(ConfigurationListenOnlyException.class, () -> any0.str().update(""));
-
+        
         assertThrows(ConfigurationListenOnlyException.class, () -> any0.child2().value());
         assertThrows(ConfigurationListenOnlyException.class, () -> any0.child2().change(doNothingConsumer()));
-
-        assertThrows(ConfigurationListenOnlyException.class, () -> any0.child2().intVal().value());
-        assertThrows(ConfigurationListenOnlyException.class, () -> any0.child2().intVal().update(100));
-
+        
+        assertThrows(ConfigurationListenOnlyException.class, () -> any0.child2().i().value());
+        assertThrows(ConfigurationListenOnlyException.class, () -> any0.child2().i().update(100));
+        
         assertThrows(ConfigurationListenOnlyException.class, () -> any0.elements2().value());
         assertThrows(ConfigurationListenOnlyException.class, () -> any0.elements2().change(doNothingConsumer()));
         assertThrows(ConfigurationListenOnlyException.class, () -> any0.elements2().get("test"));
-
+        
         SecondSubConfiguration any1 = any0.elements2().any();
-
+        
         assertThrows(ConfigurationListenOnlyException.class, () -> any1.value());
         assertThrows(ConfigurationListenOnlyException.class, () -> any1.change(doNothingConsumer()));
-
-        assertThrows(ConfigurationListenOnlyException.class, () -> any1.intVal().value());
-        assertThrows(ConfigurationListenOnlyException.class, () -> any1.intVal().update(200));
-
+        
+        assertThrows(ConfigurationListenOnlyException.class, () -> any1.i().value());
+        assertThrows(ConfigurationListenOnlyException.class, () -> any1.i().update(200));
+        
         rootConfig.elements().change(c0 -> c0.create("test", c1 -> c1.changeStr("foo"))).get(1, SECONDS);
-
+        
         SecondSubConfiguration any2 = rootConfig.elements().get("test").elements2().any();
-
+        
         assertThrows(ConfigurationListenOnlyException.class, () -> any2.value());
         assertThrows(ConfigurationListenOnlyException.class, () -> any2.change(doNothingConsumer()));
-
-        assertThrows(ConfigurationListenOnlyException.class, () -> any2.intVal().value());
-        assertThrows(ConfigurationListenOnlyException.class, () -> any2.intVal().update(300));
-    }
-
+        
+        assertThrows(ConfigurationListenOnlyException.class, () -> any2.i().value());
+        assertThrows(ConfigurationListenOnlyException.class, () -> any2.i().update(300));
+    }
+    
     /**
      *
      */
     @Test
     void testNoAnyListenerNotification() throws Exception {
         checkEqualsListeners(
-                () -> rootConfig.child().change(c -> c.changeStr("x").changeChild2(c0 -> c0.changeIntVal(100))),
+                () -> rootConfig.child().change(c -> c.changeStr("x").changeChild2(c0 -> c0.changeI(100))),
                 List.of(
                         "root",
                         "root.child",
@@ -262,7 +255,7 @@
                 events
         );
     }
-
+    
     /**
      *
      */
@@ -289,7 +282,7 @@
                 ),
                 events
         );
-
+        
         checkEqualsListeners(
                 () -> rootConfig.elements().get("0").elements2().change(c -> c.create("1", doNothingConsumer())),
                 List.of(
@@ -312,7 +305,7 @@
                 ),
                 events
         );
-
+        
         checkEqualsListeners(
                 () -> rootConfig.elements().get("1").elements2().change(c -> c.create("3", doNothingConsumer())),
                 List.of(
@@ -330,7 +323,7 @@
                 events
         );
     }
-
+    
     /**
      *
      */
@@ -354,11 +347,11 @@
                 ),
                 events
         );
-
+        
         rootConfig.elements()
                 .change(c -> c.create("1", c0 -> c0.changeElements2(c1 -> c1.create("2", doNothingConsumer()))))
                 .get(1, SECONDS);
-
+        
         checkEqualsListeners(
                 () -> rootConfig.elements().get("1").elements2().change(c -> c.rename("2", "2x")),
                 List.of(
@@ -373,7 +366,7 @@
                 events
         );
     }
-
+    
     /**
      *
      */
@@ -400,11 +393,11 @@
                 ),
                 events
         );
-
+        
         rootConfig.elements()
                 .change(c -> c.create("1", c0 -> c0.changeElements2(c1 -> c1.create("2", doNothingConsumer()))))
                 .get(1, SECONDS);
-
+        
         checkEqualsListeners(
                 () -> rootConfig.elements().get("1").elements2().change(c -> c.delete("2")),
                 List.of(
@@ -420,7 +413,7 @@
                 events
         );
     }
-
+    
     /**
      *
      */
@@ -441,9 +434,9 @@
                 ),
                 events
         );
-
-        checkEqualsListeners(
-                () -> rootConfig.elements().get("0").elements2().get("0").intVal().update(200),
+        
+        checkEqualsListeners(
+                () -> rootConfig.elements().get("0").elements2().get("0").i().update(200),
                 List.of(
                         "root",
                         "root.elements",
@@ -467,13 +460,13 @@
                 ),
                 events
         );
-
+        
         rootConfig.elements()
                 .change(c -> c.create("1", c0 -> c0.changeElements2(c1 -> c1.create("2", doNothingConsumer()))))
                 .get(1, SECONDS);
-
-        checkEqualsListeners(
-                () -> rootConfig.elements().get("1").elements2().get("2").intVal().update(200),
+        
+        checkEqualsListeners(
+                () -> rootConfig.elements().get("1").elements2().get("2").i().update(200),
                 List.of(
                         "root",
                         "root.elements",
@@ -488,23 +481,23 @@
                 events
         );
     }
-
+    
     /**
      *
      */
     @Test
     void testAnyStopListen() throws Exception {
         ConfigurationListener<FirstSubView> listener0 = configListener(ctx -> events.add("root.elements.any2"));
-
+        
         ConfigurationNamedListListener<SecondSubView> listener1 = configNamedListenerOnUpdate(
                 ctx -> events.add("root.elements.any2.elements2.onUpd")
         );
-
+        
         rootConfig.elements().any().listen(listener0);
         rootConfig.elements().any().elements2().listenElements(listener1);
-
+        
         checkContainsListeners(
-                () -> rootConfig.elements().get("0").elements2().get("0").intVal().update(Integer.MAX_VALUE),
+                () -> rootConfig.elements().get("0").elements2().get("0").i().update(Integer.MAX_VALUE),
                 events,
                 List.of(
                         "root.elements.any",
@@ -513,18 +506,18 @@
                 ),
                 List.of()
         );
-
+        
         rootConfig.elements().any().stopListen(listener0);
         rootConfig.elements().any().elements2().stopListenElements(listener1);
-
+        
         checkContainsListeners(
-                () -> rootConfig.elements().get("0").elements2().get("0").intVal().update(Integer.MIN_VALUE),
+                () -> rootConfig.elements().get("0").elements2().get("0").i().update(Integer.MIN_VALUE),
                 events,
                 List.of("root.elements.any"),
                 List.of("root.elements.any2", "root.elements.any2.elements2.onUpd")
         );
     }
-
+    
     /**
      *
      */
@@ -532,33 +525,33 @@
     void testAnyGetConfigFromNotificationEventOnCreate() throws Exception {
         String key0 = UUID.randomUUID().toString();
         String key1 = UUID.randomUUID().toString();
-
+        
         rootConfig.elements().any().listen(configListener(ctx -> {
             assertNotNull(ctx.config(FirstSubConfiguration.class));
             assertEquals(key0, ctx.name(FirstSubConfiguration.class));
         }));
-
+        
         rootConfig.elements().change(c -> c.create(key0, doNothingConsumer())).get(1, SECONDS);
-
+        
         rootConfig.elements().any().elements2().listenElements(configNamedListenerOnCreate(ctx -> {
             assertNotNull(ctx.config(FirstSubConfiguration.class));
             assertEquals(key0, ctx.name(FirstSubConfiguration.class));
-
+            
             assertNotNull(ctx.config(SecondSubConfiguration.class));
             assertEquals(key1, ctx.name(SecondSubConfiguration.class));
         }));
-
+        
         rootConfig.elements().any().elements2().any().listen(configListener(ctx -> {
             assertNotNull(ctx.config(FirstSubConfiguration.class));
             assertEquals(key0, ctx.name(FirstSubConfiguration.class));
-
+            
             assertNotNull(ctx.config(SecondSubConfiguration.class));
             assertEquals(key1, ctx.name(SecondSubConfiguration.class));
         }));
-
+        
         rootConfig.elements().get(key0).elements2().change(c -> c.create(key1, doNothingConsumer())).get(1, SECONDS);
     }
-
+    
     /**
      *
      */
@@ -567,35 +560,35 @@
         String key0 = UUID.randomUUID().toString();
         String oldKey1 = UUID.randomUUID().toString();
         String newKey1 = UUID.randomUUID().toString();
-
+        
         rootConfig.elements().any().listen(configListener(ctx -> {
             assertNotNull(ctx.config(FirstSubConfiguration.class));
             assertEquals(key0, ctx.name(FirstSubConfiguration.class));
         }));
-
+        
         rootConfig.elements()
                 .change(c -> c.create(key0, c1 -> c1.changeElements2(c2 -> c2.create(oldKey1, doNothingConsumer()))))
                 .get(1, SECONDS);
-
+        
         rootConfig.elements().get(key0).elements2().listenElements(configNamedListenerOnRename(ctx -> {
             assertNotNull(ctx.config(FirstSubConfiguration.class));
             assertEquals(key0, ctx.name(FirstSubConfiguration.class));
-
+            
             assertNotNull(ctx.config(SecondSubConfiguration.class));
             assertEquals(newKey1, ctx.name(SecondSubConfiguration.class));
         }));
-
+        
         rootConfig.elements().any().elements2().listenElements(configNamedListenerOnRename(ctx -> {
             assertNotNull(ctx.config(FirstSubConfiguration.class));
             assertEquals(key0, ctx.name(FirstSubConfiguration.class));
-
+            
             assertNotNull(ctx.config(SecondSubConfiguration.class));
             assertEquals(newKey1, ctx.name(SecondSubConfiguration.class));
         }));
-
+        
         rootConfig.elements().get(key0).elements2().change(c -> c.rename(oldKey1, newKey1)).get(1, SECONDS);
     }
-
+    
     /**
      *
      */
@@ -603,51 +596,51 @@
     void testAnyGetConfigFromNotificationEventOnDelete() throws Exception {
         String key0 = UUID.randomUUID().toString();
         String key1 = UUID.randomUUID().toString();
-
+        
         rootConfig.elements().any().listen(configListener(ctx -> {
             assertNotNull(ctx.config(FirstSubConfiguration.class));
             assertEquals(key0, ctx.name(FirstSubConfiguration.class));
         }));
-
+        
         rootConfig.elements()
                 .change(c -> c.create(key0, c1 -> c1.changeElements2(c2 -> c2.create(key1, doNothingConsumer()))))
                 .get(1, SECONDS);
-
+        
         rootConfig.elements().any().elements2().listenElements(configNamedListenerOnDelete(ctx -> {
             assertNotNull(ctx.config(FirstSubConfiguration.class));
             assertEquals(key0, ctx.name(FirstSubConfiguration.class));
-
+            
             assertNull(ctx.config(SecondSubConfiguration.class));
             assertEquals(key1, ctx.name(SecondSubConfiguration.class));
         }));
-
+        
         rootConfig.elements().get(key0).elements2().listenElements(configNamedListenerOnDelete(ctx -> {
             assertNotNull(ctx.config(FirstSubConfiguration.class));
             assertEquals(key0, ctx.name(FirstSubConfiguration.class));
-
+            
             assertNull(ctx.config(SecondSubConfiguration.class));
             assertEquals(key1, ctx.name(SecondSubConfiguration.class));
         }));
-
+        
         rootConfig.elements().any().elements2().any().listen(configListener(ctx -> {
             assertNotNull(ctx.config(FirstSubConfiguration.class));
             assertEquals(key0, ctx.name(FirstSubConfiguration.class));
-
+            
             assertNull(ctx.config(SecondSubConfiguration.class));
             assertEquals(key1, ctx.name(SecondSubConfiguration.class));
         }));
-
+        
         rootConfig.elements().get(key0).elements2().any().listen(configListener(ctx -> {
             assertNotNull(ctx.config(FirstSubConfiguration.class));
             assertEquals(key0, ctx.name(FirstSubConfiguration.class));
-
+            
             assertNull(ctx.config(SecondSubConfiguration.class));
             assertEquals(key1, ctx.name(SecondSubConfiguration.class));
         }));
-
+        
         rootConfig.elements().get(key0).elements2().change(c -> c.delete(key1)).get(1, SECONDS);
     }
-
+    
     /**
      *
      */
@@ -656,47 +649,47 @@
         String key0 = UUID.randomUUID().toString();
         String key1 = UUID.randomUUID().toString();
         int newVal = Integer.MAX_VALUE;
-
+        
         rootConfig.elements()
                 .change(c -> c.create(key0, c1 -> c1.changeElements2(c2 -> c2.create(key1, doNothingConsumer()))))
                 .get(1, SECONDS);
-
+        
         rootConfig.elements().any().elements2().listenElements(configNamedListenerOnUpdate(ctx -> {
             assertNotNull(ctx.config(FirstSubConfiguration.class));
             assertEquals(key0, ctx.name(FirstSubConfiguration.class));
-
+            
             SecondSubConfiguration second = ctx.config(SecondSubConfiguration.class);
-
+            
             assertNotNull(second);
             assertEquals(key1, ctx.name(SecondSubConfiguration.class));
-
-            assertEquals(newVal, second.intVal().value());
-        }));
-
+            
+            assertEquals(newVal, second.i().value());
+        }));
+        
         rootConfig.elements().any().elements2().any().listen(configListener(ctx -> {
             assertNotNull(ctx.config(FirstSubConfiguration.class));
             assertEquals(key0, ctx.name(FirstSubConfiguration.class));
-
+            
             SecondSubConfiguration second = ctx.config(SecondSubConfiguration.class);
-
+            
             assertNotNull(second);
             assertEquals(key1, ctx.name(SecondSubConfiguration.class));
-
-            assertEquals(newVal, second.intVal().value());
-        }));
-
+            
+            assertEquals(newVal, second.i().value());
+        }));
+        
         rootConfig.elements().get(key0).elements2().any().listen(configListener(ctx -> {
             assertNotNull(ctx.config(FirstSubConfiguration.class));
             assertEquals(key0, ctx.name(FirstSubConfiguration.class));
-
+            
             SecondSubConfiguration second = ctx.config(SecondSubConfiguration.class);
-
+            
             assertNotNull(second);
             assertEquals(key1, ctx.name(SecondSubConfiguration.class));
-
-            assertEquals(newVal, second.intVal().value());
-        }));
-
-        rootConfig.elements().get(key0).elements2().get(key1).intVal().update(newVal).get(1, SECONDS);
+            
+            assertEquals(newVal, second.i().value());
+        }));
+        
+        rootConfig.elements().get(key0).elements2().get(key1).i().update(newVal).get(1, SECONDS);
     }
 }