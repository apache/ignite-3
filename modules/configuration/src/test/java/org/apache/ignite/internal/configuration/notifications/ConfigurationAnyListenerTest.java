--- conflicted
+++ resolved
@@ -105,11 +105,7 @@
     
     /** Notification events. */
     private final List<String> events = new ArrayList<>();
-<<<<<<< HEAD
-
-=======
-    
->>>>>>> a323c22d
+    
     /**
      *
      */
@@ -119,10 +115,7 @@
                 List.of(RootConfiguration.KEY),
                 Map.of(),
                 new TestConfigurationStorage(LOCAL),
-<<<<<<< HEAD
-=======
                 List.of(),
->>>>>>> a323c22d
                 List.of()
         );
         
@@ -139,11 +132,7 @@
         rootConfig.child().str().listen(configListener(ctx -> events.add("root.child.str")));
         rootConfig.child().child2().listen(configListener(ctx -> events.add("root.child.child2")));
         rootConfig.child().child2().intVal().listen(configListener(ctx -> events.add("root.child.child2.i")));
-<<<<<<< HEAD
-
-=======
-        
->>>>>>> a323c22d
+        
         rootConfig.elements().listen(configListener(ctx -> events.add("root.elements")));
         rootConfig.elements().listenElements(configNamedListenerOnCreate(ctx -> events.add("root.elements.onCrt")));
         rootConfig.elements().listenElements(configNamedListenerOnUpdate(ctx -> events.add("root.elements.onUpd")));
@@ -158,11 +147,7 @@
         childCfg.str().listen(configListener(ctx -> events.add("root.elements.0.str")));
         childCfg.child2().listen(configListener(ctx -> events.add("root.elements.0.child2")));
         childCfg.child2().intVal().listen(configListener(ctx -> events.add("root.elements.0.child2.i")));
-<<<<<<< HEAD
-
-=======
-        
->>>>>>> a323c22d
+        
         NamedConfigurationTree<SecondSubConfiguration, SecondSubView, SecondSubChange> elements2 = childCfg.elements2();
         
         elements2.listen(configListener(ctx -> events.add("root.elements.0.elements2")));
@@ -177,11 +162,7 @@
         
         child2.listen(configListener(ctx -> events.add("root.elements.0.elements2.0")));
         child2.intVal().listen(configListener(ctx -> events.add("root.elements.0.elements2.0.i")));
-<<<<<<< HEAD
-
-=======
-        
->>>>>>> a323c22d
+        
         // Adding "any" listeners.
         FirstSubConfiguration anyChild = rootConfig.elements().any();
         
@@ -189,11 +170,7 @@
         anyChild.str().listen(configListener(ctx -> events.add("root.elements.any.str")));
         anyChild.child2().listen(configListener(ctx -> events.add("root.elements.any.child2")));
         anyChild.child2().intVal().listen(configListener(ctx -> events.add("root.elements.any.child2.i")));
-<<<<<<< HEAD
-
-=======
-        
->>>>>>> a323c22d
+        
         NamedConfigurationTree<SecondSubConfiguration, SecondSubView, SecondSubChange> anyEl2 = anyChild.elements2();
         
         anyEl2.listen(configListener(ctx -> events.add("root.elements.any.elements2")));
@@ -206,19 +183,11 @@
         
         anyChild2.listen(configListener(ctx -> events.add("root.elements.any.elements2.any")));
         anyChild2.intVal().listen(configListener(ctx -> events.add("root.elements.any.elements2.any.i")));
-<<<<<<< HEAD
-
+        
         childCfg.elements2().any().listen(configListener(ctx -> events.add("root.elements.0.elements2.any")));
         childCfg.elements2().any().intVal().listen(configListener(ctx -> events.add("root.elements.0.elements2.any.i")));
     }
-
-=======
-        
-        childCfg.elements2().any().listen(configListener(ctx -> events.add("root.elements.0.elements2.any")));
-        childCfg.elements2().any().intVal().listen(configListener(ctx -> events.add("root.elements.0.elements2.any.i")));
-    }
-    
->>>>>>> a323c22d
+    
     /**
      *
      */
@@ -226,11 +195,7 @@
     public void after() {
         registry.stop();
     }
-<<<<<<< HEAD
-
-=======
-    
->>>>>>> a323c22d
+    
     /**
      *
      */
@@ -246,17 +211,10 @@
         
         assertThrows(ConfigurationListenOnlyException.class, () -> any0.child2().value());
         assertThrows(ConfigurationListenOnlyException.class, () -> any0.child2().change(doNothingConsumer()));
-<<<<<<< HEAD
-
+        
         assertThrows(ConfigurationListenOnlyException.class, () -> any0.child2().intVal().value());
         assertThrows(ConfigurationListenOnlyException.class, () -> any0.child2().intVal().update(100));
-
-=======
-        
-        assertThrows(ConfigurationListenOnlyException.class, () -> any0.child2().intVal().value());
-        assertThrows(ConfigurationListenOnlyException.class, () -> any0.child2().intVal().update(100));
-        
->>>>>>> a323c22d
+        
         assertThrows(ConfigurationListenOnlyException.class, () -> any0.elements2().value());
         assertThrows(ConfigurationListenOnlyException.class, () -> any0.elements2().change(doNothingConsumer()));
         assertThrows(ConfigurationListenOnlyException.class, () -> any0.elements2().get("test"));
@@ -265,36 +223,21 @@
         
         assertThrows(ConfigurationListenOnlyException.class, () -> any1.value());
         assertThrows(ConfigurationListenOnlyException.class, () -> any1.change(doNothingConsumer()));
-<<<<<<< HEAD
-
+        
         assertThrows(ConfigurationListenOnlyException.class, () -> any1.intVal().value());
         assertThrows(ConfigurationListenOnlyException.class, () -> any1.intVal().update(200));
-
-=======
-        
-        assertThrows(ConfigurationListenOnlyException.class, () -> any1.intVal().value());
-        assertThrows(ConfigurationListenOnlyException.class, () -> any1.intVal().update(200));
-        
->>>>>>> a323c22d
+        
         rootConfig.elements().change(c0 -> c0.create("test", c1 -> c1.changeStr("foo"))).get(1, SECONDS);
         
         SecondSubConfiguration any2 = rootConfig.elements().get("test").elements2().any();
         
         assertThrows(ConfigurationListenOnlyException.class, () -> any2.value());
         assertThrows(ConfigurationListenOnlyException.class, () -> any2.change(doNothingConsumer()));
-<<<<<<< HEAD
-
+        
         assertThrows(ConfigurationListenOnlyException.class, () -> any2.intVal().value());
         assertThrows(ConfigurationListenOnlyException.class, () -> any2.intVal().update(300));
     }
-
-=======
-        
-        assertThrows(ConfigurationListenOnlyException.class, () -> any2.intVal().value());
-        assertThrows(ConfigurationListenOnlyException.class, () -> any2.intVal().update(300));
-    }
-    
->>>>>>> a323c22d
+    
     /**
      *
      */
@@ -312,11 +255,7 @@
                 events
         );
     }
-<<<<<<< HEAD
-
-=======
-    
->>>>>>> a323c22d
+    
     /**
      *
      */
@@ -384,11 +323,7 @@
                 events
         );
     }
-<<<<<<< HEAD
-
-=======
-    
->>>>>>> a323c22d
+    
     /**
      *
      */
@@ -416,11 +351,7 @@
         rootConfig.elements()
                 .change(c -> c.create("1", c0 -> c0.changeElements2(c1 -> c1.create("2", doNothingConsumer()))))
                 .get(1, SECONDS);
-<<<<<<< HEAD
-
-=======
-        
->>>>>>> a323c22d
+        
         checkEqualsListeners(
                 () -> rootConfig.elements().get("1").elements2().change(c -> c.rename("2", "2x")),
                 List.of(
@@ -435,11 +366,7 @@
                 events
         );
     }
-<<<<<<< HEAD
-
-=======
-    
->>>>>>> a323c22d
+    
     /**
      *
      */
@@ -470,11 +397,7 @@
         rootConfig.elements()
                 .change(c -> c.create("1", c0 -> c0.changeElements2(c1 -> c1.create("2", doNothingConsumer()))))
                 .get(1, SECONDS);
-<<<<<<< HEAD
-
-=======
-        
->>>>>>> a323c22d
+        
         checkEqualsListeners(
                 () -> rootConfig.elements().get("1").elements2().change(c -> c.delete("2")),
                 List.of(
@@ -490,11 +413,7 @@
                 events
         );
     }
-<<<<<<< HEAD
-
-=======
-    
->>>>>>> a323c22d
+    
     /**
      *
      */
@@ -545,11 +464,7 @@
         rootConfig.elements()
                 .change(c -> c.create("1", c0 -> c0.changeElements2(c1 -> c1.create("2", doNothingConsumer()))))
                 .get(1, SECONDS);
-<<<<<<< HEAD
-
-=======
-        
->>>>>>> a323c22d
+        
         checkEqualsListeners(
                 () -> rootConfig.elements().get("1").elements2().get("2").intVal().update(200),
                 List.of(
@@ -566,11 +481,7 @@
                 events
         );
     }
-<<<<<<< HEAD
-
-=======
-    
->>>>>>> a323c22d
+    
     /**
      *
      */
@@ -606,11 +517,7 @@
                 List.of("root.elements.any2", "root.elements.any2.elements2.onUpd")
         );
     }
-<<<<<<< HEAD
-
-=======
-    
->>>>>>> a323c22d
+    
     /**
      *
      */
@@ -644,11 +551,7 @@
         
         rootConfig.elements().get(key0).elements2().change(c -> c.create(key1, doNothingConsumer())).get(1, SECONDS);
     }
-<<<<<<< HEAD
-
-=======
-    
->>>>>>> a323c22d
+    
     /**
      *
      */
@@ -666,11 +569,7 @@
         rootConfig.elements()
                 .change(c -> c.create(key0, c1 -> c1.changeElements2(c2 -> c2.create(oldKey1, doNothingConsumer()))))
                 .get(1, SECONDS);
-<<<<<<< HEAD
-
-=======
-        
->>>>>>> a323c22d
+        
         rootConfig.elements().get(key0).elements2().listenElements(configNamedListenerOnRename(ctx -> {
             assertNotNull(ctx.config(FirstSubConfiguration.class));
             assertEquals(key0, ctx.name(FirstSubConfiguration.class));
@@ -689,11 +588,7 @@
         
         rootConfig.elements().get(key0).elements2().change(c -> c.rename(oldKey1, newKey1)).get(1, SECONDS);
     }
-<<<<<<< HEAD
-
-=======
-    
->>>>>>> a323c22d
+    
     /**
      *
      */
@@ -710,11 +605,7 @@
         rootConfig.elements()
                 .change(c -> c.create(key0, c1 -> c1.changeElements2(c2 -> c2.create(key1, doNothingConsumer()))))
                 .get(1, SECONDS);
-<<<<<<< HEAD
-
-=======
-        
->>>>>>> a323c22d
+        
         rootConfig.elements().any().elements2().listenElements(configNamedListenerOnDelete(ctx -> {
             assertNotNull(ctx.config(FirstSubConfiguration.class));
             assertEquals(key0, ctx.name(FirstSubConfiguration.class));
@@ -749,11 +640,7 @@
         
         rootConfig.elements().get(key0).elements2().change(c -> c.delete(key1)).get(1, SECONDS);
     }
-<<<<<<< HEAD
-
-=======
-    
->>>>>>> a323c22d
+    
     /**
      *
      */
@@ -766,11 +653,7 @@
         rootConfig.elements()
                 .change(c -> c.create(key0, c1 -> c1.changeElements2(c2 -> c2.create(key1, doNothingConsumer()))))
                 .get(1, SECONDS);
-<<<<<<< HEAD
-
-=======
-        
->>>>>>> a323c22d
+        
         rootConfig.elements().any().elements2().listenElements(configNamedListenerOnUpdate(ctx -> {
             assertNotNull(ctx.config(FirstSubConfiguration.class));
             assertEquals(key0, ctx.name(FirstSubConfiguration.class));
@@ -779,11 +662,7 @@
             
             assertNotNull(second);
             assertEquals(key1, ctx.name(SecondSubConfiguration.class));
-<<<<<<< HEAD
-
-=======
-            
->>>>>>> a323c22d
+            
             assertEquals(newVal, second.intVal().value());
         }));
         
@@ -795,11 +674,7 @@
             
             assertNotNull(second);
             assertEquals(key1, ctx.name(SecondSubConfiguration.class));
-<<<<<<< HEAD
-
-=======
-            
->>>>>>> a323c22d
+            
             assertEquals(newVal, second.intVal().value());
         }));
         
@@ -811,17 +686,10 @@
             
             assertNotNull(second);
             assertEquals(key1, ctx.name(SecondSubConfiguration.class));
-<<<<<<< HEAD
-
+            
             assertEquals(newVal, second.intVal().value());
         }));
-
-=======
-            
-            assertEquals(newVal, second.intVal().value());
-        }));
-        
->>>>>>> a323c22d
+        
         rootConfig.elements().get(key0).elements2().get(key1).intVal().update(newVal).get(1, SECONDS);
     }
 }