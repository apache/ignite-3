--- conflicted
+++ resolved
@@ -20,6 +20,7 @@
 import static java.util.concurrent.Executors.newSingleThreadExecutor;
 import static org.apache.ignite.configuration.annotation.ConfigurationType.LOCAL;
 import static org.apache.ignite.internal.configuration.util.ConfigurationUtil.internalSchemaExtensions;
+import static org.apache.ignite.internal.configuration.util.ConfigurationUtil.polymorphicSchemaExtensions;
 import static org.mockito.Mockito.mock;
 import static org.mockito.Mockito.when;
 
@@ -57,16 +58,6 @@
 import org.junit.platform.commons.support.AnnotationSupport;
 import org.junit.platform.commons.support.HierarchyTraversalMode;
 
-<<<<<<< HEAD
-=======
-import static java.util.concurrent.Executors.newSingleThreadExecutor;
-import static org.apache.ignite.configuration.annotation.ConfigurationType.LOCAL;
-import static org.apache.ignite.internal.configuration.util.ConfigurationUtil.internalSchemaExtensions;
-import static org.apache.ignite.internal.configuration.util.ConfigurationUtil.polymorphicSchemaExtensions;
-import static org.mockito.Mockito.mock;
-import static org.mockito.Mockito.when;
-
->>>>>>> 445f4559
 /**
  * JUnit extension to inject configuration instances into test classes.
  *
@@ -76,53 +67,53 @@
         BeforeAllCallback, AfterAllCallback, ParameterResolver {
     /** JUnit namespace for the extension. */
     private static final Namespace NAMESPACE = Namespace.create(ConfigurationExtension.class);
-
+    
     /** Key to store {@link ConfigurationAsmGenerator} in {@link ExtensionContext.Store}. */
     private static final Object CGEN_KEY = new Object();
-
+    
     /** Key to store {@link ExecutorService} in {@link ExtensionContext.Store}. */
     private static final Object POOL_KEY = new Object();
-
+    
     /** {@inheritDoc} */
     @Override
     public void beforeAll(ExtensionContext context) throws Exception {
         context.getStore(NAMESPACE).put(POOL_KEY, newSingleThreadExecutor());
     }
-
+    
     /** {@inheritDoc} */
     @Override
     public void afterAll(ExtensionContext context) throws Exception {
         ExecutorService pool = context.getStore(NAMESPACE).remove(POOL_KEY, ExecutorService.class);
-
+        
         pool.shutdownNow();
     }
-
+    
     /** {@inheritDoc} */
     @Override
     public void beforeEach(ExtensionContext context) throws Exception {
         ConfigurationAsmGenerator cgen = new ConfigurationAsmGenerator();
-
+        
         context.getStore(NAMESPACE).put(CGEN_KEY, cgen);
-
+        
         Object testInstance = context.getRequiredTestInstance();
-
+        
         ExecutorService pool = context.getStore(NAMESPACE).get(POOL_KEY, ExecutorService.class);
-
+        
         for (Field field : getMatchingFields(testInstance.getClass())) {
             field.setAccessible(true);
-
+            
             InjectConfiguration annotation = field.getAnnotation(InjectConfiguration.class);
-
+            
             field.set(testInstance, cfgValue(field.getType(), annotation, cgen, pool));
         }
     }
-
+    
     /** {@inheritDoc} */
     @Override
     public void afterEach(ExtensionContext context) throws Exception {
         context.getStore(NAMESPACE).remove(CGEN_KEY);
     }
-
+    
     /** {@inheritDoc} */
     @Override
     public boolean supportsParameter(
@@ -131,7 +122,7 @@
         return parameterContext.isAnnotated(InjectConfiguration.class)
                 && supportType(parameterContext.getParameter().getType());
     }
-
+    
     /** {@inheritDoc} */
     @Override
     public Object resolveParameter(
@@ -139,13 +130,13 @@
             ExtensionContext extensionContext
     ) throws ParameterResolutionException {
         Parameter parameter = parameterContext.getParameter();
-
+        
         ConfigurationAsmGenerator cgen =
                 extensionContext.getStore(NAMESPACE).get(CGEN_KEY, ConfigurationAsmGenerator.class);
-
+        
         try {
             ExecutorService pool = extensionContext.getStore(NAMESPACE).get(POOL_KEY, ExecutorService.class);
-
+            
             return cfgValue(parameter.getType(), parameter.getAnnotation(InjectConfiguration.class), cgen, pool);
         } catch (ClassNotFoundException classNotFoundException) {
             throw new ParameterResolutionException(
@@ -154,7 +145,7 @@
             );
         }
     }
-
+    
     /**
      * Instantiates a configuration instance for injection.
      *
@@ -175,53 +166,53 @@
         // Trying to find a schema class using configuration naming convention. This code won't work for inner Java
         // classes, extension is designed to mock actual configurations from public API to configure Ignite components.
         Class<?> schemaClass = Class.forName(type.getCanonicalName() + "Schema");
-
+        
         cgen.compileRootSchema(
-            schemaClass,
-            internalSchemaExtensions(List.of(annotation.internalExtensions())),
-            polymorphicSchemaExtensions(List.of(annotation.polymorphicExtensions()))
+                schemaClass,
+                internalSchemaExtensions(List.of(annotation.internalExtensions())),
+                polymorphicSchemaExtensions(List.of(annotation.polymorphicExtensions()))
         );
-
+        
         // RootKey must be mocked, there's no way to instantiate it using a public constructor.
         RootKey rootKey = mock(RootKey.class);
-
+        
         when(rootKey.key()).thenReturn("mock");
         when(rootKey.type()).thenReturn(LOCAL);
         when(rootKey.schemaClass()).thenReturn(schemaClass);
         when(rootKey.internal()).thenReturn(false);
-
+        
         SuperRoot superRoot = new SuperRoot(s -> new RootInnerNode(rootKey, cgen.instantiateNode(schemaClass)));
-
+        
         ConfigObject hoconCfg = ConfigFactory.parseString(annotation.value()).root();
-
+        
         HoconConverter.hoconSource(hoconCfg).descend(superRoot);
-
+        
         ConfigurationUtil.addDefaults(superRoot);
-
+        
         // Reference to the super root is required to make DynamicConfigurationChanger#change method atomic.
         var superRootRef = new AtomicReference<>(superRoot);
-
+        
         // Reference that's required for notificator.
         var cfgRef = new AtomicReference<DynamicConfiguration<?, ?>>();
-
+        
         cfgRef.set(cgen.instantiateCfg(rootKey, new DynamicConfigurationChanger() {
             private final AtomicInteger storageRev = new AtomicInteger();
-
+            
             /** {@inheritDoc} */
             @Override
             public CompletableFuture<Void> change(ConfigurationSource change) {
                 return CompletableFuture.supplyAsync(() -> {
                     SuperRoot sr = superRootRef.get();
-
+                    
                     SuperRoot copy = sr.copy();
-
+                    
                     change.descend(copy);
-
+                    
                     ConfigurationUtil.dropNulls(copy);
-
+                    
                     if (superRootRef.compareAndSet(sr, copy)) {
                         List<CompletableFuture<?>> futures = new ArrayList<>();
-
+                        
                         ConfigurationNotificationsUtil.notifyListeners(
                                 sr.getRoot(rootKey),
                                 copy.getRoot(rootKey),
@@ -229,32 +220,32 @@
                                 storageRev.incrementAndGet(),
                                 futures
                         );
-
+                        
                         return CompletableFuture.allOf(futures.toArray(CompletableFuture[]::new));
                     }
-
+                    
                     return change(change);
                 }, pool).thenCompose(Function.identity());
             }
-
+            
             /** {@inheritDoc} */
             @Override
             public InnerNode getRootNode(RootKey<?, ?> rk) {
                 return superRootRef.get().getRoot(rk);
             }
-
+            
             /** {@inheritDoc} */
             @Override
             public <T> T getLatest(List<String> path) {
                 return ConfigurationUtil.find(path, superRootRef.get(), true);
             }
         }));
-
+        
         ConfigurationNotificationsUtil.touch(cfgRef.get());
-
+        
         return cfgRef.get();
     }
-
+    
     /**
      * Looks for the annotated field inside the given test class.
      *
@@ -268,7 +259,7 @@
                 HierarchyTraversalMode.TOP_DOWN
         );
     }
-
+    
     /**
      * Checks that instance of the given class can be injected by the extension.
      *
