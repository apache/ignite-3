/*
 * Licensed to the Apache Software Foundation (ASF) under one or more
 * contributor license agreements.  See the NOTICE file distributed with
 * this work for additional information regarding copyright ownership.
 * The ASF licenses this file to You under the Apache License, Version 2.0
 * (the "License"); you may not use this file except in compliance with
 * the License.  You may obtain a copy of the License at
 *
 *      http://www.apache.org/licenses/LICENSE-2.0
 *
 * Unless required by applicable law or agreed to in writing, software
 * distributed under the License is distributed on an "AS IS" BASIS,
 * WITHOUT WARRANTIES OR CONDITIONS OF ANY KIND, either express or implied.
 * See the License for the specific language governing permissions and
 * limitations under the License.
 */

package org.apache.ignite.internal.configuration.util;

import static java.util.Collections.singletonMap;
import static java.util.stream.Collectors.toSet;
import static org.apache.ignite.configuration.annotation.ConfigurationType.DISTRIBUTED;
import static org.apache.ignite.configuration.annotation.ConfigurationType.LOCAL;
import static org.apache.ignite.internal.configuration.tree.NamedListNode.NAME;
import static org.apache.ignite.internal.configuration.tree.NamedListNode.ORDER_IDX;
import static org.apache.ignite.internal.configuration.util.ConfigurationFlattener.createFlattenedUpdatesMap;
import static org.apache.ignite.internal.configuration.util.ConfigurationUtil.EMPTY_CFG_SRC;
import static org.apache.ignite.internal.configuration.util.ConfigurationUtil.addDefaults;
import static org.apache.ignite.internal.configuration.util.ConfigurationUtil.checkConfigurationType;
import static org.apache.ignite.internal.configuration.util.ConfigurationUtil.collectSchemas;
import static org.apache.ignite.internal.configuration.util.ConfigurationUtil.extensionsFields;
import static org.apache.ignite.internal.configuration.util.ConfigurationUtil.find;
import static org.apache.ignite.internal.configuration.util.ConfigurationUtil.internalSchemaExtensions;
import static org.hamcrest.MatcherAssert.assertThat;
import static org.hamcrest.Matchers.aMapWithSize;
import static org.hamcrest.Matchers.allOf;
import static org.hamcrest.Matchers.anEmptyMap;
import static org.hamcrest.Matchers.hasEntry;
import static org.hamcrest.Matchers.hasToString;
import static org.hamcrest.Matchers.is;
import static org.hamcrest.Matchers.matchesPattern;
import static org.hamcrest.Matchers.nullValue;
import static org.junit.jupiter.api.Assertions.assertEquals;
import static org.junit.jupiter.api.Assertions.assertNotNull;
import static org.junit.jupiter.api.Assertions.assertNull;
import static org.junit.jupiter.api.Assertions.assertSame;
import static org.junit.jupiter.api.Assertions.assertThrows;
import static org.junit.jupiter.api.Assertions.assertTrue;

import java.io.Serializable;
import java.lang.reflect.Field;
import java.util.List;
import java.util.Map;
import java.util.NoSuchElementException;
import java.util.Set;
import java.util.function.Consumer;
import java.util.stream.Stream;
import org.apache.ignite.configuration.RootKey;
import org.apache.ignite.configuration.annotation.Config;
import org.apache.ignite.configuration.annotation.ConfigValue;
import org.apache.ignite.configuration.annotation.ConfigurationRoot;
import org.apache.ignite.configuration.annotation.InternalConfiguration;
import org.apache.ignite.configuration.annotation.NamedConfigValue;
import org.apache.ignite.configuration.annotation.Value;
import org.apache.ignite.internal.configuration.RootInnerNode;
import org.apache.ignite.internal.configuration.SuperRoot;
import org.apache.ignite.internal.configuration.asm.ConfigurationAsmGenerator;
import org.apache.ignite.internal.configuration.storage.TestConfigurationStorage;
import org.apache.ignite.internal.configuration.tree.ConverterToMapVisitor;
import org.apache.ignite.internal.configuration.tree.InnerNode;
import org.apache.ignite.internal.configuration.tree.TraversableTreeNode;
import org.jetbrains.annotations.NotNull;
import org.junit.jupiter.api.AfterAll;
import org.junit.jupiter.api.BeforeAll;
import org.junit.jupiter.api.Test;

/**
 *
 */
public class ConfigurationUtilTest {
    private static ConfigurationAsmGenerator cgen;

    @BeforeAll
    public static void beforeAll() {
        cgen = new ConfigurationAsmGenerator();

        cgen.compileRootSchema(ParentConfigurationSchema.class, Map.of());
    }

    @AfterAll
    public static void afterAll() {
        cgen = null;
    }

    public static <P extends InnerNode & ParentChange> P newParentInstance() {
        return (P) cgen.instantiateNode(ParentConfigurationSchema.class);
    }

    /**
     *
     */
    @Test
    public void escape() {
        assertEquals("foo", ConfigurationUtil.escape("foo"));

        assertEquals("foo\\.bar", ConfigurationUtil.escape("foo.bar"));

        assertEquals("foo\\\\bar", ConfigurationUtil.escape("foo\\bar"));

        assertEquals("\\\\a\\.b\\\\c\\.", ConfigurationUtil.escape("\\a.b\\c."));
    }

    /**
     *
     */
    @Test
    public void unescape() {
        assertEquals("foo", ConfigurationUtil.unescape("foo"));

        assertEquals("foo.bar", ConfigurationUtil.unescape("foo\\.bar"));

        assertEquals("foo\\bar", ConfigurationUtil.unescape("foo\\\\bar"));

        assertEquals("\\a.b\\c.", ConfigurationUtil.unescape("\\\\a\\.b\\\\c\\."));
    }

    /**
     *
     */
    @Test
    public void split() {
        assertEquals(List.of("a", "b.b", "c\\c", ""), ConfigurationUtil.split("a.b\\.b.c\\\\c."));
    }

    /**
     *
     */
    @Test
    public void join() {
        assertEquals("a.b\\.b.c\\\\c", ConfigurationUtil.join(List.of("a", "b.b", "c\\c")));
    }

    /**
     *
     */
    @ConfigurationRoot(rootName = "root", type = LOCAL)
    public static class ParentConfigurationSchema {
        /**
         *
         */
        @NamedConfigValue
        public NamedElementConfigurationSchema elements;
    }

    /**
     *
     */
    @Config
    public static class NamedElementConfigurationSchema {
        /**
         *
         */
        @ConfigValue
        public ChildConfigurationSchema child;
    }

    /**
     *
     */
    @Config
    public static class ChildConfigurationSchema {
        /**
         *
         */
        @Value
        public String str;
    }

    /**
     * Tests that {@link ConfigurationUtil#find(List, TraversableTreeNode, boolean)} finds proper node when provided with correct path.
     */
    @Test
    public void findSuccessfully() {
        var parent = newParentInstance();

        parent.changeElements(elements ->
                elements.createOrUpdate("name", element ->
                        element.changeChild(child ->
                                child.changeStr("value")
                        )
                )
        );

        assertSame(
                parent,
                ConfigurationUtil.find(List.of(), parent, true)
        );

        assertSame(
                parent.elements(),
                ConfigurationUtil.find(List.of("elements"), parent, true)
        );

        assertSame(
                parent.elements().get("name"),
                ConfigurationUtil.find(List.of("elements", "name"), parent, true)
        );

        assertSame(
                parent.elements().get("name").child(),
                ConfigurationUtil.find(List.of("elements", "name", "child"), parent, true)
        );

        assertSame(
                parent.elements().get("name").child().str(),
                ConfigurationUtil.find(List.of("elements", "name", "child", "str"), parent, true)
        );
    }

    /**
     * Tests that {@link ConfigurationUtil#find(List, TraversableTreeNode, boolean)} returns null when path points to nonexistent named list
     * element.
     */
    @Test
    public void findNulls() {
        var parent = newParentInstance();

        assertNull(ConfigurationUtil.find(List.of("elements", "name"), parent, true));

        parent.changeElements(elements -> elements.createOrUpdate("name", element -> {
        }));

<<<<<<< HEAD
        assertNull(ConfigurationUtil.find(List.of("elements", "name", "child"), parent, true));

        ((NamedElementChange) parent.elements().get("name")).changeChild(child -> {
        });

=======
>>>>>>> c086555b
        assertNull(ConfigurationUtil.find(List.of("elements", "name", "child", "str"), parent, true));
    }

    /**
     * Tests that {@link ConfigurationUtil#find(List, TraversableTreeNode, boolean)} throws {@link KeyNotFoundException} when provided with
     * a wrong path.
     */
    @Test
    public void findUnsuccessfully() {
        var parent = newParentInstance();

        assertThrows(
                KeyNotFoundException.class,
                () -> ConfigurationUtil.find(List.of("elements", "name", "child"), parent, true)
        );

        parent.changeElements(elements -> elements.createOrUpdate("name", element -> {
        }));

        assertThrows(
<<<<<<< HEAD
                KeyNotFoundException.class,
                () -> ConfigurationUtil.find(List.of("elements", "name", "child", "str"), parent, true)
=======
            KeyNotFoundException.class,
            () -> ConfigurationUtil.find(List.of("elements", "name", "child", "str0"), parent, true)
>>>>>>> c086555b
        );

        ((NamedElementChange) parent.elements().get("name")).changeChild(child -> child.changeStr("value"));

        assertThrows(
                KeyNotFoundException.class,
                () -> ConfigurationUtil.find(List.of("elements", "name", "child", "str", "foo"), parent, true)
        );
    }

    /**
     * Tests convertion of flat map to a prefix map.
     */
    @Test
    public void toPrefixMap() {
        assertEquals(
                Map.of("foo", 42),
                ConfigurationUtil.toPrefixMap(Map.of("foo", 42))
        );

        assertEquals(
                Map.of("foo.bar", 42),
                ConfigurationUtil.toPrefixMap(Map.of("foo\\.bar", 42))
        );

        assertEquals(
                Map.of("foo", Map.of("bar1", 10, "bar2", 20)),
                ConfigurationUtil.toPrefixMap(Map.of("foo.bar1", 10, "foo.bar2", 20))
        );

        assertEquals(
                Map.of("root1", Map.of("leaf1", 10), "root2", Map.of("leaf2", 20)),
                ConfigurationUtil.toPrefixMap(Map.of("root1.leaf1", 10, "root2.leaf2", 20))
        );
    }

    /**
     * Tests that patching of configuration node with a prefix map works fine when prefix map is valid.
     */
    @Test
    public void fillFromPrefixMapSuccessfully() {
        var parentNode = newParentInstance();

        ConfigurationUtil.fillFromPrefixMap(parentNode, Map.of(
                "elements", Map.of(
                        "0123456789abcde0123456789abcde", Map.of(
                                "child", Map.of("str", "value2"),
                                ORDER_IDX, 1,
                                NAME, "name2"
                        ),
                        "12345689abcdef0123456789abcdef0", Map.of(
                                "child", Map.of("str", "value1"),
                                ORDER_IDX, 0,
                                NAME, "name1"
                        )
                )
        ));

        assertEquals("value1", parentNode.elements().get("name1").child().str());
        assertEquals("value2", parentNode.elements().get("name2").child().str());
    }

    /**
     * Tests that patching of configuration node with a prefix map works fine when prefix map is valid.
     */
    @Test
    public void fillFromPrefixMapSuccessfullyWithRemove() {
        var parentNode = newParentInstance();

        parentNode.changeElements(elements ->
                elements.createOrUpdate("name", element ->
                        element.changeChild(child -> {
                        })
                )
        );

        ConfigurationUtil.fillFromPrefixMap(parentNode, Map.of(
                "elements", singletonMap("name", null)
        ));

        assertNull(parentNode.elements().get("node"));
    }

    /**
     * Tests that conversion from "changer" lambda to a flat map of updates for the storage works properly.
     */
    @Test
    public void flattenedUpdatesMap() {
        var superRoot = new SuperRoot(key -> null, Map.of(ParentConfiguration.KEY, newParentInstance()));

        assertThat(flattenedMap(superRoot, parent -> {
        }), is(anEmptyMap()));

        assertThat(
                flattenedMap(superRoot, parent -> parent
                        .changeElements(elements -> elements
                                .create("name", element -> element
                                        .changeChild(child -> child.changeStr("foo"))
                                )
                        )
                ),
                is(allOf(
                        aMapWithSize(3),
                        hasEntry(matchesPattern("root[.]elements[.]\\w{32}[.]child[.]str"), hasToString("foo")),
                        hasEntry(matchesPattern("root[.]elements[.]\\w{32}[.]<order>"), is(0)),
                        hasEntry(matchesPattern("root[.]elements[.]\\w{32}[.]<name>"), hasToString("name"))
                ))
        );

        assertThat(
                flattenedMap(superRoot, parent -> parent
                        .changeElements(elements1 -> elements1.delete("void"))
                ),
                is(anEmptyMap())
        );

        assertThat(
                flattenedMap(superRoot, parent -> parent
                        .changeElements(elements -> elements.delete("name"))
                ),
                is(allOf(
                        aMapWithSize(3),
                        hasEntry(matchesPattern("root[.]elements[.]\\w{32}[.]child[.]str"), nullValue()),
                        hasEntry(matchesPattern("root[.]elements[.]\\w{32}[.]<order>"), nullValue()),
                        hasEntry(matchesPattern("root[.]elements[.]\\w{32}[.]<name>"), nullValue())
                ))
        );
    }

    /**
     *
     */
    @Test
    void testCheckConfigurationTypeMixedTypes() {
        List<RootKey<?, ?>> rootKeys = List.of(LocalFirstConfiguration.KEY, DistributedFirstConfiguration.KEY);

        assertThrows(
                IllegalArgumentException.class,
                () -> checkConfigurationType(rootKeys, new TestConfigurationStorage(LOCAL))
        );

        assertThrows(
                IllegalArgumentException.class,
                () -> checkConfigurationType(rootKeys, new TestConfigurationStorage(DISTRIBUTED))
        );
    }

    /**
     *
     */
    @Test
    void testCheckConfigurationTypeOppositeTypes() {
        assertThrows(
                IllegalArgumentException.class,
                () -> checkConfigurationType(
                        List.of(DistributedFirstConfiguration.KEY, DistributedSecondConfiguration.KEY),
                        new TestConfigurationStorage(LOCAL)
                )
        );

        assertThrows(
                IllegalArgumentException.class,
                () -> checkConfigurationType(
                        List.of(LocalFirstConfiguration.KEY, LocalSecondConfiguration.KEY),
                        new TestConfigurationStorage(DISTRIBUTED)
                )
        );
    }

    /**
     *
     */
    @Test
    void testCheckConfigurationTypeNoError() {
        checkConfigurationType(
                List.of(LocalFirstConfiguration.KEY, LocalSecondConfiguration.KEY),
                new TestConfigurationStorage(LOCAL)
        );

        checkConfigurationType(
                List.of(DistributedFirstConfiguration.KEY, DistributedSecondConfiguration.KEY),
                new TestConfigurationStorage(DISTRIBUTED)
        );
    }

    /**
     *
     */
    @Test
    void testInternalSchemaExtensions() {
        assertTrue(internalSchemaExtensions(List.of()).isEmpty());

        assertThrows(IllegalArgumentException.class, () -> internalSchemaExtensions(List.of(Object.class)));

        assertThrows(
                IllegalArgumentException.class,
                () -> internalSchemaExtensions(List.of(SimpleRootConfigurationSchema.class))
        );

        assertThrows(
                IllegalArgumentException.class,
                () -> internalSchemaExtensions(List.of(SimpleConfigurationSchema.class))
        );

        Map<Class<?>, Set<Class<?>>> extensions = internalSchemaExtensions(List.of(
                InternalFirstSimpleRootConfigurationSchema.class,
                InternalSecondSimpleRootConfigurationSchema.class,
                InternalFirstSimpleConfigurationSchema.class,
                InternalSecondSimpleConfigurationSchema.class
        ));

        assertEquals(2, extensions.size());

        assertEquals(
                Set.of(
                        InternalFirstSimpleRootConfigurationSchema.class,
                        InternalSecondSimpleRootConfigurationSchema.class
                ),
                extensions.get(SimpleRootConfigurationSchema.class)
        );

        assertEquals(
                Set.of(
                        InternalFirstSimpleConfigurationSchema.class,
                        InternalSecondSimpleConfigurationSchema.class
                ),
                extensions.get(SimpleConfigurationSchema.class)
        );
    }

    /**
     *
     */
    @Test
    void testSchemaFields() {
        assertThrows(
                IllegalArgumentException.class,
                () -> extensionsFields(
                        List.of(
                                InternalExtendedSimpleRootConfigurationSchema.class,
                                ErrorInternalExtendedSimpleRootConfigurationSchema.class
                        )
                )
        );

        assertTrue(extensionsFields(List.of()).isEmpty());

        List<Class<?>> extensions = List.of(
                InternalFirstSimpleRootConfigurationSchema.class,
                InternalSecondSimpleRootConfigurationSchema.class
        );

        Set<Field> exp = extensions.stream()
                .flatMap(cls -> Stream.of(cls.getDeclaredFields()))
                .collect(toSet());

        assertEquals(exp, extensionsFields(extensions));
    }

    /**
     *
     */
    @Test
    void testFindInternalConfigs() {
        Map<Class<?>, Set<Class<?>>> extensions = internalSchemaExtensions(List.of(
                InternalFirstSimpleRootConfigurationSchema.class,
                InternalSecondSimpleRootConfigurationSchema.class,
                InternalFirstSimpleConfigurationSchema.class,
                InternalSecondSimpleConfigurationSchema.class
        ));

        ConfigurationAsmGenerator generator = new ConfigurationAsmGenerator();
        generator.compileRootSchema(SimpleRootConfigurationSchema.class, extensions);

        InnerNode innerNode = generator.instantiateNode(SimpleRootConfigurationSchema.class);

        addDefaults(innerNode);

        // Check that no internal configuration will be found.

        assertThrows(KeyNotFoundException.class, () -> find(List.of("str2"), innerNode, false));
        assertThrows(KeyNotFoundException.class, () -> find(List.of("str3"), innerNode, false));
        assertThrows(KeyNotFoundException.class, () -> find(List.of("subCfg1"), innerNode, false));

        assertThrows(KeyNotFoundException.class, () -> find(List.of("subCfg", "str01"), innerNode, false));
        assertThrows(KeyNotFoundException.class, () -> find(List.of("subCfg", "str02"), innerNode, false));

        // Check that internal configuration will be found.

        assertNull(find(List.of("str2"), innerNode, true));
        assertEquals("foo", find(List.of("str3"), innerNode, true));
        assertNotNull(find(List.of("subCfg1"), innerNode, true));

        assertEquals("foo", find(List.of("subCfg", "str01"), innerNode, true));
        assertEquals("foo", find(List.of("subCfg", "str02"), innerNode, true));
    }

    /**
     *
     */
    @Test
    void testGetInternalConfigs() {
        Map<Class<?>, Set<Class<?>>> extensions = internalSchemaExtensions(List.of(
                InternalFirstSimpleRootConfigurationSchema.class,
                InternalSecondSimpleRootConfigurationSchema.class,
                InternalFirstSimpleConfigurationSchema.class,
                InternalSecondSimpleConfigurationSchema.class
        ));

        ConfigurationAsmGenerator generator = new ConfigurationAsmGenerator();
        generator.compileRootSchema(SimpleRootConfigurationSchema.class, extensions);

        InnerNode innerNode = generator.instantiateNode(SimpleRootConfigurationSchema.class);

        addDefaults(innerNode);

        Map<String, Object> config = (Map<String, Object>) innerNode.accept(null, new ConverterToMapVisitor(false));

        // Check that no internal configuration will be received.

        assertEquals(4, config.size());
        assertNull(config.get("str0"));
        assertEquals("foo", config.get("str1"));
        assertNotNull(config.get("subCfg"));
        assertNotNull(config.get("namedCfg"));

        Map<String, Object> subConfig = (Map<String, Object>) config.get("subCfg");

        assertEquals(1, subConfig.size());
        assertEquals("foo", subConfig.get("str00"));

        // Check that no internal configuration will be received.

        config = (Map<String, Object>) innerNode.accept(null, new ConverterToMapVisitor(true));

        assertEquals(7, config.size());
        assertNull(config.get("str0"));
        assertNull(config.get("str2"));
        assertEquals("foo", config.get("str1"));
        assertEquals("foo", config.get("str3"));
        assertNotNull(config.get("subCfg"));
        assertNotNull(config.get("subCfg1"));
        assertNotNull(config.get("namedCfg"));

        subConfig = (Map<String, Object>) config.get("subCfg");

        assertEquals(3, subConfig.size());
        assertEquals("foo", subConfig.get("str00"));
        assertEquals("foo", subConfig.get("str01"));
        assertEquals("foo", subConfig.get("str02"));

        subConfig = (Map<String, Object>) config.get("subCfg1");

        assertEquals(3, subConfig.size());
        assertEquals("foo", subConfig.get("str00"));
        assertEquals("foo", subConfig.get("str01"));
        assertEquals("foo", subConfig.get("str02"));
    }

    /**
     *
     */
    @Test
    void testSuperRootWithInternalConfig() {
        ConfigurationAsmGenerator generator = new ConfigurationAsmGenerator();

        Class<?> schemaClass = InternalWithoutSuperclassConfigurationSchema.class;
        RootKey<?, ?> schemaKey = InternalWithoutSuperclassConfiguration.KEY;

        generator.compileRootSchema(schemaClass, Map.of());

        SuperRoot superRoot = new SuperRoot(
                s -> new RootInnerNode(schemaKey, generator.instantiateNode(schemaClass))
        );

        assertThrows(NoSuchElementException.class, () -> superRoot.construct(schemaKey.key(), null, false));

        superRoot.construct(schemaKey.key(), null, true);

        superRoot.addRoot(schemaKey, generator.instantiateNode(schemaClass));

        assertThrows(KeyNotFoundException.class, () -> find(List.of(schemaKey.key()), superRoot, false));

        assertNotNull(find(List.of(schemaKey.key()), superRoot, true));

        Map<String, Object> config =
                (Map<String, Object>) superRoot.accept(schemaKey.key(), new ConverterToMapVisitor(false));

        assertTrue(config.isEmpty());

        config = (Map<String, Object>) superRoot.accept(schemaKey.key(), new ConverterToMapVisitor(true));

        assertEquals(1, config.size());
        assertNotNull(config.get(schemaKey.key()));
    }

    /**
     *
     */
    @Test
    void testCollectSchemas() {
        assertTrue(collectSchemas(List.of()).isEmpty());

        assertThrows(IllegalArgumentException.class, () -> collectSchemas(List.of(Object.class)));

        assertEquals(
                Set.of(LocalFirstConfigurationSchema.class, SimpleConfigurationSchema.class),
                collectSchemas(List.of(LocalFirstConfigurationSchema.class, SimpleConfigurationSchema.class))
        );

        assertEquals(
                Set.of(SimpleRootConfigurationSchema.class, SimpleConfigurationSchema.class),
                collectSchemas(List.of(SimpleRootConfigurationSchema.class))
        );
    }

    /**
     * Patches super root and returns flat representation of the changes. Passed {@code superRoot} object will contain patched tree when
     * method execution is completed.
     *
     * @param superRoot Super root to patch.
     * @param patch     Closure to cnahge parent node.
     * @return Flat map with all changes from the patch.
     */
    @NotNull
    private Map<String, Serializable> flattenedMap(SuperRoot superRoot, Consumer<ParentChange> patch) {
        // Preserve a copy of the super root to use it as a golden source of data.
        SuperRoot originalSuperRoot = superRoot.copy();

        // Make a copy of the root insode of the superRoot. This copy will be used for further patching.
        superRoot.construct(ParentConfiguration.KEY.key(), EMPTY_CFG_SRC, true);

        // Patch root node.
        patch.accept((ParentChange) superRoot.getRoot(ParentConfiguration.KEY));

        // Create flat diff between two super trees.
        return createFlattenedUpdatesMap(originalSuperRoot, superRoot);
    }

    /**
     * First local configuration.
     */
    @ConfigurationRoot(rootName = "localFirst", type = LOCAL)
    public static class LocalFirstConfigurationSchema {
        /** String field. */
        @Value(hasDefault = true)
        public String str = "str";
    }

    /**
     * Second local configuration.
     */
    @ConfigurationRoot(rootName = "localSecond", type = LOCAL)
    public static class LocalSecondConfigurationSchema {
        /** String field. */
        @Value(hasDefault = true)
        public String str = "str";
    }

    /**
     * First distributed configuration.
     */
    @ConfigurationRoot(rootName = "distributedFirst", type = DISTRIBUTED)
    public static class DistributedFirstConfigurationSchema {
        /** String field. */
        @Value(hasDefault = true)
        public String str = "str";
    }

    /**
     * Second distributed configuration.
     */
    @ConfigurationRoot(rootName = "distributedSecond", type = DISTRIBUTED)
    public static class DistributedSecondConfigurationSchema {
        /** String field. */
        @Value(hasDefault = true)
        public String str = "str";
    }

    /**
     * Simple root configuration schema.
     */
    @ConfigurationRoot(rootName = "testRootSimple")
    public static class SimpleRootConfigurationSchema {
        /** String value without default. */
        @Value
        public String str0;

        /** String value with default. */
        @Value(hasDefault = true)
        public String str1 = "foo";

        /** Sub configuration schema. */
        @ConfigValue
        public SimpleConfigurationSchema subCfg;

        /** Named configuration schema. */
        @NamedConfigValue
        public SimpleConfigurationSchema namedCfg;
    }

    /**
     * Simple configuration schema.
     */
    @Config
    public static class SimpleConfigurationSchema {
        /** String value with default. */
        @Value(hasDefault = true)
        public String str00 = "foo";
    }

    /**
     * Internal schema extension without superclass.
     */
    @InternalConfiguration
    @ConfigurationRoot(rootName = "testRootInternal")
    public static class InternalWithoutSuperclassConfigurationSchema {
    }

    /**
     * First simple internal schema extension.
     */
    @InternalConfiguration
    public static class InternalFirstSimpleConfigurationSchema extends SimpleConfigurationSchema {
        /** String value with default. */
        @Value(hasDefault = true)
        public String str01 = "foo";
    }

    /**
     * Second simple internal schema extension.
     */
    @InternalConfiguration
    public static class InternalSecondSimpleConfigurationSchema extends SimpleConfigurationSchema {
        /** String value with default. */
        @Value(hasDefault = true)
        public String str02 = "foo";
    }

    /**
     * First root simple internal schema extension.
     */
    @InternalConfiguration
    public static class InternalFirstSimpleRootConfigurationSchema extends SimpleRootConfigurationSchema {
        /** Second string value without default. */
        @Value
        public String str2;

        /** Second string value with default. */
        @Value(hasDefault = true)
        public String str3 = "foo";
    }

    /**
     * Second root simple internal schema extension.
     */
    @InternalConfiguration
    public static class InternalSecondSimpleRootConfigurationSchema extends SimpleRootConfigurationSchema {
        /** Second sub configuration schema. */
        @ConfigValue
        public SimpleConfigurationSchema subCfg1;
    }

    /**
     * Internal extended simple root configuration schema.
     */
    @InternalConfiguration
    public static class InternalExtendedSimpleRootConfigurationSchema extends SimpleRootConfigurationSchema {
        /** String value without default. */
        @Value
        public String str00;

        /** String value with default. */
        @Value(hasDefault = true)
        public String str01 = "foo";

        /** Sub configuration schema. */
        @ConfigValue
        public SimpleConfigurationSchema subCfg0;

        /** Named configuration schema. */
        @NamedConfigValue
        public SimpleConfigurationSchema namedCfg0;
    }

    /**
     * Error: Duplicate field.
     */
    @InternalConfiguration
    public static class ErrorInternalExtendedSimpleRootConfigurationSchema extends SimpleRootConfigurationSchema {
        /** String value without default. */
        @Value
        public String str00;
    }
}<|MERGE_RESOLUTION|>--- conflicted
+++ resolved
@@ -16,6 +16,33 @@
  */
 
 package org.apache.ignite.internal.configuration.util;
+
+import java.io.Serializable;
+import java.lang.reflect.Field;
+import java.util.List;
+import java.util.Map;
+import java.util.NoSuchElementException;
+import java.util.Set;
+import java.util.function.Consumer;
+import java.util.stream.Stream;
+import org.apache.ignite.configuration.RootKey;
+import org.apache.ignite.configuration.annotation.Config;
+import org.apache.ignite.configuration.annotation.ConfigValue;
+import org.apache.ignite.configuration.annotation.ConfigurationRoot;
+import org.apache.ignite.configuration.annotation.InternalConfiguration;
+import org.apache.ignite.configuration.annotation.NamedConfigValue;
+import org.apache.ignite.configuration.annotation.Value;
+import org.apache.ignite.internal.configuration.RootInnerNode;
+import org.apache.ignite.internal.configuration.SuperRoot;
+import org.apache.ignite.internal.configuration.asm.ConfigurationAsmGenerator;
+import org.apache.ignite.internal.configuration.storage.TestConfigurationStorage;
+import org.apache.ignite.internal.configuration.tree.ConverterToMapVisitor;
+import org.apache.ignite.internal.configuration.tree.InnerNode;
+import org.apache.ignite.internal.configuration.tree.TraversableTreeNode;
+import org.jetbrains.annotations.NotNull;
+import org.junit.jupiter.api.AfterAll;
+import org.junit.jupiter.api.BeforeAll;
+import org.junit.jupiter.api.Test;
 
 import static java.util.Collections.singletonMap;
 import static java.util.stream.Collectors.toSet;
@@ -47,36 +74,7 @@
 import static org.junit.jupiter.api.Assertions.assertThrows;
 import static org.junit.jupiter.api.Assertions.assertTrue;
 
-import java.io.Serializable;
-import java.lang.reflect.Field;
-import java.util.List;
-import java.util.Map;
-import java.util.NoSuchElementException;
-import java.util.Set;
-import java.util.function.Consumer;
-import java.util.stream.Stream;
-import org.apache.ignite.configuration.RootKey;
-import org.apache.ignite.configuration.annotation.Config;
-import org.apache.ignite.configuration.annotation.ConfigValue;
-import org.apache.ignite.configuration.annotation.ConfigurationRoot;
-import org.apache.ignite.configuration.annotation.InternalConfiguration;
-import org.apache.ignite.configuration.annotation.NamedConfigValue;
-import org.apache.ignite.configuration.annotation.Value;
-import org.apache.ignite.internal.configuration.RootInnerNode;
-import org.apache.ignite.internal.configuration.SuperRoot;
-import org.apache.ignite.internal.configuration.asm.ConfigurationAsmGenerator;
-import org.apache.ignite.internal.configuration.storage.TestConfigurationStorage;
-import org.apache.ignite.internal.configuration.tree.ConverterToMapVisitor;
-import org.apache.ignite.internal.configuration.tree.InnerNode;
-import org.apache.ignite.internal.configuration.tree.TraversableTreeNode;
-import org.jetbrains.annotations.NotNull;
-import org.junit.jupiter.api.AfterAll;
-import org.junit.jupiter.api.BeforeAll;
-import org.junit.jupiter.api.Test;
-
-/**
- *
- */
+/** */
 public class ConfigurationUtilTest {
     private static ConfigurationAsmGenerator cgen;
 
@@ -93,12 +91,10 @@
     }
 
     public static <P extends InnerNode & ParentChange> P newParentInstance() {
-        return (P) cgen.instantiateNode(ParentConfigurationSchema.class);
-    }
-
-    /**
-     *
-     */
+        return (P)cgen.instantiateNode(ParentConfigurationSchema.class);
+    }
+
+    /** */
     @Test
     public void escape() {
         assertEquals("foo", ConfigurationUtil.escape("foo"));
@@ -110,9 +106,7 @@
         assertEquals("\\\\a\\.b\\\\c\\.", ConfigurationUtil.escape("\\a.b\\c."));
     }
 
-    /**
-     *
-     */
+    /** */
     @Test
     public void unescape() {
         assertEquals("foo", ConfigurationUtil.unescape("foo"));
@@ -124,102 +118,87 @@
         assertEquals("\\a.b\\c.", ConfigurationUtil.unescape("\\\\a\\.b\\\\c\\."));
     }
 
-    /**
-     *
-     */
+    /** */
     @Test
     public void split() {
         assertEquals(List.of("a", "b.b", "c\\c", ""), ConfigurationUtil.split("a.b\\.b.c\\\\c."));
     }
 
-    /**
-     *
-     */
+    /** */
     @Test
     public void join() {
         assertEquals("a.b\\.b.c\\\\c", ConfigurationUtil.join(List.of("a", "b.b", "c\\c")));
     }
 
-    /**
-     *
-     */
+    /** */
     @ConfigurationRoot(rootName = "root", type = LOCAL)
     public static class ParentConfigurationSchema {
-        /**
-         *
-         */
+        /** */
         @NamedConfigValue
         public NamedElementConfigurationSchema elements;
     }
 
-    /**
-     *
-     */
+    /** */
     @Config
     public static class NamedElementConfigurationSchema {
-        /**
-         *
-         */
+        /** */
         @ConfigValue
         public ChildConfigurationSchema child;
     }
 
-    /**
-     *
-     */
+    /** */
     @Config
     public static class ChildConfigurationSchema {
-        /**
-         *
-         */
+        /** */
         @Value
         public String str;
     }
 
     /**
-     * Tests that {@link ConfigurationUtil#find(List, TraversableTreeNode, boolean)} finds proper node when provided with correct path.
+     * Tests that {@link ConfigurationUtil#find(List, TraversableTreeNode, boolean)} finds proper node when provided
+     * with correct path.
      */
     @Test
     public void findSuccessfully() {
         var parent = newParentInstance();
 
         parent.changeElements(elements ->
-                elements.createOrUpdate("name", element ->
-                        element.changeChild(child ->
-                                child.changeStr("value")
-                        )
+            elements.createOrUpdate("name", element ->
+                element.changeChild(child ->
+                    child.changeStr("value")
                 )
+            )
         );
 
         assertSame(
-                parent,
-                ConfigurationUtil.find(List.of(), parent, true)
+            parent,
+            ConfigurationUtil.find(List.of(), parent, true)
         );
 
         assertSame(
-                parent.elements(),
-                ConfigurationUtil.find(List.of("elements"), parent, true)
+            parent.elements(),
+            ConfigurationUtil.find(List.of("elements"), parent, true)
         );
 
         assertSame(
-                parent.elements().get("name"),
-                ConfigurationUtil.find(List.of("elements", "name"), parent, true)
+            parent.elements().get("name"),
+            ConfigurationUtil.find(List.of("elements", "name"), parent, true)
         );
 
         assertSame(
-                parent.elements().get("name").child(),
-                ConfigurationUtil.find(List.of("elements", "name", "child"), parent, true)
+            parent.elements().get("name").child(),
+            ConfigurationUtil.find(List.of("elements", "name", "child"), parent, true)
         );
 
         assertSame(
-                parent.elements().get("name").child().str(),
-                ConfigurationUtil.find(List.of("elements", "name", "child", "str"), parent, true)
-        );
-    }
-
-    /**
-     * Tests that {@link ConfigurationUtil#find(List, TraversableTreeNode, boolean)} returns null when path points to nonexistent named list
-     * element.
+            parent.elements().get("name").child().str(),
+            ConfigurationUtil.find(List.of("elements", "name", "child", "str"), parent, true)
+        );
+    }
+
+    /**
+     * Tests that {@link ConfigurationUtil#find(List, TraversableTreeNode, boolean)} returns null when path points to
+     * nonexistent named list element.
      */
     @Test
     public void findNulls() {
@@ -227,51 +206,36 @@
 
         assertNull(ConfigurationUtil.find(List.of("elements", "name"), parent, true));
 
-        parent.changeElements(elements -> elements.createOrUpdate("name", element -> {
-        }));
-
-<<<<<<< HEAD
-        assertNull(ConfigurationUtil.find(List.of("elements", "name", "child"), parent, true));
-
-        ((NamedElementChange) parent.elements().get("name")).changeChild(child -> {
-        });
-
-=======
->>>>>>> c086555b
+        parent.changeElements(elements -> elements.createOrUpdate("name", element -> {}));
+
         assertNull(ConfigurationUtil.find(List.of("elements", "name", "child", "str"), parent, true));
     }
 
     /**
-     * Tests that {@link ConfigurationUtil#find(List, TraversableTreeNode, boolean)} throws {@link KeyNotFoundException} when provided with
-     * a wrong path.
+     * Tests that {@link ConfigurationUtil#find(List, TraversableTreeNode, boolean)} throws
+     * {@link KeyNotFoundException} when provided with a wrong path.
      */
     @Test
     public void findUnsuccessfully() {
         var parent = newParentInstance();
 
         assertThrows(
-                KeyNotFoundException.class,
-                () -> ConfigurationUtil.find(List.of("elements", "name", "child"), parent, true)
-        );
-
-        parent.changeElements(elements -> elements.createOrUpdate("name", element -> {
-        }));
-
-        assertThrows(
-<<<<<<< HEAD
-                KeyNotFoundException.class,
-                () -> ConfigurationUtil.find(List.of("elements", "name", "child", "str"), parent, true)
-=======
+            KeyNotFoundException.class,
+            () -> ConfigurationUtil.find(List.of("elements", "name", "child"), parent, true)
+        );
+
+        parent.changeElements(elements -> elements.createOrUpdate("name", element -> {}));
+
+        assertThrows(
             KeyNotFoundException.class,
             () -> ConfigurationUtil.find(List.of("elements", "name", "child", "str0"), parent, true)
->>>>>>> c086555b
-        );
-
-        ((NamedElementChange) parent.elements().get("name")).changeChild(child -> child.changeStr("value"));
-
-        assertThrows(
-                KeyNotFoundException.class,
-                () -> ConfigurationUtil.find(List.of("elements", "name", "child", "str", "foo"), parent, true)
+        );
+
+        ((NamedElementChange)parent.elements().get("name")).changeChild(child -> child.changeStr("value"));
+
+        assertThrows(
+            KeyNotFoundException.class,
+            () -> ConfigurationUtil.find(List.of("elements", "name", "child", "str", "foo"), parent, true)
         );
     }
 
@@ -281,23 +245,23 @@
     @Test
     public void toPrefixMap() {
         assertEquals(
-                Map.of("foo", 42),
-                ConfigurationUtil.toPrefixMap(Map.of("foo", 42))
+            Map.of("foo", 42),
+            ConfigurationUtil.toPrefixMap(Map.of("foo", 42))
         );
 
         assertEquals(
-                Map.of("foo.bar", 42),
-                ConfigurationUtil.toPrefixMap(Map.of("foo\\.bar", 42))
+            Map.of("foo.bar", 42),
+            ConfigurationUtil.toPrefixMap(Map.of("foo\\.bar", 42))
         );
 
         assertEquals(
-                Map.of("foo", Map.of("bar1", 10, "bar2", 20)),
-                ConfigurationUtil.toPrefixMap(Map.of("foo.bar1", 10, "foo.bar2", 20))
+            Map.of("foo", Map.of("bar1", 10, "bar2", 20)),
+            ConfigurationUtil.toPrefixMap(Map.of("foo.bar1", 10, "foo.bar2", 20))
         );
 
         assertEquals(
-                Map.of("root1", Map.of("leaf1", 10), "root2", Map.of("leaf2", 20)),
-                ConfigurationUtil.toPrefixMap(Map.of("root1.leaf1", 10, "root2.leaf2", 20))
+            Map.of("root1", Map.of("leaf1", 10), "root2", Map.of("leaf2", 20)),
+            ConfigurationUtil.toPrefixMap(Map.of("root1.leaf1", 10, "root2.leaf2", 20))
         );
     }
 
@@ -309,18 +273,18 @@
         var parentNode = newParentInstance();
 
         ConfigurationUtil.fillFromPrefixMap(parentNode, Map.of(
-                "elements", Map.of(
-                        "0123456789abcde0123456789abcde", Map.of(
-                                "child", Map.of("str", "value2"),
-                                ORDER_IDX, 1,
-                                NAME, "name2"
-                        ),
-                        "12345689abcdef0123456789abcdef0", Map.of(
-                                "child", Map.of("str", "value1"),
-                                ORDER_IDX, 0,
-                                NAME, "name1"
-                        )
+            "elements", Map.of(
+                "0123456789abcde0123456789abcde", Map.of(
+                    "child", Map.of("str", "value2"),
+                    ORDER_IDX, 1,
+                    NAME, "name2"
+                ),
+                "12345689abcdef0123456789abcdef0", Map.of(
+                    "child", Map.of("str", "value1"),
+                    ORDER_IDX, 0,
+                    NAME, "name1"
                 )
+            )
         ));
 
         assertEquals("value1", parentNode.elements().get("name1").child().str());
@@ -335,14 +299,13 @@
         var parentNode = newParentInstance();
 
         parentNode.changeElements(elements ->
-                elements.createOrUpdate("name", element ->
-                        element.changeChild(child -> {
-                        })
-                )
+            elements.createOrUpdate("name", element ->
+                element.changeChild(child -> {})
+            )
         );
 
         ConfigurationUtil.fillFromPrefixMap(parentNode, Map.of(
-                "elements", singletonMap("name", null)
+            "elements", singletonMap("name", null)
         ));
 
         assertNull(parentNode.elements().get("node"));
@@ -355,104 +318,95 @@
     public void flattenedUpdatesMap() {
         var superRoot = new SuperRoot(key -> null, Map.of(ParentConfiguration.KEY, newParentInstance()));
 
-        assertThat(flattenedMap(superRoot, parent -> {
-        }), is(anEmptyMap()));
+        assertThat(flattenedMap(superRoot, parent -> {}), is(anEmptyMap()));
 
         assertThat(
-                flattenedMap(superRoot, parent -> parent
-                        .changeElements(elements -> elements
-                                .create("name", element -> element
-                                        .changeChild(child -> child.changeStr("foo"))
-                                )
-                        )
-                ),
-                is(allOf(
-                        aMapWithSize(3),
-                        hasEntry(matchesPattern("root[.]elements[.]\\w{32}[.]child[.]str"), hasToString("foo")),
-                        hasEntry(matchesPattern("root[.]elements[.]\\w{32}[.]<order>"), is(0)),
-                        hasEntry(matchesPattern("root[.]elements[.]\\w{32}[.]<name>"), hasToString("name"))
-                ))
+            flattenedMap(superRoot, parent -> parent
+                .changeElements(elements -> elements
+                    .create("name", element -> element
+                        .changeChild(child -> child.changeStr("foo"))
+                    )
+                )
+            ),
+            is(allOf(
+                aMapWithSize(3),
+                hasEntry(matchesPattern("root[.]elements[.]\\w{32}[.]child[.]str"), hasToString("foo")),
+                hasEntry(matchesPattern("root[.]elements[.]\\w{32}[.]<order>"), is(0)),
+                hasEntry(matchesPattern("root[.]elements[.]\\w{32}[.]<name>"), hasToString("name"))
+            ))
         );
 
         assertThat(
-                flattenedMap(superRoot, parent -> parent
-                        .changeElements(elements1 -> elements1.delete("void"))
-                ),
-                is(anEmptyMap())
+            flattenedMap(superRoot, parent -> parent
+                .changeElements(elements1 -> elements1.delete("void"))
+            ),
+            is(anEmptyMap())
         );
 
         assertThat(
-                flattenedMap(superRoot, parent -> parent
-                        .changeElements(elements -> elements.delete("name"))
-                ),
-                is(allOf(
-                        aMapWithSize(3),
-                        hasEntry(matchesPattern("root[.]elements[.]\\w{32}[.]child[.]str"), nullValue()),
-                        hasEntry(matchesPattern("root[.]elements[.]\\w{32}[.]<order>"), nullValue()),
-                        hasEntry(matchesPattern("root[.]elements[.]\\w{32}[.]<name>"), nullValue())
-                ))
-        );
-    }
-
-    /**
-     *
-     */
+            flattenedMap(superRoot, parent -> parent
+                .changeElements(elements -> elements.delete("name"))
+            ),
+            is(allOf(
+                aMapWithSize(3),
+                hasEntry(matchesPattern("root[.]elements[.]\\w{32}[.]child[.]str"), nullValue()),
+                hasEntry(matchesPattern("root[.]elements[.]\\w{32}[.]<order>"), nullValue()),
+                hasEntry(matchesPattern("root[.]elements[.]\\w{32}[.]<name>"), nullValue())
+            ))
+        );
+    }
+
+    /** */
     @Test
     void testCheckConfigurationTypeMixedTypes() {
         List<RootKey<?, ?>> rootKeys = List.of(LocalFirstConfiguration.KEY, DistributedFirstConfiguration.KEY);
 
         assertThrows(
-                IllegalArgumentException.class,
-                () -> checkConfigurationType(rootKeys, new TestConfigurationStorage(LOCAL))
-        );
-
-        assertThrows(
-                IllegalArgumentException.class,
-                () -> checkConfigurationType(rootKeys, new TestConfigurationStorage(DISTRIBUTED))
-        );
-    }
-
-    /**
-     *
-     */
+            IllegalArgumentException.class,
+            () -> checkConfigurationType(rootKeys, new TestConfigurationStorage(LOCAL))
+        );
+
+        assertThrows(
+            IllegalArgumentException.class,
+            () -> checkConfigurationType(rootKeys, new TestConfigurationStorage(DISTRIBUTED))
+        );
+    }
+
+    /** */
     @Test
     void testCheckConfigurationTypeOppositeTypes() {
         assertThrows(
-                IllegalArgumentException.class,
-                () -> checkConfigurationType(
-                        List.of(DistributedFirstConfiguration.KEY, DistributedSecondConfiguration.KEY),
-                        new TestConfigurationStorage(LOCAL)
-                )
-        );
-
-        assertThrows(
-                IllegalArgumentException.class,
-                () -> checkConfigurationType(
-                        List.of(LocalFirstConfiguration.KEY, LocalSecondConfiguration.KEY),
-                        new TestConfigurationStorage(DISTRIBUTED)
-                )
-        );
-    }
-
-    /**
-     *
-     */
+            IllegalArgumentException.class,
+            () -> checkConfigurationType(
+                List.of(DistributedFirstConfiguration.KEY, DistributedSecondConfiguration.KEY),
+                new TestConfigurationStorage(LOCAL)
+            )
+        );
+
+        assertThrows(
+            IllegalArgumentException.class,
+            () -> checkConfigurationType(
+                List.of(LocalFirstConfiguration.KEY, LocalSecondConfiguration.KEY),
+                new TestConfigurationStorage(DISTRIBUTED)
+            )
+        );
+    }
+
+    /** */
     @Test
     void testCheckConfigurationTypeNoError() {
         checkConfigurationType(
-                List.of(LocalFirstConfiguration.KEY, LocalSecondConfiguration.KEY),
-                new TestConfigurationStorage(LOCAL)
+            List.of(LocalFirstConfiguration.KEY, LocalSecondConfiguration.KEY),
+            new TestConfigurationStorage(LOCAL)
         );
 
         checkConfigurationType(
-                List.of(DistributedFirstConfiguration.KEY, DistributedSecondConfiguration.KEY),
-                new TestConfigurationStorage(DISTRIBUTED)
-        );
-    }
-
-    /**
-     *
-     */
+            List.of(DistributedFirstConfiguration.KEY, DistributedSecondConfiguration.KEY),
+            new TestConfigurationStorage(DISTRIBUTED)
+        );
+    }
+
+    /** */
     @Test
     void testInternalSchemaExtensions() {
         assertTrue(internalSchemaExtensions(List.of()).isEmpty());
@@ -460,80 +414,76 @@
         assertThrows(IllegalArgumentException.class, () -> internalSchemaExtensions(List.of(Object.class)));
 
         assertThrows(
-                IllegalArgumentException.class,
-                () -> internalSchemaExtensions(List.of(SimpleRootConfigurationSchema.class))
-        );
-
-        assertThrows(
-                IllegalArgumentException.class,
-                () -> internalSchemaExtensions(List.of(SimpleConfigurationSchema.class))
+            IllegalArgumentException.class,
+            () -> internalSchemaExtensions(List.of(SimpleRootConfigurationSchema.class))
+        );
+
+        assertThrows(
+            IllegalArgumentException.class,
+            () -> internalSchemaExtensions(List.of(SimpleConfigurationSchema.class))
         );
 
         Map<Class<?>, Set<Class<?>>> extensions = internalSchemaExtensions(List.of(
+            InternalFirstSimpleRootConfigurationSchema.class,
+            InternalSecondSimpleRootConfigurationSchema.class,
+            InternalFirstSimpleConfigurationSchema.class,
+            InternalSecondSimpleConfigurationSchema.class
+        ));
+
+        assertEquals(2, extensions.size());
+
+        assertEquals(
+            Set.of(
                 InternalFirstSimpleRootConfigurationSchema.class,
-                InternalSecondSimpleRootConfigurationSchema.class,
+                InternalSecondSimpleRootConfigurationSchema.class
+            ),
+            extensions.get(SimpleRootConfigurationSchema.class)
+        );
+
+        assertEquals(
+            Set.of(
                 InternalFirstSimpleConfigurationSchema.class,
                 InternalSecondSimpleConfigurationSchema.class
-        ));
-
-        assertEquals(2, extensions.size());
-
-        assertEquals(
-                Set.of(
-                        InternalFirstSimpleRootConfigurationSchema.class,
-                        InternalSecondSimpleRootConfigurationSchema.class
-                ),
-                extensions.get(SimpleRootConfigurationSchema.class)
-        );
-
-        assertEquals(
-                Set.of(
-                        InternalFirstSimpleConfigurationSchema.class,
-                        InternalSecondSimpleConfigurationSchema.class
-                ),
-                extensions.get(SimpleConfigurationSchema.class)
-        );
-    }
-
-    /**
-     *
-     */
+            ),
+            extensions.get(SimpleConfigurationSchema.class)
+        );
+    }
+
+    /** */
     @Test
     void testSchemaFields() {
         assertThrows(
-                IllegalArgumentException.class,
-                () -> extensionsFields(
-                        List.of(
-                                InternalExtendedSimpleRootConfigurationSchema.class,
-                                ErrorInternalExtendedSimpleRootConfigurationSchema.class
-                        )
+            IllegalArgumentException.class,
+            () -> extensionsFields(
+                List.of(
+                    InternalExtendedSimpleRootConfigurationSchema.class,
+                    ErrorInternalExtendedSimpleRootConfigurationSchema.class
                 )
+            )
         );
 
         assertTrue(extensionsFields(List.of()).isEmpty());
 
         List<Class<?>> extensions = List.of(
-                InternalFirstSimpleRootConfigurationSchema.class,
-                InternalSecondSimpleRootConfigurationSchema.class
+            InternalFirstSimpleRootConfigurationSchema.class,
+            InternalSecondSimpleRootConfigurationSchema.class
         );
 
         Set<Field> exp = extensions.stream()
-                .flatMap(cls -> Stream.of(cls.getDeclaredFields()))
-                .collect(toSet());
+            .flatMap(cls -> Stream.of(cls.getDeclaredFields()))
+            .collect(toSet());
 
         assertEquals(exp, extensionsFields(extensions));
     }
 
-    /**
-     *
-     */
+    /** */
     @Test
     void testFindInternalConfigs() {
         Map<Class<?>, Set<Class<?>>> extensions = internalSchemaExtensions(List.of(
-                InternalFirstSimpleRootConfigurationSchema.class,
-                InternalSecondSimpleRootConfigurationSchema.class,
-                InternalFirstSimpleConfigurationSchema.class,
-                InternalSecondSimpleConfigurationSchema.class
+            InternalFirstSimpleRootConfigurationSchema.class,
+            InternalSecondSimpleRootConfigurationSchema.class,
+            InternalFirstSimpleConfigurationSchema.class,
+            InternalSecondSimpleConfigurationSchema.class
         ));
 
         ConfigurationAsmGenerator generator = new ConfigurationAsmGenerator();
@@ -562,16 +512,14 @@
         assertEquals("foo", find(List.of("subCfg", "str02"), innerNode, true));
     }
 
-    /**
-     *
-     */
+    /** */
     @Test
     void testGetInternalConfigs() {
         Map<Class<?>, Set<Class<?>>> extensions = internalSchemaExtensions(List.of(
-                InternalFirstSimpleRootConfigurationSchema.class,
-                InternalSecondSimpleRootConfigurationSchema.class,
-                InternalFirstSimpleConfigurationSchema.class,
-                InternalSecondSimpleConfigurationSchema.class
+            InternalFirstSimpleRootConfigurationSchema.class,
+            InternalSecondSimpleRootConfigurationSchema.class,
+            InternalFirstSimpleConfigurationSchema.class,
+            InternalSecondSimpleConfigurationSchema.class
         ));
 
         ConfigurationAsmGenerator generator = new ConfigurationAsmGenerator();
@@ -581,7 +529,7 @@
 
         addDefaults(innerNode);
 
-        Map<String, Object> config = (Map<String, Object>) innerNode.accept(null, new ConverterToMapVisitor(false));
+        Map<String, Object> config = (Map<String, Object>)innerNode.accept(null, new ConverterToMapVisitor(false));
 
         // Check that no internal configuration will be received.
 
@@ -591,14 +539,14 @@
         assertNotNull(config.get("subCfg"));
         assertNotNull(config.get("namedCfg"));
 
-        Map<String, Object> subConfig = (Map<String, Object>) config.get("subCfg");
+        Map<String, Object> subConfig = (Map<String, Object>)config.get("subCfg");
 
         assertEquals(1, subConfig.size());
         assertEquals("foo", subConfig.get("str00"));
 
         // Check that no internal configuration will be received.
 
-        config = (Map<String, Object>) innerNode.accept(null, new ConverterToMapVisitor(true));
+        config = (Map<String, Object>)innerNode.accept(null, new ConverterToMapVisitor(true));
 
         assertEquals(7, config.size());
         assertNull(config.get("str0"));
@@ -609,14 +557,14 @@
         assertNotNull(config.get("subCfg1"));
         assertNotNull(config.get("namedCfg"));
 
-        subConfig = (Map<String, Object>) config.get("subCfg");
+        subConfig = (Map<String, Object>)config.get("subCfg");
 
         assertEquals(3, subConfig.size());
         assertEquals("foo", subConfig.get("str00"));
         assertEquals("foo", subConfig.get("str01"));
         assertEquals("foo", subConfig.get("str02"));
 
-        subConfig = (Map<String, Object>) config.get("subCfg1");
+        subConfig = (Map<String, Object>)config.get("subCfg1");
 
         assertEquals(3, subConfig.size());
         assertEquals("foo", subConfig.get("str00"));
@@ -624,9 +572,7 @@
         assertEquals("foo", subConfig.get("str02"));
     }
 
-    /**
-     *
-     */
+    /** */
     @Test
     void testSuperRootWithInternalConfig() {
         ConfigurationAsmGenerator generator = new ConfigurationAsmGenerator();
@@ -637,7 +583,7 @@
         generator.compileRootSchema(schemaClass, Map.of());
 
         SuperRoot superRoot = new SuperRoot(
-                s -> new RootInnerNode(schemaKey, generator.instantiateNode(schemaClass))
+            s -> new RootInnerNode(schemaKey, generator.instantiateNode(schemaClass))
         );
 
         assertThrows(NoSuchElementException.class, () -> superRoot.construct(schemaKey.key(), null, false));
@@ -651,19 +597,17 @@
         assertNotNull(find(List.of(schemaKey.key()), superRoot, true));
 
         Map<String, Object> config =
-                (Map<String, Object>) superRoot.accept(schemaKey.key(), new ConverterToMapVisitor(false));
+            (Map<String, Object>)superRoot.accept(schemaKey.key(), new ConverterToMapVisitor(false));
 
         assertTrue(config.isEmpty());
 
-        config = (Map<String, Object>) superRoot.accept(schemaKey.key(), new ConverterToMapVisitor(true));
+        config = (Map<String, Object>)superRoot.accept(schemaKey.key(), new ConverterToMapVisitor(true));
 
         assertEquals(1, config.size());
         assertNotNull(config.get(schemaKey.key()));
     }
 
-    /**
-     *
-     */
+    /** */
     @Test
     void testCollectSchemas() {
         assertTrue(collectSchemas(List.of()).isEmpty());
@@ -671,26 +615,25 @@
         assertThrows(IllegalArgumentException.class, () -> collectSchemas(List.of(Object.class)));
 
         assertEquals(
-                Set.of(LocalFirstConfigurationSchema.class, SimpleConfigurationSchema.class),
-                collectSchemas(List.of(LocalFirstConfigurationSchema.class, SimpleConfigurationSchema.class))
+            Set.of(LocalFirstConfigurationSchema.class, SimpleConfigurationSchema.class),
+            collectSchemas(List.of(LocalFirstConfigurationSchema.class, SimpleConfigurationSchema.class))
         );
 
         assertEquals(
-                Set.of(SimpleRootConfigurationSchema.class, SimpleConfigurationSchema.class),
-                collectSchemas(List.of(SimpleRootConfigurationSchema.class))
-        );
-    }
-
-    /**
-     * Patches super root and returns flat representation of the changes. Passed {@code superRoot} object will contain patched tree when
-     * method execution is completed.
+            Set.of(SimpleRootConfigurationSchema.class, SimpleConfigurationSchema.class),
+            collectSchemas(List.of(SimpleRootConfigurationSchema.class))
+        );
+    }
+
+    /**
+     * Patches super root and returns flat representation of the changes. Passed {@code superRoot} object will contain
+     * patched tree when method execution is completed.
      *
      * @param superRoot Super root to patch.
-     * @param patch     Closure to cnahge parent node.
+     * @param patch Closure to cnahge parent node.
      * @return Flat map with all changes from the patch.
      */
-    @NotNull
-    private Map<String, Serializable> flattenedMap(SuperRoot superRoot, Consumer<ParentChange> patch) {
+    @NotNull private Map<String, Serializable> flattenedMap(SuperRoot superRoot, Consumer<ParentChange> patch) {
         // Preserve a copy of the super root to use it as a golden source of data.
         SuperRoot originalSuperRoot = superRoot.copy();
 
@@ -698,7 +641,7 @@
         superRoot.construct(ParentConfiguration.KEY.key(), EMPTY_CFG_SRC, true);
 
         // Patch root node.
-        patch.accept((ParentChange) superRoot.getRoot(ParentConfiguration.KEY));
+        patch.accept((ParentChange)superRoot.getRoot(ParentConfiguration.KEY));
 
         // Create flat diff between two super trees.
         return createFlattenedUpdatesMap(originalSuperRoot, superRoot);
