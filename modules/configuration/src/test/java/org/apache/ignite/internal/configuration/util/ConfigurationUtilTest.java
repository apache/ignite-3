/*
 * Licensed to the Apache Software Foundation (ASF) under one or more
 * contributor license agreements.  See the NOTICE file distributed with
 * this work for additional information regarding copyright ownership.
 * The ASF licenses this file to You under the Apache License, Version 2.0
 * (the "License"); you may not use this file except in compliance with
 * the License.  You may obtain a copy of the License at
 *
 *      http://www.apache.org/licenses/LICENSE-2.0
 *
 * Unless required by applicable law or agreed to in writing, software
 * distributed under the License is distributed on an "AS IS" BASIS,
 * WITHOUT WARRANTIES OR CONDITIONS OF ANY KIND, either express or implied.
 * See the License for the specific language governing permissions and
 * limitations under the License.
 */

package org.apache.ignite.internal.configuration.util;

<<<<<<< HEAD
=======
import java.io.Serializable;
import java.util.Arrays;
import java.util.HashMap;
import java.util.List;
import java.util.Map;
import java.util.NoSuchElementException;
import java.util.Set;
import java.util.function.Consumer;
import org.apache.ignite.configuration.RootKey;
import org.apache.ignite.configuration.annotation.Config;
import org.apache.ignite.configuration.annotation.ConfigValue;
import org.apache.ignite.configuration.annotation.ConfigurationRoot;
import org.apache.ignite.configuration.annotation.InternalConfiguration;
import org.apache.ignite.configuration.annotation.NamedConfigValue;
import org.apache.ignite.configuration.annotation.PolymorphicConfig;
import org.apache.ignite.configuration.annotation.PolymorphicConfigInstance;
import org.apache.ignite.configuration.annotation.PolymorphicId;
import org.apache.ignite.configuration.annotation.Value;
import org.apache.ignite.internal.configuration.RootInnerNode;
import org.apache.ignite.internal.configuration.SuperRoot;
import org.apache.ignite.internal.configuration.asm.ConfigurationAsmGenerator;
import org.apache.ignite.internal.configuration.storage.TestConfigurationStorage;
import org.apache.ignite.internal.configuration.tree.ConverterToMapVisitor;
import org.apache.ignite.internal.configuration.tree.InnerNode;
import org.apache.ignite.internal.configuration.tree.NamedListNode;
import org.apache.ignite.internal.configuration.tree.TraversableTreeNode;
import org.jetbrains.annotations.NotNull;
import org.junit.jupiter.api.AfterAll;
import org.junit.jupiter.api.BeforeAll;
import org.junit.jupiter.api.Test;

>>>>>>> 445f4559
import static java.util.Collections.singletonMap;
import static java.util.stream.Collectors.toList;
import static org.apache.ignite.configuration.annotation.ConfigurationType.DISTRIBUTED;
import static org.apache.ignite.configuration.annotation.ConfigurationType.LOCAL;
import static org.apache.ignite.internal.configuration.tree.NamedListNode.NAME;
import static org.apache.ignite.internal.configuration.tree.NamedListNode.ORDER_IDX;
import static org.apache.ignite.internal.configuration.util.ConfigurationFlattener.createFlattenedUpdatesMap;
import static org.apache.ignite.internal.configuration.util.ConfigurationUtil.EMPTY_CFG_SRC;
import static org.apache.ignite.internal.configuration.util.ConfigurationUtil.addDefaults;
import static org.apache.ignite.internal.configuration.util.ConfigurationUtil.checkConfigurationType;
import static org.apache.ignite.internal.configuration.util.ConfigurationUtil.collectSchemas;
import static org.apache.ignite.internal.configuration.util.ConfigurationUtil.compressDeletedEntries;
import static org.apache.ignite.internal.configuration.util.ConfigurationUtil.extensionsFields;
import static org.apache.ignite.internal.configuration.util.ConfigurationUtil.find;
import static org.apache.ignite.internal.configuration.util.ConfigurationUtil.internalSchemaExtensions;
import static org.apache.ignite.internal.configuration.util.ConfigurationUtil.polymorphicSchemaExtensions;
import static org.hamcrest.MatcherAssert.assertThat;
import static org.hamcrest.Matchers.aMapWithSize;
import static org.hamcrest.Matchers.allOf;
import static org.hamcrest.Matchers.anEmptyMap;
import static org.hamcrest.Matchers.hasEntry;
import static org.hamcrest.Matchers.hasToString;
import static org.hamcrest.Matchers.is;
import static org.hamcrest.Matchers.matchesPattern;
import static org.hamcrest.Matchers.nullValue;
import static org.junit.jupiter.api.Assertions.assertEquals;
import static org.junit.jupiter.api.Assertions.assertNotNull;
import static org.junit.jupiter.api.Assertions.assertNull;
import static org.junit.jupiter.api.Assertions.assertSame;
import static org.junit.jupiter.api.Assertions.assertThrows;
import static org.junit.jupiter.api.Assertions.assertTrue;

import java.io.Serializable;
import java.lang.reflect.Field;
import java.util.List;
import java.util.Map;
import java.util.NoSuchElementException;
import java.util.Set;
import java.util.function.Consumer;
import java.util.stream.Stream;
import org.apache.ignite.configuration.RootKey;
import org.apache.ignite.configuration.annotation.Config;
import org.apache.ignite.configuration.annotation.ConfigValue;
import org.apache.ignite.configuration.annotation.ConfigurationRoot;
import org.apache.ignite.configuration.annotation.InternalConfiguration;
import org.apache.ignite.configuration.annotation.NamedConfigValue;
import org.apache.ignite.configuration.annotation.Value;
import org.apache.ignite.internal.configuration.RootInnerNode;
import org.apache.ignite.internal.configuration.SuperRoot;
import org.apache.ignite.internal.configuration.asm.ConfigurationAsmGenerator;
import org.apache.ignite.internal.configuration.storage.TestConfigurationStorage;
import org.apache.ignite.internal.configuration.tree.ConverterToMapVisitor;
import org.apache.ignite.internal.configuration.tree.InnerNode;
import org.apache.ignite.internal.configuration.tree.TraversableTreeNode;
import org.jetbrains.annotations.NotNull;
import org.junit.jupiter.api.AfterAll;
import org.junit.jupiter.api.BeforeAll;
import org.junit.jupiter.api.Test;

/**
 *
 */
public class ConfigurationUtilTest {
    private static ConfigurationAsmGenerator cgen;

    @BeforeAll
    public static void beforeAll() {
        cgen = new ConfigurationAsmGenerator();

        cgen.compileRootSchema(ParentConfigurationSchema.class, Map.of(), Map.of());

        cgen.compileRootSchema(
            PolymorphicRootConfigurationSchema.class,
            Map.of(),
            Map.of(
                PolymorphicConfigurationSchema.class,
                Set.of(FirstPolymorphicInstanceConfigurationSchema.class, SecondPolymorphicInstanceConfigurationSchema.class)
            )
        );
    }

    @AfterAll
    public static void afterAll() {
        cgen = null;
    }

<<<<<<< HEAD
    public static <P extends InnerNode & ParentChange> P newParentInstance() {
        return (P) cgen.instantiateNode(ParentConfigurationSchema.class);
=======
    /**
     * Creates new instance of {@code *Node} class corresponding to the given configuration Schema.
     *
     * @param schemaClass Configuration schema class.
     * @param <P> Type of {@link InnerNode}.
     * @return New instance of {@link InnerNode}.
     */
    public static <P extends InnerNode> P newNodeInstance(Class<?> schemaClass) {
        return (P)cgen.instantiateNode(schemaClass);
>>>>>>> 445f4559
    }

    /**
     *
     */
    @Test
    public void escape() {
        assertEquals("foo", ConfigurationUtil.escape("foo"));

        assertEquals("foo\\.bar", ConfigurationUtil.escape("foo.bar"));

        assertEquals("foo\\\\bar", ConfigurationUtil.escape("foo\\bar"));

        assertEquals("\\\\a\\.b\\\\c\\.", ConfigurationUtil.escape("\\a.b\\c."));
    }

    /**
     *
     */
    @Test
    public void unescape() {
        assertEquals("foo", ConfigurationUtil.unescape("foo"));

        assertEquals("foo.bar", ConfigurationUtil.unescape("foo\\.bar"));

        assertEquals("foo\\bar", ConfigurationUtil.unescape("foo\\\\bar"));

        assertEquals("\\a.b\\c.", ConfigurationUtil.unescape("\\\\a\\.b\\\\c\\."));
    }

    /**
     *
     */
    @Test
    public void split() {
        assertEquals(List.of("a", "b.b", "c\\c", ""), ConfigurationUtil.split("a.b\\.b.c\\\\c."));
    }

    /**
     *
     */
    @Test
    public void join() {
        assertEquals("a.b\\.b.c\\\\c", ConfigurationUtil.join(List.of("a", "b.b", "c\\c")));
    }

    /**
     *
     */
    @ConfigurationRoot(rootName = "root", type = LOCAL)
    public static class ParentConfigurationSchema {
        /**
         *
         */
        @NamedConfigValue
        public NamedElementConfigurationSchema elements;
    }

    /**
     *
     */
    @Config
    public static class NamedElementConfigurationSchema {
        /**
         *
         */
        @ConfigValue
        public ChildConfigurationSchema child;
    }

    /**
     *
     */
    @Config
    public static class ChildConfigurationSchema {
        /**
         *
         */
        @Value
        public String str;
    }

    /**
     * Tests that {@link ConfigurationUtil#find(List, TraversableTreeNode, boolean)} finds proper node when provided with correct path.
     */
    @Test
    public void findSuccessfully() {
        InnerNode parentNode = newNodeInstance(ParentConfigurationSchema.class);

        ParentChange parentChange = (ParentChange)parentNode;

<<<<<<< HEAD
        parent.changeElements(elements ->
                elements.createOrUpdate("name", element ->
                        element.changeChild(child ->
                                child.changeStr("value")
                        )
=======
        parentChange.changeElements(elements ->
            elements.createOrUpdate("name", element ->
                element.changeChild(child ->
                    child.changeStr("value")
>>>>>>> 445f4559
                )
        );

        assertSame(
<<<<<<< HEAD
                parent,
                ConfigurationUtil.find(List.of(), parent, true)
        );

        assertSame(
                parent.elements(),
                ConfigurationUtil.find(List.of("elements"), parent, true)
        );

        assertSame(
                parent.elements().get("name"),
                ConfigurationUtil.find(List.of("elements", "name"), parent, true)
        );

        assertSame(
                parent.elements().get("name").child(),
                ConfigurationUtil.find(List.of("elements", "name", "child"), parent, true)
        );

        assertSame(
                parent.elements().get("name").child().str(),
                ConfigurationUtil.find(List.of("elements", "name", "child", "str"), parent, true)
=======
            parentNode,
            ConfigurationUtil.find(List.of(), parentNode, true)
        );

        assertSame(
            parentChange.elements(),
            ConfigurationUtil.find(List.of("elements"), parentNode, true)
        );

        assertSame(
            parentChange.elements().get("name"),
            ConfigurationUtil.find(List.of("elements", "name"), parentNode, true)
        );

        assertSame(
            parentChange.elements().get("name").child(),
            ConfigurationUtil.find(List.of("elements", "name", "child"), parentNode, true)
        );

        assertSame(
            parentChange.elements().get("name").child().str(),
            ConfigurationUtil.find(List.of("elements", "name", "child", "str"), parentNode, true)
>>>>>>> 445f4559
        );
    }

    /**
     * Tests that {@link ConfigurationUtil#find(List, TraversableTreeNode, boolean)} returns null when path points to nonexistent named list
     * element.
     */
    @Test
    public void findNulls() {
        InnerNode parentNode = newNodeInstance(ParentConfigurationSchema.class);

        ParentChange parentChange = (ParentChange)parentNode;

<<<<<<< HEAD
        parent.changeElements(elements -> elements.createOrUpdate("name", element -> {
        }));
=======
        assertNull(ConfigurationUtil.find(List.of("elements", "name"), parentNode, true));
>>>>>>> 445f4559

        parentChange.changeElements(elements -> elements.createOrUpdate("name", element -> {}));

        assertNull(ConfigurationUtil.find(List.of("elements", "name", "child", "str"), parentNode, true));
    }

    /**
     * Tests that {@link ConfigurationUtil#find(List, TraversableTreeNode, boolean)} throws {@link KeyNotFoundException} when provided with
     * a wrong path.
     */
    @Test
    public void findUnsuccessfully() {
        InnerNode parentNode = newNodeInstance(ParentConfigurationSchema.class);

        ParentChange parentChange = (ParentChange)parentNode;

        assertThrows(
<<<<<<< HEAD
                KeyNotFoundException.class,
                () -> ConfigurationUtil.find(List.of("elements", "name", "child"), parent, true)
        );

        parent.changeElements(elements -> elements.createOrUpdate("name", element -> {
        }));

        assertThrows(
                KeyNotFoundException.class,
                () -> ConfigurationUtil.find(List.of("elements", "name", "child", "str0"), parent, true)
        );

        ((NamedElementChange) parent.elements().get("name")).changeChild(child -> child.changeStr("value"));

        assertThrows(
                KeyNotFoundException.class,
                () -> ConfigurationUtil.find(List.of("elements", "name", "child", "str", "foo"), parent, true)
=======
            KeyNotFoundException.class,
            () -> ConfigurationUtil.find(List.of("elements", "name", "child"), parentNode, true)
        );

        parentChange.changeElements(elements -> elements.createOrUpdate("name", element -> {}));

        assertThrows(
            KeyNotFoundException.class,
            () -> ConfigurationUtil.find(List.of("elements", "name", "child", "str0"), parentNode, true)
        );

        ((NamedElementChange)parentChange.elements().get("name")).changeChild(child -> child.changeStr("value"));

        assertThrows(
            KeyNotFoundException.class,
            () -> ConfigurationUtil.find(List.of("elements", "name", "child", "str", "foo"), parentNode, true)
>>>>>>> 445f4559
        );
    }

    /**
     * Tests convertion of flat map to a prefix map.
     */
    @Test
    public void toPrefixMap() {
        assertEquals(
                Map.of("foo", 42),
                ConfigurationUtil.toPrefixMap(Map.of("foo", 42))
        );

        assertEquals(
                Map.of("foo.bar", 42),
                ConfigurationUtil.toPrefixMap(Map.of("foo\\.bar", 42))
        );

        assertEquals(
                Map.of("foo", Map.of("bar1", 10, "bar2", 20)),
                ConfigurationUtil.toPrefixMap(Map.of("foo.bar1", 10, "foo.bar2", 20))
        );

        assertEquals(
                Map.of("root1", Map.of("leaf1", 10), "root2", Map.of("leaf2", 20)),
                ConfigurationUtil.toPrefixMap(Map.of("root1.leaf1", 10, "root2.leaf2", 20))
        );
    }

    /**
     * Tests that patching of configuration node with a prefix map works fine when prefix map is valid.
     */
    @Test
    public void fillFromPrefixMapSuccessfully() {
        InnerNode parentNode = newNodeInstance(ParentConfigurationSchema.class);

        ParentChange parentChange = (ParentChange)parentNode;

        ConfigurationUtil.fillFromPrefixMap(parentNode, Map.of(
                "elements", Map.of(
                        "0123456789abcde0123456789abcde", Map.of(
                                "child", Map.of("str", "value2"),
                                ORDER_IDX, 1,
                                NAME, "name2"
                        ),
                        "12345689abcdef0123456789abcdef0", Map.of(
                                "child", Map.of("str", "value1"),
                                ORDER_IDX, 0,
                                NAME, "name1"
                        )
                )
        ));

        assertEquals("value1", parentChange.elements().get("name1").child().str());
        assertEquals("value2", parentChange.elements().get("name2").child().str());
    }

    /**
     * Tests that patching of configuration node with a prefix map works fine when prefix map is valid.
     */
    @Test
    public void fillFromPrefixMapSuccessfullyWithRemove() {
        InnerNode parentNode = newNodeInstance(ParentConfigurationSchema.class);

        ParentChange parentChange = (ParentChange)parentNode;

<<<<<<< HEAD
        parentNode.changeElements(elements ->
                elements.createOrUpdate("name", element ->
                        element.changeChild(child -> {
                        })
                )
=======
        parentChange.changeElements(elements ->
            elements.createOrUpdate("name", element ->
                element.changeChild(child -> {})
            )
>>>>>>> 445f4559
        );

        ConfigurationUtil.fillFromPrefixMap(parentNode, Map.of(
                "elements", singletonMap("name", null)
        ));

        assertNull(parentChange.elements().get("node"));
    }

    /**
     * Tests that conversion from "changer" lambda to a flat map of updates for the storage works properly.
     */
    @Test
    public void flattenedUpdatesMap() {
        var superRoot = new SuperRoot(
            key -> null,
            Map.of(ParentConfiguration.KEY, newNodeInstance(ParentConfigurationSchema.class))
        );

<<<<<<< HEAD
        assertThat(flattenedMap(superRoot, parent -> {
        }), is(anEmptyMap()));

        assertThat(
                flattenedMap(superRoot, parent -> parent
                        .changeElements(elements -> elements
                                .create("name", element -> element
                                        .changeChild(child -> child.changeStr("foo"))
                                )
                        )
                ),
                is(allOf(
                        aMapWithSize(3),
                        hasEntry(matchesPattern("root[.]elements[.]\\w{32}[.]child[.]str"), hasToString("foo")),
                        hasEntry(matchesPattern("root[.]elements[.]\\w{32}[.]<order>"), is(0)),
                        hasEntry(matchesPattern("root[.]elements[.]\\w{32}[.]<name>"), hasToString("name"))
                ))
        );

        assertThat(
                flattenedMap(superRoot, parent -> parent
                        .changeElements(elements1 -> elements1.delete("void"))
                ),
                is(anEmptyMap())
        );

        assertThat(
                flattenedMap(superRoot, parent -> parent
                        .changeElements(elements -> elements.delete("name"))
                ),
                is(allOf(
                        aMapWithSize(3),
                        hasEntry(matchesPattern("root[.]elements[.]\\w{32}[.]child[.]str"), nullValue()),
                        hasEntry(matchesPattern("root[.]elements[.]\\w{32}[.]<order>"), nullValue()),
                        hasEntry(matchesPattern("root[.]elements[.]\\w{32}[.]<name>"), nullValue())
                ))
=======
        assertThat(flattenedMap(superRoot, ParentConfiguration.KEY, node -> {}), is(anEmptyMap()));

        assertThat(
            flattenedMap(superRoot, ParentConfiguration.KEY, node -> ((ParentChange)node)
                .changeElements(elements -> elements
                    .create("name", element -> element
                        .changeChild(child -> child.changeStr("foo"))
                    )
                )
            ),
            is(allOf(
                aMapWithSize(3),
                hasEntry(matchesPattern("root[.]elements[.]\\w{32}[.]child[.]str"), hasToString("foo")),
                hasEntry(matchesPattern("root[.]elements[.]\\w{32}[.]<order>"), is(0)),
                hasEntry(matchesPattern("root[.]elements[.]\\w{32}[.]<name>"), hasToString("name"))
            ))
        );

        assertThat(
            flattenedMap(superRoot, ParentConfiguration.KEY, node -> ((ParentChange)node)
                .changeElements(elements1 -> elements1.delete("void"))
            ),
            is(anEmptyMap())
        );

        assertThat(
            flattenedMap(superRoot, ParentConfiguration.KEY, node -> ((ParentChange)node)
                .changeElements(elements -> elements.delete("name"))
            ),
            is(allOf(
                aMapWithSize(3),
                hasEntry(matchesPattern("root[.]elements[.]\\w{32}[.]child[.]str"), nullValue()),
                hasEntry(matchesPattern("root[.]elements[.]\\w{32}[.]<order>"), nullValue()),
                hasEntry(matchesPattern("root[.]elements[.]\\w{32}[.]<name>"), nullValue())
            ))
>>>>>>> 445f4559
        );
    }

    /**
     *
     */
    @Test
    void testCheckConfigurationTypeMixedTypes() {
        List<RootKey<?, ?>> rootKeys = List.of(LocalFirstConfiguration.KEY, DistributedFirstConfiguration.KEY);

        assertThrows(
                IllegalArgumentException.class,
                () -> checkConfigurationType(rootKeys, new TestConfigurationStorage(LOCAL))
        );

        assertThrows(
                IllegalArgumentException.class,
                () -> checkConfigurationType(rootKeys, new TestConfigurationStorage(DISTRIBUTED))
        );
    }

    /**
     *
     */
    @Test
    void testCheckConfigurationTypeOppositeTypes() {
        assertThrows(
                IllegalArgumentException.class,
                () -> checkConfigurationType(
                        List.of(DistributedFirstConfiguration.KEY, DistributedSecondConfiguration.KEY),
                        new TestConfigurationStorage(LOCAL)
                )
        );

        assertThrows(
                IllegalArgumentException.class,
                () -> checkConfigurationType(
                        List.of(LocalFirstConfiguration.KEY, LocalSecondConfiguration.KEY),
                        new TestConfigurationStorage(DISTRIBUTED)
                )
        );
    }

    /**
     *
     */
    @Test
    void testCheckConfigurationTypeNoError() {
        checkConfigurationType(
                List.of(LocalFirstConfiguration.KEY, LocalSecondConfiguration.KEY),
                new TestConfigurationStorage(LOCAL)
        );

        checkConfigurationType(
                List.of(DistributedFirstConfiguration.KEY, DistributedSecondConfiguration.KEY),
                new TestConfigurationStorage(DISTRIBUTED)
        );
    }

    /**
     *
     */
    @Test
    void testInternalSchemaExtensions() {
        assertTrue(internalSchemaExtensions(List.of()).isEmpty());

        assertThrows(IllegalArgumentException.class, () -> internalSchemaExtensions(List.of(Object.class)));

        assertThrows(
<<<<<<< HEAD
                IllegalArgumentException.class,
                () -> internalSchemaExtensions(List.of(SimpleRootConfigurationSchema.class))
        );

        assertThrows(
                IllegalArgumentException.class,
                () -> internalSchemaExtensions(List.of(SimpleConfigurationSchema.class))
        );

        Map<Class<?>, Set<Class<?>>> extensions = internalSchemaExtensions(List.of(
                InternalFirstSimpleRootConfigurationSchema.class,
                InternalSecondSimpleRootConfigurationSchema.class,
                InternalFirstSimpleConfigurationSchema.class,
                InternalSecondSimpleConfigurationSchema.class
=======
            IllegalArgumentException.class,
            () -> internalSchemaExtensions(List.of(InternalRootConfigurationSchema.class))
        );

        assertThrows(
            IllegalArgumentException.class,
            () -> internalSchemaExtensions(List.of(InternalConfigurationSchema.class))
        );

        Map<Class<?>, Set<Class<?>>> extensions = internalSchemaExtensions(List.of(
            InternalFirstRootConfigurationSchema.class,
            InternalSecondRootConfigurationSchema.class,
            InternalFirstConfigurationSchema.class,
            InternalSecondConfigurationSchema.class
>>>>>>> 445f4559
        ));

        assertEquals(2, extensions.size());

        assertEquals(
<<<<<<< HEAD
                Set.of(
                        InternalFirstSimpleRootConfigurationSchema.class,
                        InternalSecondSimpleRootConfigurationSchema.class
                ),
                extensions.get(SimpleRootConfigurationSchema.class)
        );

        assertEquals(
                Set.of(
                        InternalFirstSimpleConfigurationSchema.class,
                        InternalSecondSimpleConfigurationSchema.class
                ),
                extensions.get(SimpleConfigurationSchema.class)
=======
            Set.of(
                InternalFirstRootConfigurationSchema.class,
                InternalSecondRootConfigurationSchema.class
            ),
            extensions.get(InternalRootConfigurationSchema.class)
        );

        assertEquals(
            Set.of(
                InternalFirstConfigurationSchema.class,
                InternalSecondConfigurationSchema.class
            ),
            extensions.get(InternalConfigurationSchema.class)
>>>>>>> 445f4559
        );
    }

    /**
     *
     */
    @Test
    void testSchemaFields() {
<<<<<<< HEAD
        assertThrows(
                IllegalArgumentException.class,
                () -> extensionsFields(
                        List.of(
                                InternalExtendedSimpleRootConfigurationSchema.class,
                                ErrorInternalExtendedSimpleRootConfigurationSchema.class
                        )
                )
=======
        assertTrue(extensionsFields(List.of(), true).isEmpty());
        assertTrue(extensionsFields(List.of(), false).isEmpty());

        List<Class<?>> extensions0 = List.of(
            InternalExtendedRootConfigurationSchema.class,
            ErrorInternalExtendedRootConfigurationSchema.class
>>>>>>> 445f4559
        );

        assertThrows(IllegalArgumentException.class, () -> extensionsFields(extensions0, true));

<<<<<<< HEAD
        List<Class<?>> extensions = List.of(
                InternalFirstSimpleRootConfigurationSchema.class,
                InternalSecondSimpleRootConfigurationSchema.class
        );

        Set<Field> exp = extensions.stream()
                .flatMap(cls -> Stream.of(cls.getDeclaredFields()))
                .collect(toSet());
=======
        assertEquals(
            extensions0.stream().flatMap(cls -> Arrays.stream(cls.getDeclaredFields())).collect(toList()),
            List.copyOf(extensionsFields(extensions0, false))
        );

        List<Class<?>> extensions1 = List.of(
            InternalFirstRootConfigurationSchema.class,
            InternalSecondRootConfigurationSchema.class
        );

        assertEquals(
            extensions1.stream().flatMap(cls -> Arrays.stream(cls.getDeclaredFields())).collect(toList()),
            List.copyOf(extensionsFields(extensions1, true))
        );
>>>>>>> 445f4559

        assertEquals(
            extensions1.stream().flatMap(cls -> Arrays.stream(cls.getDeclaredFields())).collect(toList()),
            List.copyOf(extensionsFields(extensions1, false))
        );
    }

    /**
     *
     */
    @Test
    void testFindInternalConfigs() {
<<<<<<< HEAD
        Map<Class<?>, Set<Class<?>>> extensions = internalSchemaExtensions(List.of(
                InternalFirstSimpleRootConfigurationSchema.class,
                InternalSecondSimpleRootConfigurationSchema.class,
                InternalFirstSimpleConfigurationSchema.class,
                InternalSecondSimpleConfigurationSchema.class
=======
        Map<Class<?>, Set<Class<?>>> internalExtensions = internalSchemaExtensions(List.of(
            InternalFirstRootConfigurationSchema.class,
            InternalSecondRootConfigurationSchema.class,
            InternalFirstConfigurationSchema.class,
            InternalSecondConfigurationSchema.class
>>>>>>> 445f4559
        ));

        ConfigurationAsmGenerator generator = new ConfigurationAsmGenerator();
        generator.compileRootSchema(InternalRootConfigurationSchema.class, internalExtensions, Map.of());

        InnerNode innerNode = generator.instantiateNode(InternalRootConfigurationSchema.class);

        addDefaults(innerNode);

        // Check that no internal configuration will be found.

        assertThrows(KeyNotFoundException.class, () -> find(List.of("str2"), innerNode, false));
        assertThrows(KeyNotFoundException.class, () -> find(List.of("str3"), innerNode, false));
        assertThrows(KeyNotFoundException.class, () -> find(List.of("subCfg1"), innerNode, false));

        assertThrows(KeyNotFoundException.class, () -> find(List.of("subCfg", "str01"), innerNode, false));
        assertThrows(KeyNotFoundException.class, () -> find(List.of("subCfg", "str02"), innerNode, false));

        // Check that internal configuration will be found.

        assertNull(find(List.of("str2"), innerNode, true));
        assertEquals("foo", find(List.of("str3"), innerNode, true));
        assertNotNull(find(List.of("subCfg1"), innerNode, true));

        assertEquals("foo", find(List.of("subCfg", "str01"), innerNode, true));
        assertEquals("foo", find(List.of("subCfg", "str02"), innerNode, true));
    }

    /**
     *
     */
    @Test
    void testGetInternalConfigs() {
<<<<<<< HEAD
        Map<Class<?>, Set<Class<?>>> extensions = internalSchemaExtensions(List.of(
                InternalFirstSimpleRootConfigurationSchema.class,
                InternalSecondSimpleRootConfigurationSchema.class,
                InternalFirstSimpleConfigurationSchema.class,
                InternalSecondSimpleConfigurationSchema.class
=======
        Map<Class<?>, Set<Class<?>>> internalExtensions = internalSchemaExtensions(List.of(
            InternalFirstRootConfigurationSchema.class,
            InternalSecondRootConfigurationSchema.class,
            InternalFirstConfigurationSchema.class,
            InternalSecondConfigurationSchema.class
>>>>>>> 445f4559
        ));

        ConfigurationAsmGenerator generator = new ConfigurationAsmGenerator();
        generator.compileRootSchema(InternalRootConfigurationSchema.class, internalExtensions, Map.of());

        InnerNode innerNode = generator.instantiateNode(InternalRootConfigurationSchema.class);

        addDefaults(innerNode);

        Map<String, Object> config = (Map<String, Object>) innerNode.accept(null, new ConverterToMapVisitor(false));

        // Check that no internal configuration will be received.

        assertEquals(4, config.size());
        assertNull(config.get("str0"));
        assertEquals("foo", config.get("str1"));
        assertNotNull(config.get("subCfg"));
        assertNotNull(config.get("namedCfg"));

        Map<String, Object> subConfig = (Map<String, Object>) config.get("subCfg");

        assertEquals(1, subConfig.size());
        assertEquals("foo", subConfig.get("str00"));

        // Check that no internal configuration will be received.

        config = (Map<String, Object>) innerNode.accept(null, new ConverterToMapVisitor(true));

        assertEquals(7, config.size());
        assertNull(config.get("str0"));
        assertNull(config.get("str2"));
        assertEquals("foo", config.get("str1"));
        assertEquals("foo", config.get("str3"));
        assertNotNull(config.get("subCfg"));
        assertNotNull(config.get("subCfg1"));
        assertNotNull(config.get("namedCfg"));

        subConfig = (Map<String, Object>) config.get("subCfg");

        assertEquals(3, subConfig.size());
        assertEquals("foo", subConfig.get("str00"));
        assertEquals("foo", subConfig.get("str01"));
        assertEquals("foo", subConfig.get("str02"));

        subConfig = (Map<String, Object>) config.get("subCfg1");

        assertEquals(3, subConfig.size());
        assertEquals("foo", subConfig.get("str00"));
        assertEquals("foo", subConfig.get("str01"));
        assertEquals("foo", subConfig.get("str02"));
    }

    /**
     *
     */
    @Test
    void testSuperRootWithInternalConfig() {
        ConfigurationAsmGenerator generator = new ConfigurationAsmGenerator();

        Class<?> schemaClass = InternalWithoutSuperclassConfigurationSchema.class;
        RootKey<?, ?> schemaKey = InternalWithoutSuperclassConfiguration.KEY;

        generator.compileRootSchema(schemaClass, Map.of(), Map.of());

        SuperRoot superRoot = new SuperRoot(
                s -> new RootInnerNode(schemaKey, generator.instantiateNode(schemaClass))
        );

        assertThrows(NoSuchElementException.class, () -> superRoot.construct(schemaKey.key(), null, false));

        superRoot.construct(schemaKey.key(), null, true);

        superRoot.addRoot(schemaKey, generator.instantiateNode(schemaClass));

        assertThrows(KeyNotFoundException.class, () -> find(List.of(schemaKey.key()), superRoot, false));

        assertNotNull(find(List.of(schemaKey.key()), superRoot, true));

        Map<String, Object> config =
                (Map<String, Object>) superRoot.accept(schemaKey.key(), new ConverterToMapVisitor(false));

        assertTrue(config.isEmpty());

        config = (Map<String, Object>) superRoot.accept(schemaKey.key(), new ConverterToMapVisitor(true));

        assertEquals(1, config.size());
        assertNotNull(config.get(schemaKey.key()));
    }

    /**
     *
     */
    @Test
    void testCollectSchemas() {
        assertTrue(collectSchemas(List.of()).isEmpty());

        assertThrows(IllegalArgumentException.class, () -> collectSchemas(List.of(Object.class)));

        Set<Class<?>> schemas = Set.of(
            LocalFirstConfigurationSchema.class,
            InternalConfigurationSchema.class,
            PolymorphicConfigurationSchema.class
        );

        assertEquals(schemas, collectSchemas(schemas));

        assertEquals(
<<<<<<< HEAD
                Set.of(LocalFirstConfigurationSchema.class, SimpleConfigurationSchema.class),
                collectSchemas(List.of(LocalFirstConfigurationSchema.class, SimpleConfigurationSchema.class))
        );

        assertEquals(
                Set.of(SimpleRootConfigurationSchema.class, SimpleConfigurationSchema.class),
                collectSchemas(List.of(SimpleRootConfigurationSchema.class))
=======
            Set.of(
                InternalRootConfigurationSchema.class,
                PolymorphicRootConfigurationSchema.class,
                InternalConfigurationSchema.class,
                PolymorphicConfigurationSchema.class
            ),
            collectSchemas(List.of(InternalRootConfigurationSchema.class, PolymorphicRootConfigurationSchema.class))
        );
    }

    /** */
    @Test
    void testPolymorphicSchemaExtensions() {
        assertTrue(polymorphicSchemaExtensions(List.of()).isEmpty());

        assertThrows(IllegalArgumentException.class, () -> polymorphicSchemaExtensions(List.of(Object.class)));

        assertThrows(
            IllegalArgumentException.class,
            () -> polymorphicSchemaExtensions(List.of(LocalFirstConfigurationSchema.class))
        );

        Set<Class<?>> extensions = Set.of(
            FirstPolymorphicInstanceConfigurationSchema.class,
            SecondPolymorphicInstanceConfigurationSchema.class
        );

        assertEquals(
            Map.of(PolymorphicConfigurationSchema.class, extensions),
            polymorphicSchemaExtensions(extensions)
>>>>>>> 445f4559
        );
    }

    /** */
    @Test
    void testCompressDeletedEntries() {
        Map<String, String> containsNullLeaf = new HashMap<>();

        containsNullLeaf.put("first", "1");
        containsNullLeaf.put("second", null);

        Map<String, String> deletedNamedListElement = new HashMap<>();

        deletedNamedListElement.put("third", null);
        deletedNamedListElement.put(NAME, null);

        Map<String, Object> regular = new HashMap<>();

        regular.put("strVal", "foo");
        regular.put("intVal", 10);

        Map<String, Object> prefixMap = new HashMap<>();

        prefixMap.put("0", containsNullLeaf);
        prefixMap.put("1", deletedNamedListElement);
        prefixMap.put("2", regular);

        Map<String, Object> exp = new HashMap<>();

        exp.put("0", Map.of("first", "1"));
        exp.put("1", null);
        exp.put("2", Map.of("strVal", "foo", "intVal", 10));

        compressDeletedEntries(prefixMap);

        assertEquals(exp, prefixMap);
    }

    /** */
    @Test
    void testFlattenedMapPolymorphicConfig() {
        InnerNode polymorphicRootInnerNode = newNodeInstance(PolymorphicRootConfigurationSchema.class);

        addDefaults(polymorphicRootInnerNode);

        RootKey<?, ?> rootKey = PolymorphicRootConfiguration.KEY;

        SuperRoot superRoot = new SuperRoot(key -> null, Map.of(rootKey, polymorphicRootInnerNode));

        Map<String, Serializable> act = flattenedMap(
            superRoot,
            rootKey,
            node -> ((PolymorphicRootChange)node).changePolymorphicSubCfg(c -> c.convert(SecondPolymorphicInstanceChange.class))
        );

        Map<String, Serializable> exp = new HashMap<>();

        exp.put("rootPolymorphic.polymorphicSubCfg.typeId", "second");
        exp.put("rootPolymorphic.polymorphicSubCfg.longVal", 0L);

        exp.put("rootPolymorphic.polymorphicSubCfg.strVal", null);
        exp.put("rootPolymorphic.polymorphicSubCfg.intVal", 0);

        assertEquals(exp, act);
    }

    /** */
    @Test
    void testFlattenedMapPolymorphicNamedConfig() {
        InnerNode polymorphicRootInnerNode = newNodeInstance(PolymorphicRootConfigurationSchema.class);

        PolymorphicRootChange polymorphicRootChange = ((PolymorphicRootChange)polymorphicRootInnerNode);

        polymorphicRootChange.changePolymorphicNamedCfg(c -> c.create("0", c1 -> {}));

        addDefaults(polymorphicRootInnerNode);

        RootKey<?, ?> rootKey = PolymorphicRootConfiguration.KEY;

        SuperRoot superRoot = new SuperRoot(key -> null, Map.of(rootKey, polymorphicRootInnerNode));

        Map<String, Serializable> act = flattenedMap(
            superRoot,
            rootKey,
            node -> ((PolymorphicRootChange)node).changePolymorphicNamedCfg(c ->
                c.createOrUpdate("0", c1 -> c1.convert(SecondPolymorphicInstanceChange.class)))
        );

        NamedListNode<?> polymorphicNamedCfgListNode = (NamedListNode<?>)polymorphicRootChange.polymorphicNamedCfg();
        String internalId = polymorphicNamedCfgListNode.internalId("0");

        Map<String, Serializable> exp = new HashMap<>();

        exp.put("rootPolymorphic.polymorphicNamedCfg." + internalId + ".typeId", "second");
        exp.put("rootPolymorphic.polymorphicNamedCfg." + internalId + ".longVal", 0L);

        exp.put("rootPolymorphic.polymorphicNamedCfg." + internalId + ".strVal", null);
        exp.put("rootPolymorphic.polymorphicNamedCfg." + internalId + ".intVal", 0);

        assertEquals(exp, act);
    }

    /**
     * Patches super root and returns flat representation of the changes. Passed {@code superRoot} object will contain patched tree when
     * method execution is completed.
     *
     * @param superRoot Super root to patch.
<<<<<<< HEAD
     * @param patch     Closure to cnahge parent node.
     * @return Flat map with all changes from the patch.
     */
    @NotNull
    private Map<String, Serializable> flattenedMap(SuperRoot superRoot, Consumer<ParentChange> patch) {
=======
     * @param patch Closure to change inner node.
     * @return Flat map with all changes from the patch.
     */
    @NotNull private Map<String, Serializable> flattenedMap(
        SuperRoot superRoot,
        RootKey<?, ?> rootKey,
        Consumer<InnerNode> patch
    ) {
>>>>>>> 445f4559
        // Preserve a copy of the super root to use it as a golden source of data.
        SuperRoot originalSuperRoot = superRoot.copy();

        // Make a copy of the root inside the superRoot. This copy will be used for further patching.
        superRoot.construct(rootKey.key(), EMPTY_CFG_SRC, true);

        // Patch root node.
<<<<<<< HEAD
        patch.accept((ParentChange) superRoot.getRoot(ParentConfiguration.KEY));
=======
        patch.accept(superRoot.getRoot(rootKey));
>>>>>>> 445f4559

        // Create flat diff between two super trees.
        return createFlattenedUpdatesMap(originalSuperRoot, superRoot);
    }

    /**
     * First local configuration.
     */
    @ConfigurationRoot(rootName = "localFirst", type = LOCAL)
    public static class LocalFirstConfigurationSchema {
        /** String field. */
        @Value(hasDefault = true)
        public String str = "str";
    }

    /**
     * Second local configuration.
     */
    @ConfigurationRoot(rootName = "localSecond", type = LOCAL)
    public static class LocalSecondConfigurationSchema {
        /** String field. */
        @Value(hasDefault = true)
        public String str = "str";
    }

    /**
     * First distributed configuration.
     */
    @ConfigurationRoot(rootName = "distributedFirst", type = DISTRIBUTED)
    public static class DistributedFirstConfigurationSchema {
        /** String field. */
        @Value(hasDefault = true)
        public String str = "str";
    }

    /**
     * Second distributed configuration.
     */
    @ConfigurationRoot(rootName = "distributedSecond", type = DISTRIBUTED)
    public static class DistributedSecondConfigurationSchema {
        /** String field. */
        @Value(hasDefault = true)
        public String str = "str";
    }

    /**
     * Simple root configuration schema.
     */
    @ConfigurationRoot(rootName = "rootInternal")
    public static class InternalRootConfigurationSchema {
        /** String value without default. */
        @Value
        public String str0;

        /** String value with default. */
        @Value(hasDefault = true)
        public String str1 = "foo";

        /** Sub configuration schema. */
        @ConfigValue
        public InternalConfigurationSchema subCfg;

        /** Named configuration schema. */
        @NamedConfigValue
        public InternalConfigurationSchema namedCfg;
    }

    /**
     * Simple configuration schema.
     */
    @Config
    public static class InternalConfigurationSchema {
        /** String value with default. */
        @Value(hasDefault = true)
        public String str00 = "foo";
    }

    /**
     * Internal schema extension without superclass.
     */
    @InternalConfiguration
    @ConfigurationRoot(rootName = "testRootInternal")
    public static class InternalWithoutSuperclassConfigurationSchema {
    }

    /**
     * First simple internal schema extension.
     */
    @InternalConfiguration
    public static class InternalFirstConfigurationSchema extends InternalConfigurationSchema {
        /** String value with default. */
        @Value(hasDefault = true)
        public String str01 = "foo";
    }

    /**
     * Second simple internal schema extension.
     */
    @InternalConfiguration
    public static class InternalSecondConfigurationSchema extends InternalConfigurationSchema {
        /** String value with default. */
        @Value(hasDefault = true)
        public String str02 = "foo";
    }

    /**
     * First root simple internal schema extension.
     */
    @InternalConfiguration
    public static class InternalFirstRootConfigurationSchema extends InternalRootConfigurationSchema {
        /** Second string value without default. */
        @Value
        public String str2;

        /** Second string value with default. */
        @Value(hasDefault = true)
        public String str3 = "foo";
    }

    /**
     * Second root simple internal schema extension.
     */
    @InternalConfiguration
    public static class InternalSecondRootConfigurationSchema extends InternalRootConfigurationSchema {
        /** Second sub configuration schema. */
        @ConfigValue
        public InternalConfigurationSchema subCfg1;
    }

    /**
     * Internal extended simple root configuration schema.
     */
    @InternalConfiguration
    public static class InternalExtendedRootConfigurationSchema extends InternalRootConfigurationSchema {
        /** String value without default. */
        @Value
        public String str00;

        /** String value with default. */
        @Value(hasDefault = true)
        public String str01 = "foo";

        /** Sub configuration schema. */
        @ConfigValue
        public InternalConfigurationSchema subCfg0;

        /** Named configuration schema. */
        @NamedConfigValue
        public InternalConfigurationSchema namedCfg0;
    }

    /**
     * Error: Duplicate field.
     */
    @InternalConfiguration
    public static class ErrorInternalExtendedRootConfigurationSchema extends InternalRootConfigurationSchema {
        /** String value without default. */
        @Value
        public String str00;
    }

    /**
     * Simple root polymorphic configuration.
     */
    @ConfigurationRoot(rootName = "rootPolymorphic")
    public static class PolymorphicRootConfigurationSchema {
        /** Polymorphic sub configuration schema. */
        @ConfigValue
        public PolymorphicConfigurationSchema polymorphicSubCfg;

        /** Polymorphic named configuration schema. */
        @NamedConfigValue
        public PolymorphicConfigurationSchema polymorphicNamedCfg;
    }

    /**
     * Simple polymorphic configuration.
     */
    @PolymorphicConfig
    public static class PolymorphicConfigurationSchema {
        /** Polymorphic type id field. */
        @PolymorphicId(hasDefault = true)
        public String typeId = "first";

        /** Long value. */
        @Value(hasDefault = true)
        public long longVal = 0;
    }

    /**
     * First {@link PolymorphicConfigurationSchema} extension.
     */
    @PolymorphicConfigInstance("first")
    public static class FirstPolymorphicInstanceConfigurationSchema extends PolymorphicConfigurationSchema {
        /** String value. */
        @Value(hasDefault = true)
        public String strVal = "strVal";
    }

    /**
     * Second {@link PolymorphicConfigurationSchema} extension.
     */
    @PolymorphicConfigInstance("second")
    public static class SecondPolymorphicInstanceConfigurationSchema extends PolymorphicConfigurationSchema {
        /** Integer value. */
        @Value(hasDefault = true)
        public int intVal = 0;
    }
}<|MERGE_RESOLUTION|>--- conflicted
+++ resolved
@@ -17,40 +17,6 @@
 
 package org.apache.ignite.internal.configuration.util;
 
-<<<<<<< HEAD
-=======
-import java.io.Serializable;
-import java.util.Arrays;
-import java.util.HashMap;
-import java.util.List;
-import java.util.Map;
-import java.util.NoSuchElementException;
-import java.util.Set;
-import java.util.function.Consumer;
-import org.apache.ignite.configuration.RootKey;
-import org.apache.ignite.configuration.annotation.Config;
-import org.apache.ignite.configuration.annotation.ConfigValue;
-import org.apache.ignite.configuration.annotation.ConfigurationRoot;
-import org.apache.ignite.configuration.annotation.InternalConfiguration;
-import org.apache.ignite.configuration.annotation.NamedConfigValue;
-import org.apache.ignite.configuration.annotation.PolymorphicConfig;
-import org.apache.ignite.configuration.annotation.PolymorphicConfigInstance;
-import org.apache.ignite.configuration.annotation.PolymorphicId;
-import org.apache.ignite.configuration.annotation.Value;
-import org.apache.ignite.internal.configuration.RootInnerNode;
-import org.apache.ignite.internal.configuration.SuperRoot;
-import org.apache.ignite.internal.configuration.asm.ConfigurationAsmGenerator;
-import org.apache.ignite.internal.configuration.storage.TestConfigurationStorage;
-import org.apache.ignite.internal.configuration.tree.ConverterToMapVisitor;
-import org.apache.ignite.internal.configuration.tree.InnerNode;
-import org.apache.ignite.internal.configuration.tree.NamedListNode;
-import org.apache.ignite.internal.configuration.tree.TraversableTreeNode;
-import org.jetbrains.annotations.NotNull;
-import org.junit.jupiter.api.AfterAll;
-import org.junit.jupiter.api.BeforeAll;
-import org.junit.jupiter.api.Test;
-
->>>>>>> 445f4559
 import static java.util.Collections.singletonMap;
 import static java.util.stream.Collectors.toList;
 import static org.apache.ignite.configuration.annotation.ConfigurationType.DISTRIBUTED;
@@ -84,19 +50,22 @@
 import static org.junit.jupiter.api.Assertions.assertTrue;
 
 import java.io.Serializable;
-import java.lang.reflect.Field;
+import java.util.Arrays;
+import java.util.HashMap;
 import java.util.List;
 import java.util.Map;
 import java.util.NoSuchElementException;
 import java.util.Set;
 import java.util.function.Consumer;
-import java.util.stream.Stream;
 import org.apache.ignite.configuration.RootKey;
 import org.apache.ignite.configuration.annotation.Config;
 import org.apache.ignite.configuration.annotation.ConfigValue;
 import org.apache.ignite.configuration.annotation.ConfigurationRoot;
 import org.apache.ignite.configuration.annotation.InternalConfiguration;
 import org.apache.ignite.configuration.annotation.NamedConfigValue;
+import org.apache.ignite.configuration.annotation.PolymorphicConfig;
+import org.apache.ignite.configuration.annotation.PolymorphicConfigInstance;
+import org.apache.ignite.configuration.annotation.PolymorphicId;
 import org.apache.ignite.configuration.annotation.Value;
 import org.apache.ignite.internal.configuration.RootInnerNode;
 import org.apache.ignite.internal.configuration.SuperRoot;
@@ -104,6 +73,7 @@
 import org.apache.ignite.internal.configuration.storage.TestConfigurationStorage;
 import org.apache.ignite.internal.configuration.tree.ConverterToMapVisitor;
 import org.apache.ignite.internal.configuration.tree.InnerNode;
+import org.apache.ignite.internal.configuration.tree.NamedListNode;
 import org.apache.ignite.internal.configuration.tree.TraversableTreeNode;
 import org.jetbrains.annotations.NotNull;
 import org.junit.jupiter.api.AfterAll;
@@ -115,72 +85,67 @@
  */
 public class ConfigurationUtilTest {
     private static ConfigurationAsmGenerator cgen;
-
+    
     @BeforeAll
     public static void beforeAll() {
         cgen = new ConfigurationAsmGenerator();
-
+        
         cgen.compileRootSchema(ParentConfigurationSchema.class, Map.of(), Map.of());
-
+        
         cgen.compileRootSchema(
-            PolymorphicRootConfigurationSchema.class,
-            Map.of(),
-            Map.of(
-                PolymorphicConfigurationSchema.class,
-                Set.of(FirstPolymorphicInstanceConfigurationSchema.class, SecondPolymorphicInstanceConfigurationSchema.class)
-            )
-        );
-    }
-
+                PolymorphicRootConfigurationSchema.class,
+                Map.of(),
+                Map.of(
+                        PolymorphicConfigurationSchema.class,
+                        Set.of(FirstPolymorphicInstanceConfigurationSchema.class, SecondPolymorphicInstanceConfigurationSchema.class)
+                )
+        );
+    }
+    
     @AfterAll
     public static void afterAll() {
         cgen = null;
     }
-
-<<<<<<< HEAD
-    public static <P extends InnerNode & ParentChange> P newParentInstance() {
-        return (P) cgen.instantiateNode(ParentConfigurationSchema.class);
-=======
+    
     /**
      * Creates new instance of {@code *Node} class corresponding to the given configuration Schema.
      *
      * @param schemaClass Configuration schema class.
-     * @param <P> Type of {@link InnerNode}.
+     * @param <P>         Type of {@link InnerNode}.
      * @return New instance of {@link InnerNode}.
      */
     public static <P extends InnerNode> P newNodeInstance(Class<?> schemaClass) {
-        return (P)cgen.instantiateNode(schemaClass);
->>>>>>> 445f4559
-    }
-
+        return (P) cgen.instantiateNode(schemaClass);
+    }
+    
     /**
      *
      */
     @Test
     public void escape() {
         assertEquals("foo", ConfigurationUtil.escape("foo"));
-
+        
         assertEquals("foo\\.bar", ConfigurationUtil.escape("foo.bar"));
-
+        
         assertEquals("foo\\\\bar", ConfigurationUtil.escape("foo\\bar"));
-
+        
         assertEquals("\\\\a\\.b\\\\c\\.", ConfigurationUtil.escape("\\a.b\\c."));
     }
-
+    
     /**
      *
      */
     @Test
     public void unescape() {
         assertEquals("foo", ConfigurationUtil.unescape("foo"));
-
+        
         assertEquals("foo.bar", ConfigurationUtil.unescape("foo\\.bar"));
-
+        
         assertEquals("foo\\bar", ConfigurationUtil.unescape("foo\\\\bar"));
-
+        
         assertEquals("\\a.b\\c.", ConfigurationUtil.unescape("\\\\a\\.b\\\\c\\."));
     }
-
+    
     /**
      *
      */
@@ -188,7 +153,7 @@
     public void split() {
         assertEquals(List.of("a", "b.b", "c\\c", ""), ConfigurationUtil.split("a.b\\.b.c\\\\c."));
     }
-
+    
     /**
      *
      */
@@ -196,7 +161,7 @@
     public void join() {
         assertEquals("a.b\\.b.c\\\\c", ConfigurationUtil.join(List.of("a", "b.b", "c\\c")));
     }
-
+    
     /**
      *
      */
@@ -208,7 +173,7 @@
         @NamedConfigValue
         public NamedElementConfigurationSchema elements;
     }
-
+    
     /**
      *
      */
@@ -220,7 +185,7 @@
         @ConfigValue
         public ChildConfigurationSchema child;
     }
-
+    
     /**
      *
      */
@@ -232,82 +197,50 @@
         @Value
         public String str;
     }
-
+    
     /**
      * Tests that {@link ConfigurationUtil#find(List, TraversableTreeNode, boolean)} finds proper node when provided with correct path.
      */
     @Test
     public void findSuccessfully() {
         InnerNode parentNode = newNodeInstance(ParentConfigurationSchema.class);
-
-        ParentChange parentChange = (ParentChange)parentNode;
-
-<<<<<<< HEAD
-        parent.changeElements(elements ->
+        
+        ParentChange parentChange = (ParentChange) parentNode;
+        
+        parentChange.changeElements(elements ->
                 elements.createOrUpdate("name", element ->
                         element.changeChild(child ->
                                 child.changeStr("value")
                         )
-=======
-        parentChange.changeElements(elements ->
-            elements.createOrUpdate("name", element ->
-                element.changeChild(child ->
-                    child.changeStr("value")
->>>>>>> 445f4559
                 )
         );
-
+        
         assertSame(
-<<<<<<< HEAD
-                parent,
-                ConfigurationUtil.find(List.of(), parent, true)
-        );
-
+                parentNode,
+                ConfigurationUtil.find(List.of(), parentNode, true)
+        );
+        
         assertSame(
-                parent.elements(),
-                ConfigurationUtil.find(List.of("elements"), parent, true)
-        );
-
+                parentChange.elements(),
+                ConfigurationUtil.find(List.of("elements"), parentNode, true)
+        );
+        
         assertSame(
-                parent.elements().get("name"),
-                ConfigurationUtil.find(List.of("elements", "name"), parent, true)
-        );
-
+                parentChange.elements().get("name"),
+                ConfigurationUtil.find(List.of("elements", "name"), parentNode, true)
+        );
+        
         assertSame(
-                parent.elements().get("name").child(),
-                ConfigurationUtil.find(List.of("elements", "name", "child"), parent, true)
-        );
-
+                parentChange.elements().get("name").child(),
+                ConfigurationUtil.find(List.of("elements", "name", "child"), parentNode, true)
+        );
+        
         assertSame(
-                parent.elements().get("name").child().str(),
-                ConfigurationUtil.find(List.of("elements", "name", "child", "str"), parent, true)
-=======
-            parentNode,
-            ConfigurationUtil.find(List.of(), parentNode, true)
-        );
-
-        assertSame(
-            parentChange.elements(),
-            ConfigurationUtil.find(List.of("elements"), parentNode, true)
-        );
-
-        assertSame(
-            parentChange.elements().get("name"),
-            ConfigurationUtil.find(List.of("elements", "name"), parentNode, true)
-        );
-
-        assertSame(
-            parentChange.elements().get("name").child(),
-            ConfigurationUtil.find(List.of("elements", "name", "child"), parentNode, true)
-        );
-
-        assertSame(
-            parentChange.elements().get("name").child().str(),
-            ConfigurationUtil.find(List.of("elements", "name", "child", "str"), parentNode, true)
->>>>>>> 445f4559
-        );
-    }
-
+                parentChange.elements().get("name").child().str(),
+                ConfigurationUtil.find(List.of("elements", "name", "child", "str"), parentNode, true)
+        );
+    }
+    
     /**
      * Tests that {@link ConfigurationUtil#find(List, TraversableTreeNode, boolean)} returns null when path points to nonexistent named list
      * element.
@@ -315,21 +248,17 @@
     @Test
     public void findNulls() {
         InnerNode parentNode = newNodeInstance(ParentConfigurationSchema.class);
-
-        ParentChange parentChange = (ParentChange)parentNode;
-
-<<<<<<< HEAD
-        parent.changeElements(elements -> elements.createOrUpdate("name", element -> {
+        
+        ParentChange parentChange = (ParentChange) parentNode;
+        
+        assertNull(ConfigurationUtil.find(List.of("elements", "name"), parentNode, true));
+        
+        parentChange.changeElements(elements -> elements.createOrUpdate("name", element -> {
         }));
-=======
-        assertNull(ConfigurationUtil.find(List.of("elements", "name"), parentNode, true));
->>>>>>> 445f4559
-
-        parentChange.changeElements(elements -> elements.createOrUpdate("name", element -> {}));
-
+        
         assertNull(ConfigurationUtil.find(List.of("elements", "name", "child", "str"), parentNode, true));
     }
-
+    
     /**
      * Tests that {@link ConfigurationUtil#find(List, TraversableTreeNode, boolean)} throws {@link KeyNotFoundException} when provided with
      * a wrong path.
@@ -337,49 +266,30 @@
     @Test
     public void findUnsuccessfully() {
         InnerNode parentNode = newNodeInstance(ParentConfigurationSchema.class);
-
-        ParentChange parentChange = (ParentChange)parentNode;
-
-        assertThrows(
-<<<<<<< HEAD
-                KeyNotFoundException.class,
-                () -> ConfigurationUtil.find(List.of("elements", "name", "child"), parent, true)
-        );
-
-        parent.changeElements(elements -> elements.createOrUpdate("name", element -> {
-        }));
-
+        
+        ParentChange parentChange = (ParentChange) parentNode;
+        
         assertThrows(
                 KeyNotFoundException.class,
-                () -> ConfigurationUtil.find(List.of("elements", "name", "child", "str0"), parent, true)
-        );
-
-        ((NamedElementChange) parent.elements().get("name")).changeChild(child -> child.changeStr("value"));
-
+                () -> ConfigurationUtil.find(List.of("elements", "name", "child"), parentNode, true)
+        );
+        
+        parentChange.changeElements(elements -> elements.createOrUpdate("name", element -> {
+        }));
+        
         assertThrows(
                 KeyNotFoundException.class,
-                () -> ConfigurationUtil.find(List.of("elements", "name", "child", "str", "foo"), parent, true)
-=======
-            KeyNotFoundException.class,
-            () -> ConfigurationUtil.find(List.of("elements", "name", "child"), parentNode, true)
-        );
-
-        parentChange.changeElements(elements -> elements.createOrUpdate("name", element -> {}));
-
+                () -> ConfigurationUtil.find(List.of("elements", "name", "child", "str0"), parentNode, true)
+        );
+        
+        ((NamedElementChange) parentChange.elements().get("name")).changeChild(child -> child.changeStr("value"));
+        
         assertThrows(
-            KeyNotFoundException.class,
-            () -> ConfigurationUtil.find(List.of("elements", "name", "child", "str0"), parentNode, true)
-        );
-
-        ((NamedElementChange)parentChange.elements().get("name")).changeChild(child -> child.changeStr("value"));
-
-        assertThrows(
-            KeyNotFoundException.class,
-            () -> ConfigurationUtil.find(List.of("elements", "name", "child", "str", "foo"), parentNode, true)
->>>>>>> 445f4559
-        );
-    }
-
+                KeyNotFoundException.class,
+                () -> ConfigurationUtil.find(List.of("elements", "name", "child", "str", "foo"), parentNode, true)
+        );
+    }
+    
     /**
      * Tests convertion of flat map to a prefix map.
      */
@@ -389,32 +299,32 @@
                 Map.of("foo", 42),
                 ConfigurationUtil.toPrefixMap(Map.of("foo", 42))
         );
-
+        
         assertEquals(
                 Map.of("foo.bar", 42),
                 ConfigurationUtil.toPrefixMap(Map.of("foo\\.bar", 42))
         );
-
+        
         assertEquals(
                 Map.of("foo", Map.of("bar1", 10, "bar2", 20)),
                 ConfigurationUtil.toPrefixMap(Map.of("foo.bar1", 10, "foo.bar2", 20))
         );
-
+        
         assertEquals(
                 Map.of("root1", Map.of("leaf1", 10), "root2", Map.of("leaf2", 20)),
                 ConfigurationUtil.toPrefixMap(Map.of("root1.leaf1", 10, "root2.leaf2", 20))
         );
     }
-
+    
     /**
      * Tests that patching of configuration node with a prefix map works fine when prefix map is valid.
      */
     @Test
     public void fillFromPrefixMapSuccessfully() {
         InnerNode parentNode = newNodeInstance(ParentConfigurationSchema.class);
-
-        ParentChange parentChange = (ParentChange)parentNode;
-
+        
+        ParentChange parentChange = (ParentChange) parentNode;
+        
         ConfigurationUtil.fillFromPrefixMap(parentNode, Map.of(
                 "elements", Map.of(
                         "0123456789abcde0123456789abcde", Map.of(
@@ -429,57 +339,49 @@
                         )
                 )
         ));
-
+        
         assertEquals("value1", parentChange.elements().get("name1").child().str());
         assertEquals("value2", parentChange.elements().get("name2").child().str());
     }
-
+    
     /**
      * Tests that patching of configuration node with a prefix map works fine when prefix map is valid.
      */
     @Test
     public void fillFromPrefixMapSuccessfullyWithRemove() {
         InnerNode parentNode = newNodeInstance(ParentConfigurationSchema.class);
-
-        ParentChange parentChange = (ParentChange)parentNode;
-
-<<<<<<< HEAD
-        parentNode.changeElements(elements ->
+        
+        ParentChange parentChange = (ParentChange) parentNode;
+        
+        parentChange.changeElements(elements ->
                 elements.createOrUpdate("name", element ->
                         element.changeChild(child -> {
                         })
                 )
-=======
-        parentChange.changeElements(elements ->
-            elements.createOrUpdate("name", element ->
-                element.changeChild(child -> {})
-            )
->>>>>>> 445f4559
-        );
-
+        );
+        
         ConfigurationUtil.fillFromPrefixMap(parentNode, Map.of(
                 "elements", singletonMap("name", null)
         ));
-
+        
         assertNull(parentChange.elements().get("node"));
     }
-
+    
     /**
      * Tests that conversion from "changer" lambda to a flat map of updates for the storage works properly.
      */
     @Test
     public void flattenedUpdatesMap() {
         var superRoot = new SuperRoot(
-            key -> null,
-            Map.of(ParentConfiguration.KEY, newNodeInstance(ParentConfigurationSchema.class))
-        );
-
-<<<<<<< HEAD
-        assertThat(flattenedMap(superRoot, parent -> {
+                key -> null,
+                Map.of(ParentConfiguration.KEY, newNodeInstance(ParentConfigurationSchema.class))
+        );
+        
+        assertThat(flattenedMap(superRoot, ParentConfiguration.KEY, node -> {
         }), is(anEmptyMap()));
-
+        
         assertThat(
-                flattenedMap(superRoot, parent -> parent
+                flattenedMap(superRoot, ParentConfiguration.KEY, node -> ((ParentChange) node)
                         .changeElements(elements -> elements
                                 .create("name", element -> element
                                         .changeChild(child -> child.changeStr("foo"))
@@ -493,16 +395,16 @@
                         hasEntry(matchesPattern("root[.]elements[.]\\w{32}[.]<name>"), hasToString("name"))
                 ))
         );
-
+        
         assertThat(
-                flattenedMap(superRoot, parent -> parent
+                flattenedMap(superRoot, ParentConfiguration.KEY, node -> ((ParentChange) node)
                         .changeElements(elements1 -> elements1.delete("void"))
                 ),
                 is(anEmptyMap())
         );
-
+        
         assertThat(
-                flattenedMap(superRoot, parent -> parent
+                flattenedMap(superRoot, ParentConfiguration.KEY, node -> ((ParentChange) node)
                         .changeElements(elements -> elements.delete("name"))
                 ),
                 is(allOf(
@@ -511,64 +413,27 @@
                         hasEntry(matchesPattern("root[.]elements[.]\\w{32}[.]<order>"), nullValue()),
                         hasEntry(matchesPattern("root[.]elements[.]\\w{32}[.]<name>"), nullValue())
                 ))
-=======
-        assertThat(flattenedMap(superRoot, ParentConfiguration.KEY, node -> {}), is(anEmptyMap()));
-
-        assertThat(
-            flattenedMap(superRoot, ParentConfiguration.KEY, node -> ((ParentChange)node)
-                .changeElements(elements -> elements
-                    .create("name", element -> element
-                        .changeChild(child -> child.changeStr("foo"))
-                    )
-                )
-            ),
-            is(allOf(
-                aMapWithSize(3),
-                hasEntry(matchesPattern("root[.]elements[.]\\w{32}[.]child[.]str"), hasToString("foo")),
-                hasEntry(matchesPattern("root[.]elements[.]\\w{32}[.]<order>"), is(0)),
-                hasEntry(matchesPattern("root[.]elements[.]\\w{32}[.]<name>"), hasToString("name"))
-            ))
-        );
-
-        assertThat(
-            flattenedMap(superRoot, ParentConfiguration.KEY, node -> ((ParentChange)node)
-                .changeElements(elements1 -> elements1.delete("void"))
-            ),
-            is(anEmptyMap())
-        );
-
-        assertThat(
-            flattenedMap(superRoot, ParentConfiguration.KEY, node -> ((ParentChange)node)
-                .changeElements(elements -> elements.delete("name"))
-            ),
-            is(allOf(
-                aMapWithSize(3),
-                hasEntry(matchesPattern("root[.]elements[.]\\w{32}[.]child[.]str"), nullValue()),
-                hasEntry(matchesPattern("root[.]elements[.]\\w{32}[.]<order>"), nullValue()),
-                hasEntry(matchesPattern("root[.]elements[.]\\w{32}[.]<name>"), nullValue())
-            ))
->>>>>>> 445f4559
-        );
-    }
-
+        );
+    }
+    
     /**
      *
      */
     @Test
     void testCheckConfigurationTypeMixedTypes() {
         List<RootKey<?, ?>> rootKeys = List.of(LocalFirstConfiguration.KEY, DistributedFirstConfiguration.KEY);
-
+        
         assertThrows(
                 IllegalArgumentException.class,
                 () -> checkConfigurationType(rootKeys, new TestConfigurationStorage(LOCAL))
         );
-
+        
         assertThrows(
                 IllegalArgumentException.class,
                 () -> checkConfigurationType(rootKeys, new TestConfigurationStorage(DISTRIBUTED))
         );
     }
-
+    
     /**
      *
      */
@@ -581,7 +446,7 @@
                         new TestConfigurationStorage(LOCAL)
                 )
         );
-
+        
         assertThrows(
                 IllegalArgumentException.class,
                 () -> checkConfigurationType(
@@ -590,7 +455,7 @@
                 )
         );
     }
-
+    
     /**
      *
      */
@@ -600,241 +465,170 @@
                 List.of(LocalFirstConfiguration.KEY, LocalSecondConfiguration.KEY),
                 new TestConfigurationStorage(LOCAL)
         );
-
+        
         checkConfigurationType(
                 List.of(DistributedFirstConfiguration.KEY, DistributedSecondConfiguration.KEY),
                 new TestConfigurationStorage(DISTRIBUTED)
         );
     }
-
+    
     /**
      *
      */
     @Test
     void testInternalSchemaExtensions() {
         assertTrue(internalSchemaExtensions(List.of()).isEmpty());
-
+        
         assertThrows(IllegalArgumentException.class, () -> internalSchemaExtensions(List.of(Object.class)));
-
-        assertThrows(
-<<<<<<< HEAD
-                IllegalArgumentException.class,
-                () -> internalSchemaExtensions(List.of(SimpleRootConfigurationSchema.class))
-        );
-
+        
         assertThrows(
                 IllegalArgumentException.class,
-                () -> internalSchemaExtensions(List.of(SimpleConfigurationSchema.class))
-        );
-
+                () -> internalSchemaExtensions(List.of(InternalRootConfigurationSchema.class))
+        );
+        
+        assertThrows(
+                IllegalArgumentException.class,
+                () -> internalSchemaExtensions(List.of(InternalConfigurationSchema.class))
+        );
+        
         Map<Class<?>, Set<Class<?>>> extensions = internalSchemaExtensions(List.of(
-                InternalFirstSimpleRootConfigurationSchema.class,
-                InternalSecondSimpleRootConfigurationSchema.class,
-                InternalFirstSimpleConfigurationSchema.class,
-                InternalSecondSimpleConfigurationSchema.class
-=======
-            IllegalArgumentException.class,
-            () -> internalSchemaExtensions(List.of(InternalRootConfigurationSchema.class))
-        );
-
-        assertThrows(
-            IllegalArgumentException.class,
-            () -> internalSchemaExtensions(List.of(InternalConfigurationSchema.class))
-        );
-
-        Map<Class<?>, Set<Class<?>>> extensions = internalSchemaExtensions(List.of(
-            InternalFirstRootConfigurationSchema.class,
-            InternalSecondRootConfigurationSchema.class,
-            InternalFirstConfigurationSchema.class,
-            InternalSecondConfigurationSchema.class
->>>>>>> 445f4559
+                InternalFirstRootConfigurationSchema.class,
+                InternalSecondRootConfigurationSchema.class,
+                InternalFirstConfigurationSchema.class,
+                InternalSecondConfigurationSchema.class
         ));
-
+        
         assertEquals(2, extensions.size());
-
-        assertEquals(
-<<<<<<< HEAD
-                Set.of(
-                        InternalFirstSimpleRootConfigurationSchema.class,
-                        InternalSecondSimpleRootConfigurationSchema.class
-                ),
-                extensions.get(SimpleRootConfigurationSchema.class)
-        );
-
+        
         assertEquals(
                 Set.of(
-                        InternalFirstSimpleConfigurationSchema.class,
-                        InternalSecondSimpleConfigurationSchema.class
+                        InternalFirstRootConfigurationSchema.class,
+                        InternalSecondRootConfigurationSchema.class
                 ),
-                extensions.get(SimpleConfigurationSchema.class)
-=======
-            Set.of(
+                extensions.get(InternalRootConfigurationSchema.class)
+        );
+        
+        assertEquals(
+                Set.of(
+                        InternalFirstConfigurationSchema.class,
+                        InternalSecondConfigurationSchema.class
+                ),
+                extensions.get(InternalConfigurationSchema.class)
+        );
+    }
+    
+    /**
+     *
+     */
+    @Test
+    void testSchemaFields() {
+        assertTrue(extensionsFields(List.of(), true).isEmpty());
+        assertTrue(extensionsFields(List.of(), false).isEmpty());
+        
+        List<Class<?>> extensions0 = List.of(
+                InternalExtendedRootConfigurationSchema.class,
+                ErrorInternalExtendedRootConfigurationSchema.class
+        );
+        
+        assertThrows(IllegalArgumentException.class, () -> extensionsFields(extensions0, true));
+        
+        assertEquals(
+                extensions0.stream().flatMap(cls -> Arrays.stream(cls.getDeclaredFields())).collect(toList()),
+                List.copyOf(extensionsFields(extensions0, false))
+        );
+        
+        List<Class<?>> extensions1 = List.of(
                 InternalFirstRootConfigurationSchema.class,
                 InternalSecondRootConfigurationSchema.class
-            ),
-            extensions.get(InternalRootConfigurationSchema.class)
-        );
-
+        );
+        
         assertEquals(
-            Set.of(
+                extensions1.stream().flatMap(cls -> Arrays.stream(cls.getDeclaredFields())).collect(toList()),
+                List.copyOf(extensionsFields(extensions1, true))
+        );
+        
+        assertEquals(
+                extensions1.stream().flatMap(cls -> Arrays.stream(cls.getDeclaredFields())).collect(toList()),
+                List.copyOf(extensionsFields(extensions1, false))
+        );
+    }
+    
+    /**
+     *
+     */
+    @Test
+    void testFindInternalConfigs() {
+        Map<Class<?>, Set<Class<?>>> internalExtensions = internalSchemaExtensions(List.of(
+                InternalFirstRootConfigurationSchema.class,
+                InternalSecondRootConfigurationSchema.class,
                 InternalFirstConfigurationSchema.class,
                 InternalSecondConfigurationSchema.class
-            ),
-            extensions.get(InternalConfigurationSchema.class)
->>>>>>> 445f4559
-        );
-    }
-
-    /**
-     *
-     */
-    @Test
-    void testSchemaFields() {
-<<<<<<< HEAD
-        assertThrows(
-                IllegalArgumentException.class,
-                () -> extensionsFields(
-                        List.of(
-                                InternalExtendedSimpleRootConfigurationSchema.class,
-                                ErrorInternalExtendedSimpleRootConfigurationSchema.class
-                        )
-                )
-=======
-        assertTrue(extensionsFields(List.of(), true).isEmpty());
-        assertTrue(extensionsFields(List.of(), false).isEmpty());
-
-        List<Class<?>> extensions0 = List.of(
-            InternalExtendedRootConfigurationSchema.class,
-            ErrorInternalExtendedRootConfigurationSchema.class
->>>>>>> 445f4559
-        );
-
-        assertThrows(IllegalArgumentException.class, () -> extensionsFields(extensions0, true));
-
-<<<<<<< HEAD
-        List<Class<?>> extensions = List.of(
-                InternalFirstSimpleRootConfigurationSchema.class,
-                InternalSecondSimpleRootConfigurationSchema.class
-        );
-
-        Set<Field> exp = extensions.stream()
-                .flatMap(cls -> Stream.of(cls.getDeclaredFields()))
-                .collect(toSet());
-=======
-        assertEquals(
-            extensions0.stream().flatMap(cls -> Arrays.stream(cls.getDeclaredFields())).collect(toList()),
-            List.copyOf(extensionsFields(extensions0, false))
-        );
-
-        List<Class<?>> extensions1 = List.of(
-            InternalFirstRootConfigurationSchema.class,
-            InternalSecondRootConfigurationSchema.class
-        );
-
-        assertEquals(
-            extensions1.stream().flatMap(cls -> Arrays.stream(cls.getDeclaredFields())).collect(toList()),
-            List.copyOf(extensionsFields(extensions1, true))
-        );
->>>>>>> 445f4559
-
-        assertEquals(
-            extensions1.stream().flatMap(cls -> Arrays.stream(cls.getDeclaredFields())).collect(toList()),
-            List.copyOf(extensionsFields(extensions1, false))
-        );
-    }
-
-    /**
-     *
-     */
-    @Test
-    void testFindInternalConfigs() {
-<<<<<<< HEAD
-        Map<Class<?>, Set<Class<?>>> extensions = internalSchemaExtensions(List.of(
-                InternalFirstSimpleRootConfigurationSchema.class,
-                InternalSecondSimpleRootConfigurationSchema.class,
-                InternalFirstSimpleConfigurationSchema.class,
-                InternalSecondSimpleConfigurationSchema.class
-=======
-        Map<Class<?>, Set<Class<?>>> internalExtensions = internalSchemaExtensions(List.of(
-            InternalFirstRootConfigurationSchema.class,
-            InternalSecondRootConfigurationSchema.class,
-            InternalFirstConfigurationSchema.class,
-            InternalSecondConfigurationSchema.class
->>>>>>> 445f4559
         ));
-
+        
         ConfigurationAsmGenerator generator = new ConfigurationAsmGenerator();
         generator.compileRootSchema(InternalRootConfigurationSchema.class, internalExtensions, Map.of());
-
+        
         InnerNode innerNode = generator.instantiateNode(InternalRootConfigurationSchema.class);
-
+        
         addDefaults(innerNode);
-
+        
         // Check that no internal configuration will be found.
-
+        
         assertThrows(KeyNotFoundException.class, () -> find(List.of("str2"), innerNode, false));
         assertThrows(KeyNotFoundException.class, () -> find(List.of("str3"), innerNode, false));
         assertThrows(KeyNotFoundException.class, () -> find(List.of("subCfg1"), innerNode, false));
-
+        
         assertThrows(KeyNotFoundException.class, () -> find(List.of("subCfg", "str01"), innerNode, false));
         assertThrows(KeyNotFoundException.class, () -> find(List.of("subCfg", "str02"), innerNode, false));
-
+        
         // Check that internal configuration will be found.
-
+        
         assertNull(find(List.of("str2"), innerNode, true));
         assertEquals("foo", find(List.of("str3"), innerNode, true));
         assertNotNull(find(List.of("subCfg1"), innerNode, true));
-
+        
         assertEquals("foo", find(List.of("subCfg", "str01"), innerNode, true));
         assertEquals("foo", find(List.of("subCfg", "str02"), innerNode, true));
     }
-
+    
     /**
      *
      */
     @Test
     void testGetInternalConfigs() {
-<<<<<<< HEAD
-        Map<Class<?>, Set<Class<?>>> extensions = internalSchemaExtensions(List.of(
-                InternalFirstSimpleRootConfigurationSchema.class,
-                InternalSecondSimpleRootConfigurationSchema.class,
-                InternalFirstSimpleConfigurationSchema.class,
-                InternalSecondSimpleConfigurationSchema.class
-=======
         Map<Class<?>, Set<Class<?>>> internalExtensions = internalSchemaExtensions(List.of(
-            InternalFirstRootConfigurationSchema.class,
-            InternalSecondRootConfigurationSchema.class,
-            InternalFirstConfigurationSchema.class,
-            InternalSecondConfigurationSchema.class
->>>>>>> 445f4559
+                InternalFirstRootConfigurationSchema.class,
+                InternalSecondRootConfigurationSchema.class,
+                InternalFirstConfigurationSchema.class,
+                InternalSecondConfigurationSchema.class
         ));
-
+        
         ConfigurationAsmGenerator generator = new ConfigurationAsmGenerator();
         generator.compileRootSchema(InternalRootConfigurationSchema.class, internalExtensions, Map.of());
-
+        
         InnerNode innerNode = generator.instantiateNode(InternalRootConfigurationSchema.class);
-
+        
         addDefaults(innerNode);
-
+        
         Map<String, Object> config = (Map<String, Object>) innerNode.accept(null, new ConverterToMapVisitor(false));
-
+        
         // Check that no internal configuration will be received.
-
+        
         assertEquals(4, config.size());
         assertNull(config.get("str0"));
         assertEquals("foo", config.get("str1"));
         assertNotNull(config.get("subCfg"));
         assertNotNull(config.get("namedCfg"));
-
+        
         Map<String, Object> subConfig = (Map<String, Object>) config.get("subCfg");
-
+        
         assertEquals(1, subConfig.size());
         assertEquals("foo", subConfig.get("str00"));
-
+        
         // Check that no internal configuration will be received.
-
+        
         config = (Map<String, Object>) innerNode.accept(null, new ConverterToMapVisitor(true));
-
+        
         assertEquals(7, config.size());
         assertNull(config.get("str0"));
         assertNull(config.get("str2"));
@@ -843,257 +637,245 @@
         assertNotNull(config.get("subCfg"));
         assertNotNull(config.get("subCfg1"));
         assertNotNull(config.get("namedCfg"));
-
+        
         subConfig = (Map<String, Object>) config.get("subCfg");
-
+        
         assertEquals(3, subConfig.size());
         assertEquals("foo", subConfig.get("str00"));
         assertEquals("foo", subConfig.get("str01"));
         assertEquals("foo", subConfig.get("str02"));
-
+        
         subConfig = (Map<String, Object>) config.get("subCfg1");
-
+        
         assertEquals(3, subConfig.size());
         assertEquals("foo", subConfig.get("str00"));
         assertEquals("foo", subConfig.get("str01"));
         assertEquals("foo", subConfig.get("str02"));
     }
-
+    
     /**
      *
      */
     @Test
     void testSuperRootWithInternalConfig() {
         ConfigurationAsmGenerator generator = new ConfigurationAsmGenerator();
-
+        
         Class<?> schemaClass = InternalWithoutSuperclassConfigurationSchema.class;
         RootKey<?, ?> schemaKey = InternalWithoutSuperclassConfiguration.KEY;
-
+        
         generator.compileRootSchema(schemaClass, Map.of(), Map.of());
-
+        
         SuperRoot superRoot = new SuperRoot(
                 s -> new RootInnerNode(schemaKey, generator.instantiateNode(schemaClass))
         );
-
+        
         assertThrows(NoSuchElementException.class, () -> superRoot.construct(schemaKey.key(), null, false));
-
+        
         superRoot.construct(schemaKey.key(), null, true);
-
+        
         superRoot.addRoot(schemaKey, generator.instantiateNode(schemaClass));
-
+        
         assertThrows(KeyNotFoundException.class, () -> find(List.of(schemaKey.key()), superRoot, false));
-
+        
         assertNotNull(find(List.of(schemaKey.key()), superRoot, true));
-
+        
         Map<String, Object> config =
                 (Map<String, Object>) superRoot.accept(schemaKey.key(), new ConverterToMapVisitor(false));
-
+        
         assertTrue(config.isEmpty());
-
+        
         config = (Map<String, Object>) superRoot.accept(schemaKey.key(), new ConverterToMapVisitor(true));
-
+        
         assertEquals(1, config.size());
         assertNotNull(config.get(schemaKey.key()));
     }
-
+    
     /**
      *
      */
     @Test
     void testCollectSchemas() {
         assertTrue(collectSchemas(List.of()).isEmpty());
-
+        
         assertThrows(IllegalArgumentException.class, () -> collectSchemas(List.of(Object.class)));
-
+        
         Set<Class<?>> schemas = Set.of(
-            LocalFirstConfigurationSchema.class,
-            InternalConfigurationSchema.class,
-            PolymorphicConfigurationSchema.class
-        );
-
-        assertEquals(schemas, collectSchemas(schemas));
-
-        assertEquals(
-<<<<<<< HEAD
-                Set.of(LocalFirstConfigurationSchema.class, SimpleConfigurationSchema.class),
-                collectSchemas(List.of(LocalFirstConfigurationSchema.class, SimpleConfigurationSchema.class))
-        );
-
-        assertEquals(
-                Set.of(SimpleRootConfigurationSchema.class, SimpleConfigurationSchema.class),
-                collectSchemas(List.of(SimpleRootConfigurationSchema.class))
-=======
-            Set.of(
-                InternalRootConfigurationSchema.class,
-                PolymorphicRootConfigurationSchema.class,
+                LocalFirstConfigurationSchema.class,
                 InternalConfigurationSchema.class,
                 PolymorphicConfigurationSchema.class
-            ),
-            collectSchemas(List.of(InternalRootConfigurationSchema.class, PolymorphicRootConfigurationSchema.class))
-        );
-    }
-
-    /** */
+        );
+        
+        assertEquals(schemas, collectSchemas(schemas));
+        
+        assertEquals(
+                Set.of(
+                        InternalRootConfigurationSchema.class,
+                        PolymorphicRootConfigurationSchema.class,
+                        InternalConfigurationSchema.class,
+                        PolymorphicConfigurationSchema.class
+                ),
+                collectSchemas(List.of(InternalRootConfigurationSchema.class, PolymorphicRootConfigurationSchema.class))
+        );
+    }
+    
+    /**
+     *
+     */
     @Test
     void testPolymorphicSchemaExtensions() {
         assertTrue(polymorphicSchemaExtensions(List.of()).isEmpty());
-
+        
         assertThrows(IllegalArgumentException.class, () -> polymorphicSchemaExtensions(List.of(Object.class)));
-
+        
         assertThrows(
-            IllegalArgumentException.class,
-            () -> polymorphicSchemaExtensions(List.of(LocalFirstConfigurationSchema.class))
-        );
-
+                IllegalArgumentException.class,
+                () -> polymorphicSchemaExtensions(List.of(LocalFirstConfigurationSchema.class))
+        );
+        
         Set<Class<?>> extensions = Set.of(
-            FirstPolymorphicInstanceConfigurationSchema.class,
-            SecondPolymorphicInstanceConfigurationSchema.class
-        );
-
+                FirstPolymorphicInstanceConfigurationSchema.class,
+                SecondPolymorphicInstanceConfigurationSchema.class
+        );
+        
         assertEquals(
-            Map.of(PolymorphicConfigurationSchema.class, extensions),
-            polymorphicSchemaExtensions(extensions)
->>>>>>> 445f4559
-        );
-    }
-
-    /** */
+                Map.of(PolymorphicConfigurationSchema.class, extensions),
+                polymorphicSchemaExtensions(extensions)
+        );
+    }
+    
+    /**
+     *
+     */
     @Test
     void testCompressDeletedEntries() {
         Map<String, String> containsNullLeaf = new HashMap<>();
-
+        
         containsNullLeaf.put("first", "1");
         containsNullLeaf.put("second", null);
-
+        
         Map<String, String> deletedNamedListElement = new HashMap<>();
-
+        
         deletedNamedListElement.put("third", null);
         deletedNamedListElement.put(NAME, null);
-
+        
         Map<String, Object> regular = new HashMap<>();
-
+        
         regular.put("strVal", "foo");
         regular.put("intVal", 10);
-
+        
         Map<String, Object> prefixMap = new HashMap<>();
-
+        
         prefixMap.put("0", containsNullLeaf);
         prefixMap.put("1", deletedNamedListElement);
         prefixMap.put("2", regular);
-
+        
         Map<String, Object> exp = new HashMap<>();
-
+        
         exp.put("0", Map.of("first", "1"));
         exp.put("1", null);
         exp.put("2", Map.of("strVal", "foo", "intVal", 10));
-
+        
         compressDeletedEntries(prefixMap);
-
+        
         assertEquals(exp, prefixMap);
     }
-
-    /** */
+    
+    /**
+     *
+     */
     @Test
     void testFlattenedMapPolymorphicConfig() {
         InnerNode polymorphicRootInnerNode = newNodeInstance(PolymorphicRootConfigurationSchema.class);
-
+        
         addDefaults(polymorphicRootInnerNode);
-
+        
         RootKey<?, ?> rootKey = PolymorphicRootConfiguration.KEY;
-
+        
         SuperRoot superRoot = new SuperRoot(key -> null, Map.of(rootKey, polymorphicRootInnerNode));
-
-        Map<String, Serializable> act = flattenedMap(
-            superRoot,
-            rootKey,
-            node -> ((PolymorphicRootChange)node).changePolymorphicSubCfg(c -> c.convert(SecondPolymorphicInstanceChange.class))
-        );
-
+        
+        final Map<String, Serializable> act = flattenedMap(
+                superRoot,
+                rootKey,
+                node -> ((PolymorphicRootChange) node).changePolymorphicSubCfg(c -> c.convert(SecondPolymorphicInstanceChange.class))
+        );
+        
         Map<String, Serializable> exp = new HashMap<>();
-
+        
         exp.put("rootPolymorphic.polymorphicSubCfg.typeId", "second");
         exp.put("rootPolymorphic.polymorphicSubCfg.longVal", 0L);
-
+        
         exp.put("rootPolymorphic.polymorphicSubCfg.strVal", null);
         exp.put("rootPolymorphic.polymorphicSubCfg.intVal", 0);
-
+        
         assertEquals(exp, act);
     }
-
-    /** */
+    
+    /**
+     *
+     */
     @Test
     void testFlattenedMapPolymorphicNamedConfig() {
         InnerNode polymorphicRootInnerNode = newNodeInstance(PolymorphicRootConfigurationSchema.class);
-
-        PolymorphicRootChange polymorphicRootChange = ((PolymorphicRootChange)polymorphicRootInnerNode);
-
-        polymorphicRootChange.changePolymorphicNamedCfg(c -> c.create("0", c1 -> {}));
-
+        
+        PolymorphicRootChange polymorphicRootChange = ((PolymorphicRootChange) polymorphicRootInnerNode);
+        
+        polymorphicRootChange.changePolymorphicNamedCfg(c -> c.create("0", c1 -> {
+        }));
+        
         addDefaults(polymorphicRootInnerNode);
-
+        
         RootKey<?, ?> rootKey = PolymorphicRootConfiguration.KEY;
-
+        
         SuperRoot superRoot = new SuperRoot(key -> null, Map.of(rootKey, polymorphicRootInnerNode));
-
-        Map<String, Serializable> act = flattenedMap(
-            superRoot,
-            rootKey,
-            node -> ((PolymorphicRootChange)node).changePolymorphicNamedCfg(c ->
-                c.createOrUpdate("0", c1 -> c1.convert(SecondPolymorphicInstanceChange.class)))
-        );
-
-        NamedListNode<?> polymorphicNamedCfgListNode = (NamedListNode<?>)polymorphicRootChange.polymorphicNamedCfg();
+    
+        final Map<String, Serializable> act = flattenedMap(
+                superRoot,
+                rootKey,
+                node -> ((PolymorphicRootChange) node).changePolymorphicNamedCfg(c ->
+                        c.createOrUpdate("0", c1 -> c1.convert(SecondPolymorphicInstanceChange.class)))
+        );
+        
+        NamedListNode<?> polymorphicNamedCfgListNode = (NamedListNode<?>) polymorphicRootChange.polymorphicNamedCfg();
         String internalId = polymorphicNamedCfgListNode.internalId("0");
-
+        
         Map<String, Serializable> exp = new HashMap<>();
-
+        
         exp.put("rootPolymorphic.polymorphicNamedCfg." + internalId + ".typeId", "second");
         exp.put("rootPolymorphic.polymorphicNamedCfg." + internalId + ".longVal", 0L);
-
+        
         exp.put("rootPolymorphic.polymorphicNamedCfg." + internalId + ".strVal", null);
         exp.put("rootPolymorphic.polymorphicNamedCfg." + internalId + ".intVal", 0);
-
+        
         assertEquals(exp, act);
     }
-
+    
     /**
      * Patches super root and returns flat representation of the changes. Passed {@code superRoot} object will contain patched tree when
      * method execution is completed.
      *
      * @param superRoot Super root to patch.
-<<<<<<< HEAD
-     * @param patch     Closure to cnahge parent node.
+     * @param patch     Closure to change inner node.
      * @return Flat map with all changes from the patch.
      */
     @NotNull
-    private Map<String, Serializable> flattenedMap(SuperRoot superRoot, Consumer<ParentChange> patch) {
-=======
-     * @param patch Closure to change inner node.
-     * @return Flat map with all changes from the patch.
-     */
-    @NotNull private Map<String, Serializable> flattenedMap(
-        SuperRoot superRoot,
-        RootKey<?, ?> rootKey,
-        Consumer<InnerNode> patch
+    private Map<String, Serializable> flattenedMap(
+            SuperRoot superRoot,
+            RootKey<?, ?> rootKey,
+            Consumer<InnerNode> patch
     ) {
->>>>>>> 445f4559
         // Preserve a copy of the super root to use it as a golden source of data.
         SuperRoot originalSuperRoot = superRoot.copy();
-
+        
         // Make a copy of the root inside the superRoot. This copy will be used for further patching.
         superRoot.construct(rootKey.key(), EMPTY_CFG_SRC, true);
-
+        
         // Patch root node.
-<<<<<<< HEAD
-        patch.accept((ParentChange) superRoot.getRoot(ParentConfiguration.KEY));
-=======
         patch.accept(superRoot.getRoot(rootKey));
->>>>>>> 445f4559
-
+        
         // Create flat diff between two super trees.
         return createFlattenedUpdatesMap(originalSuperRoot, superRoot);
     }
-
+    
     /**
      * First local configuration.
      */
@@ -1103,7 +885,7 @@
         @Value(hasDefault = true)
         public String str = "str";
     }
-
+    
     /**
      * Second local configuration.
      */
@@ -1113,7 +895,7 @@
         @Value(hasDefault = true)
         public String str = "str";
     }
-
+    
     /**
      * First distributed configuration.
      */
@@ -1123,7 +905,7 @@
         @Value(hasDefault = true)
         public String str = "str";
     }
-
+    
     /**
      * Second distributed configuration.
      */
@@ -1133,7 +915,7 @@
         @Value(hasDefault = true)
         public String str = "str";
     }
-
+    
     /**
      * Simple root configuration schema.
      */
@@ -1142,20 +924,20 @@
         /** String value without default. */
         @Value
         public String str0;
-
+        
         /** String value with default. */
         @Value(hasDefault = true)
         public String str1 = "foo";
-
+        
         /** Sub configuration schema. */
         @ConfigValue
         public InternalConfigurationSchema subCfg;
-
+        
         /** Named configuration schema. */
         @NamedConfigValue
         public InternalConfigurationSchema namedCfg;
     }
-
+    
     /**
      * Simple configuration schema.
      */
@@ -1165,7 +947,7 @@
         @Value(hasDefault = true)
         public String str00 = "foo";
     }
-
+    
     /**
      * Internal schema extension without superclass.
      */
@@ -1173,7 +955,7 @@
     @ConfigurationRoot(rootName = "testRootInternal")
     public static class InternalWithoutSuperclassConfigurationSchema {
     }
-
+    
     /**
      * First simple internal schema extension.
      */
@@ -1183,7 +965,7 @@
         @Value(hasDefault = true)
         public String str01 = "foo";
     }
-
+    
     /**
      * Second simple internal schema extension.
      */
@@ -1193,7 +975,7 @@
         @Value(hasDefault = true)
         public String str02 = "foo";
     }
-
+    
     /**
      * First root simple internal schema extension.
      */
@@ -1202,12 +984,12 @@
         /** Second string value without default. */
         @Value
         public String str2;
-
+        
         /** Second string value with default. */
         @Value(hasDefault = true)
         public String str3 = "foo";
     }
-
+    
     /**
      * Second root simple internal schema extension.
      */
@@ -1217,7 +999,7 @@
         @ConfigValue
         public InternalConfigurationSchema subCfg1;
     }
-
+    
     /**
      * Internal extended simple root configuration schema.
      */
@@ -1226,20 +1008,20 @@
         /** String value without default. */
         @Value
         public String str00;
-
+        
         /** String value with default. */
         @Value(hasDefault = true)
         public String str01 = "foo";
-
+        
         /** Sub configuration schema. */
         @ConfigValue
         public InternalConfigurationSchema subCfg0;
-
+        
         /** Named configuration schema. */
         @NamedConfigValue
         public InternalConfigurationSchema namedCfg0;
     }
-
+    
     /**
      * Error: Duplicate field.
      */
@@ -1249,7 +1031,7 @@
         @Value
         public String str00;
     }
-
+    
     /**
      * Simple root polymorphic configuration.
      */
@@ -1258,12 +1040,12 @@
         /** Polymorphic sub configuration schema. */
         @ConfigValue
         public PolymorphicConfigurationSchema polymorphicSubCfg;
-
+        
         /** Polymorphic named configuration schema. */
         @NamedConfigValue
         public PolymorphicConfigurationSchema polymorphicNamedCfg;
     }
-
+    
     /**
      * Simple polymorphic configuration.
      */
@@ -1272,12 +1054,12 @@
         /** Polymorphic type id field. */
         @PolymorphicId(hasDefault = true)
         public String typeId = "first";
-
+        
         /** Long value. */
         @Value(hasDefault = true)
         public long longVal = 0;
     }
-
+    
     /**
      * First {@link PolymorphicConfigurationSchema} extension.
      */
@@ -1287,7 +1069,7 @@
         @Value(hasDefault = true)
         public String strVal = "strVal";
     }
-
+    
     /**
      * Second {@link PolymorphicConfigurationSchema} extension.
      */
