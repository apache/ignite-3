/*
 * Licensed to the Apache Software Foundation (ASF) under one or more
 * contributor license agreements.  See the NOTICE file distributed with
 * this work for additional information regarding copyright ownership.
 * The ASF licenses this file to You under the Apache License, Version 2.0
 * (the "License"); you may not use this file except in compliance with
 * the License.  You may obtain a copy of the License at
 *
 *      http://www.apache.org/licenses/LICENSE-2.0
 *
 * Unless required by applicable law or agreed to in writing, software
 * distributed under the License is distributed on an "AS IS" BASIS,
 * WITHOUT WARRANTIES OR CONDITIONS OF ANY KIND, either express or implied.
 * See the License for the specific language governing permissions and
 * limitations under the License.
 */

package org.apache.ignite.internal.configuration.testframework;

import static java.util.concurrent.CompletableFuture.completedFuture;
import static org.hamcrest.CoreMatchers.instanceOf;
import static org.hamcrest.CoreMatchers.is;
import static org.hamcrest.MatcherAssert.assertThat;
import static org.junit.jupiter.api.Assertions.assertEquals;

import java.util.ArrayList;
import java.util.List;
import java.util.concurrent.TimeUnit;
import org.apache.ignite.internal.configuration.sample.DiscoveryConfiguration;
import org.junit.jupiter.api.Test;
import org.junit.jupiter.api.extension.ExtendWith;

/**
 * Test basic scenarios of {@link ConfigurationExtension}.
 */
@ExtendWith(ConfigurationExtension.class)
class ConfigurationExtensionTest {
    /** Injected field. */
    @InjectConfiguration
    private DiscoveryConfiguration fieldCfg;

    /** Test that contains injected parameter. */
    @Test
    public void injectConfiguration(
            @InjectConfiguration("mock.joinTimeout=100") DiscoveryConfiguration paramCfg
    ) throws Exception {
        assertEquals(5000, fieldCfg.joinTimeout().value());

        assertEquals(100, paramCfg.joinTimeout().value());

        paramCfg.change(d -> d.changeJoinTimeout(200)).get(1, TimeUnit.SECONDS);

        assertEquals(200, paramCfg.joinTimeout().value());

        paramCfg.joinTimeout().update(300).get(1, TimeUnit.SECONDS);

        assertEquals(300, paramCfg.joinTimeout().value());
    }

    /** Tests that notifications work on injected configuration instance. */
    @Test
    public void notifications() throws Exception {
        List<String> log = new ArrayList<>();

        fieldCfg.listen(ctx -> {
            log.add("update");

            return completedFuture(null);
        });

        fieldCfg.joinTimeout().listen(ctx -> {
            log.add("join");

            return completedFuture(null);
        });

        fieldCfg.failureDetectionTimeout().listen(ctx -> {
            log.add("failure");

            return completedFuture(null);
        });

        fieldCfg.change(change -> change.changeJoinTimeout(1000_000)).get(1, TimeUnit.SECONDS);

        assertEquals(List.of("update", "join"), log);

        log.clear();

        fieldCfg.failureDetectionTimeout().update(2000_000).get(1, TimeUnit.SECONDS);

        assertEquals(List.of("update", "failure"), log);
    }

    /** Tests that internal configuration extensions work properly on injected configuration instance. */
    @Test
    public void internalConfiguration(
<<<<<<< HEAD
            @InjectConfiguration(extensions = {ExtendedConfigurationSchema.class}) BasicConfiguration cfg
=======
        @InjectConfiguration(internalExtensions = {ExtendedConfigurationSchema.class}) BasicConfiguration cfg
>>>>>>> 445f4559
    ) throws Exception {
        assertThat(cfg, is(instanceOf(ExtendedConfiguration.class)));

        assertEquals(1, cfg.visible().value());

        assertEquals(2, ((ExtendedConfiguration) cfg).invisible().value());

        cfg.change(change -> {
            assertThat(change, is(instanceOf(ExtendedChange.class)));

            change.changeVisible(3);

            ((ExtendedChange) change).changeInvisible(4);
        }).get(1, TimeUnit.SECONDS);

        assertEquals(3, cfg.visible().value());

        assertEquals(4, ((ExtendedConfiguration) cfg).invisible().value());
    }
}<|MERGE_RESOLUTION|>--- conflicted
+++ resolved
@@ -38,84 +38,80 @@
     /** Injected field. */
     @InjectConfiguration
     private DiscoveryConfiguration fieldCfg;
-
+    
     /** Test that contains injected parameter. */
     @Test
     public void injectConfiguration(
             @InjectConfiguration("mock.joinTimeout=100") DiscoveryConfiguration paramCfg
     ) throws Exception {
         assertEquals(5000, fieldCfg.joinTimeout().value());
-
+        
         assertEquals(100, paramCfg.joinTimeout().value());
-
+        
         paramCfg.change(d -> d.changeJoinTimeout(200)).get(1, TimeUnit.SECONDS);
-
+        
         assertEquals(200, paramCfg.joinTimeout().value());
-
+        
         paramCfg.joinTimeout().update(300).get(1, TimeUnit.SECONDS);
-
+        
         assertEquals(300, paramCfg.joinTimeout().value());
     }
-
+    
     /** Tests that notifications work on injected configuration instance. */
     @Test
     public void notifications() throws Exception {
         List<String> log = new ArrayList<>();
-
+        
         fieldCfg.listen(ctx -> {
             log.add("update");
-
+            
             return completedFuture(null);
         });
-
+        
         fieldCfg.joinTimeout().listen(ctx -> {
             log.add("join");
-
+            
             return completedFuture(null);
         });
-
+        
         fieldCfg.failureDetectionTimeout().listen(ctx -> {
             log.add("failure");
-
+            
             return completedFuture(null);
         });
-
+        
         fieldCfg.change(change -> change.changeJoinTimeout(1000_000)).get(1, TimeUnit.SECONDS);
-
+        
         assertEquals(List.of("update", "join"), log);
-
+        
         log.clear();
-
+        
         fieldCfg.failureDetectionTimeout().update(2000_000).get(1, TimeUnit.SECONDS);
-
+        
         assertEquals(List.of("update", "failure"), log);
     }
-
+    
     /** Tests that internal configuration extensions work properly on injected configuration instance. */
     @Test
     public void internalConfiguration(
-<<<<<<< HEAD
-            @InjectConfiguration(extensions = {ExtendedConfigurationSchema.class}) BasicConfiguration cfg
-=======
-        @InjectConfiguration(internalExtensions = {ExtendedConfigurationSchema.class}) BasicConfiguration cfg
->>>>>>> 445f4559
+            @InjectConfiguration(internalExtensions = {ExtendedConfigurationSchema.class}) BasicConfiguration cfg
     ) throws Exception {
         assertThat(cfg, is(instanceOf(ExtendedConfiguration.class)));
-
+        
         assertEquals(1, cfg.visible().value());
-
+        
         assertEquals(2, ((ExtendedConfiguration) cfg).invisible().value());
-
+        
         cfg.change(change -> {
             assertThat(change, is(instanceOf(ExtendedChange.class)));
-
+            
             change.changeVisible(3);
-
+            
             ((ExtendedChange) change).changeInvisible(4);
         }).get(1, TimeUnit.SECONDS);
-
+        
         assertEquals(3, cfg.visible().value());
-
+        
         assertEquals(4, ((ExtendedConfiguration) cfg).invisible().value());
     }
 }