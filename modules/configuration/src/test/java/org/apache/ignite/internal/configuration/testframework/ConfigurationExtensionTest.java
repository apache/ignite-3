/*
 * Licensed to the Apache Software Foundation (ASF) under one or more
 * contributor license agreements.  See the NOTICE file distributed with
 * this work for additional information regarding copyright ownership.
 * The ASF licenses this file to You under the Apache License, Version 2.0
 * (the "License"); you may not use this file except in compliance with
 * the License.  You may obtain a copy of the License at
 *
 *      http://www.apache.org/licenses/LICENSE-2.0
 *
 * Unless required by applicable law or agreed to in writing, software
 * distributed under the License is distributed on an "AS IS" BASIS,
 * WITHOUT WARRANTIES OR CONDITIONS OF ANY KIND, either express or implied.
 * See the License for the specific language governing permissions and
 * limitations under the License.
 */

package org.apache.ignite.internal.configuration.testframework;

import static java.util.concurrent.CompletableFuture.completedFuture;
import static org.hamcrest.CoreMatchers.instanceOf;
import static org.hamcrest.CoreMatchers.is;
import static org.hamcrest.MatcherAssert.assertThat;
import static org.junit.jupiter.api.Assertions.assertEquals;

import java.util.ArrayList;
import java.util.List;
import java.util.concurrent.TimeUnit;
import org.apache.ignite.internal.configuration.sample.DiscoveryConfiguration;
import org.junit.jupiter.api.Test;
import org.junit.jupiter.api.extension.ExtendWith;

/**
 * Test basic scenarios of {@link ConfigurationExtension}.
 */
@ExtendWith(ConfigurationExtension.class)
class ConfigurationExtensionTest {
    /** Injected field. */
    @InjectConfiguration
    private DiscoveryConfiguration fieldCfg;
    
    /** Test that contains injected parameter. */
    @Test
    public void injectConfiguration(
            @InjectConfiguration("mock.joinTimeout=100") DiscoveryConfiguration paramCfg
    ) throws Exception {
        assertEquals(5000, fieldCfg.joinTimeout().value());
        
        assertEquals(100, paramCfg.joinTimeout().value());
        
        paramCfg.change(d -> d.changeJoinTimeout(200)).get(1, TimeUnit.SECONDS);
        
        assertEquals(200, paramCfg.joinTimeout().value());
        
        paramCfg.joinTimeout().update(300).get(1, TimeUnit.SECONDS);
        
        assertEquals(300, paramCfg.joinTimeout().value());
    }
    
    /** Tests that notifications work on injected configuration instance. */
    @Test
    public void notifications() throws Exception {
        List<String> log = new ArrayList<>();
        
        fieldCfg.listen(ctx -> {
            log.add("update");
            
            return completedFuture(null);
        });
        
        fieldCfg.joinTimeout().listen(ctx -> {
            log.add("join");
            
            return completedFuture(null);
        });
        
        fieldCfg.failureDetectionTimeout().listen(ctx -> {
            log.add("failure");
            
            return completedFuture(null);
        });
        
        fieldCfg.change(change -> change.changeJoinTimeout(1000_000)).get(1, TimeUnit.SECONDS);
        
        assertEquals(List.of("update", "join"), log);
        
        log.clear();
        
        fieldCfg.failureDetectionTimeout().update(2000_000).get(1, TimeUnit.SECONDS);
        
        assertEquals(List.of("update", "failure"), log);
    }
    
    /** Tests that internal configuration extensions work properly on injected configuration instance. */
    @Test
    public void internalConfiguration(
<<<<<<< HEAD
            @InjectConfiguration(extensions = {ExtendedConfigurationSchema.class}) BasicConfiguration cfg
=======
            @InjectConfiguration(internalExtensions = {ExtendedConfigurationSchema.class}) BasicConfiguration cfg
>>>>>>> a323c22d
    ) throws Exception {
        assertThat(cfg, is(instanceOf(ExtendedConfiguration.class)));
        
        assertEquals(1, cfg.visible().value());
<<<<<<< HEAD

        assertEquals(2, ((ExtendedConfiguration) cfg).invisible().value());

=======
        
        assertEquals(2, ((ExtendedConfiguration) cfg).invisible().value());
        
>>>>>>> a323c22d
        cfg.change(change -> {
            assertThat(change, is(instanceOf(ExtendedChange.class)));
            
            change.changeVisible(3);
<<<<<<< HEAD

=======
            
>>>>>>> a323c22d
            ((ExtendedChange) change).changeInvisible(4);
        }).get(1, TimeUnit.SECONDS);
        
        assertEquals(3, cfg.visible().value());
<<<<<<< HEAD

=======
        
>>>>>>> a323c22d
        assertEquals(4, ((ExtendedConfiguration) cfg).invisible().value());
    }
}<|MERGE_RESOLUTION|>--- conflicted
+++ resolved
@@ -94,42 +94,24 @@
     /** Tests that internal configuration extensions work properly on injected configuration instance. */
     @Test
     public void internalConfiguration(
-<<<<<<< HEAD
-            @InjectConfiguration(extensions = {ExtendedConfigurationSchema.class}) BasicConfiguration cfg
-=======
             @InjectConfiguration(internalExtensions = {ExtendedConfigurationSchema.class}) BasicConfiguration cfg
->>>>>>> a323c22d
     ) throws Exception {
         assertThat(cfg, is(instanceOf(ExtendedConfiguration.class)));
         
         assertEquals(1, cfg.visible().value());
-<<<<<<< HEAD
-
-        assertEquals(2, ((ExtendedConfiguration) cfg).invisible().value());
-
-=======
         
         assertEquals(2, ((ExtendedConfiguration) cfg).invisible().value());
         
->>>>>>> a323c22d
         cfg.change(change -> {
             assertThat(change, is(instanceOf(ExtendedChange.class)));
             
             change.changeVisible(3);
-<<<<<<< HEAD
-
-=======
             
->>>>>>> a323c22d
             ((ExtendedChange) change).changeInvisible(4);
         }).get(1, TimeUnit.SECONDS);
         
         assertEquals(3, cfg.visible().value());
-<<<<<<< HEAD
-
-=======
         
->>>>>>> a323c22d
         assertEquals(4, ((ExtendedConfiguration) cfg).invisible().value());
     }
 }