/*
 * Licensed to the Apache Software Foundation (ASF) under one or more
 * contributor license agreements.  See the NOTICE file distributed with
 * this work for additional information regarding copyright ownership.
 * The ASF licenses this file to You under the Apache License, Version 2.0
 * (the "License"); you may not use this file except in compliance with
 * the License.  You may obtain a copy of the License at
 *
 *      http://www.apache.org/licenses/LICENSE-2.0
 *
 * Unless required by applicable law or agreed to in writing, software
 * distributed under the License is distributed on an "AS IS" BASIS,
 * WITHOUT WARRANTIES OR CONDITIONS OF ANY KIND, either express or implied.
 * See the License for the specific language governing permissions and
 * limitations under the License.
 */

package org.apache.ignite.internal.configuration.notifications;

import static java.util.concurrent.CompletableFuture.completedFuture;
import static java.util.concurrent.TimeUnit.SECONDS;
import static org.apache.ignite.configuration.annotation.ConfigurationType.LOCAL;
import static org.apache.ignite.internal.configuration.notifications.ConfigurationListenerTestUtils.checkContainsListeners;
import static org.apache.ignite.internal.configuration.notifications.ConfigurationListenerTestUtils.configListener;
import static org.apache.ignite.internal.configuration.notifications.ConfigurationListenerTestUtils.configNamedListenerOnCreate;
import static org.apache.ignite.internal.configuration.notifications.ConfigurationListenerTestUtils.configNamedListenerOnDelete;
import static org.apache.ignite.internal.configuration.notifications.ConfigurationListenerTestUtils.configNamedListenerOnRename;
import static org.apache.ignite.internal.configuration.notifications.ConfigurationListenerTestUtils.configNamedListenerOnUpdate;
import static org.apache.ignite.internal.configuration.notifications.ConfigurationListenerTestUtils.doNothingConsumer;
import static org.junit.jupiter.api.Assertions.assertEquals;
import static org.junit.jupiter.api.Assertions.assertNotNull;
import static org.junit.jupiter.api.Assertions.assertNull;
import static org.junit.jupiter.api.Assertions.assertSame;
import static org.junit.jupiter.api.Assertions.fail;

import java.util.ArrayList;
import java.util.List;
import java.util.Map;
import java.util.UUID;
import java.util.concurrent.CompletableFuture;
import java.util.concurrent.CountDownLatch;
import java.util.concurrent.Future;
import org.apache.ignite.configuration.annotation.Config;
import org.apache.ignite.configuration.annotation.ConfigValue;
import org.apache.ignite.configuration.annotation.ConfigurationRoot;
import org.apache.ignite.configuration.annotation.NamedConfigValue;
import org.apache.ignite.configuration.annotation.Value;
import org.apache.ignite.configuration.notifications.ConfigurationListener;
import org.apache.ignite.configuration.notifications.ConfigurationNamedListListener;
import org.apache.ignite.configuration.notifications.ConfigurationNotificationEvent;
import org.apache.ignite.internal.configuration.ConfigurationRegistry;
import org.apache.ignite.internal.configuration.storage.TestConfigurationStorage;
import org.junit.jupiter.api.AfterEach;
import org.junit.jupiter.api.BeforeEach;
import org.junit.jupiter.api.Test;

/**
 *
 */
public class ConfigurationListenerTest {
    /**
     *
     */
    @ConfigurationRoot(rootName = "parent", type = LOCAL)
    public static class ParentConfigurationSchema {
        /**
         *
         */
        @ConfigValue
        public ChildConfigurationSchema child;
<<<<<<< HEAD

=======
        
>>>>>>> a323c22d
        /**
         *
         */
        @NamedConfigValue
        public ChildConfigurationSchema elements;
    }
<<<<<<< HEAD

=======
    
>>>>>>> a323c22d
    /**
     *
     */
    @Config
    public static class ChildConfigurationSchema {
        /**
         *
         */
        @Value(hasDefault = true)
        public String str = "default";
    }
<<<<<<< HEAD

=======
    
>>>>>>> a323c22d
    /**
     *
     */
    private ConfigurationRegistry registry;
<<<<<<< HEAD

=======
    
>>>>>>> a323c22d
    /**
     *
     */
    private ParentConfiguration configuration;
<<<<<<< HEAD

=======
    
>>>>>>> a323c22d
    /**
     *
     */
    @BeforeEach
    public void before() {
        var testConfigurationStorage = new TestConfigurationStorage(LOCAL);
        
        registry = new ConfigurationRegistry(
                List.of(ParentConfiguration.KEY),
                Map.of(),
                testConfigurationStorage,
<<<<<<< HEAD
=======
                List.of(),
>>>>>>> a323c22d
                List.of()
        );
        
        registry.start();
        
        registry.initializeDefaults();
        
        configuration = registry.getConfiguration(ParentConfiguration.KEY);
    }
<<<<<<< HEAD

=======
    
>>>>>>> a323c22d
    /**
     *
     */
    @AfterEach
    public void after() {
        registry.stop();
    }
<<<<<<< HEAD

=======
    
>>>>>>> a323c22d
    /**
     *
     */
    @Test
    public void childNode() throws Exception {
        List<String> log = new ArrayList<>();
        
        configuration.listen(ctx -> {
            assertEquals(ctx.oldValue().child().str(), "default");
            assertEquals(ctx.newValue().child().str(), "foo");
            
            log.add("parent");
            
            return completedFuture(null);
        });
        
        configuration.child().listen(ctx -> {
            assertEquals(ctx.oldValue().str(), "default");
            assertEquals(ctx.newValue().str(), "foo");
            
            log.add("child");
            
            return completedFuture(null);
        });
        
        configuration.child().str().listen(ctx -> {
            assertEquals(ctx.oldValue(), "default");
            assertEquals(ctx.newValue(), "foo");
            
            log.add("str");
            
            return completedFuture(null);
        });
        
        configuration.elements().listen(ctx -> {
            log.add("elements");
            
            return completedFuture(null);
        });
        
        configuration.change(parent -> parent.changeChild(child -> child.changeStr("foo"))).get(1, SECONDS);
        
        assertEquals(List.of("parent", "child", "str"), log);
    }
    
    /**
     * Tests notifications validity when a new named list element is created.
     */
    @Test
    public void namedListNodeOnCreate() throws Exception {
        List<String> log = new ArrayList<>();
        
        configuration.listen(ctx -> {
            log.add("parent");
            
            return completedFuture(null);
        });
        
        configuration.child().listen(ctx -> {
            log.add("child");
            
            return completedFuture(null);
        });
        
        configuration.elements().listen(ctx -> {
            assertEquals(0, ctx.oldValue().size());
            
            ChildView newValue = ctx.newValue().get("name");
            
            assertNotNull(newValue);
            assertEquals("default", newValue.str());
            
            log.add("elements");
            
            return completedFuture(null);
        });
        
        configuration.elements().listenElements(new ConfigurationNamedListListener<ChildView>() {
            /** {@inheritDoc} */
            @Override
            public CompletableFuture<?> onCreate(ConfigurationNotificationEvent<ChildView> ctx) {
                assertNull(ctx.oldValue());
                
                ChildView newValue = ctx.newValue();
                
                assertNotNull(newValue);
                assertEquals("default", newValue.str());
                
                log.add("create");
                
                return completedFuture(null);
            }
            
            /** {@inheritDoc} */
            @Override
            public CompletableFuture<?> onUpdate(ConfigurationNotificationEvent<ChildView> ctx) {
                log.add("update");
                
                return completedFuture(null);
            }
            
            /** {@inheritDoc} */
            @Override
            public CompletableFuture<?> onRename(
                    String oldName,
                    String newName,
                    ConfigurationNotificationEvent<ChildView> ctx
            ) {
                log.add("rename");
                
                return completedFuture(null);
            }
            
            /** {@inheritDoc} */
            @Override
            public CompletableFuture<?> onDelete(ConfigurationNotificationEvent<ChildView> ctx) {
                log.add("delete");
                
                return completedFuture(null);
            }
        });
        
        configuration.change(parent ->
                parent.changeElements(elements -> elements.create("name", element -> {
                }))
        ).get(1, SECONDS);
        
        assertEquals(List.of("parent", "elements", "create"), log);
    }
    
    /**
     * Tests notifications validity when a named list element is edited.
     */
    @Test
    public void namedListNodeOnUpdate() throws Exception {
        configuration.change(parent ->
                parent.changeElements(elements -> elements.create("name", element -> {
                }))
        ).get(1, SECONDS);
        
        List<String> log = new ArrayList<>();
        
        configuration.listen(ctx -> {
            log.add("parent");
            
            return completedFuture(null);
        });
        
        configuration.child().listen(ctx -> {
            log.add("child");
            
            return completedFuture(null);
        });
        
        configuration.elements().listen(ctx -> {
            
            ChildView oldValue = ctx.oldValue().get("name");
            
            assertNotNull(oldValue);
            assertEquals("default", oldValue.str());
            
            ChildView newValue = ctx.newValue().get("name");
            
            assertNotNull(newValue);
            assertEquals("foo", newValue.str());
            
            log.add("elements");
            
            return completedFuture(null);
        });
        
        configuration.elements().listenElements(new ConfigurationNamedListListener<ChildView>() {
            /** {@inheritDoc} */
            @Override
            public CompletableFuture<?> onCreate(ConfigurationNotificationEvent<ChildView> ctx) {
                log.add("create");
                
                return completedFuture(null);
            }
            
            /** {@inheritDoc} */
            @Override
            public CompletableFuture<?> onUpdate(ConfigurationNotificationEvent<ChildView> ctx) {
                ChildView oldValue = ctx.oldValue();
                
                assertNotNull(oldValue);
                assertEquals("default", oldValue.str());
                
                ChildView newValue = ctx.newValue();
                
                assertNotNull(newValue);
                assertEquals("foo", newValue.str());
                
                log.add("update");
                
                return completedFuture(null);
            }
            
            /** {@inheritDoc} */
            @Override
            public CompletableFuture<?> onRename(
                    String oldName,
                    String newName,
                    ConfigurationNotificationEvent<ChildView> ctx
            ) {
                log.add("rename");
                
                return completedFuture(null);
            }
            
            /** {@inheritDoc} */
            @Override
            public CompletableFuture<?> onDelete(ConfigurationNotificationEvent<ChildView> ctx) {
                log.add("delete");
                
                return completedFuture(null);
            }
        });
        
        configuration.change(parent ->
                parent.changeElements(elements -> elements.createOrUpdate("name", element -> element.changeStr("foo")))
        ).get(1, SECONDS);
        
        assertEquals(List.of("parent", "elements", "update"), log);
    }
    
    /**
     * Tests notifications validity when a named list element is renamed.
     */
    @Test
    public void namedListNodeOnRename() throws Exception {
        configuration.change(parent ->
                parent.changeElements(elements -> elements.create("name", element -> {
                }))
        ).get(1, SECONDS);
        
        List<String> log = new ArrayList<>();
        
        configuration.listen(ctx -> {
            log.add("parent");
            
            return completedFuture(null);
        });
        
        configuration.child().listen(ctx -> {
            log.add("child");
            
            return completedFuture(null);
        });
        
        configuration.elements().listen(ctx -> {
            assertEquals(1, ctx.oldValue().size());
            
            ChildView oldValue = ctx.oldValue().get("name");
            
            assertNotNull(oldValue);
            assertEquals("default", oldValue.str());
            
            assertEquals(1, ctx.newValue().size());
            
            ChildView newValue = ctx.newValue().get("newName");
            
            assertSame(oldValue, newValue);
            
            log.add("elements");
            
            return completedFuture(null);
        });
        
        configuration.elements().listenElements(new ConfigurationNamedListListener<ChildView>() {
            /** {@inheritDoc} */
            @Override
            public CompletableFuture<?> onCreate(ConfigurationNotificationEvent<ChildView> ctx) {
                log.add("create");
                
                return completedFuture(null);
            }
            
            /** {@inheritDoc} */
            @Override
            public CompletableFuture<?> onUpdate(ConfigurationNotificationEvent<ChildView> ctx) {
                log.add("update");
                
                return completedFuture(null);
            }
            
            /** {@inheritDoc} */
            @Override
            public CompletableFuture<?> onRename(
                    String oldName,
                    String newName,
                    ConfigurationNotificationEvent<ChildView> ctx
            ) {
                assertEquals("name", oldName);
                assertEquals("newName", newName);
                
                ChildView oldValue = ctx.oldValue();
                
                assertNotNull(oldValue);
                assertEquals("default", oldValue.str());
                
                ChildView newValue = ctx.newValue();
                
                assertSame(oldValue, newValue);
                
                log.add("rename");
                
                return completedFuture(null);
            }
            
            /** {@inheritDoc} */
            @Override
            public CompletableFuture<?> onDelete(ConfigurationNotificationEvent<ChildView> ctx) {
                log.add("delete");
                
                return completedFuture(null);
            }
        });
        
        configuration.change(parent ->
                parent.changeElements(elements -> elements.rename("name", "newName"))
        ).get(1, SECONDS);
        
        assertEquals(List.of("parent", "elements", "rename"), log);
    }
    
    /**
     * Tests notifications validity when a named list element is renamed and updated at the same time.
     */
    @Test
    public void namedListNodeOnRenameAndUpdate() throws Exception {
        configuration.change(parent ->
                parent.changeElements(elements -> elements.create("name", element -> {
                }))
        ).get(1, SECONDS);
        
        List<String> log = new ArrayList<>();
        
        configuration.listen(ctx -> {
            log.add("parent");
            
            return completedFuture(null);
        });
        
        configuration.child().listen(ctx -> {
            log.add("child");
            
            return completedFuture(null);
        });
        
        configuration.elements().listen(ctx -> {
            assertEquals(1, ctx.oldValue().size());
            
            ChildView oldValue = ctx.oldValue().get("name");
            
            assertNotNull(oldValue);
            assertEquals("default", oldValue.str());
            
            assertEquals(1, ctx.newValue().size());
            
            ChildView newValue = ctx.newValue().get("newName");
            
            assertNotNull(newValue, ctx.newValue().namedListKeys().toString());
            assertEquals("foo", newValue.str());
            
            log.add("elements");
            
            return completedFuture(null);
        });
        
        configuration.elements().listenElements(new ConfigurationNamedListListener<ChildView>() {
            /** {@inheritDoc} */
            @Override
            public CompletableFuture<?> onCreate(ConfigurationNotificationEvent<ChildView> ctx) {
                log.add("create");
                
                return completedFuture(null);
            }
            
            /** {@inheritDoc} */
            @Override
            public CompletableFuture<?> onUpdate(ConfigurationNotificationEvent<ChildView> ctx) {
                log.add("update");
                
                return completedFuture(null);
            }
            
            /** {@inheritDoc} */
            @Override
            public CompletableFuture<?> onRename(
                    String oldName,
                    String newName,
                    ConfigurationNotificationEvent<ChildView> ctx
            ) {
                assertEquals("name", oldName);
                assertEquals("newName", newName);
                
                ChildView oldValue = ctx.oldValue();
                
                assertNotNull(oldValue);
                assertEquals("default", oldValue.str());
                
                ChildView newValue = ctx.newValue();
                
                assertNotNull(newValue);
                assertEquals("foo", newValue.str());
                
                log.add("rename");
                
                return completedFuture(null);
            }
            
            /** {@inheritDoc} */
            @Override
            public CompletableFuture<?> onDelete(ConfigurationNotificationEvent<ChildView> ctx) {
                log.add("delete");
                
                return completedFuture(null);
            }
        });
        
        configuration.change(parent ->
                parent.changeElements(elements -> elements
                        .rename("name", "newName")
                        .createOrUpdate("newName", element -> element.changeStr("foo"))
                )
        ).get(1, SECONDS);
        
        assertEquals(List.of("parent", "elements", "rename"), log);
    }
    
    /**
     * Tests notifications validity when a named list element is deleted.
     */
    @Test
    public void namedListNodeOnDelete() throws Exception {
        configuration.change(parent ->
                parent.changeElements(elements -> elements.create("name", element -> {
                }))
        ).get(1, SECONDS);
        
        List<String> log = new ArrayList<>();
        
        configuration.listen(ctx -> {
            log.add("parent");
            
            return completedFuture(null);
        });
        
        configuration.child().listen(ctx -> {
            log.add("child");
            
            return completedFuture(null);
        });
        
        configuration.elements().listen(ctx -> {
            assertEquals(0, ctx.newValue().size());
            
            ChildView oldValue = ctx.oldValue().get("name");
            
            assertNotNull(oldValue);
            assertEquals("default", oldValue.str());
            
            log.add("elements");
            
            return completedFuture(null);
        });
        
        configuration.elements().listenElements(new ConfigurationNamedListListener<ChildView>() {
            /** {@inheritDoc} */
            @Override
            public CompletableFuture<?> onCreate(ConfigurationNotificationEvent<ChildView> ctx) {
                log.add("create");
                
                return completedFuture(null);
            }
            
            /** {@inheritDoc} */
            @Override
            public CompletableFuture<?> onUpdate(ConfigurationNotificationEvent<ChildView> ctx) {
                log.add("update");
                
                return completedFuture(null);
            }
            
            /** {@inheritDoc} */
            @Override
            public CompletableFuture<?> onRename(
                    String oldName,
                    String newName,
                    ConfigurationNotificationEvent<ChildView> ctx
            ) {
                log.add("rename");
                
                return completedFuture(null);
            }
            
            /** {@inheritDoc} */
            @Override
            public CompletableFuture<?> onDelete(ConfigurationNotificationEvent<ChildView> ctx) {
                assertNull(ctx.newValue());
                
                ChildView oldValue = ctx.oldValue();
                
                assertNotNull(oldValue);
                assertEquals("default", oldValue.str());
                
                log.add("delete");
                
                return completedFuture(null);
            }
        });
        
        configuration.elements().get("name").listen(ctx -> {
            return completedFuture(null);
        });
        
        configuration.change(parent ->
                parent.changeElements(elements -> elements.delete("name"))
        ).get(1, SECONDS);
        
        assertEquals(List.of("parent", "elements", "delete"), log);
    }
    
    /**
     * Tests that concurrent configuration access does not affect configuration listeners.
     */
    @Test
    public void dataRace() throws Exception {
        configuration.change(parent -> parent.changeElements(elements ->
                elements.create("name", e -> {
                }))
        ).get(1, SECONDS);
        
        CountDownLatch wait = new CountDownLatch(1);
        CountDownLatch release = new CountDownLatch(1);
        
        List<String> log = new ArrayList<>();
        
        configuration.listen(ctx -> {
            try {
                wait.await(1, SECONDS);
            } catch (InterruptedException e) {
                fail(e.getMessage());
            }
            
            release.countDown();
            
            return completedFuture(null);
        });
        
        configuration.elements().get("name").listen(ctx -> {
            assertNull(ctx.newValue());
            
            log.add("deleted");
            
            return completedFuture(null);
        });
<<<<<<< HEAD

        final Future<Void> fut = configuration.change(parent -> parent.changeElements(elements -> elements.delete("name")));

=======
    
        final Future<Void> fut = configuration.change(parent -> parent.changeElements(elements ->
                elements.delete("name"))
        );
        
>>>>>>> a323c22d
        wait.countDown();
        
        configuration.elements();
        
        release.await(1, SECONDS);
        
        fut.get(1, SECONDS);
        
        assertEquals(List.of("deleted"), log);
    }
<<<<<<< HEAD

=======
    
>>>>>>> a323c22d
    /**
     *
     */
    @Test
    void testStopListen() throws Exception {
        List<String> events = new ArrayList<>();
        
        ConfigurationListener<ParentView> listener0 = configListener(ctx -> events.add("0"));
        ConfigurationListener<ParentView> listener1 = configListener(ctx -> events.add("1"));
        
        ConfigurationNamedListListener<ChildView> listener2 = configNamedListenerOnUpdate(ctx -> events.add("2"));
        final ConfigurationNamedListListener<ChildView> listener3 = configNamedListenerOnUpdate(ctx -> events.add("3"));
<<<<<<< HEAD

=======
        
>>>>>>> a323c22d
        configuration.listen(listener0);
        configuration.listen(listener1);
        
        configuration.elements().listenElements(listener2);
        configuration.elements().listenElements(listener3);
        
        configuration.elements().change(c -> c.create("0", doNothingConsumer())).get(1, SECONDS);
        
        checkContainsListeners(
                () -> configuration.elements().get("0").str().update(UUID.randomUUID().toString()),
                events,
                List.of("0", "1", "2", "3"),
                List.of()
        );
        
        configuration.stopListen(listener0);
        configuration.elements().stopListenElements(listener2);
        
        checkContainsListeners(
                () -> configuration.elements().get("0").str().update(UUID.randomUUID().toString()),
                events,
                List.of("1", "3"),
                List.of("0", "2")
        );
        
        configuration.stopListen(listener1);
        configuration.elements().stopListenElements(listener3);
        
        checkContainsListeners(
                () -> configuration.elements().get("0").str().update(UUID.randomUUID().toString()),
                events,
                List.of(),
                List.of("0", "1", "2", "3")
        );
    }
<<<<<<< HEAD

=======
    
>>>>>>> a323c22d
    /**
     *
     */
    @Test
    void testGetConfigFromNotificationEvent() throws Exception {
        String newVal = UUID.randomUUID().toString();
        
        configuration.listen(configListener(ctx -> {
            ParentConfiguration parent = ctx.config(ParentConfiguration.class);
            
            assertNotNull(parent);
            assertNull(ctx.name(ParentConfiguration.class));
            
            assertEquals(newVal, parent.child().str().value());
        }));
        
        configuration.child().listen(configListener(ctx -> {
            assertNotNull(ctx.config(ParentConfiguration.class));
            
            ChildConfiguration child = ctx.config(ChildConfiguration.class);
            
            assertNotNull(child);
            assertNull(ctx.name(ChildConfiguration.class));
            
            assertEquals(newVal, child.str().value());
        }));
        
        configuration.child().str().listen(configListener(ctx -> {
            assertNotNull(ctx.config(ParentConfiguration.class));
            
            ChildConfiguration child = ctx.config(ChildConfiguration.class);
            
            assertNotNull(child);
            assertNull(ctx.name(ChildConfiguration.class));
            
            assertEquals(newVal, child.str().value());
        }));
        
        configuration.change(c0 -> c0.changeChild(c1 -> c1.changeStr(newVal))).get(1, SECONDS);
    }
<<<<<<< HEAD

=======
    
>>>>>>> a323c22d
    /**
     *
     */
    @Test
    void testGetConfigFromNotificationEventOnCreate() throws Exception {
        String newVal = UUID.randomUUID().toString();
        String key = UUID.randomUUID().toString();
        
        configuration.elements().listen(configListener(ctx -> {
            ParentConfiguration parent = ctx.config(ParentConfiguration.class);
            
            assertNotNull(parent);
            assertNull(ctx.name(ParentConfiguration.class));
            
            assertNull(ctx.config(ChildConfiguration.class));
            assertNull(ctx.name(ChildConfiguration.class));
            
            assertEquals(newVal, parent.elements().get(key).str().value());
        }));
        
        configuration.elements().listenElements(configNamedListenerOnCreate(ctx -> {
            assertNotNull(ctx.config(ParentConfiguration.class));
            assertNull(ctx.name(ParentConfiguration.class));
            
            ChildConfiguration child = ctx.config(ChildConfiguration.class);
            
            assertNotNull(child);
            assertEquals(key, ctx.name(ChildConfiguration.class));
            
            assertEquals(newVal, child.str().value());
        }));
        
        configuration.elements().change(c -> c.create(key, c1 -> c1.changeStr(newVal))).get(1, SECONDS);
    }
<<<<<<< HEAD

=======
    
>>>>>>> a323c22d
    /**
     *
     */
    @Test
    void testGetConfigFromNotificationEventOnRename() throws Exception {
        String val = "default";
        String oldKey = UUID.randomUUID().toString();
        String newKey = UUID.randomUUID().toString();
        
        configuration.elements().change(c -> c.create(oldKey, doNothingConsumer())).get(1, SECONDS);
        
        configuration.elements().listen(configListener(ctx -> {
            ParentConfiguration parent = ctx.config(ParentConfiguration.class);
            
            assertNotNull(parent);
            assertNull(ctx.name(ParentConfiguration.class));
            
            assertNull(ctx.config(ChildConfiguration.class));
            assertNull(ctx.name(ChildConfiguration.class));
            
            assertNull(parent.elements().get(oldKey));
            assertEquals(val, parent.elements().get(newKey).str().value());
        }));
        
        configuration.elements().listenElements(configNamedListenerOnRename(ctx -> {
            assertNotNull(ctx.config(ParentConfiguration.class));
            assertNull(ctx.name(ParentConfiguration.class));
            
            ChildConfiguration child = ctx.config(ChildConfiguration.class);
            
            assertNotNull(child);
            assertEquals(newKey, ctx.name(ChildConfiguration.class));
            
            assertEquals(val, child.str().value());
        }));
        
        configuration.elements().change(c -> c.rename(oldKey, newKey));
    }
<<<<<<< HEAD

=======
    
>>>>>>> a323c22d
    /**
     *
     */
    @Test
    void testGetConfigFromNotificationEventOnDelete() throws Exception {
        String key = UUID.randomUUID().toString();
        
        configuration.elements().change(c -> c.create(key, doNothingConsumer())).get(1, SECONDS);
        
        configuration.elements().listen(configListener(ctx -> {
            ParentConfiguration parent = ctx.config(ParentConfiguration.class);
            
            assertNotNull(parent);
            assertNull(ctx.name(ParentConfiguration.class));
            
            assertNull(ctx.config(ChildConfiguration.class));
            assertNull(ctx.name(ChildConfiguration.class));
            
            assertNull(parent.elements().get(key));
        }));
        
        configuration.elements().listenElements(configNamedListenerOnDelete(ctx -> {
            assertNotNull(ctx.config(ParentConfiguration.class));
            assertNull(ctx.name(ParentConfiguration.class));
            
            assertNull(ctx.config(ChildConfiguration.class));
            assertEquals(key, ctx.name(ChildConfiguration.class));
        }));
        
        configuration.elements().get(key).listen(configListener(ctx -> {
            assertNotNull(ctx.config(ParentConfiguration.class));
            assertNull(ctx.name(ParentConfiguration.class));
            
            assertNull(ctx.config(ChildConfiguration.class));
            assertEquals(key, ctx.name(ChildConfiguration.class));
        }));
        
        configuration.elements().change(c -> c.delete(key)).get(1, SECONDS);
    }
<<<<<<< HEAD

=======
    
>>>>>>> a323c22d
    /**
     *
     */
    @Test
    void testGetConfigFromNotificationEventOnUpdate() throws Exception {
        String newVal = UUID.randomUUID().toString();
        String key = UUID.randomUUID().toString();
        
        configuration.elements().change(c -> c.create(key, doNothingConsumer())).get(1, SECONDS);
        
        configuration.elements().listen(configListener(ctx -> {
            ParentConfiguration parent = ctx.config(ParentConfiguration.class);
            
            assertNotNull(parent);
            assertNull(ctx.name(ParentConfiguration.class));
            
            assertNull(ctx.config(ChildConfiguration.class));
            assertNull(ctx.name(ChildConfiguration.class));
            
            assertEquals(newVal, parent.elements().get(key).str().value());
        }));
        
        configuration.elements().listenElements(configNamedListenerOnUpdate(ctx -> {
            assertNotNull(ctx.config(ParentConfiguration.class));
            assertNull(ctx.name(ParentConfiguration.class));
            
            ChildConfiguration child = ctx.config(ChildConfiguration.class);
            
            assertNotNull(child);
            assertEquals(key, ctx.name(ChildConfiguration.class));
            
            assertEquals(newVal, child.str().value());
        }));
        
        configuration.elements().get(key).listen(configListener(ctx -> {
            assertNotNull(ctx.config(ParentConfiguration.class));
            assertNull(ctx.name(ParentConfiguration.class));
            
            ChildConfiguration child = ctx.config(ChildConfiguration.class);
            
            assertNotNull(child);
            assertEquals(key, ctx.name(ChildConfiguration.class));
            
            assertEquals(newVal, child.str().value());
        }));
        
        configuration.elements().get(key).str().update(newVal).get(1, SECONDS);
    }
}<|MERGE_RESOLUTION|>--- conflicted
+++ resolved
@@ -68,22 +68,14 @@
          */
         @ConfigValue
         public ChildConfigurationSchema child;
-<<<<<<< HEAD
-
-=======
-        
->>>>>>> a323c22d
+        
         /**
          *
          */
         @NamedConfigValue
         public ChildConfigurationSchema elements;
     }
-<<<<<<< HEAD
-
-=======
-    
->>>>>>> a323c22d
+    
     /**
      *
      */
@@ -95,29 +87,17 @@
         @Value(hasDefault = true)
         public String str = "default";
     }
-<<<<<<< HEAD
-
-=======
-    
->>>>>>> a323c22d
+    
     /**
      *
      */
     private ConfigurationRegistry registry;
-<<<<<<< HEAD
-
-=======
-    
->>>>>>> a323c22d
+    
     /**
      *
      */
     private ParentConfiguration configuration;
-<<<<<<< HEAD
-
-=======
-    
->>>>>>> a323c22d
+    
     /**
      *
      */
@@ -129,10 +109,7 @@
                 List.of(ParentConfiguration.KEY),
                 Map.of(),
                 testConfigurationStorage,
-<<<<<<< HEAD
-=======
                 List.of(),
->>>>>>> a323c22d
                 List.of()
         );
         
@@ -142,11 +119,7 @@
         
         configuration = registry.getConfiguration(ParentConfiguration.KEY);
     }
-<<<<<<< HEAD
-
-=======
-    
->>>>>>> a323c22d
+    
     /**
      *
      */
@@ -154,11 +127,7 @@
     public void after() {
         registry.stop();
     }
-<<<<<<< HEAD
-
-=======
-    
->>>>>>> a323c22d
+    
     /**
      *
      */
@@ -717,17 +686,11 @@
             
             return completedFuture(null);
         });
-<<<<<<< HEAD
-
-        final Future<Void> fut = configuration.change(parent -> parent.changeElements(elements -> elements.delete("name")));
-
-=======
     
         final Future<Void> fut = configuration.change(parent -> parent.changeElements(elements ->
                 elements.delete("name"))
         );
         
->>>>>>> a323c22d
         wait.countDown();
         
         configuration.elements();
@@ -738,11 +701,7 @@
         
         assertEquals(List.of("deleted"), log);
     }
-<<<<<<< HEAD
-
-=======
-    
->>>>>>> a323c22d
+    
     /**
      *
      */
@@ -755,11 +714,7 @@
         
         ConfigurationNamedListListener<ChildView> listener2 = configNamedListenerOnUpdate(ctx -> events.add("2"));
         final ConfigurationNamedListListener<ChildView> listener3 = configNamedListenerOnUpdate(ctx -> events.add("3"));
-<<<<<<< HEAD
-
-=======
-        
->>>>>>> a323c22d
+        
         configuration.listen(listener0);
         configuration.listen(listener1);
         
@@ -795,11 +750,7 @@
                 List.of("0", "1", "2", "3")
         );
     }
-<<<<<<< HEAD
-
-=======
-    
->>>>>>> a323c22d
+    
     /**
      *
      */
@@ -840,11 +791,7 @@
         
         configuration.change(c0 -> c0.changeChild(c1 -> c1.changeStr(newVal))).get(1, SECONDS);
     }
-<<<<<<< HEAD
-
-=======
-    
->>>>>>> a323c22d
+    
     /**
      *
      */
@@ -879,11 +826,7 @@
         
         configuration.elements().change(c -> c.create(key, c1 -> c1.changeStr(newVal))).get(1, SECONDS);
     }
-<<<<<<< HEAD
-
-=======
-    
->>>>>>> a323c22d
+    
     /**
      *
      */
@@ -922,11 +865,7 @@
         
         configuration.elements().change(c -> c.rename(oldKey, newKey));
     }
-<<<<<<< HEAD
-
-=======
-    
->>>>>>> a323c22d
+    
     /**
      *
      */
@@ -966,11 +905,7 @@
         
         configuration.elements().change(c -> c.delete(key)).get(1, SECONDS);
     }
-<<<<<<< HEAD
-
-=======
-    
->>>>>>> a323c22d
+    
     /**
      *
      */
