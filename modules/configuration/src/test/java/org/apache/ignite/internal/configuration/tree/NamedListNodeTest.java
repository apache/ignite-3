/*
 * Licensed to the Apache Software Foundation (ASF) under one or more
 * contributor license agreements.  See the NOTICE file distributed with
 * this work for additional information regarding copyright ownership.
 * The ASF licenses this file to You under the Apache License, Version 2.0
 * (the "License"); you may not use this file except in compliance with
 * the License.  You may obtain a copy of the License at
 *
 *      http://www.apache.org/licenses/LICENSE-2.0
 *
 * Unless required by applicable law or agreed to in writing, software
 * distributed under the License is distributed on an "AS IS" BASIS,
 * WITHOUT WARRANTIES OR CONDITIONS OF ANY KIND, either express or implied.
 * See the License for the specific language governing permissions and
 * limitations under the License.
 */

package org.apache.ignite.internal.configuration.tree;

import static java.lang.String.format;
import static org.apache.ignite.configuration.annotation.ConfigurationType.LOCAL;
import static org.hamcrest.MatcherAssert.assertThat;
import static org.hamcrest.Matchers.aMapWithSize;
import static org.hamcrest.Matchers.anEmptyMap;
import static org.hamcrest.Matchers.hasEntry;
import static org.hamcrest.Matchers.is;
import static org.junit.jupiter.api.Assertions.assertThrows;

import java.io.Serializable;
import java.util.List;
import java.util.Map;
import org.apache.ignite.configuration.annotation.Config;
import org.apache.ignite.configuration.annotation.ConfigurationRoot;
import org.apache.ignite.configuration.annotation.NamedConfigValue;
import org.apache.ignite.configuration.annotation.Value;
import org.apache.ignite.internal.configuration.TestConfigurationChanger;
import org.apache.ignite.internal.configuration.asm.ConfigurationAsmGenerator;
import org.apache.ignite.internal.configuration.storage.TestConfigurationStorage;
import org.hamcrest.Matchers;
import org.junit.jupiter.api.AfterAll;
import org.junit.jupiter.api.AfterEach;
import org.junit.jupiter.api.BeforeAll;
import org.junit.jupiter.api.BeforeEach;
import org.junit.jupiter.api.Test;

/** Test for named list nodes. */
public class NamedListNodeTest {
    /** Root that has a single named list. */
    @ConfigurationRoot(rootName = "a")
    public static class FirstConfigurationSchema {
        /**
         *
         */
        @NamedConfigValue
        public SecondConfigurationSchema second;
    }

    /** Named list element node that contains another named list. */
    @Config
    public static class SecondConfigurationSchema {
        /** Every named list element node must have at least one configuration field that is not named list. */
        @Value(hasDefault = true)
        public String strVal = "foo";

        /**
         *
         */
        @NamedConfigValue
        public ThirdConfigurationSchema third;
    }

    /** Simple configuration schema. */
    @Config
    public static class ThirdConfigurationSchema {
        /** Integer value. */
        @Value(hasDefault = true)
        public int intVal = 1;
    }

    /** Runtime implementations generator. */
    private static ConfigurationAsmGenerator cgen;

    /** Test configuration storage. */
    private TestConfigurationStorage storage;

    /** Test configuration changer. */
    private TestConfigurationChanger changer;

    /** Instantiates {@link #cgen}. */
    @BeforeAll
    public static void beforeAll() {
        cgen = new ConfigurationAsmGenerator();
    }

    /** Nullifies {@link #cgen} to prevent memory leak from having runtime ClassLoader accessible from GC root. */
    @AfterAll
    public static void afterAll() {
        cgen = null;
    }

    /**
     *
     */
    @BeforeEach
    public void before() {
        storage = new TestConfigurationStorage(LOCAL);

<<<<<<< HEAD
        changer = new TestConfigurationChanger(cgen, List.of(FirstConfiguration.KEY), Map.of(), storage, List.of());
=======
        changer = new TestConfigurationChanger(
            cgen,
            List.of(AConfiguration.KEY),
            Map.of(),
            storage,
            List.of(),
            List.of()
        );

>>>>>>> 445f4559
        changer.start();
    }

    /**
     *
     */
    @AfterEach
    public void after() {
        changer.stop();
    }

    /**
     * Tests that there are no unnecessary {@code <order>} values in the storage after all basic named list operations.
     *
     * @throws Exception If failed.
     */
    @Test
    public void storageData() throws Exception {
        // Manually instantiate configuration instance.
        var a = (FirstConfiguration) cgen.instantiateCfg(FirstConfiguration.KEY, changer);

        // Create values on several layers at the same time. They all should have <order> = 0.
        a.second().change(b -> b.create("X", x -> x.changeThird(xb -> xb.create("Z0", z0 -> {
        })))).get();

        String x0Id = ((NamedListNode<?>) a.second().value()).internalId("X");
        String z0Id = ((NamedListNode<?>) a.second().get("X").third().value()).internalId("Z0");

        Map<String, ? extends Serializable> storageValues = storage.readAll().values();

        assertThat(
                storageValues,
                is(Matchers.<Map<String, ? extends Serializable>>allOf(
                        aMapWithSize(6),
                        hasEntry(format("a.second.%s.strVal", x0Id), "foo"),
                        hasEntry(format("a.second.%s.<order>", x0Id), 0),
                        hasEntry(format("a.second.%s.<name>", x0Id), "X"),
                        hasEntry(format("a.second.%s.third.%s.intVal", x0Id, z0Id), 1),
                        hasEntry(format("a.second.%s.third.%s.<order>", x0Id, z0Id), 0),
                        hasEntry(format("a.second.%s.third.%s.<name>", x0Id, z0Id), "Z0")
                ))
        );

        SecondConfiguration x = a.second().get("X");

        // Append new key. It should have <order> = 1.
        x.third().change(xb -> xb.create("Z5", z5 -> {
        })).get();

        String z5Id = ((NamedListNode<?>) a.second().get("X").third().value()).internalId("Z5");

        storageValues = storage.readAll().values();

        assertThat(
                storageValues,
                is(Matchers.<Map<String, ? extends Serializable>>allOf(
                        aMapWithSize(9),
                        hasEntry(format("a.second.%s.strVal", x0Id), "foo"),
                        hasEntry(format("a.second.%s.<order>", x0Id), 0),
                        hasEntry(format("a.second.%s.<name>", x0Id), "X"),
                        hasEntry(format("a.second.%s.third.%s.intVal", x0Id, z0Id), 1),
                        hasEntry(format("a.second.%s.third.%s.<order>", x0Id, z0Id), 0),
                        hasEntry(format("a.second.%s.third.%s.<name>", x0Id, z0Id), "Z0"),
                        hasEntry(format("a.second.%s.third.%s.intVal", x0Id, z5Id), 1),
                        hasEntry(format("a.second.%s.third.%s.<order>", x0Id, z5Id), 1),
                        hasEntry(format("a.second.%s.third.%s.<name>", x0Id, z5Id), "Z5")
                ))
        );

        // Insert new key somewhere in the middle. Index of Z5 should be updated to 2.
        x.third().change(xb -> xb.create(1, "Z2", z2 -> {
        })).get();

        String z2Id = ((NamedListNode<?>) a.second().get("X").third().value()).internalId("Z2");

        storageValues = storage.readAll().values();

        assertThat(
                storageValues,
                is(Matchers.<Map<String, ? extends Serializable>>allOf(
                        aMapWithSize(12),
                        hasEntry(format("a.second.%s.strVal", x0Id), "foo"),
                        hasEntry(format("a.second.%s.<order>", x0Id), 0),
                        hasEntry(format("a.second.%s.<name>", x0Id), "X"),
                        hasEntry(format("a.second.%s.third.%s.intVal", x0Id, z0Id), 1),
                        hasEntry(format("a.second.%s.third.%s.<order>", x0Id, z0Id), 0),
                        hasEntry(format("a.second.%s.third.%s.<name>", x0Id, z0Id), "Z0"),
                        hasEntry(format("a.second.%s.third.%s.intVal", x0Id, z2Id), 1),
                        hasEntry(format("a.second.%s.third.%s.<order>", x0Id, z2Id), 1),
                        hasEntry(format("a.second.%s.third.%s.<name>", x0Id, z2Id), "Z2"),
                        hasEntry(format("a.second.%s.third.%s.intVal", x0Id, z5Id), 1),
                        hasEntry(format("a.second.%s.third.%s.<order>", x0Id, z5Id), 2),
                        hasEntry(format("a.second.%s.third.%s.<name>", x0Id, z5Id), "Z5")
                ))
        );

        // Insert new key somewhere in the middle. Indexes of Z3 and Z5 should be updated to 2 and 3.
        x.third().change(xb -> xb.createAfter("Z2", "Z3", z3 -> {
        })).get();

        String z3Id = ((NamedListNode<?>) a.second().get("X").third().value()).internalId("Z3");

        storageValues = storage.readAll().values();

        assertThat(
                storageValues,
                is(Matchers.<Map<String, ? extends Serializable>>allOf(
                        aMapWithSize(15),
                        hasEntry(format("a.second.%s.strVal", x0Id), "foo"),
                        hasEntry(format("a.second.%s.<order>", x0Id), 0),
                        hasEntry(format("a.second.%s.<name>", x0Id), "X"),
                        hasEntry(format("a.second.%s.third.%s.intVal", x0Id, z0Id), 1),
                        hasEntry(format("a.second.%s.third.%s.<order>", x0Id, z0Id), 0),
                        hasEntry(format("a.second.%s.third.%s.<name>", x0Id, z0Id), "Z0"),
                        hasEntry(format("a.second.%s.third.%s.intVal", x0Id, z2Id), 1),
                        hasEntry(format("a.second.%s.third.%s.<order>", x0Id, z2Id), 1),
                        hasEntry(format("a.second.%s.third.%s.<name>", x0Id, z2Id), "Z2"),
                        hasEntry(format("a.second.%s.third.%s.intVal", x0Id, z3Id), 1),
                        hasEntry(format("a.second.%s.third.%s.<order>", x0Id, z3Id), 2),
                        hasEntry(format("a.second.%s.third.%s.<name>", x0Id, z3Id), "Z3"),
                        hasEntry(format("a.second.%s.third.%s.intVal", x0Id, z5Id), 1),
                        hasEntry(format("a.second.%s.third.%s.<order>", x0Id, z5Id), 3),
                        hasEntry(format("a.second.%s.third.%s.<name>", x0Id, z5Id), "Z5")
                ))
        );

        // Delete keys from the middle. Indexes of Z3 should be updated to 1.
        x.third().change(xb -> xb.delete("Z2").delete("Z5")).get();

        storageValues = storage.readAll().values();

        assertThat(
                storageValues,
                is(Matchers.<Map<String, ? extends Serializable>>allOf(
                        aMapWithSize(9),
                        hasEntry(format("a.second.%s.strVal", x0Id), "foo"),
                        hasEntry(format("a.second.%s.<order>", x0Id), 0),
                        hasEntry(format("a.second.%s.<name>", x0Id), "X"),
                        hasEntry(format("a.second.%s.third.%s.intVal", x0Id, z0Id), 1),
                        hasEntry(format("a.second.%s.third.%s.<order>", x0Id, z0Id), 0),
                        hasEntry(format("a.second.%s.third.%s.<name>", x0Id, z0Id), "Z0"),
                        hasEntry(format("a.second.%s.third.%s.intVal", x0Id, z3Id), 1),
                        hasEntry(format("a.second.%s.third.%s.<order>", x0Id, z3Id), 1),
                        hasEntry(format("a.second.%s.third.%s.<name>", x0Id, z3Id), "Z3")
                ))
        );

        // Delete keys from the middle. Indexes of Z3 should be updated to 1.
        x.third().change(xb -> xb.rename("Z0", "Z1")).get();

        storageValues = storage.readAll().values();

        assertThat(
                storageValues,
                is(Matchers.<Map<String, ? extends Serializable>>allOf(
                        aMapWithSize(9),
                        hasEntry(format("a.second.%s.strVal", x0Id), "foo"),
                        hasEntry(format("a.second.%s.<order>", x0Id), 0),
                        hasEntry(format("a.second.%s.<name>", x0Id), "X"),
                        hasEntry(format("a.second.%s.third.%s.intVal", x0Id, z0Id), 1),
                        hasEntry(format("a.second.%s.third.%s.<order>", x0Id, z0Id), 0),
                        hasEntry(format("a.second.%s.third.%s.<name>", x0Id, z0Id), "Z1"),
                        hasEntry(format("a.second.%s.third.%s.intVal", x0Id, z3Id), 1),
                        hasEntry(format("a.second.%s.third.%s.<order>", x0Id, z3Id), 1),
                        hasEntry(format("a.second.%s.third.%s.<name>", x0Id, z3Id), "Z3")
                ))
        );

        // Delete values on several layers simultaneously. Storage must be empty after that.
        a.second().change(b -> b.delete("X")).get();

        assertThat(storage.readAll().values(), is(anEmptyMap()));
    }

    /** Tests exceptions described in methods signatures. */
    @Test
    public void errors() throws Exception {
<<<<<<< HEAD
        var b = new NamedListNode<>("name", () -> cgen.instantiateNode(SecondConfigurationSchema.class));
=======
        var b = new NamedListNode<>("name", () -> cgen.instantiateNode(BConfigurationSchema.class), null);
>>>>>>> 445f4559

        b.create("X", x -> {
        }).create("Y", y -> {
        });

        // NPE in keys.
        assertThrows(NullPointerException.class, () -> b.create(null, z -> {
        }));
        assertThrows(NullPointerException.class, () -> b.createOrUpdate(null, z -> {
        }));
        assertThrows(NullPointerException.class, () -> b.create(0, null, z -> {
        }));
        assertThrows(NullPointerException.class, () -> b.createAfter(null, "Z", z -> {
        }));
        assertThrows(NullPointerException.class, () -> b.createAfter("X", null, z -> {
        }));
        assertThrows(NullPointerException.class, () -> b.rename(null, "Z"));
        assertThrows(NullPointerException.class, () -> b.rename("X", null));
        assertThrows(NullPointerException.class, () -> b.delete(null));

        // NPE in closures.
        assertThrows(NullPointerException.class, () -> b.create("Z", null));
        assertThrows(NullPointerException.class, () -> b.createOrUpdate("Z", null));
        assertThrows(NullPointerException.class, () -> b.create(0, "Z", null));
        assertThrows(NullPointerException.class, () -> b.createAfter("X", "Z", null));

        // Already existing keys.
        assertThrows(IllegalArgumentException.class, () -> b.create("X", x -> {
        }));
        assertThrows(IllegalArgumentException.class, () -> b.create(0, "X", x -> {
        }));
        assertThrows(IllegalArgumentException.class, () -> b.createAfter("X", "Y", y -> {
        }));
        assertThrows(IllegalArgumentException.class, () -> b.rename("X", "Y"));

        // Nonexistent preceding key.
        assertThrows(IllegalArgumentException.class, () -> b.createAfter("A", "Z", z -> {
        }));

        // Wrong indexes.
        assertThrows(IndexOutOfBoundsException.class, () -> b.create(-1, "Z", z -> {
        }));
        assertThrows(IndexOutOfBoundsException.class, () -> b.create(3, "Z", z -> {
        }));

        // Nonexisting key.
        assertThrows(IllegalArgumentException.class, () -> b.rename("A", "Z"));

        // Operations after delete.
        b.delete("X");
        assertThrows(IllegalArgumentException.class, () -> b.create("X", x -> {
        }));
        assertThrows(IllegalArgumentException.class, () -> b.create(0, "X", x -> {
        }));
        assertThrows(IllegalArgumentException.class, () -> b.rename("X", "Z"));
        assertThrows(IllegalArgumentException.class, () -> b.rename("Y", "X"));

        // Deletion of nonexistent elements doesn't break anything.
        b.delete("X");
        b.delete("Y");
    }
}<|MERGE_RESOLUTION|>--- conflicted
+++ resolved
@@ -47,80 +47,76 @@
 public class NamedListNodeTest {
     /** Root that has a single named list. */
     @ConfigurationRoot(rootName = "a")
-    public static class FirstConfigurationSchema {
+    public static class AConfigurationSchema {
         /**
          *
          */
         @NamedConfigValue
-        public SecondConfigurationSchema second;
-    }
-
+        public BConfigurationSchema b;
+    }
+    
     /** Named list element node that contains another named list. */
     @Config
-    public static class SecondConfigurationSchema {
+    public static class BConfigurationSchema {
         /** Every named list element node must have at least one configuration field that is not named list. */
         @Value(hasDefault = true)
-        public String strVal = "foo";
-
+        public String str = "foo";
+        
         /**
          *
          */
         @NamedConfigValue
-        public ThirdConfigurationSchema third;
-    }
-
+        public СConfigurationSchema c;
+    }
+    
     /** Simple configuration schema. */
     @Config
-    public static class ThirdConfigurationSchema {
+    public static class СConfigurationSchema {
         /** Integer value. */
         @Value(hasDefault = true)
-        public int intVal = 1;
-    }
-
+        public int i = 1;
+    }
+    
     /** Runtime implementations generator. */
     private static ConfigurationAsmGenerator cgen;
-
+    
     /** Test configuration storage. */
     private TestConfigurationStorage storage;
-
+    
     /** Test configuration changer. */
     private TestConfigurationChanger changer;
-
+    
     /** Instantiates {@link #cgen}. */
     @BeforeAll
     public static void beforeAll() {
         cgen = new ConfigurationAsmGenerator();
     }
-
+    
     /** Nullifies {@link #cgen} to prevent memory leak from having runtime ClassLoader accessible from GC root. */
     @AfterAll
     public static void afterAll() {
         cgen = null;
     }
-
+    
     /**
      *
      */
     @BeforeEach
     public void before() {
         storage = new TestConfigurationStorage(LOCAL);
-
-<<<<<<< HEAD
-        changer = new TestConfigurationChanger(cgen, List.of(FirstConfiguration.KEY), Map.of(), storage, List.of());
-=======
+        
         changer = new TestConfigurationChanger(
-            cgen,
-            List.of(AConfiguration.KEY),
-            Map.of(),
-            storage,
-            List.of(),
-            List.of()
-        );
-
->>>>>>> 445f4559
+                cgen,
+                List.of(AConfiguration.KEY),
+                Map.of(),
+                storage,
+                List.of(),
+                List.of()
+        );
+        
         changer.start();
     }
-
+    
     /**
      *
      */
@@ -128,7 +124,7 @@
     public void after() {
         changer.stop();
     }
-
+    
     /**
      * Tests that there are no unnecessary {@code <order>} values in the storage after all basic named list operations.
      *
@@ -137,174 +133,170 @@
     @Test
     public void storageData() throws Exception {
         // Manually instantiate configuration instance.
-        var a = (FirstConfiguration) cgen.instantiateCfg(FirstConfiguration.KEY, changer);
-
+        var a = (AConfiguration) cgen.instantiateCfg(AConfiguration.KEY, changer);
+        
         // Create values on several layers at the same time. They all should have <order> = 0.
-        a.second().change(b -> b.create("X", x -> x.changeThird(xb -> xb.create("Z0", z0 -> {
+        a.b().change(b -> b.create("X", x -> x.changeC(xb -> xb.create("Z0", z0 -> {
         })))).get();
-
-        String x0Id = ((NamedListNode<?>) a.second().value()).internalId("X");
-        String z0Id = ((NamedListNode<?>) a.second().get("X").third().value()).internalId("Z0");
-
+        
+        String x0Id = ((NamedListNode<?>) a.b().value()).internalId("X");
+        String z0Id = ((NamedListNode<?>) a.b().get("X").c().value()).internalId("Z0");
+        
         Map<String, ? extends Serializable> storageValues = storage.readAll().values();
-
+        
         assertThat(
                 storageValues,
                 is(Matchers.<Map<String, ? extends Serializable>>allOf(
                         aMapWithSize(6),
-                        hasEntry(format("a.second.%s.strVal", x0Id), "foo"),
-                        hasEntry(format("a.second.%s.<order>", x0Id), 0),
-                        hasEntry(format("a.second.%s.<name>", x0Id), "X"),
-                        hasEntry(format("a.second.%s.third.%s.intVal", x0Id, z0Id), 1),
-                        hasEntry(format("a.second.%s.third.%s.<order>", x0Id, z0Id), 0),
-                        hasEntry(format("a.second.%s.third.%s.<name>", x0Id, z0Id), "Z0")
-                ))
-        );
-
-        SecondConfiguration x = a.second().get("X");
-
+                        hasEntry(format("a.b.%s.str", x0Id), "foo"),
+                        hasEntry(format("a.b.%s.<order>", x0Id), 0),
+                        hasEntry(format("a.b.%s.<name>", x0Id), "X"),
+                        hasEntry(format("a.b.%s.c.%s.i", x0Id, z0Id), 1),
+                        hasEntry(format("a.b.%s.c.%s.<order>", x0Id, z0Id), 0),
+                        hasEntry(format("a.b.%s.c.%s.<name>", x0Id, z0Id), "Z0")
+                ))
+        );
+        
+        BConfiguration x = a.b().get("X");
+        
         // Append new key. It should have <order> = 1.
-        x.third().change(xb -> xb.create("Z5", z5 -> {
+        x.c().change(xb -> xb.create("Z5", z5 -> {
         })).get();
-
-        String z5Id = ((NamedListNode<?>) a.second().get("X").third().value()).internalId("Z5");
-
-        storageValues = storage.readAll().values();
-
+        
+        String z5Id = ((NamedListNode<?>) a.b().get("X").c().value()).internalId("Z5");
+        
+        storageValues = storage.readAll().values();
+        
         assertThat(
                 storageValues,
                 is(Matchers.<Map<String, ? extends Serializable>>allOf(
                         aMapWithSize(9),
-                        hasEntry(format("a.second.%s.strVal", x0Id), "foo"),
-                        hasEntry(format("a.second.%s.<order>", x0Id), 0),
-                        hasEntry(format("a.second.%s.<name>", x0Id), "X"),
-                        hasEntry(format("a.second.%s.third.%s.intVal", x0Id, z0Id), 1),
-                        hasEntry(format("a.second.%s.third.%s.<order>", x0Id, z0Id), 0),
-                        hasEntry(format("a.second.%s.third.%s.<name>", x0Id, z0Id), "Z0"),
-                        hasEntry(format("a.second.%s.third.%s.intVal", x0Id, z5Id), 1),
-                        hasEntry(format("a.second.%s.third.%s.<order>", x0Id, z5Id), 1),
-                        hasEntry(format("a.second.%s.third.%s.<name>", x0Id, z5Id), "Z5")
-                ))
-        );
-
+                        hasEntry(format("a.b.%s.str", x0Id), "foo"),
+                        hasEntry(format("a.b.%s.<order>", x0Id), 0),
+                        hasEntry(format("a.b.%s.<name>", x0Id), "X"),
+                        hasEntry(format("a.b.%s.c.%s.i", x0Id, z0Id), 1),
+                        hasEntry(format("a.b.%s.c.%s.<order>", x0Id, z0Id), 0),
+                        hasEntry(format("a.b.%s.c.%s.<name>", x0Id, z0Id), "Z0"),
+                        hasEntry(format("a.b.%s.c.%s.i", x0Id, z5Id), 1),
+                        hasEntry(format("a.b.%s.c.%s.<order>", x0Id, z5Id), 1),
+                        hasEntry(format("a.b.%s.c.%s.<name>", x0Id, z5Id), "Z5")
+                ))
+        );
+        
         // Insert new key somewhere in the middle. Index of Z5 should be updated to 2.
-        x.third().change(xb -> xb.create(1, "Z2", z2 -> {
+        x.c().change(xb -> xb.create(1, "Z2", z2 -> {
         })).get();
-
-        String z2Id = ((NamedListNode<?>) a.second().get("X").third().value()).internalId("Z2");
-
-        storageValues = storage.readAll().values();
-
+        
+        String z2Id = ((NamedListNode<?>) a.b().get("X").c().value()).internalId("Z2");
+        
+        storageValues = storage.readAll().values();
+        
         assertThat(
                 storageValues,
                 is(Matchers.<Map<String, ? extends Serializable>>allOf(
                         aMapWithSize(12),
-                        hasEntry(format("a.second.%s.strVal", x0Id), "foo"),
-                        hasEntry(format("a.second.%s.<order>", x0Id), 0),
-                        hasEntry(format("a.second.%s.<name>", x0Id), "X"),
-                        hasEntry(format("a.second.%s.third.%s.intVal", x0Id, z0Id), 1),
-                        hasEntry(format("a.second.%s.third.%s.<order>", x0Id, z0Id), 0),
-                        hasEntry(format("a.second.%s.third.%s.<name>", x0Id, z0Id), "Z0"),
-                        hasEntry(format("a.second.%s.third.%s.intVal", x0Id, z2Id), 1),
-                        hasEntry(format("a.second.%s.third.%s.<order>", x0Id, z2Id), 1),
-                        hasEntry(format("a.second.%s.third.%s.<name>", x0Id, z2Id), "Z2"),
-                        hasEntry(format("a.second.%s.third.%s.intVal", x0Id, z5Id), 1),
-                        hasEntry(format("a.second.%s.third.%s.<order>", x0Id, z5Id), 2),
-                        hasEntry(format("a.second.%s.third.%s.<name>", x0Id, z5Id), "Z5")
-                ))
-        );
-
+                        hasEntry(format("a.b.%s.str", x0Id), "foo"),
+                        hasEntry(format("a.b.%s.<order>", x0Id), 0),
+                        hasEntry(format("a.b.%s.<name>", x0Id), "X"),
+                        hasEntry(format("a.b.%s.c.%s.i", x0Id, z0Id), 1),
+                        hasEntry(format("a.b.%s.c.%s.<order>", x0Id, z0Id), 0),
+                        hasEntry(format("a.b.%s.c.%s.<name>", x0Id, z0Id), "Z0"),
+                        hasEntry(format("a.b.%s.c.%s.i", x0Id, z2Id), 1),
+                        hasEntry(format("a.b.%s.c.%s.<order>", x0Id, z2Id), 1),
+                        hasEntry(format("a.b.%s.c.%s.<name>", x0Id, z2Id), "Z2"),
+                        hasEntry(format("a.b.%s.c.%s.i", x0Id, z5Id), 1),
+                        hasEntry(format("a.b.%s.c.%s.<order>", x0Id, z5Id), 2),
+                        hasEntry(format("a.b.%s.c.%s.<name>", x0Id, z5Id), "Z5")
+                ))
+        );
+        
         // Insert new key somewhere in the middle. Indexes of Z3 and Z5 should be updated to 2 and 3.
-        x.third().change(xb -> xb.createAfter("Z2", "Z3", z3 -> {
+        x.c().change(xb -> xb.createAfter("Z2", "Z3", z3 -> {
         })).get();
-
-        String z3Id = ((NamedListNode<?>) a.second().get("X").third().value()).internalId("Z3");
-
-        storageValues = storage.readAll().values();
-
+        
+        String z3Id = ((NamedListNode<?>) a.b().get("X").c().value()).internalId("Z3");
+        
+        storageValues = storage.readAll().values();
+        
         assertThat(
                 storageValues,
                 is(Matchers.<Map<String, ? extends Serializable>>allOf(
                         aMapWithSize(15),
-                        hasEntry(format("a.second.%s.strVal", x0Id), "foo"),
-                        hasEntry(format("a.second.%s.<order>", x0Id), 0),
-                        hasEntry(format("a.second.%s.<name>", x0Id), "X"),
-                        hasEntry(format("a.second.%s.third.%s.intVal", x0Id, z0Id), 1),
-                        hasEntry(format("a.second.%s.third.%s.<order>", x0Id, z0Id), 0),
-                        hasEntry(format("a.second.%s.third.%s.<name>", x0Id, z0Id), "Z0"),
-                        hasEntry(format("a.second.%s.third.%s.intVal", x0Id, z2Id), 1),
-                        hasEntry(format("a.second.%s.third.%s.<order>", x0Id, z2Id), 1),
-                        hasEntry(format("a.second.%s.third.%s.<name>", x0Id, z2Id), "Z2"),
-                        hasEntry(format("a.second.%s.third.%s.intVal", x0Id, z3Id), 1),
-                        hasEntry(format("a.second.%s.third.%s.<order>", x0Id, z3Id), 2),
-                        hasEntry(format("a.second.%s.third.%s.<name>", x0Id, z3Id), "Z3"),
-                        hasEntry(format("a.second.%s.third.%s.intVal", x0Id, z5Id), 1),
-                        hasEntry(format("a.second.%s.third.%s.<order>", x0Id, z5Id), 3),
-                        hasEntry(format("a.second.%s.third.%s.<name>", x0Id, z5Id), "Z5")
-                ))
-        );
-
+                        hasEntry(format("a.b.%s.str", x0Id), "foo"),
+                        hasEntry(format("a.b.%s.<order>", x0Id), 0),
+                        hasEntry(format("a.b.%s.<name>", x0Id), "X"),
+                        hasEntry(format("a.b.%s.c.%s.i", x0Id, z0Id), 1),
+                        hasEntry(format("a.b.%s.c.%s.<order>", x0Id, z0Id), 0),
+                        hasEntry(format("a.b.%s.c.%s.<name>", x0Id, z0Id), "Z0"),
+                        hasEntry(format("a.b.%s.c.%s.i", x0Id, z2Id), 1),
+                        hasEntry(format("a.b.%s.c.%s.<order>", x0Id, z2Id), 1),
+                        hasEntry(format("a.b.%s.c.%s.<name>", x0Id, z2Id), "Z2"),
+                        hasEntry(format("a.b.%s.c.%s.i", x0Id, z3Id), 1),
+                        hasEntry(format("a.b.%s.c.%s.<order>", x0Id, z3Id), 2),
+                        hasEntry(format("a.b.%s.c.%s.<name>", x0Id, z3Id), "Z3"),
+                        hasEntry(format("a.b.%s.c.%s.i", x0Id, z5Id), 1),
+                        hasEntry(format("a.b.%s.c.%s.<order>", x0Id, z5Id), 3),
+                        hasEntry(format("a.b.%s.c.%s.<name>", x0Id, z5Id), "Z5")
+                ))
+        );
+        
         // Delete keys from the middle. Indexes of Z3 should be updated to 1.
-        x.third().change(xb -> xb.delete("Z2").delete("Z5")).get();
-
-        storageValues = storage.readAll().values();
-
+        x.c().change(xb -> xb.delete("Z2").delete("Z5")).get();
+        
+        storageValues = storage.readAll().values();
+        
         assertThat(
                 storageValues,
                 is(Matchers.<Map<String, ? extends Serializable>>allOf(
                         aMapWithSize(9),
-                        hasEntry(format("a.second.%s.strVal", x0Id), "foo"),
-                        hasEntry(format("a.second.%s.<order>", x0Id), 0),
-                        hasEntry(format("a.second.%s.<name>", x0Id), "X"),
-                        hasEntry(format("a.second.%s.third.%s.intVal", x0Id, z0Id), 1),
-                        hasEntry(format("a.second.%s.third.%s.<order>", x0Id, z0Id), 0),
-                        hasEntry(format("a.second.%s.third.%s.<name>", x0Id, z0Id), "Z0"),
-                        hasEntry(format("a.second.%s.third.%s.intVal", x0Id, z3Id), 1),
-                        hasEntry(format("a.second.%s.third.%s.<order>", x0Id, z3Id), 1),
-                        hasEntry(format("a.second.%s.third.%s.<name>", x0Id, z3Id), "Z3")
-                ))
-        );
-
+                        hasEntry(format("a.b.%s.str", x0Id), "foo"),
+                        hasEntry(format("a.b.%s.<order>", x0Id), 0),
+                        hasEntry(format("a.b.%s.<name>", x0Id), "X"),
+                        hasEntry(format("a.b.%s.c.%s.i", x0Id, z0Id), 1),
+                        hasEntry(format("a.b.%s.c.%s.<order>", x0Id, z0Id), 0),
+                        hasEntry(format("a.b.%s.c.%s.<name>", x0Id, z0Id), "Z0"),
+                        hasEntry(format("a.b.%s.c.%s.i", x0Id, z3Id), 1),
+                        hasEntry(format("a.b.%s.c.%s.<order>", x0Id, z3Id), 1),
+                        hasEntry(format("a.b.%s.c.%s.<name>", x0Id, z3Id), "Z3")
+                ))
+        );
+        
         // Delete keys from the middle. Indexes of Z3 should be updated to 1.
-        x.third().change(xb -> xb.rename("Z0", "Z1")).get();
-
-        storageValues = storage.readAll().values();
-
+        x.c().change(xb -> xb.rename("Z0", "Z1")).get();
+        
+        storageValues = storage.readAll().values();
+        
         assertThat(
                 storageValues,
                 is(Matchers.<Map<String, ? extends Serializable>>allOf(
                         aMapWithSize(9),
-                        hasEntry(format("a.second.%s.strVal", x0Id), "foo"),
-                        hasEntry(format("a.second.%s.<order>", x0Id), 0),
-                        hasEntry(format("a.second.%s.<name>", x0Id), "X"),
-                        hasEntry(format("a.second.%s.third.%s.intVal", x0Id, z0Id), 1),
-                        hasEntry(format("a.second.%s.third.%s.<order>", x0Id, z0Id), 0),
-                        hasEntry(format("a.second.%s.third.%s.<name>", x0Id, z0Id), "Z1"),
-                        hasEntry(format("a.second.%s.third.%s.intVal", x0Id, z3Id), 1),
-                        hasEntry(format("a.second.%s.third.%s.<order>", x0Id, z3Id), 1),
-                        hasEntry(format("a.second.%s.third.%s.<name>", x0Id, z3Id), "Z3")
-                ))
-        );
-
+                        hasEntry(format("a.b.%s.str", x0Id), "foo"),
+                        hasEntry(format("a.b.%s.<order>", x0Id), 0),
+                        hasEntry(format("a.b.%s.<name>", x0Id), "X"),
+                        hasEntry(format("a.b.%s.c.%s.i", x0Id, z0Id), 1),
+                        hasEntry(format("a.b.%s.c.%s.<order>", x0Id, z0Id), 0),
+                        hasEntry(format("a.b.%s.c.%s.<name>", x0Id, z0Id), "Z1"),
+                        hasEntry(format("a.b.%s.c.%s.i", x0Id, z3Id), 1),
+                        hasEntry(format("a.b.%s.c.%s.<order>", x0Id, z3Id), 1),
+                        hasEntry(format("a.b.%s.c.%s.<name>", x0Id, z3Id), "Z3")
+                ))
+        );
+        
         // Delete values on several layers simultaneously. Storage must be empty after that.
-        a.second().change(b -> b.delete("X")).get();
-
+        a.b().change(b -> b.delete("X")).get();
+        
         assertThat(storage.readAll().values(), is(anEmptyMap()));
     }
-
+    
     /** Tests exceptions described in methods signatures. */
     @Test
     public void errors() throws Exception {
-<<<<<<< HEAD
-        var b = new NamedListNode<>("name", () -> cgen.instantiateNode(SecondConfigurationSchema.class));
-=======
         var b = new NamedListNode<>("name", () -> cgen.instantiateNode(BConfigurationSchema.class), null);
->>>>>>> 445f4559
-
+        
         b.create("X", x -> {
         }).create("Y", y -> {
         });
-
+        
         // NPE in keys.
         assertThrows(NullPointerException.class, () -> b.create(null, z -> {
         }));
@@ -319,13 +311,13 @@
         assertThrows(NullPointerException.class, () -> b.rename(null, "Z"));
         assertThrows(NullPointerException.class, () -> b.rename("X", null));
         assertThrows(NullPointerException.class, () -> b.delete(null));
-
+        
         // NPE in closures.
         assertThrows(NullPointerException.class, () -> b.create("Z", null));
         assertThrows(NullPointerException.class, () -> b.createOrUpdate("Z", null));
         assertThrows(NullPointerException.class, () -> b.create(0, "Z", null));
         assertThrows(NullPointerException.class, () -> b.createAfter("X", "Z", null));
-
+        
         // Already existing keys.
         assertThrows(IllegalArgumentException.class, () -> b.create("X", x -> {
         }));
@@ -334,20 +326,20 @@
         assertThrows(IllegalArgumentException.class, () -> b.createAfter("X", "Y", y -> {
         }));
         assertThrows(IllegalArgumentException.class, () -> b.rename("X", "Y"));
-
+        
         // Nonexistent preceding key.
         assertThrows(IllegalArgumentException.class, () -> b.createAfter("A", "Z", z -> {
         }));
-
+        
         // Wrong indexes.
         assertThrows(IndexOutOfBoundsException.class, () -> b.create(-1, "Z", z -> {
         }));
         assertThrows(IndexOutOfBoundsException.class, () -> b.create(3, "Z", z -> {
         }));
-
+        
         // Nonexisting key.
         assertThrows(IllegalArgumentException.class, () -> b.rename("A", "Z"));
-
+        
         // Operations after delete.
         b.delete("X");
         assertThrows(IllegalArgumentException.class, () -> b.create("X", x -> {
@@ -356,7 +348,7 @@
         }));
         assertThrows(IllegalArgumentException.class, () -> b.rename("X", "Z"));
         assertThrows(IllegalArgumentException.class, () -> b.rename("Y", "X"));
-
+        
         // Deletion of nonexistent elements doesn't break anything.
         b.delete("X");
         b.delete("Y");
