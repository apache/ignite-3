--- conflicted
+++ resolved
@@ -60,13 +60,8 @@
     public static class SecondConfigurationSchema {
         /** Every named list element node must have at least one configuration field that is not named list. */
         @Value(hasDefault = true)
-<<<<<<< HEAD
-        public String strVal = "foo";
-
-=======
         public String str = "foo";
         
->>>>>>> a323c22d
         /**
          *
          */
@@ -102,24 +97,13 @@
     public static void afterAll() {
         cgen = null;
     }
-<<<<<<< HEAD
-
-=======
-    
->>>>>>> a323c22d
+    
     /**
      *
      */
     @BeforeEach
     public void before() {
         storage = new TestConfigurationStorage(LOCAL);
-<<<<<<< HEAD
-
-        changer = new TestConfigurationChanger(cgen, List.of(FirstConfiguration.KEY), Map.of(), storage, List.of());
-        changer.start();
-    }
-
-=======
         
         changer = new TestConfigurationChanger(
                 cgen,
@@ -133,7 +117,6 @@
         changer.start();
     }
     
->>>>>>> a323c22d
     /**
      *
      */
@@ -151,36 +134,21 @@
     public void storageData() throws Exception {
         // Manually instantiate configuration instance.
         var a = (FirstConfiguration) cgen.instantiateCfg(FirstConfiguration.KEY, changer);
-<<<<<<< HEAD
-
+        
         // Create values on several layers at the same time. They all should have <order> = 0.
         a.second().change(b -> b.create("X", x -> x.changeThird(xb -> xb.create("Z0", z0 -> {
         })))).get();
-
+        
         String x0Id = ((NamedListNode<?>) a.second().value()).internalId("X");
         String z0Id = ((NamedListNode<?>) a.second().get("X").third().value()).internalId("Z0");
-
-=======
-        
-        // Create values on several layers at the same time. They all should have <order> = 0.
-        a.second().change(b -> b.create("X", x -> x.changeThird(xb -> xb.create("Z0", z0 -> {
-        })))).get();
-        
-        String x0Id = ((NamedListNode<?>) a.second().value()).internalId("X");
-        String z0Id = ((NamedListNode<?>) a.second().get("X").third().value()).internalId("Z0");
-        
->>>>>>> a323c22d
+        
         Map<String, ? extends Serializable> storageValues = storage.readAll().values();
         
         assertThat(
                 storageValues,
                 is(Matchers.<Map<String, ? extends Serializable>>allOf(
                         aMapWithSize(6),
-<<<<<<< HEAD
-                        hasEntry(format("a.second.%s.strVal", x0Id), "foo"),
-=======
-                        hasEntry(format("a.second.%s.str", x0Id), "foo"),
->>>>>>> a323c22d
+                        hasEntry(format("a.second.%s.str", x0Id), "foo"),
                         hasEntry(format("a.second.%s.<order>", x0Id), 0),
                         hasEntry(format("a.second.%s.<name>", x0Id), "X"),
                         hasEntry(format("a.second.%s.third.%s.intVal", x0Id, z0Id), 1),
@@ -188,38 +156,22 @@
                         hasEntry(format("a.second.%s.third.%s.<name>", x0Id, z0Id), "Z0")
                 ))
         );
-<<<<<<< HEAD
-
+        
         SecondConfiguration x = a.second().get("X");
-
+        
         // Append new key. It should have <order> = 1.
         x.third().change(xb -> xb.create("Z5", z5 -> {
         })).get();
-
+        
         String z5Id = ((NamedListNode<?>) a.second().get("X").third().value()).internalId("Z5");
-
-=======
-        
-        SecondConfiguration x = a.second().get("X");
-        
-        // Append new key. It should have <order> = 1.
-        x.third().change(xb -> xb.create("Z5", z5 -> {
-        })).get();
-        
-        String z5Id = ((NamedListNode<?>) a.second().get("X").third().value()).internalId("Z5");
-        
->>>>>>> a323c22d
+        
         storageValues = storage.readAll().values();
         
         assertThat(
                 storageValues,
                 is(Matchers.<Map<String, ? extends Serializable>>allOf(
                         aMapWithSize(9),
-<<<<<<< HEAD
-                        hasEntry(format("a.second.%s.strVal", x0Id), "foo"),
-=======
-                        hasEntry(format("a.second.%s.str", x0Id), "foo"),
->>>>>>> a323c22d
+                        hasEntry(format("a.second.%s.str", x0Id), "foo"),
                         hasEntry(format("a.second.%s.<order>", x0Id), 0),
                         hasEntry(format("a.second.%s.<name>", x0Id), "X"),
                         hasEntry(format("a.second.%s.third.%s.intVal", x0Id, z0Id), 1),
@@ -234,26 +186,16 @@
         // Insert new key somewhere in the middle. Index of Z5 should be updated to 2.
         x.third().change(xb -> xb.create(1, "Z2", z2 -> {
         })).get();
-<<<<<<< HEAD
-
+        
         String z2Id = ((NamedListNode<?>) a.second().get("X").third().value()).internalId("Z2");
-
-=======
-        
-        String z2Id = ((NamedListNode<?>) a.second().get("X").third().value()).internalId("Z2");
-        
->>>>>>> a323c22d
+        
         storageValues = storage.readAll().values();
         
         assertThat(
                 storageValues,
                 is(Matchers.<Map<String, ? extends Serializable>>allOf(
                         aMapWithSize(12),
-<<<<<<< HEAD
-                        hasEntry(format("a.second.%s.strVal", x0Id), "foo"),
-=======
-                        hasEntry(format("a.second.%s.str", x0Id), "foo"),
->>>>>>> a323c22d
+                        hasEntry(format("a.second.%s.str", x0Id), "foo"),
                         hasEntry(format("a.second.%s.<order>", x0Id), 0),
                         hasEntry(format("a.second.%s.<name>", x0Id), "X"),
                         hasEntry(format("a.second.%s.third.%s.intVal", x0Id, z0Id), 1),
@@ -271,26 +213,16 @@
         // Insert new key somewhere in the middle. Indexes of Z3 and Z5 should be updated to 2 and 3.
         x.third().change(xb -> xb.createAfter("Z2", "Z3", z3 -> {
         })).get();
-<<<<<<< HEAD
-
+        
         String z3Id = ((NamedListNode<?>) a.second().get("X").third().value()).internalId("Z3");
-
-=======
-        
-        String z3Id = ((NamedListNode<?>) a.second().get("X").third().value()).internalId("Z3");
-        
->>>>>>> a323c22d
+        
         storageValues = storage.readAll().values();
         
         assertThat(
                 storageValues,
                 is(Matchers.<Map<String, ? extends Serializable>>allOf(
                         aMapWithSize(15),
-<<<<<<< HEAD
-                        hasEntry(format("a.second.%s.strVal", x0Id), "foo"),
-=======
-                        hasEntry(format("a.second.%s.str", x0Id), "foo"),
->>>>>>> a323c22d
+                        hasEntry(format("a.second.%s.str", x0Id), "foo"),
                         hasEntry(format("a.second.%s.<order>", x0Id), 0),
                         hasEntry(format("a.second.%s.<name>", x0Id), "X"),
                         hasEntry(format("a.second.%s.third.%s.intVal", x0Id, z0Id), 1),
@@ -310,22 +242,14 @@
         
         // Delete keys from the middle. Indexes of Z3 should be updated to 1.
         x.third().change(xb -> xb.delete("Z2").delete("Z5")).get();
-<<<<<<< HEAD
-
-=======
-        
->>>>>>> a323c22d
+        
         storageValues = storage.readAll().values();
         
         assertThat(
                 storageValues,
                 is(Matchers.<Map<String, ? extends Serializable>>allOf(
                         aMapWithSize(9),
-<<<<<<< HEAD
-                        hasEntry(format("a.second.%s.strVal", x0Id), "foo"),
-=======
-                        hasEntry(format("a.second.%s.str", x0Id), "foo"),
->>>>>>> a323c22d
+                        hasEntry(format("a.second.%s.str", x0Id), "foo"),
                         hasEntry(format("a.second.%s.<order>", x0Id), 0),
                         hasEntry(format("a.second.%s.<name>", x0Id), "X"),
                         hasEntry(format("a.second.%s.third.%s.intVal", x0Id, z0Id), 1),
@@ -339,22 +263,14 @@
         
         // Delete keys from the middle. Indexes of Z3 should be updated to 1.
         x.third().change(xb -> xb.rename("Z0", "Z1")).get();
-<<<<<<< HEAD
-
-=======
-        
->>>>>>> a323c22d
+        
         storageValues = storage.readAll().values();
         
         assertThat(
                 storageValues,
                 is(Matchers.<Map<String, ? extends Serializable>>allOf(
                         aMapWithSize(9),
-<<<<<<< HEAD
-                        hasEntry(format("a.second.%s.strVal", x0Id), "foo"),
-=======
-                        hasEntry(format("a.second.%s.str", x0Id), "foo"),
->>>>>>> a323c22d
+                        hasEntry(format("a.second.%s.str", x0Id), "foo"),
                         hasEntry(format("a.second.%s.<order>", x0Id), 0),
                         hasEntry(format("a.second.%s.<name>", x0Id), "X"),
                         hasEntry(format("a.second.%s.third.%s.intVal", x0Id, z0Id), 1),
@@ -368,32 +284,19 @@
         
         // Delete values on several layers simultaneously. Storage must be empty after that.
         a.second().change(b -> b.delete("X")).get();
-<<<<<<< HEAD
-
-=======
-        
->>>>>>> a323c22d
+        
         assertThat(storage.readAll().values(), is(anEmptyMap()));
     }
     
     /** Tests exceptions described in methods signatures. */
     @Test
     public void errors() throws Exception {
-<<<<<<< HEAD
-        var b = new NamedListNode<>("name", () -> cgen.instantiateNode(SecondConfigurationSchema.class));
-
+        var b = new NamedListNode<>("name", () -> cgen.instantiateNode(SecondConfigurationSchema.class), null);
+        
         b.create("X", x -> {
         }).create("Y", y -> {
         });
-
-=======
-        var b = new NamedListNode<>("name", () -> cgen.instantiateNode(SecondConfigurationSchema.class), null);
-        
-        b.create("X", x -> {
-        }).create("Y", y -> {
-        });
-        
->>>>>>> a323c22d
+        
         // NPE in keys.
         assertThrows(NullPointerException.class, () -> b.create(null, z -> {
         }));
@@ -427,21 +330,13 @@
         // Nonexistent preceding key.
         assertThrows(IllegalArgumentException.class, () -> b.createAfter("A", "Z", z -> {
         }));
-<<<<<<< HEAD
-
-=======
-        
->>>>>>> a323c22d
+        
         // Wrong indexes.
         assertThrows(IndexOutOfBoundsException.class, () -> b.create(-1, "Z", z -> {
         }));
         assertThrows(IndexOutOfBoundsException.class, () -> b.create(3, "Z", z -> {
         }));
-<<<<<<< HEAD
-
-=======
-        
->>>>>>> a323c22d
+        
         // Nonexisting key.
         assertThrows(IllegalArgumentException.class, () -> b.rename("A", "Z"));
         
