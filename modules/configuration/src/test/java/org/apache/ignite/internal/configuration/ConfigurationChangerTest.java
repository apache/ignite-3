/*
 * Licensed to the Apache Software Foundation (ASF) under one or more
 * contributor license agreements.  See the NOTICE file distributed with
 * this work for additional information regarding copyright ownership.
 * The ASF licenses this file to You under the Apache License, Version 2.0
 * (the "License"); you may not use this file except in compliance with
 * the License.  You may obtain a copy of the License at
 *
 *      http://www.apache.org/licenses/LICENSE-2.0
 *
 * Unless required by applicable law or agreed to in writing, software
 * distributed under the License is distributed on an "AS IS" BASIS,
 * WITHOUT WARRANTIES OR CONDITIONS OF ANY KIND, either express or implied.
 * See the License for the specific language governing permissions and
 * limitations under the License.
 */

package org.apache.ignite.internal.configuration;

import static java.lang.annotation.ElementType.FIELD;
import static java.lang.annotation.RetentionPolicy.RUNTIME;
import static java.util.concurrent.TimeUnit.SECONDS;
import static org.apache.ignite.configuration.annotation.ConfigurationType.LOCAL;
import static org.apache.ignite.internal.configuration.AConfiguration.KEY;
import static org.hamcrest.MatcherAssert.assertThat;
import static org.hamcrest.Matchers.containsString;
import static org.junit.jupiter.api.Assertions.assertArrayEquals;
import static org.junit.jupiter.api.Assertions.assertEquals;
import static org.junit.jupiter.api.Assertions.assertNotNull;
import static org.junit.jupiter.api.Assertions.assertNull;
import static org.junit.jupiter.api.Assertions.assertThrows;

import java.io.Serializable;
import java.lang.annotation.Retention;
import java.lang.annotation.Target;
import java.util.Arrays;
import java.util.List;
import java.util.Map;
import java.util.NoSuchElementException;
import java.util.Set;
import java.util.concurrent.ExecutionException;
import java.util.function.Consumer;
import org.apache.ignite.configuration.ConfigurationChangeException;
import org.apache.ignite.configuration.NamedListView;
import org.apache.ignite.configuration.RootKey;
import org.apache.ignite.configuration.annotation.Config;
import org.apache.ignite.configuration.annotation.ConfigValue;
import org.apache.ignite.configuration.annotation.ConfigurationRoot;
import org.apache.ignite.configuration.annotation.NamedConfigValue;
import org.apache.ignite.configuration.annotation.Value;
import org.apache.ignite.configuration.validation.Immutable;
import org.apache.ignite.configuration.validation.ValidationContext;
import org.apache.ignite.configuration.validation.ValidationIssue;
import org.apache.ignite.configuration.validation.Validator;
import org.apache.ignite.internal.configuration.asm.ConfigurationAsmGenerator;
import org.apache.ignite.internal.configuration.storage.Data;
import org.apache.ignite.internal.configuration.storage.TestConfigurationStorage;
import org.apache.ignite.internal.configuration.tree.ConfigurationSource;
import org.apache.ignite.internal.configuration.tree.ConstructableTreeNode;
import org.junit.jupiter.api.AfterAll;
import org.junit.jupiter.api.Test;

/**
 * Test configuration changer.
 */
public class ConfigurationChangerTest {
    /** Annotation used to test failing validation. */
    @Target(FIELD)
    @Retention(RUNTIME)
    @interface MaybeInvalid {
    }

    /**
     *
     */
    @ConfigurationRoot(rootName = "key", type = LOCAL)
    public static class AConfigurationSchema {
        /**
         *
         */
        @ConfigValue
        @MaybeInvalid
        public BConfigurationSchema child;

        /**
         *
         */
        @NamedConfigValue
        public CConfigurationSchema elements;
    }

    /**
     *
     */
    @Config
    public static class BConfigurationSchema {
        /**
         *
         */
        @Value
        @Immutable
        public int intCfg;

        /**
         *
         */
        @Value
        public String strCfg;
    }

    /**
     *
     */
    @Config
    public static class CConfigurationSchema {
        /**
         *
         */
        @Value
        public String strCfg;
    }

    /**
     *
     */
    private static ConfigurationAsmGenerator cgen = new ConfigurationAsmGenerator();

    /** Test storage. */
    private final TestConfigurationStorage storage = new TestConfigurationStorage(LOCAL);

    /**
     *
     */
    @AfterAll
    public static void afterAll() {
        cgen = null;
    }

    /**
     * Test simple change of configuration.
     */
    @Test
    public void testSimpleConfigurationChange() throws Exception {
        ConfigurationChanger changer = createChanger(KEY);
        changer.start();

        changer.change(source(KEY, (AChange parent) -> parent
                .changeChild(change -> change.changeIntCfg(1).changeStrCfg("1"))
                .changeElements(change -> change.create("a", element -> element.changeStrCfg("1")))
        )).get(1, SECONDS);

        AView newRoot = (AView) changer.getRootNode(KEY);

        assertEquals(1, newRoot.child().intCfg());
        assertEquals("1", newRoot.child().strCfg());
        assertEquals("1", newRoot.elements().get("a").strCfg());
    }

    /**
     * Test subsequent change of configuration via different changers.
     */
    @Test
    public void testModifiedFromAnotherStorage() throws Exception {
        ConfigurationChanger changer1 = createChanger(KEY);
        changer1.start();

        ConfigurationChanger changer2 = createChanger(KEY);
        changer2.start();

        changer1.change(source(KEY, (AChange parent) -> parent
                .changeChild(change -> change.changeIntCfg(1).changeStrCfg("1"))
                .changeElements(change -> change.create("a", element -> element.changeStrCfg("1")))
        )).get(1, SECONDS);

        changer2.change(source(KEY, (AChange parent) -> parent
                .changeChild(change -> change.changeIntCfg(2).changeStrCfg("2"))
                .changeElements(change -> change
                        .createOrUpdate("a", element -> element.changeStrCfg("2"))
                        .create("b", element -> element.changeStrCfg("2"))
                )
        )).get(1, SECONDS);

        AView newRoot1 = (AView) changer1.getRootNode(KEY);

        assertEquals(2, newRoot1.child().intCfg());
        assertEquals("2", newRoot1.child().strCfg());
        assertEquals("2", newRoot1.elements().get("a").strCfg());
        assertEquals("2", newRoot1.elements().get("b").strCfg());

        AView newRoot2 = (AView) changer2.getRootNode(KEY);

        assertEquals(2, newRoot2.child().intCfg());
        assertEquals("2", newRoot2.child().strCfg());
        assertEquals("2", newRoot2.elements().get("a").strCfg());
        assertEquals("2", newRoot2.elements().get("b").strCfg());
    }

    /**
     * Test that subsequent change of configuration is failed if changes are incompatible.
     */
    @Test
    public void testModifiedFromAnotherStorageWithIncompatibleChanges() throws Exception {
        ConfigurationChanger changer1 = createChanger(KEY);
        changer1.start();

        Validator<MaybeInvalid, Object> validator = new Validator<>() {
            /** {@inheritDoc} */
            @Override
            public void validate(MaybeInvalid annotation, ValidationContext<Object> ctx) {
                ctx.addIssue(new ValidationIssue("foo"));
            }
        };

        ConfigurationChanger changer2 = new TestConfigurationChanger(
<<<<<<< HEAD
                cgen,
                List.of(KEY),
                Map.of(MaybeInvalid.class, Set.of(validator)),
                storage,
                List.of()
=======
            cgen,
            List.of(KEY),
            Map.of(MaybeInvalid.class, Set.of(validator)),
            storage,
            List.of(),
            List.of()
>>>>>>> 445f4559
        );

        changer2.start();

        changer1.change(source(KEY, (AChange parent) -> parent
                .changeChild(change -> change.changeIntCfg(1).changeStrCfg("1"))
                .changeElements(change -> change.create("a", element -> element.changeStrCfg("1")))
        )).get(1, SECONDS);

        assertThrows(ExecutionException.class, () -> changer2.change(source(KEY, (AChange parent) -> parent
                .changeChild(change -> change.changeIntCfg(2).changeStrCfg("2"))
                .changeElements(change -> change
                        .create("a", element -> element.changeStrCfg("2"))
                        .create("b", element -> element.changeStrCfg("2"))
                )
        )).get(1, SECONDS));

        AView newRoot = (AView) changer2.getRootNode(KEY);

        assertEquals(1, newRoot.child().intCfg());
        assertEquals("1", newRoot.child().strCfg());
        assertEquals("1", newRoot.elements().get("a").strCfg());
    }

    /**
     * Test that change fails with right exception if storage is inaccessible.
     */
    @Test
    public void testFailedToWrite() {
        ConfigurationChanger changer = createChanger(KEY);

        storage.fail(true);

        assertThrows(ConfigurationChangeException.class, changer::start);

        storage.fail(false);

        changer.start();

        storage.fail(true);

        assertThrows(ExecutionException.class, () -> changer.change(source(KEY, (AChange parent) -> parent
                .changeChild(child -> child.changeIntCfg(1).changeStrCfg("1"))
        )).get(1, SECONDS));

        storage.fail(false);

        Data dataFromStorage = storage.readAll();
        Map<String, ? extends Serializable> dataMap = dataFromStorage.values();

        assertEquals(0, dataMap.size());

        AView newRoot = (AView) changer.getRootNode(KEY);
        assertNotNull(newRoot.child());
        assertNull(newRoot.child().strCfg());
    }

    /**
     *
     */
    @ConfigurationRoot(rootName = "def", type = LOCAL)
    public static class DefaultsConfigurationSchema {
        /**
         *
         */
        @ConfigValue
        public DefaultsChildConfigurationSchema child;

        /**
         *
         */
        @NamedConfigValue
        public DefaultsChildConfigurationSchema childrenList;

        /**
         *
         */
        @Value(hasDefault = true)
        public String defStr = "foo";
    }

    /**
     *
     */
    @Config
    public static class DefaultsChildConfigurationSchema {
        /**
         *
         */
        @Value(hasDefault = true)
        public String defStr = "bar";

        /**
         *
         */
        @Value(hasDefault = true)
        public String[] arr = {"xyz"};
    }

    @Test
    public void defaultsOnInit() throws Exception {
        var changer = createChanger(DefaultsConfiguration.KEY);

        changer.start();

        changer.initializeDefaults();

        DefaultsView root = (DefaultsView) changer.getRootNode(DefaultsConfiguration.KEY);

        assertEquals("foo", root.defStr());
        assertEquals("bar", root.child().defStr());
        assertEquals(List.of("xyz"), Arrays.asList(root.child().arr()));

        changer.change(source(DefaultsConfiguration.KEY, (DefaultsChange def) -> def
                .changeChildrenList(children ->
                        children.create("name", child -> {
                        })
                )
        )).get(1, SECONDS);

        root = (DefaultsView) changer.getRootNode(DefaultsConfiguration.KEY);

        assertEquals("bar", root.childrenList().get("name").defStr());
    }

    /**
     * Tests the {@link DynamicConfigurationChanger#getLatest} method by retrieving different configuration values.
     */
    @Test
    public void testGetLatest() throws Exception {
        ConfigurationChanger changer = createChanger(DefaultsConfiguration.KEY);

        changer.start();

        changer.initializeDefaults();

        ConfigurationSource source = source(
                DefaultsConfiguration.KEY,
                (DefaultsChange change) -> change.changeChildrenList(children -> children.create("name", child -> {
                }))
        );

        changer.change(source).get(1, SECONDS);

        DefaultsView configurationView = changer.getLatest(List.of("def"));

        assertEquals("foo", configurationView.defStr());
        assertEquals("bar", configurationView.child().defStr());
        assertArrayEquals(new String[]{"xyz"}, configurationView.child().arr());
        assertEquals("bar", configurationView.childrenList().get("name").defStr());
    }

    /**
     * Tests the {@link DynamicConfigurationChanger#getLatest} method by retrieving different nested configuration values.
     */
    @Test
    public void testGetLatestNested() {
        ConfigurationChanger changer = createChanger(DefaultsConfiguration.KEY);

        changer.start();

        changer.initializeDefaults();

        DefaultsChildView childView = changer.getLatest(List.of("def", "child"));

        assertEquals("bar", childView.defStr());
        assertArrayEquals(new String[]{"xyz"}, childView.arr());

        String childStrValueView = changer.getLatest(List.of("def", "child", "defStr"));

        assertEquals("bar", childStrValueView);

        String[] childArrView = changer.getLatest(List.of("def", "child", "arr"));

        assertArrayEquals(new String[]{"xyz"}, childArrView);
    }

    /**
     * Tests the {@link DynamicConfigurationChanger#getLatest} method by retrieving different Named List configuration values.
     */
    @Test
    public void testGetLatestNamedList() throws Exception {
        ConfigurationChanger changer = createChanger(DefaultsConfiguration.KEY);

        changer.start();

        changer.initializeDefaults();

        ConfigurationSource source = source(
                DefaultsConfiguration.KEY,
                (DefaultsChange change) -> change.changeChildrenList(children -> {
                    children.create("name1", child -> {
                    });
                    children.create("name2", child -> {
                    });
                })
        );

        changer.change(source).get(1, SECONDS);

        for (String name : List.of("name1", "name2")) {
            NamedListView<DefaultsChildView> childrenListView = changer.getLatest(List.of("def", "childrenList"));

            DefaultsChildView childrenListElementView = childrenListView.get(name);

            assertEquals("bar", childrenListElementView.defStr());
            assertArrayEquals(new String[]{"xyz"}, childrenListElementView.arr());

            childrenListElementView = changer.getLatest(List.of("def", "childrenList", name));

            assertEquals("bar", childrenListElementView.defStr());
            assertArrayEquals(new String[]{"xyz"}, childrenListElementView.arr());

            String childrenListStrValueView = changer.getLatest(List.of("def", "childrenList", name, "defStr"));

            assertEquals("bar", childrenListStrValueView);

            String[] childrenListArrView = changer.getLatest(List.of("def", "childrenList", name, "arr"));

            assertArrayEquals(new String[]{"xyz"}, childrenListArrView);
        }
    }

    /**
     * Tests the {@link DynamicConfigurationChanger#getLatest} method by trying to find non-existend values on different configuration
     * levels.
     */
    @Test
    public void testGetLatestMissingKey() throws Exception {
        ConfigurationChanger changer = createChanger(DefaultsConfiguration.KEY);

        changer.start();

        changer.initializeDefaults();

        ConfigurationSource source = source(
                DefaultsConfiguration.KEY,
                (DefaultsChange change) -> change.changeChildrenList(children -> children.create("name", child -> {
                }))
        );

        changer.change(source).get(1, SECONDS);

        NoSuchElementException e = assertThrows(NoSuchElementException.class, () -> changer.getLatest(List.of("foo")));

        assertThat(e.getMessage(), containsString("foo"));

        e = assertThrows(NoSuchElementException.class, () -> changer.getLatest(List.of("def", "foo")));

        assertThat(e.getMessage(), containsString("foo"));

        e = assertThrows(NoSuchElementException.class, () -> changer.getLatest(List.of("def", "defStr", "foo")));

        assertThat(e.getMessage(), containsString("def.defStr.foo"));

        e = assertThrows(NoSuchElementException.class, () -> changer.getLatest(List.of("def", "child", "foo")));

        assertThat(e.getMessage(), containsString("foo"));

        e = assertThrows(
                NoSuchElementException.class,
                () -> changer.getLatest(List.of("def", "child", "defStr", "foo"))
        );

        assertThat(e.getMessage(), containsString("def.child.defStr.foo"));

        e = assertThrows(NoSuchElementException.class, () -> changer.getLatest(List.of("def", "childrenList", "foo")));

        assertThat(e.getMessage(), containsString("def.childrenList.foo"));

        e = assertThrows(
                NoSuchElementException.class,
                () -> changer.getLatest(List.of("def", "childrenList", "name", "foo"))
        );

        assertThat(e.getMessage(), containsString("def.childrenList.name.foo"));

        e = assertThrows(
                NoSuchElementException.class,
                () -> changer.getLatest(List.of("def", "childrenList", "name", "defStr", "foo"))
        );

        assertThat(e.getMessage(), containsString("def.childrenList.name.defStr"));
    }

    /**
     *
     */
    private static <Change> ConfigurationSource source(RootKey<?, ? super Change> rootKey, Consumer<Change> changer) {
        return new ConfigurationSource() {
            @Override
            public void descend(ConstructableTreeNode node) {
                ConfigurationSource changerSrc = new ConfigurationSource() {
                    @Override
                    public void descend(ConstructableTreeNode node) {
                        changer.accept((Change) node);
                    }
                };

                node.construct(rootKey.key(), changerSrc, true);
            }
        };
    }

    /**
     *
     */
    private ConfigurationChanger createChanger(RootKey<?, ?> rootKey) {
        return new TestConfigurationChanger(cgen, List.of(rootKey), Map.of(), storage, List.of(), List.of());
    }
}<|MERGE_RESOLUTION|>--- conflicted
+++ resolved
@@ -69,7 +69,7 @@
     @Retention(RUNTIME)
     @interface MaybeInvalid {
     }
-
+    
     /**
      *
      */
@@ -81,14 +81,14 @@
         @ConfigValue
         @MaybeInvalid
         public BConfigurationSchema child;
-
+        
         /**
          *
          */
         @NamedConfigValue
         public CConfigurationSchema elements;
     }
-
+    
     /**
      *
      */
@@ -100,14 +100,14 @@
         @Value
         @Immutable
         public int intCfg;
-
+        
         /**
          *
          */
         @Value
         public String strCfg;
     }
-
+    
     /**
      *
      */
@@ -119,15 +119,15 @@
         @Value
         public String strCfg;
     }
-
+    
     /**
      *
      */
     private static ConfigurationAsmGenerator cgen = new ConfigurationAsmGenerator();
-
+    
     /** Test storage. */
     private final TestConfigurationStorage storage = new TestConfigurationStorage(LOCAL);
-
+    
     /**
      *
      */
@@ -135,7 +135,7 @@
     public static void afterAll() {
         cgen = null;
     }
-
+    
     /**
      * Test simple change of configuration.
      */
@@ -143,19 +143,19 @@
     public void testSimpleConfigurationChange() throws Exception {
         ConfigurationChanger changer = createChanger(KEY);
         changer.start();
-
+        
         changer.change(source(KEY, (AChange parent) -> parent
                 .changeChild(change -> change.changeIntCfg(1).changeStrCfg("1"))
                 .changeElements(change -> change.create("a", element -> element.changeStrCfg("1")))
         )).get(1, SECONDS);
-
+        
         AView newRoot = (AView) changer.getRootNode(KEY);
-
+        
         assertEquals(1, newRoot.child().intCfg());
         assertEquals("1", newRoot.child().strCfg());
         assertEquals("1", newRoot.elements().get("a").strCfg());
     }
-
+    
     /**
      * Test subsequent change of configuration via different changers.
      */
@@ -163,15 +163,15 @@
     public void testModifiedFromAnotherStorage() throws Exception {
         ConfigurationChanger changer1 = createChanger(KEY);
         changer1.start();
-
+        
         ConfigurationChanger changer2 = createChanger(KEY);
         changer2.start();
-
+        
         changer1.change(source(KEY, (AChange parent) -> parent
                 .changeChild(change -> change.changeIntCfg(1).changeStrCfg("1"))
                 .changeElements(change -> change.create("a", element -> element.changeStrCfg("1")))
         )).get(1, SECONDS);
-
+        
         changer2.change(source(KEY, (AChange parent) -> parent
                 .changeChild(change -> change.changeIntCfg(2).changeStrCfg("2"))
                 .changeElements(change -> change
@@ -179,22 +179,22 @@
                         .create("b", element -> element.changeStrCfg("2"))
                 )
         )).get(1, SECONDS);
-
+        
         AView newRoot1 = (AView) changer1.getRootNode(KEY);
-
+        
         assertEquals(2, newRoot1.child().intCfg());
         assertEquals("2", newRoot1.child().strCfg());
         assertEquals("2", newRoot1.elements().get("a").strCfg());
         assertEquals("2", newRoot1.elements().get("b").strCfg());
-
+        
         AView newRoot2 = (AView) changer2.getRootNode(KEY);
-
+        
         assertEquals(2, newRoot2.child().intCfg());
         assertEquals("2", newRoot2.child().strCfg());
         assertEquals("2", newRoot2.elements().get("a").strCfg());
         assertEquals("2", newRoot2.elements().get("b").strCfg());
     }
-
+    
     /**
      * Test that subsequent change of configuration is failed if changes are incompatible.
      */
@@ -202,7 +202,7 @@
     public void testModifiedFromAnotherStorageWithIncompatibleChanges() throws Exception {
         ConfigurationChanger changer1 = createChanger(KEY);
         changer1.start();
-
+        
         Validator<MaybeInvalid, Object> validator = new Validator<>() {
             /** {@inheritDoc} */
             @Override
@@ -210,31 +210,23 @@
                 ctx.addIssue(new ValidationIssue("foo"));
             }
         };
-
+        
         ConfigurationChanger changer2 = new TestConfigurationChanger(
-<<<<<<< HEAD
                 cgen,
                 List.of(KEY),
                 Map.of(MaybeInvalid.class, Set.of(validator)),
                 storage,
+                List.of(),
                 List.of()
-=======
-            cgen,
-            List.of(KEY),
-            Map.of(MaybeInvalid.class, Set.of(validator)),
-            storage,
-            List.of(),
-            List.of()
->>>>>>> 445f4559
-        );
-
+        );
+        
         changer2.start();
-
+        
         changer1.change(source(KEY, (AChange parent) -> parent
                 .changeChild(change -> change.changeIntCfg(1).changeStrCfg("1"))
                 .changeElements(change -> change.create("a", element -> element.changeStrCfg("1")))
         )).get(1, SECONDS);
-
+        
         assertThrows(ExecutionException.class, () -> changer2.change(source(KEY, (AChange parent) -> parent
                 .changeChild(change -> change.changeIntCfg(2).changeStrCfg("2"))
                 .changeElements(change -> change
@@ -242,47 +234,47 @@
                         .create("b", element -> element.changeStrCfg("2"))
                 )
         )).get(1, SECONDS));
-
+        
         AView newRoot = (AView) changer2.getRootNode(KEY);
-
+        
         assertEquals(1, newRoot.child().intCfg());
         assertEquals("1", newRoot.child().strCfg());
         assertEquals("1", newRoot.elements().get("a").strCfg());
     }
-
+    
     /**
      * Test that change fails with right exception if storage is inaccessible.
      */
     @Test
     public void testFailedToWrite() {
         ConfigurationChanger changer = createChanger(KEY);
-
+        
         storage.fail(true);
-
+        
         assertThrows(ConfigurationChangeException.class, changer::start);
-
+        
         storage.fail(false);
-
-        changer.start();
-
+        
+        changer.start();
+        
         storage.fail(true);
-
+        
         assertThrows(ExecutionException.class, () -> changer.change(source(KEY, (AChange parent) -> parent
                 .changeChild(child -> child.changeIntCfg(1).changeStrCfg("1"))
         )).get(1, SECONDS));
-
+        
         storage.fail(false);
-
+        
         Data dataFromStorage = storage.readAll();
         Map<String, ? extends Serializable> dataMap = dataFromStorage.values();
-
+        
         assertEquals(0, dataMap.size());
-
+        
         AView newRoot = (AView) changer.getRootNode(KEY);
         assertNotNull(newRoot.child());
         assertNull(newRoot.child().strCfg());
     }
-
+    
     /**
      *
      */
@@ -293,20 +285,20 @@
          */
         @ConfigValue
         public DefaultsChildConfigurationSchema child;
-
+        
         /**
          *
          */
         @NamedConfigValue
         public DefaultsChildConfigurationSchema childrenList;
-
+        
         /**
          *
          */
         @Value(hasDefault = true)
         public String defStr = "foo";
     }
-
+    
     /**
      *
      */
@@ -317,103 +309,103 @@
          */
         @Value(hasDefault = true)
         public String defStr = "bar";
-
+        
         /**
          *
          */
         @Value(hasDefault = true)
         public String[] arr = {"xyz"};
     }
-
+    
     @Test
     public void defaultsOnInit() throws Exception {
         var changer = createChanger(DefaultsConfiguration.KEY);
-
-        changer.start();
-
+        
+        changer.start();
+        
         changer.initializeDefaults();
-
+        
         DefaultsView root = (DefaultsView) changer.getRootNode(DefaultsConfiguration.KEY);
-
+        
         assertEquals("foo", root.defStr());
         assertEquals("bar", root.child().defStr());
         assertEquals(List.of("xyz"), Arrays.asList(root.child().arr()));
-
+        
         changer.change(source(DefaultsConfiguration.KEY, (DefaultsChange def) -> def
                 .changeChildrenList(children ->
                         children.create("name", child -> {
                         })
                 )
         )).get(1, SECONDS);
-
+        
         root = (DefaultsView) changer.getRootNode(DefaultsConfiguration.KEY);
-
+        
         assertEquals("bar", root.childrenList().get("name").defStr());
     }
-
+    
     /**
      * Tests the {@link DynamicConfigurationChanger#getLatest} method by retrieving different configuration values.
      */
     @Test
     public void testGetLatest() throws Exception {
         ConfigurationChanger changer = createChanger(DefaultsConfiguration.KEY);
-
-        changer.start();
-
+        
+        changer.start();
+        
         changer.initializeDefaults();
-
+        
         ConfigurationSource source = source(
                 DefaultsConfiguration.KEY,
                 (DefaultsChange change) -> change.changeChildrenList(children -> children.create("name", child -> {
                 }))
         );
-
+        
         changer.change(source).get(1, SECONDS);
-
+        
         DefaultsView configurationView = changer.getLatest(List.of("def"));
-
+        
         assertEquals("foo", configurationView.defStr());
         assertEquals("bar", configurationView.child().defStr());
         assertArrayEquals(new String[]{"xyz"}, configurationView.child().arr());
         assertEquals("bar", configurationView.childrenList().get("name").defStr());
     }
-
+    
     /**
      * Tests the {@link DynamicConfigurationChanger#getLatest} method by retrieving different nested configuration values.
      */
     @Test
     public void testGetLatestNested() {
         ConfigurationChanger changer = createChanger(DefaultsConfiguration.KEY);
-
-        changer.start();
-
+        
+        changer.start();
+        
         changer.initializeDefaults();
-
+        
         DefaultsChildView childView = changer.getLatest(List.of("def", "child"));
-
+        
         assertEquals("bar", childView.defStr());
         assertArrayEquals(new String[]{"xyz"}, childView.arr());
-
+        
         String childStrValueView = changer.getLatest(List.of("def", "child", "defStr"));
-
+        
         assertEquals("bar", childStrValueView);
-
+        
         String[] childArrView = changer.getLatest(List.of("def", "child", "arr"));
-
+        
         assertArrayEquals(new String[]{"xyz"}, childArrView);
     }
-
+    
     /**
      * Tests the {@link DynamicConfigurationChanger#getLatest} method by retrieving different Named List configuration values.
      */
     @Test
     public void testGetLatestNamedList() throws Exception {
         ConfigurationChanger changer = createChanger(DefaultsConfiguration.KEY);
-
-        changer.start();
-
+        
+        changer.start();
+        
         changer.initializeDefaults();
-
+        
         ConfigurationSource source = source(
                 DefaultsConfiguration.KEY,
                 (DefaultsChange change) -> change.changeChildrenList(children -> {
@@ -423,32 +415,32 @@
                     });
                 })
         );
-
+        
         changer.change(source).get(1, SECONDS);
-
+        
         for (String name : List.of("name1", "name2")) {
             NamedListView<DefaultsChildView> childrenListView = changer.getLatest(List.of("def", "childrenList"));
-
+            
             DefaultsChildView childrenListElementView = childrenListView.get(name);
-
+            
             assertEquals("bar", childrenListElementView.defStr());
             assertArrayEquals(new String[]{"xyz"}, childrenListElementView.arr());
-
+            
             childrenListElementView = changer.getLatest(List.of("def", "childrenList", name));
-
+            
             assertEquals("bar", childrenListElementView.defStr());
             assertArrayEquals(new String[]{"xyz"}, childrenListElementView.arr());
-
+            
             String childrenListStrValueView = changer.getLatest(List.of("def", "childrenList", name, "defStr"));
-
+            
             assertEquals("bar", childrenListStrValueView);
-
+            
             String[] childrenListArrView = changer.getLatest(List.of("def", "childrenList", name, "arr"));
-
+            
             assertArrayEquals(new String[]{"xyz"}, childrenListArrView);
         }
     }
-
+    
     /**
      * Tests the {@link DynamicConfigurationChanger#getLatest} method by trying to find non-existend values on different configuration
      * levels.
@@ -456,61 +448,61 @@
     @Test
     public void testGetLatestMissingKey() throws Exception {
         ConfigurationChanger changer = createChanger(DefaultsConfiguration.KEY);
-
-        changer.start();
-
+        
+        changer.start();
+        
         changer.initializeDefaults();
-
+        
         ConfigurationSource source = source(
                 DefaultsConfiguration.KEY,
                 (DefaultsChange change) -> change.changeChildrenList(children -> children.create("name", child -> {
                 }))
         );
-
+        
         changer.change(source).get(1, SECONDS);
-
+        
         NoSuchElementException e = assertThrows(NoSuchElementException.class, () -> changer.getLatest(List.of("foo")));
-
+        
         assertThat(e.getMessage(), containsString("foo"));
-
+        
         e = assertThrows(NoSuchElementException.class, () -> changer.getLatest(List.of("def", "foo")));
-
+        
         assertThat(e.getMessage(), containsString("foo"));
-
+        
         e = assertThrows(NoSuchElementException.class, () -> changer.getLatest(List.of("def", "defStr", "foo")));
-
+        
         assertThat(e.getMessage(), containsString("def.defStr.foo"));
-
+        
         e = assertThrows(NoSuchElementException.class, () -> changer.getLatest(List.of("def", "child", "foo")));
-
+        
         assertThat(e.getMessage(), containsString("foo"));
-
+        
         e = assertThrows(
                 NoSuchElementException.class,
                 () -> changer.getLatest(List.of("def", "child", "defStr", "foo"))
         );
-
+        
         assertThat(e.getMessage(), containsString("def.child.defStr.foo"));
-
+        
         e = assertThrows(NoSuchElementException.class, () -> changer.getLatest(List.of("def", "childrenList", "foo")));
-
+        
         assertThat(e.getMessage(), containsString("def.childrenList.foo"));
-
+        
         e = assertThrows(
                 NoSuchElementException.class,
                 () -> changer.getLatest(List.of("def", "childrenList", "name", "foo"))
         );
-
+        
         assertThat(e.getMessage(), containsString("def.childrenList.name.foo"));
-
+        
         e = assertThrows(
                 NoSuchElementException.class,
                 () -> changer.getLatest(List.of("def", "childrenList", "name", "defStr", "foo"))
         );
-
+        
         assertThat(e.getMessage(), containsString("def.childrenList.name.defStr"));
     }
-
+    
     /**
      *
      */
@@ -524,12 +516,12 @@
                         changer.accept((Change) node);
                     }
                 };
-
+                
                 node.construct(rootKey.key(), changerSrc, true);
             }
         };
     }
-
+    
     /**
      *
      */
