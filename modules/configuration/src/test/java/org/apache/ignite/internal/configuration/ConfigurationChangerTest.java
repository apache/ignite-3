--- conflicted
+++ resolved
@@ -21,19 +21,12 @@
 import static java.lang.annotation.RetentionPolicy.RUNTIME;
 import static java.util.concurrent.TimeUnit.SECONDS;
 import static org.apache.ignite.configuration.annotation.ConfigurationType.LOCAL;
-<<<<<<< HEAD
-import static org.apache.ignite.internal.configuration.AConfiguration.KEY;
-=======
 import static org.apache.ignite.internal.configuration.FirstConfiguration.KEY;
->>>>>>> a323c22d
 import static org.hamcrest.MatcherAssert.assertThat;
 import static org.hamcrest.Matchers.containsString;
 import static org.junit.jupiter.api.Assertions.assertArrayEquals;
 import static org.junit.jupiter.api.Assertions.assertEquals;
-<<<<<<< HEAD
-=======
 import static org.junit.jupiter.api.Assertions.assertNotNull;
->>>>>>> a323c22d
 import static org.junit.jupiter.api.Assertions.assertNull;
 import static org.junit.jupiter.api.Assertions.assertThrows;
 
@@ -76,94 +69,57 @@
     @Retention(RUNTIME)
     @interface MaybeInvalid {
     }
-<<<<<<< HEAD
-
-=======
-    
->>>>>>> a323c22d
+    
     /**
      *
      */
     @ConfigurationRoot(rootName = "key", type = LOCAL)
-<<<<<<< HEAD
-    public static class AConfigurationSchema {
-=======
     public static class FirstConfigurationSchema {
->>>>>>> a323c22d
         /**
          *
          */
         @ConfigValue
         @MaybeInvalid
-<<<<<<< HEAD
-        public BConfigurationSchema child;
-
-=======
         public SecondConfigurationSchema child;
         
->>>>>>> a323c22d
         /**
          *
          */
         @NamedConfigValue
         public ThirdConfigurationSchema elements;
     }
-<<<<<<< HEAD
-
-=======
-    
->>>>>>> a323c22d
+    
     /**
      *
      */
     @Config
-<<<<<<< HEAD
-    public static class BConfigurationSchema {
-=======
     public static class SecondConfigurationSchema {
->>>>>>> a323c22d
         /**
          *
          */
         @Value
         @Immutable
         public int intCfg;
-<<<<<<< HEAD
-
-=======
-        
->>>>>>> a323c22d
+        
         /**
          *
          */
         @Value
         public String strCfg;
     }
-<<<<<<< HEAD
-
-=======
-    
->>>>>>> a323c22d
+    
     /**
      *
      */
     @Config
-<<<<<<< HEAD
-    public static class CConfigurationSchema {
-=======
     public static class ThirdConfigurationSchema {
->>>>>>> a323c22d
         /**
          *
          */
         @Value
         public String strCfg;
     }
-<<<<<<< HEAD
-
-=======
-    
->>>>>>> a323c22d
+    
     /**
      *
      */
@@ -171,11 +127,7 @@
     
     /** Test storage. */
     private final TestConfigurationStorage storage = new TestConfigurationStorage(LOCAL);
-<<<<<<< HEAD
-
-=======
-    
->>>>>>> a323c22d
+    
     /**
      *
      */
@@ -191,16 +143,6 @@
     public void testSimpleConfigurationChange() throws Exception {
         ConfigurationChanger changer = createChanger(KEY);
         changer.start();
-<<<<<<< HEAD
-
-        changer.change(source(KEY, (AChange parent) -> parent
-                .changeChild(change -> change.changeIntCfg(1).changeStrCfg("1"))
-                .changeElements(change -> change.create("a", element -> element.changeStrCfg("1")))
-        )).get(1, SECONDS);
-
-        AView newRoot = (AView) changer.getRootNode(KEY);
-
-=======
         
         changer.change(source(KEY, (FirstChange parent) -> parent
                 .changeChild(change -> change.changeIntCfg(1).changeStrCfg("1"))
@@ -209,7 +151,6 @@
         
         FirstView newRoot = (FirstView) changer.getRootNode(KEY);
         
->>>>>>> a323c22d
         assertEquals(1, newRoot.child().intCfg());
         assertEquals("1", newRoot.child().strCfg());
         assertEquals("1", newRoot.elements().get("a").strCfg());
@@ -225,15 +166,6 @@
         
         ConfigurationChanger changer2 = createChanger(KEY);
         changer2.start();
-<<<<<<< HEAD
-
-        changer1.change(source(KEY, (AChange parent) -> parent
-                .changeChild(change -> change.changeIntCfg(1).changeStrCfg("1"))
-                .changeElements(change -> change.create("a", element -> element.changeStrCfg("1")))
-        )).get(1, SECONDS);
-
-        changer2.change(source(KEY, (AChange parent) -> parent
-=======
         
         changer1.change(source(KEY, (FirstChange parent) -> parent
                 .changeChild(change -> change.changeIntCfg(1).changeStrCfg("1"))
@@ -241,35 +173,22 @@
         )).get(1, SECONDS);
         
         changer2.change(source(KEY, (FirstChange parent) -> parent
->>>>>>> a323c22d
                 .changeChild(change -> change.changeIntCfg(2).changeStrCfg("2"))
                 .changeElements(change -> change
                         .createOrUpdate("a", element -> element.changeStrCfg("2"))
                         .create("b", element -> element.changeStrCfg("2"))
                 )
         )).get(1, SECONDS);
-<<<<<<< HEAD
-
-        AView newRoot1 = (AView) changer1.getRootNode(KEY);
-
-=======
         
         FirstView newRoot1 = (FirstView) changer1.getRootNode(KEY);
         
->>>>>>> a323c22d
         assertEquals(2, newRoot1.child().intCfg());
         assertEquals("2", newRoot1.child().strCfg());
         assertEquals("2", newRoot1.elements().get("a").strCfg());
         assertEquals("2", newRoot1.elements().get("b").strCfg());
-<<<<<<< HEAD
-
-        AView newRoot2 = (AView) changer2.getRootNode(KEY);
-
-=======
         
         FirstView newRoot2 = (FirstView) changer2.getRootNode(KEY);
         
->>>>>>> a323c22d
         assertEquals(2, newRoot2.child().intCfg());
         assertEquals("2", newRoot2.child().strCfg());
         assertEquals("2", newRoot2.elements().get("a").strCfg());
@@ -297,23 +216,11 @@
                 List.of(KEY),
                 Map.of(MaybeInvalid.class, Set.of(validator)),
                 storage,
-<<<<<<< HEAD
-=======
                 List.of(),
->>>>>>> a323c22d
                 List.of()
         );
         
         changer2.start();
-<<<<<<< HEAD
-
-        changer1.change(source(KEY, (AChange parent) -> parent
-                .changeChild(change -> change.changeIntCfg(1).changeStrCfg("1"))
-                .changeElements(change -> change.create("a", element -> element.changeStrCfg("1")))
-        )).get(1, SECONDS);
-
-        assertThrows(ExecutionException.class, () -> changer2.change(source(KEY, (AChange parent) -> parent
-=======
         
         changer1.change(source(KEY, (FirstChange parent) -> parent
                 .changeChild(change -> change.changeIntCfg(1).changeStrCfg("1"))
@@ -321,22 +228,15 @@
         )).get(1, SECONDS);
         
         assertThrows(ExecutionException.class, () -> changer2.change(source(KEY, (FirstChange parent) -> parent
->>>>>>> a323c22d
                 .changeChild(change -> change.changeIntCfg(2).changeStrCfg("2"))
                 .changeElements(change -> change
                         .create("a", element -> element.changeStrCfg("2"))
                         .create("b", element -> element.changeStrCfg("2"))
                 )
         )).get(1, SECONDS));
-<<<<<<< HEAD
-
-        AView newRoot = (AView) changer2.getRootNode(KEY);
-
-=======
         
         FirstView newRoot = (FirstView) changer2.getRootNode(KEY);
         
->>>>>>> a323c22d
         assertEquals(1, newRoot.child().intCfg());
         assertEquals("1", newRoot.child().strCfg());
         assertEquals("1", newRoot.elements().get("a").strCfg());
@@ -358,15 +258,9 @@
         changer.start();
         
         storage.fail(true);
-<<<<<<< HEAD
-
-        assertThrows(ExecutionException.class, () -> changer.change(source(KEY, (AChange parent) -> parent
-                .changeChild(child -> child.changeIntCfg(1))
-=======
         
         assertThrows(ExecutionException.class, () -> changer.change(source(KEY, (FirstChange parent) -> parent
                 .changeChild(child -> child.changeIntCfg(1).changeStrCfg("1"))
->>>>>>> a323c22d
         )).get(1, SECONDS));
         
         storage.fail(false);
@@ -375,20 +269,12 @@
         Map<String, ? extends Serializable> dataMap = dataFromStorage.values();
         
         assertEquals(0, dataMap.size());
-<<<<<<< HEAD
-
-        AView newRoot = (AView) changer.getRootNode(KEY);
-        assertNull(newRoot.child());
-    }
-
-=======
         
         FirstView newRoot = (FirstView) changer.getRootNode(KEY);
         assertNotNull(newRoot.child());
         assertNull(newRoot.child().strCfg());
     }
     
->>>>>>> a323c22d
     /**
      *
      */
@@ -399,32 +285,20 @@
          */
         @ConfigValue
         public DefaultsChildConfigurationSchema child;
-<<<<<<< HEAD
-
-=======
-        
->>>>>>> a323c22d
+        
         /**
          *
          */
         @NamedConfigValue
         public DefaultsChildConfigurationSchema childrenList;
-<<<<<<< HEAD
-
-=======
-        
->>>>>>> a323c22d
+        
         /**
          *
          */
         @Value(hasDefault = true)
         public String defStr = "foo";
     }
-<<<<<<< HEAD
-
-=======
-    
->>>>>>> a323c22d
+    
     /**
      *
      */
@@ -435,11 +309,7 @@
          */
         @Value(hasDefault = true)
         public String defStr = "bar";
-<<<<<<< HEAD
-
-=======
-        
->>>>>>> a323c22d
+        
         /**
          *
          */
@@ -454,15 +324,9 @@
         changer.start();
         
         changer.initializeDefaults();
-<<<<<<< HEAD
-
+        
         DefaultsView root = (DefaultsView) changer.getRootNode(DefaultsConfiguration.KEY);
-
-=======
-        
-        DefaultsView root = (DefaultsView) changer.getRootNode(DefaultsConfiguration.KEY);
-        
->>>>>>> a323c22d
+        
         assertEquals("foo", root.defStr());
         assertEquals("bar", root.child().defStr());
         assertEquals(List.of("xyz"), Arrays.asList(root.child().arr()));
@@ -473,15 +337,9 @@
                         })
                 )
         )).get(1, SECONDS);
-<<<<<<< HEAD
-
+        
         root = (DefaultsView) changer.getRootNode(DefaultsConfiguration.KEY);
-
-=======
-        
-        root = (DefaultsView) changer.getRootNode(DefaultsConfiguration.KEY);
-        
->>>>>>> a323c22d
+        
         assertEquals("bar", root.childrenList().get("name").defStr());
     }
     
@@ -527,21 +385,13 @@
         
         assertEquals("bar", childView.defStr());
         assertArrayEquals(new String[]{"xyz"}, childView.arr());
-<<<<<<< HEAD
-
-=======
-        
->>>>>>> a323c22d
+        
         String childStrValueView = changer.getLatest(List.of("def", "child", "defStr"));
         
         assertEquals("bar", childStrValueView);
         
         String[] childArrView = changer.getLatest(List.of("def", "child", "arr"));
-<<<<<<< HEAD
-
-=======
-        
->>>>>>> a323c22d
+        
         assertArrayEquals(new String[]{"xyz"}, childArrView);
     }
     
@@ -575,30 +425,18 @@
             
             assertEquals("bar", childrenListElementView.defStr());
             assertArrayEquals(new String[]{"xyz"}, childrenListElementView.arr());
-<<<<<<< HEAD
-
-=======
-            
->>>>>>> a323c22d
+            
             childrenListElementView = changer.getLatest(List.of("def", "childrenList", name));
             
             assertEquals("bar", childrenListElementView.defStr());
             assertArrayEquals(new String[]{"xyz"}, childrenListElementView.arr());
-<<<<<<< HEAD
-
-=======
-            
->>>>>>> a323c22d
+            
             String childrenListStrValueView = changer.getLatest(List.of("def", "childrenList", name, "defStr"));
             
             assertEquals("bar", childrenListStrValueView);
             
             String[] childrenListArrView = changer.getLatest(List.of("def", "childrenList", name, "arr"));
-<<<<<<< HEAD
-
-=======
-            
->>>>>>> a323c22d
+            
             assertArrayEquals(new String[]{"xyz"}, childrenListArrView);
         }
     }
@@ -664,30 +502,18 @@
         
         assertThat(e.getMessage(), containsString("def.childrenList.name.defStr"));
     }
-<<<<<<< HEAD
-
-    /**
-     *
-     */
-    private static <Change> ConfigurationSource source(RootKey<?, ? super Change> rootKey, Consumer<Change> changer) {
-=======
     
     /**
      *
      */
     private static <CHANGET> ConfigurationSource source(RootKey<?, ? super CHANGET> rootKey, Consumer<CHANGET> changer) {
->>>>>>> a323c22d
         return new ConfigurationSource() {
             @Override
             public void descend(ConstructableTreeNode node) {
                 ConfigurationSource changerSrc = new ConfigurationSource() {
                     @Override
                     public void descend(ConstructableTreeNode node) {
-<<<<<<< HEAD
-                        changer.accept((Change) node);
-=======
                         changer.accept((CHANGET) node);
->>>>>>> a323c22d
                     }
                 };
                 
@@ -695,11 +521,7 @@
             }
         };
     }
-<<<<<<< HEAD
-
-=======
-    
->>>>>>> a323c22d
+    
     /**
      *
      */
