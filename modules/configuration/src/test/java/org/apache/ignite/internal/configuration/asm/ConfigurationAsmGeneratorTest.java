/*
 * Licensed to the Apache Software Foundation (ASF) under one or more
 * contributor license agreements.  See the NOTICE file distributed with
 * this work for additional information regarding copyright ownership.
 * The ASF licenses this file to You under the Apache License, Version 2.0
 * (the "License"); you may not use this file except in compliance with
 * the License.  You may obtain a copy of the License at
 *
 *      http://www.apache.org/licenses/LICENSE-2.0
 *
 * Unless required by applicable law or agreed to in writing, software
 * distributed under the License is distributed on an "AS IS" BASIS,
 * WITHOUT WARRANTIES OR CONDITIONS OF ANY KIND, either express or implied.
 * See the License for the specific language governing permissions and
 * limitations under the License.
 */

package org.apache.ignite.internal.configuration.asm;

import static java.util.concurrent.TimeUnit.SECONDS;
import static org.apache.ignite.configuration.annotation.ConfigurationType.LOCAL;
import static org.apache.ignite.internal.configuration.util.ConfigurationUtil.addDefaults;
<<<<<<< HEAD
import static org.junit.jupiter.api.Assertions.assertNotNull;
=======
import static org.junit.jupiter.api.Assertions.assertEquals;
import static org.junit.jupiter.api.Assertions.assertNotNull;
import static org.junit.jupiter.api.Assertions.assertNull;
>>>>>>> a323c22d
import static org.junit.jupiter.api.Assertions.assertSame;
import static org.junit.jupiter.api.Assertions.assertThrows;
import static org.junit.jupiter.api.Assertions.assertTrue;

import java.util.Collection;
import java.util.List;
import java.util.Map;
import java.util.NoSuchElementException;
import java.util.UUID;
import java.util.concurrent.ExecutionException;
import org.apache.ignite.configuration.ConfigurationReadOnlyException;
import org.apache.ignite.configuration.annotation.Config;
import org.apache.ignite.configuration.annotation.ConfigValue;
import org.apache.ignite.configuration.annotation.ConfigurationRoot;
import org.apache.ignite.configuration.annotation.InternalConfiguration;
import org.apache.ignite.configuration.annotation.NamedConfigValue;
import org.apache.ignite.configuration.annotation.PolymorphicConfig;
import org.apache.ignite.configuration.annotation.PolymorphicConfigInstance;
import org.apache.ignite.configuration.annotation.PolymorphicId;
import org.apache.ignite.configuration.annotation.Value;
import org.apache.ignite.internal.configuration.ConfigurationChanger;
import org.apache.ignite.internal.configuration.DynamicConfiguration;
import org.apache.ignite.internal.configuration.TestConfigurationChanger;
import org.apache.ignite.internal.configuration.storage.TestConfigurationStorage;
import org.apache.ignite.internal.configuration.tree.InnerNode;
import org.junit.jupiter.api.AfterAll;
import org.junit.jupiter.api.AfterEach;
import org.junit.jupiter.api.BeforeAll;
import org.junit.jupiter.api.BeforeEach;
import org.junit.jupiter.api.Test;

/**
 * Testing the {@link ConfigurationAsmGenerator}.
 */
public class ConfigurationAsmGeneratorTest {
    /** Configuration generator. */
    private static ConfigurationAsmGenerator generator;
<<<<<<< HEAD

=======
    
    /** Configuration changer. */
    private ConfigurationChanger changer;
    
>>>>>>> a323c22d
    /**
     *
     */
    @BeforeAll
    public static void beforeAll() {
<<<<<<< HEAD
        Collection<Class<?>> extensions = List.of(
                ExtendedTestRootConfigurationSchema.class,
                ExtendedSecondTestRootConfigurationSchema.class,
                ExtendedTestConfigurationSchema.class,
                ExtendedSecondTestConfigurationSchema.class
        );

=======
>>>>>>> a323c22d
        generator = new ConfigurationAsmGenerator();
    }
    
    /**
     *
     */
    @AfterAll
    public static void afterAll() {
        generator = null;
    }
    
    /**
     *
     */
    @BeforeEach
    void beforeEach() {
        Collection<Class<?>> internalExtensions = List.of(
                ExtendedTestRootConfigurationSchema.class,
                ExtendedSecondTestRootConfigurationSchema.class,
                ExtendedTestConfigurationSchema.class,
                ExtendedSecondTestConfigurationSchema.class
        );
        
        Collection<Class<?>> polymorphicExtensions = List.of(
                FirstPolymorphicInstanceTestConfigurationSchema.class,
                SecondPolymorphicInstanceTestConfigurationSchema.class,
                FirstPolymorphicNamedInstanceTestConfigurationSchema.class,
                SecondPolymorphicNamedInstanceTestConfigurationSchema.class
        );
        
        changer = new TestConfigurationChanger(
                generator,
                List.of(TestRootConfiguration.KEY),
                Map.of(),
                new TestConfigurationStorage(LOCAL),
<<<<<<< HEAD
                extensions
=======
                internalExtensions,
                polymorphicExtensions
>>>>>>> a323c22d
        );
        
        changer.start();
        changer.initializeDefaults();
    }
<<<<<<< HEAD

    /**
     *
     */
    @AfterAll
    public static void after() {
=======
    
    /**
     *
     */
    @AfterEach
    void afterEach() {
>>>>>>> a323c22d
        changer.stop();
    }
<<<<<<< HEAD

=======
    
>>>>>>> a323c22d
    /**
     *
     */
    @Test
    void testInternalRootConfiguration() throws Exception {
        DynamicConfiguration<?, ?> config = generator.instantiateCfg(TestRootConfiguration.KEY, changer);
<<<<<<< HEAD

        TestRootConfiguration baseRootConfig = (TestRootConfiguration) config;

        ExtendedTestRootConfiguration extendedRootConfig = (ExtendedTestRootConfiguration) config;

        ExtendedSecondTestRootConfiguration extendedSecondRootConfig = (ExtendedSecondTestRootConfiguration) config;

=======
        
        TestRootConfiguration baseRootConfig = (TestRootConfiguration) config;
        
        ExtendedTestRootConfiguration extendedRootConfig = (ExtendedTestRootConfiguration) config;
        
        ExtendedSecondTestRootConfiguration extendedSecondRootConfig = (ExtendedSecondTestRootConfiguration) config;
        
>>>>>>> a323c22d
        assertSame(baseRootConfig.i0(), extendedRootConfig.i0());
        assertSame(baseRootConfig.i0(), extendedSecondRootConfig.i0());
        
        assertSame(baseRootConfig.str0(), extendedRootConfig.str0());
        assertSame(baseRootConfig.str0(), extendedSecondRootConfig.str0());
        
        assertSame(baseRootConfig.subCfg(), extendedRootConfig.subCfg());
        assertSame(baseRootConfig.subCfg(), extendedSecondRootConfig.subCfg());
        
        assertSame(baseRootConfig.namedCfg(), extendedRootConfig.namedCfg());
        assertSame(baseRootConfig.namedCfg(), extendedSecondRootConfig.namedCfg());
        
        assertNotNull(extendedSecondRootConfig.i1());
        
        // Check view and change interfaces.
        
        assertTrue(baseRootConfig.value() instanceof ExtendedTestRootView);
        assertTrue(baseRootConfig.value() instanceof ExtendedSecondTestRootView);
        
        assertSame(baseRootConfig.value(), extendedRootConfig.value());
        assertSame(baseRootConfig.value(), extendedSecondRootConfig.value());
        
        baseRootConfig.change(c -> {
            assertTrue(c instanceof ExtendedTestRootChange);
            assertTrue(c instanceof ExtendedSecondTestRootChange);
            
            c.changeI0(10).changeStr0("str0");
<<<<<<< HEAD

=======
            
>>>>>>> a323c22d
            ((ExtendedTestRootChange) c).changeStr1("str1").changeStr0("str0");
            ((ExtendedSecondTestRootChange) c).changeI1(200).changeStr0("str0");
        }).get(1, SECONDS);
    }
<<<<<<< HEAD

=======
    
>>>>>>> a323c22d
    /**
     *
     */
    @Test
    void testInternalSubConfiguration() throws Exception {
        DynamicConfiguration<?, ?> config = generator.instantiateCfg(TestRootConfiguration.KEY, changer);
<<<<<<< HEAD

        TestRootConfiguration rootConfig = (TestRootConfiguration) config;

        TestConfiguration baseSubConfig = rootConfig.subCfg();

        ExtendedTestConfiguration extendedSubConfig = (ExtendedTestConfiguration) rootConfig.subCfg();

        ExtendedSecondTestConfiguration extendedSecondSubConfig =
                (ExtendedSecondTestConfiguration) rootConfig.subCfg();

=======
        
        TestRootConfiguration rootConfig = (TestRootConfiguration) config;
        
        TestConfiguration baseSubConfig = rootConfig.subCfg();
        
        ExtendedTestConfiguration extendedSubConfig = (ExtendedTestConfiguration) rootConfig.subCfg();
        
        ExtendedSecondTestConfiguration extendedSecondSubConfig =
                (ExtendedSecondTestConfiguration) rootConfig.subCfg();
        
>>>>>>> a323c22d
        assertSame(baseSubConfig.i0(), extendedSubConfig.i0());
        assertSame(baseSubConfig.i0(), extendedSecondSubConfig.i0());
        
        assertSame(baseSubConfig.str2(), extendedSubConfig.str2());
        assertSame(baseSubConfig.str2(), extendedSecondSubConfig.str2());
        
        assertNotNull(extendedSecondSubConfig.i1());
        
        // Check view and change interfaces.
        
        assertTrue(baseSubConfig.value() instanceof ExtendedTestView);
        assertTrue(baseSubConfig.value() instanceof ExtendedSecondTestView);
        
        assertSame(baseSubConfig.value(), extendedSubConfig.value());
        assertSame(baseSubConfig.value(), extendedSecondSubConfig.value());
        
        baseSubConfig.change(c -> {
            assertTrue(c instanceof ExtendedTestChange);
            assertTrue(c instanceof ExtendedSecondTestChange);
            
            c.changeI0(10).changeStr2("str2");
<<<<<<< HEAD

=======
            
>>>>>>> a323c22d
            ((ExtendedTestChange) c).changeStr3("str3").changeStr2("str2");
            ((ExtendedSecondTestChange) c).changeI1(200).changeStr2("str2");
        }).get(1, SECONDS);
    }
<<<<<<< HEAD

=======
    
>>>>>>> a323c22d
    /**
     *
     */
    @Test
    void testInternalNamedConfiguration() throws Exception {
        DynamicConfiguration<?, ?> config = generator.instantiateCfg(TestRootConfiguration.KEY, changer);
<<<<<<< HEAD

        TestRootConfiguration rootConfig = (TestRootConfiguration) config;

=======
        
        TestRootConfiguration rootConfig = (TestRootConfiguration) config;
        
>>>>>>> a323c22d
        String key = UUID.randomUUID().toString();
        
        rootConfig.namedCfg().change(c -> c.create(key, c0 -> c0.changeI0(0).changeStr2("foo2"))).get(1, SECONDS);
        
        TestConfiguration namedConfig = rootConfig.namedCfg().get(key);
        
        assertTrue(namedConfig instanceof ExtendedTestConfiguration);
        assertTrue(namedConfig instanceof ExtendedSecondTestConfiguration);
        
        // Check view and change interfaces.
        
        assertTrue(namedConfig.value() instanceof ExtendedTestView);
        assertTrue(namedConfig.value() instanceof ExtendedSecondTestView);
        
        namedConfig.change(c -> {
            assertTrue(c instanceof ExtendedTestChange);
            assertTrue(c instanceof ExtendedSecondTestChange);
            
            c.changeStr2("str2").changeI0(10);
<<<<<<< HEAD

=======
            
>>>>>>> a323c22d
            ((ExtendedTestChange) c).changeStr3("str3").changeStr2("str2");
            ((ExtendedSecondTestChange) c).changeI1(100).changeStr2("str2");
        }).get(1, SECONDS);
    }
<<<<<<< HEAD

=======
    
>>>>>>> a323c22d
    /**
     *
     */
    @Test
    void testConstructInternalConfig() {
        InnerNode innerNode = generator.instantiateNode(TestRootConfiguration.KEY.schemaClass());
        
        addDefaults(innerNode);
<<<<<<< HEAD

        InnerNode subInnerNode = (InnerNode) ((TestRootView) innerNode).subCfg();

=======
        
        InnerNode subInnerNode = (InnerNode) ((TestRootView) innerNode).subCfg();
        
>>>>>>> a323c22d
        // Check that no fields for internal configuration will be changed.
        
        assertThrows(NoSuchElementException.class, () -> innerNode.construct("str1", null, false));
        assertThrows(NoSuchElementException.class, () -> innerNode.construct("i1", null, false));
        
        assertThrows(NoSuchElementException.class, () -> subInnerNode.construct("str3", null, false));
        assertThrows(NoSuchElementException.class, () -> subInnerNode.construct("i1", null, false));
        
        // Check that fields for internal configuration will be changed.
        
        innerNode.construct("str1", null, true);
        innerNode.construct("i1", null, true);
        
        subInnerNode.construct("str3", null, true);
        subInnerNode.construct("i1", null, true);
    }
    
    /**
     *
     */
    @Test
    void testPolymorphicSubConfiguration() throws Exception {
        TestRootConfiguration rootConfig = (TestRootConfiguration) generator.instantiateCfg(TestRootConfiguration.KEY, changer);
        
        // Check defaults.
        
        FirstPolymorphicInstanceTestConfiguration firstCfg = (FirstPolymorphicInstanceTestConfiguration) rootConfig.polymorphicSubCfg();
        assertEquals("first", firstCfg.typeId().value());
        assertEquals("strVal", firstCfg.strVal().value());
        assertEquals(0, firstCfg.intVal().value());
        
        FirstPolymorphicInstanceTestView firstVal = (FirstPolymorphicInstanceTestView) firstCfg.value();
        assertEquals("first", firstVal.typeId());
        assertEquals("strVal", firstVal.strVal());
        assertEquals(0, firstVal.intVal());
        
        firstVal = (FirstPolymorphicInstanceTestView) rootConfig.value().polymorphicSubCfg();
        assertEquals("first", firstVal.typeId());
        assertEquals("strVal", firstVal.strVal());
        assertEquals(0, firstVal.intVal());
        
        // Check simple changes.
        
        firstCfg.strVal().update("strVal1").get(1, SECONDS);
        firstCfg.intVal().update(1).get(1, SECONDS);
        
        assertEquals("first", firstCfg.typeId().value());
        assertEquals("strVal1", firstCfg.strVal().value());
        assertEquals(1, firstCfg.intVal().value());
        
        firstCfg.change(c -> ((FirstPolymorphicInstanceTestChange) c).changeIntVal(2).changeStrVal("strVal2")).get(1, SECONDS);
        
        assertEquals("first", firstCfg.typeId().value());
        assertEquals("strVal2", firstCfg.strVal().value());
        assertEquals(2, firstCfg.intVal().value());
        
        rootConfig.change(c -> c.changePolymorphicSubCfg(
                c1 -> ((FirstPolymorphicInstanceTestChange) c1).changeIntVal(3).changeStrVal("strVal3")
        )).get(1, SECONDS);
        
        assertEquals("first", firstCfg.typeId().value());
        assertEquals("strVal3", firstCfg.strVal().value());
        assertEquals(3, firstCfg.intVal().value());
        
        // Check convert.
        
        rootConfig.polymorphicSubCfg().change(c -> c.convert(SecondPolymorphicInstanceTestChange.class)).get(1, SECONDS);
        
        SecondPolymorphicInstanceTestConfiguration secondCfg = (SecondPolymorphicInstanceTestConfiguration) rootConfig.polymorphicSubCfg();
        assertEquals("second", secondCfg.typeId().value());
        assertEquals("strVal3", secondCfg.strVal().value());
        assertEquals(0, secondCfg.intVal().value());
        assertEquals(0L, secondCfg.longVal().value());
        
        SecondPolymorphicInstanceTestView secondView = (SecondPolymorphicInstanceTestView) secondCfg.value();
        assertEquals("second", secondView.typeId());
        assertEquals("strVal3", secondView.strVal());
        assertEquals(0, secondView.intVal());
        assertEquals(0L, secondView.longVal());
        
        rootConfig.polymorphicSubCfg().change(c -> c.convert(FirstPolymorphicInstanceTestChange.class)).get(1, SECONDS);
        
        firstCfg = (FirstPolymorphicInstanceTestConfiguration) rootConfig.polymorphicSubCfg();
        assertEquals("first", firstCfg.typeId().value());
        assertEquals("strVal3", firstCfg.strVal().value());
        assertEquals(0, firstCfg.intVal().value());
    }
    
    /**
     *
     */
    @Test
    void testPolymorphicErrors() throws Exception {
        TestRootConfiguration rootConfig = (TestRootConfiguration) generator.instantiateCfg(TestRootConfiguration.KEY, changer);
        
        PolymorphicTestConfiguration polymorphicCfg = rootConfig.polymorphicSubCfg();
        
        // Checks for an error on an attempt to update polymorphicTypeId field.
        assertThrows(
                ConfigurationReadOnlyException.class,
                () -> polymorphicCfg.typeId().update("second").get(1, SECONDS)
        );
        
        // Checks for an error on an attempt to read a field of a different type of polymorphic configuration.
        assertThrows(ExecutionException.class, () -> polymorphicCfg.change(c -> {
                            FirstPolymorphicInstanceTestView firstView = (FirstPolymorphicInstanceTestView) c;
                            
                            c.convert(SecondPolymorphicInstanceTestChange.class);
                            
                            firstView.intVal();
                        }
                ).get(1, SECONDS)
        );
        
        // Checks for an error on an attempt to change a field of a different type of polymorphic configuration.
        assertThrows(ExecutionException.class, () -> polymorphicCfg.change(c -> {
                            FirstPolymorphicInstanceTestChange firstChange = (FirstPolymorphicInstanceTestChange) c;
                            
                            c.convert(SecondPolymorphicInstanceTestChange.class);
                            
                            firstChange.changeIntVal(10);
                        }
                ).get(1, SECONDS)
        );
    }
    
    /**
     *
     */
    @Test
    void testPolymorphicNamedConfigurationAdd() throws Exception {
        TestRootConfiguration rootConfig = (TestRootConfiguration) generator.instantiateCfg(TestRootConfiguration.KEY, changer);
        
        // Check add named polymorphic config.
        
        rootConfig.polymorphicNamedCfg()
                .change(c -> c.create("0", c1 -> c1.convert(FirstPolymorphicNamedInstanceTestChange.class))
                        .create("1", c1 -> c1.convert(SecondPolymorphicNamedInstanceTestChange.class)
                                .changeIntVal(1)
                                .changeLongVal(1)
                                .changeStrVal("strVal1")
                        )
                ).get(1, SECONDS);
        
        FirstPolymorphicNamedInstanceTestConfiguration firstCfg =
                (FirstPolymorphicNamedInstanceTestConfiguration) rootConfig.polymorphicNamedCfg().get("0");
        
        assertEquals("strVal", firstCfg.strVal().value());
        assertEquals(0, firstCfg.intVal().value());
        
        SecondPolymorphicNamedInstanceTestConfiguration secondCfg =
                (SecondPolymorphicNamedInstanceTestConfiguration) rootConfig.polymorphicNamedCfg().get("1");
        
        assertEquals("strVal1", secondCfg.strVal().value());
        assertEquals(1, secondCfg.intVal().value());
        assertEquals(1L, secondCfg.longVal().value());
        
        // Check config values.
        FirstPolymorphicNamedInstanceTestView firstVal = (FirstPolymorphicNamedInstanceTestView) firstCfg.value();
        
        assertEquals("strVal", firstVal.strVal());
        assertEquals(0, firstVal.intVal());
        
        firstVal = (FirstPolymorphicNamedInstanceTestView) rootConfig.polymorphicNamedCfg().value().get("0");
        
        assertEquals("strVal", firstVal.strVal());
        assertEquals(0, firstVal.intVal());
        
        firstVal = (FirstPolymorphicNamedInstanceTestView) rootConfig.value().polymorphicNamedCfg().get("0");
        
        assertEquals("strVal", firstVal.strVal());
        assertEquals(0, firstVal.intVal());
        
        SecondPolymorphicNamedInstanceTestView secondVal = (SecondPolymorphicNamedInstanceTestView) secondCfg.value();
        
        assertEquals("strVal1", secondVal.strVal());
        assertEquals(1, secondVal.intVal());
        assertEquals(1L, secondVal.longVal());
        
        secondVal = (SecondPolymorphicNamedInstanceTestView) rootConfig.polymorphicNamedCfg().value().get("1");
        
        assertEquals("strVal1", secondVal.strVal());
        assertEquals(1, secondVal.intVal());
        assertEquals(1L, secondVal.longVal());
        
        secondVal = (SecondPolymorphicNamedInstanceTestView) rootConfig.value().polymorphicNamedCfg().get("1");
        
        assertEquals("strVal1", secondVal.strVal());
        assertEquals(1, secondVal.intVal());
        assertEquals(1L, secondVal.longVal());
    }
    
    /**
     *
     */
    @Test
    void testPolymorphicNamedConfigurationChange() throws Exception {
        TestRootConfiguration rootConfig = (TestRootConfiguration) generator.instantiateCfg(TestRootConfiguration.KEY, changer);
        
        rootConfig.polymorphicNamedCfg()
                .change(c -> c.create("0", c1 -> c1.convert(FirstPolymorphicNamedInstanceTestChange.class)))
                .get(1, SECONDS);
        
        FirstPolymorphicNamedInstanceTestConfiguration firstCfg =
                (FirstPolymorphicNamedInstanceTestConfiguration) rootConfig.polymorphicNamedCfg().get("0");
        
        firstCfg.intVal().update(1).get(1, SECONDS);
        
        assertEquals(1, firstCfg.intVal().value());
        
        firstCfg.change(c -> ((FirstPolymorphicNamedInstanceTestChange) c).changeIntVal(2).changeStrVal("strVal2"))
                .get(1, SECONDS);
        
        assertEquals(2, firstCfg.intVal().value());
        assertEquals("strVal2", firstCfg.strVal().value());
        
        // Check convert.
        
        rootConfig.polymorphicNamedCfg().get("0")
                .change(c -> c.convert(SecondPolymorphicNamedInstanceTestChange.class)
                        .changeLongVal(3)
                        .changeIntVal(3)
                        .changeStrVal("strVal3")
                ).get(1, SECONDS);
        
        SecondPolymorphicNamedInstanceTestConfiguration secondCfg =
                (SecondPolymorphicNamedInstanceTestConfiguration) rootConfig.polymorphicNamedCfg().get("0");
        
        assertEquals(3, secondCfg.intVal().value());
        assertEquals(3L, secondCfg.longVal().value());
        assertEquals("strVal3", secondCfg.strVal().value());
    }
    
    /**
     *
     */
    @Test
    void testPolymorphicNamedConfigurationRemove() throws Exception {
        TestRootConfiguration rootConfig = (TestRootConfiguration) generator.instantiateCfg(TestRootConfiguration.KEY, changer);
        
        rootConfig.polymorphicNamedCfg()
                .change(c -> c.create("0", c1 -> c1.convert(FirstPolymorphicNamedInstanceTestChange.class)))
                .get(1, SECONDS);
        
        rootConfig.polymorphicNamedCfg().change(c -> c.delete("0")).get(1, SECONDS);
        
        assertNull(rootConfig.polymorphicNamedCfg().get("0"));
    }
    
    /**
     * Test root configuration schema.
     */
    @ConfigurationRoot(rootName = "test")
    public static class TestRootConfigurationSchema {
        /** Integer field. */
        @Value(hasDefault = true)
        public int i0 = 0;
        
        /** String field. */
        @Value(hasDefault = true)
        public String str0 = "str0";
        
        /** Sub configuration field. */
        @ConfigValue
        public TestConfigurationSchema subCfg;
        
        /** Named configuration field. */
        @NamedConfigValue
        public TestConfigurationSchema namedCfg;
        
        /** Polymorphic sub configuration field. */
        @ConfigValue
        public PolymorphicTestConfigurationSchema polymorphicSubCfg;
        
        /** Polymorphic named configuration field. */
        @NamedConfigValue
        public PolymorphicNamedTestConfigurationSchema polymorphicNamedCfg;
    }
    
    /**
     * Extending the {@link TestRootConfigurationSchema}.
     */
    @InternalConfiguration
    public static class ExtendedTestRootConfigurationSchema extends TestRootConfigurationSchema {
        /** String field. */
        @Value(hasDefault = true)
        public String str1 = "str1";
    }
    
    /**
     * Extending the {@link TestRootConfigurationSchema}.
     */
    @InternalConfiguration
    public static class ExtendedSecondTestRootConfigurationSchema extends TestRootConfigurationSchema {
        /** Integer field. */
        @Value(hasDefault = true)
        public int i1 = 0;
    }
    
    /**
     * Test configuration schema.
     */
    @Config
    public static class TestConfigurationSchema {
        /** Integer field. */
        @Value(hasDefault = true)
        public int i0 = 0;
        
        /** String field. */
        @Value(hasDefault = true)
        public String str2 = "str2";
    }
    
    /**
     * Extending the {@link TestConfigurationSchema}.
     */
    @InternalConfiguration
    public static class ExtendedTestConfigurationSchema extends TestConfigurationSchema {
        /** String field. */
        @Value(hasDefault = true)
        public String str3 = "str3";
    }
    
    /**
     * Extending the {@link TestConfigurationSchema}.
     */
    @InternalConfiguration
    public static class ExtendedSecondTestConfigurationSchema extends TestConfigurationSchema {
        /** Integer field. */
        @Value(hasDefault = true)
        public int i1 = 0;
    }
    
    /**
     * Polymorphic configuration scheme.
     */
    @PolymorphicConfig
    public static class PolymorphicTestConfigurationSchema {
        /** Polymorphic type id field. */
        @PolymorphicId(hasDefault = true)
        public String typeId = "first";
        
        /** String value. */
        @Value(hasDefault = true)
        public String strVal = "strVal";
    }
    
    /**
     * First instance of the polymorphic configuration schema.
     */
    @PolymorphicConfigInstance("first")
    public static class FirstPolymorphicInstanceTestConfigurationSchema extends PolymorphicTestConfigurationSchema {
        /** Integer value. */
        @Value(hasDefault = true)
        public int intVal = 0;
    }
    
    /**
     * Second instance of the polymorphic configuration schema.
     */
    @PolymorphicConfigInstance("second")
    public static class SecondPolymorphicInstanceTestConfigurationSchema extends PolymorphicTestConfigurationSchema {
        /** Integer value. */
        @Value(hasDefault = true)
        public int intVal = 0;
        
        /** Long value. */
        @Value(hasDefault = true)
        public long longVal = 0;
    }
    
    /**
     * Polymorphic named configuration scheme.
     */
    @PolymorphicConfig
    public static class PolymorphicNamedTestConfigurationSchema {
        /** Polymorphic type id field. */
        @PolymorphicId(hasDefault = true)
        public String typeId;
        
        /** String value. */
        @Value(hasDefault = true)
        public String strVal = "strVal";
    }
    
    /**
     * First instance of the named polymorphic configuration schema.
     */
    @PolymorphicConfigInstance("first")
    public static class FirstPolymorphicNamedInstanceTestConfigurationSchema extends PolymorphicNamedTestConfigurationSchema {
        /** Integer value. */
        @Value(hasDefault = true)
        public int intVal = 0;
    }
    
    /**
     * Second instance of the named polymorphic configuration schema.
     */
    @PolymorphicConfigInstance("second")
    public static class SecondPolymorphicNamedInstanceTestConfigurationSchema extends PolymorphicNamedTestConfigurationSchema {
        /** Integer value. */
        @Value(hasDefault = true)
        public int intVal = 0;
        
        /** Long value. */
        @Value(hasDefault = true)
        public long longVal = 0;
    }
}<|MERGE_RESOLUTION|>--- conflicted
+++ resolved
@@ -20,13 +20,9 @@
 import static java.util.concurrent.TimeUnit.SECONDS;
 import static org.apache.ignite.configuration.annotation.ConfigurationType.LOCAL;
 import static org.apache.ignite.internal.configuration.util.ConfigurationUtil.addDefaults;
-<<<<<<< HEAD
-import static org.junit.jupiter.api.Assertions.assertNotNull;
-=======
 import static org.junit.jupiter.api.Assertions.assertEquals;
 import static org.junit.jupiter.api.Assertions.assertNotNull;
 import static org.junit.jupiter.api.Assertions.assertNull;
->>>>>>> a323c22d
 import static org.junit.jupiter.api.Assertions.assertSame;
 import static org.junit.jupiter.api.Assertions.assertThrows;
 import static org.junit.jupiter.api.Assertions.assertTrue;
@@ -64,29 +60,15 @@
 public class ConfigurationAsmGeneratorTest {
     /** Configuration generator. */
     private static ConfigurationAsmGenerator generator;
-<<<<<<< HEAD
-
-=======
     
     /** Configuration changer. */
     private ConfigurationChanger changer;
     
->>>>>>> a323c22d
     /**
      *
      */
     @BeforeAll
     public static void beforeAll() {
-<<<<<<< HEAD
-        Collection<Class<?>> extensions = List.of(
-                ExtendedTestRootConfigurationSchema.class,
-                ExtendedSecondTestRootConfigurationSchema.class,
-                ExtendedTestConfigurationSchema.class,
-                ExtendedSecondTestConfigurationSchema.class
-        );
-
-=======
->>>>>>> a323c22d
         generator = new ConfigurationAsmGenerator();
     }
     
@@ -122,62 +104,35 @@
                 List.of(TestRootConfiguration.KEY),
                 Map.of(),
                 new TestConfigurationStorage(LOCAL),
-<<<<<<< HEAD
-                extensions
-=======
                 internalExtensions,
                 polymorphicExtensions
->>>>>>> a323c22d
         );
         
         changer.start();
         changer.initializeDefaults();
     }
-<<<<<<< HEAD
-
-    /**
-     *
-     */
-    @AfterAll
-    public static void after() {
-=======
     
     /**
      *
      */
     @AfterEach
     void afterEach() {
->>>>>>> a323c22d
         changer.stop();
     }
-<<<<<<< HEAD
-
-=======
-    
->>>>>>> a323c22d
+    
     /**
      *
      */
     @Test
     void testInternalRootConfiguration() throws Exception {
         DynamicConfiguration<?, ?> config = generator.instantiateCfg(TestRootConfiguration.KEY, changer);
-<<<<<<< HEAD
-
+        
         TestRootConfiguration baseRootConfig = (TestRootConfiguration) config;
-
+        
         ExtendedTestRootConfiguration extendedRootConfig = (ExtendedTestRootConfiguration) config;
-
+        
         ExtendedSecondTestRootConfiguration extendedSecondRootConfig = (ExtendedSecondTestRootConfiguration) config;
-
-=======
-        
-        TestRootConfiguration baseRootConfig = (TestRootConfiguration) config;
-        
-        ExtendedTestRootConfiguration extendedRootConfig = (ExtendedTestRootConfiguration) config;
-        
-        ExtendedSecondTestRootConfiguration extendedSecondRootConfig = (ExtendedSecondTestRootConfiguration) config;
-        
->>>>>>> a323c22d
+        
         assertSame(baseRootConfig.i0(), extendedRootConfig.i0());
         assertSame(baseRootConfig.i0(), extendedSecondRootConfig.i0());
         
@@ -205,49 +160,28 @@
             assertTrue(c instanceof ExtendedSecondTestRootChange);
             
             c.changeI0(10).changeStr0("str0");
-<<<<<<< HEAD
-
-=======
             
->>>>>>> a323c22d
             ((ExtendedTestRootChange) c).changeStr1("str1").changeStr0("str0");
             ((ExtendedSecondTestRootChange) c).changeI1(200).changeStr0("str0");
         }).get(1, SECONDS);
     }
-<<<<<<< HEAD
-
-=======
-    
->>>>>>> a323c22d
+    
     /**
      *
      */
     @Test
     void testInternalSubConfiguration() throws Exception {
         DynamicConfiguration<?, ?> config = generator.instantiateCfg(TestRootConfiguration.KEY, changer);
-<<<<<<< HEAD
-
+        
         TestRootConfiguration rootConfig = (TestRootConfiguration) config;
-
+        
         TestConfiguration baseSubConfig = rootConfig.subCfg();
-
+        
         ExtendedTestConfiguration extendedSubConfig = (ExtendedTestConfiguration) rootConfig.subCfg();
-
+        
         ExtendedSecondTestConfiguration extendedSecondSubConfig =
                 (ExtendedSecondTestConfiguration) rootConfig.subCfg();
-
-=======
-        
-        TestRootConfiguration rootConfig = (TestRootConfiguration) config;
-        
-        TestConfiguration baseSubConfig = rootConfig.subCfg();
-        
-        ExtendedTestConfiguration extendedSubConfig = (ExtendedTestConfiguration) rootConfig.subCfg();
-        
-        ExtendedSecondTestConfiguration extendedSecondSubConfig =
-                (ExtendedSecondTestConfiguration) rootConfig.subCfg();
-        
->>>>>>> a323c22d
+        
         assertSame(baseSubConfig.i0(), extendedSubConfig.i0());
         assertSame(baseSubConfig.i0(), extendedSecondSubConfig.i0());
         
@@ -269,35 +203,21 @@
             assertTrue(c instanceof ExtendedSecondTestChange);
             
             c.changeI0(10).changeStr2("str2");
-<<<<<<< HEAD
-
-=======
             
->>>>>>> a323c22d
             ((ExtendedTestChange) c).changeStr3("str3").changeStr2("str2");
             ((ExtendedSecondTestChange) c).changeI1(200).changeStr2("str2");
         }).get(1, SECONDS);
     }
-<<<<<<< HEAD
-
-=======
-    
->>>>>>> a323c22d
+    
     /**
      *
      */
     @Test
     void testInternalNamedConfiguration() throws Exception {
         DynamicConfiguration<?, ?> config = generator.instantiateCfg(TestRootConfiguration.KEY, changer);
-<<<<<<< HEAD
-
+        
         TestRootConfiguration rootConfig = (TestRootConfiguration) config;
-
-=======
-        
-        TestRootConfiguration rootConfig = (TestRootConfiguration) config;
-        
->>>>>>> a323c22d
+        
         String key = UUID.randomUUID().toString();
         
         rootConfig.namedCfg().change(c -> c.create(key, c0 -> c0.changeI0(0).changeStr2("foo2"))).get(1, SECONDS);
@@ -317,20 +237,12 @@
             assertTrue(c instanceof ExtendedSecondTestChange);
             
             c.changeStr2("str2").changeI0(10);
-<<<<<<< HEAD
-
-=======
             
->>>>>>> a323c22d
             ((ExtendedTestChange) c).changeStr3("str3").changeStr2("str2");
             ((ExtendedSecondTestChange) c).changeI1(100).changeStr2("str2");
         }).get(1, SECONDS);
     }
-<<<<<<< HEAD
-
-=======
-    
->>>>>>> a323c22d
+    
     /**
      *
      */
@@ -339,15 +251,9 @@
         InnerNode innerNode = generator.instantiateNode(TestRootConfiguration.KEY.schemaClass());
         
         addDefaults(innerNode);
-<<<<<<< HEAD
-
+        
         InnerNode subInnerNode = (InnerNode) ((TestRootView) innerNode).subCfg();
-
-=======
-        
-        InnerNode subInnerNode = (InnerNode) ((TestRootView) innerNode).subCfg();
-        
->>>>>>> a323c22d
+        
         // Check that no fields for internal configuration will be changed.
         
         assertThrows(NoSuchElementException.class, () -> innerNode.construct("str1", null, false));
