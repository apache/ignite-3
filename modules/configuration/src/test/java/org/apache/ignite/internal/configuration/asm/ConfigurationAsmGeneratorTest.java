--- conflicted
+++ resolved
@@ -20,7 +20,9 @@
 import static java.util.concurrent.TimeUnit.SECONDS;
 import static org.apache.ignite.configuration.annotation.ConfigurationType.LOCAL;
 import static org.apache.ignite.internal.configuration.util.ConfigurationUtil.addDefaults;
+import static org.junit.jupiter.api.Assertions.assertEquals;
 import static org.junit.jupiter.api.Assertions.assertNotNull;
+import static org.junit.jupiter.api.Assertions.assertNull;
 import static org.junit.jupiter.api.Assertions.assertSame;
 import static org.junit.jupiter.api.Assertions.assertThrows;
 import static org.junit.jupiter.api.Assertions.assertTrue;
@@ -52,479 +54,455 @@
 import org.junit.jupiter.api.BeforeEach;
 import org.junit.jupiter.api.Test;
 
-<<<<<<< HEAD
-=======
-import static java.util.concurrent.TimeUnit.SECONDS;
-import static org.apache.ignite.configuration.annotation.ConfigurationType.LOCAL;
-import static org.apache.ignite.internal.configuration.util.ConfigurationUtil.addDefaults;
-import static org.junit.jupiter.api.Assertions.assertEquals;
-import static org.junit.jupiter.api.Assertions.assertNotNull;
-import static org.junit.jupiter.api.Assertions.assertNull;
-import static org.junit.jupiter.api.Assertions.assertSame;
-import static org.junit.jupiter.api.Assertions.assertThrows;
-import static org.junit.jupiter.api.Assertions.assertTrue;
-
->>>>>>> 445f4559
 /**
  * Testing the {@link ConfigurationAsmGenerator}.
  */
 public class ConfigurationAsmGeneratorTest {
     /** Configuration generator. */
     private static ConfigurationAsmGenerator generator;
-
-<<<<<<< HEAD
+    
+    /** Configuration changer. */
+    private ConfigurationChanger changer;
+    
     /**
      *
      */
     @BeforeAll
     public static void beforeAll() {
-        Collection<Class<?>> extensions = List.of(
+        generator = new ConfigurationAsmGenerator();
+    }
+    
+    /**
+     *
+     */
+    @AfterAll
+    public static void afterAll() {
+        generator = null;
+    }
+    
+    /**
+     *
+     */
+    @BeforeEach
+    void beforeEach() {
+        Collection<Class<?>> internalExtensions = List.of(
                 ExtendedTestRootConfigurationSchema.class,
                 ExtendedSecondTestRootConfigurationSchema.class,
                 ExtendedTestConfigurationSchema.class,
                 ExtendedSecondTestConfigurationSchema.class
-=======
-    /** Configuration changer. */
-    private ConfigurationChanger changer;
-
-    /** */
-    @BeforeAll
-    public static void beforeAll() {
-        generator = new ConfigurationAsmGenerator();
-    }
-
-    /** */
-    @AfterAll
-    public static void afterAll() {
-        generator = null;
-    }
-
-    /** */
-    @BeforeEach
-    void beforeEach() {
-        Collection<Class<?>> internalExtensions = List.of(
-            ExtendedTestRootConfigurationSchema.class,
-            ExtendedSecondTestRootConfigurationSchema.class,
-            ExtendedTestConfigurationSchema.class,
-            ExtendedSecondTestConfigurationSchema.class
->>>>>>> 445f4559
         );
-
+        
         Collection<Class<?>> polymorphicExtensions = List.of(
-            FirstPolymorphicInstanceTestConfigurationSchema.class,
-            SecondPolymorphicInstanceTestConfigurationSchema.class,
-            FirstPolymorphicNamedInstanceTestConfigurationSchema.class,
-            SecondPolymorphicNamedInstanceTestConfigurationSchema.class
+                FirstPolymorphicInstanceTestConfigurationSchema.class,
+                SecondPolymorphicInstanceTestConfigurationSchema.class,
+                FirstPolymorphicNamedInstanceTestConfigurationSchema.class,
+                SecondPolymorphicNamedInstanceTestConfigurationSchema.class
         );
-
+        
         changer = new TestConfigurationChanger(
-<<<<<<< HEAD
                 generator,
                 List.of(TestRootConfiguration.KEY),
                 Map.of(),
                 new TestConfigurationStorage(LOCAL),
-                extensions
-=======
-            generator,
-            List.of(TestRootConfiguration.KEY),
-            Map.of(),
-            new TestConfigurationStorage(LOCAL),
-            internalExtensions,
-            polymorphicExtensions
->>>>>>> 445f4559
+                internalExtensions,
+                polymorphicExtensions
         );
-
+        
         changer.start();
         changer.initializeDefaults();
     }
-
-<<<<<<< HEAD
-    /**
-     *
-     */
-    @AfterAll
-    public static void after() {
-=======
-    /** */
+    
+    /**
+     *
+     */
     @AfterEach
     void afterEach() {
->>>>>>> 445f4559
         changer.stop();
     }
-
+    
     /**
      *
      */
     @Test
     void testInternalRootConfiguration() throws Exception {
         DynamicConfiguration<?, ?> config = generator.instantiateCfg(TestRootConfiguration.KEY, changer);
-
+        
         TestRootConfiguration baseRootConfig = (TestRootConfiguration) config;
-
+        
         ExtendedTestRootConfiguration extendedRootConfig = (ExtendedTestRootConfiguration) config;
-
+        
         ExtendedSecondTestRootConfiguration extendedSecondRootConfig = (ExtendedSecondTestRootConfiguration) config;
-
+        
         assertSame(baseRootConfig.i0(), extendedRootConfig.i0());
         assertSame(baseRootConfig.i0(), extendedSecondRootConfig.i0());
-
+        
         assertSame(baseRootConfig.str0(), extendedRootConfig.str0());
         assertSame(baseRootConfig.str0(), extendedSecondRootConfig.str0());
-
+        
         assertSame(baseRootConfig.subCfg(), extendedRootConfig.subCfg());
         assertSame(baseRootConfig.subCfg(), extendedSecondRootConfig.subCfg());
-
+        
         assertSame(baseRootConfig.namedCfg(), extendedRootConfig.namedCfg());
         assertSame(baseRootConfig.namedCfg(), extendedSecondRootConfig.namedCfg());
-
+        
         assertNotNull(extendedSecondRootConfig.i1());
-
+        
         // Check view and change interfaces.
-
+        
         assertTrue(baseRootConfig.value() instanceof ExtendedTestRootView);
         assertTrue(baseRootConfig.value() instanceof ExtendedSecondTestRootView);
-
+        
         assertSame(baseRootConfig.value(), extendedRootConfig.value());
         assertSame(baseRootConfig.value(), extendedSecondRootConfig.value());
-
+        
         baseRootConfig.change(c -> {
             assertTrue(c instanceof ExtendedTestRootChange);
             assertTrue(c instanceof ExtendedSecondTestRootChange);
-
+            
             c.changeI0(10).changeStr0("str0");
-
+            
             ((ExtendedTestRootChange) c).changeStr1("str1").changeStr0("str0");
             ((ExtendedSecondTestRootChange) c).changeI1(200).changeStr0("str0");
         }).get(1, SECONDS);
     }
-
+    
     /**
      *
      */
     @Test
     void testInternalSubConfiguration() throws Exception {
         DynamicConfiguration<?, ?> config = generator.instantiateCfg(TestRootConfiguration.KEY, changer);
-
+        
         TestRootConfiguration rootConfig = (TestRootConfiguration) config;
-
+        
         TestConfiguration baseSubConfig = rootConfig.subCfg();
-
+        
         ExtendedTestConfiguration extendedSubConfig = (ExtendedTestConfiguration) rootConfig.subCfg();
-
+        
         ExtendedSecondTestConfiguration extendedSecondSubConfig =
                 (ExtendedSecondTestConfiguration) rootConfig.subCfg();
-
+        
         assertSame(baseSubConfig.i0(), extendedSubConfig.i0());
         assertSame(baseSubConfig.i0(), extendedSecondSubConfig.i0());
-
+        
         assertSame(baseSubConfig.str2(), extendedSubConfig.str2());
         assertSame(baseSubConfig.str2(), extendedSecondSubConfig.str2());
-
+        
         assertNotNull(extendedSecondSubConfig.i1());
-
+        
         // Check view and change interfaces.
-
+        
         assertTrue(baseSubConfig.value() instanceof ExtendedTestView);
         assertTrue(baseSubConfig.value() instanceof ExtendedSecondTestView);
-
+        
         assertSame(baseSubConfig.value(), extendedSubConfig.value());
         assertSame(baseSubConfig.value(), extendedSecondSubConfig.value());
-
+        
         baseSubConfig.change(c -> {
             assertTrue(c instanceof ExtendedTestChange);
             assertTrue(c instanceof ExtendedSecondTestChange);
-
+            
             c.changeI0(10).changeStr2("str2");
-
+            
             ((ExtendedTestChange) c).changeStr3("str3").changeStr2("str2");
             ((ExtendedSecondTestChange) c).changeI1(200).changeStr2("str2");
         }).get(1, SECONDS);
     }
-
+    
     /**
      *
      */
     @Test
     void testInternalNamedConfiguration() throws Exception {
         DynamicConfiguration<?, ?> config = generator.instantiateCfg(TestRootConfiguration.KEY, changer);
-
+        
         TestRootConfiguration rootConfig = (TestRootConfiguration) config;
-
+        
         String key = UUID.randomUUID().toString();
-
+        
         rootConfig.namedCfg().change(c -> c.create(key, c0 -> c0.changeI0(0).changeStr2("foo2"))).get(1, SECONDS);
-
+        
         TestConfiguration namedConfig = rootConfig.namedCfg().get(key);
-
+        
         assertTrue(namedConfig instanceof ExtendedTestConfiguration);
         assertTrue(namedConfig instanceof ExtendedSecondTestConfiguration);
-
+        
         // Check view and change interfaces.
-
+        
         assertTrue(namedConfig.value() instanceof ExtendedTestView);
         assertTrue(namedConfig.value() instanceof ExtendedSecondTestView);
-
+        
         namedConfig.change(c -> {
             assertTrue(c instanceof ExtendedTestChange);
             assertTrue(c instanceof ExtendedSecondTestChange);
-
+            
             c.changeStr2("str2").changeI0(10);
-
+            
             ((ExtendedTestChange) c).changeStr3("str3").changeStr2("str2");
             ((ExtendedSecondTestChange) c).changeI1(100).changeStr2("str2");
         }).get(1, SECONDS);
     }
-
+    
     /**
      *
      */
     @Test
     void testConstructInternalConfig() {
         InnerNode innerNode = generator.instantiateNode(TestRootConfiguration.KEY.schemaClass());
-
+        
         addDefaults(innerNode);
-
+        
         InnerNode subInnerNode = (InnerNode) ((TestRootView) innerNode).subCfg();
-
+        
         // Check that no fields for internal configuration will be changed.
-
+        
         assertThrows(NoSuchElementException.class, () -> innerNode.construct("str1", null, false));
         assertThrows(NoSuchElementException.class, () -> innerNode.construct("i1", null, false));
-
+        
         assertThrows(NoSuchElementException.class, () -> subInnerNode.construct("str3", null, false));
         assertThrows(NoSuchElementException.class, () -> subInnerNode.construct("i1", null, false));
-
+        
         // Check that fields for internal configuration will be changed.
-
+        
         innerNode.construct("str1", null, true);
         innerNode.construct("i1", null, true);
-
+        
         subInnerNode.construct("str3", null, true);
         subInnerNode.construct("i1", null, true);
     }
-
-    /** */
+    
+    /**
+     *
+     */
     @Test
     void testPolymorphicSubConfiguration() throws Exception {
-        TestRootConfiguration rootConfig = (TestRootConfiguration)generator.instantiateCfg(TestRootConfiguration.KEY, changer);
-
+        TestRootConfiguration rootConfig = (TestRootConfiguration) generator.instantiateCfg(TestRootConfiguration.KEY, changer);
+        
         // Check defaults.
-
-        FirstPolymorphicInstanceTestConfiguration firstCfg = (FirstPolymorphicInstanceTestConfiguration)rootConfig.polymorphicSubCfg();
+        
+        FirstPolymorphicInstanceTestConfiguration firstCfg = (FirstPolymorphicInstanceTestConfiguration) rootConfig.polymorphicSubCfg();
         assertEquals("first", firstCfg.typeId().value());
         assertEquals("strVal", firstCfg.strVal().value());
         assertEquals(0, firstCfg.intVal().value());
-
-        FirstPolymorphicInstanceTestView firstVal = (FirstPolymorphicInstanceTestView)firstCfg.value();
+        
+        FirstPolymorphicInstanceTestView firstVal = (FirstPolymorphicInstanceTestView) firstCfg.value();
         assertEquals("first", firstVal.typeId());
         assertEquals("strVal", firstVal.strVal());
         assertEquals(0, firstVal.intVal());
-
-        firstVal = (FirstPolymorphicInstanceTestView)rootConfig.value().polymorphicSubCfg();
+        
+        firstVal = (FirstPolymorphicInstanceTestView) rootConfig.value().polymorphicSubCfg();
         assertEquals("first", firstVal.typeId());
         assertEquals("strVal", firstVal.strVal());
         assertEquals(0, firstVal.intVal());
-
+        
         // Check simple changes.
-
+        
         firstCfg.strVal().update("strVal1").get(1, SECONDS);
         firstCfg.intVal().update(1).get(1, SECONDS);
-
+        
         assertEquals("first", firstCfg.typeId().value());
         assertEquals("strVal1", firstCfg.strVal().value());
         assertEquals(1, firstCfg.intVal().value());
-
-        firstCfg.change(c -> ((FirstPolymorphicInstanceTestChange)c).changeIntVal(2).changeStrVal("strVal2")).get(1, SECONDS);
-
+        
+        firstCfg.change(c -> ((FirstPolymorphicInstanceTestChange) c).changeIntVal(2).changeStrVal("strVal2")).get(1, SECONDS);
+        
         assertEquals("first", firstCfg.typeId().value());
         assertEquals("strVal2", firstCfg.strVal().value());
         assertEquals(2, firstCfg.intVal().value());
-
+        
         rootConfig.change(c -> c.changePolymorphicSubCfg(
-            c1 -> ((FirstPolymorphicInstanceTestChange)c1).changeIntVal(3).changeStrVal("strVal3")
+                c1 -> ((FirstPolymorphicInstanceTestChange) c1).changeIntVal(3).changeStrVal("strVal3")
         )).get(1, SECONDS);
-
+        
         assertEquals("first", firstCfg.typeId().value());
         assertEquals("strVal3", firstCfg.strVal().value());
         assertEquals(3, firstCfg.intVal().value());
-
+        
         // Check convert.
-
+        
         rootConfig.polymorphicSubCfg().change(c -> c.convert(SecondPolymorphicInstanceTestChange.class)).get(1, SECONDS);
-
-        SecondPolymorphicInstanceTestConfiguration secondCfg = (SecondPolymorphicInstanceTestConfiguration)rootConfig.polymorphicSubCfg();
+        
+        SecondPolymorphicInstanceTestConfiguration secondCfg = (SecondPolymorphicInstanceTestConfiguration) rootConfig.polymorphicSubCfg();
         assertEquals("second", secondCfg.typeId().value());
         assertEquals("strVal3", secondCfg.strVal().value());
         assertEquals(0, secondCfg.intVal().value());
         assertEquals(0L, secondCfg.longVal().value());
-
-        SecondPolymorphicInstanceTestView secondView = (SecondPolymorphicInstanceTestView)secondCfg.value();
+        
+        SecondPolymorphicInstanceTestView secondView = (SecondPolymorphicInstanceTestView) secondCfg.value();
         assertEquals("second", secondView.typeId());
         assertEquals("strVal3", secondView.strVal());
         assertEquals(0, secondView.intVal());
         assertEquals(0L, secondView.longVal());
-
+        
         rootConfig.polymorphicSubCfg().change(c -> c.convert(FirstPolymorphicInstanceTestChange.class)).get(1, SECONDS);
-
-        firstCfg = (FirstPolymorphicInstanceTestConfiguration)rootConfig.polymorphicSubCfg();
+        
+        firstCfg = (FirstPolymorphicInstanceTestConfiguration) rootConfig.polymorphicSubCfg();
         assertEquals("first", firstCfg.typeId().value());
         assertEquals("strVal3", firstCfg.strVal().value());
         assertEquals(0, firstCfg.intVal().value());
     }
-
-    /** */
+    
+    /**
+     *
+     */
     @Test
     void testPolymorphicErrors() throws Exception {
-        TestRootConfiguration rootConfig = (TestRootConfiguration)generator.instantiateCfg(TestRootConfiguration.KEY, changer);
-
+        TestRootConfiguration rootConfig = (TestRootConfiguration) generator.instantiateCfg(TestRootConfiguration.KEY, changer);
+        
         PolymorphicTestConfiguration polymorphicCfg = rootConfig.polymorphicSubCfg();
-
+        
         // Checks for an error on an attempt to update polymorphicTypeId field.
         assertThrows(
-            ConfigurationReadOnlyException.class,
-            () -> polymorphicCfg.typeId().update("second").get(1, SECONDS)
+                ConfigurationReadOnlyException.class,
+                () -> polymorphicCfg.typeId().update("second").get(1, SECONDS)
         );
-
+        
         // Checks for an error on an attempt to read a field of a different type of polymorphic configuration.
         assertThrows(ExecutionException.class, () -> polymorphicCfg.change(c -> {
-                    FirstPolymorphicInstanceTestView firstView = (FirstPolymorphicInstanceTestView)c;
-
-                    c.convert(SecondPolymorphicInstanceTestChange.class);
-
-                    firstView.intVal();
-                }
-            ).get(1, SECONDS)
+                            FirstPolymorphicInstanceTestView firstView = (FirstPolymorphicInstanceTestView) c;
+                            
+                            c.convert(SecondPolymorphicInstanceTestChange.class);
+                            
+                            firstView.intVal();
+                        }
+                ).get(1, SECONDS)
         );
-
+        
         // Checks for an error on an attempt to change a field of a different type of polymorphic configuration.
         assertThrows(ExecutionException.class, () -> polymorphicCfg.change(c -> {
-                    FirstPolymorphicInstanceTestChange firstChange = (FirstPolymorphicInstanceTestChange)c;
-
-                    c.convert(SecondPolymorphicInstanceTestChange.class);
-
-                    firstChange.changeIntVal(10);
-                }
-            ).get(1, SECONDS)
+                            FirstPolymorphicInstanceTestChange firstChange = (FirstPolymorphicInstanceTestChange) c;
+                            
+                            c.convert(SecondPolymorphicInstanceTestChange.class);
+                            
+                            firstChange.changeIntVal(10);
+                        }
+                ).get(1, SECONDS)
         );
     }
-
-    /** */
+    
+    /**
+     *
+     */
     @Test
     void testPolymorphicNamedConfigurationAdd() throws Exception {
-        TestRootConfiguration rootConfig = (TestRootConfiguration)generator.instantiateCfg(TestRootConfiguration.KEY, changer);
+        TestRootConfiguration rootConfig = (TestRootConfiguration) generator.instantiateCfg(TestRootConfiguration.KEY, changer);
         
         // Check add named polymorphic config.
-
+        
         rootConfig.polymorphicNamedCfg()
-            .change(c -> c.create("0", c1 -> c1.convert(FirstPolymorphicNamedInstanceTestChange.class))
-                .create("1", c1 -> c1.convert(SecondPolymorphicNamedInstanceTestChange.class)
-                    .changeIntVal(1)
-                    .changeLongVal(1)
-                    .changeStrVal("strVal1")
-                )
-            ).get(1, SECONDS);
-
+                .change(c -> c.create("0", c1 -> c1.convert(FirstPolymorphicNamedInstanceTestChange.class))
+                        .create("1", c1 -> c1.convert(SecondPolymorphicNamedInstanceTestChange.class)
+                                .changeIntVal(1)
+                                .changeLongVal(1)
+                                .changeStrVal("strVal1")
+                        )
+                ).get(1, SECONDS);
+        
         FirstPolymorphicNamedInstanceTestConfiguration firstCfg =
-            (FirstPolymorphicNamedInstanceTestConfiguration)rootConfig.polymorphicNamedCfg().get("0");
-
+                (FirstPolymorphicNamedInstanceTestConfiguration) rootConfig.polymorphicNamedCfg().get("0");
+        
         assertEquals("strVal", firstCfg.strVal().value());
         assertEquals(0, firstCfg.intVal().value());
-
+        
         SecondPolymorphicNamedInstanceTestConfiguration secondCfg =
-            (SecondPolymorphicNamedInstanceTestConfiguration)rootConfig.polymorphicNamedCfg().get("1");
-
+                (SecondPolymorphicNamedInstanceTestConfiguration) rootConfig.polymorphicNamedCfg().get("1");
+        
         assertEquals("strVal1", secondCfg.strVal().value());
         assertEquals(1, secondCfg.intVal().value());
         assertEquals(1L, secondCfg.longVal().value());
-
+        
         // Check config values.
-        FirstPolymorphicNamedInstanceTestView firstVal = (FirstPolymorphicNamedInstanceTestView)firstCfg.value();
-
+        FirstPolymorphicNamedInstanceTestView firstVal = (FirstPolymorphicNamedInstanceTestView) firstCfg.value();
+        
         assertEquals("strVal", firstVal.strVal());
         assertEquals(0, firstVal.intVal());
-
-        firstVal = (FirstPolymorphicNamedInstanceTestView)rootConfig.polymorphicNamedCfg().value().get("0");
-
+        
+        firstVal = (FirstPolymorphicNamedInstanceTestView) rootConfig.polymorphicNamedCfg().value().get("0");
+        
         assertEquals("strVal", firstVal.strVal());
         assertEquals(0, firstVal.intVal());
-
-        firstVal = (FirstPolymorphicNamedInstanceTestView)rootConfig.value().polymorphicNamedCfg().get("0");
-
+        
+        firstVal = (FirstPolymorphicNamedInstanceTestView) rootConfig.value().polymorphicNamedCfg().get("0");
+        
         assertEquals("strVal", firstVal.strVal());
         assertEquals(0, firstVal.intVal());
-
-        SecondPolymorphicNamedInstanceTestView secondVal = (SecondPolymorphicNamedInstanceTestView)secondCfg.value();
-
+        
+        SecondPolymorphicNamedInstanceTestView secondVal = (SecondPolymorphicNamedInstanceTestView) secondCfg.value();
+        
         assertEquals("strVal1", secondVal.strVal());
         assertEquals(1, secondVal.intVal());
         assertEquals(1L, secondVal.longVal());
-
-        secondVal = (SecondPolymorphicNamedInstanceTestView)rootConfig.polymorphicNamedCfg().value().get("1");
-
+        
+        secondVal = (SecondPolymorphicNamedInstanceTestView) rootConfig.polymorphicNamedCfg().value().get("1");
+        
         assertEquals("strVal1", secondVal.strVal());
         assertEquals(1, secondVal.intVal());
         assertEquals(1L, secondVal.longVal());
-
-        secondVal = (SecondPolymorphicNamedInstanceTestView)rootConfig.value().polymorphicNamedCfg().get("1");
-
+        
+        secondVal = (SecondPolymorphicNamedInstanceTestView) rootConfig.value().polymorphicNamedCfg().get("1");
+        
         assertEquals("strVal1", secondVal.strVal());
         assertEquals(1, secondVal.intVal());
         assertEquals(1L, secondVal.longVal());
     }
-
-    /** */
+    
+    /**
+     *
+     */
     @Test
     void testPolymorphicNamedConfigurationChange() throws Exception {
-        TestRootConfiguration rootConfig = (TestRootConfiguration)generator.instantiateCfg(TestRootConfiguration.KEY, changer);
-
+        TestRootConfiguration rootConfig = (TestRootConfiguration) generator.instantiateCfg(TestRootConfiguration.KEY, changer);
+        
         rootConfig.polymorphicNamedCfg()
-            .change(c -> c.create("0", c1 -> c1.convert(FirstPolymorphicNamedInstanceTestChange.class)))
-            .get(1, SECONDS);
-
+                .change(c -> c.create("0", c1 -> c1.convert(FirstPolymorphicNamedInstanceTestChange.class)))
+                .get(1, SECONDS);
+        
         FirstPolymorphicNamedInstanceTestConfiguration firstCfg =
-            (FirstPolymorphicNamedInstanceTestConfiguration)rootConfig.polymorphicNamedCfg().get("0");
-
+                (FirstPolymorphicNamedInstanceTestConfiguration) rootConfig.polymorphicNamedCfg().get("0");
+        
         firstCfg.intVal().update(1).get(1, SECONDS);
-
+        
         assertEquals(1, firstCfg.intVal().value());
-
-        firstCfg.change(c -> ((FirstPolymorphicNamedInstanceTestChange)c).changeIntVal(2).changeStrVal("strVal2"))
-            .get(1, SECONDS);
-
+        
+        firstCfg.change(c -> ((FirstPolymorphicNamedInstanceTestChange) c).changeIntVal(2).changeStrVal("strVal2"))
+                .get(1, SECONDS);
+        
         assertEquals(2, firstCfg.intVal().value());
         assertEquals("strVal2", firstCfg.strVal().value());
-
+        
         // Check convert.
-
+        
         rootConfig.polymorphicNamedCfg().get("0")
-            .change(c -> c.convert(SecondPolymorphicNamedInstanceTestChange.class)
-                .changeLongVal(3)
-                .changeIntVal(3)
-                .changeStrVal("strVal3")
-            ).get(1, SECONDS);
-
+                .change(c -> c.convert(SecondPolymorphicNamedInstanceTestChange.class)
+                        .changeLongVal(3)
+                        .changeIntVal(3)
+                        .changeStrVal("strVal3")
+                ).get(1, SECONDS);
+        
         SecondPolymorphicNamedInstanceTestConfiguration secondCfg =
-            (SecondPolymorphicNamedInstanceTestConfiguration)rootConfig.polymorphicNamedCfg().get("0");
-
+                (SecondPolymorphicNamedInstanceTestConfiguration) rootConfig.polymorphicNamedCfg().get("0");
+        
         assertEquals(3, secondCfg.intVal().value());
         assertEquals(3L, secondCfg.longVal().value());
         assertEquals("strVal3", secondCfg.strVal().value());
     }
-
-    /** */
+    
+    /**
+     *
+     */
     @Test
     void testPolymorphicNamedConfigurationRemove() throws Exception {
-        TestRootConfiguration rootConfig = (TestRootConfiguration)generator.instantiateCfg(TestRootConfiguration.KEY, changer);
-
+        TestRootConfiguration rootConfig = (TestRootConfiguration) generator.instantiateCfg(TestRootConfiguration.KEY, changer);
+        
         rootConfig.polymorphicNamedCfg()
-            .change(c -> c.create("0", c1 -> c1.convert(FirstPolymorphicNamedInstanceTestChange.class)))
-            .get(1, SECONDS);
-
+                .change(c -> c.create("0", c1 -> c1.convert(FirstPolymorphicNamedInstanceTestChange.class)))
+                .get(1, SECONDS);
+        
         rootConfig.polymorphicNamedCfg().change(c -> c.delete("0")).get(1, SECONDS);
-
+        
         assertNull(rootConfig.polymorphicNamedCfg().get("0"));
     }
-
+    
     /**
      * Test root configuration schema.
      */
@@ -533,28 +511,28 @@
         /** Integer field. */
         @Value(hasDefault = true)
         public int i0 = 0;
-
+        
         /** String field. */
         @Value(hasDefault = true)
         public String str0 = "str0";
-
+        
         /** Sub configuration field. */
         @ConfigValue
         public TestConfigurationSchema subCfg;
-
+        
         /** Named configuration field. */
         @NamedConfigValue
         public TestConfigurationSchema namedCfg;
-
+        
         /** Polymorphic sub configuration field. */
         @ConfigValue
         public PolymorphicTestConfigurationSchema polymorphicSubCfg;
-
+        
         /** Polymorphic named configuration field. */
         @NamedConfigValue
         public PolymorphicNamedTestConfigurationSchema polymorphicNamedCfg;
     }
-
+    
     /**
      * Extending the {@link TestRootConfigurationSchema}.
      */
@@ -564,7 +542,7 @@
         @Value(hasDefault = true)
         public String str1 = "str1";
     }
-
+    
     /**
      * Extending the {@link TestRootConfigurationSchema}.
      */
@@ -574,7 +552,7 @@
         @Value(hasDefault = true)
         public int i1 = 0;
     }
-
+    
     /**
      * Test configuration schema.
      */
@@ -583,12 +561,12 @@
         /** Integer field. */
         @Value(hasDefault = true)
         public int i0 = 0;
-
+        
         /** String field. */
         @Value(hasDefault = true)
         public String str2 = "str2";
     }
-
+    
     /**
      * Extending the {@link TestConfigurationSchema}.
      */
@@ -598,7 +576,7 @@
         @Value(hasDefault = true)
         public String str3 = "str3";
     }
-
+    
     /**
      * Extending the {@link TestConfigurationSchema}.
      */
@@ -608,7 +586,7 @@
         @Value(hasDefault = true)
         public int i1 = 0;
     }
-
+    
     /**
      * Polymorphic configuration scheme.
      */
@@ -617,12 +595,12 @@
         /** Polymorphic type id field. */
         @PolymorphicId(hasDefault = true)
         public String typeId = "first";
-
+        
         /** String value. */
         @Value(hasDefault = true)
         public String strVal = "strVal";
     }
-
+    
     /**
      * First instance of the polymorphic configuration schema.
      */
@@ -632,7 +610,7 @@
         @Value(hasDefault = true)
         public int intVal = 0;
     }
-
+    
     /**
      * Second instance of the polymorphic configuration schema.
      */
@@ -641,12 +619,12 @@
         /** Integer value. */
         @Value(hasDefault = true)
         public int intVal = 0;
-
+        
         /** Long value. */
         @Value(hasDefault = true)
         public long longVal = 0;
     }
-
+    
     /**
      * Polymorphic named configuration scheme.
      */
@@ -655,12 +633,12 @@
         /** Polymorphic type id field. */
         @PolymorphicId(hasDefault = true)
         public String typeId;
-
+        
         /** String value. */
         @Value(hasDefault = true)
         public String strVal = "strVal";
     }
-
+    
     /**
      * First instance of the named polymorphic configuration schema.
      */
@@ -670,7 +648,7 @@
         @Value(hasDefault = true)
         public int intVal = 0;
     }
-
+    
     /**
      * Second instance of the named polymorphic configuration schema.
      */
@@ -679,7 +657,7 @@
         /** Integer value. */
         @Value(hasDefault = true)
         public int intVal = 0;
-
+        
         /** Long value. */
         @Value(hasDefault = true)
         public long longVal = 0;
