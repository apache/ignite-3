/*
 * Licensed to the Apache Software Foundation (ASF) under one or more
 * contributor license agreements.  See the NOTICE file distributed with
 * this work for additional information regarding copyright ownership.
 * The ASF licenses this file to You under the Apache License, Version 2.0
 * (the "License"); you may not use this file except in compliance with
 * the License.  You may obtain a copy of the License at
 *
 *      http://www.apache.org/licenses/LICENSE-2.0
 *
 * Unless required by applicable law or agreed to in writing, software
 * distributed under the License is distributed on an "AS IS" BASIS,
 * WITHOUT WARRANTIES OR CONDITIONS OF ANY KIND, either express or implied.
 * See the License for the specific language governing permissions and
 * limitations under the License.
 */
package org.apache.ignite.configuration;

import java.io.Serializable;
import java.lang.annotation.Annotation;
import java.util.HashMap;
import java.util.HashSet;
import java.util.List;
import java.util.Map;
import java.util.Set;
import java.util.TreeMap;
import java.util.concurrent.CompletableFuture;
import java.util.concurrent.ConcurrentHashMap;
import java.util.concurrent.ExecutionException;
import java.util.concurrent.ForkJoinPool;
import java.util.stream.Collectors;
import org.apache.ignite.configuration.internal.SuperRoot;
import org.apache.ignite.configuration.internal.validation.MemberKey;
import org.apache.ignite.configuration.internal.validation.ValidationUtil;
import org.apache.ignite.configuration.notifications.ConfigurationListener;
import org.apache.ignite.configuration.notifications.ConfigurationNotificationEvent;
import org.apache.ignite.configuration.storage.ConfigurationStorage;
import org.apache.ignite.configuration.storage.Data;
import org.apache.ignite.configuration.storage.StorageException;
import org.apache.ignite.configuration.tree.ConfigurationSource;
import org.apache.ignite.configuration.tree.InnerNode;
import org.apache.ignite.configuration.validation.ConfigurationValidationException;
import org.apache.ignite.configuration.validation.ValidationIssue;
import org.apache.ignite.configuration.validation.Validator;
import org.jetbrains.annotations.TestOnly;

import static java.util.concurrent.CompletableFuture.completedFuture;
import static org.apache.ignite.configuration.internal.util.ConfigurationUtil.addDefaults;
import static org.apache.ignite.configuration.internal.util.ConfigurationUtil.cleanupMatchingValues;
import static org.apache.ignite.configuration.internal.util.ConfigurationUtil.fillFromPrefixMap;
import static org.apache.ignite.configuration.internal.util.ConfigurationUtil.nodeToFlatMap;
import static org.apache.ignite.configuration.internal.util.ConfigurationUtil.patch;
import static org.apache.ignite.configuration.internal.util.ConfigurationUtil.toPrefixMap;

/**
 * Class that handles configuration changes, by validating them, passing to storage and listening to storage updates.
 */
public final class ConfigurationChanger {
    /** */
    private final ForkJoinPool pool = new ForkJoinPool(2);

    /** */
    private final Map<String, RootKey<?, ?>> rootKeys = new TreeMap<>();

    /** Map that has all the trees in accordance to their storages. */
    private final Map<Class<? extends ConfigurationStorage>, StorageRoots> storagesRootsMap = new ConcurrentHashMap<>();

    /** Annotation classes mapped to validator objects. */
    private Map<Class<? extends Annotation>, Set<Validator<?, ?>>> validators = new HashMap<>();

    /** Closure to execute when update forom storage is received. */
    private final ConfigurationListener<SuperRoot> notificator;

    /**
     * Immutable data container to store version and all roots associated with the specific storage.
     */
    private static class StorageRoots {
        /** Immutable forest, so to say. */
        private final SuperRoot roots;

        /** Version associated with the currently known storage state. */
        private final long version;

        /** */
        private StorageRoots(SuperRoot roots, long version) {
            this.roots = roots;
            this.version = version;
        }
    }

    /** Lazy annotations cache for configuration schema fields. */
    private final Map<MemberKey, Annotation[]> cachedAnnotations = new ConcurrentHashMap<>();

    /** Storage instances by their classes. Comes in handy when all you have is {@link RootKey}. */
    private final Map<Class<? extends ConfigurationStorage>, ConfigurationStorage> storageInstances = new HashMap<>();

    /**
     * @param notificator Closure to execute when update forom storage is received.
     */
    public ConfigurationChanger(ConfigurationListener<SuperRoot> notificator) {
        this.notificator = notificator;
    }

    /** Constructor for tests. */
    @TestOnly
    ConfigurationChanger(RootKey<?, ?>... rootKeys) {
        notificator = ctx -> completedFuture(null);

        for (RootKey<?, ?> rootKey : rootKeys)
            this.rootKeys.put(rootKey.key(), rootKey);
    }

    /** */
    public <A extends Annotation> void addValidator(Class<A> annotationType, Validator<A, ?> validator) {
        validators
            .computeIfAbsent(annotationType, a -> new HashSet<>())
            .add(validator);
    }

    /** */
    public void addRootKey(RootKey<?, ?> rootKey) {
        assert !storageInstances.containsKey(rootKey.getStorageType());

        rootKeys.put(rootKey.key(), rootKey);
    }

    /**
     * Register changer.
     */
    // ConfigurationChangeException, really?
    public void register(ConfigurationStorage configurationStorage) throws ConfigurationChangeException {
        storageInstances.put(configurationStorage.getClass(), configurationStorage);

        Set<RootKey<?, ?>> storageRootKeys = rootKeys.values().stream().filter(
            rootKey -> configurationStorage.getClass() == rootKey.getStorageType()
        ).collect(Collectors.toSet());

        Data data;

        try {
            data = configurationStorage.readAll();
        }
        catch (StorageException e) {
            throw new ConfigurationChangeException("Failed to initialize configuration: " + e.getMessage(), e);
        }

        SuperRoot superRoot = new SuperRoot(rootKeys);

        Map<String, ?> dataValuesPrefixMap = toPrefixMap(data.values());

        for (RootKey<?, ?> rootKey : storageRootKeys) {
            Map<String, ?> rootPrefixMap = (Map<String, ?>)dataValuesPrefixMap.get(rootKey.key());

            InnerNode rootNode = rootKey.createRootNode();

            if (rootPrefixMap != null)
                fillFromPrefixMap(rootNode, rootPrefixMap);

            superRoot.addRoot(rootKey, rootNode);
        }

        StorageRoots storageRoots = new StorageRoots(superRoot, data.cfgVersion());

        storagesRootsMap.put(configurationStorage.getClass(), storageRoots);

        configurationStorage.addListener(changedEntries -> updateFromListener(
            configurationStorage.getClass(),
            changedEntries
        ));
    }

    /** */
    public void initialize(Class<? extends ConfigurationStorage> storageType) {
        ConfigurationStorage configurationStorage = storageInstances.get(storageType);

        assert configurationStorage != null : storageType;

        StorageRoots storageRoots = storagesRootsMap.get(storageType);

        SuperRoot superRoot = storageRoots.roots;
        SuperRoot defaultsNode = new SuperRoot(rootKeys);

        addDefaults(superRoot, defaultsNode);

        List<ValidationIssue> validationIssues = ValidationUtil.validate(
            superRoot,
            defaultsNode,
            this::getRootNode,
            cachedAnnotations,
            validators
        );

        if (!validationIssues.isEmpty())
            throw new ConfigurationValidationException(validationIssues);

        try {
            change(defaultsNode, storageType).get();
        }
        catch (InterruptedException | ExecutionException e) {
            throw new ConfigurationChangeException(
                "Failed to write defalut configuration values into the storage " + configurationStorage.getClass(), e
            );
        }
    }

<<<<<<< HEAD
    /** Stop component. */
    public void stop() {
        pool.shutdownNow();
=======
    /** Temporary until the IGNITE-14372 */
    public CompletableFuture<?> changeX(
        List<String> path,
        ConfigurationSource source,
        ConfigurationStorage storage
    ) {
        assert path.isEmpty() : "Path support is not yet implemented.";

        SuperRoot superRoot = new SuperRoot(rootKeys);

        source.descend(superRoot);

        return change(superRoot, storage.getClass());
>>>>>>> 8cf0bb21
    }

    /**
     * Get root node by root key. Subject to revisiting.
     *
     * @param rootKey Root key.
     */
    public InnerNode getRootNode(RootKey<?, ?> rootKey) {
        return storagesRootsMap.get(rootKey.getStorageType()).roots.getRoot(rootKey);
    }

    /**
     * Change configuration.
     * @param changes Map of changes by root key.
     */
    public CompletableFuture<Void> change(Map<RootKey<?, ?>, InnerNode> changes) {
        if (changes.isEmpty())
            return completedFuture(null);

        Set<Class<? extends ConfigurationStorage>> storagesTypes = changes.keySet().stream()
            .map(RootKey::getStorageType)
            .collect(Collectors.toSet());

        assert !storagesTypes.isEmpty();

        if (storagesTypes.size() != 1) {
            return CompletableFuture.failedFuture(
                new ConfigurationChangeException("Cannot change configurations belonging to different storages.")
            );
        }

        return change(new SuperRoot(rootKeys, changes), storagesTypes.iterator().next());
    }

    /** */
    public SuperRoot mergedSuperRoot() {
        SuperRoot mergedSuperRoot = new SuperRoot(rootKeys);

        for (StorageRoots storageRoots : storagesRootsMap.values())
            mergedSuperRoot.append(storageRoots.roots);

        return mergedSuperRoot;
    }

    /** */
    private CompletableFuture<Void> change(SuperRoot changes, Class<? extends ConfigurationStorage> storageType) {
        ConfigurationStorage storage = storageInstances.get(storageType);

        CompletableFuture<Void> fut = new CompletableFuture<>();

        pool.execute(() -> change0(changes, storage, fut));

        return fut;
    }

    /**
     * Internal configuration change method that completes provided future.
     * @param changes Map of changes by root key.
     * @param storage Storage instance.
     * @param fut Future, that must be completed after changes are written to the storage.
     */
    private void change0(
        SuperRoot changes,
        ConfigurationStorage storage,
        CompletableFuture<?> fut
    ) {
        StorageRoots storageRoots = storagesRootsMap.get(storage.getClass());
        SuperRoot curRoots = storageRoots.roots;

        // It is necessary to reinitialize default values every time.
        // Possible use case that explicitly requires it: creation of the same named list entry with slightly
        // different set of values and different dynamic defaults at the same time.
        SuperRoot patchedSuperRoot = patch(curRoots, changes);

        SuperRoot defaultsNode = new SuperRoot(rootKeys);

        addDefaults(patchedSuperRoot, defaultsNode);

        SuperRoot patchedChanges = patch(changes, defaultsNode);

        cleanupMatchingValues(curRoots, changes);

        Map<String, Serializable> allChanges = nodeToFlatMap(curRoots, patchedChanges);

        // Unlikely but still possible.
        if (allChanges.isEmpty()) {
            fut.complete(null);

            return;
        }

        List<ValidationIssue> validationIssues = ValidationUtil.validate(
            storageRoots.roots,
            patch(patchedSuperRoot, defaultsNode),
            this::getRootNode,
            cachedAnnotations,
            validators
        );

        if (!validationIssues.isEmpty()) {
            fut.completeExceptionally(new ConfigurationValidationException(validationIssues));

            return;
        }

        CompletableFuture<Boolean> writeFut = storage.write(allChanges, storageRoots.version);

        writeFut.whenCompleteAsync((casResult, throwable) -> {
            if (throwable != null)
                fut.completeExceptionally(new ConfigurationChangeException("Failed to change configuration", throwable));
            else if (casResult)
                fut.complete(null);
            else {
                try {
                    // Is this ok to have a busy wait on concurrent configuration updates?
                    // Maybe we'll fix it while implementing metastorage storage implementation.
                    Thread.sleep(10);
                }
                catch (InterruptedException e) {
                    fut.completeExceptionally(e);
                }

                change0(changes, storage, fut);
            }
        }, pool);
    }

    /**
     * Update configuration from storage listener.
     * @param storageType Type of the storage that propagated these changes.
     * @param changedEntries Changed data.
     */
    private void updateFromListener(
        Class<? extends ConfigurationStorage> storageType,
        Data changedEntries
    ) {
        StorageRoots oldStorageRoots = this.storagesRootsMap.get(storageType);

        Map<String, ?> dataValuesPrefixMap = toPrefixMap(changedEntries.values());

        compressDeletedEntries(dataValuesPrefixMap);

        SuperRoot oldSuperRoot = oldStorageRoots.roots;
        SuperRoot newSuperRoot = oldSuperRoot.copy();

        fillFromPrefixMap(newSuperRoot, dataValuesPrefixMap);

        StorageRoots newStorageRoots = new StorageRoots(newSuperRoot, changedEntries.cfgVersion());

        storagesRootsMap.put(storageType, newStorageRoots);

        ConfigurationStorage storage = storageInstances.get(storageType);

        long storegeRevision = changedEntries.storageRevision();

        // This will also be updated during the metastorage integration.
        notificator.onUpdate(new ConfigurationNotificationEvent<>(
            oldSuperRoot,
            newSuperRoot,
            storegeRevision
        )).whenCompleteAsync((res, throwable) -> storage.notifyApplied(storegeRevision), pool);
    }

    /**
     * "Compress" prefix map - this means that deleted named list elements will be represented as a single {@code null}
     * objects instead of a number of nullified configuration leaves.
     *
     * @param prefixMap Prefix map, constructed from the storage notification data or its subtree.
     */
    private void compressDeletedEntries(Map<String, ?> prefixMap) {
        // Here we basically assume that if prefix subtree contains single null child then all its childrens are nulls.
        Set<String> keysForRemoval = prefixMap.entrySet().stream()
            .filter(entry ->
                entry.getValue() instanceof Map && ((Map<?, ?>)entry.getValue()).containsValue(null)
            )
            .map(Map.Entry::getKey)
            .collect(Collectors.toSet());

        // Replace all such elements will nulls, signifying that these are deleted named list elements.
        for (String key : keysForRemoval)
            prefixMap.put(key, null);

        // Continue recursively.
        for (Object value : prefixMap.values()) {
            if (value instanceof Map)
                compressDeletedEntries((Map<String, ?>)value);
        }
    }
}<|MERGE_RESOLUTION|>--- conflicted
+++ resolved
@@ -203,11 +203,6 @@
         }
     }
 
-<<<<<<< HEAD
-    /** Stop component. */
-    public void stop() {
-        pool.shutdownNow();
-=======
     /** Temporary until the IGNITE-14372 */
     public CompletableFuture<?> changeX(
         List<String> path,
@@ -221,7 +216,11 @@
         source.descend(superRoot);
 
         return change(superRoot, storage.getClass());
->>>>>>> 8cf0bb21
+    }
+
+    /** Stop component. */
+    public void stop() {
+        pool.shutdownNow();
     }
 
     /**
