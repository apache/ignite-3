--- conflicted
+++ resolved
@@ -17,15 +17,10 @@
 
 package org.apache.ignite.internal.configuration.tree;
 
-<<<<<<< HEAD
-/**
- *
-=======
 import org.jetbrains.annotations.Nullable;
 
 /**
  * Configuration source.
->>>>>>> 445f4559
  */
 public interface ConfigurationSource {
     /**
@@ -39,7 +34,7 @@
     default <T> T unwrap(Class<T> clazz) {
         throw new UnsupportedOperationException("unwrap");
     }
-
+    
     /**
      * Treats current configuration source as an inner node. Tries to construct the content of {@code node} using available data from the
      * source.
@@ -48,20 +43,22 @@
      */
     default void descend(ConstructableTreeNode node) {
     }
-
+    
     /**
      * Reset internal state, preparing this configuration source for reuse.
      */
     default void reset() {
     }
-
+    
     /**
      * Returns the identifier of the polymorphic configuration instance.
      *
-     * @param fieldName Name of the field in the configuration schema that should store the identifier of the polymorphic configuration instance.
+     * @param fieldName Name of the field in the configuration schema that should store the identifier of the polymorphic configuration
+     *                  instance.
      * @return Identifier of the polymorphic configuration instance.
      */
-    @Nullable default String polymorphicTypeId(String fieldName) {
+    @Nullable
+    default String polymorphicTypeId(String fieldName) {
         return null;
     }
 }