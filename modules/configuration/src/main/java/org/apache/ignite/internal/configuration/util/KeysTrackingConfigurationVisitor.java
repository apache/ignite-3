/*
 * Licensed to the Apache Software Foundation (ASF) under one or more
 * contributor license agreements.  See the NOTICE file distributed with
 * this work for additional information regarding copyright ownership.
 * The ASF licenses this file to You under the Apache License, Version 2.0
 * (the "License"); you may not use this file except in compliance with
 * the License.  You may obtain a copy of the License at
 *
 *      http://www.apache.org/licenses/LICENSE-2.0
 *
 * Unless required by applicable law or agreed to in writing, software
 * distributed under the License is distributed on an "AS IS" BASIS,
 * WITHOUT WARRANTIES OR CONDITIONS OF ANY KIND, either express or implied.
 * See the License for the specific language governing permissions and
 * limitations under the License.
 */

package org.apache.ignite.internal.configuration.util;

import java.io.Serializable;
import java.util.ArrayList;
import java.util.Collections;
import java.util.List;
import java.util.function.Supplier;
import org.apache.ignite.internal.configuration.tree.ConfigurationVisitor;
import org.apache.ignite.internal.configuration.tree.InnerNode;
import org.apache.ignite.internal.configuration.tree.NamedListNode;

/** Visitor that accumulates keys while descending. */
public abstract class KeysTrackingConfigurationVisitor<T> implements ConfigurationVisitor<T> {
    /** Current key, aggregated by visitor. */
    private final StringBuilder currentKey = new StringBuilder();
    
    /** Current keys list, almost the same as {@link #currentKey}. */
    private final List<String> currentPath = new ArrayList<>();
    
    /** {@inheritDoc} */
    @Override
    public final T visitLeafNode(String key, Serializable val) {
        int prevPos = startVisit(key, false, true);
        
        try {
            return doVisitLeafNode(key, val);
        } finally {
            endVisit(prevPos);
        }
    }
    
    /** {@inheritDoc} */
    @Override
    public final T visitInnerNode(String key, InnerNode node) {
        int prevPos = startVisit(key, false, false);
        
        try {
            return doVisitInnerNode(key, node);
        } finally {
            endVisit(prevPos);
        }
    }
    
    /** {@inheritDoc} */
    @Override
    public final T visitNamedListNode(String key, NamedListNode<?> node) {
        int prevPos = startVisit(key, false, false);
        
        try {
            return doVisitNamedListNode(key, node);
        } finally {
            endVisit(prevPos);
        }
    }
    
    /**
     * To be used instead of {@link ConfigurationVisitor#visitLeafNode(String, Serializable)}.
     *
     * @param key Name of the node retrieved from its holder object.
     * @param val Configuration value.
     * @return Anything that implementation decides to return.
     */
    protected T doVisitLeafNode(String key, Serializable val) {
        return null;
    }
    
    /**
     * To be used instead of {@link ConfigurationVisitor#visitInnerNode(String, InnerNode)}.
     *
     * @param key  Name of the node retrieved from its holder object.
     * @param node Inner configuration node.
     * @return Anything that implementation decides to return.
     */
    protected T doVisitInnerNode(String key, InnerNode node) {
        node.traverseChildren(this, true);
        
        return null;
    }
    
    /**
     * To be used instead of {@link ConfigurationVisitor#visitNamedListNode(String, NamedListNode)}.
     *
     * @param key  Name of the node retrieved from its holder object.
     * @param node Named list inner configuration node.
<<<<<<< HEAD
     * @param <N>  Type of element nodes in the named list.
=======
>>>>>>> a323c22d
     * @return Anything that implementation decides to return.
     */
    protected T doVisitNamedListNode(String key, NamedListNode<?> node) {
        for (String namedListKey : node.namedListKeys()) {
            int prevPos = startVisit(namedListKey, true, false);
            
            try {
<<<<<<< HEAD
                doVisitInnerNode(namedListKey, node.get(namedListKey));
=======
                doVisitInnerNode(namedListKey, node.getInnerNode(namedListKey));
>>>>>>> a323c22d
            } finally {
                endVisit(prevPos);
            }
        }
        
        return null;
    }
    
    /**
     * Tracks passed key to reflect it in {@link #currentKey()} and {@link #currentPath()}.
     *
     * @param key     Key itself.
     * @param escape  Whether the key needs escaping or not.
     * @param leaf    Add dot at the end of {@link #currentKey()} if {@code leaf} is {@code false}.
     * @param closure Closure to execute when {@link #currentKey()} and {@link #currentPath()} have updated values.
     * @return Closure result.
     */
    protected final T withTracking(String key, boolean escape, boolean leaf, Supplier<T> closure) {
        int prevPos = startVisit(key, escape, leaf);
        
        try {
            return closure.get();
        } finally {
            endVisit(prevPos);
        }
    }
    
    /**
     * @return Current key, with a dot at the end if it's not a leaf.
     */
    protected final String currentKey() {
        return currentKey.toString();
    }
    
    /**
     * @return List representation of the current key.
     */
    protected final List<String> currentPath() {
        return Collections.unmodifiableList(currentPath);
    }
    
    /**
     * Prepares values of {@link #currentKey} and {@link #currentPath} for further processing.
     *
     * @param key    Key.
     * @param escape Whether we need to escape the key before appending it to {@link #currentKey}.
     * @return Previous length of {@link #currentKey} so it can be passed to {@link #endVisit(int)} later.
     */
    private int startVisit(String key, boolean escape, boolean leaf) {
        final int previousKeyLength = currentKey.length();
<<<<<<< HEAD

        currentKey.append(escape ? ConfigurationUtil.escape(key) : key);

        if (!leaf) {
            currentKey.append('.');
        }

=======
        
        currentKey.append(escape ? ConfigurationUtil.escape(key) : key);
    
        if (!leaf) {
            currentKey.append('.');
        }
        
>>>>>>> a323c22d
        currentPath.add(key);
        
        return previousKeyLength;
    }
    
    /**
     * Puts {@link #currentKey} and {@link #currentPath} in the same state as they were before {@link #startVisit}.
     *
     * @param previousKeyLength Value return by corresponding {@link #startVisit} invocation.
     */
    private void endVisit(int previousKeyLength) {
        currentKey.setLength(previousKeyLength);
        
        currentPath.remove(currentPath.size() - 1);
    }
}<|MERGE_RESOLUTION|>--- conflicted
+++ resolved
@@ -99,10 +99,6 @@
      *
      * @param key  Name of the node retrieved from its holder object.
      * @param node Named list inner configuration node.
-<<<<<<< HEAD
-     * @param <N>  Type of element nodes in the named list.
-=======
->>>>>>> a323c22d
      * @return Anything that implementation decides to return.
      */
     protected T doVisitNamedListNode(String key, NamedListNode<?> node) {
@@ -110,11 +106,7 @@
             int prevPos = startVisit(namedListKey, true, false);
             
             try {
-<<<<<<< HEAD
-                doVisitInnerNode(namedListKey, node.get(namedListKey));
-=======
                 doVisitInnerNode(namedListKey, node.getInnerNode(namedListKey));
->>>>>>> a323c22d
             } finally {
                 endVisit(prevPos);
             }
@@ -165,15 +157,6 @@
      */
     private int startVisit(String key, boolean escape, boolean leaf) {
         final int previousKeyLength = currentKey.length();
-<<<<<<< HEAD
-
-        currentKey.append(escape ? ConfigurationUtil.escape(key) : key);
-
-        if (!leaf) {
-            currentKey.append('.');
-        }
-
-=======
         
         currentKey.append(escape ? ConfigurationUtil.escape(key) : key);
     
@@ -181,7 +164,6 @@
             currentKey.append('.');
         }
         
->>>>>>> a323c22d
         currentPath.add(key);
         
         return previousKeyLength;
