--- conflicted
+++ resolved
@@ -20,11 +20,7 @@
 import java.util.NoSuchElementException;
 
 /**
-<<<<<<< HEAD
- *
-=======
  * Configuration node implementation.
->>>>>>> a323c22d
  */
 public abstract class InnerNode implements TraversableTreeNode, ConstructableTreeNode, Cloneable {
     /** {@inheritDoc} */
@@ -60,13 +56,8 @@
     /**
      * Method with auto-generated implementation. Must look like this:
      * <pre><code>
-<<<<<<< HEAD
-     * {@literal @}Override
-     *  public void traverseChild(String key, ConfigurationVisitor visitor, boolean includeInternal) throws NoSuchElementException {
-=======
      * {@literal @}Override public void traverseChild(String key, ConfigurationVisitor visitor, boolean includeInternal) throws
      *     NoSuchElementException {
->>>>>>> a323c22d
      *     if (boolean includeInternal) {
      *         switch (key) {
      *             case "pojoField1":
@@ -117,13 +108,8 @@
     /**
      * Method with auto-generated implementation. Must look like this:
      * <pre><code>
-<<<<<<< HEAD
-     * {@literal @}Override
-     *  public abstract void construct(String key, ConfigurationSource src, boolean includeInternal) throws NoSuchElementException {
-=======
      * {@literal @}Override public abstract void construct(String key, ConfigurationSource src, boolean includeInternal)
      *     throws NoSuchElementException {
->>>>>>> a323c22d
      *     if (includeInternal) {
      *         switch (key) {
      *              case "namedList":
