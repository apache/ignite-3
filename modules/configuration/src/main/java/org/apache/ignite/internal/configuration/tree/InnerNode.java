--- conflicted
+++ resolved
@@ -20,11 +20,7 @@
 import java.util.NoSuchElementException;
 
 /**
-<<<<<<< HEAD
- *
-=======
  * Configuration node implementation.
->>>>>>> 445f4559
  */
 public abstract class InnerNode implements TraversableTreeNode, ConstructableTreeNode, Cloneable {
     /** {@inheritDoc} */
@@ -32,7 +28,7 @@
     public final <T> T accept(String key, ConfigurationVisitor<T> visitor) {
         return visitor.visitInnerNode(key, this);
     }
-
+    
     /**
      * Method with auto-generated implementation. Must look like this:
      * <pre><code>
@@ -56,12 +52,12 @@
      * @param <T>             Parameter type of the passed visitor.
      */
     public abstract <T> void traverseChildren(ConfigurationVisitor<T> visitor, boolean includeInternal);
-
+    
     /**
      * Method with auto-generated implementation. Must look like this:
      * <pre><code>
-     * {@literal @}Override
-     *  public void traverseChild(String key, ConfigurationVisitor visitor, boolean includeInternal) throws NoSuchElementException {
+     * {@literal @}Override public void traverseChild(String key, ConfigurationVisitor visitor, boolean includeInternal) throws
+     *     NoSuchElementException {
      *     if (boolean includeInternal) {
      *         switch (key) {
      *             case "pojoField1":
@@ -108,12 +104,12 @@
             ConfigurationVisitor<T> visitor,
             boolean includeInternal
     ) throws NoSuchElementException;
-
+    
     /**
      * Method with auto-generated implementation. Must look like this:
      * <pre><code>
-     * {@literal @}Override
-     *  public abstract void construct(String key, ConfigurationSource src, boolean includeInternal) throws NoSuchElementException {
+     * {@literal @}Override public abstract void construct(String key, ConfigurationSource src, boolean includeInternal)
+     *     throws NoSuchElementException {
      *     if (includeInternal) {
      *         switch (key) {
      *              case "namedList":
@@ -160,7 +156,7 @@
             ConfigurationSource src,
             boolean includeInternal
     ) throws NoSuchElementException;
-
+    
     /**
      * Assigns default value to the corresponding leaf. Defaults are gathered from configuration schema class.
      *
@@ -168,12 +164,12 @@
      * @throws NoSuchElementException If there's no such field or it is not a leaf value.
      */
     public abstract void constructDefault(String fieldName) throws NoSuchElementException;
-
+    
     /**
      * @return Class of corresponding configuration schema.
      */
     public abstract Class<?> schemaType();
-
+    
     /** {@inheritDoc} */
     @Override
     public InnerNode copy() {
@@ -183,15 +179,15 @@
             throw new IllegalStateException(e);
         }
     }
-
+    
     /**
-     * Returns specific {@code Node} of the value.
-     * Overridden for polymorphic configuration to get a specific polymorphic configuration instance.
+     * Returns specific {@code Node} of the value. Overridden for polymorphic configuration to get a specific polymorphic configuration
+     * instance.
      *
      * @param <NODE> Type of the {@code Node}.
      * @return Specific {@code Node} of the value.
      */
     public <NODE> NODE specificNode() {
-        return (NODE)this;
+        return (NODE) this;
     }
 }