--- conflicted
+++ resolved
@@ -39,18 +39,18 @@
         implements NamedConfigurationTree<T, VIEW, CHANGE> {
     /** Listeners of property update. */
     private final List<ConfigurationNamedListListener<VIEW>> extendedListeners = new CopyOnWriteArrayList<>();
-
+    
     /** Creator of named configuration. */
     private final BiFunction<List<String>, String, T> creator;
-
+    
     /** Placeholder to add listeners for any configuration. */
     private final T anyConfig;
-
+    
     /**
      *
      */
     private volatile Map<String, T> notificationCache = Collections.emptyMap();
-
+    
     /**
      * Constructor.
      *
@@ -72,96 +72,89 @@
             T anyConfig
     ) {
         super(prefix, key, rootKey, changer, listenOnly);
-
+        
         this.creator = creator;
         this.anyConfig = anyConfig;
     }
-
+    
     /** {@inheritDoc} */
     @Override
     public T get(String name) {
         refreshValue();
-
-<<<<<<< HEAD
-        return (T) members.get(name);
+        
+        ConfigurationProperty<?> configProperty = members.get(name);
+        
+        return configProperty == null ? null : (T) ((DynamicConfiguration<?, ?>) configProperty).specificConfigTree();
     }
-
+    
     /** {@inheritDoc} */
     @Override
-    protected synchronized void beforeRefreshValue(NamedListView<VIEW> newValue) {
-=======
-        ConfigurationProperty<?> configProperty = members.get(name);
-
-        return configProperty == null ? null : (T)((DynamicConfiguration<?, ?>)configProperty).specificConfigTree();
-    }
-
-    /** {@inheritDoc} */
-    @Override protected synchronized void beforeRefreshValue(
-        NamedListView<VIEW> newValue,
-        @Nullable NamedListView<VIEW> oldValue
+    protected synchronized void beforeRefreshValue(
+            NamedListView<VIEW> newValue,
+            @Nullable NamedListView<VIEW> oldValue
     ) {
->>>>>>> 445f4559
         Map<String, ConfigurationProperty<?>> oldValues = this.members;
         Map<String, ConfigurationProperty<?>> newValues = new LinkedHashMap<>();
-
+        
         for (String key : newValue.namedListKeys()) {
             ConfigurationProperty<?> oldElement = oldValues.get(key);
-
+    
             if (oldElement != null) {
                 newValues.put(key, oldElement);
             } else {
                 newValues.put(key, creator.apply(keys, key));
             }
         }
-
+        
         this.members = newValues;
     }
-
+    
     /** {@inheritDoc} */
     @Override
     public Map<String, ConfigurationProperty<?>> touchMembers() {
         Map<String, T> res = notificationCache;
-
+        
         refreshValue();
-
+        
         notificationCache = (Map<String, T>) members;
-
+        
         return Collections.unmodifiableMap(res);
     }
-
+    
     /**
      * @return List of listeners that are specific for named configurations.
      */
     public List<ConfigurationNamedListListener<VIEW>> extendedListeners() {
         return Collections.unmodifiableList(extendedListeners);
     }
-
+    
     /** {@inheritDoc} */
     @Override
     public void listenElements(ConfigurationNamedListListener<VIEW> listener) {
         extendedListeners.add(listener);
     }
-
+    
     /** {@inheritDoc} */
     @Override
     public void stopListenElements(ConfigurationNamedListListener<VIEW> listener) {
         extendedListeners.remove(listener);
     }
-
+    
     /** {@inheritDoc} */
     @Override
     public T any() {
         return anyConfig;
     }
-
+    
     /** {@inheritDoc} */
     @Override
     public Class<? extends ConfigurationProperty<NamedListView<VIEW>>> configType() {
         throw new UnsupportedOperationException("Not supported.");
     }
-
+    
     /** {@inheritDoc} */
-    @Override public NamedListView<VIEW> value() {
+    @Override
+    public NamedListView<VIEW> value() {
         return refreshValue();
     }
 }