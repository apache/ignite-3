--- conflicted
+++ resolved
@@ -34,15 +34,9 @@
 /**
  * Named configuration wrapper.
  */
-<<<<<<< HEAD
-public class NamedListConfiguration<T extends ConfigurationProperty<VIEW>, VIEW, CHANGE extends VIEW>
-        extends DynamicConfiguration<NamedListView<VIEW>, NamedListChange<VIEW, CHANGE>>
-        implements NamedConfigurationTree<T, VIEW, CHANGE> {
-=======
 public class NamedListConfiguration<T extends ConfigurationProperty<VIEWT>, VIEWT, CHANGET extends VIEWT>
         extends DynamicConfiguration<NamedListView<VIEWT>, NamedListChange<VIEWT, CHANGET>>
         implements NamedConfigurationTree<T, VIEWT, CHANGET> {
->>>>>>> a323c22d
     /** Listeners of property update. */
     private final List<ConfigurationNamedListListener<VIEWT>> extendedListeners = new CopyOnWriteArrayList<>();
     
@@ -51,15 +45,8 @@
     
     /** Placeholder to add listeners for any configuration. */
     private final T anyConfig;
-<<<<<<< HEAD
-
-    /**
-     *
-     */
-=======
     
     /** Notification cache. */
->>>>>>> a323c22d
     private volatile Map<String, T> notificationCache = Collections.emptyMap();
     
     /**
@@ -92,37 +79,24 @@
     @Override
     public T get(String name) {
         refreshValue();
-<<<<<<< HEAD
-
-        return (T) members.get(name);
-=======
         
         ConfigurationProperty<?> configProperty = members.get(name);
         
         return configProperty == null ? null : (T) ((DynamicConfiguration<?, ?>) configProperty).specificConfigTree();
->>>>>>> a323c22d
     }
     
     /** {@inheritDoc} */
     @Override
-<<<<<<< HEAD
-    protected synchronized void beforeRefreshValue(NamedListView<VIEW> newValue) {
-=======
     protected synchronized void beforeRefreshValue(
             NamedListView<VIEWT> newValue,
             @Nullable NamedListView<VIEWT> oldValue
     ) {
->>>>>>> a323c22d
         Map<String, ConfigurationProperty<?>> oldValues = this.members;
         Map<String, ConfigurationProperty<?>> newValues = new LinkedHashMap<>();
         
         for (String key : newValue.namedListKeys()) {
             ConfigurationProperty<?> oldElement = oldValues.get(key);
-<<<<<<< HEAD
-
-=======
     
->>>>>>> a323c22d
             if (oldElement != null) {
                 newValues.put(key, oldElement);
             } else {
@@ -139,18 +113,6 @@
         Map<String, T> res = notificationCache;
         
         refreshValue();
-<<<<<<< HEAD
-
-        notificationCache = (Map<String, T>) members;
-
-        return Collections.unmodifiableMap(res);
-    }
-
-    /**
-     * @return List of listeners that are specific for named configurations.
-     */
-    public List<ConfigurationNamedListListener<VIEW>> extendedListeners() {
-=======
         
         notificationCache = (Map<String, T>) members;
         
@@ -163,27 +125,18 @@
      * @return List of listeners that are specific for named configurations.
      */
     public List<ConfigurationNamedListListener<VIEWT>> extendedListeners() {
->>>>>>> a323c22d
         return Collections.unmodifiableList(extendedListeners);
     }
     
     /** {@inheritDoc} */
     @Override
-<<<<<<< HEAD
-    public void listenElements(ConfigurationNamedListListener<VIEW> listener) {
-=======
     public void listenElements(ConfigurationNamedListListener<VIEWT> listener) {
->>>>>>> a323c22d
         extendedListeners.add(listener);
     }
     
     /** {@inheritDoc} */
     @Override
-<<<<<<< HEAD
-    public void stopListenElements(ConfigurationNamedListListener<VIEW> listener) {
-=======
     public void stopListenElements(ConfigurationNamedListListener<VIEWT> listener) {
->>>>>>> a323c22d
         extendedListeners.remove(listener);
     }
     
@@ -195,11 +148,7 @@
     
     /** {@inheritDoc} */
     @Override
-<<<<<<< HEAD
-    public Class<? extends ConfigurationProperty<NamedListView<VIEW>>> configType() {
-=======
     public Class<? extends ConfigurationProperty<NamedListView<VIEWT>>> configType() {
->>>>>>> a323c22d
         throw new UnsupportedOperationException("Not supported.");
     }
     
