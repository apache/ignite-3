--- conflicted
+++ resolved
@@ -28,10 +28,7 @@
 import java.util.List;
 import java.util.Map;
 import java.util.NoSuchElementException;
-<<<<<<< HEAD
-=======
 import org.apache.ignite.configuration.ConfigurationWrongPolymorphicTypeIdException;
->>>>>>> a323c22d
 import org.apache.ignite.internal.configuration.tree.ConfigurationSource;
 import org.apache.ignite.internal.configuration.tree.ConstructableTreeNode;
 import org.jetbrains.annotations.Nullable;
@@ -80,19 +77,11 @@
     public void descend(ConstructableTreeNode node) {
         for (Map.Entry<String, ConfigValue> entry : hoconCfgObject.entrySet()) {
             String key = entry.getKey();
-<<<<<<< HEAD
-
-            if (key.equals(ignoredKey)) {
-                continue;
-            }
-
-=======
     
             if (key.equals(ignoredKey)) {
                 continue;
             }
             
->>>>>>> a323c22d
             ConfigValue hoconCfgValue = entry.getValue();
             
             try {
@@ -116,15 +105,9 @@
                     
                     case LIST: {
                         List<String> path = appendKey(this.path, key);
-<<<<<<< HEAD
-
-                        node.construct(key, new HoconListConfigurationSource(path, (ConfigList) hoconCfgValue), false);
-
-=======
                         
                         node.construct(key, new HoconListConfigurationSource(path, (ConfigList) hoconCfgValue), false);
                         
->>>>>>> a323c22d
                         break;
                     }
                     
