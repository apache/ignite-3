--- conflicted
+++ resolved
@@ -25,13 +25,10 @@
 import com.typesafe.config.ConfigList;
 import com.typesafe.config.ConfigObject;
 import com.typesafe.config.ConfigValue;
-<<<<<<< HEAD
 import java.util.List;
 import java.util.Map;
 import java.util.NoSuchElementException;
-=======
 import org.apache.ignite.configuration.ConfigurationWrongPolymorphicTypeIdException;
->>>>>>> 445f4559
 import org.apache.ignite.internal.configuration.tree.ConfigurationSource;
 import org.apache.ignite.internal.configuration.tree.ConstructableTreeNode;
 import org.jetbrains.annotations.Nullable;
@@ -44,17 +41,17 @@
      * Key that needs to be ignored by the source. Can be {@code null}.
      */
     private final String ignoredKey;
-
+    
     /**
      * Current path inside the top-level HOCON object.
      */
     private final List<String> path;
-
+    
     /**
      * HOCON object that this source has been created from.
      */
     private final ConfigObject hoconCfgObject;
-
+    
     /**
      * Creates a {@link ConfigurationSource} from the given HOCON object.
      *
@@ -68,55 +65,55 @@
         this.path = path;
         this.hoconCfgObject = hoconCfgObject;
     }
-
+    
     /** {@inheritDoc} */
     @Override
     public <T> T unwrap(Class<T> clazz) {
         throw wrongTypeException(clazz, path, -1);
     }
-
+    
     /** {@inheritDoc} */
     @Override
     public void descend(ConstructableTreeNode node) {
         for (Map.Entry<String, ConfigValue> entry : hoconCfgObject.entrySet()) {
             String key = entry.getKey();
-
+    
             if (key.equals(ignoredKey)) {
                 continue;
             }
-
+            
             ConfigValue hoconCfgValue = entry.getValue();
-
+            
             try {
                 switch (hoconCfgValue.valueType()) {
                     case NULL:
                         node.construct(key, null, false);
-
+                        
                         break;
-
+                    
                     case OBJECT: {
                         List<String> path = appendKey(this.path, key);
-
+                        
                         node.construct(
                                 key,
                                 new HoconObjectConfigurationSource(null, path, (ConfigObject) hoconCfgValue),
                                 false
                         );
-
+                        
                         break;
                     }
-
+                    
                     case LIST: {
                         List<String> path = appendKey(this.path, key);
-
+                        
                         node.construct(key, new HoconListConfigurationSource(path, (ConfigList) hoconCfgValue), false);
-
+                        
                         break;
                     }
-
+                    
                     default: {
                         List<String> path = appendKey(this.path, key);
-
+                        
                         node.construct(key, new HoconPrimitiveConfigurationSource(path, hoconCfgValue), false);
                     }
                 }
@@ -130,10 +127,9 @@
                             format("'%s' configuration doesn't have the '%s' sub-configuration", join(path), key), e
                     );
                 }
-            }
-            catch (ConfigurationWrongPolymorphicTypeIdException e) {
+            } catch (ConfigurationWrongPolymorphicTypeIdException e) {
                 throw new IllegalArgumentException(
-                    "Polymorphic configuration type is not correct: " + e.getMessage()
+                        "Polymorphic configuration type is not correct: " + e.getMessage()
                 );
             }
         }
