--- conflicted
+++ resolved
@@ -47,13 +47,8 @@
      * @param configs         Configuration containers.
      */
     ConfigurationNotificationEventImpl(
-<<<<<<< HEAD
-            VIEW oldValue,
-            VIEW newValue,
-=======
             VIEWT oldValue,
             VIEWT newValue,
->>>>>>> a323c22d
             long storageRevision,
             Map<Class<? extends ConfigurationProperty>, ConfigurationContainer> configs
     ) {
@@ -65,21 +60,13 @@
 
     /** {@inheritDoc} */
     @Override
-<<<<<<< HEAD
-    public @Nullable VIEW oldValue() {
-=======
     public @Nullable VIEWT oldValue() {
->>>>>>> a323c22d
         return oldValue;
     }
 
     /** {@inheritDoc} */
     @Override
-<<<<<<< HEAD
-    public @Nullable VIEW newValue() {
-=======
     public @Nullable VIEWT newValue() {
->>>>>>> a323c22d
         return newValue;
     }
 
