--- conflicted
+++ resolved
@@ -39,162 +39,149 @@
     public static Map<String, Serializable> createFlattenedUpdatesMap(SuperRoot curRoot, SuperRoot updates) {
         // Resulting map.
         Map<String, Serializable> resMap = new HashMap<>();
-
+        
         // This method traverses two trees at the same time. In order to reuse the visitor object it's decided to
         // use an explicit stack for nodes of the "old" tree. We need to reuse the visitor object because it accumulates
         // "full" keys in dot-separated notation. Please refer to KeysTrackingConfigurationVisitor for details..
         Deque<InnerNode> oldInnerNodesStack = new ArrayDeque<>();
-
+        
         oldInnerNodesStack.push(curRoot);
-
+        
         // Explicit access to the children of super root guarantees that "oldInnerNodesStack" is never empty, and thus
         // we don't need null-checks when calling Deque#peek().
         updates.traverseChildren(new FlattenerVisitor(oldInnerNodesStack, resMap), true);
-
+        
         assert oldInnerNodesStack.peek() == curRoot : oldInnerNodesStack;
-
+        
         return resMap;
     }
-
+    
     /**
      * @param node Named list node.
      * @return Map that contains same keys and their positions as values.
      */
     private static Map<String, Integer> keysToOrderIdx(NamedListNode<?> node) {
         Map<String, Integer> res = new HashMap<>();
-
+        
         int idx = 0;
-
+        
         for (String key : node.namedListKeys()) {
-<<<<<<< HEAD
-            if (node.get(key) != null) {
-=======
-            if (node.getInnerNode(key) != null)
->>>>>>> 445f4559
+            if (node.getInnerNode(key) != null) {
                 res.put(key, idx++);
             }
         }
-
+        
         return res;
     }
-
+    
     /**
      * Visitor that collects diff between "old" and "new" trees into a flat map.
      */
     private static class FlattenerVisitor extends KeysTrackingConfigurationVisitor<Object> {
         /** Old nodes stack for recursion. */
         private final Deque<InnerNode> oldInnerNodesStack;
-
+        
         /** Map with the result. */
         private final Map<String, Serializable> resMap;
-
+        
         /** Flag indicates that "old" and "new" trees are literally the same at the moment. */
         private boolean singleTreeTraversal;
-
+        
         /**
          * Makes sense only if {@link #singleTreeTraversal} is {@code true}. Helps distinguishing creation from deletion. Always {@code
          * false} if {@link #singleTreeTraversal} is {@code false}.
          */
         private boolean deletion;
-
+        
         /**
          * Constructor.
          *
          * @param oldInnerNodesStack Old nodes stack for recursion.
-         * @param resMap Map with the result.
+         * @param resMap             Map with the result.
          */
         FlattenerVisitor(Deque<InnerNode> oldInnerNodesStack, Map<String, Serializable> resMap) {
             this.oldInnerNodesStack = oldInnerNodesStack;
             this.resMap = resMap;
         }
-
+        
         /** {@inheritDoc} */
         @Override
         public Void doVisitLeafNode(String key, Serializable newVal) {
             // Read same value from old tree.
             Serializable oldVal = oldInnerNodesStack.peek().traverseChild(key, ConfigurationUtil.leafNodeVisitor(), true);
-
+            
             // Do not put duplicates into the resulting map.
             if (singleTreeTraversal || !Objects.deepEquals(oldVal, newVal)) {
                 resMap.put(currentKey(), deletion ? null : newVal);
             }
-
+            
             return null;
         }
-
+        
         /** {@inheritDoc} */
         @Override
         public Void doVisitInnerNode(String key, InnerNode newNode) {
             // Read same node from old tree.
             InnerNode oldNode = oldInnerNodesStack.peek().traverseChild(key, ConfigurationUtil.innerNodeVisitor(), true);
-
+            
             // Skip subtree that has not changed.
             if (oldNode == newNode && !singleTreeTraversal) {
                 return null;
             }
-
+    
             if (oldNode == null) {
                 visitAsymmetricInnerNode(newNode, false);
-<<<<<<< HEAD
-            } else {
-=======
-            else if (oldNode.schemaType() != newNode.schemaType()) {
+            } else if (oldNode.schemaType() != newNode.schemaType()) {
                 // At the moment, we do not separate the general fields from the fields of
                 // specific instances of the polymorphic configuration, so we will assume
                 // that all the fields have changed, perhaps we will fix this later.
                 visitAsymmetricInnerNode(oldNode, true);
-
+        
                 visitAsymmetricInnerNode(newNode, false);
-            }
-            else {
->>>>>>> 445f4559
+            } else {
                 oldInnerNodesStack.push(oldNode);
-
+        
                 newNode.traverseChildren(this, true);
-
+        
                 oldInnerNodesStack.pop();
             }
-
+            
             return null;
         }
-
+        
         /** {@inheritDoc} */
-<<<<<<< HEAD
         @Override
-        public <N extends InnerNode> Void doVisitNamedListNode(String key, NamedListNode<N> newNode) {
-=======
-        @Override public Void doVisitNamedListNode(String key, NamedListNode<?> newNode) {
->>>>>>> 445f4559
+        public Void doVisitNamedListNode(String key, NamedListNode<?> newNode) {
             // Read same named list node from old tree.
             NamedListNode<?> oldNode = oldInnerNodesStack.peek().traverseChild(key, ConfigurationUtil.namedListNodeVisitor(), true);
-
+            
             // Skip subtree that has not changed.
             if (oldNode == newNode && !singleTreeTraversal) {
                 return null;
             }
-
+            
             // Old keys ordering can be ignored if we either create or delete everything.
             Map<String, Integer> oldKeysToOrderIdxMap = singleTreeTraversal ? null
                     : keysToOrderIdx(oldNode);
-
+            
             // New keys ordering can be ignored if we delete everything.
             Map<String, Integer> newKeysToOrderIdxMap = deletion ? null
                     : keysToOrderIdx(newNode);
-
+            
             for (String newNodeKey : newNode.namedListKeys()) {
                 String newNodeInternalId = newNode.internalId(newNodeKey);
-
+                
                 withTracking(newNodeInternalId, false, false, () -> {
                     InnerNode newNamedElement = newNode.getInnerNode(newNodeKey);
-
+                    
                     String oldNodeKey = oldNode.keyByInternalId(newNodeInternalId);
                     InnerNode oldNamedElement = oldNode.getInnerNode(oldNodeKey);
-
+                    
                     // Deletion of nonexistent element.
                     if (oldNamedElement == null && newNamedElement == null) {
                         return null;
                     }
-
+                    
                     // Skip element that has not changed.
                     // Its index can be different though, so we don't "continue" straight away.
                     if (singleTreeTraversal || oldNamedElement != newNamedElement) {
@@ -202,53 +189,48 @@
                             visitAsymmetricInnerNode(oldNamedElement, true);
                         } else if (oldNamedElement == null) {
                             visitAsymmetricInnerNode(newNamedElement, false);
-<<<<<<< HEAD
-                        } else {
-=======
-                        else if (newNamedElement.schemaType() != oldNamedElement.schemaType()) {
+                        } else if (newNamedElement.schemaType() != oldNamedElement.schemaType()) {
                             // At the moment, we do not separate the general fields from the fields of
                             // specific instances of the polymorphic configuration, so we will assume
                             // that all the fields have changed, perhaps we will fix this later.
                             visitAsymmetricInnerNode(oldNamedElement, true);
-
+    
                             visitAsymmetricInnerNode(newNamedElement, false);
-                        }
-                        else {
->>>>>>> 445f4559
+                        } else {
                             oldInnerNodesStack.push(oldNamedElement);
-
+    
                             newNamedElement.traverseChildren(this, true);
-
+    
                             oldInnerNodesStack.pop();
                         }
                     }
-
+                    
                     Integer newIdx = newKeysToOrderIdxMap == null ? null : newKeysToOrderIdxMap.get(newNodeKey);
                     Integer oldIdx = oldKeysToOrderIdxMap == null ? null : oldKeysToOrderIdxMap.get(newNodeKey);
-
+                    
                     // We should "persist" changed indexes only.
                     if (newIdx != oldIdx || singleTreeTraversal || newNamedElement == null) {
                         String orderKey = currentKey() + NamedListNode.ORDER_IDX;
-
+                        
                         resMap.put(orderKey, deletion || newNamedElement == null ? null : newIdx);
                     }
-
+                    
                     // If it's creation / deletion / rename.
                     if (singleTreeTraversal || oldNamedElement == null || newNamedElement == null
                             || !oldNodeKey.equals(newNodeKey)
                     ) {
                         String idKey = currentKey() + NamedListNode.NAME;
-
+                        
                         resMap.put(idKey, deletion || newNamedElement == null ? null : newNodeKey);
                     }
-
+                    
                     return null;
                 });
             }
-
+            
             return null;
         }
-
+        
         /**
          * Here we must list all joined keys belonging to deleted or created element. The only way to do it is to traverse the entire
          * configuration tree unconditionally.
@@ -256,13 +238,13 @@
         private void visitAsymmetricInnerNode(InnerNode node, boolean delete) {
             assert !singleTreeTraversal;
             assert node != null;
-
+            
             oldInnerNodesStack.push(node);
             singleTreeTraversal = true;
             deletion = delete;
-
+            
             node.traverseChildren(this, true);
-
+            
             deletion = false;
             singleTreeTraversal = false;
             oldInnerNodesStack.pop();
