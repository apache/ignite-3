--- conflicted
+++ resolved
@@ -17,10 +17,7 @@
 
 package org.apache.ignite.configuration;
 
-<<<<<<< HEAD
-=======
 import java.lang.annotation.Annotation;
->>>>>>> 90d0ce99
 import java.util.HashMap;
 import java.util.Map;
 import java.util.function.BiFunction;
@@ -30,11 +27,8 @@
 import org.apache.ignite.configuration.annotation.ConfigurationRoot;
 import org.apache.ignite.configuration.internal.DynamicConfiguration;
 import org.apache.ignite.configuration.internal.RootKeyImpl;
-<<<<<<< HEAD
-=======
 import org.apache.ignite.configuration.internal.validation.MaxValidator;
 import org.apache.ignite.configuration.internal.validation.MinValidator;
->>>>>>> 90d0ce99
 import org.apache.ignite.configuration.storage.ConfigurationStorage;
 import org.apache.ignite.configuration.tree.InnerNode;
 import org.apache.ignite.configuration.validation.Validator;
@@ -47,24 +41,6 @@
     /** */
     private final ConfigurationChanger changer = new ConfigurationChanger();
 
-<<<<<<< HEAD
-    /** */
-    public void registerRootKey(RootKey<?> rootKey) {
-        changer.addRootKey(rootKey);
-
-        configs.put(rootKey.key(), (DynamicConfiguration<?, ?, ?>)rootKey.createPublicRoot(changer));
-
-        //TODO IGNITE-14180 link these two entities.
-    }
-
-    /** */
-    public void registerStorage(ConfigurationStorage configurationStorage) {
-        changer.init(configurationStorage);
-    }
-
-    /** */
-    public <V, C, T extends ConfigurationTree<V, C>> T getConfiguration(RootKey<T> rootKey) {
-=======
     {
         // Default vaildators implemented in current module.
         changer.addValidator(Min.class, new MinValidator());
@@ -92,7 +68,6 @@
 
     /** */
     public <V, C, T extends ConfigurationTree<V, C>> T getConfiguration(RootKey<T, V> rootKey) {
->>>>>>> 90d0ce99
         return (T)configs.get(rootKey.key());
     }
 
@@ -109,11 +84,7 @@
         String rootName,
         Class<? extends ConfigurationStorage> storageType,
         Supplier<InnerNode> rootSupplier,
-<<<<<<< HEAD
-        BiFunction<RootKey<T>, ConfigurationChanger, T> publicRootCreator
-=======
         BiFunction<RootKey<T, V>, ConfigurationChanger, T> publicRootCreator
->>>>>>> 90d0ce99
     ) {
         return new RootKeyImpl<>(rootName, storageType, rootSupplier, publicRootCreator);
     }
