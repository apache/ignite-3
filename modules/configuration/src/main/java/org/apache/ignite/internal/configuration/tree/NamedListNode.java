/*
 * Licensed to the Apache Software Foundation (ASF) under one or more
 * contributor license agreements.  See the NOTICE file distributed with
 * this work for additional information regarding copyright ownership.
 * The ASF licenses this file to You under the Apache License, Version 2.0
 * (the "License"); you may not use this file except in compliance with
 * the License.  You may obtain a copy of the License at
 *
 *      http://www.apache.org/licenses/LICENSE-2.0
 *
 * Unless required by applicable law or agreed to in writing, software
 * distributed under the License is distributed on an "AS IS" BASIS,
 * WITHOUT WARRANTIES OR CONDITIONS OF ANY KIND, either express or implied.
 * See the License for the specific language governing permissions and
 * limitations under the License.
 */

package org.apache.ignite.internal.configuration.tree;

import static org.apache.ignite.internal.configuration.util.ConfigurationUtil.addDefaults;
import static org.apache.ignite.internal.configuration.util.ConfigurationUtil.leafNodeVisitor;

import java.util.Collection;
import java.util.Collections;
import java.util.HashMap;
import java.util.List;
import java.util.Map;
import java.util.Objects;
import java.util.UUID;
import java.util.function.Consumer;
import java.util.function.Supplier;
import org.apache.ignite.configuration.NamedListChange;
import org.apache.ignite.configuration.annotation.NamedConfigValue;
import org.apache.ignite.configuration.annotation.PolymorphicId;
import org.apache.ignite.internal.configuration.util.ConfigurationUtil;
import org.apache.ignite.internal.configuration.util.ConfigurationUtil.LeafConfigurationSource;
import org.jetbrains.annotations.Nullable;

/**
 * Configuration node implementation for the collection of named {@link InnerNode}s. Unlike implementations of {@link InnerNode}, this class
 * is used for every named list in configuration.
 *
 * @param <N> Type of the {@code Node} ({@link InnerNode} or instances of polymorphic configuration) that is stored in named list node
 *            object.
 */
public final class NamedListNode<N> implements NamedListChange<N, N>, TraversableTreeNode, ConstructableTreeNode {
    /** Name of a synthetic configuration property that describes the order of elements in a named list. */
    public static final String ORDER_IDX = "<order>";
    
    /** Name of a synthetic configuration property that's used to store "key" of the named list element in the storage. */
    public static final String NAME = "<name>";
    
    /** Configuration name for the synthetic key. */
    private final String syntheticKeyName;
    
    /** Supplier of new node objects when new list element node has to be created. */
    private final Supplier<InnerNode> valSupplier;
    
    /** Internal container for named list element. Map keys to named list elements nodes with their internal ids. */
    private final OrderedMap<ElementDescriptor> map;
    
    /** Mapping from internal ids to public keys. */
    private final Map<String, String> reverseIdMap;
    
    /** Field name with {@link PolymorphicId}. */
    @Nullable
    private final String typeIdFieldName;
    
    /**
     * Default constructor.
     *
     * @param syntheticKeyName Name of the synthetic configuration value that will represent keys in a specially ordered representation
     *                         syntax.
     * @param valSupplier      Closure to instantiate values.
<<<<<<< HEAD
=======
     * @param typeIdFieldName  Field name with {@link PolymorphicId}.
>>>>>>> a323c22d
     */
    public NamedListNode(String syntheticKeyName, Supplier<InnerNode> valSupplier, @Nullable String typeIdFieldName) {
        this.syntheticKeyName = syntheticKeyName;
        this.valSupplier = valSupplier;
        this.typeIdFieldName = typeIdFieldName;
        map = new OrderedMap<>();
        reverseIdMap = new HashMap<>();
    }
    
    /**
     * Copy constructor.
     *
     * @param node Other node.
     */
    private NamedListNode(NamedListNode<N> node) {
        syntheticKeyName = node.syntheticKeyName;
        valSupplier = node.valSupplier;
        typeIdFieldName = node.typeIdFieldName;
        map = new OrderedMap<>();
        reverseIdMap = new HashMap<>(node.reverseIdMap);
<<<<<<< HEAD

=======
    
>>>>>>> a323c22d
        for (String key : node.map.keys()) {
            map.put(key, node.map.get(key).shallowCopy());
        }
    }
    
    /** {@inheritDoc} */
    @Override
    public <T> T accept(String key, ConfigurationVisitor<T> visitor) {
        return visitor.visitNamedListNode(key, this);
    }
    
    /** {@inheritDoc} */
    @Override
<<<<<<< HEAD
    public final List<String> namedListKeys() {
=======
    public List<String> namedListKeys() {
>>>>>>> a323c22d
        return Collections.unmodifiableList(map.keys());
    }
    
    /** {@inheritDoc} */
    @Override
<<<<<<< HEAD
    public final N get(String key) {
        ElementDescriptor<N> element = map.get(key);

        return element == null ? null : element.value;
=======
    public N get(String key) {
        return specificNode(map.get(key));
>>>>>>> a323c22d
    }
    
    /** {@inheritDoc} */
    @Override
    public N get(int index) throws IndexOutOfBoundsException {
<<<<<<< HEAD
        ElementDescriptor<N> element = map.get(index);

=======
        return specificNode(map.get(index));
    }
    
    /**
     * Returns {@link InnerNode} associated with the passed key.
     *
     * @param key Key string.
     * @return Requested value.
     */
    @Nullable
    public InnerNode getInnerNode(String key) {
        ElementDescriptor element = map.get(key);
        
>>>>>>> a323c22d
        return element == null ? null : element.value;
    }
    
    /** {@inheritDoc} */
    @Override
    public int size() {
        return map.size();
    }
    
    /** {@inheritDoc} */
    @Override
    public NamedListChange<N, N> create(String key, Consumer<N> valConsumer) {
        Objects.requireNonNull(key, "key");
        Objects.requireNonNull(valConsumer, "valConsumer");
        
        checkNewKey(key);
        
        ElementDescriptor element = newElementDescriptor();
        
        map.put(key, element);
        
        reverseIdMap.put(element.internalId, key);
        
        valConsumer.accept((N) element.value);
        
        return this;
    }
    
    /** {@inheritDoc} */
    @Override
    public NamedListChange<N, N> create(int index, String key, Consumer<N> valConsumer) {
        Objects.requireNonNull(key, "key");
        Objects.requireNonNull(valConsumer, "valConsumer");
<<<<<<< HEAD

        if (index < 0 || index > map.size()) {
            throw new IndexOutOfBoundsException(index);
        }

=======
    
        if (index < 0 || index > map.size()) {
            throw new IndexOutOfBoundsException(index);
        }
        
>>>>>>> a323c22d
        checkNewKey(key);
        
        ElementDescriptor element = newElementDescriptor();
        
        map.putByIndex(index, key, element);
        
        reverseIdMap.put(element.internalId, key);
        
        valConsumer.accept((N) element.value);
        
        return this;
    }
    
    /** {@inheritDoc} */
    @Override
    public NamedListChange<N, N> createAfter(String precedingKey, String key, Consumer<N> valConsumer) {
        Objects.requireNonNull(precedingKey, "precedingKey");
        Objects.requireNonNull(key, "key");
        Objects.requireNonNull(valConsumer, "valConsumer");
<<<<<<< HEAD

        if (!map.containsKey(precedingKey)) {
            throw new IllegalArgumentException("Element with name " + precedingKey + " doesn't exist.");
        }

=======
    
        if (!map.containsKey(precedingKey)) {
            throw new IllegalArgumentException("Element with name " + precedingKey + " doesn't exist.");
        }
        
>>>>>>> a323c22d
        checkNewKey(key);
        
        ElementDescriptor element = newElementDescriptor();
        
        map.putAfter(precedingKey, key, element);
        
        reverseIdMap.put(element.internalId, key);
        
        valConsumer.accept((N) element.value);
        
        return this;
    }
    
    /** {@inheritDoc} */
    @Override
<<<<<<< HEAD
    public final NamedListChange<N, N> createOrUpdate(String key, Consumer<N> valConsumer) {
        Objects.requireNonNull(key, "key");
        Objects.requireNonNull(valConsumer, "valConsumer");

        if (map.containsKey(key) && map.get(key).value == null) {
            throw new IllegalArgumentException("You can't create entity that has just been deleted [key=" + key + ']');
        }

        ElementDescriptor<N> element = map.get(key);

=======
    public NamedListChange<N, N> createOrUpdate(String key, Consumer<N> valConsumer) {
        Objects.requireNonNull(key, "key");
        Objects.requireNonNull(valConsumer, "valConsumer");
    
        if (map.containsKey(key) && map.get(key).value == null) {
            throw new IllegalArgumentException("You can't create entity that has just been deleted [key=" + key + ']');
        }
        
        ElementDescriptor element = map.get(key);
    
>>>>>>> a323c22d
        if (element == null) {
            element = newElementDescriptor();
        
            reverseIdMap.put(element.internalId, key);
        } else {
            element = element.copy();
        }
<<<<<<< HEAD

=======
        
>>>>>>> a323c22d
        map.put(key, element);
        
        valConsumer.accept((N) element.value);
        
        return this;
    }
    
    /** {@inheritDoc} */
    @Override
    public NamedListChange<N, N> rename(String oldKey, String newKey) {
        Objects.requireNonNull(oldKey, "oldKey");
        Objects.requireNonNull(newKey, "newKey");
<<<<<<< HEAD

        if (!map.containsKey(oldKey)) {
            throw new IllegalArgumentException("Element with name " + oldKey + " does not exist.");
        }

        ElementDescriptor<N> element = map.get(oldKey);

=======
    
        if (!map.containsKey(oldKey)) {
            throw new IllegalArgumentException("Element with name " + oldKey + " does not exist.");
        }
        
        ElementDescriptor element = map.get(oldKey);
        
>>>>>>> a323c22d
        if (element.value == null) {
            throw new IllegalArgumentException(
                    "Can't rename entity that has just been deleted [key=" + oldKey + ']'
            );
        }
        
        checkNewKey(newKey);
        
        map.rename(oldKey, newKey);
        
        reverseIdMap.put(element.internalId, newKey);
        
        return this;
    }
    
    /**
     * Checks that this new key can be inserted into the map.
     *
     * @param key New key.
     * @throws IllegalArgumentException If key already exists.
     */
    private void checkNewKey(String key) {
        if (map.containsKey(key)) {
            if (map.get(key) == null) {
                throw new IllegalArgumentException("You can't create entity that has just been deleted [key=" + key + ']');
            }
<<<<<<< HEAD

=======
            
>>>>>>> a323c22d
            throw new IllegalArgumentException("Element with name " + key + " already exists.");
        }
    }
    
    /** {@inheritDoc} */
    @Override
    public NamedListChange<N, N> delete(String key) {
        Objects.requireNonNull(key, "key");
<<<<<<< HEAD

        if (map.containsKey(key)) {
            map.get(key).value = null;
        }

=======
    
        if (map.containsKey(key)) {
            map.get(key).value = null;
        }
        
>>>>>>> a323c22d
        return this;
    }
    
    /**
<<<<<<< HEAD
=======
     * Returns configuration name for the synthetic key.
     *
>>>>>>> a323c22d
     * @return Configuration name for the synthetic key.
     * @see NamedConfigValue#syntheticKeyName()
     */
    public String syntheticKeyName() {
        return syntheticKeyName;
    }
    
    /**
     * Sets an internal id for the value associated with the passed key. Should not be used in arbitrary code. Refer to {@link
<<<<<<< HEAD
     * ConfigurationUtil#fillFromPrefixMap(ConstructableTreeNode, Map)} for further details on the usage.
=======
     * ConfigurationUtil#fillFromPrefixMap} for further details on the usage.
>>>>>>> a323c22d
     *
     * @param key        Key to update. Should be present in the named list. Nothing will happen if the key is missing.
     * @param internalId New id to associate with the key.
     */
    public void setInternalId(String key, String internalId) {
        ElementDescriptor element = map.get(key);
        
        if (element != null) {
            reverseIdMap.remove(element.internalId);
            
            element.internalId = internalId;
            
            reverseIdMap.put(internalId, key);
        }
    }
    
    /**
     * Returns internal id for the value associated with the passed key.
     *
     * @param key Key.
     * @return Internal id.
     * @throws IllegalArgumentException If {@code key} is not found in the named list.
     */
    public String internalId(String key) {
<<<<<<< HEAD
        ElementDescriptor<N> element = map.get(key);

        if (element == null) {
            throw new IllegalArgumentException("Element with name '" + key + "' does not exist.");
        }

=======
        ElementDescriptor element = map.get(key);
    
        if (element == null) {
            throw new IllegalArgumentException("Element with name '" + key + "' does not exist.");
        }
        
>>>>>>> a323c22d
        return element.internalId;
    }
    
    /**
     * Returns public key associated with the internal id.
     *
     * @param internalId Internat id.
     * @return Key.
     */
    public String keyByInternalId(String internalId) {
        return reverseIdMap.get(internalId);
    }
    
    /**
     * Returns collection of internal ids in this named list node.
     *
     * @return Set of internal ids.
     */
    public Collection<String> internalIds() {
        return Collections.unmodifiableSet(reverseIdMap.keySet());
    }
    
    /**
     * Deletes named list element.
     *
     * @param key Element's key.
     */
    public void forceDelete(String key) {
<<<<<<< HEAD
        ElementDescriptor<N> removed = map.remove(key);

=======
        ElementDescriptor removed = map.remove(key);
    
>>>>>>> a323c22d
        if (removed != null) {
            reverseIdMap.remove(removed.internalId);
        }
    }
    
    /**
     * Reorders keys in the map.
     *
     * @param orderedKeys List of keys in new order. Must have the same set of keys in it.
     */
    public void reorderKeys(List<String> orderedKeys) {
        map.reorderKeys(orderedKeys);
    }
    
    /** {@inheritDoc} */
    @Override
    public void construct(String key, ConfigurationSource src, boolean includeInternal) {
<<<<<<< HEAD
        if (src == null) {
            delete(key);
        } else {
            createOrUpdate(key, src::descend);
=======
        Objects.requireNonNull(key, "key");
    
        if (src == null) {
            delete(key);
        } else {
            if (map.containsKey(key) && map.get(key).value == null) {
                throw new IllegalArgumentException("You can't create entity that has just been deleted [key=" + key + ']');
            }
        
            ElementDescriptor element = map.get(key);
        
            if (element == null) {
                element = newElementDescriptor();
            
                reverseIdMap.put(element.internalId, key);
            
                if (typeIdFieldName != null) {
                    InnerNode polymorphicInnerNode = element.value;
                
                    String polymorphicTypeId = src.polymorphicTypeId(typeIdFieldName);
                
                    if (polymorphicTypeId != null) {
                        polymorphicInnerNode.construct(typeIdFieldName, new LeafConfigurationSource(polymorphicTypeId), true);
                    } else if (polymorphicInnerNode.traverseChild(typeIdFieldName, leafNodeVisitor(), true) == null) {
                        throw new IllegalStateException("Polymorphic configuration type is not defined: "
                                + polymorphicInnerNode.getClass().getName());
                    }
                }
            } else {
                element = element.copy();
            
                if (typeIdFieldName != null) {
                    InnerNode polymorphicInnerNode = element.value;
                
                    String polymorphicTypeId = src.polymorphicTypeId(typeIdFieldName);
                
                    if (polymorphicTypeId != null) {
                        polymorphicInnerNode.construct(typeIdFieldName, new LeafConfigurationSource(polymorphicTypeId), true);
                    }
                }
            }
        
            map.put(key, element);
        
            src.descend(element.value);
>>>>>>> a323c22d
        }
    }
    
    /** {@inheritDoc} */
    @Override
    public NamedListNode<N> copy() {
        return new NamedListNode<>(this);
    }
    
    /**
     * Creates new element instance with initialized defaults.
     *
     * @return New element instance with initialized defaults.
     */
    private NamedListNode.ElementDescriptor newElementDescriptor() {
        InnerNode newElement = valSupplier.get();
        
        addDefaults(newElement);
        
        return new ElementDescriptor(newElement);
    }
    
    /**
     * Descriptor for internal named list element representation. Has node itself and its internal id.
     */
    private static class ElementDescriptor {
        /** Element's internal id. */
        public String internalId;
        
        /** Element node value. */
        @Nullable
        public InnerNode value;
        
        /**
         * Constructor.
         *
         * @param value Node instance.
         */
        ElementDescriptor(InnerNode value) {
            this.value = value;
            // Remove dashes so that id would be a bit shorter and easier to validate in tests.
            // This string won't be visible by end users anyway.
            internalId = UUID.randomUUID().toString().replace("-", "");
        }
        
        /**
         * Private constructor with entire fields list.
         *
         * @param internalId Internal id.
         * @param value      Node instance.
         */
        private ElementDescriptor(String internalId, InnerNode value) {
            this.internalId = internalId;
            this.value = value;
        }
        
        /**
         * Makes a copy of the element descriptor. Not to be confused with {@link #shallowCopy()}.
         *
         * @return New instance with the same internal id but copied node instance.
         * @see InnerNode#copy()
         */
<<<<<<< HEAD
        public ElementDescriptor<N> copy() {
            return new ElementDescriptor<>(internalId, (N) value.copy());
=======
        public ElementDescriptor copy() {
            return new ElementDescriptor(internalId, value.copy());
>>>>>>> a323c22d
        }
        
        /**
         * Makes a copy of the element descriptor, preserving same fields values.
         *
         * @return New instance with the same internal id and node instance.
         */
        public ElementDescriptor shallowCopy() {
            return new ElementDescriptor(internalId, value);
        }
    }
    
    /**
     * Returns specific {@code Node}.
     *
     * @param element Internal named list element representation.
     * @return Specific {@code Node}.
     */
    @Nullable
    private N specificNode(@Nullable ElementDescriptor element) {
        if (element == null) {
            return null;
        }
        
        InnerNode value = element.value;
        
        return value == null ? null : value.specificNode();
    }
}<|MERGE_RESOLUTION|>--- conflicted
+++ resolved
@@ -72,10 +72,7 @@
      * @param syntheticKeyName Name of the synthetic configuration value that will represent keys in a specially ordered representation
      *                         syntax.
      * @param valSupplier      Closure to instantiate values.
-<<<<<<< HEAD
-=======
      * @param typeIdFieldName  Field name with {@link PolymorphicId}.
->>>>>>> a323c22d
      */
     public NamedListNode(String syntheticKeyName, Supplier<InnerNode> valSupplier, @Nullable String typeIdFieldName) {
         this.syntheticKeyName = syntheticKeyName;
@@ -96,11 +93,7 @@
         typeIdFieldName = node.typeIdFieldName;
         map = new OrderedMap<>();
         reverseIdMap = new HashMap<>(node.reverseIdMap);
-<<<<<<< HEAD
-
-=======
-    
->>>>>>> a323c22d
+    
         for (String key : node.map.keys()) {
             map.put(key, node.map.get(key).shallowCopy());
         }
@@ -114,34 +107,19 @@
     
     /** {@inheritDoc} */
     @Override
-<<<<<<< HEAD
-    public final List<String> namedListKeys() {
-=======
     public List<String> namedListKeys() {
->>>>>>> a323c22d
         return Collections.unmodifiableList(map.keys());
     }
     
     /** {@inheritDoc} */
     @Override
-<<<<<<< HEAD
-    public final N get(String key) {
-        ElementDescriptor<N> element = map.get(key);
-
-        return element == null ? null : element.value;
-=======
     public N get(String key) {
         return specificNode(map.get(key));
->>>>>>> a323c22d
     }
     
     /** {@inheritDoc} */
     @Override
     public N get(int index) throws IndexOutOfBoundsException {
-<<<<<<< HEAD
-        ElementDescriptor<N> element = map.get(index);
-
-=======
         return specificNode(map.get(index));
     }
     
@@ -155,7 +133,6 @@
     public InnerNode getInnerNode(String key) {
         ElementDescriptor element = map.get(key);
         
->>>>>>> a323c22d
         return element == null ? null : element.value;
     }
     
@@ -189,19 +166,11 @@
     public NamedListChange<N, N> create(int index, String key, Consumer<N> valConsumer) {
         Objects.requireNonNull(key, "key");
         Objects.requireNonNull(valConsumer, "valConsumer");
-<<<<<<< HEAD
-
+    
         if (index < 0 || index > map.size()) {
             throw new IndexOutOfBoundsException(index);
         }
-
-=======
-    
-        if (index < 0 || index > map.size()) {
-            throw new IndexOutOfBoundsException(index);
-        }
-        
->>>>>>> a323c22d
+        
         checkNewKey(key);
         
         ElementDescriptor element = newElementDescriptor();
@@ -221,19 +190,11 @@
         Objects.requireNonNull(precedingKey, "precedingKey");
         Objects.requireNonNull(key, "key");
         Objects.requireNonNull(valConsumer, "valConsumer");
-<<<<<<< HEAD
-
+    
         if (!map.containsKey(precedingKey)) {
             throw new IllegalArgumentException("Element with name " + precedingKey + " doesn't exist.");
         }
-
-=======
-    
-        if (!map.containsKey(precedingKey)) {
-            throw new IllegalArgumentException("Element with name " + precedingKey + " doesn't exist.");
-        }
-        
->>>>>>> a323c22d
+        
         checkNewKey(key);
         
         ElementDescriptor element = newElementDescriptor();
@@ -249,18 +210,6 @@
     
     /** {@inheritDoc} */
     @Override
-<<<<<<< HEAD
-    public final NamedListChange<N, N> createOrUpdate(String key, Consumer<N> valConsumer) {
-        Objects.requireNonNull(key, "key");
-        Objects.requireNonNull(valConsumer, "valConsumer");
-
-        if (map.containsKey(key) && map.get(key).value == null) {
-            throw new IllegalArgumentException("You can't create entity that has just been deleted [key=" + key + ']');
-        }
-
-        ElementDescriptor<N> element = map.get(key);
-
-=======
     public NamedListChange<N, N> createOrUpdate(String key, Consumer<N> valConsumer) {
         Objects.requireNonNull(key, "key");
         Objects.requireNonNull(valConsumer, "valConsumer");
@@ -271,7 +220,6 @@
         
         ElementDescriptor element = map.get(key);
     
->>>>>>> a323c22d
         if (element == null) {
             element = newElementDescriptor();
         
@@ -279,11 +227,7 @@
         } else {
             element = element.copy();
         }
-<<<<<<< HEAD
-
-=======
-        
->>>>>>> a323c22d
+        
         map.put(key, element);
         
         valConsumer.accept((N) element.value);
@@ -296,23 +240,13 @@
     public NamedListChange<N, N> rename(String oldKey, String newKey) {
         Objects.requireNonNull(oldKey, "oldKey");
         Objects.requireNonNull(newKey, "newKey");
-<<<<<<< HEAD
-
+    
         if (!map.containsKey(oldKey)) {
             throw new IllegalArgumentException("Element with name " + oldKey + " does not exist.");
         }
-
-        ElementDescriptor<N> element = map.get(oldKey);
-
-=======
-    
-        if (!map.containsKey(oldKey)) {
-            throw new IllegalArgumentException("Element with name " + oldKey + " does not exist.");
-        }
         
         ElementDescriptor element = map.get(oldKey);
         
->>>>>>> a323c22d
         if (element.value == null) {
             throw new IllegalArgumentException(
                     "Can't rename entity that has just been deleted [key=" + oldKey + ']'
@@ -339,11 +273,7 @@
             if (map.get(key) == null) {
                 throw new IllegalArgumentException("You can't create entity that has just been deleted [key=" + key + ']');
             }
-<<<<<<< HEAD
-
-=======
             
->>>>>>> a323c22d
             throw new IllegalArgumentException("Element with name " + key + " already exists.");
         }
     }
@@ -352,28 +282,17 @@
     @Override
     public NamedListChange<N, N> delete(String key) {
         Objects.requireNonNull(key, "key");
-<<<<<<< HEAD
-
+    
         if (map.containsKey(key)) {
             map.get(key).value = null;
         }
-
-=======
-    
-        if (map.containsKey(key)) {
-            map.get(key).value = null;
-        }
-        
->>>>>>> a323c22d
+        
         return this;
     }
     
     /**
-<<<<<<< HEAD
-=======
      * Returns configuration name for the synthetic key.
      *
->>>>>>> a323c22d
      * @return Configuration name for the synthetic key.
      * @see NamedConfigValue#syntheticKeyName()
      */
@@ -383,11 +302,7 @@
     
     /**
      * Sets an internal id for the value associated with the passed key. Should not be used in arbitrary code. Refer to {@link
-<<<<<<< HEAD
-     * ConfigurationUtil#fillFromPrefixMap(ConstructableTreeNode, Map)} for further details on the usage.
-=======
      * ConfigurationUtil#fillFromPrefixMap} for further details on the usage.
->>>>>>> a323c22d
      *
      * @param key        Key to update. Should be present in the named list. Nothing will happen if the key is missing.
      * @param internalId New id to associate with the key.
@@ -412,21 +327,12 @@
      * @throws IllegalArgumentException If {@code key} is not found in the named list.
      */
     public String internalId(String key) {
-<<<<<<< HEAD
-        ElementDescriptor<N> element = map.get(key);
-
+        ElementDescriptor element = map.get(key);
+    
         if (element == null) {
             throw new IllegalArgumentException("Element with name '" + key + "' does not exist.");
         }
-
-=======
-        ElementDescriptor element = map.get(key);
-    
-        if (element == null) {
-            throw new IllegalArgumentException("Element with name '" + key + "' does not exist.");
-        }
-        
->>>>>>> a323c22d
+        
         return element.internalId;
     }
     
@@ -455,13 +361,8 @@
      * @param key Element's key.
      */
     public void forceDelete(String key) {
-<<<<<<< HEAD
-        ElementDescriptor<N> removed = map.remove(key);
-
-=======
         ElementDescriptor removed = map.remove(key);
     
->>>>>>> a323c22d
         if (removed != null) {
             reverseIdMap.remove(removed.internalId);
         }
@@ -479,12 +380,6 @@
     /** {@inheritDoc} */
     @Override
     public void construct(String key, ConfigurationSource src, boolean includeInternal) {
-<<<<<<< HEAD
-        if (src == null) {
-            delete(key);
-        } else {
-            createOrUpdate(key, src::descend);
-=======
         Objects.requireNonNull(key, "key");
     
         if (src == null) {
@@ -530,7 +425,6 @@
             map.put(key, element);
         
             src.descend(element.value);
->>>>>>> a323c22d
         }
     }
     
@@ -593,13 +487,8 @@
          * @return New instance with the same internal id but copied node instance.
          * @see InnerNode#copy()
          */
-<<<<<<< HEAD
-        public ElementDescriptor<N> copy() {
-            return new ElementDescriptor<>(internalId, (N) value.copy());
-=======
         public ElementDescriptor copy() {
             return new ElementDescriptor(internalId, value.copy());
->>>>>>> a323c22d
         }
         
         /**
