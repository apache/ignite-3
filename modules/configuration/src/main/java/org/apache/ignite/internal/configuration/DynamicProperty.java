--- conflicted
+++ resolved
@@ -28,13 +28,10 @@
 import org.apache.ignite.configuration.ConfigurationReadOnlyException;
 import org.apache.ignite.configuration.ConfigurationValue;
 import org.apache.ignite.configuration.RootKey;
-<<<<<<< HEAD
+import org.apache.ignite.configuration.annotation.InjectedName;
 import org.apache.ignite.internal.configuration.direct.DirectPropertyProxy;
 import org.apache.ignite.internal.configuration.direct.DirectValueProxy;
 import org.apache.ignite.internal.configuration.direct.KeyPathNode;
-=======
-import org.apache.ignite.configuration.annotation.InjectedName;
->>>>>>> 74e1f44a
 import org.apache.ignite.internal.configuration.tree.ConfigurationSource;
 import org.apache.ignite.internal.configuration.tree.ConstructableTreeNode;
 import org.apache.ignite.internal.configuration.tree.InnerNode;
@@ -79,21 +76,15 @@
     /** {@inheritDoc} */
     @Override
     public T value() {
-<<<<<<< HEAD
         if (INTERNAL_ID.equals(key)) {
             // In this case "refreshValue()" is not of type "T", but an "InnerNode" holding it instead.
             // "T" must be a UUID then, this is guarded by external invariants.
             return (T) ((InnerNode) refreshValue()).internalId();
-        }
-
-        return (T) refreshValue();
-=======
-        if (injectedNameField) {
+        } else if (injectedNameField) {
             return (T) ((InnerNode) refreshValue()).getInjectedNameFieldValue();
         } else {
             return refreshValue();
         }
->>>>>>> 74e1f44a
     }
 
     /** {@inheritDoc} */
