/*
 * Licensed to the Apache Software Foundation (ASF) under one or more
 * contributor license agreements. See the NOTICE file distributed with
 * this work for additional information regarding copyright ownership.
 * The ASF licenses this file to You under the Apache License, Version 2.0
 * (the "License"); you may not use this file except in compliance with
 * the License.  You may obtain a copy of the License at
 *
 *      http://www.apache.org/licenses/LICENSE-2.0
 *
 * Unless required by applicable law or agreed to in writing, software
 * distributed under the License is distributed on an "AS IS" BASIS,
 * WITHOUT WARRANTIES OR CONDITIONS OF ANY KIND, either express or implied.
 * See the License for the specific language governing permissions and
 * limitations under the License.
 */

package org.apache.ignite.internal.configuration;

import java.util.List;
import java.util.function.BiFunction;
import org.apache.ignite.configuration.ConfigurationProperty;
import org.apache.ignite.configuration.DirectConfigurationProperty;
import org.apache.ignite.configuration.NamedListView;
import org.apache.ignite.configuration.RootKey;
import org.apache.ignite.configuration.annotation.DirectAccess;

/**
 * {@link NamedListConfiguration} extension that implements {@link DirectConfigurationProperty}.
 *
 * @see DirectAccess
 */
public class DirectNamedListConfiguration<T extends ConfigurationProperty<VIEW>, VIEW, CHANGE extends VIEW>
<<<<<<< HEAD
        extends NamedListConfiguration<T, VIEW, CHANGE>
        implements DirectConfigurationProperty<VIEW> {
=======
    extends NamedListConfiguration<T, VIEW, CHANGE>
    implements DirectConfigurationProperty<NamedListView<VIEW>> {
>>>>>>> c086555b
    /**
     * Constructor.
     *
     * @param prefix     Configuration prefix.
     * @param key        Configuration key.
     * @param rootKey    Root key.
     * @param changer    Configuration changer.
     * @param listenOnly Only adding listeners mode, without the ability to get or update the property value.
     * @param creator    Underlying configuration creator function.
     * @param anyConfig  Placeholder to add listeners for any configuration.
     */
    public DirectNamedListConfiguration(
            List<String> prefix,
            String key,
            RootKey<?, ?> rootKey,
            DynamicConfigurationChanger changer,
            boolean listenOnly,
            BiFunction<List<String>, String, T> creator,
            T anyConfig
    ) {
        super(prefix, key, rootKey, changer, listenOnly, creator, anyConfig);
    }

    /** {@inheritDoc} */
<<<<<<< HEAD
    @Override
    public VIEW directValue() {
        if (listenOnly) {
=======
    @Override public NamedListView<VIEW> directValue() {
        if (listenOnly)
>>>>>>> c086555b
            throw listenOnlyException();
        }

        return changer.getLatest(keys);
    }
}<|MERGE_RESOLUTION|>--- conflicted
+++ resolved
@@ -31,47 +31,35 @@
  * @see DirectAccess
  */
 public class DirectNamedListConfiguration<T extends ConfigurationProperty<VIEW>, VIEW, CHANGE extends VIEW>
-<<<<<<< HEAD
-        extends NamedListConfiguration<T, VIEW, CHANGE>
-        implements DirectConfigurationProperty<VIEW> {
-=======
     extends NamedListConfiguration<T, VIEW, CHANGE>
     implements DirectConfigurationProperty<NamedListView<VIEW>> {
->>>>>>> c086555b
     /**
      * Constructor.
      *
-     * @param prefix     Configuration prefix.
-     * @param key        Configuration key.
-     * @param rootKey    Root key.
-     * @param changer    Configuration changer.
+     * @param prefix Configuration prefix.
+     * @param key Configuration key.
+     * @param rootKey Root key.
+     * @param changer Configuration changer.
      * @param listenOnly Only adding listeners mode, without the ability to get or update the property value.
-     * @param creator    Underlying configuration creator function.
-     * @param anyConfig  Placeholder to add listeners for any configuration.
+     * @param creator Underlying configuration creator function.
+     * @param anyConfig Placeholder to add listeners for any configuration.
      */
     public DirectNamedListConfiguration(
-            List<String> prefix,
-            String key,
-            RootKey<?, ?> rootKey,
-            DynamicConfigurationChanger changer,
-            boolean listenOnly,
-            BiFunction<List<String>, String, T> creator,
-            T anyConfig
+        List<String> prefix,
+        String key,
+        RootKey<?, ?> rootKey,
+        DynamicConfigurationChanger changer,
+        boolean listenOnly,
+        BiFunction<List<String>, String, T> creator,
+        T anyConfig
     ) {
         super(prefix, key, rootKey, changer, listenOnly, creator, anyConfig);
     }
 
     /** {@inheritDoc} */
-<<<<<<< HEAD
-    @Override
-    public VIEW directValue() {
-        if (listenOnly) {
-=======
     @Override public NamedListView<VIEW> directValue() {
         if (listenOnly)
->>>>>>> c086555b
             throw listenOnlyException();
-        }
 
         return changer.getLatest(keys);
     }
