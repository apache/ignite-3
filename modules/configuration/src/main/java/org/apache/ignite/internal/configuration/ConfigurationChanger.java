--- conflicted
+++ resolved
@@ -23,10 +23,7 @@
 import static org.apache.ignite.internal.configuration.util.ConfigurationFlattener.createFlattenedUpdatesMap;
 import static org.apache.ignite.internal.configuration.util.ConfigurationUtil.addDefaults;
 import static org.apache.ignite.internal.configuration.util.ConfigurationUtil.checkConfigurationType;
-<<<<<<< HEAD
-=======
 import static org.apache.ignite.internal.configuration.util.ConfigurationUtil.compressDeletedEntries;
->>>>>>> a323c22d
 import static org.apache.ignite.internal.configuration.util.ConfigurationUtil.dropNulls;
 import static org.apache.ignite.internal.configuration.util.ConfigurationUtil.fillFromPrefixMap;
 import static org.apache.ignite.internal.configuration.util.ConfigurationUtil.toPrefixMap;
@@ -199,23 +196,13 @@
         
         for (RootKey<?, ?> rootKey : rootKeys.values()) {
             Map<String, ?> rootPrefixMap = (Map<String, ?>) dataValuesPrefixMap.get(rootKey.key());
-<<<<<<< HEAD
-
+            
             InnerNode rootNode = createRootNode(rootKey);
-
+    
             if (rootPrefixMap != null) {
                 fillFromPrefixMap(rootNode, rootPrefixMap);
             }
-
-=======
-            
-            InnerNode rootNode = createRootNode(rootKey);
-    
-            if (rootPrefixMap != null) {
-                fillFromPrefixMap(rootNode, rootPrefixMap);
-            }
-            
->>>>>>> a323c22d
+            
             superRoot.addRoot(rootKey, rootNode);
         }
         
@@ -246,27 +233,15 @@
             changeInternally(defaultsCfgSource).get(5, TimeUnit.SECONDS);
         } catch (ExecutionException e) {
             Throwable cause = e.getCause();
-<<<<<<< HEAD
-
+    
             if (cause instanceof ConfigurationValidationException) {
                 throw (ConfigurationValidationException) cause;
             }
-
+    
             if (cause instanceof ConfigurationChangeException) {
                 throw (ConfigurationChangeException) cause;
             }
-
-=======
-    
-            if (cause instanceof ConfigurationValidationException) {
-                throw (ConfigurationValidationException) cause;
-            }
-    
-            if (cause instanceof ConfigurationChangeException) {
-                throw (ConfigurationChangeException) cause;
-            }
-            
->>>>>>> a323c22d
+            
             throw new ConfigurationChangeException(
                     "Failed to write default configuration values into the storage " + storage.getClass(), e
             );
@@ -301,54 +276,30 @@
              * Index of the current path element.
              */
             private int pathIndex;
-<<<<<<< HEAD
-
+            
             @Override
             public @Nullable Void visitLeafNode(String key, Serializable val) {
                 assert path.get(pathIndex).equals(key);
-
+    
                 if (pathIndex != path.size() - 1) {
                     throw new NoSuchElementException(ConfigurationUtil.join(path.subList(0, pathIndex + 2)));
                 }
-
-=======
-            
-            @Override
-            public @Nullable Void visitLeafNode(String key, Serializable val) {
-                assert path.get(pathIndex).equals(key);
-    
-                if (pathIndex != path.size() - 1) {
-                    throw new NoSuchElementException(ConfigurationUtil.join(path.subList(0, pathIndex + 2)));
-                }
-                
->>>>>>> a323c22d
+                
                 storagePath.add(key);
                 
                 return null;
             }
-<<<<<<< HEAD
-
-=======
-            
->>>>>>> a323c22d
+            
             @Override
             public @Nullable Void visitInnerNode(String key, InnerNode node) {
                 assert path.get(pathIndex).equals(key);
                 
                 storagePath.add(key);
-<<<<<<< HEAD
-
+    
                 if (pathIndex == path.size() - 1) {
                     return null;
                 }
-
-=======
-    
-                if (pathIndex == path.size() - 1) {
-                    return null;
-                }
-                
->>>>>>> a323c22d
+                
                 pathIndex++;
                 
                 return node.traverseChild(path.get(pathIndex), this, true);
@@ -371,15 +322,7 @@
         storageRoots.roots.traverseChild(path.get(0), visitor, true);
         
         Map<String, ? extends Serializable> storageData = storage.readAllLatest(ConfigurationUtil.join(storagePath));
-<<<<<<< HEAD
-
-        if (storageData.isEmpty()) {
-            throw new NoSuchElementException(ConfigurationUtil.join(path));
-        }
-
-=======
-        
->>>>>>> a323c22d
+        
         InnerNode rootNode = new SuperRoot(rootCreator());
         
         fillFromPrefixMap(rootNode, toPrefixMap(storageData));
@@ -393,19 +336,11 @@
         
         try {
             T result = ConfigurationUtil.find(path, rootNode, true);
-<<<<<<< HEAD
-
+    
             if (result == null) {
                 throw new NoSuchElementException(ConfigurationUtil.join(path));
             }
-
-=======
-    
-            if (result == null) {
-                throw new NoSuchElementException(ConfigurationUtil.join(path));
-            }
-            
->>>>>>> a323c22d
+            
             return result;
         } catch (KeyNotFoundException e) {
             throw new NoSuchElementException(ConfigurationUtil.join(path));
@@ -417,11 +352,7 @@
         IgniteUtils.shutdownAndAwaitTermination(pool, 10, TimeUnit.SECONDS);
         
         StorageRoots roots = storageRoots;
-<<<<<<< HEAD
-
-=======
-    
->>>>>>> a323c22d
+    
         if (roots != null) {
             roots.changeFuture.completeExceptionally(new NodeStoppingException());
         }
@@ -454,44 +385,24 @@
         return CompletableFuture
                 .supplyAsync(() -> {
                     SuperRoot curRoots = localRoots.roots;
-<<<<<<< HEAD
-
+                    
                     SuperRoot changes = curRoots.copy();
-
+                    
                     src.reset();
-
+                    
                     src.descend(changes);
-
+                    
                     addDefaults(changes);
-
+                    
                     Map<String, Serializable> allChanges = createFlattenedUpdatesMap(curRoots, changes);
-
-=======
-                    
-                    SuperRoot changes = curRoots.copy();
-                    
-                    src.reset();
-                    
-                    src.descend(changes);
-                    
-                    addDefaults(changes);
-                    
-                    Map<String, Serializable> allChanges = createFlattenedUpdatesMap(curRoots, changes);
-                    
->>>>>>> a323c22d
+                    
                     // Unlikely but still possible.
                     if (allChanges.isEmpty()) {
                         return null;
                     }
-<<<<<<< HEAD
-
+                    
                     dropNulls(changes);
-
-=======
-                    
-                    dropNulls(changes);
-                    
->>>>>>> a323c22d
+                    
                     List<ValidationIssue> validationIssues = ValidationUtil.validate(
                             curRoots,
                             changes,
@@ -499,30 +410,18 @@
                             cachedAnnotations,
                             validators
                     );
-<<<<<<< HEAD
-
+    
                     if (!validationIssues.isEmpty()) {
                         throw new ConfigurationValidationException(validationIssues);
                     }
-
-=======
-    
-                    if (!validationIssues.isEmpty()) {
-                        throw new ConfigurationValidationException(validationIssues);
-                    }
-                    
->>>>>>> a323c22d
+                    
                     return allChanges;
                 }, pool)
                 .thenCompose(allChanges -> {
                     if (allChanges == null) {
                         return completedFuture(null);
                     }
-<<<<<<< HEAD
-
-=======
-                    
->>>>>>> a323c22d
+                    
                     return storage.write(allChanges, localRoots.version)
                             .thenCompose(casResult -> {
                                 if (casResult) {
@@ -567,29 +466,5 @@
                         oldStorageRoots.changeFuture.completeExceptionally(t);
                     }
                 });
-<<<<<<< HEAD
-    }
-
-    /**
-     * "Compress" prefix map - this means that deleted named list elements will be represented as a single {@code null} objects instead of a
-     * number of nullified configuration leaves.
-     *
-     * @param prefixMap Prefix map, constructed from the storage notification data or its subtree.
-     */
-    private void compressDeletedEntries(Map<String, ?> prefixMap) {
-        // Here we basically assume that if prefix subtree contains single null child then all its childrens are nulls.
-        // Replace all such elements will nulls, signifying that these are deleted named list elements.
-        prefixMap.replaceAll((key, value) ->
-                value instanceof Map && ((Map<?, ?>) value).containsValue(null) ? null : value
-        );
-
-        // Continue recursively.
-        for (Object value : prefixMap.values()) {
-            if (value instanceof Map) {
-                compressDeletedEntries((Map<String, ?>) value);
-            }
-        }
-=======
->>>>>>> a323c22d
     }
 }