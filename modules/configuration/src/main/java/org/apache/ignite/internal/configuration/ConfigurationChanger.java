/*
 * Licensed to the Apache Software Foundation (ASF) under one or more
 * contributor license agreements.  See the NOTICE file distributed with
 * this work for additional information regarding copyright ownership.
 * The ASF licenses this file to You under the Apache License, Version 2.0
 * (the "License"); you may not use this file except in compliance with
 * the License.  You may obtain a copy of the License at
 *
 *      http://www.apache.org/licenses/LICENSE-2.0
 *
 * Unless required by applicable law or agreed to in writing, software
 * distributed under the License is distributed on an "AS IS" BASIS,
 * WITHOUT WARRANTIES OR CONDITIONS OF ANY KIND, either express or implied.
 * See the License for the specific language governing permissions and
 * limitations under the License.
 */
package org.apache.ignite.internal.configuration;

import java.io.Serializable;
import java.lang.annotation.Annotation;
import java.util.Collection;
import java.util.List;
import java.util.Map;
import java.util.Set;
import java.util.concurrent.CompletableFuture;
import java.util.concurrent.ConcurrentHashMap;
import java.util.concurrent.ExecutionException;
import java.util.concurrent.ForkJoinPool;
import java.util.function.Function;
import org.apache.ignite.configuration.ConfigurationChangeException;
import org.apache.ignite.configuration.RootKey;
import org.apache.ignite.configuration.validation.ConfigurationValidationException;
import org.apache.ignite.configuration.validation.ValidationIssue;
import org.apache.ignite.configuration.validation.Validator;
import org.apache.ignite.internal.configuration.storage.ConfigurationStorage;
import org.apache.ignite.internal.configuration.storage.Data;
import org.apache.ignite.internal.configuration.storage.StorageException;
import org.apache.ignite.internal.configuration.tree.ConfigurationSource;
import org.apache.ignite.internal.configuration.tree.ConstructableTreeNode;
import org.apache.ignite.internal.configuration.tree.InnerNode;
import org.apache.ignite.internal.configuration.validation.MemberKey;
import org.apache.ignite.internal.configuration.validation.ValidationUtil;
import org.apache.ignite.lang.IgniteBiTuple;
import org.apache.ignite.lang.NodeStoppingException;
import org.jetbrains.annotations.NotNull;

import static java.util.concurrent.CompletableFuture.completedFuture;
import static java.util.function.Function.identity;
import static java.util.stream.Collectors.toMap;
import static org.apache.ignite.internal.configuration.util.ConfigurationFlattener.createFlattenedUpdatesMap;
import static org.apache.ignite.internal.configuration.util.ConfigurationUtil.addDefaults;
import static org.apache.ignite.internal.configuration.util.ConfigurationUtil.checkConfigurationType;
import static org.apache.ignite.internal.configuration.util.ConfigurationUtil.dropNulls;
import static org.apache.ignite.internal.configuration.util.ConfigurationUtil.fillFromPrefixMap;
import static org.apache.ignite.internal.configuration.util.ConfigurationUtil.toPrefixMap;

/**
 * Class that handles configuration changes, by validating them, passing to storage and listening to storage updates.
 */
public abstract class ConfigurationChanger {
    /** Thread pool. */
    private final ForkJoinPool pool = new ForkJoinPool(2);

    /** Lazy annotations cache for configuration schema fields. */
    private final Map<MemberKey, Annotation[]> cachedAnnotations = new ConcurrentHashMap<>();

    /** Closure to execute when an update from the storage is received. */
    private final Notificator notificator;

    /** Root keys. Mapping: {@link RootKey#key()} -> identity (itself). */
    private final Map<String, RootKey<?, ?>> rootKeys;

    /** Validators. */
    private final Map<Class<? extends Annotation>, Set<Validator<?, ?>>> validators;

    /** Configuration storage. */
    private final ConfigurationStorage storage;

    /** Storage trees. */
    private volatile StorageRoots storageRoots;

    /**
     * Closure interface to be used by the configuration changer. An instance of this closure is passed into
     * the constructor and invoked every time when there's an update from any of the storages.
     */
    @FunctionalInterface
    public interface Notificator {
        /**
         * Invoked every time when the configuration is updated.
         *
         * @param oldRoot Old roots values. All these roots always belong to a single storage.
         * @param newRoot New values for the same roots as in {@code oldRoot}.
         * @param storageRevision Revision of the storage.
         * @return Not-null future that must signify when processing is completed. Exceptional completion is not
         *      expected.
         */
        @NotNull CompletableFuture<Void> notify(SuperRoot oldRoot, SuperRoot newRoot, long storageRevision);
    }

    /**
     * Immutable data container to store version and all roots associated with the specific storage.
     */
    private static class StorageRoots {
        /** Immutable forest, so to say. */
        private final SuperRoot roots;

        /** Version associated with the currently known storage state. */
        private final long version;

        /** Future that signifies update of current configuration. */
        private final CompletableFuture<Void> changeFuture = new CompletableFuture<>();

        /**
         * Constructor.
         *
         * @param roots Forest.
         * @param version Version associated with the currently known storage state.
         */
        private StorageRoots(SuperRoot roots, long version) {
            this.roots = roots;
            this.version = version;
        }
    }

    /**
     * Constructor.
     *
     * @param notificator Closure to execute when update from the storage is received.
     * @param rootKeys Configuration root keys.
     * @param validators Validators.
     * @param storage Configuration storage.
     * @throws IllegalArgumentException If the configuration type of the root keys is not equal to the storage type.
     */
    public ConfigurationChanger(
        Notificator notificator,
        Collection<RootKey<?, ?>> rootKeys,
        Map<Class<? extends Annotation>, Set<Validator<?, ?>>> validators,
        ConfigurationStorage storage
    ) {
        checkConfigurationType(rootKeys, storage);

        this.notificator = notificator;
        this.validators = validators;
        this.storage = storage;

        this.rootKeys = rootKeys.stream().collect(toMap(RootKey::key, identity()));
    }

    /**
     * Creates new {@code Node} object that corresponds to passed root keys root configuration node.
     *
     * @param rootKey Root key.
     * @return New {@link InnerNode} instance that represents root.
     */
    public abstract InnerNode createRootNode(RootKey<?, ?> rootKey);

    /**
     * Utility method to create {@link SuperRoot} parameter value.
     *
     * @return Function that creates root node by root name or returns {@code null} if root name is not found.
     */
<<<<<<< HEAD
    private Function<String, IgniteBiTuple<RootKey<?, ?>, InnerNode>> rootCreator() {
        return key -> {
            RootKey<?, ?> rootKey = rootKeys.get(key);

            return rootKey == null ? null : new IgniteBiTuple<>(rootKey, createRootNode(rootKey));
=======
    private Function<String, RootInnerNode> rootCreator() {
        return key -> {
            RootKey<?, ?> rootKey = rootKeys.get(key);

            return rootKey == null ? null : new RootInnerNode(rootKey, createRootNode(rootKey));
>>>>>>> 2a26649b
        };
    }

    /**
     * Start component.
     */
    // ConfigurationChangeException, really?
    public void start() throws ConfigurationChangeException {
        Data data;

        try {
            data = storage.readAll();
        }
        catch (StorageException e) {
            throw new ConfigurationChangeException("Failed to initialize configuration: " + e.getMessage(), e);
        }

        SuperRoot superRoot = new SuperRoot(rootCreator());

        Map<String, ?> dataValuesPrefixMap = toPrefixMap(data.values());

        for (RootKey<?, ?> rootKey : rootKeys.values()) {
            Map<String, ?> rootPrefixMap = (Map<String, ?>)dataValuesPrefixMap.get(rootKey.key());

            InnerNode rootNode = createRootNode(rootKey);

            if (rootPrefixMap != null)
                fillFromPrefixMap(rootNode, rootPrefixMap);

            superRoot.addRoot(rootKey, rootNode);
        }

        storageRoots = new StorageRoots(superRoot, data.changeId());

        storage.registerConfigurationListener(this::updateFromListener);
    }

    /**
     * Initializes the configuration storage - reads data and sets default values for missing configuration properties.
     *
     * @throws ConfigurationValidationException If configuration validation failed.
     * @throws ConfigurationChangeException If configuration framework failed to add default values and save them to storage.
     */
    public void initializeDefaults() throws ConfigurationValidationException, ConfigurationChangeException {
        try {
            ConfigurationSource defaultsCfgSource = new ConfigurationSource() {
                /** {@inheritDoc} */
                @Override public void descend(ConstructableTreeNode node) {
                    addDefaults((InnerNode)node);
                }
            };

            changeInternally(defaultsCfgSource).get();
        }
        catch (ExecutionException e) {
            Throwable cause = e.getCause();

            if (cause instanceof ConfigurationValidationException)
                throw (ConfigurationValidationException)cause;

            if (cause instanceof ConfigurationChangeException)
                throw (ConfigurationChangeException)cause;

            throw new ConfigurationChangeException(
                "Failed to write default configuration values into the storage " + storage.getClass(), e
            );
        }
        catch (InterruptedException e) {
            throw new ConfigurationChangeException(
                "Failed to initialize configuration storage " + storage.getClass(), e
            );
        }
    }

    /**
     * Changes the configuration.
     *
     * @param source Configuration source to create patch from.
     * @return Future that is completed on change completion.
     */
    public CompletableFuture<Void> change(ConfigurationSource source) {
        return changeInternally(source);
    }

    /** Stop component. */
    public void stop() {
        pool.shutdownNow();

        StorageRoots roots = storageRoots;

        if (roots != null)
            roots.changeFuture.completeExceptionally(new NodeStoppingException());
    }

    /**
     * Get root node by root key. Subject to revisiting.
     *
     * @param rootKey Root key.
     * @return Root node.
     */
    public InnerNode getRootNode(RootKey<?, ?> rootKey) {
        return storageRoots.roots.getRoot(rootKey);
    }

    /**
     * Get storage super root.
     *
     * @return Super root storage.
     */
    public SuperRoot superRoot() {
        return storageRoots.roots;
    }

    /**
     * Internal configuration change method that completes provided future.
     *
     * @param src Configuration source.
     * @return fut Future that will be completed after changes are written to the storage.
     */
    private CompletableFuture<Void> changeInternally(ConfigurationSource src) {
        StorageRoots localRoots = storageRoots;

        return CompletableFuture
            .supplyAsync(() -> {
                SuperRoot curRoots = localRoots.roots;

                SuperRoot changes = curRoots.copy();

                src.reset();

                src.descend(changes);

                addDefaults(changes);

                Map<String, Serializable> allChanges = createFlattenedUpdatesMap(curRoots, changes);

                // Unlikely but still possible.
                if (allChanges.isEmpty())
                    return null;

                dropNulls(changes);

                List<ValidationIssue> validationIssues = ValidationUtil.validate(
                    curRoots,
                    changes,
                    this::getRootNode,
                    cachedAnnotations,
                    validators
                );

                if (!validationIssues.isEmpty())
                    throw new ConfigurationValidationException(validationIssues);

                return allChanges;
            }, pool)
            .thenCompose(allChanges -> {
                if (allChanges == null)
                    return completedFuture(null);

                return storage.write(allChanges, localRoots.version)
                    .thenCompose(casResult -> {
                        if (casResult)
                            return localRoots.changeFuture;
                        else
                            return localRoots.changeFuture.thenCompose(v -> changeInternally(src));
                    })
                    .exceptionally(throwable -> {
                        throw new ConfigurationChangeException("Failed to change configuration", throwable);
                    });
            });
    }

    /**
     * Updates configuration from storage listener.
     *
     * @param changedEntries Changed data.
     * @return Future that signifies update completion.
     */
    private CompletableFuture<Void> updateFromListener(Data changedEntries) {
        StorageRoots oldStorageRoots = storageRoots;

        Map<String, ?> dataValuesPrefixMap = toPrefixMap(changedEntries.values());

        compressDeletedEntries(dataValuesPrefixMap);

        SuperRoot oldSuperRoot = oldStorageRoots.roots;
        SuperRoot newSuperRoot = oldSuperRoot.copy();

        fillFromPrefixMap(newSuperRoot, dataValuesPrefixMap);

        long newChangeId = changedEntries.changeId();

        storageRoots = new StorageRoots(newSuperRoot, newChangeId);

        return notificator.notify(oldSuperRoot, newSuperRoot, newChangeId)
            .whenComplete((v, t) -> {
                if (t == null)
                    oldStorageRoots.changeFuture.complete(null);
                else
                    oldStorageRoots.changeFuture.completeExceptionally(t);
            });
    }

    /**
     * "Compress" prefix map - this means that deleted named list elements will be represented as a single {@code null}
     * objects instead of a number of nullified configuration leaves.
     *
     * @param prefixMap Prefix map, constructed from the storage notification data or its subtree.
     */
    private void compressDeletedEntries(Map<String, ?> prefixMap) {
        // Here we basically assume that if prefix subtree contains single null child then all its childrens are nulls.
        // Replace all such elements will nulls, signifying that these are deleted named list elements.
        prefixMap.replaceAll((key, value) ->
            value instanceof Map && ((Map<?, ?>)value).containsValue(null) ? null : value
        );

        // Continue recursively.
        for (Object value : prefixMap.values()) {
            if (value instanceof Map)
                compressDeletedEntries((Map<String, ?>)value);
        }
    }
}<|MERGE_RESOLUTION|>--- conflicted
+++ resolved
@@ -40,7 +40,6 @@
 import org.apache.ignite.internal.configuration.tree.InnerNode;
 import org.apache.ignite.internal.configuration.validation.MemberKey;
 import org.apache.ignite.internal.configuration.validation.ValidationUtil;
-import org.apache.ignite.lang.IgniteBiTuple;
 import org.apache.ignite.lang.NodeStoppingException;
 import org.jetbrains.annotations.NotNull;
 
@@ -159,19 +158,11 @@
      *
      * @return Function that creates root node by root name or returns {@code null} if root name is not found.
      */
-<<<<<<< HEAD
-    private Function<String, IgniteBiTuple<RootKey<?, ?>, InnerNode>> rootCreator() {
-        return key -> {
-            RootKey<?, ?> rootKey = rootKeys.get(key);
-
-            return rootKey == null ? null : new IgniteBiTuple<>(rootKey, createRootNode(rootKey));
-=======
     private Function<String, RootInnerNode> rootCreator() {
         return key -> {
             RootKey<?, ?> rootKey = rootKeys.get(key);
 
             return rootKey == null ? null : new RootInnerNode(rootKey, createRootNode(rootKey));
->>>>>>> 2a26649b
         };
     }
 
