--- conflicted
+++ resolved
@@ -107,19 +107,15 @@
         /** Version associated with the currently known storage state. */
         private final long version;
 
-<<<<<<< HEAD
+        /** Future that signifies update of current configuration. */
+        private final CompletableFuture<Void> changeFuture = new CompletableFuture<>();
+
         /**
          * Constructor.
          *
          * @param roots Forest.
          * @param version Version associated with the currently known storage state.
          */
-=======
-        /** Future that signifies update of current configuration. */
-        private final CompletableFuture<Void> changeFuture = new CompletableFuture<>();
-
-        /** */
->>>>>>> 3e18a6c6
         private StorageRoots(SuperRoot roots, long version) {
             this.roots = roots;
             this.version = version;
@@ -325,29 +321,6 @@
             }, pool)
             .thenCompose(allChanges -> {
                 if (allChanges == null)
-<<<<<<< HEAD
-                    return completedFuture(true);
-                return storage.write(allChanges, storageRoots0.version)
-                    .exceptionally(throwable -> {
-                        throw new ConfigurationChangeException("Failed to change configuration", throwable);
-                    });
-            })
-            .thenCompose(casResult -> {
-                if (casResult)
-                    return CompletableFuture.completedFuture(null);
-                else {
-                    try {
-                        // Is this ok to have a busy wait on concurrent configuration updates?
-                        // Maybe we'll fix it while implementing metastorage storage implementation.
-                        Thread.sleep(10);
-                    }
-                    catch (InterruptedException e) {
-                        return CompletableFuture.failedFuture(e);
-                    }
-
-                    return changeInternally(src);
-                }
-=======
                     return completedFuture(null);
 
                 return storage.write(allChanges, storageRoots.version)
@@ -360,7 +333,6 @@
                     .exceptionally(throwable -> {
                         throw new ConfigurationChangeException("Failed to change configuration", throwable);
                     });
->>>>>>> 3e18a6c6
             });
     }
 
