--- conflicted
+++ resolved
@@ -14,18 +14,7 @@
  * See the License for the specific language governing permissions and
  * limitations under the License.
  */
-
 package org.apache.ignite.internal.configuration;
-
-import static java.util.concurrent.CompletableFuture.completedFuture;
-import static java.util.function.Function.identity;
-import static java.util.stream.Collectors.toMap;
-import static org.apache.ignite.internal.configuration.util.ConfigurationFlattener.createFlattenedUpdatesMap;
-import static org.apache.ignite.internal.configuration.util.ConfigurationUtil.addDefaults;
-import static org.apache.ignite.internal.configuration.util.ConfigurationUtil.checkConfigurationType;
-import static org.apache.ignite.internal.configuration.util.ConfigurationUtil.dropNulls;
-import static org.apache.ignite.internal.configuration.util.ConfigurationUtil.fillFromPrefixMap;
-import static org.apache.ignite.internal.configuration.util.ConfigurationUtil.toPrefixMap;
 
 import java.io.Serializable;
 import java.lang.annotation.Annotation;
@@ -64,6 +53,16 @@
 import org.jetbrains.annotations.NotNull;
 import org.jetbrains.annotations.Nullable;
 
+import static java.util.concurrent.CompletableFuture.completedFuture;
+import static java.util.function.Function.identity;
+import static java.util.stream.Collectors.toMap;
+import static org.apache.ignite.internal.configuration.util.ConfigurationFlattener.createFlattenedUpdatesMap;
+import static org.apache.ignite.internal.configuration.util.ConfigurationUtil.addDefaults;
+import static org.apache.ignite.internal.configuration.util.ConfigurationUtil.checkConfigurationType;
+import static org.apache.ignite.internal.configuration.util.ConfigurationUtil.dropNulls;
+import static org.apache.ignite.internal.configuration.util.ConfigurationUtil.fillFromPrefixMap;
+import static org.apache.ignite.internal.configuration.util.ConfigurationUtil.toPrefixMap;
+
 /**
  * Class that handles configuration changes, by validating them, passing to storage and listening to storage updates.
  */
@@ -90,18 +89,19 @@
     private volatile StorageRoots storageRoots;
 
     /**
-     * Closure interface to be used by the configuration changer. An instance of this closure is passed into the constructor and invoked
-     * every time when there's an update from any of the storages.
+     * Closure interface to be used by the configuration changer. An instance of this closure is passed into
+     * the constructor and invoked every time when there's an update from any of the storages.
      */
     @FunctionalInterface
     public interface Notificator {
         /**
          * Invoked every time when the configuration is updated.
          *
-         * @param oldRoot         Old roots values. All these roots always belong to a single storage.
-         * @param newRoot         New values for the same roots as in {@code oldRoot}.
+         * @param oldRoot Old roots values. All these roots always belong to a single storage.
+         * @param newRoot New values for the same roots as in {@code oldRoot}.
          * @param storageRevision Revision of the storage.
-         * @return Not-null future that must signify when processing is completed. Exceptional completion is not expected.
+         * @return Not-null future that must signify when processing is completed. Exceptional completion is not
+         *      expected.
          */
         @NotNull CompletableFuture<Void> notify(SuperRoot oldRoot, SuperRoot newRoot, long storageRevision);
     }
@@ -122,7 +122,7 @@
         /**
          * Constructor.
          *
-         * @param roots   Forest.
+         * @param roots Forest.
          * @param version Version associated with the currently known storage state.
          */
         private StorageRoots(SuperRoot roots, long version) {
@@ -135,16 +135,16 @@
      * Constructor.
      *
      * @param notificator Closure to execute when update from the storage is received.
-     * @param rootKeys    Configuration root keys.
-     * @param validators  Validators.
-     * @param storage     Configuration storage.
+     * @param rootKeys Configuration root keys.
+     * @param validators Validators.
+     * @param storage Configuration storage.
      * @throws IllegalArgumentException If the configuration type of the root keys is not equal to the storage type.
      */
     public ConfigurationChanger(
-            Notificator notificator,
-            Collection<RootKey<?, ?>> rootKeys,
-            Map<Class<? extends Annotation>, Set<Validator<?, ?>>> validators,
-            ConfigurationStorage storage
+        Notificator notificator,
+        Collection<RootKey<?, ?>> rootKeys,
+        Map<Class<? extends Annotation>, Set<Validator<?, ?>>> validators,
+        ConfigurationStorage storage
     ) {
         checkConfigurationType(rootKeys, storage);
 
@@ -185,7 +185,8 @@
 
         try {
             data = storage.readAll();
-        } catch (StorageException e) {
+        }
+        catch (StorageException e) {
             throw new ConfigurationChangeException("Failed to initialize configuration: " + e.getMessage(), e);
         }
 
@@ -194,13 +195,12 @@
         Map<String, ?> dataValuesPrefixMap = toPrefixMap(data.values());
 
         for (RootKey<?, ?> rootKey : rootKeys.values()) {
-            Map<String, ?> rootPrefixMap = (Map<String, ?>) dataValuesPrefixMap.get(rootKey.key());
+            Map<String, ?> rootPrefixMap = (Map<String, ?>)dataValuesPrefixMap.get(rootKey.key());
 
             InnerNode rootNode = createRootNode(rootKey);
 
-            if (rootPrefixMap != null) {
+            if (rootPrefixMap != null)
                 fillFromPrefixMap(rootNode, rootPrefixMap);
-            }
 
             superRoot.addRoot(rootKey, rootNode);
         }
@@ -217,49 +217,46 @@
      * Initializes the configuration storage - reads data and sets default values for missing configuration properties.
      *
      * @throws ConfigurationValidationException If configuration validation failed.
-     * @throws ConfigurationChangeException     If configuration framework failed to add default values and save them to storage.
+     * @throws ConfigurationChangeException If configuration framework failed to add default values and save them to storage.
      */
     public void initializeDefaults() throws ConfigurationValidationException, ConfigurationChangeException {
         try {
             ConfigurationSource defaultsCfgSource = new ConfigurationSource() {
                 /** {@inheritDoc} */
-                @Override
-                public void descend(ConstructableTreeNode node) {
-                    addDefaults((InnerNode) node);
+                @Override public void descend(ConstructableTreeNode node) {
+                    addDefaults((InnerNode)node);
                 }
             };
 
             changeInternally(defaultsCfgSource).get(5, TimeUnit.SECONDS);
-        } catch (ExecutionException e) {
+        }
+        catch (ExecutionException e) {
             Throwable cause = e.getCause();
 
-            if (cause instanceof ConfigurationValidationException) {
-                throw (ConfigurationValidationException) cause;
-            }
-
-            if (cause instanceof ConfigurationChangeException) {
-                throw (ConfigurationChangeException) cause;
-            }
+            if (cause instanceof ConfigurationValidationException)
+                throw (ConfigurationValidationException)cause;
+
+            if (cause instanceof ConfigurationChangeException)
+                throw (ConfigurationChangeException)cause;
 
             throw new ConfigurationChangeException(
-                    "Failed to write default configuration values into the storage " + storage.getClass(), e
+                "Failed to write default configuration values into the storage " + storage.getClass(), e
             );
-        } catch (InterruptedException | TimeoutException e) {
+        }
+        catch (InterruptedException | TimeoutException e) {
             throw new ConfigurationChangeException(
-                    "Failed to initialize configuration storage " + storage.getClass(), e
+                "Failed to initialize configuration storage " + storage.getClass(), e
             );
         }
     }
 
     /** {@inheritDoc} */
-    @Override
-    public CompletableFuture<Void> change(ConfigurationSource source) {
+    @Override public CompletableFuture<Void> change(ConfigurationSource source) {
         return changeInternally(source);
     }
 
     /** {@inheritDoc} */
-    @Override
-    public <T> T getLatest(List<String> path) {
+    @Override public <T> T getLatest(List<String> path) {
         assert !path.isEmpty();
 
         var storagePath = new ArrayList<String>(path.size());
@@ -276,28 +273,24 @@
              */
             private int pathIndex;
 
-            @Override
-            public @Nullable Void visitLeafNode(String key, Serializable val) {
+            @Override public @Nullable Void visitLeafNode(String key, Serializable val) {
                 assert path.get(pathIndex).equals(key);
 
-                if (pathIndex != path.size() - 1) {
+                if (pathIndex != path.size() - 1)
                     throw new NoSuchElementException(ConfigurationUtil.join(path.subList(0, pathIndex + 2)));
-                }
 
                 storagePath.add(key);
 
                 return null;
             }
 
-            @Override
-            public @Nullable Void visitInnerNode(String key, InnerNode node) {
+            @Override public @Nullable Void visitInnerNode(String key, InnerNode node) {
                 assert path.get(pathIndex).equals(key);
 
                 storagePath.add(key);
 
-                if (pathIndex == path.size() - 1) {
+                if (pathIndex == path.size() - 1)
                     return null;
-                }
 
                 pathIndex++;
 
@@ -322,13 +315,6 @@
 
         Map<String, ? extends Serializable> storageData = storage.readAllLatest(ConfigurationUtil.join(storagePath));
 
-<<<<<<< HEAD
-        if (storageData.isEmpty()) {
-            throw new NoSuchElementException(ConfigurationUtil.join(path));
-        }
-
-=======
->>>>>>> c086555b
         InnerNode rootNode = new SuperRoot(rootCreator());
 
         fillFromPrefixMap(rootNode, toPrefixMap(storageData));
@@ -342,12 +328,12 @@
         try {
             T result = ConfigurationUtil.find(path, rootNode, true);
 
-            if (result == null) {
+            if (result == null)
                 throw new NoSuchElementException(ConfigurationUtil.join(path));
-            }
 
             return result;
-        } catch (KeyNotFoundException e) {
+        }
+        catch (KeyNotFoundException e) {
             throw new NoSuchElementException(ConfigurationUtil.join(path));
         }
     }
@@ -358,14 +344,12 @@
 
         StorageRoots roots = storageRoots;
 
-        if (roots != null) {
+        if (roots != null)
             roots.changeFuture.completeExceptionally(new NodeStoppingException());
-        }
     }
 
     /** {@inheritDoc} */
-    @Override
-    public InnerNode getRootNode(RootKey<?, ?> rootKey) {
+    @Override public InnerNode getRootNode(RootKey<?, ?> rootKey) {
         return storageRoots.roots.getRoot(rootKey);
     }
 
@@ -388,57 +372,53 @@
         StorageRoots localRoots = storageRoots;
 
         return CompletableFuture
-                .supplyAsync(() -> {
-                    SuperRoot curRoots = localRoots.roots;
-
-                    SuperRoot changes = curRoots.copy();
-
-                    src.reset();
-
-                    src.descend(changes);
-
-                    addDefaults(changes);
-
-                    Map<String, Serializable> allChanges = createFlattenedUpdatesMap(curRoots, changes);
-
-                    // Unlikely but still possible.
-                    if (allChanges.isEmpty()) {
-                        return null;
-                    }
-
-                    dropNulls(changes);
-
-                    List<ValidationIssue> validationIssues = ValidationUtil.validate(
-                            curRoots,
-                            changes,
-                            this::getRootNode,
-                            cachedAnnotations,
-                            validators
-                    );
-
-                    if (!validationIssues.isEmpty()) {
-                        throw new ConfigurationValidationException(validationIssues);
-                    }
-
-                    return allChanges;
-                }, pool)
-                .thenCompose(allChanges -> {
-                    if (allChanges == null) {
-                        return completedFuture(null);
-                    }
-
-                    return storage.write(allChanges, localRoots.version)
-                            .thenCompose(casResult -> {
-                                if (casResult) {
-                                    return localRoots.changeFuture;
-                                } else {
-                                    return localRoots.changeFuture.thenCompose(v -> changeInternally(src));
-                                }
-                            })
-                            .exceptionally(throwable -> {
-                                throw new ConfigurationChangeException("Failed to change configuration", throwable);
-                            });
-                });
+            .supplyAsync(() -> {
+                SuperRoot curRoots = localRoots.roots;
+
+                SuperRoot changes = curRoots.copy();
+
+                src.reset();
+
+                src.descend(changes);
+
+                addDefaults(changes);
+
+                Map<String, Serializable> allChanges = createFlattenedUpdatesMap(curRoots, changes);
+
+                // Unlikely but still possible.
+                if (allChanges.isEmpty())
+                    return null;
+
+                dropNulls(changes);
+
+                List<ValidationIssue> validationIssues = ValidationUtil.validate(
+                    curRoots,
+                    changes,
+                    this::getRootNode,
+                    cachedAnnotations,
+                    validators
+                );
+
+                if (!validationIssues.isEmpty())
+                    throw new ConfigurationValidationException(validationIssues);
+
+                return allChanges;
+            }, pool)
+            .thenCompose(allChanges -> {
+                if (allChanges == null)
+                    return completedFuture(null);
+
+                return storage.write(allChanges, localRoots.version)
+                    .thenCompose(casResult -> {
+                        if (casResult)
+                            return localRoots.changeFuture;
+                        else
+                            return localRoots.changeFuture.thenCompose(v -> changeInternally(src));
+                    })
+                    .exceptionally(throwable -> {
+                        throw new ConfigurationChangeException("Failed to change configuration", throwable);
+                    });
+            });
     }
 
     /**
@@ -464,18 +444,17 @@
         storageRoots = new StorageRoots(newSuperRoot, newChangeId);
 
         return notificator.notify(oldSuperRoot, newSuperRoot, newChangeId)
-                .whenComplete((v, t) -> {
-                    if (t == null) {
-                        oldStorageRoots.changeFuture.complete(null);
-                    } else {
-                        oldStorageRoots.changeFuture.completeExceptionally(t);
-                    }
-                });
-    }
-
-    /**
-     * "Compress" prefix map - this means that deleted named list elements will be represented as a single {@code null} objects instead of a
-     * number of nullified configuration leaves.
+            .whenComplete((v, t) -> {
+                if (t == null)
+                    oldStorageRoots.changeFuture.complete(null);
+                else
+                    oldStorageRoots.changeFuture.completeExceptionally(t);
+            });
+    }
+
+    /**
+     * "Compress" prefix map - this means that deleted named list elements will be represented as a single {@code null}
+     * objects instead of a number of nullified configuration leaves.
      *
      * @param prefixMap Prefix map, constructed from the storage notification data or its subtree.
      */
@@ -483,14 +462,13 @@
         // Here we basically assume that if prefix subtree contains single null child then all its childrens are nulls.
         // Replace all such elements will nulls, signifying that these are deleted named list elements.
         prefixMap.replaceAll((key, value) ->
-                value instanceof Map && ((Map<?, ?>) value).containsValue(null) ? null : value
+            value instanceof Map && ((Map<?, ?>)value).containsValue(null) ? null : value
         );
 
         // Continue recursively.
         for (Object value : prefixMap.values()) {
-            if (value instanceof Map) {
-                compressDeletedEntries((Map<String, ?>) value);
-            }
+            if (value instanceof Map)
+                compressDeletedEntries((Map<String, ?>)value);
         }
     }
 }