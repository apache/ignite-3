--- conflicted
+++ resolved
@@ -115,11 +115,8 @@
             eventConfigs
         );
 
-<<<<<<< HEAD
-=======
         Map<String, ConfigurationProperty<?>> cfgNodeMembers = cfgNode.members();
 
->>>>>>> 92347114
         oldInnerNode.traverseChildren(new ConfigurationVisitor<Void>() {
             /** {@inheritDoc} */
             @Override public Void visitLeafNode(String key, Serializable oldLeaf) {
@@ -200,13 +197,9 @@
                     List<String> oldNames = oldNamedList.namedListKeys();
                     List<String> newNames = newNamedList.namedListKeys();
 
-<<<<<<< HEAD
                     NamedListConfiguration<?, InnerNode, ?> namedListCfg = namedDynamicConfig(cfgNode, key);
 
-                    Map<String, ConfigurationProperty<?, ?>> namedListCfgMembers = namedListCfg.touchMembers();
-=======
                     Map<String, ConfigurationProperty<?>> namedListCfgMembers = namedListCfg.touchMembers();
->>>>>>> 92347114
 
                     Set<String> created = new HashSet<>(newNames);
                     created.removeAll(oldNames);
@@ -320,7 +313,6 @@
                             eventConfigs
                         );
 
-<<<<<<< HEAD
                         // Notification for deleted configuration.
 
                         for (DynamicConfiguration<InnerNode, ?> anyConfig : anyConfigs) {
@@ -334,9 +326,6 @@
                                 eventConfigs
                             );
                         }
-=======
-                        var deletedProp = (ConfigurationNode<InnerNode>)namedListCfgMembers.get(name);
->>>>>>> 92347114
 
                         notifyPublicListeners(
                             delNodeCfg.listeners(),
