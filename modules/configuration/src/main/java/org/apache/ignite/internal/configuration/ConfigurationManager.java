/*
 * Licensed to the Apache Software Foundation (ASF) under one or more
 * contributor license agreements.  See the NOTICE file distributed with
 * this work for additional information regarding copyright ownership.
 * The ASF licenses this file to You under the Apache License, Version 2.0
 * (the "License"); you may not use this file except in compliance with
 * the License.  You may obtain a copy of the License at
 *
 *      http://www.apache.org/licenses/LICENSE-2.0
 *
 * Unless required by applicable law or agreed to in writing, software
 * distributed under the License is distributed on an "AS IS" BASIS,
 * WITHOUT WARRANTIES OR CONDITIONS OF ANY KIND, either express or implied.
 * See the License for the specific language governing permissions and
 * limitations under the License.
 */

package org.apache.ignite.internal.configuration;

import static org.apache.ignite.internal.configuration.util.ConfigurationUtil.checkConfigurationType;

import com.typesafe.config.ConfigFactory;
import com.typesafe.config.ConfigObject;
import java.lang.annotation.Annotation;
import java.util.Collection;
import java.util.Map;
import java.util.Set;
import java.util.concurrent.ExecutionException;
import org.apache.ignite.configuration.RootKey;
import org.apache.ignite.configuration.annotation.Config;
import org.apache.ignite.configuration.annotation.ConfigurationRoot;
import org.apache.ignite.configuration.annotation.InternalConfiguration;
import org.apache.ignite.configuration.annotation.PolymorphicConfigInstance;
import org.apache.ignite.configuration.validation.Validator;
import org.apache.ignite.internal.configuration.hocon.HoconConverter;
import org.apache.ignite.internal.configuration.storage.ConfigurationStorage;
import org.apache.ignite.internal.manager.IgniteComponent;
<<<<<<< HEAD
=======
import org.intellij.lang.annotations.Language;
>>>>>>> a323c22d

/**
 * Configuration manager is responsible for handling configuration lifecycle and provides configuration API.
 */
public class ConfigurationManager implements IgniteComponent {
    /** Configuration registry. */
    private final ConfigurationRegistry registry;
    
    /**
     * Constructor.
     *
<<<<<<< HEAD
     * @param rootKeys                 Configuration root keys.
     * @param validators               Validators.
     * @param storage                  Configuration storage.
     * @param internalSchemaExtensions Internal extensions ({@link InternalConfiguration}) of configuration schemas ({@link
     *                                 ConfigurationRoot} and {@link Config}).
=======
     * @param rootKeys                    Configuration root keys.
     * @param validators                  Validators.
     * @param storage                     Configuration storage.
     * @param internalSchemaExtensions    Internal extensions ({@link InternalConfiguration}) of configuration schemas ({@link
     *                                    ConfigurationRoot} and {@link Config}).
     * @param polymorphicSchemaExtensions Polymorphic extensions ({@link PolymorphicConfigInstance}) of configuration schemas.
>>>>>>> a323c22d
     * @throws IllegalArgumentException If the configuration type of the root keys is not equal to the storage type, or if the schema or its
     *                                  extensions are not valid.
     */
    public ConfigurationManager(
            Collection<RootKey<?, ?>> rootKeys,
            Map<Class<? extends Annotation>, Set<Validator<? extends Annotation, ?>>> validators,
            ConfigurationStorage storage,
<<<<<<< HEAD
            Collection<Class<?>> internalSchemaExtensions
=======
            Collection<Class<?>> internalSchemaExtensions,
            Collection<Class<?>> polymorphicSchemaExtensions
>>>>>>> a323c22d
    ) {
        checkConfigurationType(rootKeys, storage);
        
        registry = new ConfigurationRegistry(
                rootKeys,
                validators,
                storage,
                internalSchemaExtensions,
                polymorphicSchemaExtensions
        );
    }
    
    /** {@inheritDoc} */
    @Override
    public void start() {
        registry.start();
    }
    
    /** {@inheritDoc} */
    @Override
    public void stop() {
        // TODO: IGNITE-15161 Implement component's stop.
        registry.stop();
    }
    
    /**
     * Bootstrap configuration manager with customer user cfg.
     *
     * @param hoconStr Customer configuration in hocon format.
     * @throws InterruptedException If thread is interrupted during bootstrap.
     * @throws ExecutionException   If configuration update failed for some reason.
     */
    public void bootstrap(@Language("HOCON") String hoconStr) throws InterruptedException, ExecutionException {
        ConfigObject hoconCfg = ConfigFactory.parseString(hoconStr).root();
        
        registry.change(HoconConverter.hoconSource(hoconCfg)).get();
    }
    
    /**
     * Get configuration registry.
     *
     * @return Configuration registry.
     */
    public ConfigurationRegistry configurationRegistry() {
        return registry;
    }
}<|MERGE_RESOLUTION|>--- conflicted
+++ resolved
@@ -35,10 +35,7 @@
 import org.apache.ignite.internal.configuration.hocon.HoconConverter;
 import org.apache.ignite.internal.configuration.storage.ConfigurationStorage;
 import org.apache.ignite.internal.manager.IgniteComponent;
-<<<<<<< HEAD
-=======
 import org.intellij.lang.annotations.Language;
->>>>>>> a323c22d
 
 /**
  * Configuration manager is responsible for handling configuration lifecycle and provides configuration API.
@@ -50,20 +47,12 @@
     /**
      * Constructor.
      *
-<<<<<<< HEAD
-     * @param rootKeys                 Configuration root keys.
-     * @param validators               Validators.
-     * @param storage                  Configuration storage.
-     * @param internalSchemaExtensions Internal extensions ({@link InternalConfiguration}) of configuration schemas ({@link
-     *                                 ConfigurationRoot} and {@link Config}).
-=======
      * @param rootKeys                    Configuration root keys.
      * @param validators                  Validators.
      * @param storage                     Configuration storage.
      * @param internalSchemaExtensions    Internal extensions ({@link InternalConfiguration}) of configuration schemas ({@link
      *                                    ConfigurationRoot} and {@link Config}).
      * @param polymorphicSchemaExtensions Polymorphic extensions ({@link PolymorphicConfigInstance}) of configuration schemas.
->>>>>>> a323c22d
      * @throws IllegalArgumentException If the configuration type of the root keys is not equal to the storage type, or if the schema or its
      *                                  extensions are not valid.
      */
@@ -71,12 +60,8 @@
             Collection<RootKey<?, ?>> rootKeys,
             Map<Class<? extends Annotation>, Set<Validator<? extends Annotation, ?>>> validators,
             ConfigurationStorage storage,
-<<<<<<< HEAD
-            Collection<Class<?>> internalSchemaExtensions
-=======
             Collection<Class<?>> internalSchemaExtensions,
             Collection<Class<?>> polymorphicSchemaExtensions
->>>>>>> a323c22d
     ) {
         checkConfigurationType(rootKeys, storage);
         
