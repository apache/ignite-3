/*
 * Licensed to the Apache Software Foundation (ASF) under one or more
 * contributor license agreements.  See the NOTICE file distributed with
 * this work for additional information regarding copyright ownership.
 * The ASF licenses this file to You under the Apache License, Version 2.0
 * (the "License"); you may not use this file except in compliance with
 * the License.  You may obtain a copy of the License at
 *
 *      http://www.apache.org/licenses/LICENSE-2.0
 *
 * Unless required by applicable law or agreed to in writing, software
 * distributed under the License is distributed on an "AS IS" BASIS,
 * WITHOUT WARRANTIES OR CONDITIONS OF ANY KIND, either express or implied.
 * See the License for the specific language governing permissions and
 * limitations under the License.
 */

package org.apache.ignite.internal.configuration;

import static org.apache.ignite.internal.configuration.util.ConfigurationUtil.checkConfigurationType;

import com.typesafe.config.ConfigFactory;
import com.typesafe.config.ConfigObject;
import java.lang.annotation.Annotation;
import java.util.Collection;
import java.util.Map;
import java.util.Set;
import java.util.concurrent.ExecutionException;
import org.apache.ignite.configuration.RootKey;
import org.apache.ignite.configuration.annotation.Config;
import org.apache.ignite.configuration.annotation.ConfigurationRoot;
import org.apache.ignite.configuration.annotation.InternalConfiguration;
import org.apache.ignite.configuration.annotation.PolymorphicConfigInstance;
import org.apache.ignite.configuration.validation.Validator;
import org.apache.ignite.internal.configuration.hocon.HoconConverter;
import org.apache.ignite.internal.configuration.storage.ConfigurationStorage;
import org.apache.ignite.internal.manager.IgniteComponent;
import org.intellij.lang.annotations.Language;

/**
 * Configuration manager is responsible for handling configuration lifecycle and provides configuration API.
 */
public class ConfigurationManager implements IgniteComponent {
    /** Configuration registry. */
    private final ConfigurationRegistry registry;

    /**
     * Constructor.
     *
<<<<<<< HEAD
     * @param rootKeys                 Configuration root keys.
     * @param validators               Validators.
     * @param storage                  Configuration storage.
     * @param internalSchemaExtensions Internal extensions ({@link InternalConfiguration}) of configuration schemas ({@link
     *                                 ConfigurationRoot} and {@link Config}).
     * @throws IllegalArgumentException If the configuration type of the root keys is not equal to the storage type, or if the schema or its
     *                                  extensions are not valid.
     */
    public ConfigurationManager(
            Collection<RootKey<?, ?>> rootKeys,
            Map<Class<? extends Annotation>, Set<Validator<? extends Annotation, ?>>> validators,
            ConfigurationStorage storage,
            Collection<Class<?>> internalSchemaExtensions
=======
     * @param rootKeys Configuration root keys.
     * @param validators Validators.
     * @param storage Configuration storage.
     * @param internalSchemaExtensions Internal extensions ({@link InternalConfiguration})
     *      of configuration schemas ({@link ConfigurationRoot} and {@link Config}).
     * @param polymorphicSchemaExtensions Polymorphic extensions ({@link PolymorphicConfigInstance})
     *      of configuration schemas.
     * @throws IllegalArgumentException If the configuration type of the root keys is not equal to the storage type,
     *      or if the schema or its extensions are not valid.
     */
    public ConfigurationManager(
        Collection<RootKey<?, ?>> rootKeys,
        Map<Class<? extends Annotation>, Set<Validator<? extends Annotation, ?>>> validators,
        ConfigurationStorage storage,
        Collection<Class<?>> internalSchemaExtensions,
        Collection<Class<?>> polymorphicSchemaExtensions
>>>>>>> 445f4559
    ) {
        checkConfigurationType(rootKeys, storage);

        registry = new ConfigurationRegistry(
            rootKeys,
            validators,
            storage,
            internalSchemaExtensions,
            polymorphicSchemaExtensions
        );
    }

    /** {@inheritDoc} */
    @Override
    public void start() {
        registry.start();
    }

    /** {@inheritDoc} */
    @Override
    public void stop() {
        // TODO: IGNITE-15161 Implement component's stop.
        registry.stop();
    }

    /**
     * Bootstrap configuration manager with customer user cfg.
     *
     * @param hoconStr Customer configuration in hocon format.
     * @throws InterruptedException If thread is interrupted during bootstrap.
     * @throws ExecutionException   If configuration update failed for some reason.
     */
    public void bootstrap(@Language("HOCON") String hoconStr) throws InterruptedException, ExecutionException {
        ConfigObject hoconCfg = ConfigFactory.parseString(hoconStr).root();

        registry.change(HoconConverter.hoconSource(hoconCfg)).get();
    }

    /**
     * Get configuration registry.
     *
     * @return Configuration registry.
     */
    public ConfigurationRegistry configurationRegistry() {
        return registry;
    }
}<|MERGE_RESOLUTION|>--- conflicted
+++ resolved
@@ -43,16 +43,16 @@
 public class ConfigurationManager implements IgniteComponent {
     /** Configuration registry. */
     private final ConfigurationRegistry registry;
-
+    
     /**
      * Constructor.
      *
-<<<<<<< HEAD
-     * @param rootKeys                 Configuration root keys.
-     * @param validators               Validators.
-     * @param storage                  Configuration storage.
-     * @param internalSchemaExtensions Internal extensions ({@link InternalConfiguration}) of configuration schemas ({@link
-     *                                 ConfigurationRoot} and {@link Config}).
+     * @param rootKeys                    Configuration root keys.
+     * @param validators                  Validators.
+     * @param storage                     Configuration storage.
+     * @param internalSchemaExtensions    Internal extensions ({@link InternalConfiguration}) of configuration schemas ({@link
+     *                                    ConfigurationRoot} and {@link Config}).
+     * @param polymorphicSchemaExtensions Polymorphic extensions ({@link PolymorphicConfigInstance}) of configuration schemas.
      * @throws IllegalArgumentException If the configuration type of the root keys is not equal to the storage type, or if the schema or its
      *                                  extensions are not valid.
      */
@@ -60,50 +60,33 @@
             Collection<RootKey<?, ?>> rootKeys,
             Map<Class<? extends Annotation>, Set<Validator<? extends Annotation, ?>>> validators,
             ConfigurationStorage storage,
-            Collection<Class<?>> internalSchemaExtensions
-=======
-     * @param rootKeys Configuration root keys.
-     * @param validators Validators.
-     * @param storage Configuration storage.
-     * @param internalSchemaExtensions Internal extensions ({@link InternalConfiguration})
-     *      of configuration schemas ({@link ConfigurationRoot} and {@link Config}).
-     * @param polymorphicSchemaExtensions Polymorphic extensions ({@link PolymorphicConfigInstance})
-     *      of configuration schemas.
-     * @throws IllegalArgumentException If the configuration type of the root keys is not equal to the storage type,
-     *      or if the schema or its extensions are not valid.
-     */
-    public ConfigurationManager(
-        Collection<RootKey<?, ?>> rootKeys,
-        Map<Class<? extends Annotation>, Set<Validator<? extends Annotation, ?>>> validators,
-        ConfigurationStorage storage,
-        Collection<Class<?>> internalSchemaExtensions,
-        Collection<Class<?>> polymorphicSchemaExtensions
->>>>>>> 445f4559
+            Collection<Class<?>> internalSchemaExtensions,
+            Collection<Class<?>> polymorphicSchemaExtensions
     ) {
         checkConfigurationType(rootKeys, storage);
-
+        
         registry = new ConfigurationRegistry(
-            rootKeys,
-            validators,
-            storage,
-            internalSchemaExtensions,
-            polymorphicSchemaExtensions
+                rootKeys,
+                validators,
+                storage,
+                internalSchemaExtensions,
+                polymorphicSchemaExtensions
         );
     }
-
+    
     /** {@inheritDoc} */
     @Override
     public void start() {
         registry.start();
     }
-
+    
     /** {@inheritDoc} */
     @Override
     public void stop() {
         // TODO: IGNITE-15161 Implement component's stop.
         registry.stop();
     }
-
+    
     /**
      * Bootstrap configuration manager with customer user cfg.
      *
@@ -113,10 +96,10 @@
      */
     public void bootstrap(@Language("HOCON") String hoconStr) throws InterruptedException, ExecutionException {
         ConfigObject hoconCfg = ConfigFactory.parseString(hoconStr).root();
-
+        
         registry.change(HoconConverter.hoconSource(hoconCfg)).get();
     }
-
+    
     /**
      * Get configuration registry.
      *
