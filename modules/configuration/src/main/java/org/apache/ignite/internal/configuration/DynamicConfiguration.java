/*
 * Licensed to the Apache Software Foundation (ASF) under one or more
 * contributor license agreements.  See the NOTICE file distributed with
 * this work for additional information regarding copyright ownership.
 * The ASF licenses this file to You under the Apache License, Version 2.0
 * (the "License"); you may not use this file except in compliance with
 * the License.  You may obtain a copy of the License at
 *
 *      http://www.apache.org/licenses/LICENSE-2.0
 *
 * Unless required by applicable law or agreed to in writing, software
 * distributed under the License is distributed on an "AS IS" BASIS,
 * WITHOUT WARRANTIES OR CONDITIONS OF ANY KIND, either express or implied.
 * See the License for the specific language governing permissions and
 * limitations under the License.
 */

package org.apache.ignite.internal.configuration;

import java.util.Collections;
import java.util.LinkedHashMap;
import java.util.List;
import java.util.Map;
import java.util.Objects;
import java.util.RandomAccess;
import java.util.concurrent.CompletableFuture;
import java.util.function.Consumer;
import org.apache.ignite.configuration.ConfigurationProperty;
import org.apache.ignite.configuration.ConfigurationTree;
import org.apache.ignite.configuration.RootKey;
import org.apache.ignite.internal.configuration.tree.ConfigurationSource;
import org.apache.ignite.internal.configuration.tree.ConstructableTreeNode;
import org.apache.ignite.internal.configuration.tree.InnerNode;
import org.apache.ignite.internal.configuration.util.ConfigurationNotificationsUtil;
import org.jetbrains.annotations.Nullable;

/**
 * This class represents configuration root or node.
 */
public abstract class DynamicConfiguration<VIEW, CHANGE> extends ConfigurationNode<VIEW>
        implements ConfigurationTree<VIEW, CHANGE> {
    /** Configuration members (leaves and nodes). */
    protected volatile Map<String, ConfigurationProperty<?>> members = new LinkedHashMap<>();

    /**
     * Constructor.
     *
     * @param prefix     Configuration prefix.
     * @param key        Configuration key.
     * @param rootKey    Root key.
     * @param changer    Configuration changer.
     * @param listenOnly Only adding listeners mode, without the ability to get or update the property value.
     */
    public DynamicConfiguration(
            List<String> prefix,
            String key,
            RootKey<?, ?> rootKey,
            DynamicConfigurationChanger changer,
            boolean listenOnly
    ) {
        super(prefix, key, rootKey, changer, listenOnly);
    }

    /**
     * Add new configuration member.
     *
     * @param member Configuration member (leaf or node).
     * @param <P>    Type of member.
     */
    protected final <P extends ConfigurationProperty<?>> void add(P member) {
        addMember(members, member);
    }

    /** {@inheritDoc} */
    @Override
    public final CompletableFuture<Void> change(Consumer<CHANGE> change) {
        Objects.requireNonNull(change, "Configuration consumer cannot be null.");

        if (listenOnly) {
            throw listenOnlyException();
        }

        assert keys instanceof RandomAccess;

        ConfigurationSource src = new ConfigurationSource() {
            /** Current index in the {@code keys}. */
            private int level = 0;

            /** {@inheritDoc} */
<<<<<<< HEAD
            @Override
            public void descend(ConstructableTreeNode node) {
                if (level == keys.size()) {
                    change.accept((CHANGE) node);
                } else {
=======
            @Override public void descend(ConstructableTreeNode node) {
                if (level == keys.size()) {
                    if (node instanceof InnerNode) {
                        // To support polymorphic configuration.
                        change.accept(((InnerNode)node).specificNode());
                    }
                    else {
                        // To support namedList configuration.
                        change.accept((CHANGE)node);
                    }
                }
                else
>>>>>>> 445f4559
                    node.construct(keys.get(level++), this, true);
                }
            }

            /** {@inheritDoc} */
            @Override
            public void reset() {
                level = 0;
            }
        };

        // Use resulting tree as update request for the storage.
        return changer.change(src);
    }

    /** {@inheritDoc} */
    @Override
    public final String key() {
        return key;
    }

    /** {@inheritDoc} */
<<<<<<< HEAD
    @Override
    public final VIEW value() {
        return refreshValue();
=======
    @Override public VIEW value() {
        // To support polymorphic configuration.
        return ((InnerNode)refreshValue()).specificNode();
    }

    /** {@inheritDoc} */
    @Override protected void beforeRefreshValue(VIEW newValue, @Nullable VIEW oldValue) {
        if (oldValue == null || ((InnerNode)oldValue).schemaType() != ((InnerNode)newValue).schemaType()) {
            Map<String, ConfigurationProperty<?>> newMembers = new LinkedHashMap<>(members);

            if (oldValue != null)
                removeMembers(oldValue, newMembers);

            addMembers(newValue, newMembers);

            members = newMembers;
        }
>>>>>>> 445f4559
    }

    /**
     * Returns all child nodes of the current configuration tree node.
     *
     * @return Map from child keys to a corresponding {@link ConfigurationProperty}.
     */
    public Map<String, ConfigurationProperty<?>> members() {
        if (!listenOnly) {
            refreshValue();
        }

        return Collections.unmodifiableMap(members);
    }

    /**
     * Touches current Dynamic Configuration node. Currently this method makes sense for {@link NamedListConfiguration} class only, but this
     * will be changed in <a href="https://issues.apache.org/jira/browse/IGNITE-14645">IGNITE-14645
     * </a>.
     * Method is invoked on configuration initialization and on every configuration update, even those that don't affect current node. Its
     * goal is to have a fine control over sub-nodes of the configuration. Accessor methods on the Dynamic Configuration nodes can be called
     * at any time and have to return up-to-date value. This means that one can read updated configuration value before notification
     * listeners have been invoked on it. At that point, for example, deleted named list elements disappear from the object and cannot be
     * accessed with a regular API. The only way to access them is to have a cached copy of all elements (members). This method does exactly
     * that. It returns cached copy of members and then sets it to a new, maybe different, set of members. No one except for {@link
     * ConfigurationNotificationsUtil} should ever call this method.
     *
     * @return Members map associated with "previous" node state.
     */
    public Map<String, ConfigurationProperty<?>> touchMembers() {
        return members();
    }

    /**
     * Returns configuration interface.
     *
     * @return Configuration interface, for example {@code RootConfiguration}.
     * @throws UnsupportedOperationException In the case of a named list.
     */
    public abstract Class<? extends ConfigurationProperty<VIEW>> configType();

    /**
     * Returns specific configuration tree.
     *
     * @return Specific configuration tree.
     */
    public ConfigurationTree<VIEW, CHANGE> specificConfigTree() {
        // To work with polymorphic configuration.
        return this;
    }

    /**
     * Removes members of the previous instance of polymorphic configuration.
     *
     * @param oldValue Old configuration value.
     * @param members Configuration members (leaves and nodes).
     */
    protected void removeMembers(VIEW oldValue, Map<String, ConfigurationProperty<?>> members) {
        // No-op.
    }

    /**
     * Adds members of the previous instance of polymorphic configuration.
     *
     * @param newValue New configuration value.
     * @param members Configuration members (leaves and nodes).
     */
    protected void addMembers(VIEW newValue, Map<String, ConfigurationProperty<?>> members) {
        // No-op.
    }

    /**
     * Add configuration member.
     *
     * @param members Configuration members (leaves and nodes).
     * @param member Configuration member (leaf or node).
     * @param <P> Type of member.
     */
    protected <P extends ConfigurationProperty<?>> void addMember(
        Map<String, ConfigurationProperty<?>> members,
        P member
    ) {
        members.put(member.key(), member);
    }

    /**
     * Remove configuration member.
     *
     * @param members Configuration members (leaves and nodes).
     * @param member Configuration member (leaf or node).
     * @param <P> Type of member.
     */
    protected <P extends ConfigurationProperty<?>> void removeMember(
        Map<String, ConfigurationProperty<?>> members,
        P member
    ) {
        members.remove(member.key());
    }
}<|MERGE_RESOLUTION|>--- conflicted
+++ resolved
@@ -41,7 +41,7 @@
         implements ConfigurationTree<VIEW, CHANGE> {
     /** Configuration members (leaves and nodes). */
     protected volatile Map<String, ConfigurationProperty<?>> members = new LinkedHashMap<>();
-
+    
     /**
      * Constructor.
      *
@@ -60,7 +60,7 @@
     ) {
         super(prefix, key, rootKey, changer, listenOnly);
     }
-
+    
     /**
      * Add new configuration member.
      *
@@ -70,90 +70,78 @@
     protected final <P extends ConfigurationProperty<?>> void add(P member) {
         addMember(members, member);
     }
-
+    
     /** {@inheritDoc} */
     @Override
     public final CompletableFuture<Void> change(Consumer<CHANGE> change) {
         Objects.requireNonNull(change, "Configuration consumer cannot be null.");
-
+    
         if (listenOnly) {
             throw listenOnlyException();
         }
-
+        
         assert keys instanceof RandomAccess;
-
+        
         ConfigurationSource src = new ConfigurationSource() {
             /** Current index in the {@code keys}. */
             private int level = 0;
-
+            
             /** {@inheritDoc} */
-<<<<<<< HEAD
             @Override
             public void descend(ConstructableTreeNode node) {
                 if (level == keys.size()) {
-                    change.accept((CHANGE) node);
-                } else {
-=======
-            @Override public void descend(ConstructableTreeNode node) {
-                if (level == keys.size()) {
                     if (node instanceof InnerNode) {
                         // To support polymorphic configuration.
-                        change.accept(((InnerNode)node).specificNode());
+                        change.accept(((InnerNode) node).specificNode());
+                    } else {
+                        // To support namedList configuration.
+                        change.accept((CHANGE) node);
                     }
-                    else {
-                        // To support namedList configuration.
-                        change.accept((CHANGE)node);
-                    }
-                }
-                else
->>>>>>> 445f4559
+                } else {
                     node.construct(keys.get(level++), this, true);
                 }
             }
-
+            
             /** {@inheritDoc} */
             @Override
             public void reset() {
                 level = 0;
             }
         };
-
+        
         // Use resulting tree as update request for the storage.
         return changer.change(src);
     }
-
+    
     /** {@inheritDoc} */
     @Override
     public final String key() {
         return key;
     }
-
-    /** {@inheritDoc} */
-<<<<<<< HEAD
-    @Override
-    public final VIEW value() {
-        return refreshValue();
-=======
-    @Override public VIEW value() {
+    
+    /** {@inheritDoc} */
+    @Override
+    public VIEW value() {
         // To support polymorphic configuration.
-        return ((InnerNode)refreshValue()).specificNode();
-    }
-
-    /** {@inheritDoc} */
-    @Override protected void beforeRefreshValue(VIEW newValue, @Nullable VIEW oldValue) {
-        if (oldValue == null || ((InnerNode)oldValue).schemaType() != ((InnerNode)newValue).schemaType()) {
+        return ((InnerNode) refreshValue()).specificNode();
+    }
+    
+    /** {@inheritDoc} */
+    @Override
+    protected void beforeRefreshValue(VIEW newValue, @Nullable VIEW oldValue) {
+        if (oldValue == null || ((InnerNode) oldValue).schemaType() != ((InnerNode) newValue).schemaType()) {
             Map<String, ConfigurationProperty<?>> newMembers = new LinkedHashMap<>(members);
-
-            if (oldValue != null)
+    
+            if (oldValue != null) {
                 removeMembers(oldValue, newMembers);
-
+            }
+            
             addMembers(newValue, newMembers);
-
+            
             members = newMembers;
         }
->>>>>>> 445f4559
-    }
-
+    }
+    
     /**
      * Returns all child nodes of the current configuration tree node.
      *
@@ -163,10 +151,10 @@
         if (!listenOnly) {
             refreshValue();
         }
-
+        
         return Collections.unmodifiableMap(members);
     }
-
+    
     /**
      * Touches current Dynamic Configuration node. Currently this method makes sense for {@link NamedListConfiguration} class only, but this
      * will be changed in <a href="https://issues.apache.org/jira/browse/IGNITE-14645">IGNITE-14645
@@ -184,7 +172,7 @@
     public Map<String, ConfigurationProperty<?>> touchMembers() {
         return members();
     }
-
+    
     /**
      * Returns configuration interface.
      *
@@ -192,7 +180,7 @@
      * @throws UnsupportedOperationException In the case of a named list.
      */
     public abstract Class<? extends ConfigurationProperty<VIEW>> configType();
-
+    
     /**
      * Returns specific configuration tree.
      *
@@ -202,51 +190,51 @@
         // To work with polymorphic configuration.
         return this;
     }
-
+    
     /**
      * Removes members of the previous instance of polymorphic configuration.
      *
      * @param oldValue Old configuration value.
-     * @param members Configuration members (leaves and nodes).
+     * @param members  Configuration members (leaves and nodes).
      */
     protected void removeMembers(VIEW oldValue, Map<String, ConfigurationProperty<?>> members) {
         // No-op.
     }
-
+    
     /**
      * Adds members of the previous instance of polymorphic configuration.
      *
      * @param newValue New configuration value.
-     * @param members Configuration members (leaves and nodes).
+     * @param members  Configuration members (leaves and nodes).
      */
     protected void addMembers(VIEW newValue, Map<String, ConfigurationProperty<?>> members) {
         // No-op.
     }
-
+    
     /**
      * Add configuration member.
      *
      * @param members Configuration members (leaves and nodes).
-     * @param member Configuration member (leaf or node).
-     * @param <P> Type of member.
+     * @param member  Configuration member (leaf or node).
+     * @param <P>     Type of member.
      */
     protected <P extends ConfigurationProperty<?>> void addMember(
-        Map<String, ConfigurationProperty<?>> members,
-        P member
+            Map<String, ConfigurationProperty<?>> members,
+            P member
     ) {
         members.put(member.key(), member);
     }
-
+    
     /**
      * Remove configuration member.
      *
      * @param members Configuration members (leaves and nodes).
-     * @param member Configuration member (leaf or node).
-     * @param <P> Type of member.
+     * @param member  Configuration member (leaf or node).
+     * @param <P>     Type of member.
      */
     protected <P extends ConfigurationProperty<?>> void removeMember(
-        Map<String, ConfigurationProperty<?>> members,
-        P member
+            Map<String, ConfigurationProperty<?>> members,
+            P member
     ) {
         members.remove(member.key());
     }
