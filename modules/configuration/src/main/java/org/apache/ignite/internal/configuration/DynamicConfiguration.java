--- conflicted
+++ resolved
@@ -115,14 +115,9 @@
      *
      * @return Map from child keys to a corresponding {@link ConfigurationProperty}.
      */
-<<<<<<< HEAD
-    public Map<String, ConfigurationProperty<?, ?>> members() {
+    public Map<String, ConfigurationProperty<?>> members() {
         if (!listenOnly)
             refreshValue();
-=======
-    public Map<String, ConfigurationProperty<?>> members() {
-        refreshValue();
->>>>>>> 92347114
 
         return Collections.unmodifiableMap(members);
     }
