/*
 * Licensed to the Apache Software Foundation (ASF) under one or more
 * contributor license agreements.  See the NOTICE file distributed with
 * this work for additional information regarding copyright ownership.
 * The ASF licenses this file to You under the Apache License, Version 2.0
 * (the "License"); you may not use this file except in compliance with
 * the License.  You may obtain a copy of the License at
 *
 *      http://www.apache.org/licenses/LICENSE-2.0
 *
 * Unless required by applicable law or agreed to in writing, software
 * distributed under the License is distributed on an "AS IS" BASIS,
 * WITHOUT WARRANTIES OR CONDITIONS OF ANY KIND, either express or implied.
 * See the License for the specific language governing permissions and
 * limitations under the License.
 */

package org.apache.ignite.internal.configuration.util;

<<<<<<< HEAD
import static java.util.stream.Collectors.toList;
=======
import static java.util.function.Function.identity;
import static java.util.stream.Collectors.toList;
import static java.util.stream.Collectors.toMap;
>>>>>>> a323c22d

import java.io.Serializable;
import java.lang.annotation.Annotation;
import java.lang.reflect.Field;
import java.util.ArrayDeque;
import java.util.ArrayList;
import java.util.Arrays;
import java.util.Collection;
import java.util.HashMap;
import java.util.HashSet;
import java.util.Iterator;
import java.util.LinkedHashMap;
import java.util.List;
import java.util.Map;
import java.util.NoSuchElementException;
import java.util.Queue;
import java.util.RandomAccess;
import java.util.Set;
import java.util.stream.Collectors;
import java.util.stream.Stream;
import org.apache.ignite.configuration.ConfigurationProperty;
import org.apache.ignite.configuration.ConfigurationWrongPolymorphicTypeIdException;
import org.apache.ignite.configuration.DirectConfigurationProperty;
import org.apache.ignite.configuration.NamedListView;
import org.apache.ignite.configuration.RootKey;
import org.apache.ignite.configuration.annotation.Config;
import org.apache.ignite.configuration.annotation.ConfigValue;
import org.apache.ignite.configuration.annotation.ConfigurationRoot;
import org.apache.ignite.configuration.annotation.DirectAccess;
import org.apache.ignite.configuration.annotation.InternalConfiguration;
import org.apache.ignite.configuration.annotation.NamedConfigValue;
import org.apache.ignite.configuration.annotation.PolymorphicConfig;
import org.apache.ignite.configuration.annotation.PolymorphicConfigInstance;
import org.apache.ignite.configuration.annotation.PolymorphicId;
import org.apache.ignite.configuration.annotation.Value;
import org.apache.ignite.internal.configuration.storage.ConfigurationStorage;
import org.apache.ignite.internal.configuration.tree.ConfigurationSource;
import org.apache.ignite.internal.configuration.tree.ConfigurationVisitor;
import org.apache.ignite.internal.configuration.tree.ConstructableTreeNode;
import org.apache.ignite.internal.configuration.tree.InnerNode;
import org.apache.ignite.internal.configuration.tree.NamedListNode;
import org.apache.ignite.internal.configuration.tree.TraversableTreeNode;
import org.jetbrains.annotations.Nullable;

/**
 *
 */
public class ConfigurationUtil {
    /** Configuration source that copies values without modifying tham. */
<<<<<<< HEAD
    static final ConfigurationSource EMPTY_CFG_SRC = new ConfigurationSource() {
    };

=======
    public static final ConfigurationSource EMPTY_CFG_SRC = new ConfigurationSource() {
    };
    
>>>>>>> a323c22d
    /**
     * Replaces all {@code .} and {@code \} characters with {@code \.} and {@code \\} respectively.
     *
     * @param key Unescaped string.
     * @return Escaped string.
     */
    public static String escape(String key) {
        return key.replaceAll("([.\\\\])", "\\\\$1");
    }
    
    /**
     * Replaces all {@code \.} and {@code \\} with {@code .} and {@code \} respectively.
     *
     * @param key Escaped string.
     * @return Unescaped string.
     */
    public static String unescape(String key) {
        return key.replaceAll("\\\\([.\\\\])", "$1");
    }
    
    /**
     * Splits string using unescaped {@code .} character as a separator.
     *
     * @param keys Qualified key where escaped subkeys are joined with dots.
     * @return Random access list of unescaped subkeys.
     * @see #unescape(String)
     * @see #join(List)
     */
    public static List<String> split(String keys) {
        String[] split = keys.split("(?<!\\\\)[.]", -1);
<<<<<<< HEAD

        for (int i = 0; i < split.length; i++) {
            split[i] = unescape(split[i]);
        }

=======
    
        for (int i = 0; i < split.length; i++) {
            split[i] = unescape(split[i]);
        }
        
>>>>>>> a323c22d
        return Arrays.asList(split);
    }
    
    /**
     * Joins list of keys with {@code .} character as a separator. All keys are preemptively escaped.
     *
     * @param keys List of unescaped keys.
     * @return Escaped keys joined with dots.
     * @see #escape(String)
     * @see #split(String)
     */
    public static String join(List<String> keys) {
        return keys.stream().map(ConfigurationUtil::escape).collect(Collectors.joining("."));
    }
    
    /**
     * Search for the configuration node by the list of keys.
     *
     * @param keys            Random access list with keys.
     * @param node            Node where method will search for subnode.
     * @param includeInternal Include internal configuration nodes (private configuration extensions).
     * @return Either {@link TraversableTreeNode} or {@link Serializable} depending on the keys and schema.
     * @throws KeyNotFoundException            If node is not found.
     * @throws WrongPolymorphicTypeIdException If the type of the polymorphic configuration instance is not correct (unknown).
     */
    public static <T> T find(
            List<String> keys,
            TraversableTreeNode node,
            boolean includeInternal
<<<<<<< HEAD
    ) throws KeyNotFoundException {
=======
    ) throws KeyNotFoundException, WrongPolymorphicTypeIdException {
>>>>>>> a323c22d
        assert keys instanceof RandomAccess : keys.getClass();
        
        var visitor = new ConfigurationVisitor<T>() {
            /** Current index of the key in the {@code keys}. */
            private int idx;
<<<<<<< HEAD

=======
            
>>>>>>> a323c22d
            /** {@inheritDoc} */
            @Override
            public T visitLeafNode(String key, Serializable val) {
                if (idx != keys.size()) {
                    throw new KeyNotFoundException("Configuration value '" + join(keys.subList(0, idx)) + "' is a leaf");
                } else {
                    return (T) val;
                }
            }
            
            /** {@inheritDoc} */
            @Override
            public T visitInnerNode(String key, InnerNode node) {
                if (idx == keys.size()) {
                    return (T) node;
                } else if (node == null) {
                    throw new KeyNotFoundException("Configuration node '" + join(keys.subList(0, idx)) + "' is null");
                } else {
                    try {
                        return node.traverseChild(keys.get(idx++), this, includeInternal);
                    } catch (NoSuchElementException e) {
                        throw new KeyNotFoundException(
                                "Configuration value '" + join(keys.subList(0, idx)) + "' has not been found"
<<<<<<< HEAD
=======
                        );
                    } catch (ConfigurationWrongPolymorphicTypeIdException e) {
                        throw new WrongPolymorphicTypeIdException(
                                "Polymorphic configuration type is not correct: " + e.getMessage(),
                                e
>>>>>>> a323c22d
                        );
                    }
                }
            }
            
            /** {@inheritDoc} */
            @Override
            public T visitNamedListNode(String key, NamedListNode<?> node) {
                if (idx == keys.size()) {
                    return (T) node;
                } else {
                    String name = keys.get(idx++);
<<<<<<< HEAD

                    return visitInnerNode(name, node.get(name));
=======
    
                    return visitInnerNode(name, node.getInnerNode(name));
>>>>>>> a323c22d
                }
            }
        };
        
        return node.accept(null, visitor);
    }
    
    /**
     * Converts raw map with dot-separated keys into a prefix map.
     *
     * @param rawConfig Original map.
     * @return Prefix map.
     * @see #split(String)
     */
    public static Map<String, ?> toPrefixMap(Map<String, ? extends Serializable> rawConfig) {
        Map<String, Object> res = new HashMap<>();
        
        for (Map.Entry<String, ? extends Serializable> entry : rawConfig.entrySet()) {
            List<String> keys = split(entry.getKey());
            
            assert keys instanceof RandomAccess : keys.getClass();
            
            insert(res, keys, 0, entry.getValue());
        }
        
        return res;
    }
    
    /**
     * Inserts value into the prefix by a given "path".
     *
     * @param map  Output map.
     * @param keys List of keys.
     * @param idx  Starting position in the {@code keys} list.
     * @param val  Value to be inserted.
     */
    private static void insert(Map<String, Object> map, List<String> keys, int idx, Serializable val) {
        String key = keys.get(idx);
        
        if (keys.size() == idx + 1) {
            assert !map.containsKey(key) : map.get(key);
            
            map.put(key, val);
        } else {
            Object node = map.get(key);
            
            Map<String, Object> submap;
            
            if (node == null) {
                submap = new HashMap<>();
                
                map.put(key, submap);
            } else {
                assert node instanceof Map : node;
<<<<<<< HEAD

=======
                
>>>>>>> a323c22d
                submap = (Map<String, Object>) node;
            }
            
            insert(submap, keys, idx + 1, val);
        }
    }
    
    /**
     * Convert Map tree to configuration tree. No error handling here.
     *
     * @param node      Node to fill. Not necessarily empty.
     * @param prefixMap Map of {@link Serializable} values or other prefix maps (recursive structure). Every key is unescaped.
     * @throws UnsupportedOperationException if prefix map structure doesn't correspond to actual tree structure. This will be fixed when
     *                                       method is actually used in configuration storage intergration.
     */
<<<<<<< HEAD
    public static void fillFromPrefixMap(ConstructableTreeNode node, Map<String, ?> prefixMap) {
        assert node instanceof InnerNode;

        /** */
        class LeafConfigurationSource implements ConfigurationSource {
            /** */
            private final Serializable val;

            /**
             * @param val Value.
             */
            private LeafConfigurationSource(Serializable val) {
                this.val = val;
            }

            /** {@inheritDoc} */
            @Override
            public <T> T unwrap(Class<T> clazz) {
                assert val == null || clazz.isInstance(val);

                return clazz.cast(val);
            }

            /** {@inheritDoc} */
            @Override
            public void descend(ConstructableTreeNode node) {
                throw new UnsupportedOperationException("descend");
            }
        }

        /** */
        class InnerConfigurationSource implements ConfigurationSource {
            /** */
            private final Map<String, ?> map;

            /**
             * @param map Prefix map.
             */
            private InnerConfigurationSource(Map<String, ?> map) {
                this.map = map;
            }

            /** {@inheritDoc} */
            @Override
            public <T> T unwrap(Class<T> clazz) {
                throw new UnsupportedOperationException("unwrap");
            }

            /** {@inheritDoc} */
            @Override
            public void descend(ConstructableTreeNode node) {
                if (node instanceof NamedListNode) {
                    descendToNamedListNode((NamedListNode<?>) node);

                    return;
                }

                for (Map.Entry<String, ?> entry : map.entrySet()) {
                    String key = entry.getKey();
                    Object val = entry.getValue();

                    assert val == null || val instanceof Map || val instanceof Serializable;

                    // Ordering of indexes must be skipped here because they make no sense in this context.
                    if (key.equals(NamedListNode.ORDER_IDX) || key.equals(NamedListNode.NAME)) {
                        continue;
                    }

                    if (val == null) {
                        node.construct(key, null, true);
                    } else if (val instanceof Map) {
                        node.construct(key, new InnerConfigurationSource((Map<String, ?>) val), true);
                    } else {
                        assert val instanceof Serializable;

                        node.construct(key, new LeafConfigurationSource((Serializable) val), true);
                    }
                }
            }

            /**
             * Specific implementation of {@link #descend(ConstructableTreeNode)} that descends into named list node and
             * sets a proper ordering to named list elements.
             *
             * @param node Named list node under construction.
             */
            private void descendToNamedListNode(NamedListNode<?> node) {
                // This list must be mutable and RandomAccess.
                var orderedKeys = new ArrayList<>(((NamedListView<?>) node).namedListKeys());

                for (Map.Entry<String, ?> entry : map.entrySet()) {
                    String internalId = entry.getKey();
                    Object val = entry.getValue();

                    assert val == null || val instanceof Map || val instanceof Serializable;

                    String oldKey = node.keyByInternalId(internalId);

                    if (val == null) {
                        // Given that this particular method is applied to modify existing trees rather than
                        // creating new trees, a "hack" is required in this place. "construct" is designed to create
                        // "change" objects, thus it would just nullify named list element instead of deleting it.
                        node.forceDelete(oldKey);
                    } else if (val instanceof Map) {
                        Map<String, ?> map = (Map<String, ?>) val;
                        int sizeDiff = 0;

                        // For every named list entry modification we must take its index into account.
                        // We do this by modifying "orderedKeys" when index is explicitly passed.
                        Object idxObj = map.get(NamedListNode.ORDER_IDX);

                        if (idxObj != null) {
                            sizeDiff++;
                        }

                        String newKey = (String) map.get(NamedListNode.NAME);

                        if (newKey != null) {
                            sizeDiff++;
                        }

                        boolean construct = map.size() != sizeDiff;

                        if (oldKey == null) {
                            node.construct(newKey, new InnerConfigurationSource(map), true);

                            node.setInternalId(newKey, internalId);
                        } else if (newKey != null) {
                            node.rename(oldKey, newKey);

                            if (construct) {
                                node.construct(newKey, new InnerConfigurationSource(map), true);
                            }
                        } else if (construct) {
                            node.construct(oldKey, new InnerConfigurationSource(map), true);
                        }
                        // Else it's just index adjustment after new elements insertion.

                        if (newKey == null) {
                            newKey = oldKey;
                        }

                        if (idxObj != null) {
                            assert idxObj instanceof Integer : val;

                            int idx = (Integer) idxObj;

                            if (idx >= orderedKeys.size()) {
                                // Updates can come in arbitrary order. This means that array may be too small
                                // during batch creation. In this case we have to insert enough nulls before
                                // invoking "add" method for actual key.
                                orderedKeys.ensureCapacity(idx + 1);

                                while (idx != orderedKeys.size()) {
                                    orderedKeys.add(null);
                                }

                                orderedKeys.add(newKey);
                            } else {
                                orderedKeys.set(idx, newKey);
                            }
                        }
                    } else {
                        assert val instanceof Serializable;

                        node.construct(oldKey, new LeafConfigurationSource((Serializable) val), true);
                    }
                }

                node.reorderKeys(orderedKeys.size() > node.size()
                        ? orderedKeys.subList(0, node.size())
                        : orderedKeys
                );
            }
        }

        var src = new InnerConfigurationSource(prefixMap);

        src.descend(node);
=======
    public static void fillFromPrefixMap(InnerNode node, Map<String, ?> prefixMap) {
        new InnerConfigurationSource(prefixMap).descend(node);
>>>>>>> a323c22d
    }
    
    /**
     * Creates new list that is a conjunction of given list and element.
     *
     * @param prefix Head of the new list.
     * @param key    Tail element of the new list.
     * @return New list.
     */
    public static List<String> appendKey(List<String> prefix, String key) {
        if (prefix.isEmpty()) {
            return List.of(key);
        }
<<<<<<< HEAD

=======
        
>>>>>>> a323c22d
        List<String> res = new ArrayList<>(prefix.size() + 1);
        res.addAll(prefix);
        res.add(key);
        
        return res;
    }
    
    /**
     * Fill {@code node} node with default values where nodes are {@code null}.
     *
     * @param node Node.
     */
    public static void addDefaults(InnerNode node) {
        node.traverseChildren(new ConfigurationVisitor<>() {
            /** {@inheritDoc} */
            @Override
            public Object visitLeafNode(String key, Serializable val) {
<<<<<<< HEAD
                // If source value is null then inititalise the same value on the destination node.
                if (val == null) {
                    node.constructDefault(key);
                }

=======
                // If source value is null then initialise the same value on the destination node.
                if (val == null) {
                    node.constructDefault(key);
                }
                
>>>>>>> a323c22d
                return null;
            }
            
            /** {@inheritDoc} */
            @Override
            public Object visitInnerNode(String key, InnerNode innerNode) {
<<<<<<< HEAD
                // Instantiate field in destination node before doing something else or copy it if it wasn't null.
                node.construct(key, EMPTY_CFG_SRC, true);

                addDefaults(node.traverseChild(key, innerNodeVisitor(), true));

=======
                InnerNode childNode = node.traverseChild(key, innerNodeVisitor(), true);
                
                // Instantiate field in destination node before doing something else.
                if (childNode == null) {
                    node.construct(key, EMPTY_CFG_SRC, true);
                    
                    childNode = node.traverseChild(key, innerNodeVisitor(), true);
                }
                
                addDefaults(childNode);
                
>>>>>>> a323c22d
                return null;
            }
            
            /** {@inheritDoc} */
            @Override
            public Object visitNamedListNode(String key, NamedListNode<?> namedList) {
<<<<<<< HEAD
                // Copy internal map.
                node.construct(key, EMPTY_CFG_SRC, true);

=======
>>>>>>> a323c22d
                namedList = node.traverseChild(key, namedListNodeVisitor(), true);
                
                for (String namedListKey : namedList.namedListKeys()) {
                    if (namedList.getInnerNode(namedListKey) != null) {
                        // Copy the element.
                        namedList.construct(namedListKey, EMPTY_CFG_SRC, true);
                        
                        addDefaults(namedList.getInnerNode(namedListKey));
                    }
                }
                
                return null;
            }
        }, true);
    }
    
    /**
     * Recursively removes all nullified named list elements.
     *
     * @param node Inner node for processing.
     */
    public static void dropNulls(InnerNode node) {
        node.traverseChildren(new ConfigurationVisitor<>() {
            @Override
            public Object visitInnerNode(String key, InnerNode innerNode) {
                dropNulls(innerNode);
                
                return null;
            }
<<<<<<< HEAD

            @Override
            public Object visitNamedListNode(String key, NamedListNode<?> namedList) {
                for (String namedListKey : namedList.namedListKeys()) {
                    InnerNode element = namedList.get(namedListKey);

=======
            
            @Override
            public Object visitNamedListNode(String key, NamedListNode<?> namedList) {
                for (String namedListKey : namedList.namedListKeys()) {
                    InnerNode element = namedList.getInnerNode(namedListKey);
    
>>>>>>> a323c22d
                    if (element == null) {
                        namedList.forceDelete(namedListKey);
                    } else {
                        dropNulls(element);
                    }
                }
                
                return null;
            }
        }, true);
    }
    
    /**
     * @return Visitor that returns leaf value or {@code null} if node is not a leaf.
     */
    public static ConfigurationVisitor<Serializable> leafNodeVisitor() {
        return new ConfigurationVisitor<>() {
            @Override
            public Serializable visitLeafNode(String key, Serializable val) {
                return val;
            }
        };
    }
    
    /**
     * @return Visitor that returns inner node or {@code null} if node is not an inner node.
     */
    public static ConfigurationVisitor<InnerNode> innerNodeVisitor() {
        return new ConfigurationVisitor<>() {
            @Override
            public InnerNode visitInnerNode(String key, InnerNode node) {
                return node;
            }
        };
    }
    
    /**
     * @return Visitor that returns named list node or {@code null} if node is not a named list node.
     */
    public static ConfigurationVisitor<NamedListNode<?>> namedListNodeVisitor() {
        return new ConfigurationVisitor<>() {
            /** {@inheritDoc} */
            @Override
            public NamedListNode<?> visitNamedListNode(String key, NamedListNode<?> node) {
                return node;
            }
        };
    }
    
    /**
     * Checks that the configuration type of root keys is equal to the storage type.
     *
     * @throws IllegalArgumentException If the configuration type of the root keys is not equal to the storage type.
     */
    public static void checkConfigurationType(Collection<RootKey<?, ?>> rootKeys, ConfigurationStorage storage) {
        for (RootKey<?, ?> key : rootKeys) {
            if (key.type() != storage.type()) {
                throw new IllegalArgumentException("Invalid root key configuration type [key=" + key
                        + ", storage=" + storage.getClass().getName() + ", storageType=" + storage.type() + "]");
            }
        }
    }
<<<<<<< HEAD

    /**
     * Get and check schemas and their extensions.
     *
     * @param extensions Schema extensions with {@link InternalConfiguration}.
     * @return Internal schema extensions. Mapping: original of the scheme -> internal extensions.
     * @throws IllegalArgumentException If the schema or its extensions are not valid.
     */
    public static Map<Class<?>, Set<Class<?>>> internalSchemaExtensions(Collection<Class<?>> extensions) {
        if (extensions.isEmpty()) {
            return Map.of();
        } else {
            Map<Class<?>, Set<Class<?>>> res = new HashMap<>();

            for (Class<?> extension : extensions) {
                if (!extension.isAnnotationPresent(InternalConfiguration.class)) {
                    throw new IllegalArgumentException(String.format(
                            "Extension should contain @%s: %s",
                            InternalConfiguration.class.getSimpleName(),
                            extension.getName()
                    ));
                } else {
                    res.computeIfAbsent(extension.getSuperclass(), cls -> new HashSet<>()).add(extension);
                }
            }

            return res;
        }
    }

=======
    
>>>>>>> a323c22d
    /**
     * Checks whether configuration schema field represents primitive configuration value.
     *
     * @param schemaField Configuration Schema class field.
     * @return {@code true} if field represents primitive configuration.
     */
    public static boolean isValue(Field schemaField) {
        return schemaField.isAnnotationPresent(Value.class);
    }
    
    /**
     * Checks whether configuration schema field represents regular configuration value.
     *
     * @param schemaField Configuration Schema class field.
     * @return {@code true} if field represents regular configuration.
     */
    public static boolean isConfigValue(Field schemaField) {
        return schemaField.isAnnotationPresent(ConfigValue.class);
    }
    
    /**
     * Checks whether configuration schema field represents named list configuration value.
     *
     * @param schemaField Configuration Schema class field.
     * @return {@code true} if field represents named list configuration.
     */
    public static boolean isNamedConfigValue(Field schemaField) {
        return schemaField.isAnnotationPresent(NamedConfigValue.class);
    }
    
    /**
     * Get the value of a {@link NamedConfigValue#syntheticKeyName}.
     *
     * @param field Configuration Schema class field.
     * @return Name for the synthetic key.
     */
    public static String syntheticKeyName(Field field) {
        assert isNamedConfigValue(field) : field;
        
        return field.getAnnotation(NamedConfigValue.class).syntheticKeyName();
    }
    
    /**
     * Get the value of a {@link Value#hasDefault}.
     *
     * @param field Configuration Schema class field.
     * @return Indicates that the current configuration value has a default value.
     */
    public static boolean hasDefault(Field field) {
        assert isValue(field) : field;
        
        return field.getAnnotation(Value.class).hasDefault();
    }
    
    /**
     * Collect all configuration schemas with {@link ConfigurationRoot}, {@link Config} or {@link PolymorphicConfig} including all sub
     * configuration schemas for fields with {@link ConfigValue} or {@link NamedConfigValue}.
     *
<<<<<<< HEAD
     * @param field Configuration Schema class field.
     * @return Default value.
     */
    public static Object defaultValue(Field field) {
        assert hasDefault(field) : field;

        try {
            Object o = field.getDeclaringClass().getDeclaredConstructor().newInstance();

            field.setAccessible(true);

            return field.get(o);
        } catch (ReflectiveOperationException e) {
            throw new RuntimeException(e);
        }
    }

    /**
     * Get merged schema extension fields.
     *
     * @param extensions Configuration schema extensions ({@link InternalConfiguration}).
     * @return Unique fields of the schema and its extensions.
     * @throws IllegalArgumentException If there is a conflict in field names.
     */
    public static Set<Field> extensionsFields(Collection<Class<?>> extensions) {
        if (extensions.isEmpty()) {
            return Set.of();
        } else {
            Map<String, Field> res = new HashMap<>();

            for (Class<?> extension : extensions) {
                assert extension.isAnnotationPresent(InternalConfiguration.class) : extension;

                for (Field field : extension.getDeclaredFields()) {
                    String fieldName = field.getName();

                    if (res.containsKey(fieldName)) {
                        throw new IllegalArgumentException(String.format(
                                "Duplicate field names are not allowed [field=%s, classes=%s]",
                                field,
                                classNames(res.get(fieldName), field)
                        ));
                    } else {
                        res.put(fieldName, field);
                    }
                }
            }

            return Set.copyOf(res.values());
        }
    }

    /**
     * Collect all configuration schemes with {@link ConfigurationRoot} or {@link Config} including all sub configuration schemes for fields
     * with {@link ConfigValue} or {@link NamedConfigValue}.
     *
     * @param schemaClasses Configuration schemas (starting points) with {@link ConfigurationRoot} or {@link Config}.
     * @return All configuration schemes with {@link ConfigurationRoot} or {@link Config}.
     * @throws IllegalArgumentException If the configuration schemas does not contain {@link ConfigurationRoot} or {@link Config}.
=======
     * @param schemaClasses Configuration schemas (starting points) with {@link ConfigurationRoot}, {@link Config} or {@link
     *                      PolymorphicConfig}.
     * @return All configuration schemas with {@link ConfigurationRoot}, {@link Config}, or {@link PolymorphicConfig}.
     * @throws IllegalArgumentException If the configuration schemas does not contain {@link ConfigurationRoot}, {@link Config} or {@link
     *                                  PolymorphicConfig}.
>>>>>>> a323c22d
     */
    public static Set<Class<?>> collectSchemas(Collection<Class<?>> schemaClasses) {
        if (schemaClasses.isEmpty()) {
            return Set.of();
<<<<<<< HEAD
        } else {
            Set<Class<?>> res = new HashSet<>();

            Queue<Class<?>> queue = new ArrayDeque<>(Set.copyOf(schemaClasses));

            while (!queue.isEmpty()) {
                Class<?> cls = queue.poll();

                if (!cls.isAnnotationPresent(ConfigurationRoot.class) && !cls.isAnnotationPresent(Config.class)) {
                    throw new IllegalArgumentException(String.format(
                            "Configuration schema must contain @%s or @%s: %s",
                            ConfigurationRoot.class.getSimpleName(),
                            Config.class.getSimpleName(),
                            cls.getName()
                    ));
                } else {
                    res.add(cls);

                    for (Field f : cls.getDeclaredFields()) {
                        if ((f.isAnnotationPresent(ConfigValue.class) || f.isAnnotationPresent(NamedConfigValue.class))
                                && !res.contains(f.getType())) {
                            queue.add(f.getType());
                        }
=======
        }
        
        Set<Class<?>> res = new HashSet<>();
        
        Queue<Class<?>> queue = new ArrayDeque<>(Set.copyOf(schemaClasses));
        
        while (!queue.isEmpty()) {
            Class<?> cls = queue.poll();
            
            if (!cls.isAnnotationPresent(ConfigurationRoot.class) && !cls.isAnnotationPresent(Config.class)
                    && !cls.isAnnotationPresent(PolymorphicConfig.class)) {
                throw new IllegalArgumentException(String.format(
                        "Configuration schema must contain @%s or @%s or @%s: %s",
                        ConfigurationRoot.class.getSimpleName(),
                        Config.class.getSimpleName(),
                        PolymorphicConfig.class.getSimpleName(),
                        cls.getName()
                ));
            } else {
                res.add(cls);
                
                for (Field f : cls.getDeclaredFields()) {
                    if ((f.isAnnotationPresent(ConfigValue.class) || f.isAnnotationPresent(NamedConfigValue.class))
                            && !res.contains(f.getType())) {
                        queue.add(f.getType());
>>>>>>> a323c22d
                    }
                }
            }
        }
        
        return res;
    }
    
    /**
     * Get the class names of the fields.
     *
     * @param fields Fields.
     * @return Fields class names.
     */
    public static List<String> classNames(Field... fields) {
        return Stream.of(fields).map(Field::getDeclaringClass).map(Class::getName).collect(toList());
    }
    
    /**
     * Extracts the "direct" value from the given property.
     *
     * @param property Property to get the value from.
     * @return "direct" value of the property.
     * @throws ClassCastException if the property has not been annotated with {@link DirectAccess}.
     * @see DirectAccess
     * @see DirectConfigurationProperty
     */
    public static <T> T directValue(ConfigurationProperty<T> property) {
        return ((DirectConfigurationProperty<T>) property).directValue();
<<<<<<< HEAD
=======
    }
    
    /**
     * Get configuration schemas and their validated internal extensions.
     *
     * @param extensions Schema extensions with {@link InternalConfiguration}.
     * @return Mapping: original of the scheme -> internal schema extensions.
     * @throws IllegalArgumentException If the schema extension is invalid.
     * @see InternalConfiguration
     */
    public static Map<Class<?>, Set<Class<?>>> internalSchemaExtensions(Collection<Class<?>> extensions) {
        return schemaExtensions(extensions, InternalConfiguration.class);
    }
    
    /**
     * Get polymorphic extensions of configuration schemas.
     *
     * @param extensions Schema extensions with {@link PolymorphicConfigInstance}.
     * @return Mapping: polymorphic scheme -> extensions (instances) of polymorphic configuration.
     * @throws IllegalArgumentException If the schema extension is invalid.
     * @see PolymorphicConfig
     * @see PolymorphicConfigInstance
     */
    public static Map<Class<?>, Set<Class<?>>> polymorphicSchemaExtensions(Collection<Class<?>> extensions) {
        return schemaExtensions(extensions, PolymorphicConfigInstance.class);
    }
    
    /**
     * Get configuration schemas and their validated extensions. Configuration schema is the parent class of the extension.
     *
     * @param extensions      Schema extensions.
     * @param annotationClass Annotation class that the extension should have.
     * @return Mapping: original of the scheme -> schema extensions.
     * @throws IllegalArgumentException If the schema extension is invalid.
     */
    private static Map<Class<?>, Set<Class<?>>> schemaExtensions(
            Collection<Class<?>> extensions,
            Class<? extends Annotation> annotationClass
    ) {
        if (extensions.isEmpty()) {
            return Map.of();
        }
        
        Map<Class<?>, Set<Class<?>>> res = new HashMap<>();
        
        for (Class<?> extension : extensions) {
            if (!extension.isAnnotationPresent(annotationClass)) {
                throw new IllegalArgumentException(String.format(
                        "Extension should contain @%s: %s",
                        annotationClass.getSimpleName(),
                        extension.getName()
                ));
            } else {
                res.computeIfAbsent(extension.getSuperclass(), cls -> new HashSet<>()).add(extension);
            }
        }
        
        return res;
    }
    
    /**
     * Collects fields of configuration schema that contain {@link Value}, {@link ConfigValue}, {@link NamedConfigValue} or {@link
     * PolymorphicId}.
     *
     * @param schemaClass Configuration schema class.
     * @return Schema fields.
     */
    public static List<Field> schemaFields(Class<?> schemaClass) {
        return Arrays.stream(schemaClass.getDeclaredFields())
                .filter(f -> isValue(f) || isConfigValue(f) || isNamedConfigValue(f) || isPolymorphicId(f))
                .collect(toList());
    }
    
    /**
     * Collects fields of configuration schema extensions that contain {@link Value}, {@link ConfigValue}, {@link NamedConfigValue} or
     * {@link PolymorphicId}.
     *
     * @param extensions   Configuration schema extensions.
     * @param uniqueByName Checking the uniqueness of fields by {@link Field#getName name}.
     * @return Schema extensions fields.
     * @throws IllegalArgumentException If there was a field name conflict for {@code uniqueByName == true}.
     */
    public static Collection<Field> extensionsFields(Collection<Class<?>> extensions, boolean uniqueByName) {
        if (extensions.isEmpty()) {
            return List.of();
        }
        
        if (uniqueByName) {
            return extensions.stream()
                    .flatMap(cls -> Arrays.stream(cls.getDeclaredFields()))
                    .filter(f -> isValue(f) || isConfigValue(f) || isNamedConfigValue(f) || isPolymorphicId(f))
                    .collect(toMap(
                            Field::getName,
                            identity(),
                            (f1, f2) -> {
                                throw new IllegalArgumentException(String.format(
                                        "Duplicate field names are not allowed [field=%s, classes=%s]",
                                        f1.getName(),
                                        classNames(f1, f2)
                                ));
                            },
                            LinkedHashMap::new
                    )).values();
        } else {
            return extensions.stream()
                    .flatMap(cls -> Arrays.stream(cls.getDeclaredFields()))
                    .filter(f -> isValue(f) || isConfigValue(f) || isNamedConfigValue(f) || isPolymorphicId(f))
                    .collect(toList());
        }
    }
    
    /**
     * Checks whether configuration schema field contains {@link PolymorphicId}.
     *
     * @param schemaField Configuration schema class field.
     * @return {@code true} if the field contains {@link PolymorphicId}.
     */
    public static boolean isPolymorphicId(Field schemaField) {
        return schemaField.isAnnotationPresent(PolymorphicId.class);
    }
    
    /**
     * Checks whether configuration schema contains {@link PolymorphicConfig}.
     *
     * @param schemaClass Configuration schema class.
     * @return {@code true} if the schema contains {@link PolymorphicConfig}.
     */
    public static boolean isPolymorphicConfig(Class<?> schemaClass) {
        return schemaClass.isAnnotationPresent(PolymorphicConfig.class);
    }
    
    /**
     * Checks whether configuration schema contains {@link PolymorphicConfigInstance}.
     *
     * @param schemaClass Configuration schema class.
     * @return {@code true} if the schema contains {@link PolymorphicConfigInstance}.
     */
    public static boolean isPolymorphicConfigInstance(Class<?> schemaClass) {
        return schemaClass.isAnnotationPresent(PolymorphicConfigInstance.class);
    }
    
    /**
     * Returns the identifier of the polymorphic configuration.
     *
     * @param schemaClass Configuration schema class.
     * @return Identifier of the polymorphic configuration.
     * @see PolymorphicConfigInstance#value
     */
    public static String polymorphicInstanceId(Class<?> schemaClass) {
        assert isPolymorphicConfigInstance(schemaClass) : schemaClass.getName();
        
        return schemaClass.getAnnotation(PolymorphicConfigInstance.class).value();
    }
    
    /**
     * Prepares a map for further work with it: 1)If a deleted element of the named list is encountered, then this subtree becomes {@code
     * null}; 2)If a {@code null} leaf is encountered due to a change in the polymorphic configuration, then remove it.
     *
     * @param prefixMap Prefix map, constructed from the storage notification data or its subtree.
     */
    public static void compressDeletedEntries(Map<String, ?> prefixMap) {
        for (Iterator<? extends Map.Entry<String, ?>> it = prefixMap.entrySet().iterator(); it.hasNext(); ) {
            Map.Entry<String, ?> entry = it.next();
            
            Object value = entry.getValue();
            
            if (value instanceof Map) {
                Map<?, ?> map = (Map<?, ?>) value;
                
                // If an element of the named list is removed then {@link NamedListNode#NAME}
                // will be {@code null} and the entire subtree can be replaced with {@code null}.
                if (map.containsKey(NamedListNode.NAME) && map.get(NamedListNode.NAME) == null) {
                    entry.setValue(null);
                }
            } else if (value == null) {
                // If there was a change in the type of polymorphic configuration,
                // then the fields of the old configuration will be {@code null}, so we can get rid of them.
                it.remove();
            }
        }
        
        // Continue recursively.
        for (Object value : prefixMap.values()) {
            if (value instanceof Map) {
                compressDeletedEntries((Map<String, ?>) value);
            }
        }
    }
    
    /**
     * Leaf configuration source.
     */
    public static class LeafConfigurationSource implements ConfigurationSource {
        /** Value. */
        private final Serializable val;
        
        /**
         * Constructor.
         *
         * @param val Value.
         */
        public LeafConfigurationSource(Serializable val) {
            this.val = val;
        }
        
        /** {@inheritDoc} */
        @Override
        public <T> T unwrap(Class<T> clazz) {
            assert val == null || clazz.isInstance(val);
            
            return clazz.cast(val);
        }
        
        /** {@inheritDoc} */
        @Override
        public void descend(ConstructableTreeNode node) {
            throw new UnsupportedOperationException("descend");
        }
    }
    
    /**
     * Inner configuration source.
     */
    private static class InnerConfigurationSource implements ConfigurationSource {
        /** Prefix map. */
        private final Map<String, ?> map;
        
        /**
         * Constructor.
         *
         * @param map Prefix map.
         */
        private InnerConfigurationSource(Map<String, ?> map) {
            this.map = map;
        }
        
        /** {@inheritDoc} */
        @Override
        public <T> T unwrap(Class<T> clazz) {
            throw new UnsupportedOperationException("unwrap");
        }
        
        /** {@inheritDoc} */
        @Override
        public void descend(ConstructableTreeNode node) {
            if (node instanceof NamedListNode) {
                descendToNamedListNode((NamedListNode<?>) node);
                
                return;
            }
            
            for (Map.Entry<String, ?> entry : map.entrySet()) {
                String key = entry.getKey();
                Object val = entry.getValue();
                
                assert val == null || val instanceof Map || val instanceof Serializable;
                
                // Ordering of indexes must be skipped here because they make no sense in this context.
                if (key.equals(NamedListNode.ORDER_IDX) || key.equals(NamedListNode.NAME)) {
                    continue;
                }
    
                if (val == null) {
                    node.construct(key, null, true);
                } else if (val instanceof Map) {
                    node.construct(key, new InnerConfigurationSource((Map<String, ?>) val), true);
                } else {
                    node.construct(key, new LeafConfigurationSource((Serializable) val), true);
                }
            }
        }
        
        /** {@inheritDoc} */
        @Override
        public @Nullable String polymorphicTypeId(String fieldName) {
            return (String) map.get(fieldName);
        }
        
        /**
         * Specific implementation of {@link #descend(ConstructableTreeNode)} that descends into named list node and sets a proper ordering
         * to named list elements.
         *
         * @param node Named list node under construction.
         */
        private void descendToNamedListNode(NamedListNode<?> node) {
            // This list must be mutable and RandomAccess.
            var orderedKeys = new ArrayList<>(((NamedListView<?>) node).namedListKeys());
            
            for (Map.Entry<String, ?> entry : map.entrySet()) {
                String internalId = entry.getKey();
                Object val = entry.getValue();
                
                assert val == null || val instanceof Map || val instanceof Serializable;
                
                String oldKey = node.keyByInternalId(internalId);
                
                if (val == null) {
                    // Given that this particular method is applied to modify existing trees rather than
                    // creating new trees, a "hack" is required in this place. "construct" is designed to create
                    // "change" objects, thus it would just nullify named list element instead of deleting it.
                    node.forceDelete(oldKey);
                } else if (val instanceof Map) {
                    Map<String, ?> map = (Map<String, ?>) val;
                    int sizeDiff = 0;
    
                    // For every named list entry modification we must take its index into account.
                    // We do this by modifying "orderedKeys" when index is explicitly passed.
                    Object idxObj = map.get(NamedListNode.ORDER_IDX);
    
                    if (idxObj != null) {
                        sizeDiff++;
                    }
    
                    String newKey = (String) map.get(NamedListNode.NAME);
    
                    if (newKey != null) {
                        sizeDiff++;
                    }
    
                    boolean construct = map.size() != sizeDiff;
    
                    if (oldKey == null) {
                        node.construct(newKey, new InnerConfigurationSource(map), true);
        
                        node.setInternalId(newKey, internalId);
                    } else if (newKey != null) {
                        node.rename(oldKey, newKey);
        
                        if (construct) {
                            node.construct(newKey, new InnerConfigurationSource(map), true);
                        }
                    } else if (construct) {
                        node.construct(oldKey, new InnerConfigurationSource(map), true);
                    }
                    // Else it's just index adjustment after new elements insertion.
    
                    if (newKey == null) {
                        newKey = oldKey;
                    }
    
                    if (idxObj != null) {
                        assert idxObj instanceof Integer : val;
        
                        int idx = (Integer) idxObj;
        
                        if (idx >= orderedKeys.size()) {
                            // Updates can come in arbitrary order. This means that array may be too small
                            // during batch creation. In this case we have to insert enough nulls before
                            // invoking "add" method for actual key.
                            orderedKeys.ensureCapacity(idx + 1);
            
                            while (idx != orderedKeys.size()) {
                                orderedKeys.add(null);
                            }
            
                            orderedKeys.add(newKey);
                        } else {
                            orderedKeys.set(idx, newKey);
                        }
                    }
                } else {
                    node.construct(oldKey, new LeafConfigurationSource((Serializable) val), true);
                }
            }
            
            node.reorderKeys(orderedKeys.size() > node.size()
                    ? orderedKeys.subList(0, node.size())
                    : orderedKeys
            );
        }
>>>>>>> a323c22d
    }
}<|MERGE_RESOLUTION|>--- conflicted
+++ resolved
@@ -17,13 +17,9 @@
 
 package org.apache.ignite.internal.configuration.util;
 
-<<<<<<< HEAD
-import static java.util.stream.Collectors.toList;
-=======
 import static java.util.function.Function.identity;
 import static java.util.stream.Collectors.toList;
 import static java.util.stream.Collectors.toMap;
->>>>>>> a323c22d
 
 import java.io.Serializable;
 import java.lang.annotation.Annotation;
@@ -73,15 +69,9 @@
  */
 public class ConfigurationUtil {
     /** Configuration source that copies values without modifying tham. */
-<<<<<<< HEAD
-    static final ConfigurationSource EMPTY_CFG_SRC = new ConfigurationSource() {
-    };
-
-=======
     public static final ConfigurationSource EMPTY_CFG_SRC = new ConfigurationSource() {
     };
     
->>>>>>> a323c22d
     /**
      * Replaces all {@code .} and {@code \} characters with {@code \.} and {@code \\} respectively.
      *
@@ -112,19 +102,11 @@
      */
     public static List<String> split(String keys) {
         String[] split = keys.split("(?<!\\\\)[.]", -1);
-<<<<<<< HEAD
-
+    
         for (int i = 0; i < split.length; i++) {
             split[i] = unescape(split[i]);
         }
-
-=======
-    
-        for (int i = 0; i < split.length; i++) {
-            split[i] = unescape(split[i]);
-        }
-        
->>>>>>> a323c22d
+        
         return Arrays.asList(split);
     }
     
@@ -154,21 +136,13 @@
             List<String> keys,
             TraversableTreeNode node,
             boolean includeInternal
-<<<<<<< HEAD
-    ) throws KeyNotFoundException {
-=======
     ) throws KeyNotFoundException, WrongPolymorphicTypeIdException {
->>>>>>> a323c22d
         assert keys instanceof RandomAccess : keys.getClass();
         
         var visitor = new ConfigurationVisitor<T>() {
             /** Current index of the key in the {@code keys}. */
             private int idx;
-<<<<<<< HEAD
-
-=======
-            
->>>>>>> a323c22d
+            
             /** {@inheritDoc} */
             @Override
             public T visitLeafNode(String key, Serializable val) {
@@ -192,14 +166,11 @@
                     } catch (NoSuchElementException e) {
                         throw new KeyNotFoundException(
                                 "Configuration value '" + join(keys.subList(0, idx)) + "' has not been found"
-<<<<<<< HEAD
-=======
                         );
                     } catch (ConfigurationWrongPolymorphicTypeIdException e) {
                         throw new WrongPolymorphicTypeIdException(
                                 "Polymorphic configuration type is not correct: " + e.getMessage(),
                                 e
->>>>>>> a323c22d
                         );
                     }
                 }
@@ -212,13 +183,8 @@
                     return (T) node;
                 } else {
                     String name = keys.get(idx++);
-<<<<<<< HEAD
-
-                    return visitInnerNode(name, node.get(name));
-=======
     
                     return visitInnerNode(name, node.getInnerNode(name));
->>>>>>> a323c22d
                 }
             }
         };
@@ -273,11 +239,7 @@
                 map.put(key, submap);
             } else {
                 assert node instanceof Map : node;
-<<<<<<< HEAD
-
-=======
-                
->>>>>>> a323c22d
+                
                 submap = (Map<String, Object>) node;
             }
             
@@ -293,190 +255,8 @@
      * @throws UnsupportedOperationException if prefix map structure doesn't correspond to actual tree structure. This will be fixed when
      *                                       method is actually used in configuration storage intergration.
      */
-<<<<<<< HEAD
-    public static void fillFromPrefixMap(ConstructableTreeNode node, Map<String, ?> prefixMap) {
-        assert node instanceof InnerNode;
-
-        /** */
-        class LeafConfigurationSource implements ConfigurationSource {
-            /** */
-            private final Serializable val;
-
-            /**
-             * @param val Value.
-             */
-            private LeafConfigurationSource(Serializable val) {
-                this.val = val;
-            }
-
-            /** {@inheritDoc} */
-            @Override
-            public <T> T unwrap(Class<T> clazz) {
-                assert val == null || clazz.isInstance(val);
-
-                return clazz.cast(val);
-            }
-
-            /** {@inheritDoc} */
-            @Override
-            public void descend(ConstructableTreeNode node) {
-                throw new UnsupportedOperationException("descend");
-            }
-        }
-
-        /** */
-        class InnerConfigurationSource implements ConfigurationSource {
-            /** */
-            private final Map<String, ?> map;
-
-            /**
-             * @param map Prefix map.
-             */
-            private InnerConfigurationSource(Map<String, ?> map) {
-                this.map = map;
-            }
-
-            /** {@inheritDoc} */
-            @Override
-            public <T> T unwrap(Class<T> clazz) {
-                throw new UnsupportedOperationException("unwrap");
-            }
-
-            /** {@inheritDoc} */
-            @Override
-            public void descend(ConstructableTreeNode node) {
-                if (node instanceof NamedListNode) {
-                    descendToNamedListNode((NamedListNode<?>) node);
-
-                    return;
-                }
-
-                for (Map.Entry<String, ?> entry : map.entrySet()) {
-                    String key = entry.getKey();
-                    Object val = entry.getValue();
-
-                    assert val == null || val instanceof Map || val instanceof Serializable;
-
-                    // Ordering of indexes must be skipped here because they make no sense in this context.
-                    if (key.equals(NamedListNode.ORDER_IDX) || key.equals(NamedListNode.NAME)) {
-                        continue;
-                    }
-
-                    if (val == null) {
-                        node.construct(key, null, true);
-                    } else if (val instanceof Map) {
-                        node.construct(key, new InnerConfigurationSource((Map<String, ?>) val), true);
-                    } else {
-                        assert val instanceof Serializable;
-
-                        node.construct(key, new LeafConfigurationSource((Serializable) val), true);
-                    }
-                }
-            }
-
-            /**
-             * Specific implementation of {@link #descend(ConstructableTreeNode)} that descends into named list node and
-             * sets a proper ordering to named list elements.
-             *
-             * @param node Named list node under construction.
-             */
-            private void descendToNamedListNode(NamedListNode<?> node) {
-                // This list must be mutable and RandomAccess.
-                var orderedKeys = new ArrayList<>(((NamedListView<?>) node).namedListKeys());
-
-                for (Map.Entry<String, ?> entry : map.entrySet()) {
-                    String internalId = entry.getKey();
-                    Object val = entry.getValue();
-
-                    assert val == null || val instanceof Map || val instanceof Serializable;
-
-                    String oldKey = node.keyByInternalId(internalId);
-
-                    if (val == null) {
-                        // Given that this particular method is applied to modify existing trees rather than
-                        // creating new trees, a "hack" is required in this place. "construct" is designed to create
-                        // "change" objects, thus it would just nullify named list element instead of deleting it.
-                        node.forceDelete(oldKey);
-                    } else if (val instanceof Map) {
-                        Map<String, ?> map = (Map<String, ?>) val;
-                        int sizeDiff = 0;
-
-                        // For every named list entry modification we must take its index into account.
-                        // We do this by modifying "orderedKeys" when index is explicitly passed.
-                        Object idxObj = map.get(NamedListNode.ORDER_IDX);
-
-                        if (idxObj != null) {
-                            sizeDiff++;
-                        }
-
-                        String newKey = (String) map.get(NamedListNode.NAME);
-
-                        if (newKey != null) {
-                            sizeDiff++;
-                        }
-
-                        boolean construct = map.size() != sizeDiff;
-
-                        if (oldKey == null) {
-                            node.construct(newKey, new InnerConfigurationSource(map), true);
-
-                            node.setInternalId(newKey, internalId);
-                        } else if (newKey != null) {
-                            node.rename(oldKey, newKey);
-
-                            if (construct) {
-                                node.construct(newKey, new InnerConfigurationSource(map), true);
-                            }
-                        } else if (construct) {
-                            node.construct(oldKey, new InnerConfigurationSource(map), true);
-                        }
-                        // Else it's just index adjustment after new elements insertion.
-
-                        if (newKey == null) {
-                            newKey = oldKey;
-                        }
-
-                        if (idxObj != null) {
-                            assert idxObj instanceof Integer : val;
-
-                            int idx = (Integer) idxObj;
-
-                            if (idx >= orderedKeys.size()) {
-                                // Updates can come in arbitrary order. This means that array may be too small
-                                // during batch creation. In this case we have to insert enough nulls before
-                                // invoking "add" method for actual key.
-                                orderedKeys.ensureCapacity(idx + 1);
-
-                                while (idx != orderedKeys.size()) {
-                                    orderedKeys.add(null);
-                                }
-
-                                orderedKeys.add(newKey);
-                            } else {
-                                orderedKeys.set(idx, newKey);
-                            }
-                        }
-                    } else {
-                        assert val instanceof Serializable;
-
-                        node.construct(oldKey, new LeafConfigurationSource((Serializable) val), true);
-                    }
-                }
-
-                node.reorderKeys(orderedKeys.size() > node.size()
-                        ? orderedKeys.subList(0, node.size())
-                        : orderedKeys
-                );
-            }
-        }
-
-        var src = new InnerConfigurationSource(prefixMap);
-
-        src.descend(node);
-=======
     public static void fillFromPrefixMap(InnerNode node, Map<String, ?> prefixMap) {
         new InnerConfigurationSource(prefixMap).descend(node);
->>>>>>> a323c22d
     }
     
     /**
@@ -490,11 +270,7 @@
         if (prefix.isEmpty()) {
             return List.of(key);
         }
-<<<<<<< HEAD
-
-=======
-        
->>>>>>> a323c22d
+        
         List<String> res = new ArrayList<>(prefix.size() + 1);
         res.addAll(prefix);
         res.add(key);
@@ -512,32 +288,17 @@
             /** {@inheritDoc} */
             @Override
             public Object visitLeafNode(String key, Serializable val) {
-<<<<<<< HEAD
-                // If source value is null then inititalise the same value on the destination node.
-                if (val == null) {
-                    node.constructDefault(key);
-                }
-
-=======
                 // If source value is null then initialise the same value on the destination node.
                 if (val == null) {
                     node.constructDefault(key);
                 }
                 
->>>>>>> a323c22d
                 return null;
             }
             
             /** {@inheritDoc} */
             @Override
             public Object visitInnerNode(String key, InnerNode innerNode) {
-<<<<<<< HEAD
-                // Instantiate field in destination node before doing something else or copy it if it wasn't null.
-                node.construct(key, EMPTY_CFG_SRC, true);
-
-                addDefaults(node.traverseChild(key, innerNodeVisitor(), true));
-
-=======
                 InnerNode childNode = node.traverseChild(key, innerNodeVisitor(), true);
                 
                 // Instantiate field in destination node before doing something else.
@@ -549,19 +310,12 @@
                 
                 addDefaults(childNode);
                 
->>>>>>> a323c22d
                 return null;
             }
             
             /** {@inheritDoc} */
             @Override
             public Object visitNamedListNode(String key, NamedListNode<?> namedList) {
-<<<<<<< HEAD
-                // Copy internal map.
-                node.construct(key, EMPTY_CFG_SRC, true);
-
-=======
->>>>>>> a323c22d
                 namedList = node.traverseChild(key, namedListNodeVisitor(), true);
                 
                 for (String namedListKey : namedList.namedListKeys()) {
@@ -591,21 +345,12 @@
                 
                 return null;
             }
-<<<<<<< HEAD
-
-            @Override
-            public Object visitNamedListNode(String key, NamedListNode<?> namedList) {
-                for (String namedListKey : namedList.namedListKeys()) {
-                    InnerNode element = namedList.get(namedListKey);
-
-=======
             
             @Override
             public Object visitNamedListNode(String key, NamedListNode<?> namedList) {
                 for (String namedListKey : namedList.namedListKeys()) {
                     InnerNode element = namedList.getInnerNode(namedListKey);
     
->>>>>>> a323c22d
                     if (element == null) {
                         namedList.forceDelete(namedListKey);
                     } else {
@@ -668,40 +413,7 @@
             }
         }
     }
-<<<<<<< HEAD
-
-    /**
-     * Get and check schemas and their extensions.
-     *
-     * @param extensions Schema extensions with {@link InternalConfiguration}.
-     * @return Internal schema extensions. Mapping: original of the scheme -> internal extensions.
-     * @throws IllegalArgumentException If the schema or its extensions are not valid.
-     */
-    public static Map<Class<?>, Set<Class<?>>> internalSchemaExtensions(Collection<Class<?>> extensions) {
-        if (extensions.isEmpty()) {
-            return Map.of();
-        } else {
-            Map<Class<?>, Set<Class<?>>> res = new HashMap<>();
-
-            for (Class<?> extension : extensions) {
-                if (!extension.isAnnotationPresent(InternalConfiguration.class)) {
-                    throw new IllegalArgumentException(String.format(
-                            "Extension should contain @%s: %s",
-                            InternalConfiguration.class.getSimpleName(),
-                            extension.getName()
-                    ));
-                } else {
-                    res.computeIfAbsent(extension.getSuperclass(), cls -> new HashSet<>()).add(extension);
-                }
-            }
-
-            return res;
-        }
-    }
-
-=======
-    
->>>>>>> a323c22d
+    
     /**
      * Checks whether configuration schema field represents primitive configuration value.
      *
@@ -760,102 +472,15 @@
      * Collect all configuration schemas with {@link ConfigurationRoot}, {@link Config} or {@link PolymorphicConfig} including all sub
      * configuration schemas for fields with {@link ConfigValue} or {@link NamedConfigValue}.
      *
-<<<<<<< HEAD
-     * @param field Configuration Schema class field.
-     * @return Default value.
-     */
-    public static Object defaultValue(Field field) {
-        assert hasDefault(field) : field;
-
-        try {
-            Object o = field.getDeclaringClass().getDeclaredConstructor().newInstance();
-
-            field.setAccessible(true);
-
-            return field.get(o);
-        } catch (ReflectiveOperationException e) {
-            throw new RuntimeException(e);
-        }
-    }
-
-    /**
-     * Get merged schema extension fields.
-     *
-     * @param extensions Configuration schema extensions ({@link InternalConfiguration}).
-     * @return Unique fields of the schema and its extensions.
-     * @throws IllegalArgumentException If there is a conflict in field names.
-     */
-    public static Set<Field> extensionsFields(Collection<Class<?>> extensions) {
-        if (extensions.isEmpty()) {
-            return Set.of();
-        } else {
-            Map<String, Field> res = new HashMap<>();
-
-            for (Class<?> extension : extensions) {
-                assert extension.isAnnotationPresent(InternalConfiguration.class) : extension;
-
-                for (Field field : extension.getDeclaredFields()) {
-                    String fieldName = field.getName();
-
-                    if (res.containsKey(fieldName)) {
-                        throw new IllegalArgumentException(String.format(
-                                "Duplicate field names are not allowed [field=%s, classes=%s]",
-                                field,
-                                classNames(res.get(fieldName), field)
-                        ));
-                    } else {
-                        res.put(fieldName, field);
-                    }
-                }
-            }
-
-            return Set.copyOf(res.values());
-        }
-    }
-
-    /**
-     * Collect all configuration schemes with {@link ConfigurationRoot} or {@link Config} including all sub configuration schemes for fields
-     * with {@link ConfigValue} or {@link NamedConfigValue}.
-     *
-     * @param schemaClasses Configuration schemas (starting points) with {@link ConfigurationRoot} or {@link Config}.
-     * @return All configuration schemes with {@link ConfigurationRoot} or {@link Config}.
-     * @throws IllegalArgumentException If the configuration schemas does not contain {@link ConfigurationRoot} or {@link Config}.
-=======
      * @param schemaClasses Configuration schemas (starting points) with {@link ConfigurationRoot}, {@link Config} or {@link
      *                      PolymorphicConfig}.
      * @return All configuration schemas with {@link ConfigurationRoot}, {@link Config}, or {@link PolymorphicConfig}.
      * @throws IllegalArgumentException If the configuration schemas does not contain {@link ConfigurationRoot}, {@link Config} or {@link
      *                                  PolymorphicConfig}.
->>>>>>> a323c22d
      */
     public static Set<Class<?>> collectSchemas(Collection<Class<?>> schemaClasses) {
         if (schemaClasses.isEmpty()) {
             return Set.of();
-<<<<<<< HEAD
-        } else {
-            Set<Class<?>> res = new HashSet<>();
-
-            Queue<Class<?>> queue = new ArrayDeque<>(Set.copyOf(schemaClasses));
-
-            while (!queue.isEmpty()) {
-                Class<?> cls = queue.poll();
-
-                if (!cls.isAnnotationPresent(ConfigurationRoot.class) && !cls.isAnnotationPresent(Config.class)) {
-                    throw new IllegalArgumentException(String.format(
-                            "Configuration schema must contain @%s or @%s: %s",
-                            ConfigurationRoot.class.getSimpleName(),
-                            Config.class.getSimpleName(),
-                            cls.getName()
-                    ));
-                } else {
-                    res.add(cls);
-
-                    for (Field f : cls.getDeclaredFields()) {
-                        if ((f.isAnnotationPresent(ConfigValue.class) || f.isAnnotationPresent(NamedConfigValue.class))
-                                && !res.contains(f.getType())) {
-                            queue.add(f.getType());
-                        }
-=======
         }
         
         Set<Class<?>> res = new HashSet<>();
@@ -881,7 +506,6 @@
                     if ((f.isAnnotationPresent(ConfigValue.class) || f.isAnnotationPresent(NamedConfigValue.class))
                             && !res.contains(f.getType())) {
                         queue.add(f.getType());
->>>>>>> a323c22d
                     }
                 }
             }
@@ -911,8 +535,6 @@
      */
     public static <T> T directValue(ConfigurationProperty<T> property) {
         return ((DirectConfigurationProperty<T>) property).directValue();
-<<<<<<< HEAD
-=======
     }
     
     /**
@@ -1283,6 +905,5 @@
                     : orderedKeys
             );
         }
->>>>>>> a323c22d
     }
 }