/*
 * Licensed to the Apache Software Foundation (ASF) under one or more
 * contributor license agreements.  See the NOTICE file distributed with
 * this work for additional information regarding copyright ownership.
 * The ASF licenses this file to You under the Apache License, Version 2.0
 * (the "License"); you may not use this file except in compliance with
 * the License.  You may obtain a copy of the License at
 *
 *      http://www.apache.org/licenses/LICENSE-2.0
 *
 * Unless required by applicable law or agreed to in writing, software
 * distributed under the License is distributed on an "AS IS" BASIS,
 * WITHOUT WARRANTIES OR CONDITIONS OF ANY KIND, either express or implied.
 * See the License for the specific language governing permissions and
 * limitations under the License.
 */

package org.apache.ignite.internal.configuration.util;

import java.io.Serializable;
import java.lang.reflect.Field;
import java.util.ArrayDeque;
import java.util.ArrayList;
import java.util.Arrays;
import java.util.Collection;
import java.util.HashMap;
import java.util.HashSet;
import java.util.List;
import java.util.Map;
import java.util.NoSuchElementException;
import java.util.Queue;
import java.util.RandomAccess;
import java.util.Set;
import java.util.stream.Collectors;
import java.util.stream.Stream;
import org.apache.ignite.configuration.NamedListView;
import org.apache.ignite.configuration.RootKey;
import org.apache.ignite.configuration.annotation.Config;
import org.apache.ignite.configuration.annotation.ConfigValue;
import org.apache.ignite.configuration.annotation.ConfigurationRoot;
import org.apache.ignite.configuration.annotation.InternalConfiguration;
import org.apache.ignite.configuration.annotation.NamedConfigValue;
import org.apache.ignite.configuration.annotation.Value;
import org.apache.ignite.internal.configuration.storage.ConfigurationStorage;
import org.apache.ignite.internal.configuration.tree.ConfigurationSource;
import org.apache.ignite.internal.configuration.tree.ConfigurationVisitor;
import org.apache.ignite.internal.configuration.tree.ConstructableTreeNode;
import org.apache.ignite.internal.configuration.tree.InnerNode;
import org.apache.ignite.internal.configuration.tree.NamedListNode;
import org.apache.ignite.internal.configuration.tree.TraversableTreeNode;

<<<<<<< HEAD
import static java.util.function.Function.identity;
import static java.util.stream.Collectors.toList;
import static java.util.stream.Collectors.toMap;
=======
import static java.util.stream.Collectors.toList;
>>>>>>> 2a26649b

/** */
public class ConfigurationUtil {
    /** Configuration source that copies values without modifying tham. */
    private static final ConfigurationSource EMPTY_CFG_SRC = new ConfigurationSource() {};

    /**
     * Replaces all {@code .} and {@code \} characters with {@code \.} and {@code \\} respectively.
     *
     * @param key Unescaped string.
     * @return Escaped string.
     */
    public static String escape(String key) {
        return key.replaceAll("([.\\\\])", "\\\\$1");
    }

    /**
     * Replaces all {@code \.} and {@code \\} with {@code .} and {@code \} respectively.
     *
     * @param key Escaped string.
     * @return Unescaped string.
     */
    public static String unescape(String key) {
        return key.replaceAll("\\\\([.\\\\])", "$1");
    }

    /**
     * Splits string using unescaped {@code .} character as a separator.
     *
     * @param keys Qualified key where escaped subkeys are joined with dots.
     * @return Random access list of unescaped subkeys.
     * @see #unescape(String)
     * @see #join(List)
     */
    public static List<String> split(String keys) {
        String[] split = keys.split("(?<!\\\\)[.]", -1);

        for (int i = 0; i < split.length; i++)
            split[i] = unescape(split[i]);

        return Arrays.asList(split);
    }

    /**
     * Joins list of keys with {@code .} character as a separator. All keys are preemptively escaped.
     *
     * @param keys List of unescaped keys.
     * @return Escaped keys joined with dots.
     * @see #escape(String)
     * @see #split(String)
     */
    public static String join(List<String> keys) {
        return keys.stream().map(ConfigurationUtil::escape).collect(Collectors.joining("."));
    }

    /**
     * Search for the configuration node by the list of keys.
     *
     * @param keys Random access list with keys.
     * @param node Node where method will search for subnode.
     * @param includeInternal Include internal configuration nodes (private configuration extensions).
     * @return Either {@link TraversableTreeNode} or {@link Serializable} depending on the keys and schema.
     * @throws KeyNotFoundException If node is not found.
     */
    public static Object find(
        List<String> keys,
        TraversableTreeNode node,
        boolean includeInternal
    ) throws KeyNotFoundException {
        assert keys instanceof RandomAccess : keys.getClass();

        var visitor = new ConfigurationVisitor<>() {
            /** Current index of the key in the {@code keys}. */
            private int i;

            /** {@inheritDoc} */
            @Override public Object visitLeafNode(String key, Serializable val) {
                if (i != keys.size())
                    throw new KeyNotFoundException("Configuration value '" + join(keys.subList(0, i)) + "' is a leaf");
                else
                    return val;
            }

            /** {@inheritDoc} */
            @Override public Object visitInnerNode(String key, InnerNode node) {
                if (i == keys.size())
                    return node;
                else if (node == null)
                    throw new KeyNotFoundException("Configuration node '" + join(keys.subList(0, i)) + "' is null");
                else {
                    try {
                        return node.traverseChild(keys.get(i++), this, includeInternal);
                    }
                    catch (NoSuchElementException e) {
                        throw new KeyNotFoundException(
                            "Configuration '" + join(keys.subList(0, i)) + "' is not found"
                        );
                    }
                }
            }

            /** {@inheritDoc} */
            @Override public <N extends InnerNode> Object visitNamedListNode(String key, NamedListNode<N> node) {
                if (i == keys.size())
                    return node;
                else {
                    String name = keys.get(i++);

                    return visitInnerNode(name, node.get(name));
                }
            }
        };

        return node.accept(null, visitor);
    }

    /**
     * Converts raw map with dot-separated keys into a prefix map.
     *
     * @param rawConfig Original map.
     * @return Prefix map.
     * @see #split(String)
     */
    public static Map<String, ?> toPrefixMap(Map<String, Serializable> rawConfig) {
        Map<String, Object> res = new HashMap<>();

        for (Map.Entry<String, Serializable> entry : rawConfig.entrySet()) {
            List<String> keys = split(entry.getKey());

            assert keys instanceof RandomAccess : keys.getClass();

            insert(res, keys, 0, entry.getValue());
        }

        return res;
    }

    /**
     * Inserts value into the prefix by a given "path".
     *
     * @param map Output map.
     * @param keys List of keys.
     * @param idx Starting position in the {@code keys} list.
     * @param val Value to be inserted.
     */
    private static void insert(Map<String, Object> map, List<String> keys, int idx, Serializable val) {
        String key = keys.get(idx);

        if (keys.size() == idx + 1) {
            assert !map.containsKey(key) : map.get(key);

            map.put(key, val);
        }
        else {
            Object node = map.get(key);

            Map<String, Object> submap;

            if (node == null) {
                submap = new HashMap<>();

                map.put(key, submap);
            }
            else {
                assert node instanceof Map : node;

                submap = (Map<String, Object>)node;
            }

            insert(submap, keys, idx + 1, val);
        }
    }

    /**
     * Convert Map tree to configuration tree. No error handling here.
     *
     * @param node Node to fill. Not necessarily empty.
     * @param prefixMap Map of {@link Serializable} values or other prefix maps (recursive structure).
     *      Every key is unescaped.
     * @throws UnsupportedOperationException if prefix map structure doesn't correspond to actual tree structure.
     *      This will be fixed when method is actually used in configuration storage intergration.
     */
    public static void fillFromPrefixMap(ConstructableTreeNode node, Map<String, ?> prefixMap) {
        assert node instanceof InnerNode;

        /** */
        class LeafConfigurationSource implements ConfigurationSource {
            /** */
            private final Serializable val;

            /**
             * @param val Value.
             */
            private LeafConfigurationSource(Serializable val) {
                this.val = val;
            }

            /** {@inheritDoc} */
            @Override public <T> T unwrap(Class<T> clazz) {
                assert val == null || clazz.isInstance(val);

                return clazz.cast(val);
            }

            /** {@inheritDoc} */
            @Override public void descend(ConstructableTreeNode node) {
                throw new UnsupportedOperationException("descend");
            }
        }

        /** */
        class InnerConfigurationSource implements ConfigurationSource {
            /** */
            private final Map<String, ?> map;

            /**
             * @param map Prefix map.
             */
            private InnerConfigurationSource(Map<String, ?> map) {
                this.map = map;
            }

            /** {@inheritDoc} */
            @Override public <T> T unwrap(Class<T> clazz) {
                throw new UnsupportedOperationException("unwrap");
            }

            /** {@inheritDoc} */
            @Override public void descend(ConstructableTreeNode node) {
                if (node instanceof NamedListNode) {
                    descendToNamedListNode((NamedListNode<?>)node);

                    return;
                }

                for (Map.Entry<String, ?> entry : map.entrySet()) {
                    String key = entry.getKey();
                    Object val = entry.getValue();

                    assert val == null || val instanceof Map || val instanceof Serializable;

                    // Ordering of indexes must be skipped here because they make no sense in this context.
                    if (key.equals(NamedListNode.ORDER_IDX) || key.equals(NamedListNode.NAME))
                        continue;

                    if (val == null)
                        node.construct(key, null, true);
                    else if (val instanceof Map)
                        node.construct(key, new InnerConfigurationSource((Map<String, ?>)val), true);
                    else {
                        assert val instanceof Serializable;

                        node.construct(key, new LeafConfigurationSource((Serializable)val), true);
                    }
                }
            }

            /**
             * Specific implementation of {@link #descend(ConstructableTreeNode)} that descends into named list node and
             * sets a proper ordering to named list elements.
             *
             * @param node Named list node under construction.
             */
            private void descendToNamedListNode(NamedListNode<?> node) {
                // This list must be mutable and RandomAccess.
                var orderedKeys = new ArrayList<>(((NamedListView<?>)node).namedListKeys());

                for (Map.Entry<String, ?> entry : map.entrySet()) {
                    String internalId = entry.getKey();
                    Object val = entry.getValue();

                    assert val == null || val instanceof Map || val instanceof Serializable;

                    String oldKey = node.keyByInternalId(internalId);

                    if (val == null) {
                        // Given that this particular method is applied to modify existing trees rather than
                        // creating new trees, a "hack" is required in this place. "construct" is designed to create
                        // "change" objects, thus it would just nullify named list element instead of deleting it.
                        node.forceDelete(oldKey);
                    }
                    else if (val instanceof Map) {
                        Map<String, ?> map = (Map<String, ?>)val;
                        int sizeDiff = 0;

                        // For every named list entry modification we must take its index into account.
                        // We do this by modifying "orderedKeys" when index is explicitly passed.
                        Object idxObj = map.get(NamedListNode.ORDER_IDX);

                        if (idxObj != null)
                            sizeDiff++;

                        String newKey = (String)map.get(NamedListNode.NAME);

                        if (newKey != null)
                            sizeDiff++;

                        boolean construct = map.size() != sizeDiff;

                        if (oldKey == null) {
                            node.construct(newKey, new InnerConfigurationSource(map), true);

                            node.setInternalId(newKey, internalId);
                        }
                        else if (newKey != null) {
                            node.rename(oldKey, newKey);

                            if (construct)
                                node.construct(newKey, new InnerConfigurationSource(map), true);
                        }
                        else if (construct)
                            node.construct(oldKey, new InnerConfigurationSource(map), true);
                        // Else it's just index adjustment after new elements insertion.

                        if (newKey == null)
                            newKey = oldKey;

                        if (idxObj != null) {
                            assert idxObj instanceof Integer : val;

                            int idx = (Integer)idxObj;

                            if (idx >= orderedKeys.size()) {
                                // Updates can come in arbitrary order. This means that array may be too small
                                // during batch creation. In this case we have to insert enough nulls before
                                // invoking "add" method for actual key.
                                orderedKeys.ensureCapacity(idx + 1);

                                while (idx != orderedKeys.size())
                                    orderedKeys.add(null);

                                orderedKeys.add(newKey);
                            }
                            else
                                orderedKeys.set(idx, newKey);
                        }
                    }
                    else {
                        assert val instanceof Serializable;

                        node.construct(oldKey, new LeafConfigurationSource((Serializable)val), true);
                    }
                }

                node.reorderKeys(orderedKeys.size() > node.size()
                    ? orderedKeys.subList(0, node.size())
                    : orderedKeys
                );
            }
        }

        var src = new InnerConfigurationSource(prefixMap);

        src.descend(node);
    }

    /**
     * Creates new list that is a conjunction of given list and element.
     *
     * @param prefix Head of the new list.
     * @param key Tail element of the new list.
     * @return New list.
     */
    public static List<String> appendKey(List<String> prefix, String key) {
        if (prefix.isEmpty())
            return List.of(key);

        List<String> res = new ArrayList<>(prefix.size() + 1);
        res.addAll(prefix);
        res.add(key);

        return res;
    }

    /**
     * Fill {@code node} node with default values where nodes are {@code null}.
     *
     * @param node Node.
     */
    public static void addDefaults(InnerNode node) {
        node.traverseChildren(new ConfigurationVisitor<>() {
            /** {@inheritDoc} */
            @Override public Object visitLeafNode(String key, Serializable val) {
                // If source value is null then inititalise the same value on the destination node.
                if (val == null)
                    node.constructDefault(key);

                return null;
            }

            /** {@inheritDoc} */
            @Override public Object visitInnerNode(String key, InnerNode innerNode) {
                // Instantiate field in destination node before doing something else or copy it if it wasn't null.
                node.construct(key, EMPTY_CFG_SRC, true);

                addDefaults(node.traverseChild(key, innerNodeVisitor(), true));

                return null;
            }

            /** {@inheritDoc} */
            @Override public <N extends InnerNode> Object visitNamedListNode(String key, NamedListNode<N> namedList) {
                // Copy internal map.
                node.construct(key, EMPTY_CFG_SRC, true);

                namedList = (NamedListNode<N>)node.traverseChild(key, namedListNodeVisitor(), true);

                for (String namedListKey : namedList.namedListKeys()) {
                    if (namedList.get(namedListKey) != null) {
                        // Copy the element.
                        namedList.construct(namedListKey, EMPTY_CFG_SRC, true);

                        addDefaults(namedList.get(namedListKey));
                    }
                }

                return null;
            }
        }, true);
    }

    /**
     * Recursively removes all nullified named list elements.
     *
     * @param node Inner node for processing.
     */
    public static void dropNulls(InnerNode node) {
        node.traverseChildren(new ConfigurationVisitor<>() {
            @Override public Object visitInnerNode(String key, InnerNode innerNode) {
                dropNulls(innerNode);

                return null;
            }

            @Override public <N extends InnerNode> Object visitNamedListNode(String key, NamedListNode<N> namedList) {
                for (String namedListKey : namedList.namedListKeys()) {
                    N element = namedList.get(namedListKey);

                    if (element == null)
                        namedList.forceDelete(namedListKey);
                    else
                        dropNulls(element);
                }

                return null;
            }
        }, true);
    }

    /**
     * @return Visitor that returns leaf value or {@code null} if node is not a leaf.
     */
    public static ConfigurationVisitor<Serializable> leafNodeVisitor() {
        return new ConfigurationVisitor<>() {
            @Override public Serializable visitLeafNode(String key, Serializable val) {
                return val;
            }
        };
    }

    /**
     * @return Visitor that returns inner node or {@code null} if node is not an inner node.
     */
    public static ConfigurationVisitor<InnerNode> innerNodeVisitor() {
        return new ConfigurationVisitor<>() {
            @Override public InnerNode visitInnerNode(String key, InnerNode node) {
                return node;
            }
        };
    }

    /**
     * @return Visitor that returns named list node or {@code null} if node is not a named list node.
     */
    public static ConfigurationVisitor<NamedListNode<?>> namedListNodeVisitor() {
        return new ConfigurationVisitor<>() {
            /** {@inheritDoc} */
            @Override public <N extends InnerNode> NamedListNode<?> visitNamedListNode(String key, NamedListNode<N> node) {
                return node;
            }
        };
    }

    /**
     * Checks that the configuration type of root keys is equal to the storage type.
     *
     * @throws IllegalArgumentException If the configuration type of the root keys is not equal to the storage type.
     */
    public static void checkConfigurationType(Collection<RootKey<?, ?>> rootKeys, ConfigurationStorage storage) {
        for (RootKey<?, ?> key : rootKeys) {
            if (key.type() != storage.type()) {
                throw new IllegalArgumentException("Invalid root key configuration type [key=" + key +
                    ", storage=" + storage.getClass().getName() + ", storageType=" + storage.type() + "]");
            }
        }
    }

    /**
     * Get and check schemas and their extensions.
     *
     * @param extensions Schema extensions with {@link InternalConfiguration}.
     * @return Internal schema extensions. Mapping: original of the scheme -> internal extensions.
     * @throws IllegalArgumentException If the schema or its extensions are not valid.
     */
    public static Map<Class<?>, Set<Class<?>>> internalSchemaExtensions(Collection<Class<?>> extensions) {
        if (extensions.isEmpty())
            return Map.of();
        else {
            Map<Class<?>, Set<Class<?>>> res = new HashMap<>();

            for (Class<?> extension : extensions) {
                if (!extension.isAnnotationPresent(InternalConfiguration.class)) {
                    throw new IllegalArgumentException(String.format(
                        "Extension should contain @%s: %s",
                        InternalConfiguration.class.getSimpleName(),
                        extension.getName()
                    ));
                }
                else
                    res.computeIfAbsent(extension.getSuperclass(), cls -> new HashSet<>()).add(extension);
            }

            return res;
        }
    }

    /**
     * Checks whether configuration schema field represents primitive configuration value.
     *
     * @param schemaField Configuration Schema class field.
     * @return {@code true} if field represents primitive configuration.
     */
    public static boolean isValue(Field schemaField) {
        return schemaField.isAnnotationPresent(Value.class);
    }

    /**
     * Checks whether configuration schema field represents regular configuration value.
     *
     * @param schemaField Configuration Schema class field.
     * @return {@code true} if field represents regular configuration.
     */
    public static boolean isConfigValue(Field schemaField) {
        return schemaField.isAnnotationPresent(ConfigValue.class);
    }

    /**
     * Checks whether configuration schema field represents named list configuration value.
     *
     * @param schemaField Configuration Schema class field.
     * @return {@code true} if field represents named list configuration.
     */
    public static boolean isNamedConfigValue(Field schemaField) {
        return schemaField.isAnnotationPresent(NamedConfigValue.class);
    }

    /**
     * Get the value of a {@link NamedConfigValue#syntheticKeyName}.
     *
     * @param field Configuration Schema class field.
     * @return Name for the synthetic key.
     */
    public static String syntheticKeyName(Field field) {
        assert isNamedConfigValue(field) : field;

        return field.getAnnotation(NamedConfigValue.class).syntheticKeyName();
    }

    /**
     * Get the value of a {@link Value#hasDefault}.
     *
     * @param field Configuration Schema class field.
     * @return Indicates that the current configuration value has a default value.
     */
    public static boolean hasDefault(Field field) {
        assert isValue(field) : field;

        return field.getAnnotation(Value.class).hasDefault();
    }

    /**
     * Get the default value of a {@link Value}.
     *
     * @param field Configuration Schema class field.
     * @return Default value.
     */
    public static Object defaultValue(Field field) {
        assert hasDefault(field) : field;

        try {
            Object o = field.getDeclaringClass().getDeclaredConstructor().newInstance();

            field.setAccessible(true);

            return field.get(o);
        }
        catch (ReflectiveOperationException e) {
            throw new RuntimeException(e);
        }
    }

    /**
<<<<<<< HEAD
     * Get the merged fields of the schema and its extensions.
     *
     * @param schema Configuration schema.
=======
     * Get merged schema extension fields.
     *
>>>>>>> 2a26649b
     * @param extensions Configuration schema extensions ({@link InternalConfiguration}).
     * @return Unique fields of the schema and its extensions.
     * @throws IllegalArgumentException If there is a conflict in field names.
     */
<<<<<<< HEAD
    public static Set<Field> schemaFields(Class<?> schema, Collection<Class<?>> extensions) {
        if (extensions.isEmpty())
            return Set.of(schema.getDeclaredFields());
        else {
            Map<String, Field> res = Arrays.stream(schema.getDeclaredFields())
                .collect(toMap(Field::getName, identity()));

            for (Class<?> extension : extensions) {
                assert schema.isAssignableFrom(extension) : extension;
=======
    public static Set<Field> extensionsFields(Collection<Class<?>> extensions) {
        if (extensions.isEmpty())
            return Set.of();
        else {
            Map<String, Field> res = new HashMap<>();

            for (Class<?> extension : extensions) {
                assert extension.isAnnotationPresent(InternalConfiguration.class) : extension;
>>>>>>> 2a26649b

                for (Field field : extension.getDeclaredFields()) {
                    String fieldName = field.getName();

                    if (res.containsKey(fieldName)) {
                        throw new IllegalArgumentException(String.format(
                            "Duplicate field names are not allowed [field=%s, classes=%s]",
                            field,
                            classNames(res.get(fieldName), field)
                        ));
                    }
                    else
                        res.put(fieldName, field);
                }
            }

            return Set.copyOf(res.values());
        }
    }

    /**
     * Collect all configuration schemes with {@link ConfigurationRoot} or {@link Config}
     * including all sub configuration schemes for fields with {@link ConfigValue} or {@link NamedConfigValue}.
     *
     * @param schemaClasses Configuration schemas (starting points) with {@link ConfigurationRoot} or {@link Config}.
     * @return All configuration schemes with {@link ConfigurationRoot} or {@link Config}.
     * @throws IllegalArgumentException If the configuration schemas does not contain
     *      {@link ConfigurationRoot} or {@link Config}.
     */
    public static Set<Class<?>> collectSchemas(Collection<Class<?>> schemaClasses) {
        if (schemaClasses.isEmpty())
            return Set.of();
        else {
            Set<Class<?>> res = new HashSet<>();

            Queue<Class<?>> queue = new ArrayDeque<>(Set.copyOf(schemaClasses));

            while (!queue.isEmpty()) {
                Class<?> cls = queue.poll();

                if (!cls.isAnnotationPresent(ConfigurationRoot.class) && !cls.isAnnotationPresent(Config.class)) {
                    throw new IllegalArgumentException(String.format(
                        "Configuration schema must contain @%s or @%s: %s",
                        ConfigurationRoot.class.getSimpleName(),
                        Config.class.getSimpleName(),
                        cls.getName()
                    ));
                }
                else {
                    res.add(cls);

                    for (Field f : cls.getDeclaredFields()) {
                        if ((f.isAnnotationPresent(ConfigValue.class) || f.isAnnotationPresent(NamedConfigValue.class))
                            && !res.contains(f.getType()))
                            queue.add(f.getType());
                    }
                }
            }

            return res;
        }
    }

    /**
     * Get the class names of the fields.
     *
     * @param fields Fields.
     * @return Fields class names.
     */
    public static List<String> classNames(Field... fields) {
        return Stream.of(fields).map(Field::getDeclaringClass).map(Class::getName).collect(toList());
    }
}<|MERGE_RESOLUTION|>--- conflicted
+++ resolved
@@ -49,13 +49,7 @@
 import org.apache.ignite.internal.configuration.tree.NamedListNode;
 import org.apache.ignite.internal.configuration.tree.TraversableTreeNode;
 
-<<<<<<< HEAD
-import static java.util.function.Function.identity;
 import static java.util.stream.Collectors.toList;
-import static java.util.stream.Collectors.toMap;
-=======
-import static java.util.stream.Collectors.toList;
->>>>>>> 2a26649b
 
 /** */
 public class ConfigurationUtil {
@@ -658,29 +652,12 @@
     }
 
     /**
-<<<<<<< HEAD
-     * Get the merged fields of the schema and its extensions.
-     *
-     * @param schema Configuration schema.
-=======
      * Get merged schema extension fields.
      *
->>>>>>> 2a26649b
      * @param extensions Configuration schema extensions ({@link InternalConfiguration}).
      * @return Unique fields of the schema and its extensions.
      * @throws IllegalArgumentException If there is a conflict in field names.
      */
-<<<<<<< HEAD
-    public static Set<Field> schemaFields(Class<?> schema, Collection<Class<?>> extensions) {
-        if (extensions.isEmpty())
-            return Set.of(schema.getDeclaredFields());
-        else {
-            Map<String, Field> res = Arrays.stream(schema.getDeclaredFields())
-                .collect(toMap(Field::getName, identity()));
-
-            for (Class<?> extension : extensions) {
-                assert schema.isAssignableFrom(extension) : extension;
-=======
     public static Set<Field> extensionsFields(Collection<Class<?>> extensions) {
         if (extensions.isEmpty())
             return Set.of();
@@ -689,7 +666,6 @@
 
             for (Class<?> extension : extensions) {
                 assert extension.isAnnotationPresent(InternalConfiguration.class) : extension;
->>>>>>> 2a26649b
 
                 for (Field field : extension.getDeclaredFields()) {
                     String fieldName = field.getName();
