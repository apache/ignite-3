--- conflicted
+++ resolved
@@ -51,15 +51,11 @@
 import org.apache.ignite.configuration.annotation.Config;
 import org.apache.ignite.configuration.annotation.ConfigValue;
 import org.apache.ignite.configuration.annotation.ConfigurationRoot;
-<<<<<<< HEAD
-import org.apache.ignite.configuration.annotation.InternalConfiguration;
-import org.apache.ignite.configuration.annotation.InternalId;
-=======
 import org.apache.ignite.configuration.annotation.DirectAccess;
 import org.apache.ignite.configuration.annotation.InjectedName;
 import org.apache.ignite.configuration.annotation.InternalConfiguration;
 import org.apache.ignite.configuration.annotation.Name;
->>>>>>> 74e1f44a
+import org.apache.ignite.configuration.annotation.InternalId;
 import org.apache.ignite.configuration.annotation.NamedConfigValue;
 import org.apache.ignite.configuration.annotation.PolymorphicConfig;
 import org.apache.ignite.configuration.annotation.PolymorphicConfigInstance;
@@ -1036,7 +1032,50 @@
     }
 
     /**
-<<<<<<< HEAD
+     * Checks whether configuration schema field contains {@link InjectedName}.
+     *
+     * @param schemaField Configuration schema class field.
+     * @return {@code true} if the field contains {@link InjectedName}.
+     */
+    public static boolean isInjectedName(Field schemaField) {
+        return schemaField.isAnnotationPresent(InjectedName.class);
+    }
+
+    /**
+     * Checks whether configuration schema field contains {@link DirectAccess}.
+     *
+     * @param schemaField Configuration schema class field.
+     * @return {@code true} if the field contains {@link DirectAccess}.
+     */
+    public static boolean isDirectAccess(Field schemaField) {
+        return schemaField.isAnnotationPresent(DirectAccess.class);
+    }
+
+    /**
+     * Checks whether configuration schema field contains {@link Name}.
+     *
+     * @param schemaField Configuration schema class field.
+     * @return {@code true} if the field contains {@link Name}.
+     */
+    public static boolean containsNameAnnotation(Field schemaField) {
+        return schemaField.isAnnotationPresent(Name.class);
+    }
+
+    /**
+     * Removes the last key.
+     *
+     * @param keys Keys.
+     * @return New list.
+     */
+    public static List<String> removeLastKey(List<String> keys) {
+        if (keys.isEmpty() || keys.size() == 1) {
+            return List.of();
+        } else {
+            return List.copyOf(keys.subList(0, keys.size() - 1));
+        }
+    }
+
+    /**
      * Returns a configuration tree for the purpose of reading configuration directly from the underlying storage. Actual reading is only
      * happening while invoking {@link ConfigurationTree#value()}. It will either throw {@link NoSuchElementException},
      * {@link StorageException} or return the value.
@@ -1100,48 +1139,5 @@
      */
     public static <N> N getByInternalId(NamedListView<N> node, UUID internalId) {
         return node.get(((NamedListNode<?>) node).keyByInternalId(internalId));
-=======
-     * Checks whether configuration schema field contains {@link InjectedName}.
-     *
-     * @param schemaField Configuration schema class field.
-     * @return {@code true} if the field contains {@link InjectedName}.
-     */
-    public static boolean isInjectedName(Field schemaField) {
-        return schemaField.isAnnotationPresent(InjectedName.class);
-    }
-
-    /**
-     * Checks whether configuration schema field contains {@link DirectAccess}.
-     *
-     * @param schemaField Configuration schema class field.
-     * @return {@code true} if the field contains {@link DirectAccess}.
-     */
-    public static boolean isDirectAccess(Field schemaField) {
-        return schemaField.isAnnotationPresent(DirectAccess.class);
-    }
-
-    /**
-     * Checks whether configuration schema field contains {@link Name}.
-     *
-     * @param schemaField Configuration schema class field.
-     * @return {@code true} if the field contains {@link Name}.
-     */
-    public static boolean containsNameAnnotation(Field schemaField) {
-        return schemaField.isAnnotationPresent(Name.class);
-    }
-
-    /**
-     * Removes the last key.
-     *
-     * @param keys Keys.
-     * @return New list.
-     */
-    public static List<String> removeLastKey(List<String> keys) {
-        if (keys.isEmpty() || keys.size() == 1) {
-            return List.of();
-        } else {
-            return List.copyOf(keys.subList(0, keys.size() - 1));
-        }
->>>>>>> 74e1f44a
     }
 }