/*
 * Licensed to the Apache Software Foundation (ASF) under one or more
 * contributor license agreements.  See the NOTICE file distributed with
 * this work for additional information regarding copyright ownership.
 * The ASF licenses this file to You under the Apache License, Version 2.0
 * (the "License"); you may not use this file except in compliance with
 * the License.  You may obtain a copy of the License at
 *
 *      http://www.apache.org/licenses/LICENSE-2.0
 *
 * Unless required by applicable law or agreed to in writing, software
 * distributed under the License is distributed on an "AS IS" BASIS,
 * WITHOUT WARRANTIES OR CONDITIONS OF ANY KIND, either express or implied.
 * See the License for the specific language governing permissions and
 * limitations under the License.
 */

package org.apache.ignite.internal.configuration.util;

import static java.util.stream.Collectors.toList;

import java.io.Serializable;
import java.lang.annotation.Annotation;
import java.lang.reflect.Field;
import java.util.ArrayDeque;
import java.util.ArrayList;
import java.util.Arrays;
import java.util.Collection;
import java.util.HashMap;
import java.util.HashSet;
import java.util.Iterator;
import java.util.LinkedHashMap;
import java.util.List;
import java.util.Map;
import java.util.NoSuchElementException;
import java.util.Queue;
import java.util.RandomAccess;
import java.util.Set;
import java.util.stream.Collectors;
import java.util.stream.Stream;
import org.apache.ignite.configuration.ConfigurationProperty;
import org.apache.ignite.configuration.ConfigurationWrongPolymorphicTypeIdException;
import org.apache.ignite.configuration.DirectConfigurationProperty;
import org.apache.ignite.configuration.NamedListView;
import org.apache.ignite.configuration.RootKey;
import org.apache.ignite.configuration.annotation.Config;
import org.apache.ignite.configuration.annotation.ConfigValue;
import org.apache.ignite.configuration.annotation.ConfigurationRoot;
import org.apache.ignite.configuration.annotation.DirectAccess;
import org.apache.ignite.configuration.annotation.InternalConfiguration;
import org.apache.ignite.configuration.annotation.NamedConfigValue;
import org.apache.ignite.configuration.annotation.PolymorphicConfig;
import org.apache.ignite.configuration.annotation.PolymorphicConfigInstance;
import org.apache.ignite.configuration.annotation.PolymorphicId;
import org.apache.ignite.configuration.annotation.Value;
import org.apache.ignite.internal.configuration.storage.ConfigurationStorage;
import org.apache.ignite.internal.configuration.tree.ConfigurationSource;
import org.apache.ignite.internal.configuration.tree.ConfigurationVisitor;
import org.apache.ignite.internal.configuration.tree.ConstructableTreeNode;
import org.apache.ignite.internal.configuration.tree.InnerNode;
import org.apache.ignite.internal.configuration.tree.NamedListNode;
import org.apache.ignite.internal.configuration.tree.TraversableTreeNode;
import org.jetbrains.annotations.Nullable;

<<<<<<< HEAD
/**
 *
 */
=======
import static java.util.function.Function.identity;
import static java.util.stream.Collectors.toList;
import static java.util.stream.Collectors.toMap;

/** */
>>>>>>> 445f4559
public class ConfigurationUtil {
    /** Configuration source that copies values without modifying tham. */
    public static final ConfigurationSource EMPTY_CFG_SRC = new ConfigurationSource() {
    };

    /**
     * Replaces all {@code .} and {@code \} characters with {@code \.} and {@code \\} respectively.
     *
     * @param key Unescaped string.
     * @return Escaped string.
     */
    public static String escape(String key) {
        return key.replaceAll("([.\\\\])", "\\\\$1");
    }

    /**
     * Replaces all {@code \.} and {@code \\} with {@code .} and {@code \} respectively.
     *
     * @param key Escaped string.
     * @return Unescaped string.
     */
    public static String unescape(String key) {
        return key.replaceAll("\\\\([.\\\\])", "$1");
    }

    /**
     * Splits string using unescaped {@code .} character as a separator.
     *
     * @param keys Qualified key where escaped subkeys are joined with dots.
     * @return Random access list of unescaped subkeys.
     * @see #unescape(String)
     * @see #join(List)
     */
    public static List<String> split(String keys) {
        String[] split = keys.split("(?<!\\\\)[.]", -1);

        for (int i = 0; i < split.length; i++) {
            split[i] = unescape(split[i]);
        }

        return Arrays.asList(split);
    }

    /**
     * Joins list of keys with {@code .} character as a separator. All keys are preemptively escaped.
     *
     * @param keys List of unescaped keys.
     * @return Escaped keys joined with dots.
     * @see #escape(String)
     * @see #split(String)
     */
    public static String join(List<String> keys) {
        return keys.stream().map(ConfigurationUtil::escape).collect(Collectors.joining("."));
    }

    /**
     * Search for the configuration node by the list of keys.
     *
     * @param keys            Random access list with keys.
     * @param node            Node where method will search for subnode.
     * @param includeInternal Include internal configuration nodes (private configuration extensions).
     * @return Either {@link TraversableTreeNode} or {@link Serializable} depending on the keys and schema.
     * @throws KeyNotFoundException If node is not found.
     * @throws WrongPolymorphicTypeIdException If the type of the polymorphic configuration instance is not correct (unknown).
     */
    public static <T> T find(
<<<<<<< HEAD
            List<String> keys,
            TraversableTreeNode node,
            boolean includeInternal
    ) throws KeyNotFoundException {
=======
        List<String> keys,
        TraversableTreeNode node,
        boolean includeInternal
    ) throws KeyNotFoundException, WrongPolymorphicTypeIdException {
>>>>>>> 445f4559
        assert keys instanceof RandomAccess : keys.getClass();

        var visitor = new ConfigurationVisitor<T>() {
            /** Current index of the key in the {@code keys}. */
            private int idx;

            /** {@inheritDoc} */
            @Override
            public T visitLeafNode(String key, Serializable val) {
                if (idx != keys.size()) {
                    throw new KeyNotFoundException("Configuration value '" + join(keys.subList(0, idx)) + "' is a leaf");
                } else {
                    return (T) val;
                }
            }

            /** {@inheritDoc} */
            @Override
            public T visitInnerNode(String key, InnerNode node) {
                if (idx == keys.size()) {
                    return (T) node;
                } else if (node == null) {
                    throw new KeyNotFoundException("Configuration node '" + join(keys.subList(0, idx)) + "' is null");
                } else {
                    try {
                        return node.traverseChild(keys.get(idx++), this, includeInternal);
                    } catch (NoSuchElementException e) {
                        throw new KeyNotFoundException(
                                "Configuration value '" + join(keys.subList(0, idx)) + "' has not been found"
                        );
                    }
                    catch (ConfigurationWrongPolymorphicTypeIdException e) {
                        throw new WrongPolymorphicTypeIdException(
                            "Polymorphic configuration type is not correct: " + e.getMessage(),
                            e
                        );
                    }
                }
            }

            /** {@inheritDoc} */
            @Override
            public T visitNamedListNode(String key, NamedListNode<?> node) {
                if (idx == keys.size()) {
                    return (T) node;
                } else {
                    String name = keys.get(idx++);

                    return visitInnerNode(name, node.getInnerNode(name));
                }
            }
        };

        return node.accept(null, visitor);
    }

    /**
     * Converts raw map with dot-separated keys into a prefix map.
     *
     * @param rawConfig Original map.
     * @return Prefix map.
     * @see #split(String)
     */
    public static Map<String, ?> toPrefixMap(Map<String, ? extends Serializable> rawConfig) {
        Map<String, Object> res = new HashMap<>();

        for (Map.Entry<String, ? extends Serializable> entry : rawConfig.entrySet()) {
            List<String> keys = split(entry.getKey());

            assert keys instanceof RandomAccess : keys.getClass();

            insert(res, keys, 0, entry.getValue());
        }

        return res;
    }

    /**
     * Inserts value into the prefix by a given "path".
     *
     * @param map  Output map.
     * @param keys List of keys.
     * @param idx  Starting position in the {@code keys} list.
     * @param val  Value to be inserted.
     */
    private static void insert(Map<String, Object> map, List<String> keys, int idx, Serializable val) {
        String key = keys.get(idx);

        if (keys.size() == idx + 1) {
            assert !map.containsKey(key) : map.get(key);

            map.put(key, val);
        } else {
            Object node = map.get(key);

            Map<String, Object> submap;

            if (node == null) {
                submap = new HashMap<>();

                map.put(key, submap);
            } else {
                assert node instanceof Map : node;

                submap = (Map<String, Object>) node;
            }

            insert(submap, keys, idx + 1, val);
        }
    }

    /**
     * Convert Map tree to configuration tree. No error handling here.
     *
     * @param node      Node to fill. Not necessarily empty.
     * @param prefixMap Map of {@link Serializable} values or other prefix maps (recursive structure). Every key is unescaped.
     * @throws UnsupportedOperationException if prefix map structure doesn't correspond to actual tree structure. This will be fixed when
     *                                       method is actually used in configuration storage intergration.
     */
<<<<<<< HEAD
    public static void fillFromPrefixMap(ConstructableTreeNode node, Map<String, ?> prefixMap) {
        assert node instanceof InnerNode;

        /** */
        class LeafConfigurationSource implements ConfigurationSource {
            /** */
            private final Serializable val;

            /**
             * @param val Value.
             */
            private LeafConfigurationSource(Serializable val) {
                this.val = val;
            }

            /** {@inheritDoc} */
            @Override
            public <T> T unwrap(Class<T> clazz) {
                assert val == null || clazz.isInstance(val);

                return clazz.cast(val);
            }

            /** {@inheritDoc} */
            @Override
            public void descend(ConstructableTreeNode node) {
                throw new UnsupportedOperationException("descend");
            }
        }

        /** */
        class InnerConfigurationSource implements ConfigurationSource {
            /** */
            private final Map<String, ?> map;

            /**
             * @param map Prefix map.
             */
            private InnerConfigurationSource(Map<String, ?> map) {
                this.map = map;
            }

            /** {@inheritDoc} */
            @Override
            public <T> T unwrap(Class<T> clazz) {
                throw new UnsupportedOperationException("unwrap");
            }

            /** {@inheritDoc} */
            @Override
            public void descend(ConstructableTreeNode node) {
                if (node instanceof NamedListNode) {
                    descendToNamedListNode((NamedListNode<?>) node);

                    return;
                }

                for (Map.Entry<String, ?> entry : map.entrySet()) {
                    String key = entry.getKey();
                    Object val = entry.getValue();

                    assert val == null || val instanceof Map || val instanceof Serializable;

                    // Ordering of indexes must be skipped here because they make no sense in this context.
                    if (key.equals(NamedListNode.ORDER_IDX) || key.equals(NamedListNode.NAME)) {
                        continue;
                    }

                    if (val == null) {
                        node.construct(key, null, true);
                    } else if (val instanceof Map) {
                        node.construct(key, new InnerConfigurationSource((Map<String, ?>) val), true);
                    } else {
                        assert val instanceof Serializable;

                        node.construct(key, new LeafConfigurationSource((Serializable) val), true);
                    }
                }
            }

            /**
             * Specific implementation of {@link #descend(ConstructableTreeNode)} that descends into named list node and
             * sets a proper ordering to named list elements.
             *
             * @param node Named list node under construction.
             */
            private void descendToNamedListNode(NamedListNode<?> node) {
                // This list must be mutable and RandomAccess.
                var orderedKeys = new ArrayList<>(((NamedListView<?>) node).namedListKeys());

                for (Map.Entry<String, ?> entry : map.entrySet()) {
                    String internalId = entry.getKey();
                    Object val = entry.getValue();

                    assert val == null || val instanceof Map || val instanceof Serializable;

                    String oldKey = node.keyByInternalId(internalId);

                    if (val == null) {
                        // Given that this particular method is applied to modify existing trees rather than
                        // creating new trees, a "hack" is required in this place. "construct" is designed to create
                        // "change" objects, thus it would just nullify named list element instead of deleting it.
                        node.forceDelete(oldKey);
                    } else if (val instanceof Map) {
                        Map<String, ?> map = (Map<String, ?>) val;
                        int sizeDiff = 0;

                        // For every named list entry modification we must take its index into account.
                        // We do this by modifying "orderedKeys" when index is explicitly passed.
                        Object idxObj = map.get(NamedListNode.ORDER_IDX);

                        if (idxObj != null) {
                            sizeDiff++;
                        }

                        String newKey = (String) map.get(NamedListNode.NAME);

                        if (newKey != null) {
                            sizeDiff++;
                        }

                        boolean construct = map.size() != sizeDiff;

                        if (oldKey == null) {
                            node.construct(newKey, new InnerConfigurationSource(map), true);

                            node.setInternalId(newKey, internalId);
                        } else if (newKey != null) {
                            node.rename(oldKey, newKey);

                            if (construct) {
                                node.construct(newKey, new InnerConfigurationSource(map), true);
                            }
                        } else if (construct) {
                            node.construct(oldKey, new InnerConfigurationSource(map), true);
                        }
                        // Else it's just index adjustment after new elements insertion.

                        if (newKey == null) {
                            newKey = oldKey;
                        }

                        if (idxObj != null) {
                            assert idxObj instanceof Integer : val;

                            int idx = (Integer) idxObj;

                            if (idx >= orderedKeys.size()) {
                                // Updates can come in arbitrary order. This means that array may be too small
                                // during batch creation. In this case we have to insert enough nulls before
                                // invoking "add" method for actual key.
                                orderedKeys.ensureCapacity(idx + 1);

                                while (idx != orderedKeys.size()) {
                                    orderedKeys.add(null);
                                }

                                orderedKeys.add(newKey);
                            } else {
                                orderedKeys.set(idx, newKey);
                            }
                        }
                    } else {
                        assert val instanceof Serializable;

                        node.construct(oldKey, new LeafConfigurationSource((Serializable) val), true);
                    }
                }

                node.reorderKeys(orderedKeys.size() > node.size()
                        ? orderedKeys.subList(0, node.size())
                        : orderedKeys
                );
            }
        }

        var src = new InnerConfigurationSource(prefixMap);

        src.descend(node);
=======
    public static void fillFromPrefixMap(InnerNode node, Map<String, ?> prefixMap) {
        new InnerConfigurationSource(prefixMap).descend(node);
>>>>>>> 445f4559
    }

    /**
     * Creates new list that is a conjunction of given list and element.
     *
     * @param prefix Head of the new list.
     * @param key    Tail element of the new list.
     * @return New list.
     */
    public static List<String> appendKey(List<String> prefix, String key) {
        if (prefix.isEmpty()) {
            return List.of(key);
        }

        List<String> res = new ArrayList<>(prefix.size() + 1);
        res.addAll(prefix);
        res.add(key);

        return res;
    }

    /**
     * Fill {@code node} node with default values where nodes are {@code null}.
     *
     * @param node Node.
     */
    public static void addDefaults(InnerNode node) {
        node.traverseChildren(new ConfigurationVisitor<>() {
            /** {@inheritDoc} */
<<<<<<< HEAD
            @Override
            public Object visitLeafNode(String key, Serializable val) {
                // If source value is null then inititalise the same value on the destination node.
                if (val == null) {
=======
            @Override public Object visitLeafNode(String key, Serializable val) {
                // If source value is null then initialise the same value on the destination node.
                if (val == null)
>>>>>>> 445f4559
                    node.constructDefault(key);
                }

                return null;
            }

            /** {@inheritDoc} */
            @Override
            public Object visitInnerNode(String key, InnerNode innerNode) {
                InnerNode childNode = node.traverseChild(key, innerNodeVisitor(), true);

                // Instantiate field in destination node before doing something else.
                if (childNode == null) {
                    node.construct(key, EMPTY_CFG_SRC, true);

                    childNode = node.traverseChild(key, innerNodeVisitor(), true);
                }

                addDefaults(childNode);

                return null;
            }

            /** {@inheritDoc} */
            @Override
            public Object visitNamedListNode(String key, NamedListNode<?> namedList) {
                namedList = node.traverseChild(key, namedListNodeVisitor(), true);

                for (String namedListKey : namedList.namedListKeys()) {
                    if (namedList.getInnerNode(namedListKey) != null) {
                        // Copy the element.
                        namedList.construct(namedListKey, EMPTY_CFG_SRC, true);

                        addDefaults(namedList.getInnerNode(namedListKey));
                    }
                }

                return null;
            }
        }, true);
    }

    /**
     * Recursively removes all nullified named list elements.
     *
     * @param node Inner node for processing.
     */
    public static void dropNulls(InnerNode node) {
        node.traverseChildren(new ConfigurationVisitor<>() {
            @Override
            public Object visitInnerNode(String key, InnerNode innerNode) {
                dropNulls(innerNode);

                return null;
            }

            @Override
            public Object visitNamedListNode(String key, NamedListNode<?> namedList) {
                for (String namedListKey : namedList.namedListKeys()) {
                    InnerNode element = namedList.getInnerNode(namedListKey);

                    if (element == null) {
                        namedList.forceDelete(namedListKey);
                    } else {
                        dropNulls(element);
                    }
                }

                return null;
            }
        }, true);
    }

    /**
     * @return Visitor that returns leaf value or {@code null} if node is not a leaf.
     */
    public static ConfigurationVisitor<Serializable> leafNodeVisitor() {
        return new ConfigurationVisitor<>() {
            @Override
            public Serializable visitLeafNode(String key, Serializable val) {
                return val;
            }
        };
    }

    /**
     * @return Visitor that returns inner node or {@code null} if node is not an inner node.
     */
    public static ConfigurationVisitor<InnerNode> innerNodeVisitor() {
        return new ConfigurationVisitor<>() {
            @Override
            public InnerNode visitInnerNode(String key, InnerNode node) {
                return node;
            }
        };
    }

    /**
     * @return Visitor that returns named list node or {@code null} if node is not a named list node.
     */
    public static ConfigurationVisitor<NamedListNode<?>> namedListNodeVisitor() {
        return new ConfigurationVisitor<>() {
            /** {@inheritDoc} */
            @Override
            public NamedListNode<?> visitNamedListNode(String key, NamedListNode<?> node) {
                return node;
            }
        };
    }

    /**
     * Checks that the configuration type of root keys is equal to the storage type.
     *
     * @throws IllegalArgumentException If the configuration type of the root keys is not equal to the storage type.
     */
    public static void checkConfigurationType(Collection<RootKey<?, ?>> rootKeys, ConfigurationStorage storage) {
        for (RootKey<?, ?> key : rootKeys) {
            if (key.type() != storage.type()) {
                throw new IllegalArgumentException("Invalid root key configuration type [key=" + key
                        + ", storage=" + storage.getClass().getName() + ", storageType=" + storage.type() + "]");
            }
        }
    }

    /**
<<<<<<< HEAD
     * Get and check schemas and their extensions.
     *
     * @param extensions Schema extensions with {@link InternalConfiguration}.
     * @return Internal schema extensions. Mapping: original of the scheme -> internal extensions.
     * @throws IllegalArgumentException If the schema or its extensions are not valid.
     */
    public static Map<Class<?>, Set<Class<?>>> internalSchemaExtensions(Collection<Class<?>> extensions) {
        if (extensions.isEmpty()) {
            return Map.of();
        } else {
            Map<Class<?>, Set<Class<?>>> res = new HashMap<>();

            for (Class<?> extension : extensions) {
                if (!extension.isAnnotationPresent(InternalConfiguration.class)) {
                    throw new IllegalArgumentException(String.format(
                            "Extension should contain @%s: %s",
                            InternalConfiguration.class.getSimpleName(),
                            extension.getName()
                    ));
                } else {
                    res.computeIfAbsent(extension.getSuperclass(), cls -> new HashSet<>()).add(extension);
                }
            }

            return res;
        }
    }

    /**
=======
>>>>>>> 445f4559
     * Checks whether configuration schema field represents primitive configuration value.
     *
     * @param schemaField Configuration Schema class field.
     * @return {@code true} if field represents primitive configuration.
     */
    public static boolean isValue(Field schemaField) {
        return schemaField.isAnnotationPresent(Value.class);
    }

    /**
     * Checks whether configuration schema field represents regular configuration value.
     *
     * @param schemaField Configuration Schema class field.
     * @return {@code true} if field represents regular configuration.
     */
    public static boolean isConfigValue(Field schemaField) {
        return schemaField.isAnnotationPresent(ConfigValue.class);
    }

    /**
     * Checks whether configuration schema field represents named list configuration value.
     *
     * @param schemaField Configuration Schema class field.
     * @return {@code true} if field represents named list configuration.
     */
    public static boolean isNamedConfigValue(Field schemaField) {
        return schemaField.isAnnotationPresent(NamedConfigValue.class);
    }

    /**
     * Get the value of a {@link NamedConfigValue#syntheticKeyName}.
     *
     * @param field Configuration Schema class field.
     * @return Name for the synthetic key.
     */
    public static String syntheticKeyName(Field field) {
        assert isNamedConfigValue(field) : field;

        return field.getAnnotation(NamedConfigValue.class).syntheticKeyName();
    }

    /**
     * Get the value of a {@link Value#hasDefault}.
     *
     * @param field Configuration Schema class field.
     * @return Indicates that the current configuration value has a default value.
     */
    public static boolean hasDefault(Field field) {
        assert isValue(field) : field;

        return field.getAnnotation(Value.class).hasDefault();
    }

    /**
     * Collect all configuration schemas with {@link ConfigurationRoot}, {@link Config} or {@link PolymorphicConfig}
     * including all sub configuration schemas for fields with {@link ConfigValue} or {@link NamedConfigValue}.
     *
     * @param schemaClasses Configuration schemas (starting points) with {@link ConfigurationRoot}, {@link Config}
     *      or {@link PolymorphicConfig}.
     * @return All configuration schemas with {@link ConfigurationRoot}, {@link Config}, or {@link PolymorphicConfig}.
     * @throws IllegalArgumentException If the configuration schemas does not contain
     *      {@link ConfigurationRoot}, {@link Config} or {@link PolymorphicConfig}.
     */
    public static Set<Class<?>> collectSchemas(Collection<Class<?>> schemaClasses) {
        if (schemaClasses.isEmpty())
            return Set.of();

        Set<Class<?>> res = new HashSet<>();

        Queue<Class<?>> queue = new ArrayDeque<>(Set.copyOf(schemaClasses));

<<<<<<< HEAD
            return field.get(o);
        } catch (ReflectiveOperationException e) {
            throw new RuntimeException(e);
=======
        while (!queue.isEmpty()) {
            Class<?> cls = queue.poll();

            if (!cls.isAnnotationPresent(ConfigurationRoot.class) && !cls.isAnnotationPresent(Config.class) &&
                !cls.isAnnotationPresent(PolymorphicConfig.class)) {
                throw new IllegalArgumentException(String.format(
                    "Configuration schema must contain @%s or @%s or @%s: %s",
                    ConfigurationRoot.class.getSimpleName(),
                    Config.class.getSimpleName(),
                    PolymorphicConfig.class.getSimpleName(),
                    cls.getName()
                ));
            }
            else {
                res.add(cls);

                for (Field f : cls.getDeclaredFields()) {
                    if ((f.isAnnotationPresent(ConfigValue.class) || f.isAnnotationPresent(NamedConfigValue.class))
                        && !res.contains(f.getType()))
                        queue.add(f.getType());
                }
            }
>>>>>>> 445f4559
        }

        return res;
    }

    /**
     * Get the class names of the fields.
     *
     * @param fields Fields.
     * @return Fields class names.
     */
    public static List<String> classNames(Field... fields) {
        return Stream.of(fields).map(Field::getDeclaringClass).map(Class::getName).collect(toList());
    }

    /**
     * Extracts the "direct" value from the given property.
     *
     * @param property Property to get the value from.
     * @return "direct" value of the property.
     * @throws ClassCastException if the property has not been annotated with {@link DirectAccess}.
     *
     * @see DirectAccess
     * @see DirectConfigurationProperty
     */
    public static <T> T directValue(ConfigurationProperty<T> property) {
        return ((DirectConfigurationProperty<T>)property).directValue();
    }

    /**
     * Get configuration schemas and their validated internal extensions.
     *
     * @param extensions Schema extensions with {@link InternalConfiguration}.
     * @return Mapping: original of the scheme -> internal schema extensions.
     * @throws IllegalArgumentException If the schema extension is invalid.
     * @see InternalConfiguration
     */
    public static Map<Class<?>, Set<Class<?>>> internalSchemaExtensions(Collection<Class<?>> extensions) {
        return schemaExtensions(extensions, InternalConfiguration.class);
    }

    /**
     * Get polymorphic extensions of configuration schemas.
     *
     * @param extensions Schema extensions with {@link PolymorphicConfigInstance}.
     * @return Mapping: polymorphic scheme -> extensions (instances) of polymorphic configuration.
     * @throws IllegalArgumentException If the schema extension is invalid.
     * @see PolymorphicConfig
     * @see PolymorphicConfigInstance
     */
    public static Map<Class<?>, Set<Class<?>>> polymorphicSchemaExtensions(Collection<Class<?>> extensions) {
        return schemaExtensions(extensions, PolymorphicConfigInstance.class);
    }

    /**
     * Get configuration schemas and their validated extensions.
     * Configuration schema is the parent class of the extension.
     *
     * @param extensions Schema extensions.
     * @param annotationClass Annotation class that the extension should have.
     * @return Mapping: original of the scheme -> schema extensions.
     * @throws IllegalArgumentException If the schema extension is invalid.
     */
<<<<<<< HEAD
    public static Set<Field> extensionsFields(Collection<Class<?>> extensions) {
        if (extensions.isEmpty()) {
            return Set.of();
        } else {
            Map<String, Field> res = new HashMap<>();
=======
    private static Map<Class<?>, Set<Class<?>>> schemaExtensions(
        Collection<Class<?>> extensions,
        Class<? extends Annotation> annotationClass
    ) {
        if (extensions.isEmpty())
            return Map.of();

        Map<Class<?>, Set<Class<?>>> res = new HashMap<>();

        for (Class<?> extension : extensions) {
            if (!extension.isAnnotationPresent(annotationClass)) {
                throw new IllegalArgumentException(String.format(
                    "Extension should contain @%s: %s",
                    annotationClass.getSimpleName(),
                    extension.getName()
                ));
            }
            else
                res.computeIfAbsent(extension.getSuperclass(), cls -> new HashSet<>()).add(extension);
        }
>>>>>>> 445f4559

        return res;
    }

    /**
     * Collects fields of configuration schema that contain {@link Value}, {@link ConfigValue},
     *      {@link NamedConfigValue} or {@link PolymorphicId}.
     *
     * @param schemaClass Configuration schema class.
     * @return Schema fields.
     */
    public static List<Field> schemaFields(Class<?> schemaClass) {
        return Arrays.stream(schemaClass.getDeclaredFields())
            .filter(f -> isValue(f) || isConfigValue(f) || isNamedConfigValue(f) || isPolymorphicId(f))
            .collect(toList());
    }

    /**
     * Collects fields of configuration schema extensions that contain {@link Value}, {@link ConfigValue},
     *      {@link NamedConfigValue} or {@link PolymorphicId}.
     *
     * @param extensions Configuration schema extensions.
     * @param uniqueByName Checking the uniqueness of fields by {@link Field#getName name}.
     * @return Schema extensions fields.
     * @throws IllegalArgumentException If there was a field name conflict for {@code uniqueByName == true}.
     */
    public static Collection<Field> extensionsFields(Collection<Class<?>> extensions, boolean uniqueByName) {
        if (extensions.isEmpty())
            return List.of();

        if (uniqueByName) {
            return extensions.stream()
                .flatMap(cls -> Arrays.stream(cls.getDeclaredFields()))
                .filter(f -> isValue(f) || isConfigValue(f) || isNamedConfigValue(f) || isPolymorphicId(f))
                .collect(toMap(
                    Field::getName,
                    identity(),
                    (f1, f2) -> {
                        throw new IllegalArgumentException(String.format(
<<<<<<< HEAD
                                "Duplicate field names are not allowed [field=%s, classes=%s]",
                                field,
                                classNames(res.get(fieldName), field)
                        ));
                    } else {
                        res.put(fieldName, field);
                    }
                }
            }

            return Set.copyOf(res.values());
        }
    }

    /**
     * Collect all configuration schemes with {@link ConfigurationRoot} or {@link Config} including all sub configuration schemes for fields
     * with {@link ConfigValue} or {@link NamedConfigValue}.
     *
     * @param schemaClasses Configuration schemas (starting points) with {@link ConfigurationRoot} or {@link Config}.
     * @return All configuration schemes with {@link ConfigurationRoot} or {@link Config}.
     * @throws IllegalArgumentException If the configuration schemas does not contain {@link ConfigurationRoot} or {@link Config}.
     */
    public static Set<Class<?>> collectSchemas(Collection<Class<?>> schemaClasses) {
        if (schemaClasses.isEmpty()) {
            return Set.of();
        } else {
            Set<Class<?>> res = new HashSet<>();
=======
                            "Duplicate field names are not allowed [field=%s, classes=%s]",
                            f1.getName(),
                            classNames(f1, f2)
                        ));
                    },
                    LinkedHashMap::new
                )).values();
        }
        else {
            return extensions.stream()
                .flatMap(cls -> Arrays.stream(cls.getDeclaredFields()))
                .filter(f -> isValue(f) || isConfigValue(f) || isNamedConfigValue(f) || isPolymorphicId(f))
                .collect(toList());
        }
    }

    /**
     * Checks whether configuration schema field contains {@link PolymorphicId}.
     *
     * @param schemaField Configuration schema class field.
     * @return {@code true} if the field contains {@link PolymorphicId}.
     */
    public static boolean isPolymorphicId(Field schemaField) {
        return schemaField.isAnnotationPresent(PolymorphicId.class);
    }
>>>>>>> 445f4559

    /**
     * Checks whether configuration schema contains {@link PolymorphicConfig}.
     *
     * @param schemaClass Configuration schema class.
     * @return {@code true} if the schema contains {@link PolymorphicConfig}.
     */
    public static boolean isPolymorphicConfig(Class<?> schemaClass) {
        return schemaClass.isAnnotationPresent(PolymorphicConfig.class);
    }

    /**
     * Checks whether configuration schema contains {@link PolymorphicConfigInstance}.
     *
     * @param schemaClass Configuration schema class.
     * @return {@code true} if the schema contains {@link PolymorphicConfigInstance}.
     */
    public static boolean isPolymorphicConfigInstance(Class<?> schemaClass) {
        return schemaClass.isAnnotationPresent(PolymorphicConfigInstance.class);
    }

<<<<<<< HEAD
                if (!cls.isAnnotationPresent(ConfigurationRoot.class) && !cls.isAnnotationPresent(Config.class)) {
                    throw new IllegalArgumentException(String.format(
                            "Configuration schema must contain @%s or @%s: %s",
                            ConfigurationRoot.class.getSimpleName(),
                            Config.class.getSimpleName(),
                            cls.getName()
                    ));
                } else {
                    res.add(cls);

                    for (Field f : cls.getDeclaredFields()) {
                        if ((f.isAnnotationPresent(ConfigValue.class) || f.isAnnotationPresent(NamedConfigValue.class))
                                && !res.contains(f.getType())) {
                            queue.add(f.getType());
                        }
                    }
                }
=======
    /**
     * Returns the identifier of the polymorphic configuration.
     *
     * @param schemaClass Configuration schema class.
     * @return Identifier of the polymorphic configuration.
     * @see PolymorphicConfigInstance#value
     */
    public static String polymorphicInstanceId(Class<?> schemaClass) {
        assert isPolymorphicConfigInstance(schemaClass) : schemaClass.getName();

        return schemaClass.getAnnotation(PolymorphicConfigInstance.class).value();
    }

    /**
     * Prepares a map for further work with it:
     * 1)If a deleted element of the named list is encountered, then this subtree becomes {@code null};
     * 2)If a {@code null} leaf is encountered due to a change in the polymorphic configuration, then remove it.
     *
     * @param prefixMap Prefix map, constructed from the storage notification data or its subtree.
     */
    public static void compressDeletedEntries(Map<String, ?> prefixMap) {
        for (Iterator<? extends Map.Entry<String, ?>> it = prefixMap.entrySet().iterator(); it.hasNext(); ) {
            Map.Entry<String, ?> entry = it.next();

            Object value = entry.getValue();

            if (value instanceof Map) {
                Map<?, ?> map = (Map<?, ?>)value;

                // If an element of the named list is removed then {@link NamedListNode#NAME}
                // will be {@code null} and the entire subtree can be replaced with {@code null}.
                if (map.containsKey(NamedListNode.NAME) && map.get(NamedListNode.NAME) == null)
                    entry.setValue(null);
>>>>>>> 445f4559
            }
            else if (value == null) {
                // If there was a change in the type of polymorphic configuration,
                // then the fields of the old configuration will be {@code null}, so we can get rid of them.
                it.remove();
            }
        }

        // Continue recursively.
        for (Object value : prefixMap.values()) {
            if (value instanceof Map)
                compressDeletedEntries((Map<String, ?>)value);
        }
    }

    /**
     * Leaf configuration source.
     */
    public static class LeafConfigurationSource implements ConfigurationSource {
        /** Value. */
        private final Serializable val;

        /**
         * Constructor.
         *
         * @param val Value.
         */
        public LeafConfigurationSource(Serializable val) {
            this.val = val;
        }

        /** {@inheritDoc} */
        @Override public <T> T unwrap(Class<T> clazz) {
            assert val == null || clazz.isInstance(val);

            return clazz.cast(val);
        }

        /** {@inheritDoc} */
        @Override public void descend(ConstructableTreeNode node) {
            throw new UnsupportedOperationException("descend");
        }
    }

    /**
<<<<<<< HEAD
     * Extracts the "direct" value from the given property.
     *
     * @param property Property to get the value from.
     * @return "direct" value of the property.
     * @throws ClassCastException if the property has not been annotated with {@link DirectAccess}.
     * @see DirectAccess
     * @see DirectConfigurationProperty
     */
    public static <T> T directValue(ConfigurationProperty<T> property) {
        return ((DirectConfigurationProperty<T>) property).directValue();
=======
     * Inner configuration source.
     */
    private static class InnerConfigurationSource implements ConfigurationSource {
        /** Prefix map. */
        private final Map<String, ?> map;

        /**
         * Constructor.
         *
         * @param map Prefix map.
         */
        private InnerConfigurationSource(Map<String, ?> map) {
            this.map = map;
        }

        /** {@inheritDoc} */
        @Override public <T> T unwrap(Class<T> clazz) {
            throw new UnsupportedOperationException("unwrap");
        }

        /** {@inheritDoc} */
        @Override public void descend(ConstructableTreeNode node) {
            if (node instanceof NamedListNode) {
                descendToNamedListNode((NamedListNode<?>)node);

                return;
            }

            for (Map.Entry<String, ?> entry : map.entrySet()) {
                String key = entry.getKey();
                Object val = entry.getValue();

                assert val == null || val instanceof Map || val instanceof Serializable;

                // Ordering of indexes must be skipped here because they make no sense in this context.
                if (key.equals(NamedListNode.ORDER_IDX) || key.equals(NamedListNode.NAME))
                    continue;

                if (val == null)
                    node.construct(key, null, true);
                else if (val instanceof Map)
                    node.construct(key, new InnerConfigurationSource((Map<String, ?>)val), true);
                else
                    node.construct(key, new LeafConfigurationSource((Serializable)val), true);
            }
        }

        /** {@inheritDoc} */
        @Override public @Nullable String polymorphicTypeId(String fieldName) {
            return (String)map.get(fieldName);
        }

        /**
         * Specific implementation of {@link #descend(ConstructableTreeNode)} that descends into named list node and
         * sets a proper ordering to named list elements.
         *
         * @param node Named list node under construction.
         */
        private void descendToNamedListNode(NamedListNode<?> node) {
            // This list must be mutable and RandomAccess.
            var orderedKeys = new ArrayList<>(((NamedListView<?>)node).namedListKeys());

            for (Map.Entry<String, ?> entry : map.entrySet()) {
                String internalId = entry.getKey();
                Object val = entry.getValue();

                assert val == null || val instanceof Map || val instanceof Serializable;

                String oldKey = node.keyByInternalId(internalId);

                if (val == null) {
                    // Given that this particular method is applied to modify existing trees rather than
                    // creating new trees, a "hack" is required in this place. "construct" is designed to create
                    // "change" objects, thus it would just nullify named list element instead of deleting it.
                    node.forceDelete(oldKey);
                }
                else if (val instanceof Map) {
                    Map<String, ?> map = (Map<String, ?>)val;
                    int sizeDiff = 0;

                    // For every named list entry modification we must take its index into account.
                    // We do this by modifying "orderedKeys" when index is explicitly passed.
                    Object idxObj = map.get(NamedListNode.ORDER_IDX);

                    if (idxObj != null)
                        sizeDiff++;

                    String newKey = (String)map.get(NamedListNode.NAME);

                    if (newKey != null)
                        sizeDiff++;

                    boolean construct = map.size() != sizeDiff;

                    if (oldKey == null) {
                        node.construct(newKey, new InnerConfigurationSource(map), true);

                        node.setInternalId(newKey, internalId);
                    }
                    else if (newKey != null) {
                        node.rename(oldKey, newKey);

                        if (construct)
                            node.construct(newKey, new InnerConfigurationSource(map), true);
                    }
                    else if (construct)
                        node.construct(oldKey, new InnerConfigurationSource(map), true);
                    // Else it's just index adjustment after new elements insertion.

                    if (newKey == null)
                        newKey = oldKey;

                    if (idxObj != null) {
                        assert idxObj instanceof Integer : val;

                        int idx = (Integer)idxObj;

                        if (idx >= orderedKeys.size()) {
                            // Updates can come in arbitrary order. This means that array may be too small
                            // during batch creation. In this case we have to insert enough nulls before
                            // invoking "add" method for actual key.
                            orderedKeys.ensureCapacity(idx + 1);

                            while (idx != orderedKeys.size())
                                orderedKeys.add(null);

                            orderedKeys.add(newKey);
                        }
                        else
                            orderedKeys.set(idx, newKey);
                    }
                }
                else
                    node.construct(oldKey, new LeafConfigurationSource((Serializable)val), true);
            }

            node.reorderKeys(orderedKeys.size() > node.size()
                ? orderedKeys.subList(0, node.size())
                : orderedKeys
            );
        }
>>>>>>> 445f4559
    }
}<|MERGE_RESOLUTION|>--- conflicted
+++ resolved
@@ -17,7 +17,9 @@
 
 package org.apache.ignite.internal.configuration.util;
 
+import static java.util.function.Function.identity;
 import static java.util.stream.Collectors.toList;
+import static java.util.stream.Collectors.toMap;
 
 import java.io.Serializable;
 import java.lang.annotation.Annotation;
@@ -62,22 +64,14 @@
 import org.apache.ignite.internal.configuration.tree.TraversableTreeNode;
 import org.jetbrains.annotations.Nullable;
 
-<<<<<<< HEAD
 /**
  *
  */
-=======
-import static java.util.function.Function.identity;
-import static java.util.stream.Collectors.toList;
-import static java.util.stream.Collectors.toMap;
-
-/** */
->>>>>>> 445f4559
 public class ConfigurationUtil {
     /** Configuration source that copies values without modifying tham. */
     public static final ConfigurationSource EMPTY_CFG_SRC = new ConfigurationSource() {
     };
-
+    
     /**
      * Replaces all {@code .} and {@code \} characters with {@code \.} and {@code \\} respectively.
      *
@@ -87,7 +81,7 @@
     public static String escape(String key) {
         return key.replaceAll("([.\\\\])", "\\\\$1");
     }
-
+    
     /**
      * Replaces all {@code \.} and {@code \\} with {@code .} and {@code \} respectively.
      *
@@ -97,7 +91,7 @@
     public static String unescape(String key) {
         return key.replaceAll("\\\\([.\\\\])", "$1");
     }
-
+    
     /**
      * Splits string using unescaped {@code .} character as a separator.
      *
@@ -108,14 +102,14 @@
      */
     public static List<String> split(String keys) {
         String[] split = keys.split("(?<!\\\\)[.]", -1);
-
+    
         for (int i = 0; i < split.length; i++) {
             split[i] = unescape(split[i]);
         }
-
+        
         return Arrays.asList(split);
     }
-
+    
     /**
      * Joins list of keys with {@code .} character as a separator. All keys are preemptively escaped.
      *
@@ -127,7 +121,7 @@
     public static String join(List<String> keys) {
         return keys.stream().map(ConfigurationUtil::escape).collect(Collectors.joining("."));
     }
-
+    
     /**
      * Search for the configuration node by the list of keys.
      *
@@ -135,27 +129,20 @@
      * @param node            Node where method will search for subnode.
      * @param includeInternal Include internal configuration nodes (private configuration extensions).
      * @return Either {@link TraversableTreeNode} or {@link Serializable} depending on the keys and schema.
-     * @throws KeyNotFoundException If node is not found.
+     * @throws KeyNotFoundException            If node is not found.
      * @throws WrongPolymorphicTypeIdException If the type of the polymorphic configuration instance is not correct (unknown).
      */
     public static <T> T find(
-<<<<<<< HEAD
             List<String> keys,
             TraversableTreeNode node,
             boolean includeInternal
-    ) throws KeyNotFoundException {
-=======
-        List<String> keys,
-        TraversableTreeNode node,
-        boolean includeInternal
     ) throws KeyNotFoundException, WrongPolymorphicTypeIdException {
->>>>>>> 445f4559
         assert keys instanceof RandomAccess : keys.getClass();
-
+        
         var visitor = new ConfigurationVisitor<T>() {
             /** Current index of the key in the {@code keys}. */
             private int idx;
-
+            
             /** {@inheritDoc} */
             @Override
             public T visitLeafNode(String key, Serializable val) {
@@ -165,7 +152,7 @@
                     return (T) val;
                 }
             }
-
+            
             /** {@inheritDoc} */
             @Override
             public T visitInnerNode(String key, InnerNode node) {
@@ -180,16 +167,15 @@
                         throw new KeyNotFoundException(
                                 "Configuration value '" + join(keys.subList(0, idx)) + "' has not been found"
                         );
-                    }
-                    catch (ConfigurationWrongPolymorphicTypeIdException e) {
+                    } catch (ConfigurationWrongPolymorphicTypeIdException e) {
                         throw new WrongPolymorphicTypeIdException(
-                            "Polymorphic configuration type is not correct: " + e.getMessage(),
-                            e
+                                "Polymorphic configuration type is not correct: " + e.getMessage(),
+                                e
                         );
                     }
                 }
             }
-
+            
             /** {@inheritDoc} */
             @Override
             public T visitNamedListNode(String key, NamedListNode<?> node) {
@@ -197,15 +183,15 @@
                     return (T) node;
                 } else {
                     String name = keys.get(idx++);
-
+    
                     return visitInnerNode(name, node.getInnerNode(name));
                 }
             }
         };
-
+        
         return node.accept(null, visitor);
     }
-
+    
     /**
      * Converts raw map with dot-separated keys into a prefix map.
      *
@@ -215,18 +201,18 @@
      */
     public static Map<String, ?> toPrefixMap(Map<String, ? extends Serializable> rawConfig) {
         Map<String, Object> res = new HashMap<>();
-
+        
         for (Map.Entry<String, ? extends Serializable> entry : rawConfig.entrySet()) {
             List<String> keys = split(entry.getKey());
-
+            
             assert keys instanceof RandomAccess : keys.getClass();
-
+            
             insert(res, keys, 0, entry.getValue());
         }
-
+        
         return res;
     }
-
+    
     /**
      * Inserts value into the prefix by a given "path".
      *
@@ -237,30 +223,30 @@
      */
     private static void insert(Map<String, Object> map, List<String> keys, int idx, Serializable val) {
         String key = keys.get(idx);
-
+        
         if (keys.size() == idx + 1) {
             assert !map.containsKey(key) : map.get(key);
-
+            
             map.put(key, val);
         } else {
             Object node = map.get(key);
-
+            
             Map<String, Object> submap;
-
+            
             if (node == null) {
                 submap = new HashMap<>();
-
+                
                 map.put(key, submap);
             } else {
                 assert node instanceof Map : node;
-
+                
                 submap = (Map<String, Object>) node;
             }
-
+            
             insert(submap, keys, idx + 1, val);
         }
     }
-
+    
     /**
      * Convert Map tree to configuration tree. No error handling here.
      *
@@ -269,192 +255,10 @@
      * @throws UnsupportedOperationException if prefix map structure doesn't correspond to actual tree structure. This will be fixed when
      *                                       method is actually used in configuration storage intergration.
      */
-<<<<<<< HEAD
-    public static void fillFromPrefixMap(ConstructableTreeNode node, Map<String, ?> prefixMap) {
-        assert node instanceof InnerNode;
-
-        /** */
-        class LeafConfigurationSource implements ConfigurationSource {
-            /** */
-            private final Serializable val;
-
-            /**
-             * @param val Value.
-             */
-            private LeafConfigurationSource(Serializable val) {
-                this.val = val;
-            }
-
-            /** {@inheritDoc} */
-            @Override
-            public <T> T unwrap(Class<T> clazz) {
-                assert val == null || clazz.isInstance(val);
-
-                return clazz.cast(val);
-            }
-
-            /** {@inheritDoc} */
-            @Override
-            public void descend(ConstructableTreeNode node) {
-                throw new UnsupportedOperationException("descend");
-            }
-        }
-
-        /** */
-        class InnerConfigurationSource implements ConfigurationSource {
-            /** */
-            private final Map<String, ?> map;
-
-            /**
-             * @param map Prefix map.
-             */
-            private InnerConfigurationSource(Map<String, ?> map) {
-                this.map = map;
-            }
-
-            /** {@inheritDoc} */
-            @Override
-            public <T> T unwrap(Class<T> clazz) {
-                throw new UnsupportedOperationException("unwrap");
-            }
-
-            /** {@inheritDoc} */
-            @Override
-            public void descend(ConstructableTreeNode node) {
-                if (node instanceof NamedListNode) {
-                    descendToNamedListNode((NamedListNode<?>) node);
-
-                    return;
-                }
-
-                for (Map.Entry<String, ?> entry : map.entrySet()) {
-                    String key = entry.getKey();
-                    Object val = entry.getValue();
-
-                    assert val == null || val instanceof Map || val instanceof Serializable;
-
-                    // Ordering of indexes must be skipped here because they make no sense in this context.
-                    if (key.equals(NamedListNode.ORDER_IDX) || key.equals(NamedListNode.NAME)) {
-                        continue;
-                    }
-
-                    if (val == null) {
-                        node.construct(key, null, true);
-                    } else if (val instanceof Map) {
-                        node.construct(key, new InnerConfigurationSource((Map<String, ?>) val), true);
-                    } else {
-                        assert val instanceof Serializable;
-
-                        node.construct(key, new LeafConfigurationSource((Serializable) val), true);
-                    }
-                }
-            }
-
-            /**
-             * Specific implementation of {@link #descend(ConstructableTreeNode)} that descends into named list node and
-             * sets a proper ordering to named list elements.
-             *
-             * @param node Named list node under construction.
-             */
-            private void descendToNamedListNode(NamedListNode<?> node) {
-                // This list must be mutable and RandomAccess.
-                var orderedKeys = new ArrayList<>(((NamedListView<?>) node).namedListKeys());
-
-                for (Map.Entry<String, ?> entry : map.entrySet()) {
-                    String internalId = entry.getKey();
-                    Object val = entry.getValue();
-
-                    assert val == null || val instanceof Map || val instanceof Serializable;
-
-                    String oldKey = node.keyByInternalId(internalId);
-
-                    if (val == null) {
-                        // Given that this particular method is applied to modify existing trees rather than
-                        // creating new trees, a "hack" is required in this place. "construct" is designed to create
-                        // "change" objects, thus it would just nullify named list element instead of deleting it.
-                        node.forceDelete(oldKey);
-                    } else if (val instanceof Map) {
-                        Map<String, ?> map = (Map<String, ?>) val;
-                        int sizeDiff = 0;
-
-                        // For every named list entry modification we must take its index into account.
-                        // We do this by modifying "orderedKeys" when index is explicitly passed.
-                        Object idxObj = map.get(NamedListNode.ORDER_IDX);
-
-                        if (idxObj != null) {
-                            sizeDiff++;
-                        }
-
-                        String newKey = (String) map.get(NamedListNode.NAME);
-
-                        if (newKey != null) {
-                            sizeDiff++;
-                        }
-
-                        boolean construct = map.size() != sizeDiff;
-
-                        if (oldKey == null) {
-                            node.construct(newKey, new InnerConfigurationSource(map), true);
-
-                            node.setInternalId(newKey, internalId);
-                        } else if (newKey != null) {
-                            node.rename(oldKey, newKey);
-
-                            if (construct) {
-                                node.construct(newKey, new InnerConfigurationSource(map), true);
-                            }
-                        } else if (construct) {
-                            node.construct(oldKey, new InnerConfigurationSource(map), true);
-                        }
-                        // Else it's just index adjustment after new elements insertion.
-
-                        if (newKey == null) {
-                            newKey = oldKey;
-                        }
-
-                        if (idxObj != null) {
-                            assert idxObj instanceof Integer : val;
-
-                            int idx = (Integer) idxObj;
-
-                            if (idx >= orderedKeys.size()) {
-                                // Updates can come in arbitrary order. This means that array may be too small
-                                // during batch creation. In this case we have to insert enough nulls before
-                                // invoking "add" method for actual key.
-                                orderedKeys.ensureCapacity(idx + 1);
-
-                                while (idx != orderedKeys.size()) {
-                                    orderedKeys.add(null);
-                                }
-
-                                orderedKeys.add(newKey);
-                            } else {
-                                orderedKeys.set(idx, newKey);
-                            }
-                        }
-                    } else {
-                        assert val instanceof Serializable;
-
-                        node.construct(oldKey, new LeafConfigurationSource((Serializable) val), true);
-                    }
-                }
-
-                node.reorderKeys(orderedKeys.size() > node.size()
-                        ? orderedKeys.subList(0, node.size())
-                        : orderedKeys
-                );
-            }
-        }
-
-        var src = new InnerConfigurationSource(prefixMap);
-
-        src.descend(node);
-=======
     public static void fillFromPrefixMap(InnerNode node, Map<String, ?> prefixMap) {
         new InnerConfigurationSource(prefixMap).descend(node);
->>>>>>> 445f4559
-    }
-
+    }
+    
     /**
      * Creates new list that is a conjunction of given list and element.
      *
@@ -466,14 +270,14 @@
         if (prefix.isEmpty()) {
             return List.of(key);
         }
-
+        
         List<String> res = new ArrayList<>(prefix.size() + 1);
         res.addAll(prefix);
         res.add(key);
-
+        
         return res;
     }
-
+    
     /**
      * Fill {@code node} node with default values where nodes are {@code null}.
      *
@@ -482,58 +286,52 @@
     public static void addDefaults(InnerNode node) {
         node.traverseChildren(new ConfigurationVisitor<>() {
             /** {@inheritDoc} */
-<<<<<<< HEAD
             @Override
             public Object visitLeafNode(String key, Serializable val) {
-                // If source value is null then inititalise the same value on the destination node.
+                // If source value is null then initialise the same value on the destination node.
                 if (val == null) {
-=======
-            @Override public Object visitLeafNode(String key, Serializable val) {
-                // If source value is null then initialise the same value on the destination node.
-                if (val == null)
->>>>>>> 445f4559
                     node.constructDefault(key);
                 }
-
+                
                 return null;
             }
-
+            
             /** {@inheritDoc} */
             @Override
             public Object visitInnerNode(String key, InnerNode innerNode) {
                 InnerNode childNode = node.traverseChild(key, innerNodeVisitor(), true);
-
+                
                 // Instantiate field in destination node before doing something else.
                 if (childNode == null) {
                     node.construct(key, EMPTY_CFG_SRC, true);
-
+                    
                     childNode = node.traverseChild(key, innerNodeVisitor(), true);
                 }
-
+                
                 addDefaults(childNode);
-
+                
                 return null;
             }
-
+            
             /** {@inheritDoc} */
             @Override
             public Object visitNamedListNode(String key, NamedListNode<?> namedList) {
                 namedList = node.traverseChild(key, namedListNodeVisitor(), true);
-
+                
                 for (String namedListKey : namedList.namedListKeys()) {
                     if (namedList.getInnerNode(namedListKey) != null) {
                         // Copy the element.
                         namedList.construct(namedListKey, EMPTY_CFG_SRC, true);
-
+                        
                         addDefaults(namedList.getInnerNode(namedListKey));
                     }
                 }
-
+                
                 return null;
             }
         }, true);
     }
-
+    
     /**
      * Recursively removes all nullified named list elements.
      *
@@ -544,27 +342,27 @@
             @Override
             public Object visitInnerNode(String key, InnerNode innerNode) {
                 dropNulls(innerNode);
-
+                
                 return null;
             }
-
+            
             @Override
             public Object visitNamedListNode(String key, NamedListNode<?> namedList) {
                 for (String namedListKey : namedList.namedListKeys()) {
                     InnerNode element = namedList.getInnerNode(namedListKey);
-
+    
                     if (element == null) {
                         namedList.forceDelete(namedListKey);
                     } else {
                         dropNulls(element);
                     }
                 }
-
+                
                 return null;
             }
         }, true);
     }
-
+    
     /**
      * @return Visitor that returns leaf value or {@code null} if node is not a leaf.
      */
@@ -576,7 +374,7 @@
             }
         };
     }
-
+    
     /**
      * @return Visitor that returns inner node or {@code null} if node is not an inner node.
      */
@@ -588,7 +386,7 @@
             }
         };
     }
-
+    
     /**
      * @return Visitor that returns named list node or {@code null} if node is not a named list node.
      */
@@ -601,7 +399,7 @@
             }
         };
     }
-
+    
     /**
      * Checks that the configuration type of root keys is equal to the storage type.
      *
@@ -615,40 +413,8 @@
             }
         }
     }
-
-    /**
-<<<<<<< HEAD
-     * Get and check schemas and their extensions.
-     *
-     * @param extensions Schema extensions with {@link InternalConfiguration}.
-     * @return Internal schema extensions. Mapping: original of the scheme -> internal extensions.
-     * @throws IllegalArgumentException If the schema or its extensions are not valid.
-     */
-    public static Map<Class<?>, Set<Class<?>>> internalSchemaExtensions(Collection<Class<?>> extensions) {
-        if (extensions.isEmpty()) {
-            return Map.of();
-        } else {
-            Map<Class<?>, Set<Class<?>>> res = new HashMap<>();
-
-            for (Class<?> extension : extensions) {
-                if (!extension.isAnnotationPresent(InternalConfiguration.class)) {
-                    throw new IllegalArgumentException(String.format(
-                            "Extension should contain @%s: %s",
-                            InternalConfiguration.class.getSimpleName(),
-                            extension.getName()
-                    ));
-                } else {
-                    res.computeIfAbsent(extension.getSuperclass(), cls -> new HashSet<>()).add(extension);
-                }
-            }
-
-            return res;
-        }
-    }
-
-    /**
-=======
->>>>>>> 445f4559
+    
+    /**
      * Checks whether configuration schema field represents primitive configuration value.
      *
      * @param schemaField Configuration Schema class field.
@@ -657,7 +423,7 @@
     public static boolean isValue(Field schemaField) {
         return schemaField.isAnnotationPresent(Value.class);
     }
-
+    
     /**
      * Checks whether configuration schema field represents regular configuration value.
      *
@@ -667,7 +433,7 @@
     public static boolean isConfigValue(Field schemaField) {
         return schemaField.isAnnotationPresent(ConfigValue.class);
     }
-
+    
     /**
      * Checks whether configuration schema field represents named list configuration value.
      *
@@ -677,7 +443,7 @@
     public static boolean isNamedConfigValue(Field schemaField) {
         return schemaField.isAnnotationPresent(NamedConfigValue.class);
     }
-
+    
     /**
      * Get the value of a {@link NamedConfigValue#syntheticKeyName}.
      *
@@ -686,10 +452,10 @@
      */
     public static String syntheticKeyName(Field field) {
         assert isNamedConfigValue(field) : field;
-
+        
         return field.getAnnotation(NamedConfigValue.class).syntheticKeyName();
     }
-
+    
     /**
      * Get the value of a {@link Value#hasDefault}.
      *
@@ -698,61 +464,56 @@
      */
     public static boolean hasDefault(Field field) {
         assert isValue(field) : field;
-
+        
         return field.getAnnotation(Value.class).hasDefault();
     }
-
-    /**
-     * Collect all configuration schemas with {@link ConfigurationRoot}, {@link Config} or {@link PolymorphicConfig}
-     * including all sub configuration schemas for fields with {@link ConfigValue} or {@link NamedConfigValue}.
-     *
-     * @param schemaClasses Configuration schemas (starting points) with {@link ConfigurationRoot}, {@link Config}
-     *      or {@link PolymorphicConfig}.
+    
+    /**
+     * Collect all configuration schemas with {@link ConfigurationRoot}, {@link Config} or {@link PolymorphicConfig} including all sub
+     * configuration schemas for fields with {@link ConfigValue} or {@link NamedConfigValue}.
+     *
+     * @param schemaClasses Configuration schemas (starting points) with {@link ConfigurationRoot}, {@link Config} or {@link
+     *                      PolymorphicConfig}.
      * @return All configuration schemas with {@link ConfigurationRoot}, {@link Config}, or {@link PolymorphicConfig}.
-     * @throws IllegalArgumentException If the configuration schemas does not contain
-     *      {@link ConfigurationRoot}, {@link Config} or {@link PolymorphicConfig}.
+     * @throws IllegalArgumentException If the configuration schemas does not contain {@link ConfigurationRoot}, {@link Config} or {@link
+     *                                  PolymorphicConfig}.
      */
     public static Set<Class<?>> collectSchemas(Collection<Class<?>> schemaClasses) {
-        if (schemaClasses.isEmpty())
+        if (schemaClasses.isEmpty()) {
             return Set.of();
-
+        }
+        
         Set<Class<?>> res = new HashSet<>();
-
+        
         Queue<Class<?>> queue = new ArrayDeque<>(Set.copyOf(schemaClasses));
-
-<<<<<<< HEAD
-            return field.get(o);
-        } catch (ReflectiveOperationException e) {
-            throw new RuntimeException(e);
-=======
+        
         while (!queue.isEmpty()) {
             Class<?> cls = queue.poll();
-
-            if (!cls.isAnnotationPresent(ConfigurationRoot.class) && !cls.isAnnotationPresent(Config.class) &&
-                !cls.isAnnotationPresent(PolymorphicConfig.class)) {
+            
+            if (!cls.isAnnotationPresent(ConfigurationRoot.class) && !cls.isAnnotationPresent(Config.class)
+                    && !cls.isAnnotationPresent(PolymorphicConfig.class)) {
                 throw new IllegalArgumentException(String.format(
-                    "Configuration schema must contain @%s or @%s or @%s: %s",
-                    ConfigurationRoot.class.getSimpleName(),
-                    Config.class.getSimpleName(),
-                    PolymorphicConfig.class.getSimpleName(),
-                    cls.getName()
+                        "Configuration schema must contain @%s or @%s or @%s: %s",
+                        ConfigurationRoot.class.getSimpleName(),
+                        Config.class.getSimpleName(),
+                        PolymorphicConfig.class.getSimpleName(),
+                        cls.getName()
                 ));
-            }
-            else {
+            } else {
                 res.add(cls);
-
+                
                 for (Field f : cls.getDeclaredFields()) {
                     if ((f.isAnnotationPresent(ConfigValue.class) || f.isAnnotationPresent(NamedConfigValue.class))
-                        && !res.contains(f.getType()))
+                            && !res.contains(f.getType())) {
                         queue.add(f.getType());
-                }
-            }
->>>>>>> 445f4559
-        }
-
+                    }
+                }
+            }
+        }
+        
         return res;
     }
-
+    
     /**
      * Get the class names of the fields.
      *
@@ -762,21 +523,20 @@
     public static List<String> classNames(Field... fields) {
         return Stream.of(fields).map(Field::getDeclaringClass).map(Class::getName).collect(toList());
     }
-
+    
     /**
      * Extracts the "direct" value from the given property.
      *
      * @param property Property to get the value from.
      * @return "direct" value of the property.
      * @throws ClassCastException if the property has not been annotated with {@link DirectAccess}.
-     *
      * @see DirectAccess
      * @see DirectConfigurationProperty
      */
     public static <T> T directValue(ConfigurationProperty<T> property) {
-        return ((DirectConfigurationProperty<T>)property).directValue();
-    }
-
+        return ((DirectConfigurationProperty<T>) property).directValue();
+    }
+    
     /**
      * Get configuration schemas and their validated internal extensions.
      *
@@ -788,7 +548,7 @@
     public static Map<Class<?>, Set<Class<?>>> internalSchemaExtensions(Collection<Class<?>> extensions) {
         return schemaExtensions(extensions, InternalConfiguration.class);
     }
-
+    
     /**
      * Get polymorphic extensions of configuration schemas.
      *
@@ -801,128 +561,91 @@
     public static Map<Class<?>, Set<Class<?>>> polymorphicSchemaExtensions(Collection<Class<?>> extensions) {
         return schemaExtensions(extensions, PolymorphicConfigInstance.class);
     }
-
-    /**
-     * Get configuration schemas and their validated extensions.
-     * Configuration schema is the parent class of the extension.
-     *
-     * @param extensions Schema extensions.
+    
+    /**
+     * Get configuration schemas and their validated extensions. Configuration schema is the parent class of the extension.
+     *
+     * @param extensions      Schema extensions.
      * @param annotationClass Annotation class that the extension should have.
      * @return Mapping: original of the scheme -> schema extensions.
      * @throws IllegalArgumentException If the schema extension is invalid.
      */
-<<<<<<< HEAD
-    public static Set<Field> extensionsFields(Collection<Class<?>> extensions) {
+    private static Map<Class<?>, Set<Class<?>>> schemaExtensions(
+            Collection<Class<?>> extensions,
+            Class<? extends Annotation> annotationClass
+    ) {
         if (extensions.isEmpty()) {
-            return Set.of();
-        } else {
-            Map<String, Field> res = new HashMap<>();
-=======
-    private static Map<Class<?>, Set<Class<?>>> schemaExtensions(
-        Collection<Class<?>> extensions,
-        Class<? extends Annotation> annotationClass
-    ) {
-        if (extensions.isEmpty())
             return Map.of();
-
+        }
+        
         Map<Class<?>, Set<Class<?>>> res = new HashMap<>();
-
+        
         for (Class<?> extension : extensions) {
             if (!extension.isAnnotationPresent(annotationClass)) {
                 throw new IllegalArgumentException(String.format(
-                    "Extension should contain @%s: %s",
-                    annotationClass.getSimpleName(),
-                    extension.getName()
+                        "Extension should contain @%s: %s",
+                        annotationClass.getSimpleName(),
+                        extension.getName()
                 ));
-            }
-            else
+            } else {
                 res.computeIfAbsent(extension.getSuperclass(), cls -> new HashSet<>()).add(extension);
-        }
->>>>>>> 445f4559
-
+            }
+        }
+        
         return res;
     }
-
-    /**
-     * Collects fields of configuration schema that contain {@link Value}, {@link ConfigValue},
-     *      {@link NamedConfigValue} or {@link PolymorphicId}.
+    
+    /**
+     * Collects fields of configuration schema that contain {@link Value}, {@link ConfigValue}, {@link NamedConfigValue} or {@link
+     * PolymorphicId}.
      *
      * @param schemaClass Configuration schema class.
      * @return Schema fields.
      */
     public static List<Field> schemaFields(Class<?> schemaClass) {
         return Arrays.stream(schemaClass.getDeclaredFields())
-            .filter(f -> isValue(f) || isConfigValue(f) || isNamedConfigValue(f) || isPolymorphicId(f))
-            .collect(toList());
-    }
-
-    /**
-     * Collects fields of configuration schema extensions that contain {@link Value}, {@link ConfigValue},
-     *      {@link NamedConfigValue} or {@link PolymorphicId}.
-     *
-     * @param extensions Configuration schema extensions.
+                .filter(f -> isValue(f) || isConfigValue(f) || isNamedConfigValue(f) || isPolymorphicId(f))
+                .collect(toList());
+    }
+    
+    /**
+     * Collects fields of configuration schema extensions that contain {@link Value}, {@link ConfigValue}, {@link NamedConfigValue} or
+     * {@link PolymorphicId}.
+     *
+     * @param extensions   Configuration schema extensions.
      * @param uniqueByName Checking the uniqueness of fields by {@link Field#getName name}.
      * @return Schema extensions fields.
      * @throws IllegalArgumentException If there was a field name conflict for {@code uniqueByName == true}.
      */
     public static Collection<Field> extensionsFields(Collection<Class<?>> extensions, boolean uniqueByName) {
-        if (extensions.isEmpty())
+        if (extensions.isEmpty()) {
             return List.of();
-
+        }
+        
         if (uniqueByName) {
             return extensions.stream()
-                .flatMap(cls -> Arrays.stream(cls.getDeclaredFields()))
-                .filter(f -> isValue(f) || isConfigValue(f) || isNamedConfigValue(f) || isPolymorphicId(f))
-                .collect(toMap(
-                    Field::getName,
-                    identity(),
-                    (f1, f2) -> {
-                        throw new IllegalArgumentException(String.format(
-<<<<<<< HEAD
-                                "Duplicate field names are not allowed [field=%s, classes=%s]",
-                                field,
-                                classNames(res.get(fieldName), field)
-                        ));
-                    } else {
-                        res.put(fieldName, field);
-                    }
-                }
-            }
-
-            return Set.copyOf(res.values());
-        }
-    }
-
-    /**
-     * Collect all configuration schemes with {@link ConfigurationRoot} or {@link Config} including all sub configuration schemes for fields
-     * with {@link ConfigValue} or {@link NamedConfigValue}.
-     *
-     * @param schemaClasses Configuration schemas (starting points) with {@link ConfigurationRoot} or {@link Config}.
-     * @return All configuration schemes with {@link ConfigurationRoot} or {@link Config}.
-     * @throws IllegalArgumentException If the configuration schemas does not contain {@link ConfigurationRoot} or {@link Config}.
-     */
-    public static Set<Class<?>> collectSchemas(Collection<Class<?>> schemaClasses) {
-        if (schemaClasses.isEmpty()) {
-            return Set.of();
+                    .flatMap(cls -> Arrays.stream(cls.getDeclaredFields()))
+                    .filter(f -> isValue(f) || isConfigValue(f) || isNamedConfigValue(f) || isPolymorphicId(f))
+                    .collect(toMap(
+                            Field::getName,
+                            identity(),
+                            (f1, f2) -> {
+                                throw new IllegalArgumentException(String.format(
+                                        "Duplicate field names are not allowed [field=%s, classes=%s]",
+                                        f1.getName(),
+                                        classNames(f1, f2)
+                                ));
+                            },
+                            LinkedHashMap::new
+                    )).values();
         } else {
-            Set<Class<?>> res = new HashSet<>();
-=======
-                            "Duplicate field names are not allowed [field=%s, classes=%s]",
-                            f1.getName(),
-                            classNames(f1, f2)
-                        ));
-                    },
-                    LinkedHashMap::new
-                )).values();
-        }
-        else {
             return extensions.stream()
-                .flatMap(cls -> Arrays.stream(cls.getDeclaredFields()))
-                .filter(f -> isValue(f) || isConfigValue(f) || isNamedConfigValue(f) || isPolymorphicId(f))
-                .collect(toList());
-        }
-    }
-
+                    .flatMap(cls -> Arrays.stream(cls.getDeclaredFields()))
+                    .filter(f -> isValue(f) || isConfigValue(f) || isNamedConfigValue(f) || isPolymorphicId(f))
+                    .collect(toList());
+        }
+    }
+    
     /**
      * Checks whether configuration schema field contains {@link PolymorphicId}.
      *
@@ -932,8 +655,7 @@
     public static boolean isPolymorphicId(Field schemaField) {
         return schemaField.isAnnotationPresent(PolymorphicId.class);
     }
->>>>>>> 445f4559
-
+    
     /**
      * Checks whether configuration schema contains {@link PolymorphicConfig}.
      *
@@ -943,7 +665,7 @@
     public static boolean isPolymorphicConfig(Class<?> schemaClass) {
         return schemaClass.isAnnotationPresent(PolymorphicConfig.class);
     }
-
+    
     /**
      * Checks whether configuration schema contains {@link PolymorphicConfigInstance}.
      *
@@ -953,26 +675,7 @@
     public static boolean isPolymorphicConfigInstance(Class<?> schemaClass) {
         return schemaClass.isAnnotationPresent(PolymorphicConfigInstance.class);
     }
-
-<<<<<<< HEAD
-                if (!cls.isAnnotationPresent(ConfigurationRoot.class) && !cls.isAnnotationPresent(Config.class)) {
-                    throw new IllegalArgumentException(String.format(
-                            "Configuration schema must contain @%s or @%s: %s",
-                            ConfigurationRoot.class.getSimpleName(),
-                            Config.class.getSimpleName(),
-                            cls.getName()
-                    ));
-                } else {
-                    res.add(cls);
-
-                    for (Field f : cls.getDeclaredFields()) {
-                        if ((f.isAnnotationPresent(ConfigValue.class) || f.isAnnotationPresent(NamedConfigValue.class))
-                                && !res.contains(f.getType())) {
-                            queue.add(f.getType());
-                        }
-                    }
-                }
-=======
+    
     /**
      * Returns the identifier of the polymorphic configuration.
      *
@@ -982,53 +685,52 @@
      */
     public static String polymorphicInstanceId(Class<?> schemaClass) {
         assert isPolymorphicConfigInstance(schemaClass) : schemaClass.getName();
-
+        
         return schemaClass.getAnnotation(PolymorphicConfigInstance.class).value();
     }
-
-    /**
-     * Prepares a map for further work with it:
-     * 1)If a deleted element of the named list is encountered, then this subtree becomes {@code null};
-     * 2)If a {@code null} leaf is encountered due to a change in the polymorphic configuration, then remove it.
+    
+    /**
+     * Prepares a map for further work with it: 1)If a deleted element of the named list is encountered, then this subtree becomes {@code
+     * null}; 2)If a {@code null} leaf is encountered due to a change in the polymorphic configuration, then remove it.
      *
      * @param prefixMap Prefix map, constructed from the storage notification data or its subtree.
      */
     public static void compressDeletedEntries(Map<String, ?> prefixMap) {
         for (Iterator<? extends Map.Entry<String, ?>> it = prefixMap.entrySet().iterator(); it.hasNext(); ) {
             Map.Entry<String, ?> entry = it.next();
-
+            
             Object value = entry.getValue();
-
+            
             if (value instanceof Map) {
-                Map<?, ?> map = (Map<?, ?>)value;
-
+                Map<?, ?> map = (Map<?, ?>) value;
+                
                 // If an element of the named list is removed then {@link NamedListNode#NAME}
                 // will be {@code null} and the entire subtree can be replaced with {@code null}.
-                if (map.containsKey(NamedListNode.NAME) && map.get(NamedListNode.NAME) == null)
+                if (map.containsKey(NamedListNode.NAME) && map.get(NamedListNode.NAME) == null) {
                     entry.setValue(null);
->>>>>>> 445f4559
-            }
-            else if (value == null) {
+                }
+            } else if (value == null) {
                 // If there was a change in the type of polymorphic configuration,
                 // then the fields of the old configuration will be {@code null}, so we can get rid of them.
                 it.remove();
             }
         }
-
+        
         // Continue recursively.
         for (Object value : prefixMap.values()) {
-            if (value instanceof Map)
-                compressDeletedEntries((Map<String, ?>)value);
-        }
-    }
-
+            if (value instanceof Map) {
+                compressDeletedEntries((Map<String, ?>) value);
+            }
+        }
+    }
+    
     /**
      * Leaf configuration source.
      */
     public static class LeafConfigurationSource implements ConfigurationSource {
         /** Value. */
         private final Serializable val;
-
+        
         /**
          * Constructor.
          *
@@ -1037,39 +739,29 @@
         public LeafConfigurationSource(Serializable val) {
             this.val = val;
         }
-
+        
         /** {@inheritDoc} */
-        @Override public <T> T unwrap(Class<T> clazz) {
+        @Override
+        public <T> T unwrap(Class<T> clazz) {
             assert val == null || clazz.isInstance(val);
-
+            
             return clazz.cast(val);
         }
-
+        
         /** {@inheritDoc} */
-        @Override public void descend(ConstructableTreeNode node) {
+        @Override
+        public void descend(ConstructableTreeNode node) {
             throw new UnsupportedOperationException("descend");
         }
     }
-
-    /**
-<<<<<<< HEAD
-     * Extracts the "direct" value from the given property.
-     *
-     * @param property Property to get the value from.
-     * @return "direct" value of the property.
-     * @throws ClassCastException if the property has not been annotated with {@link DirectAccess}.
-     * @see DirectAccess
-     * @see DirectConfigurationProperty
-     */
-    public static <T> T directValue(ConfigurationProperty<T> property) {
-        return ((DirectConfigurationProperty<T>) property).directValue();
-=======
+    
+    /**
      * Inner configuration source.
      */
     private static class InnerConfigurationSource implements ConfigurationSource {
         /** Prefix map. */
         private final Map<String, ?> map;
-
+        
         /**
          * Constructor.
          *
@@ -1078,133 +770,140 @@
         private InnerConfigurationSource(Map<String, ?> map) {
             this.map = map;
         }
-
+        
         /** {@inheritDoc} */
-        @Override public <T> T unwrap(Class<T> clazz) {
+        @Override
+        public <T> T unwrap(Class<T> clazz) {
             throw new UnsupportedOperationException("unwrap");
         }
-
+        
         /** {@inheritDoc} */
-        @Override public void descend(ConstructableTreeNode node) {
+        @Override
+        public void descend(ConstructableTreeNode node) {
             if (node instanceof NamedListNode) {
-                descendToNamedListNode((NamedListNode<?>)node);
-
+                descendToNamedListNode((NamedListNode<?>) node);
+                
                 return;
             }
-
+            
             for (Map.Entry<String, ?> entry : map.entrySet()) {
                 String key = entry.getKey();
                 Object val = entry.getValue();
-
+                
                 assert val == null || val instanceof Map || val instanceof Serializable;
-
+                
                 // Ordering of indexes must be skipped here because they make no sense in this context.
-                if (key.equals(NamedListNode.ORDER_IDX) || key.equals(NamedListNode.NAME))
+                if (key.equals(NamedListNode.ORDER_IDX) || key.equals(NamedListNode.NAME)) {
                     continue;
-
-                if (val == null)
+                }
+    
+                if (val == null) {
                     node.construct(key, null, true);
-                else if (val instanceof Map)
-                    node.construct(key, new InnerConfigurationSource((Map<String, ?>)val), true);
-                else
-                    node.construct(key, new LeafConfigurationSource((Serializable)val), true);
-            }
-        }
-
+                } else if (val instanceof Map) {
+                    node.construct(key, new InnerConfigurationSource((Map<String, ?>) val), true);
+                } else {
+                    node.construct(key, new LeafConfigurationSource((Serializable) val), true);
+                }
+            }
+        }
+        
         /** {@inheritDoc} */
-        @Override public @Nullable String polymorphicTypeId(String fieldName) {
-            return (String)map.get(fieldName);
-        }
-
+        @Override
+        public @Nullable String polymorphicTypeId(String fieldName) {
+            return (String) map.get(fieldName);
+        }
+        
         /**
-         * Specific implementation of {@link #descend(ConstructableTreeNode)} that descends into named list node and
-         * sets a proper ordering to named list elements.
+         * Specific implementation of {@link #descend(ConstructableTreeNode)} that descends into named list node and sets a proper ordering
+         * to named list elements.
          *
          * @param node Named list node under construction.
          */
         private void descendToNamedListNode(NamedListNode<?> node) {
             // This list must be mutable and RandomAccess.
-            var orderedKeys = new ArrayList<>(((NamedListView<?>)node).namedListKeys());
-
+            var orderedKeys = new ArrayList<>(((NamedListView<?>) node).namedListKeys());
+            
             for (Map.Entry<String, ?> entry : map.entrySet()) {
                 String internalId = entry.getKey();
                 Object val = entry.getValue();
-
+                
                 assert val == null || val instanceof Map || val instanceof Serializable;
-
+                
                 String oldKey = node.keyByInternalId(internalId);
-
+                
                 if (val == null) {
                     // Given that this particular method is applied to modify existing trees rather than
                     // creating new trees, a "hack" is required in this place. "construct" is designed to create
                     // "change" objects, thus it would just nullify named list element instead of deleting it.
                     node.forceDelete(oldKey);
-                }
-                else if (val instanceof Map) {
-                    Map<String, ?> map = (Map<String, ?>)val;
+                } else if (val instanceof Map) {
+                    Map<String, ?> map = (Map<String, ?>) val;
                     int sizeDiff = 0;
-
+    
                     // For every named list entry modification we must take its index into account.
                     // We do this by modifying "orderedKeys" when index is explicitly passed.
                     Object idxObj = map.get(NamedListNode.ORDER_IDX);
-
-                    if (idxObj != null)
+    
+                    if (idxObj != null) {
                         sizeDiff++;
-
-                    String newKey = (String)map.get(NamedListNode.NAME);
-
-                    if (newKey != null)
+                    }
+    
+                    String newKey = (String) map.get(NamedListNode.NAME);
+    
+                    if (newKey != null) {
                         sizeDiff++;
-
+                    }
+    
                     boolean construct = map.size() != sizeDiff;
-
+    
                     if (oldKey == null) {
                         node.construct(newKey, new InnerConfigurationSource(map), true);
-
+        
                         node.setInternalId(newKey, internalId);
+                    } else if (newKey != null) {
+                        node.rename(oldKey, newKey);
+        
+                        if (construct) {
+                            node.construct(newKey, new InnerConfigurationSource(map), true);
+                        }
+                    } else if (construct) {
+                        node.construct(oldKey, new InnerConfigurationSource(map), true);
                     }
-                    else if (newKey != null) {
-                        node.rename(oldKey, newKey);
-
-                        if (construct)
-                            node.construct(newKey, new InnerConfigurationSource(map), true);
+                    // Else it's just index adjustment after new elements insertion.
+    
+                    if (newKey == null) {
+                        newKey = oldKey;
                     }
-                    else if (construct)
-                        node.construct(oldKey, new InnerConfigurationSource(map), true);
-                    // Else it's just index adjustment after new elements insertion.
-
-                    if (newKey == null)
-                        newKey = oldKey;
-
+    
                     if (idxObj != null) {
                         assert idxObj instanceof Integer : val;
-
-                        int idx = (Integer)idxObj;
-
+        
+                        int idx = (Integer) idxObj;
+        
                         if (idx >= orderedKeys.size()) {
                             // Updates can come in arbitrary order. This means that array may be too small
                             // during batch creation. In this case we have to insert enough nulls before
                             // invoking "add" method for actual key.
                             orderedKeys.ensureCapacity(idx + 1);
-
-                            while (idx != orderedKeys.size())
+            
+                            while (idx != orderedKeys.size()) {
                                 orderedKeys.add(null);
-
+                            }
+            
                             orderedKeys.add(newKey);
+                        } else {
+                            orderedKeys.set(idx, newKey);
                         }
-                        else
-                            orderedKeys.set(idx, newKey);
                     }
-                }
-                else
-                    node.construct(oldKey, new LeafConfigurationSource((Serializable)val), true);
-            }
-
+                } else {
+                    node.construct(oldKey, new LeafConfigurationSource((Serializable) val), true);
+                }
+            }
+            
             node.reorderKeys(orderedKeys.size() > node.size()
-                ? orderedKeys.subList(0, node.size())
-                : orderedKeys
+                    ? orderedKeys.subList(0, node.size())
+                    : orderedKeys
             );
         }
->>>>>>> 445f4559
     }
 }