--- conflicted
+++ resolved
@@ -17,7 +17,6 @@
 
 package org.apache.ignite.internal.configuration.asm;
 
-import java.io.File;
 import java.io.Serializable;
 import java.lang.invoke.LambdaMetafactory;
 import java.lang.invoke.MethodHandle;
@@ -27,10 +26,6 @@
 import java.lang.reflect.Field;
 import java.lang.reflect.Method;
 import java.util.ArrayList;
-<<<<<<< HEAD
-import java.util.Arrays;
-=======
->>>>>>> 2a26649b
 import java.util.Collection;
 import java.util.Collections;
 import java.util.HashMap;
@@ -102,18 +97,6 @@
 import static java.util.Arrays.asList;
 import static java.util.Collections.singleton;
 import static java.util.EnumSet.of;
-<<<<<<< HEAD
-import static java.util.stream.Collectors.partitioningBy;
-import static java.util.stream.Collectors.toList;
-import static org.apache.ignite.internal.configuration.asm.SchemaClassesInfo.CHANGE_CLASS_POSTFIX;
-import static org.apache.ignite.internal.configuration.asm.SchemaClassesInfo.CONFIGURATION_CLASS_POSTFIX;
-import static org.apache.ignite.internal.configuration.asm.SchemaClassesInfo.VIEW_CLASS_POSTFIX;
-import static org.apache.ignite.internal.configuration.asm.SchemaClassesInfo.prefix;
-import static org.apache.ignite.internal.configuration.util.ConfigurationUtil.isConfigValue;
-import static org.apache.ignite.internal.configuration.util.ConfigurationUtil.isNamedConfigValue;
-import static org.apache.ignite.internal.configuration.util.ConfigurationUtil.isValue;
-import static org.apache.ignite.internal.configuration.util.ConfigurationUtil.schemaFields;
-=======
 import static java.util.stream.Collectors.toList;
 import static org.apache.ignite.internal.configuration.asm.SchemaClassesInfo.changeClassName;
 import static org.apache.ignite.internal.configuration.asm.SchemaClassesInfo.configurationClassName;
@@ -123,7 +106,6 @@
 import static org.apache.ignite.internal.configuration.util.ConfigurationUtil.isNamedConfigValue;
 import static org.apache.ignite.internal.configuration.util.ConfigurationUtil.isValue;
 import static org.apache.ignite.internal.util.CollectionUtils.concat;
->>>>>>> 2a26649b
 import static org.apache.ignite.internal.util.CollectionUtils.union;
 import static org.objectweb.asm.Opcodes.H_NEWINVOKESPECIAL;
 import static org.objectweb.asm.Type.getMethodDescriptor;
@@ -217,8 +199,7 @@
     private final Map<Class<?>, SchemaClassesInfo> schemasInfo = new HashMap<>();
 
     /** Class generator instance. */
-    private final ClassGenerator generator = ClassGenerator.classGenerator(this.getClass().getClassLoader())
-        .dumpClassFilesTo(new File("C:\\test").toPath());
+    private final ClassGenerator generator = ClassGenerator.classGenerator(this.getClass().getClassLoader());
 
     /**
      * Creates new instance of {@code *Node} class corresponding to the given Configuration Schema.
@@ -305,14 +286,6 @@
 
             assert schemasInfo.containsKey(schemaClass) : schemaClass;
 
-<<<<<<< HEAD
-            Set<Class<?>> schemaExtensions = internalSchemaExtensions.getOrDefault(schemaClass, Set.of());
-            Set<Field> schemaFields = schemaFields(schemaClass, schemaExtensions);
-
-            for (Field field : schemaFields) {
-                if (isConfigValue(field) || isNamedConfigValue(field)) {
-                    Class<?> subSchemaClass = field.getType();
-=======
             Field[] schemaFields = schemaClass.getDeclaredFields();
 
             Set<Class<?>> schemaExtensions = internalSchemaExtensions.getOrDefault(schemaClass, Set.of());
@@ -321,7 +294,6 @@
             for (Field schemaField : concat(asList(schemaFields), extensionsFields)) {
                 if (isConfigValue(schemaField) || isNamedConfigValue(schemaField)) {
                     Class<?> subSchemaClass = schemaField.getType();
->>>>>>> 2a26649b
 
                     if (!schemasInfo.containsKey(subSchemaClass)) {
                         compileQueue.offer(subSchemaClass);
@@ -331,13 +303,8 @@
             }
 
             schemas.add(schemaClass);
-<<<<<<< HEAD
-            definitions.add(createNodeClass(schemaClass, schemaFields, schemaExtensions));
-            definitions.add(createCfgImplClass(schemaClass, schemaFields, schemaExtensions));
-=======
             definitions.add(createNodeClass(schemaClass, schemaExtensions, schemaFields, extensionsFields));
             definitions.add(createCfgImplClass(schemaClass, schemaExtensions, schemaFields, extensionsFields));
->>>>>>> 2a26649b
         }
 
         Map<String, Class<?>> definedClasses = generator.defineClasses(definitions);
@@ -354,44 +321,25 @@
      * Construct a {@link InnerNode} definition for a configuration schema.
      *
      * @param schemaClass Configuration schema class.
-<<<<<<< HEAD
-     * @param schemaFields Fields of the schema and its extensions.
-     * @param schemaExtensions Internal extensions of the configuration schema.
-=======
      * @param schemaExtensions Internal extensions of the configuration schema.
      * @param schemaFields Fields of the schema class.
      * @param extensionsFields Fields of internal extensions of the configuration schema.
->>>>>>> 2a26649b
      * @return Constructed {@link InnerNode} definition for the configuration schema.
      */
     private ClassDefinition createNodeClass(
         Class<?> schemaClass,
-<<<<<<< HEAD
-        Set<Field> schemaFields,
-        Set<Class<?>> schemaExtensions
-=======
         Set<Class<?>> schemaExtensions,
         Field[] schemaFields,
         Set<Field> extensionsFields
->>>>>>> 2a26649b
     ) {
         SchemaClassesInfo schemaClassInfo = schemasInfo.get(schemaClass);
-
-        ParameterizedType[] interfaces = union(schemaExtensions, schemaClass).stream()
-            .flatMap(cls -> Stream.of(prefix(cls) + VIEW_CLASS_POSTFIX, prefix(cls) + CHANGE_CLASS_POSTFIX))
-            .map(ParameterizedType::typeFromJavaClassName)
-            .toArray(ParameterizedType[]::new);
 
         // Node class definition.
         ClassDefinition classDef = new ClassDefinition(
             of(PUBLIC, FINAL),
             internalName(schemaClassInfo.nodeClassName),
             type(InnerNode.class),
-<<<<<<< HEAD
-            interfaces
-=======
             nodeClassInterfaces(schemaClass, schemaExtensions)
->>>>>>> 2a26649b
         );
 
         // Spec fields.
@@ -399,13 +347,8 @@
 
         int i = 0;
 
-<<<<<<< HEAD
-        for (Class<?> schemaCls : union(schemaExtensions, schemaClass))
-            specFields.put(schemaCls, classDef.declareField(of(PRIVATE, FINAL), "_spec" + i++, schemaCls));
-=======
         for (Class<?> clazz : concat(List.of(schemaClass), schemaExtensions))
             specFields.put(clazz, classDef.declareField(of(PRIVATE, FINAL), "_spec" + i++, clazz));
->>>>>>> 2a26649b
 
         // org.apache.ignite.internal.configuration.tree.InnerNode#schemaType
         addNodeSchemaTypeMethod(classDef, specFields.get(schemaClass));
@@ -420,15 +363,6 @@
         }
 
         // Constructor.
-<<<<<<< HEAD
-        addNodeConstructor(classDef, specFields, schemaFields, fieldDefs);
-
-        // VIEW and CHANGE methods.
-        for (Field schemaField : schemaFields) {
-            String schemaFieldName = schemaField.getName();
-
-            FieldDefinition fieldDef = fieldDefs.get(schemaFieldName);
-=======
         addNodeConstructor(classDef, specFields, fieldDefs, schemaFields, extensionsFields);
 
         // VIEW and CHANGE methods.
@@ -436,35 +370,10 @@
             String fieldName = schemaField.getName();
 
             FieldDefinition fieldDef = fieldDefs.get(fieldName);
->>>>>>> 2a26649b
 
             addNodeViewMethod(classDef, schemaField, fieldDef);
 
             // Add change methods.
-<<<<<<< HEAD
-
-            // At the beginning, a method that returns the implementation of all (Change) interfaces.
-            addNodeChangeMethod(classDef, schemaField, fieldDef, schemaClassInfo.nodeClassName, false);
-
-            // Bridges for each (Change) interface.
-            union(schemaExtensions, schemaClass).stream()
-                .filter(cls -> Stream.of(cls.getDeclaredFields()).anyMatch(f -> schemaFieldName.equals(f.getName())))
-                .map(cls -> prefix(cls) + CHANGE_CLASS_POSTFIX)
-                .forEach(changeCls -> addNodeChangeMethod(classDef, schemaField, fieldDef, changeCls, true));
-        }
-
-        // traverseChildren
-        addNodeTraverseChildrenMethod(classDef, schemaFields, fieldDefs, schemaExtensions);
-
-        // traverseChild
-        addNodeTraverseChildMethod(classDef, schemaFields, fieldDefs, schemaExtensions);
-
-        // construct
-        addNodeConstructMethod(classDef, schemaFields, fieldDefs, schemaExtensions);
-
-        // constructDefault
-        addNodeConstructDefaultMethod(classDef, specFields, schemaFields, fieldDefs);
-=======
             MethodDefinition changeMtd = addNodeChangeMethod(classDef, schemaField, fieldDef, schemaClassInfo.nodeClassName);
             addNodeChangeBridgeMethod(classDef, changeClassName(schemaField.getDeclaringClass()), changeMtd);
         }
@@ -480,7 +389,6 @@
 
         // constructDefault
         addNodeConstructDefaultMethod(classDef, specFields, fieldDefs, schemaFields, extensionsFields);
->>>>>>> 2a26649b
 
         return classDef;
     }
@@ -545,10 +453,6 @@
      * @param classDef Node class definition.
      * @param specFields Definition of fields for the {@code _spec#} fields of the node class.
      *      Mapping: configuration schema class -> {@code _spec#} field.
-<<<<<<< HEAD
-     * @param schemaFields Fields of the schema and its extensions.
-=======
->>>>>>> 2a26649b
      * @param fieldDefs Field definitions for all fields of node class excluding {@code _spec}.
      * @param schemaFields Fields of the schema class.
      * @param extensionsFields Fields of internal extensions of the configuration schema.
@@ -556,14 +460,9 @@
     private void addNodeConstructor(
         ClassDefinition classDef,
         Map<Class<?>, FieldDefinition> specFields,
-<<<<<<< HEAD
-        Set<Field> schemaFields,
-        Map<String, FieldDefinition> fieldDefs
-=======
         Map<String, FieldDefinition> fieldDefs,
         Field[] schemaFields,
         Set<Field> extensionsFields
->>>>>>> 2a26649b
     ) {
         MethodDefinition ctor = classDef.declareConstructor(of(PUBLIC));
 
@@ -655,35 +554,21 @@
      * @param classDef Node class definition.
      * @param schemaField Configuration Schema class field.
      * @param fieldDef Field definition.
-<<<<<<< HEAD
-     * @param returnTypeClassName Class/interface name of the value returned by the method.
-     * @param bridge Bridge method.
-=======
      * @param nodeClassName Class name for the Node class.
      * @return Definition of change method.
->>>>>>> 2a26649b
      */
     private MethodDefinition addNodeChangeMethod(
         ClassDefinition classDef,
         Field schemaField,
         FieldDefinition fieldDef,
-<<<<<<< HEAD
-        String returnTypeClassName,
-        boolean bridge
-=======
         String nodeClassName
->>>>>>> 2a26649b
     ) {
         Class<?> schemaFieldType = schemaField.getType();
 
         MethodDefinition changeMtd = classDef.declareMethod(
-            bridge ? of(PUBLIC, SYNTHETIC, BRIDGE) : of(PUBLIC),
+            of(PUBLIC),
             "change" + capitalize(schemaField.getName()),
-<<<<<<< HEAD
-            typeFromJavaClassName(returnTypeClassName),
-=======
             typeFromJavaClassName(nodeClassName),
->>>>>>> 2a26649b
             // Change argument type is a Consumer for all inner or named fields.
             arg("change", isValue(schemaField) ? type(schemaFieldType) : type(Consumer.class))
         );
@@ -728,20 +613,6 @@
     }
 
     /**
-<<<<<<< HEAD
-     * Implements {@link InnerNode#traverseChildren(ConfigurationVisitor, boolean)} method.
-     *
-     * @param classDef Class definition.
-     * @param schemaFields Fields of the schema and its extensions.
-     * @param fieldDefs Definitions for all fields in {@code schemaFields}.
-     * @param schemaExtensions Internal extensions of the configuration schema.
-     */
-    private void addNodeTraverseChildrenMethod(
-        ClassDefinition classDef,
-        Set<Field> schemaFields,
-        Map<String, FieldDefinition> fieldDefs,
-        Set<Class<?>> schemaExtensions
-=======
      * Implements changer bridge method from {@code CHANGE} interface.
      *
      * @param classDef Node class definition.
@@ -782,7 +653,6 @@
         Map<String, FieldDefinition> fieldDefs,
         Field[] schemaFields,
         Set<Field> extensionsFields
->>>>>>> 2a26649b
     ) {
         MethodDefinition traverseChildrenMtd = classDef.declareMethod(
             of(PUBLIC),
@@ -792,26 +662,8 @@
             arg("includeInternal", type(boolean.class))
         ).addException(NoSuchElementException.class);
 
-        Variable includeInternalVar = traverseChildrenMtd.getScope().getVariable("includeInternal");
-
         BytecodeBlock mtdBody = traverseChildrenMtd.getBody();
 
-<<<<<<< HEAD
-        if (schemaExtensions.isEmpty())
-            invokeVisitForTraverseChildren(schemaFields, fieldDefs, traverseChildrenMtd).forEach(mtdBody::append);
-        else {
-            // {@code true} - internal, {@code false} - public.
-            Map<Boolean, List<Field>> fields = schemaFields.stream()
-                .collect(partitioningBy(f -> schemaExtensions.contains(f.getDeclaringClass())));
-
-            invokeVisitForTraverseChildren(fields.get(false), fieldDefs, traverseChildrenMtd).forEach(mtdBody::append);
-
-            BytecodeBlock includeInternalBlock = new BytecodeBlock();
-
-            invokeVisitForTraverseChildren(fields.get(true), fieldDefs, traverseChildrenMtd)
-                .forEach(includeInternalBlock::append);
-
-=======
         invokeVisitForTraverseChildren(asList(schemaFields), fieldDefs, traverseChildrenMtd)
             .forEach(mtdBody::append);
 
@@ -823,7 +675,6 @@
             invokeVisitForTraverseChildren(extensionsFields, fieldDefs, traverseChildrenMtd)
                 .forEach(includeInternalBlock::append);
 
->>>>>>> 2a26649b
             mtdBody.append(new IfStatement().condition(includeInternalVar).ifTrue(includeInternalBlock));
         }
 
@@ -834,17 +685,6 @@
      * Implements {@link InnerNode#traverseChild(String, ConfigurationVisitor, boolean)} method.
      *
      * @param classDef Class definition.
-<<<<<<< HEAD
-     * @param schemaFields Fields of the schema and its extensions.
-     * @param fieldDefs Definitions for all fields in {@code schemaFields}.
-     * @param schemaExtensions Internal extensions of the configuration schema.
-     */
-    private void addNodeTraverseChildMethod(
-        ClassDefinition classDef,
-        Set<Field> schemaFields,
-        Map<String, FieldDefinition> fieldDefs,
-        Set<Class<?>> schemaExtensions
-=======
      * @param fieldDefs Definitions for all fields in {@code schemaFields}.
      * @param schemaFields Fields of the schema class.
      * @param extensionsFields Fields of internal extensions of the configuration schema.
@@ -854,7 +694,6 @@
         Map<String, FieldDefinition> fieldDefs,
         Field[] schemaFields,
         Set<Field> extensionsFields
->>>>>>> 2a26649b
     ) {
         MethodDefinition traverseChildMtd = classDef.declareMethod(
             of(PUBLIC),
@@ -865,22 +704,6 @@
             arg("includeInternal", type(boolean.class))
         ).addException(NoSuchElementException.class);
 
-<<<<<<< HEAD
-        Variable includeInternalVar = traverseChildMtd.getScope().getVariable("includeInternal");
-
-        if (schemaExtensions.isEmpty())
-            traverseChildMtd.getBody().append(invokeVisitForTraverseChild(schemaFields, fieldDefs, traverseChildMtd));
-        else {
-            List<Field> publicFields = schemaFields.stream()
-                .filter(f -> !schemaExtensions.contains(f.getDeclaringClass()))
-                .collect(toList());
-
-            traverseChildMtd.getBody().append(
-                new IfStatement()
-                    .condition(includeInternalVar)
-                    .ifTrue(invokeVisitForTraverseChild(schemaFields, fieldDefs, traverseChildMtd))
-                    .ifFalse(invokeVisitForTraverseChild(publicFields, fieldDefs, traverseChildMtd))
-=======
         BytecodeBlock mtdBody = traverseChildMtd.getBody();
 
         if (extensionsFields.isEmpty())
@@ -893,7 +716,6 @@
                     .condition(includeInternalVar)
                     .ifTrue(invokeVisitForTraverseChild(union(extensionsFields, schemaFields), fieldDefs, traverseChildMtd))
                     .ifFalse(invokeVisitForTraverseChild(asList(schemaFields), fieldDefs, traverseChildMtd))
->>>>>>> 2a26649b
             );
         }
     }
@@ -928,17 +750,6 @@
      * Implements {@link ConstructableTreeNode#construct(String, ConfigurationSource, boolean)} method.
      *
      * @param classDef Class definition.
-<<<<<<< HEAD
-     * @param schemaFields Fields of the schema and its extensions.
-     * @param fieldDefs Definitions for all fields in {@code schemaFields}.
-     * @param schemaExtensions Internal extensions of the configuration schema.
-     */
-    private void addNodeConstructMethod(
-        ClassDefinition classDef,
-        Set<Field> schemaFields,
-        Map<String, FieldDefinition> fieldDefs,
-        Set<Class<?>> schemaExtensions
-=======
      * @param fieldDefs Definitions for all fields in {@code schemaFields}.
      * @param schemaFields Fields of the schema class.
      * @param extensionsFields Fields of internal extensions of the configuration schema.
@@ -948,7 +759,6 @@
         Map<String, FieldDefinition> fieldDefs,
         Field[] schemaFields,
         Set<Field> extensionsFields
->>>>>>> 2a26649b
     ) {
         MethodDefinition constructMtd = classDef.declareMethod(
             of(PUBLIC),
@@ -959,22 +769,6 @@
             arg("includeInternal", type(boolean.class))
         ).addException(NoSuchElementException.class);
 
-<<<<<<< HEAD
-        Variable includeInternalVar = constructMtd.getScope().getVariable("includeInternal");
-
-        if (schemaExtensions.isEmpty())
-            constructMtd.getBody().append(treatSourceForConstruct(schemaFields, fieldDefs, constructMtd)).ret();
-        else {
-            List<Field> publicFields = schemaFields.stream()
-                .filter(f -> !schemaExtensions.contains(f.getDeclaringClass()))
-                .collect(toList());
-
-            constructMtd.getBody().append(
-                new IfStatement()
-                    .condition(includeInternalVar)
-                    .ifTrue(treatSourceForConstruct(schemaFields, fieldDefs, constructMtd))
-                    .ifFalse(treatSourceForConstruct(publicFields, fieldDefs, constructMtd))
-=======
         BytecodeBlock mtdBody = constructMtd.getBody();
 
         if (extensionsFields.isEmpty())
@@ -987,7 +781,6 @@
                     .condition(includeInternalVar)
                     .ifTrue(treatSourceForConstruct(union(extensionsFields, schemaFields), fieldDefs, constructMtd))
                     .ifFalse(treatSourceForConstruct(asList(schemaFields), fieldDefs, constructMtd))
->>>>>>> 2a26649b
             ).ret();
         }
     }
@@ -998,10 +791,6 @@
      * @param classDef Node class definition.
      * @param specFields Definition of fields for the {@code _spec#} fields of the node class.
      *      Mapping: configuration schema class -> {@code _spec#} field.
-<<<<<<< HEAD
-     * @param schemaFields Configuration Schema class fields.
-=======
->>>>>>> 2a26649b
      * @param fieldDefs Field definitions for all fields of node class excluding {@code _spec}.
      * @param schemaFields Fields of the schema class.
      * @param extensionsFields Fields of internal extensions of the configuration schema.
@@ -1009,14 +798,9 @@
     private void addNodeConstructDefaultMethod(
         ClassDefinition classDef,
         Map<Class<?>, FieldDefinition> specFields,
-<<<<<<< HEAD
-        Set<Field> schemaFields,
-        Map<String, FieldDefinition> fieldDefs
-=======
         Map<String, FieldDefinition> fieldDefs,
         Field[] schemaFields,
         Set<Field> extensionsFields
->>>>>>> 2a26649b
     ) {
         MethodDefinition constructDfltMtd = classDef.declareMethod(
             of(PUBLIC),
@@ -1120,44 +904,25 @@
      * Construct a {@link DynamicConfiguration} definition for a configuration schema.
      *
      * @param schemaClass Configuration schema class.
-<<<<<<< HEAD
-     * @param schemaFields Fields of the schema and its extensions.
-     * @param schemaExtensions Internal extensions of the configuration schema.
-=======
      * @param schemaExtensions Internal extensions of the configuration schema.
      * @param schemaFields Fields of the schema class.
      * @param extensionsFields Fields of internal extensions of the configuration schema.
->>>>>>> 2a26649b
      * @return Constructed {@link DynamicConfiguration} definition for the configuration schema.
      */
     private ClassDefinition createCfgImplClass(
         Class<?> schemaClass,
-<<<<<<< HEAD
-        Set<Field> schemaFields,
-        Set<Class<?>> schemaExtensions
-=======
         Set<Class<?>> schemaExtensions,
         Field[] schemaFields,
         Set<Field> extensionsFields
->>>>>>> 2a26649b
     ) {
         SchemaClassesInfo schemaClassInfo = schemasInfo.get(schemaClass);
-
-        ParameterizedType[] interfaces = union(schemaExtensions, schemaClass).stream()
-            .map(cls -> prefix(cls) + CONFIGURATION_CLASS_POSTFIX)
-            .map(ParameterizedType::typeFromJavaClassName)
-            .toArray(ParameterizedType[]::new);
 
         // Configuration impl class definition.
         ClassDefinition classDef = new ClassDefinition(
             of(PUBLIC, FINAL),
             internalName(schemaClassInfo.cfgImplClassName),
             type(DynamicConfiguration.class),
-<<<<<<< HEAD
-            interfaces
-=======
             configClassInterfaces(schemaClass, schemaExtensions)
->>>>>>> 2a26649b
         );
 
         // Fields.
@@ -1220,14 +985,9 @@
     private void addConfigurationImplConstructor(
         ClassDefinition classDef,
         SchemaClassesInfo schemaClassInfo,
-<<<<<<< HEAD
-        Set<Field> schemaFields,
-        Map<String, FieldDefinition> fieldDefs
-=======
         Map<String, FieldDefinition> fieldDefs,
         Field[] schemaFields,
         Set<Field> extensionsFields
->>>>>>> 2a26649b
     ) {
         MethodDefinition ctor = classDef.declareConstructor(
             of(PUBLIC),
@@ -1437,22 +1197,9 @@
         if (schemaFields.isEmpty())
             return List.of();
         else {
-<<<<<<< HEAD
-            List<BytecodeNode> res = new ArrayList<>(schemaFields.size());
-
-            for (Field schemaField : schemaFields) {
-                FieldDefinition fieldDef = fieldDefs.get(schemaField.getName());
-
-                // Visit every field. Returned value isn't used so we pop it off the stack.
-                res.add(invokeVisit(traverseChildrenMtd, schemaField, fieldDef).pop());
-            }
-
-            return res;
-=======
             return schemaFields.stream()
                 .map(field -> invokeVisit(traverseChildrenMtd, field, fieldDefs.get(field.getName())).pop())
                 .collect(toList());
->>>>>>> 2a26649b
         }
     }
 
@@ -1574,8 +1321,6 @@
 
         return switchBuilder.build();
     }
-<<<<<<< HEAD
-=======
 
     /**
      * Get interfaces for {@link InnerNode} definition for a configuration schema.
@@ -1603,5 +1348,4 @@
             .map(cls -> typeFromJavaClassName(configurationClassName(cls)))
             .toArray(ParameterizedType[]::new);
     }
->>>>>>> 2a26649b
 }