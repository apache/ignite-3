/*
 * Licensed to the Apache Software Foundation (ASF) under one or more
 * contributor license agreements.  See the NOTICE file distributed with
 * this work for additional information regarding copyright ownership.
 * The ASF licenses this file to You under the Apache License, Version 2.0
 * (the "License"); you may not use this file except in compliance with
 * the License.  You may obtain a copy of the License at
 *
 *      http://www.apache.org/licenses/LICENSE-2.0
 *
 * Unless required by applicable law or agreed to in writing, software
 * distributed under the License is distributed on an "AS IS" BASIS,
 * WITHOUT WARRANTIES OR CONDITIONS OF ANY KIND, either express or implied.
 * See the License for the specific language governing permissions and
 * limitations under the License.
 */

package org.apache.ignite.internal.configuration.asm;

import static com.facebook.presto.bytecode.Access.BRIDGE;
import static com.facebook.presto.bytecode.Access.FINAL;
import static com.facebook.presto.bytecode.Access.PRIVATE;
import static com.facebook.presto.bytecode.Access.PUBLIC;
import static com.facebook.presto.bytecode.Access.STATIC;
import static com.facebook.presto.bytecode.Access.SYNTHETIC;
import static com.facebook.presto.bytecode.Parameter.arg;
import static com.facebook.presto.bytecode.ParameterizedType.type;
import static com.facebook.presto.bytecode.ParameterizedType.typeFromJavaClassName;
import static com.facebook.presto.bytecode.expression.BytecodeExpressions.constantBoolean;
import static com.facebook.presto.bytecode.expression.BytecodeExpressions.constantClass;
import static com.facebook.presto.bytecode.expression.BytecodeExpressions.constantNull;
import static com.facebook.presto.bytecode.expression.BytecodeExpressions.constantString;
import static com.facebook.presto.bytecode.expression.BytecodeExpressions.inlineIf;
import static com.facebook.presto.bytecode.expression.BytecodeExpressions.invokeDynamic;
import static com.facebook.presto.bytecode.expression.BytecodeExpressions.invokeStatic;
import static com.facebook.presto.bytecode.expression.BytecodeExpressions.isNotNull;
import static com.facebook.presto.bytecode.expression.BytecodeExpressions.isNull;
import static com.facebook.presto.bytecode.expression.BytecodeExpressions.newInstance;
import static com.facebook.presto.bytecode.expression.BytecodeExpressions.not;
import static java.lang.invoke.MethodType.methodType;
import static java.util.Arrays.asList;
import static java.util.Collections.emptyList;
import static java.util.Collections.singleton;
import static java.util.EnumSet.of;
import static java.util.function.Function.identity;
import static java.util.stream.Collectors.toCollection;
import static java.util.stream.Collectors.toList;
import static java.util.stream.Collectors.toMap;
import static org.apache.ignite.internal.configuration.asm.DirectProxyAsmGenerator.newDirectProxyLambda;
import static org.apache.ignite.internal.configuration.asm.SchemaClassesInfo.changeClassName;
import static org.apache.ignite.internal.configuration.asm.SchemaClassesInfo.configurationClassName;
import static org.apache.ignite.internal.configuration.asm.SchemaClassesInfo.viewClassName;
import static org.apache.ignite.internal.configuration.util.ConfigurationUtil.containsNameAnnotation;
import static org.apache.ignite.internal.configuration.util.ConfigurationUtil.extensionsFields;
import static org.apache.ignite.internal.configuration.util.ConfigurationUtil.hasDefault;
import static org.apache.ignite.internal.configuration.util.ConfigurationUtil.isConfigValue;
<<<<<<< HEAD
import static org.apache.ignite.internal.configuration.util.ConfigurationUtil.isInternalId;
=======
import static org.apache.ignite.internal.configuration.util.ConfigurationUtil.isDirectAccess;
import static org.apache.ignite.internal.configuration.util.ConfigurationUtil.isInjectedName;
>>>>>>> 74e1f44a
import static org.apache.ignite.internal.configuration.util.ConfigurationUtil.isNamedConfigValue;
import static org.apache.ignite.internal.configuration.util.ConfigurationUtil.isPolymorphicConfig;
import static org.apache.ignite.internal.configuration.util.ConfigurationUtil.isPolymorphicConfigInstance;
import static org.apache.ignite.internal.configuration.util.ConfigurationUtil.isPolymorphicId;
import static org.apache.ignite.internal.configuration.util.ConfigurationUtil.isValue;
import static org.apache.ignite.internal.configuration.util.ConfigurationUtil.polymorphicInstanceId;
import static org.apache.ignite.internal.configuration.util.ConfigurationUtil.schemaFields;
import static org.apache.ignite.internal.util.ArrayUtils.nullOrEmpty;
import static org.apache.ignite.internal.util.CollectionUtils.concat;
import static org.apache.ignite.internal.util.CollectionUtils.union;
import static org.objectweb.asm.Opcodes.H_NEWINVOKESPECIAL;
import static org.objectweb.asm.Type.getMethodDescriptor;
import static org.objectweb.asm.Type.getMethodType;
import static org.objectweb.asm.Type.getType;

import com.facebook.presto.bytecode.BytecodeBlock;
import com.facebook.presto.bytecode.BytecodeNode;
import com.facebook.presto.bytecode.ClassDefinition;
import com.facebook.presto.bytecode.ClassGenerator;
import com.facebook.presto.bytecode.FieldDefinition;
import com.facebook.presto.bytecode.MethodDefinition;
import com.facebook.presto.bytecode.ParameterizedType;
import com.facebook.presto.bytecode.Variable;
import com.facebook.presto.bytecode.control.IfStatement;
import com.facebook.presto.bytecode.expression.BytecodeExpression;
import java.io.Serializable;
import java.lang.invoke.LambdaMetafactory;
import java.lang.invoke.MethodHandle;
import java.lang.invoke.MethodHandles.Lookup;
import java.lang.invoke.MethodType;
import java.lang.reflect.Constructor;
import java.lang.reflect.Field;
import java.lang.reflect.Method;
import java.util.ArrayDeque;
import java.util.ArrayList;
import java.util.Arrays;
import java.util.Collection;
import java.util.Collections;
import java.util.HashMap;
import java.util.HashSet;
import java.util.LinkedHashMap;
import java.util.List;
import java.util.Map;
import java.util.NoSuchElementException;
import java.util.Objects;
import java.util.Queue;
import java.util.Set;
import java.util.UUID;
import java.util.function.BiFunction;
import java.util.function.Consumer;
import java.util.function.Function;
import java.util.function.Supplier;
import java.util.stream.Stream;
import org.apache.ignite.configuration.ConfigurationProperty;
import org.apache.ignite.configuration.ConfigurationTree;
import org.apache.ignite.configuration.ConfigurationValue;
import org.apache.ignite.configuration.ConfigurationWrongPolymorphicTypeIdException;
import org.apache.ignite.configuration.NamedConfigurationTree;
import org.apache.ignite.configuration.NamedListView;
import org.apache.ignite.configuration.RootKey;
import org.apache.ignite.configuration.annotation.Config;
import org.apache.ignite.configuration.annotation.ConfigurationRoot;
<<<<<<< HEAD
=======
import org.apache.ignite.configuration.annotation.InjectedName;
>>>>>>> 74e1f44a
import org.apache.ignite.configuration.annotation.InternalConfiguration;
import org.apache.ignite.configuration.annotation.Name;
import org.apache.ignite.configuration.annotation.NamedConfigValue;
import org.apache.ignite.configuration.annotation.PolymorphicConfig;
import org.apache.ignite.configuration.annotation.PolymorphicConfigInstance;
import org.apache.ignite.configuration.annotation.PolymorphicId;
import org.apache.ignite.internal.configuration.ConfigurationNode;
import org.apache.ignite.internal.configuration.ConfigurationTreeWrapper;
import org.apache.ignite.internal.configuration.DynamicConfiguration;
import org.apache.ignite.internal.configuration.DynamicConfigurationChanger;
import org.apache.ignite.internal.configuration.DynamicProperty;
import org.apache.ignite.internal.configuration.NamedListConfiguration;
import org.apache.ignite.internal.configuration.TypeUtils;
import org.apache.ignite.internal.configuration.direct.DirectPropertyProxy;
import org.apache.ignite.internal.configuration.tree.ConfigurationSource;
import org.apache.ignite.internal.configuration.tree.ConfigurationVisitor;
import org.apache.ignite.internal.configuration.tree.ConstructableTreeNode;
import org.apache.ignite.internal.configuration.tree.InnerNode;
import org.apache.ignite.internal.configuration.tree.NamedListNode;
import org.apache.ignite.internal.configuration.util.ConfigurationUtil;
import org.jetbrains.annotations.NotNull;
import org.jetbrains.annotations.Nullable;
import org.objectweb.asm.Handle;
import org.objectweb.asm.Opcodes;
import org.objectweb.asm.Type;

/**
 * This class is responsible for generating internal implementation classes for configuration schemas. It uses classes from {@code bytecode}
 * module to achieve this goal, like {@link ClassGenerator}, for examples.
 */
public class ConfigurationAsmGenerator {
    /** {@link DynamicConfiguration#DynamicConfiguration} constructor. */
    private static final Constructor<?> DYNAMIC_CONFIGURATION_CTOR;

    /** {@link LambdaMetafactory#metafactory(Lookup, String, MethodType, MethodType, MethodHandle, MethodType)}. */
    public static final Method LAMBDA_METAFACTORY;

    /** {@link Consumer#accept(Object)}. */
    private static final Method ACCEPT;

    /** {@link ConfigurationVisitor#visitLeafNode(String, Serializable)}. */
    private static final Method VISIT_LEAF;

    /** {@link ConfigurationVisitor#visitInnerNode(String, InnerNode)}. */
    private static final Method VISIT_INNER;

    /** {@link ConfigurationVisitor#visitNamedListNode(String, NamedListNode)}. */
    private static final Method VISIT_NAMED;

    /** {@link ConfigurationSource#unwrap(Class)}. */
    private static final Method UNWRAP;

    /** {@link ConfigurationSource#descend(ConstructableTreeNode)}. */
    private static final Method DESCEND;

    /** {@link ConstructableTreeNode#copy()}. */
    private static final Method COPY;

    /** {@link InnerNode#internalId()}. */
    private static final Method INTERNAL_ID;

    /** {@code DynamicConfiguration#add} method. */
    private static final Method DYNAMIC_CONFIGURATION_ADD_MTD;

    /** {@link Objects#requireNonNull(Object, String)}. */
    private static final Method REQUIRE_NON_NULL;

    /** {@link Class#getName} method. */
    private static final Method CLASS_GET_NAME_MTD;

    /** {@link String#equals} method. */
    private static final Method STRING_EQUALS_MTD;

    /** {@link ConfigurationSource#polymorphicTypeId} method. */
    private static final Method POLYMORPHIC_TYPE_ID_MTD;

    /** {@link InnerNode#constructDefault} method. */
    private static final Method CONSTRUCT_DEFAULT_MTD;

    /** {@code ConfigurationNode#refreshValue} method. */
    private static final Method REFRESH_VALUE_MTD;

    /** {@code DynamicConfiguration#addMember} method. */
    private static final Method ADD_MEMBER_MTD;

    /** {@code DynamicConfiguration#removeMember} method. */
    private static final Method REMOVE_MEMBER_MTD;

    /** {@link InnerNode#specificNode} method. */
    private static final Method SPECIFIC_NODE_MTD;

    /** {@link DynamicConfiguration#specificConfigTree} method. */
    private static final Method SPECIFIC_CONFIG_TREE_MTD;

    /** {@link ConfigurationUtil#addDefaults}. */
    private static final Method ADD_DEFAULTS_MTD;

    /** {@link ConfigurationUtil#removeLastKey}. */
    private static final Method REMOVE_LAST_KEY_MTD;

    /** {@link InnerNode#setInjectedNameFieldValue}. */
    private static final Method SET_INJECTED_NAME_FIELD_VALUE_MTD;

    /** {@code Node#convert} method name. */
    private static final String CONVERT_MTD_NAME = "convert";

    static {
        try {
            LAMBDA_METAFACTORY = LambdaMetafactory.class.getDeclaredMethod(
                    "metafactory",
                    Lookup.class,
                    String.class,
                    MethodType.class,
                    MethodType.class,
                    MethodHandle.class,
                    MethodType.class
            );

            ACCEPT = Consumer.class.getDeclaredMethod("accept", Object.class);

            VISIT_LEAF = ConfigurationVisitor.class
                    .getDeclaredMethod("visitLeafNode", String.class, Serializable.class);

            VISIT_INNER = ConfigurationVisitor.class
                    .getDeclaredMethod("visitInnerNode", String.class, InnerNode.class);

            VISIT_NAMED = ConfigurationVisitor.class
                    .getDeclaredMethod("visitNamedListNode", String.class, NamedListNode.class);

            UNWRAP = ConfigurationSource.class.getDeclaredMethod("unwrap", Class.class);

            DESCEND = ConfigurationSource.class.getDeclaredMethod("descend", ConstructableTreeNode.class);

            COPY = ConstructableTreeNode.class.getDeclaredMethod("copy");

            INTERNAL_ID = InnerNode.class.getDeclaredMethod("internalId");

            DYNAMIC_CONFIGURATION_CTOR = DynamicConfiguration.class.getDeclaredConstructor(
                    List.class,
                    String.class,
                    RootKey.class,
                    DynamicConfigurationChanger.class,
                    boolean.class
            );

            DYNAMIC_CONFIGURATION_ADD_MTD = DynamicConfiguration.class.getDeclaredMethod(
                    "add",
                    ConfigurationProperty.class
            );

            REQUIRE_NON_NULL = Objects.class.getDeclaredMethod("requireNonNull", Object.class, String.class);

            CLASS_GET_NAME_MTD = Class.class.getDeclaredMethod("getName");

            STRING_EQUALS_MTD = String.class.getDeclaredMethod("equals", Object.class);

            POLYMORPHIC_TYPE_ID_MTD = ConfigurationSource.class.getDeclaredMethod("polymorphicTypeId", String.class);

            CONSTRUCT_DEFAULT_MTD = InnerNode.class.getDeclaredMethod("constructDefault", String.class);

            REFRESH_VALUE_MTD = ConfigurationNode.class.getDeclaredMethod("refreshValue");

            ADD_MEMBER_MTD = DynamicConfiguration.class.getDeclaredMethod("addMember", Map.class, ConfigurationProperty.class);

            REMOVE_MEMBER_MTD = DynamicConfiguration.class.getDeclaredMethod("removeMember", Map.class, ConfigurationProperty.class);

            SPECIFIC_NODE_MTD = InnerNode.class.getDeclaredMethod("specificNode");

            SPECIFIC_CONFIG_TREE_MTD = DynamicConfiguration.class.getDeclaredMethod("specificConfigTree");

            ADD_DEFAULTS_MTD = ConfigurationUtil.class.getDeclaredMethod("addDefaults", InnerNode.class);

            REMOVE_LAST_KEY_MTD = ConfigurationUtil.class.getDeclaredMethod("removeLastKey", List.class);

            SET_INJECTED_NAME_FIELD_VALUE_MTD = InnerNode.class.getDeclaredMethod("setInjectedNameFieldValue", String.class);
        } catch (NoSuchMethodException nsme) {
            throw new ExceptionInInitializerError(nsme);
        }
    }

    /** Information about schema classes - bunch of names and dynamically compiled internal classes. */
    private final Map<Class<?>, SchemaClassesInfo> schemasInfo = new HashMap<>();

    /** Class generator instance. */
    private final ClassGenerator generator = ClassGenerator.classGenerator(getClass().getClassLoader());

    /**
     * Creates new instance of {@code *Node} class corresponding to the given Configuration Schema.
     *
     * @param schemaClass Configuration Schema class.
     * @return Node instance.
     */
    public synchronized InnerNode instantiateNode(Class<?> schemaClass) {
        SchemaClassesInfo info = schemasInfo.get(schemaClass);

        assert info != null && info.nodeClass != null : schemaClass;

        try {
            Constructor<? extends InnerNode> constructor = info.nodeClass.getConstructor();

            assert constructor.canAccess(null);

            return constructor.newInstance();
        } catch (Exception e) {
            throw new IllegalStateException(e);
        }
    }

    /**
     * Creates new instance of {@code *Configuration} class corresponding to the given Configuration Schema.
     *
     * @param rootKey Root key of the configuration root.
     * @param changer Configuration changer instance to pass into constructor.
     * @return Configuration instance.
     */
    public synchronized DynamicConfiguration<?, ?> instantiateCfg(
            RootKey<?, ?> rootKey,
            DynamicConfigurationChanger changer
    ) {
        SchemaClassesInfo info = schemasInfo.get(rootKey.schemaClass());

        assert info != null && info.cfgImplClass != null;

        try {
            Constructor<? extends DynamicConfiguration<?, ?>> constructor = info.cfgImplClass.getConstructor(
                    List.class,
                    String.class,
                    RootKey.class,
                    DynamicConfigurationChanger.class,
                    boolean.class
            );

            assert constructor.canAccess(null);

            return constructor.newInstance(Collections.emptyList(), rootKey.key(), rootKey, changer, false);
        } catch (Exception e) {
            throw new IllegalStateException(e);
        }
    }

    /**
     * Generates, defines, loads and initializes all dynamic classes required for the given configuration schema.
     *
     * @param rootSchemaClass             Class of the root configuration schema.
     * @param internalSchemaExtensions    Internal extensions ({@link InternalConfiguration}) of configuration schemas ({@link
     *                                    ConfigurationRoot} and {@link Config}). Mapping: original schema -> extensions.
     * @param polymorphicSchemaExtensions Polymorphic extensions ({@link PolymorphicConfigInstance}) of configuration schemas ({@link
     *                                    PolymorphicConfig}). Mapping: original schema -> extensions.
     */
    public synchronized void compileRootSchema(
            Class<?> rootSchemaClass,
            Map<Class<?>, Set<Class<?>>> internalSchemaExtensions,
            Map<Class<?>, Set<Class<?>>> polymorphicSchemaExtensions
    ) {
        if (schemasInfo.containsKey(rootSchemaClass)) {
            return; // Already compiled.
        }

        Queue<Class<?>> compileQueue = new ArrayDeque<>();
        compileQueue.add(rootSchemaClass);

        schemasInfo.put(rootSchemaClass, new SchemaClassesInfo(rootSchemaClass));

        Set<Class<?>> schemas = new HashSet<>();
        List<ClassDefinition> classDefs = new ArrayList<>();

        while (!compileQueue.isEmpty()) {
            Class<?> schemaClass = compileQueue.poll();

            assert schemaClass.isAnnotationPresent(ConfigurationRoot.class)
                    || schemaClass.isAnnotationPresent(Config.class)
                    || isPolymorphicConfig(schemaClass)
                    : schemaClass + " is not properly annotated";

            assert schemasInfo.containsKey(schemaClass) : schemaClass;

            Set<Class<?>> internalExtensions = internalSchemaExtensions.getOrDefault(schemaClass, Set.of());
            Set<Class<?>> polymorphicExtensions = polymorphicSchemaExtensions.getOrDefault(schemaClass, Set.of());

            assert internalExtensions.isEmpty() || polymorphicExtensions.isEmpty() :
                    "Internal and polymorphic extensions are not allowed at the same time: " + schemaClass;

            if (isPolymorphicConfig(schemaClass) && polymorphicExtensions.isEmpty()) {
                throw new IllegalArgumentException(schemaClass
                        + " is polymorphic but polymorphic extensions are absent");
            }

            List<Field> schemaFields = schemaFields(schemaClass);
            Collection<Field> internalExtensionsFields = extensionsFields(internalExtensions, true);
            Collection<Field> polymorphicExtensionsFields = extensionsFields(polymorphicExtensions, false);

            Field internalIdField = internalIdField(schemaClass, internalExtensions);

            for (Field schemaField : concat(schemaFields, internalExtensionsFields, polymorphicExtensionsFields)) {
                if (isConfigValue(schemaField) || isNamedConfigValue(schemaField)) {
                    Class<?> subSchemaClass = schemaField.getType();

                    if (!schemasInfo.containsKey(subSchemaClass)) {
                        compileQueue.offer(subSchemaClass);

                        schemasInfo.put(subSchemaClass, new SchemaClassesInfo(subSchemaClass));
                    }
                }
            }

            for (Class<?> polymorphicExtension : polymorphicExtensions) {
                schemasInfo.put(polymorphicExtension, new SchemaClassesInfo(polymorphicExtension));
            }

            schemas.add(schemaClass);

            ClassDefinition innerNodeClassDef = createNodeClass(
                    schemaClass,
                    internalExtensions,
                    polymorphicExtensions,
                    schemaFields,
                    internalExtensionsFields,
                    polymorphicExtensionsFields,
                    internalIdField
            );

            classDefs.add(innerNodeClassDef);

            ClassDefinition cfgImplClassDef = createCfgImplClass(
                    schemaClass,
                    internalExtensions,
                    polymorphicExtensions,
                    schemaFields,
                    internalExtensionsFields,
                    polymorphicExtensionsFields,
                    internalIdField
            );

            classDefs.add(cfgImplClassDef);

            for (Class<?> polymorphicExtension : polymorphicExtensions) {
                // Only the fields of a specific instance of a polymorphic configuration.
                Collection<Field> polymorphicFields = polymorphicExtensionsFields.stream()
                        .filter(f -> f.getDeclaringClass() == polymorphicExtension)
                        .collect(toList());

                classDefs.add(createPolymorphicExtensionNodeClass(
                        schemaClass,
                        polymorphicExtension,
                        innerNodeClassDef,
                        schemaFields,
                        polymorphicFields,
                        internalIdField
                ));

                classDefs.add(createPolymorphicExtensionCfgImplClass(
                        schemaClass,
                        polymorphicExtension,
                        cfgImplClassDef,
                        schemaFields,
                        polymorphicFields,
                        internalIdField
                ));
            }

            ClassDefinition directProxyClassDef = new DirectProxyAsmGenerator(
                    this,
                    schemaClass,
                    internalExtensions,
                    schemaFields,
                    internalExtensionsFields,
                    internalIdField
            ).generate();

            classDefs.add(directProxyClassDef);
        }

        Map<String, Class<?>> definedClasses = generator.defineClasses(classDefs);

        for (Class<?> schemaClass : schemas) {
            SchemaClassesInfo info = schemasInfo.get(schemaClass);

            info.nodeClass = (Class<? extends InnerNode>) definedClasses.get(info.nodeClassName);
            info.cfgImplClass = (Class<? extends DynamicConfiguration<?, ?>>) definedClasses.get(info.cfgImplClassName);
        }
    }

    /**
     * Returns info about schema class.
     *
     * @param schemaClass Schema class.
     * @return Schema class info.
     * @see SchemaClassesInfo
     */
    synchronized SchemaClassesInfo schemaInfo(Class<?> schemaClass) {
        return schemasInfo.get(schemaClass);
    }

    /*
     * Returns field, annotated with {@link InternalId}, if it exists. This field may only be present in {@link ConfigurationRoot},
     * {@link Config}, {@link InternalConfiguration} or {@link PolymorphicConfig}.
     *
     * @param schemaClass Base schema class.
     * @param schemaExtensions Extensions for the base schema.
     * @return Internal id field or {@code null} if it's not found.
     */
    @Nullable
    private Field internalIdField(Class<?> schemaClass, Set<Class<?>> schemaExtensions) {
        List<Field> internalIdFields = Stream.concat(Stream.of(schemaClass), schemaExtensions.stream())
                .map(Class::getDeclaredFields)
                .flatMap(Arrays::stream)
                .filter(ConfigurationUtil::isInternalId)
                .collect(toList());

        if (internalIdFields.isEmpty()) {
            return null;
        }

        assert internalIdFields.size() == 1 : internalIdFields;

        return internalIdFields.get(0);
    }

    /**
     * Construct a {@link InnerNode} definition for a configuration schema.
     *
     * @param schemaClass           Configuration schema class.
     * @param internalExtensions    Internal extensions of the configuration schema.
     * @param polymorphicExtensions Polymorphic extensions of the configuration schema.
     * @param schemaFields          Fields of the schema class.
     * @param internalFields        Fields of internal extensions of the configuration schema.
     * @param polymorphicFields     Fields of polymorphic extensions of the configuration schema.
     * @param internalIdField       Internal id field or {@code null} if it's not present.
     * @return Constructed {@link InnerNode} definition for the configuration schema.
     */
    private ClassDefinition createNodeClass(
            Class<?> schemaClass,
            Set<Class<?>> internalExtensions,
            Set<Class<?>> polymorphicExtensions,
            List<Field> schemaFields,
            Collection<Field> internalFields,
            Collection<Field> polymorphicFields,
            @Nullable Field internalIdField
    ) {
        SchemaClassesInfo schemaClassInfo = schemasInfo.get(schemaClass);

        // Node class definition.
        ClassDefinition classDef = new ClassDefinition(
                of(PUBLIC, FINAL),
                internalName(schemaClassInfo.nodeClassName),
                type(InnerNode.class),
                nodeClassInterfaces(schemaClass, internalExtensions)
        );

        // Spec fields.
        Map<Class<?>, FieldDefinition> specFields = new HashMap<>();

        int i = 0;

        for (Class<?> clazz : concat(List.of(schemaClass), internalExtensions, polymorphicExtensions)) {
            specFields.put(clazz, classDef.declareField(of(PRIVATE, FINAL), "_spec" + i++, clazz));
        }

        // Define the rest of the fields.
        Map<String, FieldDefinition> fieldDefs = new HashMap<>();

        // To store the id of the polymorphic configuration instance.
        FieldDefinition polymorphicTypeIdFieldDef = null;

        // Field with @InjectedName.
        FieldDefinition injectedNameFieldDef = null;

        for (Field schemaField : concat(schemaFields, internalFields, polymorphicFields)) {
            String fieldName = fieldName(schemaField);

            FieldDefinition fieldDef = addNodeField(classDef, schemaField, fieldName);

            fieldDefs.put(fieldName, fieldDef);

            if (isPolymorphicId(schemaField)) {
                polymorphicTypeIdFieldDef = fieldDef;
            } else if (isInjectedName(schemaField)) {
                injectedNameFieldDef = fieldDef;
            }
        }

        // org.apache.ignite.internal.configuration.tree.InnerNode#schemaType
        addNodeSchemaTypeMethod(classDef, schemaClass, polymorphicExtensions, polymorphicTypeIdFieldDef);

        // Constructor.
        addNodeConstructor(classDef, specFields, fieldDefs, schemaFields, internalFields, polymorphicFields);

        // Add view method for internal id.
        if (internalIdField != null) {
            addNodeInternalIdMethod(classDef, internalIdField);
        }

        // VIEW and CHANGE methods.
        for (Field schemaField : concat(schemaFields, internalFields)) {
            String fieldName = schemaField.getName();

            FieldDefinition fieldDef = fieldDefs.get(fieldName);

            addNodeViewMethod(
                    classDef,
                    schemaField,
                    viewMtd -> getThisFieldCode(viewMtd, fieldDef),
                    null
            );

            // Read only.
            if (isPolymorphicId(schemaField) || isInjectedName(schemaField)) {
                continue;
            }

            // Add change methods.
            MethodDefinition changeMtd0 = addNodeChangeMethod(
                    classDef,
                    schemaField,
                    changeMtd -> getThisFieldCode(changeMtd, fieldDef),
                    (changeMtd, newValue) -> setThisFieldCode(changeMtd, newValue, fieldDef),
                    null
            );

            addNodeChangeBridgeMethod(classDef, changeClassName(schemaField.getDeclaringClass()), changeMtd0);
        }

        Map<Class<?>, List<Field>> polymorphicFieldsByExtension = Map.of();

        MethodDefinition changePolymorphicTypeIdMtd = null;

        if (!polymorphicExtensions.isEmpty()) {
            assert polymorphicTypeIdFieldDef != null : schemaClass.getName();

            addNodeSpecificNodeMethod(classDef, polymorphicExtensions, polymorphicTypeIdFieldDef);

            changePolymorphicTypeIdMtd = addNodeChangePolymorphicTypeIdMethod(
                    classDef,
                    fieldDefs,
                    polymorphicExtensions,
                    polymorphicFields,
                    polymorphicTypeIdFieldDef
            );

            addNodeConvertMethod(classDef, schemaClass, polymorphicExtensions, changePolymorphicTypeIdMtd);

            polymorphicFieldsByExtension = new LinkedHashMap<>();

            for (Class<?> polymorphicExtension : polymorphicExtensions) {
                polymorphicFieldsByExtension.put(
                        polymorphicExtension,
                        polymorphicFields.stream()
                                .filter(f -> polymorphicExtension.equals(f.getDeclaringClass()))
                                .collect(toList())
                );
            }
        }

        // traverseChildren
        addNodeTraverseChildrenMethod(
                classDef,
                schemaClass,
                fieldDefs,
                schemaFields,
                internalFields,
                polymorphicFieldsByExtension,
                polymorphicTypeIdFieldDef
        );

        // traverseChild
        addNodeTraverseChildMethod(
                classDef,
                fieldDefs,
                schemaFields,
                internalFields,
                polymorphicFieldsByExtension,
                polymorphicTypeIdFieldDef
        );

        // construct
        addNodeConstructMethod(
                classDef,
                fieldDefs,
                schemaFields,
                internalFields,
                polymorphicFieldsByExtension,
                polymorphicTypeIdFieldDef,
                changePolymorphicTypeIdMtd
        );

        // constructDefault
        addNodeConstructDefaultMethod(
                classDef,
                specFields,
                fieldDefs,
                schemaFields,
                internalFields,
                polymorphicFieldsByExtension,
                polymorphicTypeIdFieldDef
        );

        if (injectedNameFieldDef != null) {
            addInjectedNameFieldMethods(classDef, injectedNameFieldDef);
        }

        return classDef;
    }

    /**
     * Add {@link InnerNode#schemaType} method implementation to the class.
     *
     * @param classDef                  Class definition.
     * @param schemaClass               Configuration schema class.
     * @param polymorphicExtensions     Polymorphic extensions of the configuration schema.
     * @param polymorphicTypeIdFieldDef Identification field for the polymorphic configuration instance.
     */
    private static void addNodeSchemaTypeMethod(
            ClassDefinition classDef,
            Class<?> schemaClass,
            Set<Class<?>> polymorphicExtensions,
            @Nullable FieldDefinition polymorphicTypeIdFieldDef
    ) {
        MethodDefinition schemaTypeMtd = classDef.declareMethod(
                of(PUBLIC),
                "schemaType",
                type(Class.class)
        );

        BytecodeBlock mtdBody = schemaTypeMtd.getBody();

        if (polymorphicExtensions.isEmpty()) {
            mtdBody.append(constantClass(schemaClass)).retObject();
        } else {
            assert polymorphicTypeIdFieldDef != null : classDef.getName();

            StringSwitchBuilder switchBuilderTypeId = typeIdSwitchBuilder(schemaTypeMtd, polymorphicTypeIdFieldDef);

            for (Class<?> polymorphicExtension : polymorphicExtensions) {
                switchBuilderTypeId.addCase(
                        polymorphicInstanceId(polymorphicExtension),
                        constantClass(polymorphicExtension).ret()
                );
            }

            mtdBody.append(switchBuilderTypeId.build());
        }
    }

    /**
     * Declares field that corresponds to configuration value. Depending on the schema, 5 options possible:
     * <ul>
     *     <li>
     *         {@code @Value public type fieldName}<br/>becomes<br/>
     *         {@code public BoxedType fieldName}
     *     </li>
     *     <li>
     *         {@code @ConfigValue public MyConfigurationSchema fieldName}<br/>becomes<br/>
     *         {@code public MyNode fieldName}
     *     </li>
     *     <li>
     *         {@code @NamedConfigValue public type fieldName}<br/>becomes<br/>
     *         {@code public NamedListNode fieldName}
     *     </li>
     *     <li>
     *         {@code @PolymorphicId public String fieldName}<br/>becomes<br/>
     *         {@code public String fieldName}
     *     </li>
     *     <li>
     *         {@code @InjectedName public String fieldName}<br/>becomes<br/>
     *         {@code public String fieldName}
     *     </li>
     * </ul>
     *
     * @param classDef    Node class definition.
     * @param schemaField Configuration Schema class field.
     * @param fieldName   Field name.
     * @return Declared field definition.
     * @throws IllegalArgumentException If an unsupported {@code schemaField} was passed.
     */
    private FieldDefinition addNodeField(ClassDefinition classDef, Field schemaField, String fieldName) {
        Class<?> schemaFieldClass = schemaField.getType();

        ParameterizedType nodeFieldType;

        if (isValue(schemaField) || isPolymorphicId(schemaField) || isInjectedName(schemaField)) {
            nodeFieldType = type(box(schemaFieldClass));
        } else if (isConfigValue(schemaField)) {
            nodeFieldType = typeFromJavaClassName(schemasInfo.get(schemaFieldClass).nodeClassName);
        } else if (isNamedConfigValue(schemaField)) {
            nodeFieldType = type(NamedListNode.class);
        } else {
            throw new IllegalArgumentException("Unsupported field: " + schemaField);
        }

        return classDef.declareField(of(PUBLIC), fieldName, nodeFieldType);
    }

    /**
     * Implements default constructor for the node class. It initializes {@code _spec} field and every other field that represents named
     * list configuration.
     *
     * @param classDef          Node class definition.
     * @param specFields        Definition of fields for the {@code _spec#} fields of the node class. Mapping: configuration schema class ->
     *                          {@code _spec#} field.
     * @param fieldDefs         Field definitions for all fields of node class excluding {@code _spec}.
     * @param schemaFields      Fields of the schema class.
     * @param internalFields    Fields of internal extensions of the configuration schema.
     * @param polymorphicFields Fields of polymorphic extensions of the configuration schema.
     */
    private void addNodeConstructor(
            ClassDefinition classDef,
            Map<Class<?>, FieldDefinition> specFields,
            Map<String, FieldDefinition> fieldDefs,
            Collection<Field> schemaFields,
            Collection<Field> internalFields,
            Collection<Field> polymorphicFields
    ) {
        MethodDefinition ctor = classDef.declareConstructor(of(PUBLIC));

        // super();
        ctor.getBody()
                .append(ctor.getThis())
                .invokeConstructor(InnerNode.class);

        // this._spec# = new MyConfigurationSchema();
        for (Map.Entry<Class<?>, FieldDefinition> e : specFields.entrySet()) {
            ctor.getBody().append(ctor.getThis().setField(e.getValue(), newInstance(e.getKey())));
        }

        for (Field schemaField : concat(schemaFields, internalFields, polymorphicFields)) {
            if (!isNamedConfigValue(schemaField)) {
                continue;
            }

            FieldDefinition fieldDef = fieldDefs.get(fieldName(schemaField));

            // this.values = new NamedListNode<>(key, ValueNode::new, "polymorphicIdFieldName");
            ctor.getBody().append(setThisFieldCode(ctor, newNamedListNode(schemaField), fieldDef));
        }

        // return;
        ctor.getBody().ret();
    }

    /**
     * Generates method with the same name as the field, that calls {@link InnerNode#internalId()}.
     *
     * @param classDef Class definition.
     * @param schemaField Internal id field from the base schema or one of extensions.
     */
    private void addNodeInternalIdMethod(ClassDefinition classDef, Field schemaField) {
        MethodDefinition internalIdMtd = classDef.declareMethod(
                of(PUBLIC),
                schemaField.getName(),
                type(UUID.class)
        );

        // return this.internalId();
        internalIdMtd.getBody().append(internalIdMtd.getThis().invoke(INTERNAL_ID)).retObject();
    }

    /**
     * Implements getter method from {@code VIEW} interface. It returns field value, possibly unboxed or cloned, depending on type.
     *
     * @param classDef                     Node class definition.
     * @param schemaField                  Configuration Schema class field.
     * @param getFieldCodeFun              Function for creating bytecode to get a field, for example: {@code this.field} or {@code
     *                                     this.field.field}.
     * @param getPolymorphicTypeIdFieldFun Function for creating bytecode to get the field that stores the identifier of the polymorphic
     *                                     configuration instance is needed to add a polymorphicTypeId check, for example: {@code
     *                                     this.typeId} or {@code this.field.typeId}.
     */
    private void addNodeViewMethod(
            ClassDefinition classDef,
            Field schemaField,
            Function<MethodDefinition, BytecodeExpression> getFieldCodeFun,
            @Nullable Function<MethodDefinition, BytecodeExpression> getPolymorphicTypeIdFieldFun
    ) {
        Class<?> schemaFieldType = schemaField.getType();

        ParameterizedType returnType;

        SchemaClassesInfo schemaClassInfo = schemasInfo.get(schemaFieldType);

        // Return type is either corresponding VIEW type or the same type as declared in schema.
        if (isConfigValue(schemaField)) {
            returnType = typeFromJavaClassName(schemaClassInfo.viewClassName);
        } else if (isNamedConfigValue(schemaField)) {
            returnType = type(NamedListView.class);
        } else {
            returnType = type(schemaFieldType);
        }

        String fieldName = schemaField.getName();

        MethodDefinition viewMtd = classDef.declareMethod(
                of(PUBLIC),
                fieldName,
                returnType
        );

        BytecodeBlock bytecodeBlock = new BytecodeBlock();

        // result = this.field; OR this.field.field.
        bytecodeBlock.append(getFieldCodeFun.apply(viewMtd));

        if (schemaFieldType.isPrimitive()) {
            // result = Box.boxValue(result); // Unboxing.
            bytecodeBlock.invokeVirtual(
                    box(schemaFieldType),
                    schemaFieldType.getSimpleName() + "Value",
                    schemaFieldType
            );
        } else if (schemaFieldType.isArray()) {
            // result = result.clone();
            bytecodeBlock.invokeVirtual(schemaFieldType, "clone", Object.class).checkCast(schemaFieldType);
        } else if (isPolymorphicConfig(schemaFieldType) && isConfigValue(schemaField)) {
            // result = result.specificNode();
            bytecodeBlock.invokeVirtual(SPECIFIC_NODE_MTD);
        }

        // return result;
        bytecodeBlock.ret(schemaFieldType);

        if (getPolymorphicTypeIdFieldFun != null) {
            assert isPolymorphicConfigInstance(schemaField.getDeclaringClass()) : schemaField;

            // tmpVar = this.typeId; OR this.field.typeId.
            BytecodeExpression getPolymorphicTypeIdFieldValue = getPolymorphicTypeIdFieldFun.apply(viewMtd);
            String polymorphicInstanceId = polymorphicInstanceId(schemaField.getDeclaringClass());

            // if (!"first".equals(tmpVar)) throw Ex;
            // else return value;
            viewMtd.getBody().append(
                    new IfStatement()
                            .condition(not(constantString(polymorphicInstanceId).invoke(STRING_EQUALS_MTD, getPolymorphicTypeIdFieldValue)))
                            .ifTrue(throwException(ConfigurationWrongPolymorphicTypeIdException.class, getPolymorphicTypeIdFieldValue))
                            .ifFalse(bytecodeBlock)
            );
        } else {
            viewMtd.getBody().append(bytecodeBlock);
        }
    }

    /**
     * Implements changer method from {@code CHANGE} interface.
     *
     * @param classDef    Node class definition.
     * @param schemaField Configuration schema class field.
     * @return Definition of change method.
     */
    private MethodDefinition addNodeChangeMethod(
            ClassDefinition classDef,
            Field schemaField,
            Function<MethodDefinition, BytecodeExpression> getFieldCodeFun,
            BiFunction<MethodDefinition, BytecodeExpression, BytecodeExpression> setFieldCodeFun,
            @Nullable Function<MethodDefinition, BytecodeExpression> getPolymorphicTypeIdFieldFun
    ) {
        Class<?> schemaFieldType = schemaField.getType();

        MethodDefinition changeMtd = classDef.declareMethod(
                of(PUBLIC),
                changeMethodName(schemaField.getName()),
                classDef.getType(),
                // Change argument type is a Consumer for all inner or named fields.
                arg("change", isValue(schemaField) ? type(schemaFieldType) : type(Consumer.class))
        );

        // var change;
        BytecodeExpression changeVar = changeMtd.getScope().getVariable("change");

        BytecodeBlock bytecodeBlock = new BytecodeBlock();

        if (!schemaFieldType.isPrimitive()) {
            // Objects.requireNonNull(newValue, "change");
            bytecodeBlock.append(invokeStatic(REQUIRE_NON_NULL, changeVar, constantString("change")));
        }

        if (isValue(schemaField)) {
            BytecodeExpression newValue;

            if (schemaFieldType.isPrimitive()) {
                ParameterizedType type = type(box(schemaFieldType));

                // newValue = Box.valueOf(newValue); // Boxing.
                newValue = invokeStatic(type, "valueOf", type, singleton(changeVar));
            } else if (schemaFieldType.isArray()) {
                // newValue = newValue.clone();
                newValue = changeVar.invoke("clone", Object.class).cast(schemaFieldType);
            } else {
                newValue = changeVar;
            }

            // this.field = newValue;
            bytecodeBlock.append(setFieldCodeFun.apply(changeMtd, newValue));
        } else {
            BytecodeExpression newValue;

            if (isConfigValue(schemaField)) {
                // newValue = (this.field == null) ? new ValueNode() : (ValueNode)this.field.copy();
                newValue = newOrCopyNodeField(schemaField, getFieldCodeFun.apply(changeMtd));
            } else {
                assert isNamedConfigValue(schemaField) : schemaField;

                // newValue = (ValueNode)this.field.copy();
                newValue = copyNodeField(schemaField, getFieldCodeFun.apply(changeMtd));
            }

            // this.field = newValue;
            bytecodeBlock.append(setFieldCodeFun.apply(changeMtd, newValue));

            // this.field;
            BytecodeExpression getFieldCode = getFieldCodeFun.apply(changeMtd);

            if (isPolymorphicConfig(schemaFieldType) && isConfigValue(schemaField)) {
                // this.field.specificNode();
                getFieldCode = getFieldCode.invoke(SPECIFIC_NODE_MTD);
            }

            // change.accept(this.field); OR change.accept(this.field.specificNode());
            bytecodeBlock.append(changeVar.invoke(ACCEPT, getFieldCode));
        }

        // return this;
        bytecodeBlock.append(changeMtd.getThis()).retObject();

        if (getPolymorphicTypeIdFieldFun != null) {
            assert isPolymorphicConfigInstance(schemaField.getDeclaringClass()) : schemaField;

            // tmpVar = this.typeId; OR this.field.typeId.
            BytecodeExpression getPolymorphicTypeIdFieldValue = getPolymorphicTypeIdFieldFun.apply(changeMtd);
            String polymorphicInstanceId = polymorphicInstanceId(schemaField.getDeclaringClass());

            // if (!"first".equals(tmpVar)) throw Ex;
            // else change_value;
            changeMtd.getBody().append(
                    new IfStatement()
                            .condition(not(constantString(polymorphicInstanceId).invoke(STRING_EQUALS_MTD, getPolymorphicTypeIdFieldValue)))
                            .ifTrue(throwException(ConfigurationWrongPolymorphicTypeIdException.class, getPolymorphicTypeIdFieldValue))
                            .ifFalse(bytecodeBlock)
            );
        } else {
            changeMtd.getBody().append(bytecodeBlock);
        }

        return changeMtd;
    }

    /**
     * Implements changer bridge method from {@code CHANGE} interface.
     *
     * @param classDef        Node class definition.
     * @param changeClassName Class name for the CHANGE class.
     * @param changeMtd       Definition of change method.
     */
    private static void addNodeChangeBridgeMethod(
            ClassDefinition classDef,
            String changeClassName,
            MethodDefinition changeMtd
    ) {
        MethodDefinition bridgeMtd = classDef.declareMethod(
                of(PUBLIC, SYNTHETIC, BRIDGE),
                changeMtd.getName(),
                typeFromJavaClassName(changeClassName),
                changeMtd.getParameters()
        );

        Variable changeVar = bridgeMtd.getScope().getVariable("change");

        // this.change*(change);
        BytecodeExpression invokeChangeMtd = bridgeMtd.getThis().invoke(changeMtd, List.of(changeVar));

        // return this.change*(change);
        bridgeMtd.getBody().append(invokeChangeMtd).retObject();
    }

    /**
     * Implements {@link InnerNode#traverseChildren(ConfigurationVisitor, boolean)} method.
     *
     * @param classDef                     Class definition.
     * @param schemaClass                  Configuration schema class.
     * @param fieldDefs                    Definitions for all fields in {@code schemaFields}.
     * @param schemaFields                 Fields of the schema class.
     * @param internalFields               Fields of internal extensions of the configuration schema.
     * @param polymorphicFieldsByExtension Fields of polymorphic configuration instances grouped by them.
     * @param polymorphicTypeIdFieldDef    Identification field for the polymorphic configuration instance.
     */
    private static void addNodeTraverseChildrenMethod(
            ClassDefinition classDef,
            Class<?> schemaClass,
            Map<String, FieldDefinition> fieldDefs,
            List<Field> schemaFields,
            Collection<Field> internalFields,
            Map<Class<?>, List<Field>> polymorphicFieldsByExtension,
            @Nullable FieldDefinition polymorphicTypeIdFieldDef
    ) {
        MethodDefinition traverseChildrenMtd = classDef.declareMethod(
                of(PUBLIC),
                "traverseChildren",
                type(void.class),
                arg("visitor", type(ConfigurationVisitor.class)),
                arg("includeInternal", type(boolean.class))
        ).addException(NoSuchElementException.class);

        BytecodeBlock mtdBody = traverseChildrenMtd.getBody();

        // invokeVisit for public (common in case polymorphic config) fields.
        for (Field schemaField : schemaFields) {
            if (isInjectedName(schemaField)) {
                continue;
            }

            mtdBody.append(
                    invokeVisit(traverseChildrenMtd, schemaField, fieldDefs.get(schemaField.getName())).pop()
            );
        }

        if (!internalFields.isEmpty()) {
            BytecodeBlock includeInternalBlock = new BytecodeBlock();

            for (Field internalField : internalFields) {
                includeInternalBlock.append(
                        invokeVisit(traverseChildrenMtd, internalField, fieldDefs.get(internalField.getName())).pop()
                );
            }

            // if (includeInternal) invokeVisit for internal fields.
            mtdBody.append(
                    new IfStatement()
                            .condition(traverseChildrenMtd.getScope().getVariable("includeInternal"))
                            .ifTrue(includeInternalBlock)
            );
        } else if (!polymorphicFieldsByExtension.isEmpty()) {
            assert polymorphicTypeIdFieldDef != null : schemaClass.getName();
            assert isPolymorphicId(schemaFields.get(0)) : schemaClass.getName();

            // Create switch by polymorphicTypeIdField.
            StringSwitchBuilder switchBuilderTypeId = typeIdSwitchBuilder(traverseChildrenMtd, polymorphicTypeIdFieldDef);

            for (Map.Entry<Class<?>, List<Field>> e : polymorphicFieldsByExtension.entrySet()) {
                BytecodeBlock codeBlock = new BytecodeBlock();

                for (Field polymorphicField : e.getValue()) {
                    String fieldName = fieldName(polymorphicField);

                    // invokeVisit for specific polymorphic config fields.
                    codeBlock.append(
                            invokeVisit(traverseChildrenMtd, polymorphicField, fieldDefs.get(fieldName)).pop()
                    );
                }

                switchBuilderTypeId.addCase(polymorphicInstanceId(e.getKey()), codeBlock);
            }

            // if (polymorphicTypeIdField != null) switch_by_polymorphicTypeIdField
            mtdBody.append(
                    new IfStatement()
                            .condition(isNotNull(getThisFieldCode(traverseChildrenMtd, polymorphicTypeIdFieldDef)))
                            .ifTrue(switchBuilderTypeId.build())
            );
        }

        mtdBody.ret();
    }

    /**
     * Implements {@link InnerNode#traverseChild(String, ConfigurationVisitor, boolean)} method.
     *
     * @param classDef                     Class definition.
     * @param fieldDefs                    Definitions for all fields in {@code schemaFields}.
     * @param schemaFields                 Fields of the schema class.
     * @param internalFields               Fields of internal extensions of the configuration schema.
     * @param polymorphicFieldsByExtension Fields of polymorphic configuration instances grouped by them.
     * @param polymorphicTypeIdFieldDef    Identification field for the polymorphic configuration instance.
     */
    private static void addNodeTraverseChildMethod(
            ClassDefinition classDef,
            Map<String, FieldDefinition> fieldDefs,
            Collection<Field> schemaFields,
            Collection<Field> internalFields,
            Map<Class<?>, List<Field>> polymorphicFieldsByExtension,
            @Nullable FieldDefinition polymorphicTypeIdFieldDef
    ) {
        MethodDefinition traverseChildMtd = classDef.declareMethod(
                of(PUBLIC),
                "traverseChild",
                type(Object.class),
                arg("key", type(String.class)),
                arg("visitor", type(ConfigurationVisitor.class)),
                arg("includeInternal", type(boolean.class))
        ).addException(NoSuchElementException.class);

        Variable keyVar = traverseChildMtd.getScope().getVariable("key");

        // Create switch for public (common in case polymorphic config) fields only.
        StringSwitchBuilder switchBuilder = new StringSwitchBuilder(traverseChildMtd.getScope()).expression(keyVar);

        for (Field schemaField : schemaFields) {
            if (isInjectedName(schemaField)) {
                continue;
            }

            String fieldName = fieldName(schemaField);

            switchBuilder.addCase(
                    fieldName,
                    invokeVisit(traverseChildMtd, schemaField, fieldDefs.get(fieldName)).retObject()
            );
        }

        if (!internalFields.isEmpty()) {
            // Create switch for public + internal fields.
            StringSwitchBuilder switchBuilderAllFields = new StringSwitchBuilder(traverseChildMtd.getScope())
                    .expression(keyVar)
                    .defaultCase(throwException(NoSuchElementException.class, keyVar));

            for (Field schemaField : union(schemaFields, internalFields)) {
                if (isInjectedName(schemaField)) {
                    continue;
                }

                String fieldName = fieldName(schemaField);

                switchBuilderAllFields.addCase(
                        fieldName,
                        invokeVisit(traverseChildMtd, schemaField, fieldDefs.get(fieldName)).retObject()
                );
            }

            // if (includeInternal) switch_by_all_fields
            // else switch_only_public_fields
            traverseChildMtd.getBody().append(
                    new IfStatement()
                            .condition(traverseChildMtd.getScope().getVariable("includeInternal"))
                            .ifTrue(switchBuilderAllFields.build())
                            .ifFalse(switchBuilder.defaultCase(throwException(NoSuchElementException.class, keyVar)).build())
            );
        } else if (!polymorphicFieldsByExtension.isEmpty()) {
            assert polymorphicTypeIdFieldDef != null : classDef.getName();

            // Create switch by polymorphicTypeIdField.
            StringSwitchBuilder switchBuilderTypeId = typeIdSwitchBuilder(traverseChildMtd, polymorphicTypeIdFieldDef);

            for (Map.Entry<Class<?>, List<Field>> e : polymorphicFieldsByExtension.entrySet()) {
                // Create switch for specific polymorphic instance.
                StringSwitchBuilder switchBuilderPolymorphicExtension = new StringSwitchBuilder(traverseChildMtd.getScope())
                        .expression(keyVar)
                        .defaultCase(throwException(NoSuchElementException.class, keyVar));

                for (Field polymorphicField : e.getValue()) {
                    String fieldName = fieldName(polymorphicField);

                    switchBuilderPolymorphicExtension.addCase(
                            polymorphicField.getName(),
                            invokeVisit(traverseChildMtd, polymorphicField, fieldDefs.get(fieldName)).retObject()
                    );
                }

                switchBuilderTypeId.addCase(polymorphicInstanceId(e.getKey()), switchBuilderPolymorphicExtension.build());
            }

            // switch_by_common_fields
            // switch_by_polymorphicTypeIdField
            //      switch_by_polymorphic_0_fields
            //      switch_by_polymorphic_1_fields
            //      ...
            traverseChildMtd.getBody()
                    .append(switchBuilder.defaultCase(new BytecodeBlock()).build())
                    .append(switchBuilderTypeId.build());
        } else {
            traverseChildMtd.getBody()
                    .append(switchBuilder.defaultCase(throwException(NoSuchElementException.class, keyVar)).build());
        }
    }

    /**
     * Creates bytecode block that invokes one of {@link ConfigurationVisitor}'s methods.
     *
     * @param mtd         Method definition, either {@link InnerNode#traverseChildren(ConfigurationVisitor, boolean)} or {@link
     *                    InnerNode#traverseChild(String, ConfigurationVisitor, boolean)} defined in {@code *Node} class.
     * @param schemaField Configuration Schema field to visit.
     * @param fieldDef    Field definition from current class.
     * @return Bytecode block that invokes "visit*" method.
     */
    private static BytecodeBlock invokeVisit(MethodDefinition mtd, Field schemaField, FieldDefinition fieldDef) {
        Method visitMethod;

        if (isValue(schemaField) || isPolymorphicId(schemaField)) {
            visitMethod = VISIT_LEAF;
        } else if (isConfigValue(schemaField)) {
            visitMethod = VISIT_INNER;
        } else {
            visitMethod = VISIT_NAMED;
        }

        return new BytecodeBlock().append(mtd.getScope().getVariable("visitor").invoke(
                visitMethod,
                constantString(schemaField.getName()),
                mtd.getThis().getField(fieldDef)
        ));
    }

    /**
     * Implements {@link ConstructableTreeNode#construct(String, ConfigurationSource, boolean)} method.
     *
     * @param classDef                     Class definition.
     * @param fieldDefs                    Definitions for all fields in {@code schemaFields}.
     * @param schemaFields                 Fields of the schema class.
     * @param internalFields               Fields of internal extensions of the configuration schema.
     * @param polymorphicFieldsByExtension Fields of polymorphic configuration instances grouped by them.
     * @param polymorphicTypeIdFieldDef    Identification field for the polymorphic configuration instance.
     * @param changePolymorphicTypeIdMtd   Method for changing the type of polymorphic configuration.
     */
    private void addNodeConstructMethod(
            ClassDefinition classDef,
            Map<String, FieldDefinition> fieldDefs,
            Collection<Field> schemaFields,
            Collection<Field> internalFields,
            Map<Class<?>, List<Field>> polymorphicFieldsByExtension,
            @Nullable FieldDefinition polymorphicTypeIdFieldDef,
            @Nullable MethodDefinition changePolymorphicTypeIdMtd
    ) {
        MethodDefinition constructMtd = classDef.declareMethod(
                of(PUBLIC),
                "construct",
                type(void.class),
                arg("key", type(String.class)),
                arg("src", type(ConfigurationSource.class)),
                arg("includeInternal", type(boolean.class))
        ).addException(NoSuchElementException.class);

        Variable keyVar = constructMtd.getScope().getVariable("key");
        Variable srcVar = constructMtd.getScope().getVariable("src");

        // Create switch for public (common in case polymorphic config) fields only.
        StringSwitchBuilder switchBuilder = new StringSwitchBuilder(constructMtd.getScope()).expression(keyVar);

        for (Field schemaField : schemaFields) {
            if (isInjectedName(schemaField)) {
                continue;
            }

            String fieldName = fieldName(schemaField);
            FieldDefinition fieldDef = fieldDefs.get(fieldName);

            if (isPolymorphicId(schemaField)) {
                // src == null ? null : src.unwrap(FieldType.class);
                BytecodeExpression getTypeIdFromSrcVar = inlineIf(
                        isNull(srcVar),
                        constantNull(fieldDef.getType()),
                        srcVar.invoke(UNWRAP, constantClass(fieldDef.getType())).cast(fieldDef.getType())
                );

                // this.changePolymorphicTypeId(src == null ? null : src.unwrap(FieldType.class));
                switchBuilder.addCase(
                        fieldName,
                        new BytecodeBlock()
                                .append(constructMtd.getThis())
                                .append(getTypeIdFromSrcVar)
                                .invokeVirtual(changePolymorphicTypeIdMtd)
                                .ret()
                );
            } else {
                switchBuilder.addCase(
                        fieldName,
                        treatSourceForConstruct(constructMtd, schemaField, fieldDef).ret()
                );
            }
        }

        if (!internalFields.isEmpty()) {
            // Create switch for public + internal fields.
            StringSwitchBuilder switchBuilderAllFields = new StringSwitchBuilder(constructMtd.getScope())
                    .expression(keyVar)
                    .defaultCase(throwException(NoSuchElementException.class, keyVar));

            for (Field schemaField : union(schemaFields, internalFields)) {
                if (isInjectedName(schemaField)) {
                    continue;
                }

                String fieldName = fieldName(schemaField);

                switchBuilderAllFields.addCase(
                        fieldName,
                        treatSourceForConstruct(constructMtd, schemaField, fieldDefs.get(fieldName)).ret()
                );
            }

            // if (includeInternal) switch_by_all_fields
            // else switch_only_public_fields
            constructMtd.getBody().append(
                    new IfStatement().condition(constructMtd.getScope().getVariable("includeInternal"))
                            .ifTrue(switchBuilderAllFields.build())
                            .ifFalse(switchBuilder.defaultCase(throwException(NoSuchElementException.class, keyVar)).build())
            ).ret();
        } else if (!polymorphicFieldsByExtension.isEmpty()) {
            assert polymorphicTypeIdFieldDef != null : classDef.getName();

            // Create switch by polymorphicTypeIdField.
            StringSwitchBuilder switchBuilderTypeId = typeIdSwitchBuilder(constructMtd, polymorphicTypeIdFieldDef);

            for (Map.Entry<Class<?>, List<Field>> e : polymorphicFieldsByExtension.entrySet()) {
                // Create switch for specific polymorphic instance.
                StringSwitchBuilder switchBuilderPolymorphicExtension = new StringSwitchBuilder(constructMtd.getScope())
                        .expression(keyVar)
                        .defaultCase(throwException(NoSuchElementException.class, keyVar));

                for (Field polymorphicField : e.getValue()) {
                    String fieldName = fieldName(polymorphicField);
                    FieldDefinition fieldDef = fieldDefs.get(fieldName);

                    switchBuilderPolymorphicExtension.addCase(
                            polymorphicField.getName(),
                            treatSourceForConstruct(constructMtd, polymorphicField, fieldDef).ret()
                    );
                }

                switchBuilderTypeId.addCase(polymorphicInstanceId(e.getKey()), switchBuilderPolymorphicExtension.build());
            }

            // switch_by_common_fields
            // switch_by_polymorphicTypeIdField
            //      switch_by_polymorphic_0_fields
            //      switch_by_polymorphic_1_fields
            //      ...
            constructMtd.getBody()
                    .append(switchBuilder.defaultCase(new BytecodeBlock()).build())
                    .append(switchBuilderTypeId.build())
                    .ret();
        } else {
            constructMtd.getBody()
                    .append(switchBuilder.defaultCase(throwException(NoSuchElementException.class, keyVar)).build())
                    .ret();
        }
    }

    /**
     * Implements {@link InnerNode#constructDefault(String)} method.
     *
     * @param classDef                     Class definition.
     * @param specFields                   Field definitions for the schema and its extensions: {@code _spec#}.
     * @param fieldDefs                    Definitions for all fields in {@code schemaFields}.
     * @param schemaFields                 Fields of the schema class.
     * @param internalFields               Fields of internal extensions of the configuration schema.
     * @param polymorphicFieldsByExtension Fields of polymorphic configuration instances grouped by them.
     * @param polymorphicTypeIdFieldDef    Identification field for the polymorphic configuration instance.
     */
    private static void addNodeConstructDefaultMethod(
            ClassDefinition classDef,
            Map<Class<?>, FieldDefinition> specFields,
            Map<String, FieldDefinition> fieldDefs,
            Collection<Field> schemaFields,
            Collection<Field> internalFields,
            Map<Class<?>, List<Field>> polymorphicFieldsByExtension,
            @Nullable FieldDefinition polymorphicTypeIdFieldDef
    ) {
        MethodDefinition constructDfltMtd = classDef.declareMethod(
                of(PUBLIC),
                "constructDefault",
                type(void.class),
                arg("key", String.class)
        ).addException(NoSuchElementException.class);

        Variable keyVar = constructDfltMtd.getScope().getVariable("key");

        // Create switch for public (common in case polymorphic config) + internal fields.
        StringSwitchBuilder switchBuilder = new StringSwitchBuilder(constructDfltMtd.getScope()).expression(keyVar);

        for (Field schemaField : concat(schemaFields, internalFields)) {
            if (isInjectedName(schemaField)) {
                continue;
            }

            if (isValue(schemaField) || isPolymorphicId(schemaField)) {
                String fieldName = schemaField.getName();

                if (isValue(schemaField) && !hasDefault(schemaField)
                        || isPolymorphicId(schemaField) && !schemaField.getAnnotation(PolymorphicId.class).hasDefault()) {
                    // return;
                    switchBuilder.addCase(fieldName, new BytecodeBlock().ret());
                } else {
                    FieldDefinition fieldDef = fieldDefs.get(fieldName);
                    FieldDefinition specFieldDef = specFields.get(schemaField.getDeclaringClass());

                    // this.field = spec_#.field;
                    switchBuilder.addCase(
                            fieldName,
                            addNodeConstructDefault(constructDfltMtd, schemaField, fieldDef, specFieldDef).ret()
                    );
                }
            }
        }

        if (!polymorphicFieldsByExtension.isEmpty()) {
            // Create switch by polymorphicTypeIdField.
            StringSwitchBuilder switchBuilderTypeId = typeIdSwitchBuilder(constructDfltMtd, polymorphicTypeIdFieldDef);

            for (Map.Entry<Class<?>, List<Field>> e : polymorphicFieldsByExtension.entrySet()) {
                // Create switch for specific polymorphic instance.
                StringSwitchBuilder switchBuilderPolymorphicExtension = new StringSwitchBuilder(constructDfltMtd.getScope())
                        .expression(keyVar)
                        .defaultCase(throwException(NoSuchElementException.class, keyVar));

                for (Field polymorphicField : e.getValue()) {
                    if (isValue(polymorphicField)) {
                        if (!hasDefault(polymorphicField)) {
                            // return;
                            switchBuilder.addCase(polymorphicField.getName(), new BytecodeBlock().ret());
                        } else {
                            FieldDefinition fieldDef = fieldDefs.get(fieldName(polymorphicField));
                            FieldDefinition specFieldDef = specFields.get(polymorphicField.getDeclaringClass());

                            // this.field = spec_#.field;
                            switchBuilderPolymorphicExtension.addCase(
                                    polymorphicField.getName(),
                                    addNodeConstructDefault(constructDfltMtd, polymorphicField, fieldDef, specFieldDef).ret()
                            );
                        }
                    }
                }

                switchBuilderTypeId.addCase(
                        polymorphicInstanceId(e.getKey()),
                        switchBuilderPolymorphicExtension.build()
                );
            }

            // switch_by_common_fields
            // switch_by_polymorphicTypeIdField
            //      switch_by_polymorphic_0_fields
            //      switch_by_polymorphic_1_fields
            //      ...
            constructDfltMtd.getBody()
                    .append(switchBuilder.defaultCase(new BytecodeBlock()).build())
                    .append(switchBuilderTypeId.build())
                    .ret();
        } else {
            constructDfltMtd.getBody()
                    .append(switchBuilder.defaultCase(throwException(NoSuchElementException.class, keyVar)).build())
                    .ret();
        }
    }

    /**
     * Copies field into itself or instantiates it if the field is null. Code like: {@code this.field == null ? new ValueNode() :
     * (ValueNode)this.field.copy();}.
     *
     * @param schemaField  Configuration schema class field.
     * @param getFieldCode Bytecode of getting the field, for example: {@code this.field} or {@code this.field.field};
     * @return Bytecode expression.
     */
    private BytecodeExpression newOrCopyNodeField(Field schemaField, BytecodeExpression getFieldCode) {
        ParameterizedType nodeType = typeFromJavaClassName(schemasInfo.get(schemaField.getType()).nodeClassName);

        // this.field == null ? new ValueNode() : (ValueNode)this.field.copy();
        return inlineIf(
                isNull(getFieldCode),
                newInstance(nodeType),
                copyNodeField(schemaField, getFieldCode)
        );
    }

    /**
     * Copies field into itself. Code like: {@code (ValueNode)this.field.copy();}.
     *
     * @param schemaField  Configuration schema class field.
     * @param getFieldCode Bytecode of getting the field, for example: {@code this.field} or {@code this.field.field};
     * @return Bytecode expression.
     */
    private BytecodeExpression copyNodeField(Field schemaField, BytecodeExpression getFieldCode) {
        ParameterizedType nodeType = isNamedConfigValue(schemaField)
                ? type(NamedListNode.class) : typeFromJavaClassName(schemasInfo.get(schemaField.getType()).nodeClassName);

        // (ValueNode)this.field.copy();
        return getFieldCode.invoke(COPY).cast(nodeType);
    }

    /**
     * Creates {@code *Node::new} lambda expression with {@link Supplier} type.
     *
     * @param nodeClassName Name of the {@code *Node} class.
     * @return InvokeDynamic bytecode expression.
     */
    @NotNull
    private static BytecodeExpression newNamedListElementLambda(String nodeClassName) {
        return invokeDynamic(
                LAMBDA_METAFACTORY,
                asList(
                        getMethodType(getType(Object.class)),
                        new Handle(
                                H_NEWINVOKESPECIAL,
                                internalName(nodeClassName),
                                "<init>",
                                getMethodDescriptor(Type.VOID_TYPE),
                                false
                        ),
                        getMethodType(typeFromJavaClassName(nodeClassName).getAsmType())
                ),
                "get",
                methodType(Supplier.class)
        );
    }

    /**
     * Construct a {@link DynamicConfiguration} definition for a configuration schema.
     *
     * @param schemaClass        Configuration schema class.
     * @param internalExtensions Internal extensions of the configuration schema.
     * @param schemaFields       Fields of the schema class.
     * @param internalFields     Fields of internal extensions of the configuration schema.
     * @param polymorphicFields  Fields of polymorphic extensions of the configuration schema.
     * @param internalIdField    Internal id field or {@code null} if it's not present.
     * @return Constructed {@link DynamicConfiguration} definition for the configuration schema.
     */
    private ClassDefinition createCfgImplClass(
            Class<?> schemaClass,
            Set<Class<?>> internalExtensions,
            Set<Class<?>> polymorphicExtensions,
            Collection<Field> schemaFields,
            Collection<Field> internalFields,
            Collection<Field> polymorphicFields,
            @Nullable Field internalIdField
    ) {
        SchemaClassesInfo schemaClassInfo = schemasInfo.get(schemaClass);

        // Configuration impl class definition.
        ClassDefinition classDef = new ClassDefinition(
                of(PUBLIC, FINAL),
                internalName(schemaClassInfo.cfgImplClassName),
                type(DynamicConfiguration.class),
                configClassInterfaces(schemaClass, internalExtensions)
        );

        // Fields.
        Map<String, FieldDefinition> fieldDefs = new HashMap<>();

        // To store the id of the polymorphic configuration instance.
        FieldDefinition polymorphicTypeIdFieldDef = null;

        for (Field schemaField : concat(schemaFields, internalFields, polymorphicFields)) {
            String fieldName = fieldName(schemaField);

            FieldDefinition fieldDef = addConfigurationImplField(classDef, schemaField, fieldName);

            fieldDefs.put(fieldName, fieldDef);

            if (isPolymorphicId(schemaField)) {
                polymorphicTypeIdFieldDef = fieldDef;
            }
        }

        if (internalIdField != null) {
            // Internal id dynamic property is stored as a regular field.
            String fieldName = internalIdField.getName();

            FieldDefinition fieldDef = addConfigurationImplField(classDef, internalIdField, fieldName);

            fieldDefs.put(fieldName, fieldDef);
        }

        // Constructor
        addConfigurationImplConstructor(
                classDef,
                schemaClass,
                fieldDefs,
                schemaFields,
                internalFields,
                polymorphicFields,
                internalIdField
        );

        // org.apache.ignite.internal.configuration.DynamicProperty#directProxy
        addDirectProxyMethod(schemaClassInfo, classDef);

        // Getter for the internal id.
        if (internalIdField != null) {
            addConfigurationImplGetMethod(classDef, internalIdField, fieldDefs.get(internalIdField.getName()));
        }

        for (Field schemaField : concat(schemaFields, internalFields)) {
            addConfigurationImplGetMethod(classDef, schemaField, fieldDefs.get(fieldName(schemaField)));
        }

        // org.apache.ignite.internal.configuration.DynamicConfiguration#configType
        addCfgImplConfigTypeMethod(classDef, typeFromJavaClassName(schemaClassInfo.cfgClassName));

        if (!polymorphicExtensions.isEmpty()) {
            addCfgSpecificConfigTreeMethod(classDef, schemaClass, polymorphicExtensions, polymorphicTypeIdFieldDef);

            addCfgRemoveMembersMethod(
                    classDef,
                    schemaClass,
                    polymorphicExtensions,
                    fieldDefs,
                    polymorphicFields,
                    polymorphicTypeIdFieldDef
            );

            addCfgAddMembersMethod(
                    classDef,
                    schemaClass,
                    polymorphicExtensions,
                    fieldDefs,
                    polymorphicFields,
                    polymorphicTypeIdFieldDef
            );
        }

        return classDef;
    }

    /**
     * Declares field that corresponds to configuration value. Depending on the schema, 3 options possible:
     * <ul>
     *     <li>
     *         {@code @Value public type fieldName}<br/>becomes<br/>
     *         {@code public DynamicProperty fieldName}
     *     </li>
     *     <li>
     *         {@code @ConfigValue public MyConfigurationSchema fieldName}<br/>becomes<br/>
     *         {@code public MyConfiguration fieldName}
     *     </li>
     *     <li>
     *         {@code @NamedConfigValue public type fieldName}<br/>becomes<br/>
     *         {@code public NamedListConfiguration fieldName}
     *     </li>
     *     <li>
     *         {@code @PolymorphicId public String fieldName}<br/>becomes<br/>
     *         {@code public String fieldName}
     *     </li>
     * </ul>
     *
     * @param classDef    Configuration impl class definition.
     * @param schemaField Configuration Schema class field.
     * @param fieldName   Field name, if {@code null} will be used {@link Field#getName}.
     * @return Declared field definition.
     */
    private FieldDefinition addConfigurationImplField(
            ClassDefinition classDef,
            Field schemaField,
            String fieldName
    ) {
        ParameterizedType fieldType;

        if (isConfigValue(schemaField)) {
            fieldType = typeFromJavaClassName(schemasInfo.get(schemaField.getType()).cfgImplClassName);
        } else if (isNamedConfigValue(schemaField)) {
            fieldType = type(NamedListConfiguration.class);
        } else {
            fieldType = type(DynamicProperty.class);
        }

        return classDef.declareField(of(PUBLIC), fieldName, fieldType);
    }

    /**
     * Implements default constructor for the configuration class. It initializes all fields and adds them to members collection.
     *
     * @param classDef          Configuration impl class definition.
     * @param schemaClass       Configuration schema class.
     * @param fieldDefs         Field definitions for all fields of configuration impl class.
     * @param schemaFields      Fields of the schema class.
     * @param internalFields    Fields of internal extensions of the configuration schema.
     * @param polymorphicFields Fields of polymorphic extensions of the configuration schema.
     * @param internalIdField   Internal id field or {@code null} if it's not present.
     */
    private void addConfigurationImplConstructor(
            ClassDefinition classDef,
            Class<?> schemaClass,
            Map<String, FieldDefinition> fieldDefs,
            Collection<Field> schemaFields,
            Collection<Field> internalFields,
            Collection<Field> polymorphicFields,
            @Nullable Field internalIdField
    ) {
        MethodDefinition ctor = classDef.declareConstructor(
                of(PUBLIC),
                arg("prefix", List.class),
                arg("key", String.class),
                arg("rootKey", RootKey.class),
                arg("changer", DynamicConfigurationChanger.class),
                arg("listenOnly", boolean.class)
        );

        Variable rootKeyVar = ctor.getScope().getVariable("rootKey");
        Variable changerVar = ctor.getScope().getVariable("changer");
        Variable listenOnlyVar = ctor.getScope().getVariable("listenOnly");

        SchemaClassesInfo schemaClassInfo = schemasInfo.get(schemaClass);

<<<<<<< HEAD
=======
        Constructor<?> superCtor = schemaClassInfo.direct ? DIRECT_DYNAMIC_CONFIGURATION_CTOR : DYNAMIC_CONFIGURATION_CTOR;

        Variable thisVar = ctor.getThis();

>>>>>>> 74e1f44a
        BytecodeBlock ctorBody = ctor.getBody()
                .append(thisVar)
                .append(ctor.getScope().getVariable("prefix"))
                .append(ctor.getScope().getVariable("key"))
                .append(rootKeyVar)
                .append(changerVar)
                .append(listenOnlyVar)
                .invokeConstructor(DYNAMIC_CONFIGURATION_CTOR);

        BytecodeExpression thisKeysVar = thisVar.getField("keys", List.class);

        // Wrap object into list to reuse the loop below.
        List<Field> internalIdFieldAsList = internalIdField == null ? emptyList() : List.of(internalIdField);

        int newIdx = 0;
        for (Field schemaField : concat(schemaFields, internalFields, polymorphicFields, internalIdFieldAsList)) {
            String fieldName = schemaField.getName();

            BytecodeExpression newValue;

<<<<<<< HEAD
            if (isValue(schemaField) || isPolymorphicId(schemaField) || isInternalId(schemaField)) {
                // newValue = new DynamicProperty(super.keys, fieldName, rootKey, changer, listenOnly);
                newValue = newInstance(
                        DynamicProperty.class,
                        thisKeysVar,
                        constantString(isInternalId(schemaField) ? InnerNode.INTERNAL_ID : schemaField.getName()),
                        rootKeyVar,
                        changerVar,
                        listenOnlyVar,
                        constantBoolean(isPolymorphicId(schemaField) || isInternalId(schemaField))
=======
            if (isValue(schemaField) || isPolymorphicId(schemaField) || isInjectedName(schemaField)) {
                Class<?> fieldImplClass = isDirectAccess(schemaField) ? DirectDynamicProperty.class : DynamicProperty.class;

                // A field with @InjectedName is special (auxiliary), it is not stored in storages as a regular field, and therefore there
                // is no direct access to it. It is stored in the InnerNode and does not participate in its traversal, so in order to get
                // it we need to get the InnerNode, and only then the value of this field.

                // newValue = new DynamicProperty(this.keys, fieldName, rootKey, changer, listenOnly, readOnly, injectedNameField);
                newValue = newInstance(
                        fieldImplClass,
                        isInjectedName(schemaField) ? invokeStatic(REMOVE_LAST_KEY_MTD, thisKeysVar) : thisKeysVar,
                        isInjectedName(schemaField) ? thisVar.getField("key", String.class) : constantString(fieldName),
                        rootKeyVar,
                        changerVar,
                        listenOnlyVar,
                        constantBoolean(isPolymorphicId(schemaField) || isInjectedName(schemaField)),
                        constantBoolean(isInjectedName(schemaField))
>>>>>>> 74e1f44a
                );
            } else {
                SchemaClassesInfo fieldInfo = schemasInfo.get(schemaField.getType());

                ParameterizedType cfgImplParameterizedType = typeFromJavaClassName(fieldInfo.cfgImplClassName);

                if (isConfigValue(schemaField)) {
                    // newValue = new MyConfigurationImpl(super.keys, fieldName, rootKey, changer, listenOnly);
                    newValue = newInstance(
                            cfgImplParameterizedType,
                            thisKeysVar,
                            constantString(fieldName),
                            rootKeyVar,
                            changerVar,
                            listenOnlyVar
                    );
                } else {
                    // We have to create method "$new$<idx>" to reference it in lambda expression. That's the way it
                    // works, it'll invoke constructor with all 5 arguments, not just 2 as in BiFunction.
                    MethodDefinition newMtd = classDef.declareMethod(
                            of(PRIVATE, STATIC, SYNTHETIC),
                            "$new$" + newIdx++,
                            typeFromJavaClassName(fieldInfo.cfgClassName),
                            arg("rootKey", RootKey.class),
                            arg("changer", DynamicConfigurationChanger.class),
                            arg("listenOnly", boolean.class),
                            arg("prefix", List.class),
                            arg("key", String.class)
                    );

                    // newValue = new NamedListConfiguration(this.keys, fieldName, rootKey, changer, listenOnly,
                    //      (p, k) -> new ValueConfigurationImpl(p, k, rootKey, changer, listenOnly),
                    //      (p, c) -> new ValueDirectProxy(p, c),
                    //      new ValueConfigurationImpl(this.keys, "any", rootKey, changer, true)
                    // );
                    newValue = newInstance(
                            NamedListConfiguration.class,
                            thisKeysVar,
                            constantString(fieldName),
                            rootKeyVar,
                            changerVar,
                            listenOnlyVar,
                            invokeDynamic(
                                    LAMBDA_METAFACTORY,
                                    asList(
                                            getMethodType(getType(Object.class), getType(Object.class), getType(Object.class)),
                                            new Handle(
                                                    Opcodes.H_INVOKESTATIC,
                                                    internalName(schemaClassInfo.cfgImplClassName),
                                                    newMtd.getName(),
                                                    newMtd.getMethodDescriptor(),
                                                    false
                                            ),
                                            getMethodType(
                                                    typeFromJavaClassName(fieldInfo.cfgClassName).getAsmType(),
                                                    getType(List.class),
                                                    getType(String.class)
                                            )
                                    ),
                                    "apply",
                                    BiFunction.class,
                                    rootKeyVar,
                                    changerVar,
                                    listenOnlyVar
                            ),
                            newDirectProxyLambda(fieldInfo),
                            newInstance(
                                    cfgImplParameterizedType,
                                    thisKeysVar,
                                    constantString("any"),
                                    rootKeyVar,
                                    changerVar,
                                    constantBoolean(true)
                            ).cast(ConfigurationProperty.class)
                    );

                    newMtd.getBody()
                            .append(newInstance(
                                    cfgImplParameterizedType,
                                    newMtd.getScope().getVariable("prefix"),
                                    newMtd.getScope().getVariable("key"),
                                    newMtd.getScope().getVariable("rootKey"),
                                    newMtd.getScope().getVariable("changer"),
                                    newMtd.getScope().getVariable("listenOnly")
                            ))
                            .retObject();
                }
            }

            FieldDefinition fieldDef = fieldDefs.get(fieldName(schemaField));

            // this.field = newValue;
            ctorBody.append(thisVar.setField(fieldDef, newValue));

            if (!isPolymorphicConfigInstance(schemaField.getDeclaringClass()) && !isInternalId(schemaField)) {
                // add(this.field);
                ctorBody.append(thisVar.invoke(DYNAMIC_CONFIGURATION_ADD_MTD, thisVar.getField(fieldDef)));
            }
        }

        ctorBody.ret();
    }

    /**
     * Generates {@link ConfigurationNode#directProxy()} method that returns new instance every time.
     *
     * @param schemaClassInfo Schema class info.
     * @param classDef Class definition.
     */
    private void addDirectProxyMethod(
            SchemaClassesInfo schemaClassInfo,
            ClassDefinition classDef
    ) {
        MethodDefinition methodDef = classDef.declareMethod(
                of(PUBLIC), "directProxy", type(DirectPropertyProxy.class)
        );

        methodDef.getBody().append(newInstance(
                typeFromJavaClassName(schemaClassInfo.directProxyClassName),
                methodDef.getThis().invoke("keyPath", List.class),
                methodDef.getThis().getField("changer", DynamicConfigurationChanger.class)
        ));

        methodDef.getBody().retObject();
    }

    /**
     * Implements accessor method in configuration impl class.
     *
     * @param classDef    Configuration impl class definition.
     * @param schemaField Configuration Schema class field.
     * @param fieldDefs   Field definitions.
     */
    private void addConfigurationImplGetMethod(
            ClassDefinition classDef,
            Field schemaField,
            FieldDefinition... fieldDefs
    ) {
        assert !nullOrEmpty(fieldDefs);

        Class<?> schemaFieldType = schemaField.getType();

        String fieldName = schemaField.getName();

        ParameterizedType returnType;

        SchemaClassesInfo schemaClassInfo = schemasInfo.get(schemaFieldType);

        if (isConfigValue(schemaField)) {
            returnType = typeFromJavaClassName(schemaClassInfo.cfgClassName);
        } else if (isNamedConfigValue(schemaField)) {
            returnType = type(NamedConfigurationTree.class);
        } else {
<<<<<<< HEAD
            assert isValue(schemaField) || isPolymorphicId(schemaField)  || isInternalId(schemaField) : schemaField;
=======
            assert isValue(schemaField) || isPolymorphicId(schemaField) || isInjectedName(schemaField) : schemaField;
>>>>>>> 74e1f44a

            returnType = type(ConfigurationValue.class);
        }

        // public ConfigurationProperty fieldName()
        MethodDefinition viewMtd = classDef.declareMethod(
                of(PUBLIC),
                fieldName,
                returnType
        );

        // result = this.field;
        BytecodeBlock body = viewMtd.getBody().append(getThisFieldCode(viewMtd, fieldDefs));

        if (isPolymorphicConfig(schemaFieldType) && isConfigValue(schemaField)) {
            // result = this.field.specificConfigTree();
            body.invokeVirtual(SPECIFIC_CONFIG_TREE_MTD);
        }

        // return result;
        body.retObject();
    }

    /**
     * Replaces first letter in string with its upper-cased variant.
     *
     * @param name Some string.
     * @return Capitalized version of passed string.
     */
    private static String capitalize(String name) {
        return name.substring(0, 1).toUpperCase() + name.substring(1);
    }

    /**
     * Returns internalized version of class name, replacing dots with slashes.
     *
     * @param className Class name (with package).
     * @return Internal class name.
     * @see Type#getInternalName(Class)
     */
    @NotNull
    static String internalName(String className) {
        return className.replace('.', '/');
    }

    /**
     * Creates boxed version of the class.
     *
     * @param clazz Maybe primitive class.
     * @return Not primitive class that represents parameter class.
     */
    private static Class<?> box(Class<?> clazz) {
        Class<?> boxed = TypeUtils.boxed(clazz);

        return boxed == null ? clazz : boxed;
    }

    /**
     * Get interfaces for {@link InnerNode} definition for a configuration schema.
     *
     * @param schemaClass      Configuration schema class.
     * @param schemaExtensions Internal extensions of the configuration schema.
     * @return Interfaces for {@link InnerNode} definition for a configuration schema.
     */
    private static ParameterizedType[] nodeClassInterfaces(Class<?> schemaClass, Set<Class<?>> schemaExtensions) {
        Collection<ParameterizedType> res = new ArrayList<>();

        for (Class<?> cls : concat(List.of(schemaClass), schemaExtensions)) {
            res.add(typeFromJavaClassName(viewClassName(cls)));
            res.add(typeFromJavaClassName(changeClassName(cls)));
        }

        return res.toArray(ParameterizedType[]::new);
    }

    /**
     * Get interfaces for {@link DynamicConfiguration} definition for a configuration schema.
     *
     * @param schemaClass      Configuration schema class.
     * @param schemaExtensions Internal extensions of the configuration schema.
     * @return Interfaces for {@link DynamicConfiguration} definition for a configuration schema.
     */
    ParameterizedType[] configClassInterfaces(Class<?> schemaClass, Set<Class<?>> schemaExtensions) {
        List<ParameterizedType> result = Stream.concat(Stream.of(schemaClass), schemaExtensions.stream())
                .map(cls -> typeFromJavaClassName(configurationClassName(cls)))
                .collect(toCollection(ArrayList::new));

        return result.toArray(new ParameterizedType[0]);
    }

    /**
     * Add {@link DynamicConfiguration#configType} method implementation to the class. It looks like the following code:
     * <pre><code>
     * public Class configType() {
     *     return RootConfiguration.class;
     * }
     * </code></pre>
     *
     * @param classDef Class definition.
     * @param clazz    Definition of the configuration interface, for example {@code RootConfiguration}.
     */
    private static void addCfgImplConfigTypeMethod(ClassDefinition classDef, ParameterizedType clazz) {
        classDef.declareMethod(of(PUBLIC), "configType", type(Class.class))
                .getBody()
                .append(constantClass(clazz))
                .retObject();
    }

    /**
     * Create a {@code *Node} for the polymorphic configuration instance schema.
     *
     * @param schemaClass             Polymorphic configuration schema (parent).
     * @param polymorphicExtension    Polymorphic configuration instance schema (child).
     * @param schemaInnerNodeClassDef {@link InnerNode} definition for the polymorphic configuration schema {@code schemaClass}.
     * @param schemaFields            Schema fields of polymorphic configuration {@code schemaClass}.
     * @param polymorphicFields       Schema fields of a polymorphic configuration instance {@code polymorphicExtension}.
     * @param internalIdField         Internal id field or {@code null} if it's not present.
     */
    private ClassDefinition createPolymorphicExtensionNodeClass(
            Class<?> schemaClass,
            Class<?> polymorphicExtension,
            ClassDefinition schemaInnerNodeClassDef,
            Collection<Field> schemaFields,
            Collection<Field> polymorphicFields,
            Field internalIdField
    ) {
        SchemaClassesInfo schemaClassInfo = schemasInfo.get(schemaClass);
        SchemaClassesInfo polymorphicExtensionClassInfo = schemasInfo.get(polymorphicExtension);

        // Node class definition.
        ClassDefinition classDef = new ClassDefinition(
                of(PUBLIC, FINAL),
                internalName(polymorphicExtensionClassInfo.nodeClassName),
                type(Object.class),
                nodeClassInterfaces(polymorphicExtension, Set.of())
        );

        // private final ParentNode this$0;
        FieldDefinition parentInnerNodeFieldDef = classDef.declareField(
                of(PRIVATE, FINAL),
                "this$0",
                typeFromJavaClassName(schemaClassInfo.nodeClassName)
        );

        // Constructor.
        MethodDefinition constructorMtd = classDef.declareConstructor(
                of(PUBLIC),
                arg("delegate", typeFromJavaClassName(schemaClassInfo.nodeClassName))
        );

        Variable delegateVar = constructorMtd.getScope().getVariable("delegate");

        // Constructor body.
        constructorMtd.getBody()
                .append(constructorMtd.getThis())
                .invokeConstructor(Object.class)
                .append(constructorMtd.getThis().setField(
                        parentInnerNodeFieldDef,
                        delegateVar
                ))
                .ret();

        Map<String, FieldDefinition> fieldDefs = schemaInnerNodeClassDef.getFields().stream()
                .collect(toMap(FieldDefinition::getName, identity()));

        // Creates method to get the internal id. Almost the same as regular view, but with method invocation instead of field access.
        if (internalIdField != null) {
            addNodeViewMethod(
                    classDef,
                    internalIdField,
                    viewMtd -> getThisFieldCode(viewMtd, parentInnerNodeFieldDef).invoke(INTERNAL_ID),
                    null
            );
        }

        // Creates view and change methods for parent schema.
        for (Field schemaField : schemaFields) {
            FieldDefinition schemaFieldDef = fieldDefs.get(fieldName(schemaField));

            addNodeViewMethod(
                    classDef,
                    schemaField,
                    viewMtd -> getThisFieldCode(viewMtd, parentInnerNodeFieldDef, schemaFieldDef),
                    null
            );

            // Read only.
            if (isPolymorphicId(schemaField) || isInjectedName(schemaField)) {
                continue;
            }

            MethodDefinition changeMtd0 = addNodeChangeMethod(
                    classDef,
                    schemaField,
                    changeMtd -> getThisFieldCode(changeMtd, parentInnerNodeFieldDef, schemaFieldDef),
                    (changeMtd, newValue) -> setThisFieldCode(changeMtd, newValue, parentInnerNodeFieldDef, schemaFieldDef),
                    null
            );

            addNodeChangeBridgeMethod(classDef, schemaClassInfo.changeClassName, changeMtd0);
        }

        FieldDefinition polymorphicTypeIdFieldDef = fieldDefs.get(polymorphicIdField(schemaClass).getName());

        // Creates view and change methods for specific polymorphic instance schema.
        for (Field polymorphicField : polymorphicFields) {
            FieldDefinition polymorphicFieldDef = fieldDefs.get(fieldName(polymorphicField));

            addNodeViewMethod(
                    classDef,
                    polymorphicField,
                    viewMtd -> getThisFieldCode(viewMtd, parentInnerNodeFieldDef, polymorphicFieldDef),
                    viewMtd -> getThisFieldCode(viewMtd, parentInnerNodeFieldDef, polymorphicTypeIdFieldDef)
            );

            MethodDefinition changeMtd0 = addNodeChangeMethod(
                    classDef,
                    polymorphicField,
                    changeMtd -> getThisFieldCode(changeMtd, parentInnerNodeFieldDef, polymorphicFieldDef),
                    (changeMtd, newValue) -> setThisFieldCode(changeMtd, newValue, parentInnerNodeFieldDef, polymorphicFieldDef),
                    changeMtd -> getThisFieldCode(changeMtd, parentInnerNodeFieldDef, polymorphicTypeIdFieldDef)
            );

            addNodeChangeBridgeMethod(classDef, polymorphicExtensionClassInfo.changeClassName, changeMtd0);
        }

        ParameterizedType returnType = typeFromJavaClassName(schemaClassInfo.changeClassName);

        // Creates Node#convert.
        MethodDefinition convertMtd = classDef.declareMethod(
                of(PUBLIC),
                CONVERT_MTD_NAME,
                returnType,
                arg("changeClass", Class.class)
        );

        // return this.this$0.convert(changeClass);
        convertMtd.getBody()
                .append(getThisFieldCode(convertMtd, parentInnerNodeFieldDef))
                .append(convertMtd.getScope().getVariable("changeClass"))
                .invokeVirtual(schemaInnerNodeClassDef.getType(), CONVERT_MTD_NAME, returnType, type(Class.class))
                .retObject();

        return classDef;
    }

    /**
     * Create a {@code *CfgImpl} for the polymorphic configuration instance schema.
     *
     * @param schemaClass           Polymorphic configuration schema (parent).
     * @param polymorphicExtension  Polymorphic configuration instance schema (child).
     * @param schemaCfgImplClassDef {@link DynamicConfiguration} definition for the polymorphic configuration schema {@code schemaClass}.
     * @param schemaFields          Schema fields of polymorphic configuration {@code schemaClass}.
     * @param polymorphicFields     Schema fields of a polymorphic configuration instance {@code polymorphicExtension}.
     * @param internalIdField       Internal id field or {@code null} if it's not present.
     */
    private ClassDefinition createPolymorphicExtensionCfgImplClass(
            Class<?> schemaClass,
            Class<?> polymorphicExtension,
            ClassDefinition schemaCfgImplClassDef,
            Collection<Field> schemaFields,
            Collection<Field> polymorphicFields,
            Field internalIdField
    ) {
        SchemaClassesInfo schemaClassInfo = schemasInfo.get(schemaClass);
        SchemaClassesInfo polymorphicExtensionClassInfo = schemasInfo.get(polymorphicExtension);

        // Configuration impl class definition.
        ClassDefinition classDef = new ClassDefinition(
                of(PUBLIC, FINAL),
                internalName(polymorphicExtensionClassInfo.cfgImplClassName),
                type(ConfigurationTreeWrapper.class),
                configClassInterfaces(polymorphicExtension, Set.of())
        );

        // private final ParentCfgImpl this$0;
        FieldDefinition parentCfgImplFieldDef = classDef.declareField(
                of(PRIVATE, FINAL),
                "this$0",
                typeFromJavaClassName(schemaClassInfo.cfgImplClassName)
        );

        // Constructor.
        MethodDefinition constructorMtd = classDef.declareConstructor(
                of(PUBLIC),
                arg("delegate", typeFromJavaClassName(schemaClassInfo.cfgImplClassName))
        );

        Variable delegateVar = constructorMtd.getScope().getVariable("delegate");

        // Constructor body.
        // super(parent);
        // this.this$0 = parent;
        constructorMtd.getBody()
                .append(constructorMtd.getThis())
                .append(delegateVar)
                .invokeConstructor(ConfigurationTreeWrapper.class, ConfigurationTree.class)
                .append(constructorMtd.getThis().setField(
                        parentCfgImplFieldDef,
                        delegateVar
                ))
                .ret();

        Map<String, FieldDefinition> fieldDefs = schemaCfgImplClassDef.getFields().stream()
                .collect(toMap(FieldDefinition::getName, identity()));

        if (internalIdField != null) {
            addConfigurationImplGetMethod(classDef, internalIdField, parentCfgImplFieldDef, fieldDefs.get(internalIdField.getName()));
        }

        for (Field schemaField : concat(schemaFields, polymorphicFields)) {
            addConfigurationImplGetMethod(classDef, schemaField, parentCfgImplFieldDef, fieldDefs.get(fieldName(schemaField)));
        }

        return classDef;
    }

    /**
     * Adds a {@link InnerNode#specificNode} override for the polymorphic configuration case.
     *
     * @param classDef                  Definition of a polymorphic configuration class (parent).
     * @param polymorphicExtensions     Polymorphic configuration instance schemas (children).
     * @param polymorphicTypeIdFieldDef Identification field for the polymorphic configuration instance.
     */
    private void addNodeSpecificNodeMethod(
            ClassDefinition classDef,
            Set<Class<?>> polymorphicExtensions,
            FieldDefinition polymorphicTypeIdFieldDef
    ) {
        MethodDefinition specificNodeMtd = classDef.declareMethod(
                of(PUBLIC),
                SPECIFIC_NODE_MTD.getName(),
                type(Object.class)
        );

        StringSwitchBuilder switchBuilder = typeIdSwitchBuilder(specificNodeMtd, polymorphicTypeIdFieldDef);

        for (Class<?> polymorphicExtension : polymorphicExtensions) {
            SchemaClassesInfo polymorphicExtensionClassInfo = schemasInfo.get(polymorphicExtension);

            switchBuilder.addCase(
                    polymorphicInstanceId(polymorphicExtension),
                    newInstance(
                            typeFromJavaClassName(polymorphicExtensionClassInfo.nodeClassName),
                            specificNodeMtd.getThis()
                    ).ret()
            );
        }

        specificNodeMtd.getBody().append(switchBuilder.build());
    }

    /**
     * Adds a {@code *Node#convert} for the polymorphic configuration case.
     *
     * @param classDef                   Definition of a polymorphic configuration class {@code schemaClass}.
     * @param schemaClass                Polymorphic configuration schema (parent).
     * @param polymorphicExtensions      Polymorphic configuration instance schemas (children).
     * @param changePolymorphicTypeIdMtd Method for changing the type of polymorphic configuration.
     */
    private void addNodeConvertMethod(
            ClassDefinition classDef,
            Class<?> schemaClass,
            Set<Class<?>> polymorphicExtensions,
            MethodDefinition changePolymorphicTypeIdMtd
    ) {
        SchemaClassesInfo schemaClassInfo = schemasInfo.get(schemaClass);

        MethodDefinition convertMtd = classDef.declareMethod(
                of(PUBLIC),
                CONVERT_MTD_NAME,
                typeFromJavaClassName(schemaClassInfo.changeClassName),
                arg("changeClass", Class.class)
        );

        // changeClass.getName();
        BytecodeExpression changeClassName = convertMtd.getScope()
                .getVariable("changeClass")
                .invoke(CLASS_GET_NAME_MTD);

        StringSwitchBuilder switchBuilder = new StringSwitchBuilder(convertMtd.getScope())
                .expression(changeClassName)
                .defaultCase(throwException(ConfigurationWrongPolymorphicTypeIdException.class, changeClassName));

        for (Class<?> polymorphicExtension : polymorphicExtensions) {
            SchemaClassesInfo polymorphicExtensionClassInfo = schemasInfo.get(polymorphicExtension);

            // this.changePolymorphicTypeId(polymorphicTypeId);
            // return new ChildNode(this);
            switchBuilder.addCase(
                    polymorphicExtensionClassInfo.changeClassName,
                    new BytecodeBlock()
                            .append(constantString(polymorphicInstanceId(polymorphicExtension)))
                            .invokeVirtual(changePolymorphicTypeIdMtd)
                            .append(newInstance(
                                    typeFromJavaClassName(polymorphicExtensionClassInfo.nodeClassName),
                                    convertMtd.getThis()
                            ))
                            .retObject()
            );
        }

        convertMtd.getBody()
                .append(convertMtd.getThis())
                .append(switchBuilder.build())
                .ret();
    }

    /**
     * Adds a {@code Node#changeTypeId} for the polymorphic configuration case.
     *
     * @param classDef                  Definition of a polymorphic configuration class (parent).
     * @param fieldDefs                 Definitions for all fields in {@code classDef}.
     * @param polymorphicExtensions     Polymorphic configuration instance schemas (children).
     * @param polymorphicFields         Fields of polymorphic extensions.
     * @param polymorphicTypeIdFieldDef Identification field for the polymorphic configuration instance.
     * @return Method definition.
     */
    private MethodDefinition addNodeChangePolymorphicTypeIdMethod(
            ClassDefinition classDef,
            Map<String, FieldDefinition> fieldDefs,
            Set<Class<?>> polymorphicExtensions,
            Collection<Field> polymorphicFields,
            FieldDefinition polymorphicTypeIdFieldDef
    ) {
        MethodDefinition changePolymorphicTypeIdMtd = classDef.declareMethod(
                of(PUBLIC),
                changeMethodName(polymorphicTypeIdFieldDef.getName()),
                type(void.class),
                arg("typeId", String.class)
        );

        Variable typeIdVar = changePolymorphicTypeIdMtd.getScope().getVariable("typeId");

        StringSwitchBuilder switchBuilder = new StringSwitchBuilder(changePolymorphicTypeIdMtd.getScope())
                .expression(typeIdVar)
                .defaultCase(throwException(ConfigurationWrongPolymorphicTypeIdException.class, typeIdVar));

        for (Class<?> polymorphicExtension : polymorphicExtensions) {
            // Fields that need to be cleared when changing the type of the polymorphic configuration instance.
            Collection<Field> resetFields = polymorphicFields.stream()
                    .filter(f -> !polymorphicExtension.equals(f.getDeclaringClass()))
                    .collect(toList());

            // this.typeId = typeId;
            BytecodeBlock codeBlock = new BytecodeBlock()
                    .append(setThisFieldCode(changePolymorphicTypeIdMtd, typeIdVar, polymorphicTypeIdFieldDef));

            // Reset fields.
            for (Field resetField : resetFields) {
                FieldDefinition fieldDef = fieldDefs.get(fieldName(resetField));

                if (isValue(resetField) || isConfigValue(resetField)) {
                    // this.field = null;
                    codeBlock.append(setThisFieldCode(
                            changePolymorphicTypeIdMtd,
                            constantNull(fieldDef.getType()),
                            fieldDef
                    ));
                } else {
                    // this.field = new NamedListNode<>(key, ValueNode::new, "polymorphicIdFieldName");
                    codeBlock.append(setThisFieldCode(changePolymorphicTypeIdMtd, newNamedListNode(resetField), fieldDef));
                }
            }

            // ConfigurationUtil.addDefaults(this);
            codeBlock
                    .append(changePolymorphicTypeIdMtd.getThis())
                    .invokeStatic(ADD_DEFAULTS_MTD);

            switchBuilder.addCase(polymorphicInstanceId(polymorphicExtension), codeBlock);
        }

        // if(typeId.equals(this.typeId)) return;
        // else switch(typeId)...
        changePolymorphicTypeIdMtd.getBody()
                .append(typeIdVar)
                .append(getThisFieldCode(changePolymorphicTypeIdMtd, polymorphicTypeIdFieldDef))
                .append(
                        new IfStatement()
                                .condition(new BytecodeBlock().invokeVirtual(STRING_EQUALS_MTD))
                                .ifTrue(new BytecodeBlock().ret())
                                .ifFalse(switchBuilder.build().ret())
                );

        return changePolymorphicTypeIdMtd;
    }

    /**
     * Adds a {@link DynamicConfiguration#specificConfigTree} override for the polymorphic configuration case.
     *
     * @param classDef                  Definition of a polymorphic configuration class (parent).
     * @param schemaClass               Polymorphic configuration schema (parent).
     * @param polymorphicExtensions     Polymorphic configuration instance schemas (children).
     * @param polymorphicTypeIdFieldDef Identification field for the polymorphic configuration instance.
     */
    private void addCfgSpecificConfigTreeMethod(
            ClassDefinition classDef,
            Class<?> schemaClass,
            Set<Class<?>> polymorphicExtensions,
            FieldDefinition polymorphicTypeIdFieldDef
    ) {
        MethodDefinition specificConfigMtd = classDef.declareMethod(
                of(PUBLIC),
                SPECIFIC_CONFIG_TREE_MTD.getName(),
                type(ConfigurationTree.class)
        );

        // String tmpStr;
        Variable tmpStrVar = specificConfigMtd.getScope().createTempVariable(String.class);

        StringSwitchBuilder switchBuilder = new StringSwitchBuilder(specificConfigMtd.getScope())
                .expression(tmpStrVar)
                .defaultCase(throwException(ConfigurationWrongPolymorphicTypeIdException.class, tmpStrVar));

        for (Class<?> polymorphicExtension : polymorphicExtensions) {
            // return new SpecialCfgImpl(this);
            switchBuilder.addCase(
                    polymorphicInstanceId(polymorphicExtension),
                    newInstance(
                            typeFromJavaClassName(schemasInfo.get(polymorphicExtension).cfgImplClassName),
                            specificConfigMtd.getThis()
                    ).ret()
            );
        }

        // ConfigNode
        ParameterizedType nodeType = typeFromJavaClassName(schemasInfo.get(schemaClass).nodeClassName);

        // Object tmpObj;
        Variable tmpObjVar = specificConfigMtd.getScope().createTempVariable(Object.class);

        // tmpObj = this.refreshValue();
        // tmpStr = ((ConfigNode) tmpObj).typeId;
        // switch(tmpStr) ...
        specificConfigMtd.getBody()
                .append(tmpObjVar.set(specificConfigMtd.getThis().invoke(REFRESH_VALUE_MTD)))
                .append(tmpStrVar.set(tmpObjVar.cast(nodeType).getField(polymorphicTypeIdFieldDef.getName(), String.class)))
                .append(switchBuilder.build())
                .ret();
    }

    /**
     * Adds a {@code DynamicConfiguration#removeMembers} override for the polymorphic configuration case.
     *
     * @param classDef                  Definition of a polymorphic configuration class (parent).
     * @param schemaClass               Polymorphic configuration schema (parent).
     * @param polymorphicExtensions     Polymorphic configuration instance schemas (children).
     * @param fieldDefs                 Field definitions for all fields of {@code classDef}.
     * @param polymorphicFields         Fields of polymorphic extensions.
     * @param polymorphicTypeIdFieldDef Identification field for the polymorphic configuration instance.
     */
    private void addCfgRemoveMembersMethod(
            ClassDefinition classDef,
            Class<?> schemaClass,
            Set<Class<?>> polymorphicExtensions,
            Map<String, FieldDefinition> fieldDefs,
            Collection<Field> polymorphicFields,
            FieldDefinition polymorphicTypeIdFieldDef
    ) {
        MethodDefinition removeMembersMtd = classDef.declareMethod(
                of(PUBLIC),
                "removeMembers",
                type(void.class),
                arg("oldValue", type(Object.class)),
                arg("members", type(Map.class))
        );

        // InnerNode oldValue;
        Variable oldValueVar = removeMembersMtd.getScope().getVariable("oldValue");

        // Map members;
        Variable membersVar = removeMembersMtd.getScope().getVariable("members");

        // String tmpStr;
        Variable tmpStrVar = removeMembersMtd.getScope().createTempVariable(String.class);

        StringSwitchBuilder switchBuilder = new StringSwitchBuilder(removeMembersMtd.getScope())
                .expression(tmpStrVar)
                .defaultCase(throwException(ConfigurationWrongPolymorphicTypeIdException.class, tmpStrVar));

        for (Class<?> polymorphicExtension : polymorphicExtensions) {
            Collection<Field> removeFields = polymorphicFields.stream()
                    .filter(f -> !polymorphicExtension.equals(f.getDeclaringClass()))
                    .collect(toList());

            BytecodeBlock blockCode = new BytecodeBlock();

            for (Field removeField : removeFields) {
                // this.removeMember(members, this.field);
                blockCode
                        .append(removeMembersMtd.getThis())
                        .append(membersVar)
                        .append(getThisFieldCode(removeMembersMtd, fieldDefs.get(fieldName(removeField))))
                        .invokeVirtual(REMOVE_MEMBER_MTD);
            }

            switchBuilder.addCase(polymorphicInstanceId(polymorphicExtension), blockCode);
        }

        // ConfigNode
        ParameterizedType nodeType = typeFromJavaClassName(schemasInfo.get(schemaClass).nodeClassName);

        // tmpStr = ((ConfigNode) oldValue).typeId;
        // switch(tmpStr) ...
        removeMembersMtd.getBody()
                .append(tmpStrVar.set(oldValueVar.cast(nodeType).getField(polymorphicTypeIdFieldDef.getName(), String.class)))
                .append(switchBuilder.build())
                .ret();
    }

    /**
     * Adds a {@code DynamicConfiguration#addMembers} override for the polymorphic configuration case.
     *
     * @param classDef                  Definition of a polymorphic configuration class (parent).
     * @param schemaClass               Polymorphic configuration schema (parent).
     * @param polymorphicExtensions     Polymorphic configuration instance schemas (children).
     * @param fieldDefs                 Field definitions for all fields of {@code classDef}.
     * @param polymorphicFields         Fields of polymorphic extensions.
     * @param polymorphicTypeIdFieldDef Identification field for the polymorphic configuration instance.
     */
    private void addCfgAddMembersMethod(
            ClassDefinition classDef,
            Class<?> schemaClass,
            Set<Class<?>> polymorphicExtensions,
            Map<String, FieldDefinition> fieldDefs,
            Collection<Field> polymorphicFields,
            FieldDefinition polymorphicTypeIdFieldDef
    ) {
        MethodDefinition removeMembersMtd = classDef.declareMethod(
                of(PUBLIC),
                "addMembers",
                type(void.class),
                arg("newValue", type(Object.class)),
                arg("members", type(Map.class))
        );

        // InnerNode newValue;
        Variable newValueVar = removeMembersMtd.getScope().getVariable("newValue");

        // Map members;
        Variable membersVar = removeMembersMtd.getScope().getVariable("members");

        // String tmpStr;
        Variable tmpStrVar = removeMembersMtd.getScope().createTempVariable(String.class);

        StringSwitchBuilder switchBuilder = new StringSwitchBuilder(removeMembersMtd.getScope())
                .expression(tmpStrVar)
                .defaultCase(throwException(ConfigurationWrongPolymorphicTypeIdException.class, tmpStrVar));

        for (Class<?> polymorphicExtension : polymorphicExtensions) {
            Collection<Field> addFields = polymorphicFields.stream()
                    .filter(f -> polymorphicExtension.equals(f.getDeclaringClass()))
                    .collect(toList());

            BytecodeBlock blockCode = new BytecodeBlock();

            for (Field addField : addFields) {
                // this.addMember(members, this.field);
                blockCode
                        .append(removeMembersMtd.getThis())
                        .append(membersVar)
                        .append(getThisFieldCode(removeMembersMtd, fieldDefs.get(fieldName(addField))))
                        .invokeVirtual(ADD_MEMBER_MTD);
            }

            switchBuilder.addCase(polymorphicInstanceId(polymorphicExtension), blockCode);
        }

        // ConfigNode
        ParameterizedType nodeType = typeFromJavaClassName(schemasInfo.get(schemaClass).nodeClassName);

        // tmpStr = ((ConfigNode) newValue).typeId;
        // switch(tmpStr) ...
        removeMembersMtd.getBody()
                .append(tmpStrVar.set(newValueVar.cast(nodeType).getField(polymorphicTypeIdFieldDef.getName(), String.class)))
                .append(switchBuilder.build())
                .ret();
    }

    /**
     * Creates bytecode block that invokes of construct methods for {@link InnerNode#construct(String, ConfigurationSource, boolean)}.
     *
     * @param constructMtd   Method definition {@link InnerNode#construct(String, ConfigurationSource, boolean)} defined in {@code *Node}
     *                       class.
     * @param schemaField    Schema field.
     * @param schemaFieldDef Schema field definition.
     * @return Bytecode block that invokes of construct method for field.
     */
    private BytecodeBlock treatSourceForConstruct(
            MethodDefinition constructMtd,
            Field schemaField,
            FieldDefinition schemaFieldDef
    ) {
        BytecodeBlock codeBlock = new BytecodeBlock();

        Variable thisVar = constructMtd.getThis();
        Variable srcVar = constructMtd.getScope().getVariable("src");

        if (isValue(schemaField)) {
            // this.field = src == null ? null : src.unwrap(FieldType.class);
            codeBlock.append(thisVar.setField(schemaFieldDef, inlineIf(
                    isNull(srcVar),
                    constantNull(schemaFieldDef.getType()),
                    srcVar.invoke(UNWRAP, constantClass(schemaFieldDef.getType())).cast(schemaFieldDef.getType())
            )));
        } else if (isConfigValue(schemaField)) {
            BytecodeNode setField;

            ParameterizedType fieldDefType = schemaFieldDef.getType();

            if (isPolymorphicConfig(schemaField.getType())) {
                Field polymorphicIdField = polymorphicIdField(schemaField.getType());

                assert polymorphicIdField != null : schemaField.getType().getName();

                // this.field;
                BytecodeExpression thisField = getThisFieldCode(constructMtd, schemaFieldDef);

                // String tmpStr;
                Variable tmpStrVar = constructMtd.getScope().createTempVariable(String.class);

                // this.field = (FieldType) this.field.copy();
                // if(tmpStr != null) this.field.changeTypeId(tmpStr);
                BytecodeBlock copyWithChange = new BytecodeBlock()
                        .append(setThisFieldCode(constructMtd, thisField.invoke(COPY).cast(fieldDefType), schemaFieldDef))
                        .append(new IfStatement()
                                .condition(isNotNull(tmpStrVar))
                                .ifTrue(thisField.invoke(changeMethodName(polymorphicIdField.getName()), void.class, tmpStrVar))
                        );

                // this.field = new FieldType();
                // if(tmpStr != null) this.field.changeTypeId(tmpStr);
                // else {
                //      this.field.constructDefault("typeId");
                //      if(this.field.typeId == null) throw new IllegalStateException();
                // }
                BytecodeBlock newInstanceWithChange = new BytecodeBlock()
                        .append(setThisFieldCode(constructMtd, newInstance(fieldDefType), schemaFieldDef))
                        .append(new IfStatement()
                                .condition(isNotNull(tmpStrVar))
                                .ifTrue(thisField.invoke(changeMethodName(polymorphicIdField.getName()), void.class, tmpStrVar))
                                .ifFalse(new BytecodeBlock()
                                        .append(thisField.invoke(CONSTRUCT_DEFAULT_MTD, constantString(polymorphicIdField.getName())))
                                        .append(new IfStatement()
                                                .condition(isNull(thisField.getField(polymorphicIdField.getName(), String.class)))
                                                .ifTrue(throwException(
                                                        IllegalStateException.class,
                                                        constantString(polymorphicTypeNotDefinedErrorMessage(
                                                                polymorphicIdField))
                                                ))
                                        )
                                )
                        );

                // tmpStr = src.polymorphicTypeId("typeId");
                // if(this.field == null)
                setField = new BytecodeBlock()
                        .append(tmpStrVar.set(srcVar.invoke(POLYMORPHIC_TYPE_ID_MTD, constantString(polymorphicIdField.getName()))))
                        .append(new IfStatement()
                                .condition(isNull(thisField))
                                .ifTrue(newInstanceWithChange)
                                .ifFalse(copyWithChange)
                        );
            } else {
                // newValue = this.field == null ? new ValueNode() : field.copy());
                BytecodeExpression newValue = newOrCopyNodeField(schemaField, getThisFieldCode(constructMtd, schemaFieldDef));

                // this.field = newValue;
                setField = setThisFieldCode(constructMtd, newValue, schemaFieldDef);
            }

            if (containsNameAnnotation(schemaField)) {
                setField = new BytecodeBlock()
                        .append(setField)
                        .append(getThisFieldCode(constructMtd, schemaFieldDef).invoke(
                                SET_INJECTED_NAME_FIELD_VALUE_MTD,
                                constantString(schemaField.getAnnotation(Name.class).value())
                        ));
            }

            codeBlock.append(
                    new IfStatement()
                            .condition(isNull(srcVar))
                            .ifTrue(setThisFieldCode(constructMtd, constantNull(fieldDefType), schemaFieldDef))
                            .ifFalse(new BytecodeBlock()
                                    .append(setField)
                                    .append(srcVar.invoke(DESCEND, thisVar.getField(schemaFieldDef)))
                            )
            );
        } else {
            // this.field = src == null ? new NamedListNode<>(key, ValueNode::new, "polymorphicIdFieldName")
            // : src.descend(field = field.copy()));
            codeBlock.append(new IfStatement()
                    .condition(isNull(srcVar))
                    .ifTrue(setThisFieldCode(constructMtd, newNamedListNode(schemaField), schemaFieldDef))
                    .ifFalse(new BytecodeBlock()
                            .append(setThisFieldCode(
                                    constructMtd,
                                    thisVar.getField(schemaFieldDef).invoke(COPY).cast(schemaFieldDef.getType()),
                                    schemaFieldDef
                            )).append(srcVar.invoke(DESCEND, thisVar.getField(schemaFieldDef)))
                    )
            );
        }

        return codeBlock;
    }

    private String polymorphicTypeNotDefinedErrorMessage(Field polymorphicIdField) {
        return "Polymorphic configuration type is not defined: "
                + polymorphicIdField.getDeclaringClass().getName()
                + ". See @" + PolymorphicConfig.class.getSimpleName() + " documentation.";
    }

    /**
     * Creates a bytecode block of code that sets the default value for a field from the schema for {@link
     * InnerNode#constructDefault(String)}.
     *
     * @param constructDfltMtd Method definition {@link InnerNode#constructDefault(String)} defined in {@code *Node} class.
     * @param schemaField      Schema field.
     * @param schemaFieldDef   Schema field definition.
     * @param specFieldDef     Definition of the schema field.: {@code _spec#}.
     * @return Bytecode block that sets the default value for a field from the schema.
     */
    private static BytecodeBlock addNodeConstructDefault(
            MethodDefinition constructDfltMtd,
            Field schemaField,
            FieldDefinition schemaFieldDef,
            FieldDefinition specFieldDef
    ) {
        Variable thisVar = constructDfltMtd.getThis();

        // defaultValue = _spec#.field;
        BytecodeExpression defaultValue = thisVar.getField(specFieldDef).getField(schemaField);

        Class<?> schemaFieldType = schemaField.getType();

        // defaultValue = Box.valueOf(defaultValue); // Boxing.
        if (schemaFieldType.isPrimitive()) {
            defaultValue = invokeStatic(
                    schemaFieldDef.getType(),
                    "valueOf",
                    schemaFieldDef.getType(),
                    singleton(defaultValue)
            );
        }

        // defaultValue = defaultValue.clone();
        if (schemaFieldType.isArray()) {
            defaultValue = defaultValue.invoke("clone", Object.class).cast(schemaFieldType);
        }

        // this.field = defaultValue;
        return new BytecodeBlock().append(thisVar.setField(schemaFieldDef, defaultValue));
    }

    /**
     * Creates the bytecode {@code throw new Exception(msg);}.
     *
     * @param throwableClass Exception class.
     * @param parameters     Exception constructor parameters.
     * @return Exception throwing bytecode.
     */
    private static BytecodeBlock throwException(
            Class<? extends Throwable> throwableClass,
            BytecodeExpression... parameters
    ) {
        return new BytecodeBlock().append(newInstance(throwableClass, parameters)).throwObject();
    }

    /**
     * Returns the name of the configuration schema field. If the schema contains {@link PolymorphicConfigInstance}, it will return "{@link
     * Field#getName()} + {@code "#"} + {@link PolymorphicConfigInstance#value()}" otherwise "{@link Field#getName}".
     *
     * @param f Configuration schema field.
     * @return Field name.
     */
    private static String fieldName(Field f) {
        return isPolymorphicConfigInstance(f.getDeclaringClass())
                ? f.getName() + "#" + polymorphicInstanceId(f.getDeclaringClass()) : f.getName();
    }

    /**
     * Creates a string switch builder by {@code typeIdFieldDef}.
     *
     * @param mtdDef         Method definition.
     * @param typeIdFieldDef Field definition that contains the id of the polymorphic configuration instance.
     * @return String switch builder by {@code typeIdFieldDef}.
     */
    private static StringSwitchBuilder typeIdSwitchBuilder(MethodDefinition mtdDef, FieldDefinition typeIdFieldDef) {
        BytecodeExpression typeIdVar = mtdDef.getThis().getField(typeIdFieldDef);

        return new StringSwitchBuilder(mtdDef.getScope())
                .expression(typeIdVar)
                .defaultCase(throwException(ConfigurationWrongPolymorphicTypeIdException.class, typeIdVar));
    }

    /**
     * Generates bytecode to get a class field like {@code this.field;} or {@code this.field.field;}.
     *
     * @param mtdDef    Class method definition.
     * @param fieldDefs Field definitions.
     * @return Bytecode for getting the field.
     */
    private static BytecodeExpression getThisFieldCode(MethodDefinition mtdDef, FieldDefinition... fieldDefs) {
        assert !nullOrEmpty(fieldDefs);

        // this.field;
        BytecodeExpression getFieldCode = mtdDef.getThis().getField(fieldDefs[0]);

        // this.field.field; etc.
        for (int i = 1; i < fieldDefs.length; i++) {
            getFieldCode = getFieldCode.getField(fieldDefs[i]);
        }

        return getFieldCode;
    }

    /**
     * Generates bytecode to set a class field like {@code this.field = value;} or {@code this.field.field = value;}.
     *
     * @param mtdDef    Class method definition.
     * @param value     Value of the field to be set.
     * @param fieldDefs Field definitions.
     * @return Bytecode for setting the field value.
     */
    private static BytecodeExpression setThisFieldCode(
            MethodDefinition mtdDef,
            BytecodeExpression value,
            FieldDefinition... fieldDefs
    ) {
        assert !nullOrEmpty(fieldDefs);

        if (fieldDefs.length == 1) {
            // this.field = value;
            return mtdDef.getThis().setField(fieldDefs[0], value);
        } else {
            // this.field;
            BytecodeExpression getFieldCode = mtdDef.getThis().getField(fieldDefs[0]);

            // this.field.field; etc.
            for (int i = 1; i < fieldDefs.length - 1; i++) {
                getFieldCode = getFieldCode.getField(fieldDefs[i]);
            }

            // this.field.field = value;
            return getFieldCode.setField(fieldDefs[fieldDefs.length - 1], value);
        }
    }

    /**
     * Returns configuration schema field with {@link PolymorphicId}.
     *
     * @param schemaClass Configuration schema class.
     * @return Configuration schema field with {@link PolymorphicId}.
     */
    @Nullable
    private static Field polymorphicIdField(Class<?> schemaClass) {
        assert isPolymorphicConfig(schemaClass) : schemaClass.getName();

        for (Field f : schemaClass.getDeclaredFields()) {
            if (isPolymorphicId(f)) {
                return f;
            }
        }

        return null;
    }

    /**
     * Returns name of the method to change the field.
     *
     * @param schemaField Configuration schema field.
     * @return Name of the method to change the field.
     */
    private static String changeMethodName(String schemaField) {
        return "change" + capitalize(schemaField);
    }

    /**
     * Creates bytecode like: {@link new NamedListNode<>(key, ValueNode::new, "polymorphicIdFieldName");}.
     *
     * @param schemaField Schema field with {@link NamedConfigValue}.
     * @return Bytecode like: new NamedListNode<>(key, ValueNode::new, "polymorphicIdFieldName");
     */
    private BytecodeExpression newNamedListNode(Field schemaField) {
        assert isNamedConfigValue(schemaField) : schemaField;

        Class<?> fieldType = schemaField.getType();

        SchemaClassesInfo fieldClassNames = schemasInfo.get(fieldType);

        String syntheticKeyName = Arrays.stream(schemaField.getType().getDeclaredFields())
                .filter(ConfigurationUtil::isInjectedName)
                .map(Field::getName)
                .findFirst()
                .orElse(schemaField.getAnnotation(NamedConfigValue.class).syntheticKeyName());

        return newInstance(
                NamedListNode.class,
                constantString(syntheticKeyName),
                newNamedListElementLambda(fieldClassNames.nodeClassName),
                isPolymorphicConfig(fieldType) ? constantString(polymorphicIdField(fieldType).getName()) : constantNull(String.class)
        );
    }

    /**
     * Adds method overrides {@link InnerNode#getInjectedNameFieldValue} and {@link InnerNode#setInjectedNameFieldValue}.
     *
     * @param classDef Node class definition.
     * @param injectedNameFieldDef Field definition with {@link InjectedName}.
     */
    private void addInjectedNameFieldMethods(ClassDefinition classDef, FieldDefinition injectedNameFieldDef) {
        MethodDefinition getInjectedNameFieldValueMtd = classDef.declareMethod(
                of(PUBLIC),
                "getInjectedNameFieldValue",
                type(String.class)
        );

        getInjectedNameFieldValueMtd.getBody()
                .append(getThisFieldCode(getInjectedNameFieldValueMtd, injectedNameFieldDef))
                .retObject();

        MethodDefinition setInjectedNameFieldValueMtd = classDef.declareMethod(
                of(PUBLIC),
                "setInjectedNameFieldValue",
                type(void.class),
                arg("value", String.class)
        );

        Variable valueVar = setInjectedNameFieldValueMtd.getScope().getVariable("value");

        setInjectedNameFieldValueMtd.getBody()
                .append(invokeStatic(REQUIRE_NON_NULL, valueVar, constantString("value")))
                .append(setThisFieldCode(
                        setInjectedNameFieldValueMtd,
                        valueVar,
                        injectedNameFieldDef
                )).ret();
    }
}<|MERGE_RESOLUTION|>--- conflicted
+++ resolved
@@ -54,12 +54,9 @@
 import static org.apache.ignite.internal.configuration.util.ConfigurationUtil.extensionsFields;
 import static org.apache.ignite.internal.configuration.util.ConfigurationUtil.hasDefault;
 import static org.apache.ignite.internal.configuration.util.ConfigurationUtil.isConfigValue;
-<<<<<<< HEAD
-import static org.apache.ignite.internal.configuration.util.ConfigurationUtil.isInternalId;
-=======
 import static org.apache.ignite.internal.configuration.util.ConfigurationUtil.isDirectAccess;
 import static org.apache.ignite.internal.configuration.util.ConfigurationUtil.isInjectedName;
->>>>>>> 74e1f44a
+import static org.apache.ignite.internal.configuration.util.ConfigurationUtil.isInternalId;
 import static org.apache.ignite.internal.configuration.util.ConfigurationUtil.isNamedConfigValue;
 import static org.apache.ignite.internal.configuration.util.ConfigurationUtil.isPolymorphicConfig;
 import static org.apache.ignite.internal.configuration.util.ConfigurationUtil.isPolymorphicConfigInstance;
@@ -122,10 +119,7 @@
 import org.apache.ignite.configuration.RootKey;
 import org.apache.ignite.configuration.annotation.Config;
 import org.apache.ignite.configuration.annotation.ConfigurationRoot;
-<<<<<<< HEAD
-=======
 import org.apache.ignite.configuration.annotation.InjectedName;
->>>>>>> 74e1f44a
 import org.apache.ignite.configuration.annotation.InternalConfiguration;
 import org.apache.ignite.configuration.annotation.Name;
 import org.apache.ignite.configuration.annotation.NamedConfigValue;
@@ -1812,13 +1806,8 @@
 
         SchemaClassesInfo schemaClassInfo = schemasInfo.get(schemaClass);
 
-<<<<<<< HEAD
-=======
-        Constructor<?> superCtor = schemaClassInfo.direct ? DIRECT_DYNAMIC_CONFIGURATION_CTOR : DYNAMIC_CONFIGURATION_CTOR;
-
         Variable thisVar = ctor.getThis();
 
->>>>>>> 74e1f44a
         BytecodeBlock ctorBody = ctor.getBody()
                 .append(thisVar)
                 .append(ctor.getScope().getVariable("prefix"))
@@ -1839,36 +1828,21 @@
 
             BytecodeExpression newValue;
 
-<<<<<<< HEAD
-            if (isValue(schemaField) || isPolymorphicId(schemaField) || isInternalId(schemaField)) {
-                // newValue = new DynamicProperty(super.keys, fieldName, rootKey, changer, listenOnly);
+            if (isValue(schemaField) || isPolymorphicId(schemaField) || isInjectedName(schemaField)) {
+                // A field with @InjectedName is special (auxiliary), it is not stored in storages as a regular field, and therefore there
+                // is no direct access to it. It is stored in the InnerNode and does not participate in its traversal, so in order to get
+                // it we need to get the InnerNode, and only then the value of this field.
+
+                // newValue = new DynamicProperty(super.keys, fieldName, rootKey, changer, listenOnly, readOnly, injectedNameField);
                 newValue = newInstance(
                         DynamicProperty.class,
-                        thisKeysVar,
-                        constantString(isInternalId(schemaField) ? InnerNode.INTERNAL_ID : schemaField.getName()),
+                        isInjectedName(schemaField) ? invokeStatic(REMOVE_LAST_KEY_MTD, thisKeysVar) : thisKeysVar,
+                        isInjectedName(schemaField) ? thisVar.getField("key", String.class) : constantString(isInternalId(schemaField) ? InnerNode.INTERNAL_ID : schemaField.getName()),
                         rootKeyVar,
                         changerVar,
                         listenOnlyVar,
-                        constantBoolean(isPolymorphicId(schemaField) || isInternalId(schemaField))
-=======
-            if (isValue(schemaField) || isPolymorphicId(schemaField) || isInjectedName(schemaField)) {
-                Class<?> fieldImplClass = isDirectAccess(schemaField) ? DirectDynamicProperty.class : DynamicProperty.class;
-
-                // A field with @InjectedName is special (auxiliary), it is not stored in storages as a regular field, and therefore there
-                // is no direct access to it. It is stored in the InnerNode and does not participate in its traversal, so in order to get
-                // it we need to get the InnerNode, and only then the value of this field.
-
-                // newValue = new DynamicProperty(this.keys, fieldName, rootKey, changer, listenOnly, readOnly, injectedNameField);
-                newValue = newInstance(
-                        fieldImplClass,
-                        isInjectedName(schemaField) ? invokeStatic(REMOVE_LAST_KEY_MTD, thisKeysVar) : thisKeysVar,
-                        isInjectedName(schemaField) ? thisVar.getField("key", String.class) : constantString(fieldName),
-                        rootKeyVar,
-                        changerVar,
-                        listenOnlyVar,
-                        constantBoolean(isPolymorphicId(schemaField) || isInjectedName(schemaField)),
+                        constantBoolean(isPolymorphicId(schemaField) || isInjectedName(schemaField) || isInternalId(schemaField)),
                         constantBoolean(isInjectedName(schemaField))
->>>>>>> 74e1f44a
                 );
             } else {
                 SchemaClassesInfo fieldInfo = schemasInfo.get(schemaField.getType());
@@ -2022,11 +1996,7 @@
         } else if (isNamedConfigValue(schemaField)) {
             returnType = type(NamedConfigurationTree.class);
         } else {
-<<<<<<< HEAD
-            assert isValue(schemaField) || isPolymorphicId(schemaField)  || isInternalId(schemaField) : schemaField;
-=======
-            assert isValue(schemaField) || isPolymorphicId(schemaField) || isInjectedName(schemaField) : schemaField;
->>>>>>> 74e1f44a
+            assert isValue(schemaField) || isPolymorphicId(schemaField) || isInjectedName(schemaField) || isInternalId(schemaField) : schemaField;
 
             returnType = type(ConfigurationValue.class);
         }
