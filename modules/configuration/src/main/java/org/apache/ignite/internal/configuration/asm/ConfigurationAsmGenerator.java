--- conflicted
+++ resolved
@@ -147,16 +147,11 @@
     /** {@link ConstructableTreeNode#copy()} */
     private static final Method COPY;
 
-<<<<<<< HEAD
-    /** {@link DynamicConfiguration#DynamicConfiguration(List, String, RootKey, DynamicConfigurationChanger, boolean)} */
-    private static final Constructor DYNAMIC_CONFIGURATION_CTOR;
-=======
     /** {@link DynamicConfiguration#DynamicConfiguration)} */
     private static final Constructor<?> DYNAMIC_CONFIGURATION_CTOR;
 
     /** {@link DirectDynamicConfiguration#DirectDynamicConfiguration} */
     private static final Constructor<?> DIRECT_DYNAMIC_CONFIGURATION_CTOR;
->>>>>>> 92347114
 
     /** {@link DynamicConfiguration#add(ConfigurationProperty)} */
     private static final Method DYNAMIC_CONFIGURATION_ADD;
@@ -1031,29 +1026,21 @@
             arg("listenOnly", boolean.class)
         );
 
-<<<<<<< HEAD
         Variable rootKeyVar = ctor.getScope().getVariable("rootKey");
         Variable changerVar = ctor.getScope().getVariable("changer");
         Variable listenOnlyVar = ctor.getScope().getVariable("listenOnly");
-=======
+
         Constructor<?> superCtor = schemaClassInfo.direct ?
             DIRECT_DYNAMIC_CONFIGURATION_CTOR : DYNAMIC_CONFIGURATION_CTOR;
->>>>>>> 92347114
 
         BytecodeBlock ctorBody = ctor.getBody()
             .append(ctor.getThis())
             .append(ctor.getScope().getVariable("prefix"))
             .append(ctor.getScope().getVariable("key"))
-<<<<<<< HEAD
             .append(rootKeyVar)
             .append(changerVar)
             .append(listenOnlyVar)
-            .invokeConstructor(DYNAMIC_CONFIGURATION_CTOR);
-=======
-            .append(ctor.getScope().getVariable("rootKey"))
-            .append(ctor.getScope().getVariable("changer"))
             .invokeConstructor(superCtor);
->>>>>>> 92347114
 
         BytecodeExpression thisKeysVar = ctor.getThis().getField("keys", List.class);
 
@@ -1064,20 +1051,13 @@
             BytecodeExpression newValue;
 
             if (isValue(schemaField)) {
-<<<<<<< HEAD
+                Class<?> fieldImplClass = schemaField.isAnnotationPresent(DirectAccess.class) ?
+                    DirectDynamicProperty.class : DynamicProperty.class;
+
                 // newValue = new DynamicProperty(super.keys, fieldName, rootKey, changer, listenOnly);
                 newValue = newInstance(
-                    DynamicProperty.class,
+                    fieldImplClass,
                     thisKeysVar,
-=======
-                Class<?> fieldImplClass = schemaField.isAnnotationPresent(DirectAccess.class) ?
-                    DirectDynamicProperty.class : DynamicProperty.class;
-
-                // newValue = new DynamicProperty(super.keys, fieldName, rootKey, changer);
-                newValue = newInstance(
-                    fieldImplClass,
-                    ctor.getThis().getField("keys", List.class),
->>>>>>> 92347114
                     constantString(schemaField.getName()),
                     rootKeyVar,
                     changerVar,
@@ -1114,25 +1094,16 @@
                         arg("key", String.class)
                     );
 
-<<<<<<< HEAD
+                    Class<?> fieldImplClass = fieldInfo.direct ?
+                        DirectNamedListConfiguration.class : NamedListConfiguration.class;
+
                     // newValue = new NamedListConfiguration(this.keys, fieldName, rootKey, changer, listenOnly,
                     //      (p, k) -> new ValueConfigurationImpl(p, k, rootKey, changer, listenOnly),
                     //      new ValueConfigurationImpl(this.keys, "any", rootKey, changer, true)
                     // );
                     newValue = newInstance(
-                        NamedListConfiguration.class,
+                        fieldImplClass,
                         thisKeysVar,
-=======
-                    Class<?> fieldImplClass = fieldInfo.direct ?
-                        DirectNamedListConfiguration.class : NamedListConfiguration.class;
-
-                    // newValue = new NamedListConfiguration(super.keys, fieldName, rootKey, changer, (p, k) ->
-                    //     new ValueConfigurationImpl(p, k, rootKey, changer)
-                    // );
-                    newValue = newInstance(
-                        fieldImplClass,
-                        ctor.getThis().getField("keys", List.class),
->>>>>>> 92347114
                         constantString(schemaField.getName()),
                         rootKeyVar,
                         changerVar,
