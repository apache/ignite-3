/*
 * Licensed to the Apache Software Foundation (ASF) under one or more
 * contributor license agreements.  See the NOTICE file distributed with
 * this work for additional information regarding copyright ownership.
 * The ASF licenses this file to You under the Apache License, Version 2.0
 * (the "License"); you may not use this file except in compliance with
 * the License.  You may obtain a copy of the License at
 *
 *      http://www.apache.org/licenses/LICENSE-2.0
 *
 * Unless required by applicable law or agreed to in writing, software
 * distributed under the License is distributed on an "AS IS" BASIS,
 * WITHOUT WARRANTIES OR CONDITIONS OF ANY KIND, either express or implied.
 * See the License for the specific language governing permissions and
 * limitations under the License.
 */

package org.apache.ignite.internal.metastorage.server;

import java.nio.file.Path;
import org.apache.ignite.internal.metastorage.server.persistence.RocksDbKeyValueStorage;
import org.apache.ignite.internal.testframework.WorkDirectory;
import org.apache.ignite.internal.testframework.WorkDirectoryExtension;
import org.junit.jupiter.api.extension.ExtendWith;

/**
 * Tests for RocksDB key-value storage implementation.
 */
@ExtendWith(WorkDirectoryExtension.class)
public class RocksDbKeyValueStorageTest extends AbstractKeyValueStorageTest {
    /**
     *
     */
    @WorkDirectory
    private Path workDir;

    /** {@inheritDoc} */
    @Override
    KeyValueStorage storage() {
<<<<<<< HEAD
        return new RocksDBKeyValueStorage(workDir);
=======
        return new RocksDbKeyValueStorage(workDir);
>>>>>>> a323c22d
    }
}<|MERGE_RESOLUTION|>--- conflicted
+++ resolved
@@ -37,10 +37,6 @@
     /** {@inheritDoc} */
     @Override
     KeyValueStorage storage() {
-<<<<<<< HEAD
-        return new RocksDBKeyValueStorage(workDir);
-=======
         return new RocksDbKeyValueStorage(workDir);
->>>>>>> a323c22d
     }
 }