--- conflicted
+++ resolved
@@ -96,18 +96,11 @@
     }
 
     @Override
-<<<<<<< HEAD
     public CompletableFuture<Void> startAsync() {
-        try {
-            // Delete existing data, relying on log playback.
-            RocksDB.destroyDB(dbPath.toString(), options);
-=======
-    public CompletableFuture<Void> start() {
         return inBusyLockAsync(busyLock, () -> {
             try {
                 // Delete existing data, relying on log playback.
                 RocksDB.destroyDB(dbPath.toString(), options);
->>>>>>> 126fc944
 
                 init();
 
@@ -251,25 +244,17 @@
     }
 
     @Override
-<<<<<<< HEAD
     public CompletableFuture<Void> stopAsync() {
+        if (!stopGuard.compareAndSet(false, true)) {
+            return nullCompletedFuture();
+        }
+
+        busyLock.block();
+
         IgniteUtils.shutdownAndAwaitTermination(snapshotExecutor, 10, TimeUnit.SECONDS);
 
-        RocksUtils.closeAll(db, options);
+        RocksUtils.closeAll(db, options, defaultWriteOptions);
 
         return nullCompletedFuture();
     }
-=======
-    public void stop() {
-        if (!stopGuard.compareAndSet(false, true)) {
-            return;
-        }
-
-        busyLock.block();
->>>>>>> 126fc944
-
-        IgniteUtils.shutdownAndAwaitTermination(snapshotExecutor, 10, TimeUnit.SECONDS);
-
-        RocksUtils.closeAll(db, options, defaultWriteOptions);
-    }
 }