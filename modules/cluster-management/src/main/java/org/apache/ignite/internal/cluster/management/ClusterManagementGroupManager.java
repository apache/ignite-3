/*
 * Licensed to the Apache Software Foundation (ASF) under one or more
 * contributor license agreements. See the NOTICE file distributed with
 * this work for additional information regarding copyright ownership.
 * The ASF licenses this file to You under the Apache License, Version 2.0
 * (the "License"); you may not use this file except in compliance with
 * the License. You may obtain a copy of the License at
 *
 *      http://www.apache.org/licenses/LICENSE-2.0
 *
 * Unless required by applicable law or agreed to in writing, software
 * distributed under the License is distributed on an "AS IS" BASIS,
 * WITHOUT WARRANTIES OR CONDITIONS OF ANY KIND, either express or implied.
 * See the License for the specific language governing permissions and
 * limitations under the License.
 */

package org.apache.ignite.internal.cluster.management;

import static java.util.concurrent.CompletableFuture.completedFuture;
import static java.util.concurrent.CompletableFuture.failedFuture;
import static java.util.stream.Collectors.toSet;
import static java.util.stream.Collectors.toUnmodifiableSet;
import static org.apache.ignite.internal.cluster.management.ClusterTag.clusterTag;
import static org.apache.ignite.internal.cluster.management.CmgGroupId.INSTANCE;

import java.util.Collection;
import java.util.List;
import java.util.Set;
import java.util.concurrent.CompletableFuture;
import java.util.concurrent.CompletionException;
import java.util.concurrent.ExecutionException;
import java.util.concurrent.Executors;
import java.util.concurrent.ScheduledExecutorService;
import java.util.concurrent.TimeUnit;
import java.util.concurrent.atomic.AtomicBoolean;
import java.util.function.Function;
import org.apache.ignite.internal.cluster.management.LocalStateStorage.LocalState;
import org.apache.ignite.internal.cluster.management.network.CmgMessageHandlerFactory;
import org.apache.ignite.internal.cluster.management.network.messages.CancelInitMessage;
import org.apache.ignite.internal.cluster.management.network.messages.ClusterStateMessage;
import org.apache.ignite.internal.cluster.management.network.messages.CmgInitMessage;
import org.apache.ignite.internal.cluster.management.network.messages.CmgMessageGroup;
import org.apache.ignite.internal.cluster.management.network.messages.CmgMessagesFactory;
import org.apache.ignite.internal.cluster.management.raft.ClusterStateStorage;
import org.apache.ignite.internal.cluster.management.raft.CmgRaftGroupListener;
import org.apache.ignite.internal.cluster.management.raft.CmgRaftService;
import org.apache.ignite.internal.cluster.management.raft.IllegalInitArgumentException;
import org.apache.ignite.internal.cluster.management.raft.JoinDeniedException;
import org.apache.ignite.internal.cluster.management.raft.commands.JoinReadyCommand;
import org.apache.ignite.internal.cluster.management.topology.LogicalTopology;
import org.apache.ignite.internal.cluster.management.topology.LogicalTopologyImpl;
import org.apache.ignite.internal.cluster.management.topology.LogicalTopologySnapshot;
import org.apache.ignite.internal.logger.IgniteLogger;
import org.apache.ignite.internal.logger.Loggers;
import org.apache.ignite.internal.manager.IgniteComponent;
import org.apache.ignite.internal.properties.IgniteProductVersion;
import org.apache.ignite.internal.raft.Peer;
import org.apache.ignite.internal.raft.RaftGroupEventsListener;
import org.apache.ignite.internal.raft.RaftManager;
import org.apache.ignite.internal.raft.Status;
import org.apache.ignite.internal.thread.NamedThreadFactory;
import org.apache.ignite.internal.util.IgniteSpinBusyLock;
import org.apache.ignite.internal.util.IgniteUtils;
import org.apache.ignite.internal.vault.VaultManager;
import org.apache.ignite.lang.IgniteInternalException;
import org.apache.ignite.lang.NodeStoppingException;
import org.apache.ignite.network.ClusterNode;
import org.apache.ignite.network.ClusterService;
import org.apache.ignite.network.NetworkMessage;
import org.apache.ignite.network.TopologyEventHandler;
import org.apache.ignite.network.TopologyService;
import org.jetbrains.annotations.Nullable;
import org.jetbrains.annotations.TestOnly;

/**
 * Ignite component responsible for cluster initialization and managing the Cluster Management Raft Group.
 *
 * <p>Refer to
 * <a href="https://cwiki.apache.org/confluence/display/IGNITE/IEP-77%3A+Node+Join+Protocol+and+Initialization+for+Ignite+3">IEP-77</a>
 * for the description of the Cluster Management Group and its responsibilities.
 */
public class ClusterManagementGroupManager implements IgniteComponent {
    // TODO: timeout should be configurable, see https://issues.apache.org/jira/browse/IGNITE-16785
    private static final int NETWORK_INVOKE_TIMEOUT = 500;

    private static final IgniteLogger LOG = Loggers.forClass(ClusterManagementGroupManager.class);

    /** Busy lock to stop synchronously. */
    private final IgniteSpinBusyLock busyLock = new IgniteSpinBusyLock();

    /** Prevents double stopping of the component. */
    private final AtomicBoolean stopGuard = new AtomicBoolean();

    /** Future that resolves into a CMG Raft service. Can be {@code null} if the Raft service has not been started. */
    @Nullable
    private volatile CompletableFuture<CmgRaftService> raftService;

    /** Lock for the {@code raftService} field. */
    private final Object raftServiceLock = new Object();

    /**
     * Future that resolves after the node has been validated on the CMG leader.
     */
    private final CompletableFuture<Void> joinFuture = new CompletableFuture<>();

    /** Message factory. */
    private final CmgMessagesFactory msgFactory = new CmgMessagesFactory();

    /** Delayed executor. */
    private final ScheduledExecutorService scheduledExecutor =
            Executors.newSingleThreadScheduledExecutor(new NamedThreadFactory("cmg-manager", LOG));

    private final ClusterService clusterService;

    private final RaftManager raftManager;

    private final ClusterStateStorage clusterStateStorage;

    private final LogicalTopology logicalTopology;

    /** Local state. */
    private final LocalStateStorage localStateStorage;

    /** Handles cluster initialization flow. */
    private final ClusterInitializer clusterInitializer;

    /** Constructor. */
    public ClusterManagementGroupManager(
            VaultManager vault,
            ClusterService clusterService,
            RaftManager raftManager,
            ClusterStateStorage clusterStateStorage,
            LogicalTopology logicalTopology
    ) {
        this.clusterService = clusterService;
        this.raftManager = raftManager;
        this.clusterStateStorage = clusterStateStorage;
        this.logicalTopology = logicalTopology;
        this.localStateStorage = new LocalStateStorage(vault);
        this.clusterInitializer = new ClusterInitializer(clusterService);
    }

    /**
     * Initializes the cluster that this node is present in.
     *
     * @param metaStorageNodeNames Names of nodes that will host the Meta Storage.
     * @param cmgNodeNames Names of nodes that will host the Cluster Management Group.
     * @param clusterName Human-readable name of the cluster.
     */
    public void initCluster(
            Collection<String> metaStorageNodeNames,
            Collection<String> cmgNodeNames,
            String clusterName
    ) throws NodeStoppingException {
        if (!busyLock.enterBusy()) {
            throw new NodeStoppingException();
        }

        try {
            clusterInitializer.initCluster(metaStorageNodeNames, cmgNodeNames, clusterName).get();
        } catch (InterruptedException e) {
            Thread.currentThread().interrupt();

            throw new InitException("Interrupted while initializing the cluster", e);
        } catch (ExecutionException e) {
            throw new InitException("Unable to initialize the cluster: " + e.getCause().getMessage(), e.getCause());
        } finally {
            busyLock.leaveBusy();
        }
    }

    @Override
    public void start() {
        synchronized (raftServiceLock) {
            raftService = recoverLocalState();
        }

        var messageHandlerFactory = new CmgMessageHandlerFactory(busyLock, msgFactory, clusterService);

        clusterService.messagingService().addMessageHandler(
                CmgMessageGroup.class,
                messageHandlerFactory.wrapHandler((message, sender, correlationId) -> {
                    if (message instanceof ClusterStateMessage) {
                        assert correlationId != null;

                        handleClusterState((ClusterStateMessage) message, sender, correlationId);
                    } else if (message instanceof CancelInitMessage) {
                        handleCancelInit((CancelInitMessage) message);
                    } else if (message instanceof CmgInitMessage) {
                        assert correlationId != null;

                        handleInit((CmgInitMessage) message, sender, correlationId);
                    }
                })
        );
    }

    /**
     * Returns the cluster state future or the future that will be resolved to null if the cluster is not initialized yet.
     */
    public CompletableFuture<ClusterState> clusterState() {
        CompletableFuture<CmgRaftService> serviceFuture = raftService;

        return serviceFuture == null ? completedFuture(null) : serviceFuture.thenCompose(CmgRaftService::readClusterState);
    }

    /**
     * Extracts the local state (if any) and starts the CMG.
     *
     * @return Future, that resolves into the CMG Raft service, or {@code null} if the local state is empty.
     */
    @Nullable
    private CompletableFuture<CmgRaftService> recoverLocalState() {
        LocalState localState;

        try {
            localState = localStateStorage.getLocalState().get();
        } catch (InterruptedException e) {
            Thread.currentThread().interrupt();

            throw new IgniteInternalException("Interrupted while retrieving local CMG state", e);
        } catch (ExecutionException e) {
            throw new IgniteInternalException("Error while retrieving local CMG state", e);
        }

        if (localState == null) {
            return null;
        }

        LOG.info("Local CMG state recovered, starting the CMG");

        return startCmgRaftService(localState.cmgNodeNames())
                .thenCompose(service -> joinCluster(service, localState.clusterTag()));
    }

    /**
     * Handles the Init command.
     *
     * <p>This method needs to take the following possibilities into account, depending on the local state and the Raft state:
     * <ol>
     *     <li>No local state found (the Raft service future is {@code null}) - this means that the current node has never been initialized
     *     before.</li>
     *     <li>Local state found (the Raft service future has been started and therefore is not {@code null}),
     *     but no CMG state present in the Raft storage - this means that the node has failed somewhere during
     *     the init process. In this case we need to check the consistency of the local state and the received message and complete
     *     the init process.</li>
     *     <li>Local state found and CMG state is present in the Raft storage - this means that the node has been initialized successfully
     *     and a user may be retrying the init in case the successful response was lost. To make the init message idempotent
     *     we simply check that the Raft state and the received message are the same.</li>
     * </ol>
     */
    private void handleInit(CmgInitMessage msg, ClusterNode sender, long correlationId) {
        synchronized (raftServiceLock) {
            CompletableFuture<CmgRaftService> serviceFuture = raftService;

            if (serviceFuture == null) {
                // Raft service has not been started
                LOG.info("Init command received, starting the CMG [nodes={}]", msg.cmgNodes());

                serviceFuture = startCmgRaftService(msg.cmgNodes());
            } else {
                // Raft service has been started, which means that this node has already received an init command at least once.
                LOG.info("Init command received, but the CMG has already been started");
            }

            // Every node, that receives the init command, tries to initialize the CMG state. Raft listener will correctly
            // handle this case by applying only the first attempt and returning the actual cluster state for all other
            // attempts.
            raftService = serviceFuture
                    .thenCompose(service -> doInit(service, msg)
                            .handle((v, e) -> {
                                NetworkMessage response;

                                if (e == null) {
                                    LOG.info("CMG initialized successfully");

                                    response = msgFactory.initCompleteMessage().build();
                                } else {
                                    if (e instanceof CompletionException) {
                                        e = e.getCause();
                                    }

                                    LOG.debug("Error when initializing the CMG", e);

                                    response = msgFactory.initErrorMessage()
                                            .cause(e.getMessage())
                                            .shouldCancel(!(e instanceof IllegalInitArgumentException))
                                            .build();
                                }

                                clusterService.messagingService().respond(sender, response, correlationId);

                                return service;
                            }));
        }
    }

    private CompletableFuture<CmgRaftService> doInit(CmgRaftService service, CmgInitMessage msg) {
        return service.initClusterState(createClusterState(msg))
                .thenCompose(state -> {
                    var localState = new LocalState(state.cmgNodes(), state.clusterTag());

                    return localStateStorage.saveLocalState(localState)
                            .thenCompose(v -> joinCluster(service, state.clusterTag()));
                });
    }

    private ClusterState createClusterState(CmgInitMessage msg) {
        return ClusterState.clusterState(
                msgFactory,
                msg.cmgNodes(),
                msg.metaStorageNodes(),
                IgniteProductVersion.CURRENT_VERSION,
                clusterTag(msgFactory, msg.clusterName())
        );
    }

    /**
     * Executes the following actions when this node is elected as a CMG leader.
     * <ol>
     *     <li>Updates the logical topology in case some nodes have gone offline during leader election.</li>
     *     <li>Broadcasts the current CMG state to all nodes in the physical topology.</li>
     * </ol>
     */
    private void onElectedAsLeader(long term) {
        LOG.info("CMG leader has been elected, executing onLeaderElected callback");

        raftServiceAfterJoin()
                .thenCompose(this::updateLogicalTopology)
                .thenCompose(service -> service.updateLearners(term).thenApply(unused -> service))
                .thenAccept(service -> {
                    // Register a listener to send ClusterState messages to new nodes.
                    TopologyService topologyService = clusterService.topologyService();

                    // TODO: remove listeners if leadership is lost, see https://issues.apache.org/jira/browse/IGNITE-16842
                    topologyService.addEventHandler(cmgLeaderTopologyEventHandler(service));

                    // Send the ClusterStateMessage to all members of the physical topology. We do not wait for the send operation
                    // because being unable to send ClusterState messages should not fail the CMG service startup.
                    // TODO: IGNITE-18275 - use RAFT replication instead of message sending
                    sendClusterState(service, topologyService.allMembers());

                    LOG.info("onLeaderElected callback executed successfully");
                })
                .whenComplete((v, e) -> {
                    if (e != null) {
                        LOG.warn("Error when executing onLeaderElected callback", e);
                    }
                });
    }

    /**
     * This method must be executed upon CMG leader election in order to regain logical topology consistency in case some nodes left the
     * physical topology during the election. Newly appeared nodes will be added automatically after the new leader broadcasts the current
     * cluster state.
     */
    private CompletableFuture<CmgRaftService> updateLogicalTopology(CmgRaftService service) {
        return service.logicalTopology()
                .thenCompose(logicalTopology -> {
                    Set<String> physicalTopologyIds = clusterService.topologyService().allMembers()
                            .stream()
                            .map(ClusterNode::id)
                            .collect(toSet());

                    Set<ClusterNode> nodesToRemove = logicalTopology.nodes().stream()
                            .filter(node -> !physicalTopologyIds.contains(node.id()))
                            .collect(toUnmodifiableSet());

                    return nodesToRemove.isEmpty() ? completedFuture(null) : service.removeFromCluster(nodesToRemove);
                })
                .thenApply(v -> service);
    }

    private void handleCancelInit(CancelInitMessage msg) {
        LOG.info("CMG initialization cancelled [reason={}]", msg.reason());

        destroyCmg();
    }

    /**
     * Completely destroys the local CMG Raft service.
     */
    private void destroyCmg() {
        synchronized (raftServiceLock) {
            try {
                if (raftService != null) {
                    raftService.cancel(true);

                    raftService = null;
                }

                raftManager.stopRaftGroup(INSTANCE);

                localStateStorage.clear().get();
            } catch (Exception e) {
                throw new IgniteInternalException("Error when cleaning the CMG state", e);
            }
        }
    }

    /**
     * Handler for the {@link ClusterStateMessage}.
     */
    private void handleClusterState(ClusterStateMessage msg, ClusterNode sender, long correlationId) {
        clusterService.messagingService().respond(sender, msgFactory.successResponseMessage().build(), correlationId);

        ClusterState state = msg.clusterState();

        synchronized (raftServiceLock) {
            if (raftService == null) {
                LOG.info("ClusterStateMessage received, starting the CMG [nodes={}]", state.cmgNodes());

                raftService = initCmgRaftService(state);
            } else {
                // Raft service might have been started on wrong CMG nodes, because CMG state can change while a node is offline. In this
                // case we need to re-create the service.
                raftService = raftService
                        .handle((service, e) -> {
                            if (service != null && service.nodeNames().equals(state.cmgNodes())) {
                                LOG.info("ClusterStateMessage received, but the CMG service is already started");

                                return completedFuture(service);
                            }

                            if (service == null) {
                                // Service could not be started for some reason, which might be due to starting on incorrect CMG nodes
                                assert e != null;

                                if (e instanceof CompletionException) {
                                    e = e.getCause();
                                }

                                // Nothing can be done if the node has not passed validation.
                                if (e instanceof JoinDeniedException) {
                                    return CompletableFuture.<CmgRaftService>failedFuture(e);
                                }

                                LOG.warn("CMG service could not be started on previous attempts. "
                                        + "Re-creating the CMG Raft service [reason={}]", e, e.getMessage());
                            } else {
                                LOG.warn("CMG service started, but the cluster state is different. "
                                                + "Re-creating the CMG Raft service [localState={}, clusterState={}]",
                                        service.nodeNames(), state.cmgNodes());

                                destroyCmg();
                            }

                            return initCmgRaftService(state);
                        })
                        .thenCompose(Function.identity());
            }
        }
    }

    private CompletableFuture<CmgRaftService> joinCluster(CmgRaftService service, ClusterTag clusterTag) {
        return service.startJoinCluster(clusterTag)
                .thenApply(v -> service)
                .whenComplete((v, e) -> {
                    if (e == null) {
                        LOG.info("Successfully joined the cluster [name={}]", clusterTag.clusterName());

                        joinFuture.complete(null);
                    } else {
                        joinFuture.completeExceptionally(e);
                    }
                });
    }

    /**
     * Starts the CMG Raft service using the provided node names as its peers.
     */
    private CompletableFuture<CmgRaftService> startCmgRaftService(Collection<String> nodeNames) {
        String thisNodeConsistentId = clusterService.topologyService().localMember().name();

        // If we are not in the CMG, we must be a learner. List of learners will be updated by a leader accordingly,
        // but just to start a RAFT service we must include ourselves in the initial learners list, that's why we
        // pass List.of(we) as learners list if we are not in the CMG.
        List<String> learnerConsistentIds = nodeNames.contains(thisNodeConsistentId) ? List.of() : List.of(thisNodeConsistentId);

        try {
            return raftManager
                    .prepareRaftGroup(
                            INSTANCE,
                            nodeNames,
<<<<<<< HEAD
                            List.of(),
                            () -> new CmgRaftGroupListener(clusterStateStorage, logicalTopologyService),
                            this::createCmgRaftGroupEventsListener
=======
                            learnerConsistentIds,
                            () -> new CmgRaftGroupListener(clusterStateStorage, logicalTopology, this::onLogicalTopologyChanged),
                            this::createCmgRaftGroupEventsListener,
                            RaftGroupOptions.defaults()
>>>>>>> 361f8965
                    )
                    .thenApply(service -> new CmgRaftService(service, clusterService, logicalTopology));
        } catch (Exception e) {
            return failedFuture(e);
        }
    }

    private void onLogicalTopologyChanged(long term) {
        // We don't do it under lock to avoid deadlocks during node restart.

        CompletableFuture<CmgRaftService> serviceFuture = raftService;

        // If the future is not here yet, this means we are still starting, so learners will be updated after start
        // (if we happen to become a leader).

        if (serviceFuture != null) {
            serviceFuture.thenCompose(service -> service.isCurrentNodeLeader().thenCompose(isLeader -> {
                if (!isLeader) {
                    return completedFuture(null);
                }

                return service.updateLearners(term);
            }));
        }
    }

    private RaftGroupEventsListener createCmgRaftGroupEventsListener() {
        return new RaftGroupEventsListener() {
            @Override
            public void onLeaderElected(long term) {
                ClusterManagementGroupManager.this.onElectedAsLeader(term);
            }

            @Override
            public void onNewPeersConfigurationApplied(Collection<Peer> peers, Collection<Peer> learners) {
                // No-op.
            }

            @Override
            public void onReconfigurationError(Status status, Collection<Peer> peers, Collection<Peer> learners, long term) {
                // No-op.
            }
        };
    }

    /**
     * Starts the CMG Raft service using the given {@code state} and persists it to the local storage.
     */
    private CompletableFuture<CmgRaftService> initCmgRaftService(ClusterState state) {
        return startCmgRaftService(state.cmgNodes())
                .thenCompose(service -> {
                    var localState = new LocalState(state.cmgNodes(), state.clusterTag());

                    return localStateStorage.saveLocalState(localState)
                            .thenCompose(v -> joinCluster(service, state.clusterTag()));
                });
    }

    private TopologyEventHandler cmgLeaderTopologyEventHandler(CmgRaftService raftService) {
        return new TopologyEventHandler() {
            @Override
            public void onAppeared(ClusterNode member) {
                raftService.isCurrentNodeLeader()
                        .thenAccept(isLeader -> {
                            if (isLeader) {
                                sendClusterState(raftService, member);
                            }
                        });
            }

            @Override
            public void onDisappeared(ClusterNode member) {
                scheduleRemoveFromLogicalTopology(raftService, member);
            }
        };
    }

    private void scheduleRemoveFromLogicalTopology(CmgRaftService raftService, ClusterNode node) {
        // TODO: delay should be configurable, see https://issues.apache.org/jira/browse/IGNITE-16785
        scheduledExecutor.schedule(() -> {
            ClusterNode physicalTopologyNode = clusterService.topologyService().getByConsistentId(node.name());

            if (physicalTopologyNode == null || !physicalTopologyNode.id().equals(node.id())) {
                raftService.removeFromCluster(Set.of(node));
            }
        }, 0, TimeUnit.MILLISECONDS);
    }

    private void sendClusterState(CmgRaftService raftService, ClusterNode node) {
        sendClusterState(raftService, List.of(node));
    }

    private void sendClusterState(CmgRaftService raftService, Collection<ClusterNode> nodes) {
        raftService.readClusterState()
                .thenAccept(state -> {
                    // Raft state might not have been initialized in case of leader failure during cluster init
                    // TODO: properly handle this case, see https://issues.apache.org/jira/browse/IGNITE-16819
                    if (state == null) {
                        throw new IllegalStateException("Cluster state is empty");
                    }

                    NetworkMessage msg = msgFactory.clusterStateMessage()
                            .clusterState(state)
                            .build();

                    for (ClusterNode node : nodes) {
                        sendWithRetry(node, msg);
                    }
                })
                .whenComplete((v, e) -> {
                    if (e != null) {
                        LOG.error("Unable to send cluster state", e);
                    }
                });
    }

    private CompletableFuture<Void> sendWithRetry(ClusterNode node, NetworkMessage msg) {
        var result = new CompletableFuture<Void>();

        sendWithRetry(node, msg, result, 5);

        return result.whenComplete((v, e) -> {
            if (e != null) {
                LOG.warn("Unable to send message [msg={}, target={}]", e, msg.getClass(), node);
            }
        });
    }

    private void sendWithRetry(ClusterNode node, NetworkMessage msg, CompletableFuture<Void> result, int attempts) {
        clusterService.messagingService().invoke(node, msg, NETWORK_INVOKE_TIMEOUT)
                .whenComplete((response, e) -> {
                    if (e == null) {
                        result.complete(null);
                    } else if (attempts == 1) {
                        result.completeExceptionally(e);
                    } else {
                        LOG.debug("Unable to send message, going to retry [targetNode={}]", e, node.name());

                        scheduledExecutor.schedule(() -> sendWithRetry(node, msg, result, attempts - 1), 500, TimeUnit.MILLISECONDS);
                    }
                });
    }

    @Override
    public void stop() throws Exception {
        if (!stopGuard.compareAndSet(false, true)) {
            return;
        }

        busyLock.block();

        IgniteUtils.shutdownAndAwaitTermination(scheduledExecutor, 10, TimeUnit.SECONDS);

        raftManager.stopRaftGroup(INSTANCE);

        // Fail the future to unblock dependent operations
        joinFuture.completeExceptionally(new NodeStoppingException());
    }

    /**
     * Returns a future that resolves after the join request finishes either successfully or with an error.
     *
     * @return Future that represents the state of the join.
     */
    public CompletableFuture<Void> joinFuture() {
        if (!busyLock.enterBusy()) {
            return failedFuture(new NodeStoppingException());
        }

        try {
            return joinFuture;
        } finally {
            busyLock.leaveBusy();
        }
    }

    /**
     * Returns a future that, when complete, resolves into a list of node names that host the Meta Storage.
     *
     * @return Future that, when complete, resolves into a list of node names that host the Meta Storage.
     */
    public CompletableFuture<Collection<String>> metaStorageNodes() {
        if (!busyLock.enterBusy()) {
            return failedFuture(new NodeStoppingException());
        }

        try {
            return raftServiceAfterJoin()
                    .thenCompose(CmgRaftService::readClusterState)
                    .thenApply(ClusterState::metaStorageNodes);
        } finally {
            busyLock.leaveBusy();
        }
    }

    /**
     * Returns a future that, when complete, resolves into a logical topology snapshot.
     *
     * @return Future that, when complete, resolves into a logical topology snapshot.
     */
    public CompletableFuture<LogicalTopologySnapshot> logicalTopology() {
        if (!busyLock.enterBusy()) {
            return failedFuture(new NodeStoppingException());
        }

        try {
            return raftServiceAfterJoin().thenCompose(CmgRaftService::logicalTopology);
        } finally {
            busyLock.leaveBusy();
        }
    }

    /**
     * Issues the {@link JoinReadyCommand} thus completing the join procedure. If this method succeeds, the node will be added to the
     * logical topology.
     *
     * @return Future that represents the state of the operation.
     */
    public CompletableFuture<Void> onJoinReady() {
        if (!busyLock.enterBusy()) {
            return failedFuture(new NodeStoppingException());
        }

        try {
            return raftServiceAfterJoin().thenCompose(CmgRaftService::completeJoinCluster);
        } finally {
            busyLock.leaveBusy();
        }
    }

    /**
     * Returns a future that resolves to {@code true} if the current node is the CMG leader.
     */
    @TestOnly
    CompletableFuture<Boolean> isCmgLeader() {
        if (!busyLock.enterBusy()) {
            return failedFuture(new NodeStoppingException());
        }

        try {
            return raftServiceAfterJoin().thenCompose(CmgRaftService::isCurrentNodeLeader);
        } finally {
            busyLock.leaveBusy();
        }
    }

    private CompletableFuture<CmgRaftService> raftServiceAfterJoin() {
        // There exists a guarantee, that if "joinFuture" completes successfully, then
        // the CMG Raft service must have already been started (reference to "raftService" is not null).
        return joinFuture
                .thenCompose(v -> {
                    CompletableFuture<CmgRaftService> serviceFuture = raftService;

                    assert serviceFuture != null;

                    return serviceFuture;
                });
    }

    @TestOnly
    LogicalTopologyImpl logicalTopologyImpl() {
        return (LogicalTopologyImpl) logicalTopology;
    }
}<|MERGE_RESOLUTION|>--- conflicted
+++ resolved
@@ -483,16 +483,9 @@
                     .prepareRaftGroup(
                             INSTANCE,
                             nodeNames,
-<<<<<<< HEAD
-                            List.of(),
-                            () -> new CmgRaftGroupListener(clusterStateStorage, logicalTopologyService),
-                            this::createCmgRaftGroupEventsListener
-=======
                             learnerConsistentIds,
                             () -> new CmgRaftGroupListener(clusterStateStorage, logicalTopology, this::onLogicalTopologyChanged),
-                            this::createCmgRaftGroupEventsListener,
-                            RaftGroupOptions.defaults()
->>>>>>> 361f8965
+                            this::createCmgRaftGroupEventsListener
                     )
                     .thenApply(service -> new CmgRaftService(service, clusterService, logicalTopology));
         } catch (Exception e) {
