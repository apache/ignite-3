/*
 * Licensed to the Apache Software Foundation (ASF) under one or more
 * contributor license agreements. See the NOTICE file distributed with
 * this work for additional information regarding copyright ownership.
 * The ASF licenses this file to You under the Apache License, Version 2.0
 * (the "License"); you may not use this file except in compliance with
 * the License. You may obtain a copy of the License at
 *
 *      http://www.apache.org/licenses/LICENSE-2.0
 *
 * Unless required by applicable law or agreed to in writing, software
 * distributed under the License is distributed on an "AS IS" BASIS,
 * WITHOUT WARRANTIES OR CONDITIONS OF ANY KIND, either express or implied.
 * See the License for the specific language governing permissions and
 * limitations under the License.
 */

package org.apache.ignite.internal.cluster.management;

import static java.util.concurrent.CompletableFuture.completedFuture;
import static java.util.concurrent.CompletableFuture.failedFuture;
import static java.util.stream.Collectors.toList;
import static java.util.stream.Collectors.toMap;
import static java.util.stream.Collectors.toSet;
import static java.util.stream.Collectors.toUnmodifiableSet;
import static org.apache.ignite.internal.cluster.management.ClusterTag.clusterTag;
import static org.apache.ignite.internal.util.IgniteUtils.cancelOrConsume;

import java.util.Collection;
import java.util.List;
import java.util.Map;
import java.util.Set;
import java.util.concurrent.CompletableFuture;
import java.util.concurrent.CompletionException;
import java.util.concurrent.ExecutionException;
import java.util.concurrent.Executors;
import java.util.concurrent.ScheduledExecutorService;
import java.util.concurrent.TimeUnit;
import java.util.concurrent.atomic.AtomicBoolean;
import java.util.function.Function;
import org.apache.ignite.configuration.validation.ConfigurationValidationException;
import org.apache.ignite.configuration.validation.ValidationIssue;
import org.apache.ignite.internal.cluster.management.LocalStateStorage.LocalState;
import org.apache.ignite.internal.cluster.management.configuration.ClusterManagementConfiguration;
import org.apache.ignite.internal.cluster.management.configuration.NodeAttributeView;
import org.apache.ignite.internal.cluster.management.configuration.NodeAttributesConfiguration;
import org.apache.ignite.internal.cluster.management.network.CmgMessageHandlerFactory;
import org.apache.ignite.internal.cluster.management.network.messages.CancelInitMessage;
import org.apache.ignite.internal.cluster.management.network.messages.ClusterStateMessage;
import org.apache.ignite.internal.cluster.management.network.messages.CmgInitMessage;
import org.apache.ignite.internal.cluster.management.network.messages.CmgMessageGroup;
import org.apache.ignite.internal.cluster.management.network.messages.CmgMessagesFactory;
import org.apache.ignite.internal.cluster.management.raft.ClusterStateStorage;
import org.apache.ignite.internal.cluster.management.raft.CmgRaftGroupListener;
import org.apache.ignite.internal.cluster.management.raft.CmgRaftService;
import org.apache.ignite.internal.cluster.management.raft.IllegalInitArgumentException;
import org.apache.ignite.internal.cluster.management.raft.JoinDeniedException;
import org.apache.ignite.internal.cluster.management.raft.commands.JoinReadyCommand;
import org.apache.ignite.internal.cluster.management.topology.LogicalTopology;
import org.apache.ignite.internal.cluster.management.topology.LogicalTopologyImpl;
import org.apache.ignite.internal.cluster.management.topology.api.LogicalTopologySnapshot;
import org.apache.ignite.internal.configuration.validation.ConfigurationValidator;
import org.apache.ignite.internal.logger.IgniteLogger;
import org.apache.ignite.internal.logger.Loggers;
import org.apache.ignite.internal.manager.IgniteComponent;
import org.apache.ignite.internal.properties.IgniteProductVersion;
import org.apache.ignite.internal.raft.Peer;
import org.apache.ignite.internal.raft.PeersAndLearners;
import org.apache.ignite.internal.raft.RaftManager;
import org.apache.ignite.internal.raft.RaftNodeId;
import org.apache.ignite.internal.thread.NamedThreadFactory;
import org.apache.ignite.internal.util.IgniteSpinBusyLock;
import org.apache.ignite.internal.util.IgniteUtils;
import org.apache.ignite.internal.vault.VaultManager;
import org.apache.ignite.lang.IgniteInternalException;
import org.apache.ignite.lang.NodeStoppingException;
import org.apache.ignite.network.ClusterNode;
import org.apache.ignite.network.ClusterService;
import org.apache.ignite.network.NetworkMessage;
import org.apache.ignite.network.TopologyEventHandler;
import org.apache.ignite.network.TopologyService;
import org.jetbrains.annotations.Nullable;
import org.jetbrains.annotations.TestOnly;

/**
 * Ignite component responsible for cluster initialization and managing the Cluster Management Raft Group.
 *
 * <p>Refer to
 * <a href="https://cwiki.apache.org/confluence/display/IGNITE/IEP-77%3A+Node+Join+Protocol+and+Initialization+for+Ignite+3">IEP-77</a>
 * for the description of the Cluster Management Group and its responsibilities.
 */
public class ClusterManagementGroupManager implements IgniteComponent {
    private static final IgniteLogger LOG = Loggers.forClass(ClusterManagementGroupManager.class);

    /** Busy lock to stop synchronously. */
    private final IgniteSpinBusyLock busyLock = new IgniteSpinBusyLock();

    /** Prevents double stopping of the component. */
    private final AtomicBoolean stopGuard = new AtomicBoolean();

    /** Future that resolves into a CMG Raft service. Can be {@code null} if the Raft service has not been started. */
    @Nullable
    private volatile CompletableFuture<CmgRaftService> raftService;

    /** Lock for the {@code raftService} field. */
    private final Object raftServiceLock = new Object();

    /**
     * Future that resolves after the node has been validated on the CMG leader.
     */
    private final CompletableFuture<Void> joinFuture = new CompletableFuture<>();

    // TODO: IGNITE-19489 Cancel updateDistributedConfigurationActionFuture if the configuration is applied
    private final CompletableFuture<UpdateDistributedConfigurationAction> updateDistributedConfigurationActionFuture =
            new CompletableFuture<>();

    /** Message factory. */
    private final CmgMessagesFactory msgFactory = new CmgMessagesFactory();

    /** Delayed executor. */
    private final ScheduledExecutorService scheduledExecutor =
            Executors.newSingleThreadScheduledExecutor(new NamedThreadFactory("cmg-manager", LOG));

    private final ClusterService clusterService;

    private final RaftManager raftManager;

    private final ClusterStateStorage clusterStateStorage;

    private final LogicalTopology logicalTopology;

    private final ClusterManagementConfiguration configuration;

    /** Local state. */
    private final LocalStateStorage localStateStorage;

    /** Handles cluster initialization flow. */
    private final ClusterInitializer clusterInitializer;

    /** Node's attributes configuration. */
    private final NodeAttributesConfiguration nodeAttributes;

    private final ConfigurationValidator clusterConfigurationValidator;

    /** Constructor. */
    public ClusterManagementGroupManager(
            VaultManager vault,
            ClusterService clusterService,
            RaftManager raftManager,
            ClusterStateStorage clusterStateStorage,
            LogicalTopology logicalTopology,
            ClusterManagementConfiguration configuration,
<<<<<<< HEAD
            DistributedConfigurationUpdater distributedConfigurationUpdater,
            NodeAttributesConfiguration nodeAttributes,
            ConfigurationValidator clusterConfigurationValidator) {
=======
            NodeAttributesConfiguration nodeAttributes
    ) {
>>>>>>> 22f6d0d1
        this.clusterService = clusterService;
        this.raftManager = raftManager;
        this.clusterStateStorage = clusterStateStorage;
        this.logicalTopology = logicalTopology;
        this.configuration = configuration;
        this.localStateStorage = new LocalStateStorage(vault);
        this.clusterInitializer = new ClusterInitializer(clusterService);
        this.nodeAttributes = nodeAttributes;
        this.clusterConfigurationValidator = clusterConfigurationValidator;
    }

    /**
     * Initializes the cluster that this node is present in.
     *
     * @param metaStorageNodeNames Names of nodes that will host the Meta Storage.
     * @param cmgNodeNames Names of nodes that will host the Cluster Management Group.
     * @param clusterName Human-readable name of the cluster.
     */
    public void initCluster(
            Collection<String> metaStorageNodeNames,
            Collection<String> cmgNodeNames,
            String clusterName
    ) throws NodeStoppingException {
        initCluster(metaStorageNodeNames, cmgNodeNames, clusterName, null);
    }

    /**
     * Initializes the cluster that this node is present in.
     *
     * @param metaStorageNodeNames Names of nodes that will host the Meta Storage.
     * @param cmgNodeNames Names of nodes that will host the Cluster Management Group.
     * @param clusterName Human-readable name of the cluster.
     * @param clusterConfiguration Cluster configuration.
     */
    public void initCluster(
            Collection<String> metaStorageNodeNames,
            Collection<String> cmgNodeNames,
            String clusterName,
            @Nullable String clusterConfiguration
    ) throws NodeStoppingException {
        if (!busyLock.enterBusy()) {
            throw new NodeStoppingException();
        }

        try {
            clusterInitializer.initCluster(metaStorageNodeNames, cmgNodeNames, clusterName, clusterConfiguration).get();
        } catch (InterruptedException e) {
            Thread.currentThread().interrupt();

            throw new InitException("Interrupted while initializing the cluster", e);
        } catch (ExecutionException e) {
            throw new InitException("Unable to initialize the cluster: " + e.getCause().getMessage(), e.getCause());
        } finally {
            busyLock.leaveBusy();
        }
    }

    @Override
    public void start() {
        synchronized (raftServiceLock) {
            raftService = recoverLocalState();
        }

        var messageHandlerFactory = new CmgMessageHandlerFactory(busyLock, msgFactory, clusterService);

        clusterService.messagingService().addMessageHandler(
                CmgMessageGroup.class,
                messageHandlerFactory.wrapHandler((message, senderConsistentId, correlationId) -> {
                    if (message instanceof ClusterStateMessage) {
                        assert correlationId != null;

                        handleClusterState((ClusterStateMessage) message, senderConsistentId, correlationId);
                    } else if (message instanceof CancelInitMessage) {
                        handleCancelInit((CancelInitMessage) message);
                    } else if (message instanceof CmgInitMessage) {
                        assert correlationId != null;

                        handleInit((CmgInitMessage) message, senderConsistentId, correlationId);
                    }
                })
        );
    }

    /**
     * Returns the cluster state future or the future that will be resolved to null if the cluster is not initialized yet.
     */
    public CompletableFuture<ClusterState> clusterState() {
        CompletableFuture<CmgRaftService> serviceFuture = raftService;

        return serviceFuture == null ? completedFuture(null) : serviceFuture.thenCompose(CmgRaftService::readClusterState);
    }

    /**
     * Extracts the local state (if any) and starts the CMG.
     *
     * @return Future, that resolves into the CMG Raft service, or {@code null} if the local state is empty.
     */
    @Nullable
    private CompletableFuture<CmgRaftService> recoverLocalState() {
        LocalState localState;

        try {
            localState = localStateStorage.getLocalState().get();
        } catch (InterruptedException e) {
            Thread.currentThread().interrupt();

            throw new IgniteInternalException("Interrupted while retrieving local CMG state", e);
        } catch (ExecutionException e) {
            throw new IgniteInternalException("Error while retrieving local CMG state", e);
        }

        if (localState == null) {
            return null;
        }

        LOG.info("Local CMG state recovered, starting the CMG");

        return startCmgRaftService(localState.cmgNodeNames())
                .thenCompose(service -> joinCluster(service, localState.clusterTag()));
    }

    /**
     * Handles the Init command.
     *
     * <p>This method needs to take the following possibilities into account, depending on the local state and the Raft state:
     * <ol>
     *     <li>No local state found (the Raft service future is {@code null}) - this means that the current node has never been initialized
     *     before.</li>
     *     <li>Local state found (the Raft service future has been started and therefore is not {@code null}),
     *     but no CMG state present in the Raft storage - this means that the node has failed somewhere during
     *     the init process. In this case we need to check the consistency of the local state and the received message and complete
     *     the init process.</li>
     *     <li>Local state found and CMG state is present in the Raft storage - this means that the node has been initialized successfully
     *     and a user may be retrying the init in case the successful response was lost. To make the init message idempotent
     *     we simply check that the Raft state and the received message are the same.</li>
     * </ol>
     */
    private void handleInit(CmgInitMessage msg, String senderConsistentId, long correlationId) {
        synchronized (raftServiceLock) {
            CompletableFuture<CmgRaftService> serviceFuture = raftService;

            if (serviceFuture == null) {
                // Raft service has not been started
                LOG.info("Init command received, starting the CMG [nodes={}]", msg.cmgNodes());

                serviceFuture = startCmgRaftService(msg.cmgNodes());
            } else {
                // Raft service has been started, which means that this node has already received an init command at least once.
                LOG.info("Init command received, but the CMG has already been started");
            }

            // Every node, that receives the init command, tries to initialize the CMG state. Raft listener will correctly
            // handle this case by applying only the first attempt and returning the actual cluster state for all other
            // attempts.
            raftService = serviceFuture
                    .thenCompose(service -> doInit(service, msg)
                            .handle((v, e) -> {
                                NetworkMessage response;

                                if (e == null) {
                                    LOG.info("CMG initialized successfully");

                                    response = msgFactory.initCompleteMessage().build();
                                } else {
                                    if (e instanceof CompletionException) {
                                        e = e.getCause();
                                    }

                                    LOG.debug("Error when initializing the CMG", e);

                                    response = msgFactory.initErrorMessage()
                                            .cause(e.getMessage())
                                            .shouldCancel(!(e instanceof IllegalInitArgumentException))
                                            .build();
                                }

                                clusterService.messagingService().respond(senderConsistentId, response, correlationId);

                                return service;
                            }));
        }
    }

    private CompletableFuture<CmgRaftService> doInit(CmgRaftService service, CmgInitMessage msg) {
        return CompletableFuture.runAsync(() -> validateConfiguration(msg.clusterConfigurationToApply()))
                .thenCompose(ignored -> service.initClusterState(createClusterState(msg)))
                .thenCompose(state -> {
                    var localState = new LocalState(state.cmgNodes(), state.clusterTag());

                    return localStateStorage.saveLocalState(localState)
                            .thenCompose(v -> joinCluster(service, state.clusterTag()));
                });
    }

    private void validateConfiguration(@Nullable String configuration) {
        if (configuration != null) {
            List<ValidationIssue> issues = clusterConfigurationValidator.validateHocon(configuration);
            if (!issues.isEmpty()) {
                throw new ConfigurationValidationException(issues);
            }
        }
    }

    private ClusterState createClusterState(CmgInitMessage msg) {
        return msgFactory.clusterState()
                .cmgNodes(Set.copyOf(msg.cmgNodes()))
                .metaStorageNodes(Set.copyOf(msg.metaStorageNodes()))
                .version(IgniteProductVersion.CURRENT_VERSION.toString())
                .clusterTag(clusterTag(msgFactory, msg.clusterName()))
                .clusterConfigurationToApply(msg.clusterConfigurationToApply())
                .build();
    }

    /**
     * Executes the following actions when this node is elected as a CMG leader.
     * <ol>
     *     <li>Updates the logical topology in case some nodes have gone offline during leader election.</li>
     *     <li>Broadcasts the current CMG state to all nodes in the physical topology.</li>
     * </ol>
     */
    private void onElectedAsLeader(long term) {
        LOG.info("CMG leader has been elected, executing onLeaderElected callback");

        raftServiceAfterJoin()
                .thenCompose(this::updateLogicalTopology)
                .thenCompose(service -> service.updateLearners(term).thenApply(unused -> service))
                .thenAccept(service -> {
                    // Register a listener to send ClusterState messages to new nodes.
                    TopologyService topologyService = clusterService.topologyService();

                    // TODO: remove listeners if leadership is lost, see https://issues.apache.org/jira/browse/IGNITE-16842
                    topologyService.addEventHandler(cmgLeaderTopologyEventHandler(service));

                    // Send the ClusterStateMessage to all members of the physical topology. We do not wait for the send operation
                    // because being unable to send ClusterState messages should not fail the CMG service startup.
                    // TODO: IGNITE-18275 - use RAFT replication instead of message sending
                    ClusterNode thisNode = topologyService.localMember();

                    Collection<ClusterNode> otherNodes = topologyService.allMembers().stream()
                            .filter(node -> !thisNode.equals(node))
                            .collect(toList());

                    sendClusterState(service, otherNodes);
                })
                .whenComplete((v, e) -> {
                    if (e != null) {
                        LOG.warn("Error when executing onLeaderElected callback", e);
                    } else {
                        LOG.info("onLeaderElected callback executed successfully");
                    }
                });

        raftServiceAfterJoin().thenCompose(service -> service.readClusterState()
                .whenComplete((state, e) -> {
                    if (e != null) {
                        LOG.error("Error when retrieving cluster configuration", e);
                        updateDistributedConfigurationActionFuture.completeExceptionally(e);
                    } else {
                        String configuration = state.clusterConfigurationToApply();
                        if (configuration != null) {
                            updateDistributedConfigurationActionFuture.complete(
                                    new UpdateDistributedConfigurationAction(
                                            configuration,
                                            () -> removeClusterConfigFromClusterState(service)
                                    ));
                        } else {
                            updateDistributedConfigurationActionFuture.cancel(true);
                        }
                    }
                })
        );
    }

    private CompletableFuture<Void> removeClusterConfigFromClusterState(CmgRaftService service) {
        return service.readClusterState()
                .thenCompose(state -> {
                    if (state.clusterConfigurationToApply() != null) {
                        ClusterState clusterState = msgFactory.clusterState()
                                .cmgNodes(Set.copyOf(state.cmgNodes()))
                                .metaStorageNodes(Set.copyOf(state.metaStorageNodes()))
                                .version(state.igniteVersion().toString())
                                .clusterTag(state.clusterTag())
                                .build();
                        return service.updateClusterState(clusterState)
                                .whenComplete((v, e) -> {
                                    if (e != null) {
                                        LOG.error("Error when removing configuration from cluster state", e);
                                    } else {
                                        LOG.info("Cluster configuration is removed from cluster state");
                                    }
                                });
                    } else {
                        return completedFuture(null);
                    }
                });
    }

    /**
     * This method must be executed upon CMG leader election in order to regain logical topology consistency in case some nodes left the
     * physical topology during the election. Newly appeared nodes will be added automatically after the new leader broadcasts the current
     * cluster state.
     */
    private CompletableFuture<CmgRaftService> updateLogicalTopology(CmgRaftService service) {
        return service.logicalTopology()
                .thenCompose(logicalTopology -> {
                    Set<String> physicalTopologyIds = clusterService.topologyService().allMembers()
                            .stream()
                            .map(ClusterNode::id)
                            .collect(toSet());

                    Set<ClusterNode> nodesToRemove = logicalTopology.nodes().stream()
                            .filter(node -> !physicalTopologyIds.contains(node.id()))
                            .collect(toUnmodifiableSet());

                    // TODO: IGNITE-18681 - respect removal timeout.
                    return nodesToRemove.isEmpty() ? completedFuture(null) : service.removeFromCluster(nodesToRemove);
                })
                .thenApply(v -> service);
    }

    private void handleCancelInit(CancelInitMessage msg) {
        LOG.info("CMG initialization cancelled [reason={}]", msg.reason());

        destroyCmg();
    }

    /**
     * Completely destroys the local CMG Raft service.
     */
    private void destroyCmg() {
        synchronized (raftServiceLock) {
            try {
                if (raftService != null) {
                    raftService.cancel(true);

                    raftService = null;
                }

                raftManager.stopRaftNodes(CmgGroupId.INSTANCE);

                localStateStorage.clear().get();
            } catch (Exception e) {
                throw new IgniteInternalException("Error when cleaning the CMG state", e);
            }
        }
    }

    /**
     * Handler for the {@link ClusterStateMessage}.
     */
    private void handleClusterState(ClusterStateMessage msg, String senderConsistentId, long correlationId) {
        clusterService.messagingService().respond(senderConsistentId, msgFactory.successResponseMessage().build(), correlationId);

        ClusterState state = msg.clusterState();

        synchronized (raftServiceLock) {
            if (raftService == null) {
                LOG.info("ClusterStateMessage received, starting the CMG [nodes={}]", state.cmgNodes());

                raftService = initCmgRaftService(state);
            } else {
                // Raft service might have been started on wrong CMG nodes, because CMG state can change while a node is offline. In this
                // case we need to re-create the service.
                raftService = raftService
                        .handle((service, e) -> {
                            if (service != null && service.nodeNames().equals(state.cmgNodes())) {
                                LOG.info("ClusterStateMessage received, but the CMG service is already started");

                                return completedFuture(service);
                            }

                            if (service == null) {
                                // Service could not be started for some reason, which might be due to starting on incorrect CMG nodes
                                assert e != null;

                                if (e instanceof CompletionException) {
                                    e = e.getCause();
                                }

                                // Nothing can be done if the node has not passed validation.
                                if (e instanceof JoinDeniedException) {
                                    return CompletableFuture.<CmgRaftService>failedFuture(e);
                                }

                                LOG.warn("CMG service could not be started on previous attempts. "
                                        + "Re-creating the CMG Raft service [reason={}]", e, e.getMessage());
                            } else {
                                LOG.warn("CMG service started, but the cluster state is different. "
                                                + "Re-creating the CMG Raft service [localState={}, clusterState={}]",
                                        service.nodeNames(), state.cmgNodes());

                                destroyCmg();
                            }

                            return initCmgRaftService(state);
                        })
                        .thenCompose(Function.identity());
            }
        }
    }

    private CompletableFuture<CmgRaftService> joinCluster(CmgRaftService service, ClusterTag clusterTag) {
        return service.startJoinCluster(clusterTag, mapNodeAttributes())
                .thenApply(v -> service)
                .whenComplete((v, e) -> {
                    if (e == null) {
                        LOG.info("Successfully joined the cluster [name={}]", clusterTag.clusterName());

                        joinFuture.complete(null);
                    } else {
                        joinFuture.completeExceptionally(e);
                    }
                });
    }

    /**
     * Starts the CMG Raft service using the provided node names as its peers.
     */
    private CompletableFuture<CmgRaftService> startCmgRaftService(Set<String> nodeNames) {
        String thisNodeConsistentId = clusterService.topologyService().localMember().name();

        // If we are not in the CMG, we must be a learner. List of learners will be updated by a leader accordingly,
        // but just to start a RAFT service we must include ourselves in the initial learners list, that's why we
        // pass Set.of(we) as learners list if we are not in the CMG.
        boolean isLearner = !nodeNames.contains(thisNodeConsistentId);

        Set<String> learnerNames = isLearner ? Set.of(thisNodeConsistentId) : Set.of();

        PeersAndLearners raftConfiguration = PeersAndLearners.fromConsistentIds(nodeNames, learnerNames);

        Peer serverPeer = isLearner ? raftConfiguration.learner(thisNodeConsistentId) : raftConfiguration.peer(thisNodeConsistentId);

        assert serverPeer != null;

        try {
            return raftManager
                    .startRaftGroupNode(
                            new RaftNodeId(CmgGroupId.INSTANCE, serverPeer),
                            raftConfiguration,
                            new CmgRaftGroupListener(clusterStateStorage, logicalTopology, this::onLogicalTopologyChanged),
                            this::onElectedAsLeader
                    )
                    .thenApply(service -> new CmgRaftService(service, clusterService, logicalTopology));
        } catch (Exception e) {
            return failedFuture(e);
        }
    }

    private void onLogicalTopologyChanged(long term) {
        // We don't do it under lock to avoid deadlocks during node restart.

        CompletableFuture<CmgRaftService> serviceFuture = raftService;

        // If the future is not here yet, this means we are still starting, so learners will be updated after start
        // (if we happen to become a leader).

        if (serviceFuture != null) {
            serviceFuture.thenCompose(service -> service.isCurrentNodeLeader().thenCompose(isLeader -> {
                if (!isLeader) {
                    return completedFuture(null);
                }

                return service.updateLearners(term);
            }));
        }
    }

    /**
     * Starts the CMG Raft service using the given {@code state} and persists it to the local storage.
     */
    private CompletableFuture<CmgRaftService> initCmgRaftService(ClusterState state) {
        return startCmgRaftService(state.cmgNodes())
                .thenCompose(service -> {
                    var localState = new LocalState(state.cmgNodes(), state.clusterTag());

                    return localStateStorage.saveLocalState(localState)
                            .thenCompose(v -> joinCluster(service, state.clusterTag()));
                });
    }

    private TopologyEventHandler cmgLeaderTopologyEventHandler(CmgRaftService raftService) {
        return new TopologyEventHandler() {
            @Override
            public void onAppeared(ClusterNode member) {
                raftService.isCurrentNodeLeader()
                        .thenAccept(isLeader -> {
                            if (isLeader) {
                                sendClusterState(raftService, member);
                            }
                        });
            }

            @Override
            public void onDisappeared(ClusterNode member) {
                raftService.removeFromCluster(Set.of(member));
            }
        };
    }

    private void sendClusterState(CmgRaftService raftService, ClusterNode node) {
        sendClusterState(raftService, List.of(node));
    }

    private void sendClusterState(CmgRaftService raftService, Collection<ClusterNode> nodes) {
        raftService.logicalTopology()
                .thenCompose(topology -> {
                    // Only send the ClusterStateMessage to nodes not already present in the Logical Topology.
                    Collection<ClusterNode> recipients = nodes.stream()
                            .filter(node -> !topology.nodes().contains(node))
                            .collect(toList());

                    if (recipients.isEmpty()) {
                        return completedFuture(null);
                    }

                    return raftService.readClusterState()
                            .thenAccept(state -> {
                                // Raft state might not have been initialized in case of leader failure during cluster init
                                // TODO: properly handle this case, see https://issues.apache.org/jira/browse/IGNITE-16819
                                if (state == null) {
                                    throw new IllegalStateException("Cluster state is empty");
                                }

                                NetworkMessage msg = msgFactory.clusterStateMessage()
                                        .clusterState(state)
                                        .build();

                                for (ClusterNode node : recipients) {
                                    sendWithRetry(node, msg);
                                }
                            });
                })
                .whenComplete((v, e) -> {
                    if (e != null) {
                        LOG.error("Unable to send cluster state", e);
                    }
                });
    }

    private CompletableFuture<Void> sendWithRetry(ClusterNode node, NetworkMessage msg) {
        var result = new CompletableFuture<Void>();

        sendWithRetry(node, msg, result, 5);

        return result.whenComplete((v, e) -> {
            if (e != null) {
                LOG.warn("Unable to send message [msg={}, target={}]", e, msg.getClass(), node);
            }
        });
    }

    private void sendWithRetry(ClusterNode node, NetworkMessage msg, CompletableFuture<Void> result, int attempts) {
        clusterService.messagingService().invoke(node, msg, configuration.networkInvokeTimeout().value())
                .whenComplete((response, e) -> {
                    if (e == null) {
                        result.complete(null);
                    } else if (attempts == 1) {
                        result.completeExceptionally(e);
                    } else {
                        LOG.debug("Unable to send message, going to retry [targetNode={}]", e, node.name());

                        scheduledExecutor.schedule(() -> sendWithRetry(node, msg, result, attempts - 1), 500, TimeUnit.MILLISECONDS);
                    }
                });
    }

    @Override
    public void stop() throws Exception {
        if (!stopGuard.compareAndSet(false, true)) {
            return;
        }

        busyLock.block();

        CompletableFuture<CmgRaftService> serviceFuture = raftService;
        if (serviceFuture != null) {
            cancelOrConsume(serviceFuture, CmgRaftService::close);
        }

        IgniteUtils.shutdownAndAwaitTermination(scheduledExecutor, 10, TimeUnit.SECONDS);

        raftManager.stopRaftNodes(CmgGroupId.INSTANCE);

        // Fail the futures to unblock dependent operations
        joinFuture.completeExceptionally(new NodeStoppingException());
        updateDistributedConfigurationActionFuture.completeExceptionally(new NodeStoppingException());
    }

    /**
     * Returns a future that resolves after the join request finishes either successfully or with an error.
     *
     * @return Future that represents the state of the join.
     */
    public CompletableFuture<Void> joinFuture() {
        if (!busyLock.enterBusy()) {
            return failedFuture(new NodeStoppingException());
        }

        try {
            return joinFuture;
        } finally {
            busyLock.leaveBusy();
        }
    }

    /**
     * Returns a future that, when complete, resolves into a list of node names that host the Meta Storage.
     *
     * @return Future that, when complete, resolves into a list of node names that host the Meta Storage.
     */
    public CompletableFuture<Set<String>> metaStorageNodes() {
        if (!busyLock.enterBusy()) {
            return failedFuture(new NodeStoppingException());
        }

        try {
            return raftServiceAfterJoin()
                    .thenCompose(CmgRaftService::readClusterState)
                    .thenApply(ClusterState::metaStorageNodes);
        } finally {
            busyLock.leaveBusy();
        }
    }

    /**
     * Returns a future that, when complete, resolves into a list of node names that host the CMG.
     *
     * @return Future that, when complete, resolves into a list of node names that host the CMG.
     */
    public CompletableFuture<Set<String>> cmgNodes() {
        if (!busyLock.enterBusy()) {
            return failedFuture(new NodeStoppingException());
        }

        try {
            return raftServiceAfterJoin()
                    .thenCompose(CmgRaftService::readClusterState)
                    .thenApply(ClusterState::cmgNodes);
        } finally {
            busyLock.leaveBusy();
        }
    }

    /**
     * Returns a future that, when complete, resolves into a logical topology snapshot.
     *
     * @return Future that, when complete, resolves into a logical topology snapshot.
     */
    public CompletableFuture<LogicalTopologySnapshot> logicalTopology() {
        if (!busyLock.enterBusy()) {
            return failedFuture(new NodeStoppingException());
        }

        try {
            return raftServiceAfterJoin().thenCompose(CmgRaftService::logicalTopology);
        } finally {
            busyLock.leaveBusy();
        }
    }

    /**
     * Returns a future that, when complete, resolves into a list of validated nodes. This list includes all nodes currently present in the
     * Logical Topology as well as nodes that only have passed the validation step.
     */
    public CompletableFuture<Set<ClusterNode>> validatedNodes() {
        if (!busyLock.enterBusy()) {
            return failedFuture(new NodeStoppingException());
        }

        try {
            return raftServiceAfterJoin().thenCompose(CmgRaftService::validatedNodes);
        } finally {
            busyLock.leaveBusy();
        }
    }

    /**
     * Issues the {@link JoinReadyCommand} thus completing the join procedure. If this method succeeds, the node will be added to the
     * logical topology.
     *
     * @return Future that represents the state of the operation.
     */
    public CompletableFuture<Void> onJoinReady() {
        if (!busyLock.enterBusy()) {
            return failedFuture(new NodeStoppingException());
        }

        try {
            return raftServiceAfterJoin().thenCompose(svc -> svc.completeJoinCluster(mapNodeAttributes()));
        } finally {
            busyLock.leaveBusy();
        }
    }

    public CompletableFuture<UpdateDistributedConfigurationAction> clusterConfigurationToUpdate() {
        return updateDistributedConfigurationActionFuture;
    }

    /**
     * Returns a future that resolves to {@code true} if the current node is the CMG leader.
     */
    @TestOnly
    CompletableFuture<Boolean> isCmgLeader() {
        if (!busyLock.enterBusy()) {
            return failedFuture(new NodeStoppingException());
        }

        try {
            return raftServiceAfterJoin().thenCompose(CmgRaftService::isCurrentNodeLeader);
        } finally {
            busyLock.leaveBusy();
        }
    }

    private CompletableFuture<CmgRaftService> raftServiceAfterJoin() {
        // There exists a guarantee, that if "joinFuture" completes successfully, then
        // the CMG Raft service must have already been started (reference to "raftService" is not null).
        return joinFuture
                .thenCompose(v -> {
                    CompletableFuture<CmgRaftService> serviceFuture = raftService;

                    assert serviceFuture != null;

                    return serviceFuture;
                });
    }

    /**
     * Returns a map of node's attributes produced from the local configuration of a node.
     *
     * @return A map of node's attributes.
     */
    private Map<String, String> mapNodeAttributes() {
        return nodeAttributes.nodeAttributes().value().stream()
                .collect(toMap(NodeAttributeView::name, NodeAttributeView::attribute));
    }

    @TestOnly
    LogicalTopologyImpl logicalTopologyImpl() {
        return (LogicalTopologyImpl) logicalTopology;
    }
}<|MERGE_RESOLUTION|>--- conflicted
+++ resolved
@@ -150,14 +150,8 @@
             ClusterStateStorage clusterStateStorage,
             LogicalTopology logicalTopology,
             ClusterManagementConfiguration configuration,
-<<<<<<< HEAD
-            DistributedConfigurationUpdater distributedConfigurationUpdater,
             NodeAttributesConfiguration nodeAttributes,
             ConfigurationValidator clusterConfigurationValidator) {
-=======
-            NodeAttributesConfiguration nodeAttributes
-    ) {
->>>>>>> 22f6d0d1
         this.clusterService = clusterService;
         this.raftManager = raftManager;
         this.clusterStateStorage = clusterStateStorage;
