--- conflicted
+++ resolved
@@ -908,25 +908,6 @@
         }
 
         try {
-<<<<<<< HEAD
-            return raftManager
-                    .startRaftGroupNodeAndWaitNodeReadyFuture(
-                            raftNodeId(serverPeer),
-                            raftConfiguration,
-                            new CmgRaftGroupListener(
-                                    clusterStateStorageMgr,
-                                    logicalTopology,
-                                    validationManager,
-                                    this::onLogicalTopologyChanged
-                            ),
-                            this::onElectedAsLeader,
-                            new RaftNodeDisruptorConfiguration("cmg", 1),
-                            raftGroupOptionsConfigurer
-                    )
-                    .thenApply(service -> new CmgRaftService(service, clusterService, logicalTopology));
-        } catch (Exception e) {
-            return failedFuture(e);
-=======
             String thisNodeConsistentId = clusterService.nodeName();
 
             // If we are not in the CMG, we must be a learner. List of learners will be updated by a leader accordingly,
@@ -954,7 +935,7 @@
                             failureProcessor
                     ),
                     this::onElectedAsLeader,
-                    null,
+                    new RaftNodeDisruptorConfiguration("cmg", 1),
                     raftGroupOptionsConfigurer
             );
 
@@ -963,7 +944,6 @@
             throw new IgniteInternalException(NODE_STOPPING_ERR, e);
         } finally {
             busyLock.leaveBusy();
->>>>>>> d0388362
         }
     }
 
