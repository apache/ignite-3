/*
 * Licensed to the Apache Software Foundation (ASF) under one or more
 * contributor license agreements. See the NOTICE file distributed with
 * this work for additional information regarding copyright ownership.
 * The ASF licenses this file to You under the Apache License, Version 2.0
 * (the "License"); you may not use this file except in compliance with
 * the License. You may obtain a copy of the License at
 *
 *      http://www.apache.org/licenses/LICENSE-2.0
 *
 * Unless required by applicable law or agreed to in writing, software
 * distributed under the License is distributed on an "AS IS" BASIS,
 * WITHOUT WARRANTIES OR CONDITIONS OF ANY KIND, either express or implied.
 * See the License for the specific language governing permissions and
 * limitations under the License.
 */

package org.apache.ignite.internal.cluster.management;

import static java.util.concurrent.CompletableFuture.failedFuture;
import static java.util.stream.Collectors.toUnmodifiableSet;
import static org.apache.ignite.internal.lang.IgniteStringFormatter.format;

import java.util.Collection;
import java.util.HashMap;
import java.util.List;
import java.util.Map;
import java.util.Set;
import java.util.UUID;
import java.util.concurrent.CompletableFuture;
import java.util.concurrent.CompletionException;
import java.util.function.Function;
import java.util.stream.Collectors;
import org.apache.ignite.configuration.ConfigurationDynamicDefaultsPatcher;
import org.apache.ignite.configuration.validation.ConfigurationValidationException;
import org.apache.ignite.configuration.validation.ValidationIssue;
import org.apache.ignite.internal.cluster.management.network.messages.CancelInitMessage;
import org.apache.ignite.internal.cluster.management.network.messages.CmgInitMessage;
import org.apache.ignite.internal.cluster.management.network.messages.CmgMessagesFactory;
import org.apache.ignite.internal.cluster.management.network.messages.InitCompleteMessage;
import org.apache.ignite.internal.cluster.management.network.messages.InitErrorMessage;
import org.apache.ignite.internal.configuration.validation.ConfigurationDuplicatesValidator;
import org.apache.ignite.internal.configuration.validation.ConfigurationValidator;
import org.apache.ignite.internal.logger.IgniteLogger;
import org.apache.ignite.internal.logger.Loggers;
import org.apache.ignite.internal.network.ClusterService;
import org.apache.ignite.internal.network.NetworkMessage;
import org.apache.ignite.internal.util.CompletableFutures;
import org.apache.ignite.internal.util.StringUtils;
import org.apache.ignite.network.ClusterNode;
import org.jetbrains.annotations.Nullable;

/**
 * Class for performing cluster initialization.
 */
public class ClusterInitializer {
    private static final IgniteLogger LOG = Loggers.forClass(ClusterInitializer.class);

    private static final int INIT_MESSAGE_SEND_TIMEOUT_MILLIS = 10_000;

    private final ClusterService clusterService;

    private final ConfigurationDynamicDefaultsPatcher configurationDynamicDefaultsPatcher;

    private final ConfigurationValidator clusterConfigurationValidator;

    private final CmgMessagesFactory msgFactory = new CmgMessagesFactory();

    /** Constructor. */
    public ClusterInitializer(
            ClusterService clusterService,
            ConfigurationDynamicDefaultsPatcher configurationDynamicDefaultsPatcher,
            ConfigurationValidator clusterConfigurationValidator
    ) {
        this.clusterService = clusterService;
        this.configurationDynamicDefaultsPatcher = configurationDynamicDefaultsPatcher;
        this.clusterConfigurationValidator = clusterConfigurationValidator;
    }

    /**
     * Initializes the cluster that this node is present in.
     *
     * @param metaStorageNodeNames Names of nodes that will host the Meta Storage. Cannot be empty.
     * @param cmgNodeNames Names of nodes that will host the Cluster Management Group. Can be empty, in which case {@code
     * metaStorageNodeNames} will be used instead.
     * @param clusterName Human-readable name of the cluster.
     * @return Future that represents the state of the operation.
     */
    public CompletableFuture<Void> initCluster(
            Collection<String> metaStorageNodeNames,
            Collection<String> cmgNodeNames,
            String clusterName
    ) {
        return initCluster(metaStorageNodeNames, cmgNodeNames, clusterName, null);
    }

    /**
     * Initializes the cluster for this node.
     *
     * <p>Node selection rules:
     * <ul>
     *     <li>If {@code cmgNodeNames} is empty, it defaults to {@code metaStorageNodeNames}.</li>
     *     <li>If {@code metaStorageNodeNames} is empty, it defaults to {@code cmgNodeNames}.</li>
     *     <li>If both are empty, nodes are auto-selected.</li>
     * </ul>
     *
     * <p>Auto-selection rules based on cluster size:
     * <ul>
     *     <li>For up to 3 nodes, select all available.</li>
     *     <li>For exactly 4 nodes, select 3 to maintain an odd count.</li>
     *     <li>For 5 or more nodes, select 5.</li>
     * </ul>
     * Nodes are chosen in alphabetical order.
     *
     * @param metaStorageNodeNames Nodes for Meta Storage.
     * @param cmgNodeNames Nodes for the Cluster Management Group.
     * @param clusterName Cluster name.
     * @param clusterConfiguration Optional cluster configuration.
     * @return Future representing the operation status.
     */
    public CompletableFuture<Void> initCluster(
            Collection<String> metaStorageNodeNames,
            Collection<String> cmgNodeNames,
            String clusterName,
            @Nullable String clusterConfiguration
    ) {
        if (metaStorageNodeNames.stream().anyMatch(StringUtils::nullOrBlank)) {
            throw new IllegalArgumentException("Meta Storage node names must not contain blank strings: " + metaStorageNodeNames);
        }

        Set<String> msNodeNameSet = metaStorageNodeNames.stream().map(String::trim).collect(toUnmodifiableSet());
        if (msNodeNameSet.size() != metaStorageNodeNames.size()) {
            throw new IllegalArgumentException("Meta Storage node names must not contain duplicates: " + metaStorageNodeNames);
        }

        if (cmgNodeNames.stream().anyMatch(StringUtils::nullOrBlank)) {
            throw new IllegalArgumentException("CMG node names must not contain blank strings: " + cmgNodeNames);
        }

        Set<String> cmgNodeNameSet = cmgNodeNames.stream().map(String::trim).collect(toUnmodifiableSet());
        if (cmgNodeNameSet.size() != cmgNodeNames.size()) {
            throw new IllegalArgumentException("CMG node names must not contain duplicates: " + metaStorageNodeNames);
        }

        // See Javadoc for the explanation of how the nodes are chosen.
        if (msNodeNameSet.isEmpty() && cmgNodeNameSet.isEmpty()) {
            Collection<ClusterNode> clusterNodes = clusterService.topologyService().allMembers();
            int topologySize = clusterNodes.size();

            // For efficiency, we limit the number of MS and CMG nodes chosen by default.
            // If the cluster has 3 or less nodes, use up to 3 MS/CMG nodes.
            // If the cluster has 5 or more nodes, use 5 MS/CMG nodes.
            // If the cluster has 4 nodes, use 3 MS/CMG nodes to maintain an odd number.
            int msNodesLimit = topologySize < 5 ? 3 : 5;
            Set<String> chosenNodes = clusterNodes.stream()
                    .map(ClusterNode::name)
                    .sorted()
                    .limit(msNodesLimit)
                    .collect(Collectors.toSet());
            msNodeNameSet = chosenNodes;
            cmgNodeNameSet = chosenNodes;
        } else if (msNodeNameSet.isEmpty()) {
            msNodeNameSet = cmgNodeNameSet;
        } else if (cmgNodeNames.isEmpty()) {
            cmgNodeNameSet = msNodeNameSet;
        }

        if (clusterName.isBlank()) {
            throw new IllegalArgumentException("Cluster name must not be empty");
        }

        try {
<<<<<<< HEAD
            Map<String, ClusterNode> nodesByConsistentId = getValidTopologySnapshot();

            Set<String> msNodeNameSet = metaStorageNodeNames.stream().map(String::trim).collect(toUnmodifiableSet());

            Set<String> cmgNodeNameSet = cmgNodeNames.isEmpty()
                    ? msNodeNameSet
                    : cmgNodeNames.stream().map(String::trim).collect(toUnmodifiableSet());

=======
>>>>>>> 7ea218bc
            // check that provided Meta Storage nodes are present in the topology
            List<ClusterNode> msNodes = resolveNodes(nodesByConsistentId, msNodeNameSet);

            LOG.info("Resolved MetaStorage nodes[nodes={}]", msNodes);

            List<ClusterNode> cmgNodes = resolveNodes(nodesByConsistentId, cmgNodeNameSet);

            LOG.info("Resolved CMG nodes[nodes={}]", cmgNodes);

            String patchedClusterConfiguration = patchClusterConfigurationWithDynamicDefaults(clusterConfiguration);

            validateConfiguration(patchedClusterConfiguration, clusterConfiguration);

            CmgInitMessage initMessage = msgFactory.cmgInitMessage()
                    .metaStorageNodes(msNodeNameSet)
                    .cmgNodes(cmgNodeNameSet)
                    .clusterName(clusterName)
                    .clusterId(UUID.randomUUID())
                    .initialClusterConfiguration(patchedClusterConfiguration)
                    .build();

            return invokeMessage(cmgNodes, initMessage)
                    .handle((v, e) -> {
                        if (e == null) {
                            LOG.info(
                                    "Cluster initialized [clusterName={}, cmgNodes={}, msNodes={}]",
                                    initMessage.clusterName(),
                                    initMessage.cmgNodes(),
                                    initMessage.metaStorageNodes()
                            );

                            return CompletableFutures.<Void>nullCompletedFuture();
                        } else {
                            if (e instanceof CompletionException) {
                                e = e.getCause();
                            }

                            LOG.info("Initialization failed [reason={}]", e, e.getMessage());

                            if (e instanceof InternalInitException && !((InternalInitException) e).shouldCancelInit()) {
                                return CompletableFuture.<Void>failedFuture(e);
                            } else {
                                LOG.debug("Critical error encountered, rolling back the init procedure");

                                return cancelInit(cmgNodes, e);
                            }
                        }
                    })
                    .thenCompose(Function.identity());
        } catch (Exception e) {
            return failedFuture(e);
        }
    }

    /**
     * Validates physical topology before initialization for duplicate consistent ids. Throws {@link InternalInitException} if such
     * duplicate is found.
     *
     * @return A map from consistent id to node.
     */
    private Map<String, ClusterNode> getValidTopologySnapshot() {
        Map<String, ClusterNode> result = new HashMap<>();
        clusterService.topologyService().allMembers().forEach(node -> {
            if (result.put(node.name(), node) != null) {
                LOG.error("Initialization failed, node \"{}\" has duplicate in the physical topology", node.name());
                throw new InternalInitException(format("Duplicate node name \"{}\"", node.name()), true);
            }
        });
        return result;
    }

    private CompletableFuture<Void> cancelInit(Collection<ClusterNode> nodes, Throwable e) {
        CancelInitMessage cancelMessage = msgFactory.cancelInitMessage()
                .reason(e.getMessage())
                .build();

        return sendMessage(nodes, cancelMessage)
                .exceptionally(nestedEx -> {
                    LOG.debug("Error when canceling init", nestedEx);

                    e.addSuppressed(nestedEx);

                    return null;
                })
                .thenCompose(v -> failedFuture(e));
    }

    /**
     * Sends a message to all provided nodes.
     *
     * @param nodes nodes to send message to.
     * @param message message to send.
     * @return future that either resolves to a leader node ID or fails if any of the nodes return an error response.
     */
    private CompletableFuture<Void> invokeMessage(Collection<ClusterNode> nodes, NetworkMessage message) {
        return allOf(nodes, node ->
                clusterService.messagingService()
                        .invoke(node, message, INIT_MESSAGE_SEND_TIMEOUT_MILLIS)
                        .thenAccept(response -> {
                            if (response instanceof InitErrorMessage) {
                                var errorResponse = (InitErrorMessage) response;

                                throw new InternalInitException(
                                        String.format("Got error response from node \"%s\": %s", node.name(), errorResponse.cause()),
                                        errorResponse.shouldCancel()
                                );
                            } else if (!(response instanceof InitCompleteMessage)) {
                                throw new InternalInitException(
                                        String.format("Unexpected response from node \"%s\": %s", node.name(), response.getClass()),
                                        true
                                );
                            }
                        })
        );
    }

    private CompletableFuture<Void> sendMessage(Collection<ClusterNode> nodes, NetworkMessage message) {
        return allOf(nodes, node -> clusterService.messagingService().send(node, message));
    }

    private static CompletableFuture<Void> allOf(
            Collection<ClusterNode> nodes,
            Function<ClusterNode, CompletableFuture<?>> futureProducer
    ) {
        CompletableFuture<?>[] futures = nodes.stream().map(futureProducer).toArray(CompletableFuture[]::new);

        return CompletableFuture.allOf(futures);
    }

    private static List<ClusterNode> resolveNodes(Map<String, ClusterNode> nodesByConsistentId, Collection<String> consistentIds) {
        return consistentIds.stream()
                .map(consistentId -> {
                    ClusterNode node = nodesByConsistentId.get(consistentId);

                    if (node == null) {
                        throw new IllegalArgumentException(String.format(
                                "Node \"%s\" is not present in the physical topology", consistentId
                        ));
                    }

                    return node;
                })
                .collect(Collectors.toList());
    }


    private String patchClusterConfigurationWithDynamicDefaults(@Nullable String hocon) {
        return configurationDynamicDefaultsPatcher.patchWithDynamicDefaults(hocon == null ? "" : hocon);
    }

    private void validateConfiguration(String patchedHocon, @Nullable String initialHocon) {
        List<ValidationIssue> issues = clusterConfigurationValidator.validateHocon(patchedHocon);

        if (initialHocon != null) {
            issues.addAll(ConfigurationDuplicatesValidator.validate(initialHocon));
        }

        if (!issues.isEmpty()) {
            throw new ConfigurationValidationException(issues);
        }
    }
}<|MERGE_RESOLUTION|>--- conflicted
+++ resolved
@@ -170,17 +170,8 @@
         }
 
         try {
-<<<<<<< HEAD
             Map<String, ClusterNode> nodesByConsistentId = getValidTopologySnapshot();
 
-            Set<String> msNodeNameSet = metaStorageNodeNames.stream().map(String::trim).collect(toUnmodifiableSet());
-
-            Set<String> cmgNodeNameSet = cmgNodeNames.isEmpty()
-                    ? msNodeNameSet
-                    : cmgNodeNames.stream().map(String::trim).collect(toUnmodifiableSet());
-
-=======
->>>>>>> 7ea218bc
             // check that provided Meta Storage nodes are present in the topology
             List<ClusterNode> msNodes = resolveNodes(nodesByConsistentId, msNodeNameSet);
 
