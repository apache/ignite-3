--- conflicted
+++ resolved
@@ -59,13 +59,7 @@
     private final AtomicBoolean stopGuard = new AtomicBoolean();
 
     @Override
-<<<<<<< HEAD
     public CompletableFuture<Void> startAsync() {
-        isStarted = true;
-
-=======
-    public CompletableFuture<Void> start() {
->>>>>>> 126fc944
         return nullCompletedFuture();
     }
 
@@ -155,21 +149,16 @@
     }
 
     @Override
-    public void stop() {
+    public CompletableFuture<Void> stopAsync() {
         if (!stopGuard.compareAndSet(false, true)) {
-            return;
+            return nullCompletedFuture();
         }
 
         busyLock.block();
+
+        return nullCompletedFuture();
     }
 
-<<<<<<< HEAD
-    @Override
-    public CompletableFuture<Void> stopAsync() {
-        isStarted = false;
-
-        return nullCompletedFuture();
-=======
     private <T> T inBusyReadLock(Supplier<T> action) {
         return inBusyLock(busyLock, () -> {
             lock.readLock().lock();
@@ -192,6 +181,5 @@
                 lock.writeLock().unlock();
             }
         });
->>>>>>> 126fc944
     }
 }