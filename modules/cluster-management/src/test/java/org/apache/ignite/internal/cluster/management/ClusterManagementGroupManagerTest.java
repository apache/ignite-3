--- conflicted
+++ resolved
@@ -89,13 +89,8 @@
 
         clusterService = ClusterServiceTestUtils.clusterService(testInfo, addr.port(), new StaticNodeFinder(List.of(addr)));
 
-<<<<<<< HEAD
-        when(raftManager.startRaftGroupNodeAndWaitNodeReadyFuture(any(), any(), any(), any(), any(), any()))
-                .thenReturn(completedFuture(raftGroupService));
-=======
         when(raftManager.startSystemRaftGroupNodeAndWaitNodeReady(any(), any(), any(), any(), any(), any()))
                 .thenReturn(raftGroupService);
->>>>>>> d0388362
 
         ClusterState clusterState = cmgMessagesFactory.clusterState()
                 .clusterTag(cmgMessagesFactory.clusterTag().clusterId(UUID.randomUUID()).clusterName("foo").build())
