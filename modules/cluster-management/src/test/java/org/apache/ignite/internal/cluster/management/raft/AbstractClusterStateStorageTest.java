--- conflicted
+++ resolved
@@ -206,7 +206,7 @@
      * Tests the {@link ClusterStateStorage#removeAll} method.
      */
     @Test
-    void testRemoveAll() throws Exception {
+    void testRemoveAll() {
         storage.put("key1".getBytes(UTF_8), "value1".getBytes(UTF_8));
         storage.put("key2".getBytes(UTF_8), "value2".getBytes(UTF_8));
         storage.put("key3".getBytes(UTF_8), "value3".getBytes(UTF_8));
@@ -224,7 +224,7 @@
      * Tests the {@link ClusterStateStorage#getWithPrefix} method.
      */
     @Test
-    void testGetWithPrefix() throws Exception {
+    void testGetWithPrefix() {
         storage.put("key1".getBytes(UTF_8), "value1".getBytes(UTF_8));
         storage.put("key2".getBytes(UTF_8), "value2".getBytes(UTF_8));
         storage.put("foo".getBytes(UTF_8), "value3".getBytes(UTF_8));
@@ -236,7 +236,7 @@
      * Tests the {@link ClusterStateStorage#getWithPrefix} method (corner case, when keys are close together lexicographically).
      */
     @Test
-    void testGetWithPrefixBorder() throws Exception {
+    void testGetWithPrefixBorder() {
         byte[] key1 = "key1".getBytes(UTF_8);
         byte[] key2 = RocksUtils.incrementPrefix(key1);
 
@@ -250,45 +250,11 @@
      * Tests that {@link ClusterStateStorage#getWithPrefix} method works correctly over empty ranges.
      */
     @Test
-    void testGetWithPrefixEmpty() throws Exception {
+    void testGetWithPrefixEmpty() {
         storage.put("key1".getBytes(UTF_8), "value1".getBytes(UTF_8));
         storage.put("key2".getBytes(UTF_8), "value2".getBytes(UTF_8));
 
-<<<<<<< HEAD
-        Cursor<String> cursor = storage.getWithPrefix("foo".getBytes(UTF_8), (k, v) -> new String(v, UTF_8));
-
-        try (cursor) {
-            assertThat(cursor.stream().collect(toList()), is(empty()));
-        }
-    }
-
-    /**
-     * Tests the {@link ClusterStateStorage#destroy()} method.
-     */
-    @Test
-    void testDestroy(TestInfo testInfo) {
-        byte[] key = "key".getBytes(UTF_8);
-
-        byte[] value = "value".getBytes(UTF_8);
-
-        storage.put(key, value);
-
-        assertThat(storage.get(key), is(equalTo(value)));
-
-        storage.destroy();
-
-        storage = createStorage(testNodeName(testInfo, 0));
-
-        assertThat(storage.startAsync(), willCompleteSuccessfully());
-
-        assertThat(storage.get(key), is(nullValue()));
-
-        storage.put(key, value);
-
-        assertThat(storage.get(key), is(equalTo(value)));
-=======
         assertThat(storage.getWithPrefix("foo".getBytes(UTF_8), (k, v) -> new String(v, UTF_8)), is(empty()));
->>>>>>> 126fc944
     }
 
     /**
@@ -311,7 +277,7 @@
 
         assertThat(storage.snapshot(snapshotDir), willCompleteSuccessfully());
 
-        storage.stop();
+        assertThat(storage.stopAsync(), willCompleteSuccessfully());
 
         storage = createStorage(testNodeName(testInfo, 1));
 
@@ -365,8 +331,8 @@
     }
 
     @Test
-    void throwsNodeStoppingException() throws Exception {
-        storage.stop();
+    void throwsNodeStoppingException() {
+        assertThat(storage.stopAsync(), willCompleteSuccessfully());
 
         assertThrowsWithCause(() -> storage.get(BYTE_EMPTY_ARRAY), NodeStoppingException.class);
         assertThrowsWithCause(() -> storage.put(BYTE_EMPTY_ARRAY, BYTE_EMPTY_ARRAY), NodeStoppingException.class);
