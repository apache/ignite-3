/*
 * Licensed to the Apache Software Foundation (ASF) under one or more
 * contributor license agreements. See the NOTICE file distributed with
 * this work for additional information regarding copyright ownership.
 * The ASF licenses this file to You under the Apache License, Version 2.0
 * (the "License"); you may not use this file except in compliance with
 * the License. You may obtain a copy of the License at
 *
 *      http://www.apache.org/licenses/LICENSE-2.0
 *
 * Unless required by applicable law or agreed to in writing, software
 * distributed under the License is distributed on an "AS IS" BASIS,
 * WITHOUT WARRANTIES OR CONDITIONS OF ANY KIND, either express or implied.
 * See the License for the specific language governing permissions and
 * limitations under the License.
 */

apply from: "$rootDir/buildscripts/java-core.gradle"
apply from: "$rootDir/buildscripts/publishing.gradle"
apply from: "$rootDir/buildscripts/java-junit5.gradle"
apply from: "$rootDir/buildscripts/java-test-fixtures.gradle"
apply from: "$rootDir/buildscripts/java-integration-test.gradle"

description = 'ignite-cluster-management'

dependencies {
    annotationProcessor project(':ignite-configuration-annotation-processor')
    annotationProcessor project(":ignite-network-annotation-processor")
    annotationProcessor libs.micronaut.inject.annotation.processor
    annotationProcessor libs.auto.service

    implementation project(':ignite-core')
    implementation project(':ignite-configuration')
    implementation project(':ignite-network')
    implementation project(':ignite-raft-api')
    implementation project(':ignite-vault')
    implementation project(':ignite-rocksdb-common')
<<<<<<< HEAD
    implementation project(':ignite-rest-api')
    implementation project(':ignite-security')
=======
>>>>>>> 4d09fd16
    implementation libs.jetbrains.annotations
    implementation libs.fastutil.core
    implementation libs.auto.service.annotations

    testImplementation project(':ignite-configuration')
    testImplementation(testFixtures(project(':ignite-configuration')))
    testImplementation project(':ignite-core')
    testImplementation testFixtures(project(':ignite-core'))
    testImplementation testFixtures(project(':ignite-configuration'))
    testImplementation project(':ignite-network')
    testImplementation libs.hamcrest.core
    testImplementation libs.mockito.junit
    testImplementation libs.slf4j.jdk14

    testFixturesImplementation project(':ignite-core')
    testFixturesImplementation project(':ignite-raft')
    testFixturesImplementation project(':ignite-raft-api')
    testFixturesImplementation project(':ignite-vault')
    testFixturesImplementation testFixtures(project(':ignite-core'))
    testFixturesImplementation testFixtures(project(':ignite-configuration'))
    testFixturesImplementation testFixtures(project(':ignite-network'))
    testFixturesImplementation libs.jetbrains.annotations

    integrationTestAnnotationProcessor libs.micronaut.inject.annotation.processor
    integrationTestImplementation project(':ignite-rest')
    integrationTestImplementation project(':ignite-raft')
    integrationTestImplementation project(':ignite-raft-api')
<<<<<<< HEAD
    integrationTestImplementation project(':ignite-rest-api')
    integrationTestImplementation project(':ignite-vault')
    integrationTestImplementation project(':ignite-security')
    integrationTestImplementation(testFixtures(project))
    integrationTestImplementation(testFixtures(project(':ignite-core')))
    integrationTestImplementation(testFixtures(project(':ignite-configuration')))
    integrationTestImplementation(testFixtures(project(':ignite-network')))
    integrationTestImplementation project(':ignite-raft')
    integrationTestImplementation libs.micronaut.junit5
    integrationTestImplementation libs.micronaut.test
    integrationTestImplementation libs.micronaut.http.client
    integrationTestImplementation libs.micronaut.http.server.netty
=======
    integrationTestImplementation testFixtures(project)
    integrationTestImplementation testFixtures(project(':ignite-core'))
    integrationTestImplementation testFixtures(project(':ignite-configuration'))
    integrationTestImplementation testFixtures(project(':ignite-network'))
>>>>>>> 4d09fd16
}<|MERGE_RESOLUTION|>--- conflicted
+++ resolved
@@ -35,11 +35,7 @@
     implementation project(':ignite-raft-api')
     implementation project(':ignite-vault')
     implementation project(':ignite-rocksdb-common')
-<<<<<<< HEAD
-    implementation project(':ignite-rest-api')
     implementation project(':ignite-security')
-=======
->>>>>>> 4d09fd16
     implementation libs.jetbrains.annotations
     implementation libs.fastutil.core
     implementation libs.auto.service.annotations
@@ -67,23 +63,9 @@
     integrationTestImplementation project(':ignite-rest')
     integrationTestImplementation project(':ignite-raft')
     integrationTestImplementation project(':ignite-raft-api')
-<<<<<<< HEAD
-    integrationTestImplementation project(':ignite-rest-api')
-    integrationTestImplementation project(':ignite-vault')
     integrationTestImplementation project(':ignite-security')
-    integrationTestImplementation(testFixtures(project))
-    integrationTestImplementation(testFixtures(project(':ignite-core')))
-    integrationTestImplementation(testFixtures(project(':ignite-configuration')))
-    integrationTestImplementation(testFixtures(project(':ignite-network')))
-    integrationTestImplementation project(':ignite-raft')
-    integrationTestImplementation libs.micronaut.junit5
-    integrationTestImplementation libs.micronaut.test
-    integrationTestImplementation libs.micronaut.http.client
-    integrationTestImplementation libs.micronaut.http.server.netty
-=======
     integrationTestImplementation testFixtures(project)
     integrationTestImplementation testFixtures(project(':ignite-core'))
     integrationTestImplementation testFixtures(project(':ignite-configuration'))
     integrationTestImplementation testFixtures(project(':ignite-network'))
->>>>>>> 4d09fd16
 }