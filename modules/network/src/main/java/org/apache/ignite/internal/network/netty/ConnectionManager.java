/*
 * Licensed to the Apache Software Foundation (ASF) under one or more
 * contributor license agreements.  See the NOTICE file distributed with
 * this work for additional information regarding copyright ownership.
 * The ASF licenses this file to You under the Apache License, Version 2.0
 * (the "License"); you may not use this file except in compliance with
 * the License.  You may obtain a copy of the License at
 *
 *      http://www.apache.org/licenses/LICENSE-2.0
 *
 * Unless required by applicable law or agreed to in writing, software
 * distributed under the License is distributed on an "AS IS" BASIS,
 * WITHOUT WARRANTIES OR CONDITIONS OF ANY KIND, either express or implied.
 * See the License for the specific language governing permissions and
 * limitations under the License.
 */

package org.apache.ignite.internal.network.netty;

import io.netty.bootstrap.Bootstrap;
import io.netty.channel.ChannelOption;
import io.netty.channel.EventLoopGroup;
import io.netty.channel.nio.NioEventLoopGroup;
import io.netty.channel.socket.nio.NioSocketChannel;
import java.net.SocketAddress;
import java.util.Collection;
import java.util.Collections;
import java.util.List;
import java.util.Map;
import java.util.concurrent.CompletableFuture;
import java.util.concurrent.ConcurrentHashMap;
import java.util.concurrent.CopyOnWriteArrayList;
import java.util.concurrent.ExecutionException;
import java.util.concurrent.TimeUnit;
import java.util.concurrent.TimeoutException;
import java.util.concurrent.atomic.AtomicBoolean;
import java.util.function.BiConsumer;
import java.util.function.Supplier;
import java.util.stream.Stream;
<<<<<<< HEAD
=======
import io.netty.bootstrap.Bootstrap;
import io.netty.channel.ChannelOption;
import io.netty.channel.EventLoopGroup;
import io.netty.channel.nio.NioEventLoopGroup;
import io.netty.channel.socket.nio.NioSocketChannel;
import org.apache.ignite.configuration.schemas.network.NetworkView;
import org.apache.ignite.configuration.schemas.network.OutboundView;
>>>>>>> c086555b
import org.apache.ignite.internal.network.handshake.HandshakeManager;
import org.apache.ignite.lang.IgniteInternalException;
import org.apache.ignite.lang.IgniteLogger;
import org.apache.ignite.network.NetworkMessage;
import org.apache.ignite.network.serialization.MessageSerializationRegistry;
import org.jetbrains.annotations.Nullable;
import org.jetbrains.annotations.TestOnly;

/**
 * Class that manages connections both incoming and outgoing.
 */
public class ConnectionManager {
    /** Logger. */
    private static final IgniteLogger LOG = IgniteLogger.forClass(ConnectionManager.class);

    /** Latest version of the direct marshalling protocol. */
    public static final byte DIRECT_PROTOCOL_VERSION = 1;

    /** Client bootstrap. */
    private final Bootstrap clientBootstrap;

    /** Client socket channel handler event loop group. */
    private final EventLoopGroup clientWorkerGroup = new NioEventLoopGroup();

    /** Server. */
    private final NettyServer server;

    /** Channels map from consistentId to {@link NettySender}. */
    private final Map<String, NettySender> channels = new ConcurrentHashMap<>();

    /** Clients. */
    private final Map<SocketAddress, NettyClient> clients = new ConcurrentHashMap<>();

    /** Serialization registry. */
    private final MessageSerializationRegistry serializationRegistry;

    /** Message listeners. */
    private final List<BiConsumer<SocketAddress, NetworkMessage>> listeners = new CopyOnWriteArrayList<>();

    /** Node consistent id. */
    private final String consistentId;

    /** Client handshake manager factory. */
    private final Supplier<HandshakeManager> clientHandshakeManagerFactory;

    /** Start flag. */
    private final AtomicBoolean started = new AtomicBoolean(false);

    /** Stop flag. */
    private final AtomicBoolean stopped = new AtomicBoolean(false);

    /**
     * Constructor.
     *
<<<<<<< HEAD
     * @param port                          Server port.
     * @param registry                      Serialization registry.
     * @param consistentId                  Consistent id of this node.
=======
     * @param networkConfiguration Network configuration.
     * @param registry Serialization registry.
     * @param consistentId Consistent id of this node.
>>>>>>> c086555b
     * @param serverHandshakeManagerFactory Server handshake manager factory.
     * @param clientHandshakeManagerFactory Client handshake manager factory.
     */
    public ConnectionManager(
<<<<<<< HEAD
            int port,
            MessageSerializationRegistry registry,
            String consistentId,
            Supplier<HandshakeManager> serverHandshakeManagerFactory,
            Supplier<HandshakeManager> clientHandshakeManagerFactory
=======
        NetworkView networkConfiguration,
        MessageSerializationRegistry registry,
        String consistentId,
        Supplier<HandshakeManager> serverHandshakeManagerFactory,
        Supplier<HandshakeManager> clientHandshakeManagerFactory
>>>>>>> c086555b
    ) {
        this.serializationRegistry = registry;
        this.consistentId = consistentId;
        this.clientHandshakeManagerFactory = clientHandshakeManagerFactory;
        this.server = new NettyServer(
<<<<<<< HEAD
                port,
                serverHandshakeManagerFactory,
                this::onNewIncomingChannel,
                this::onMessage,
                serializationRegistry
=======
            networkConfiguration,
            serverHandshakeManagerFactory,
            this::onNewIncomingChannel,
            this::onMessage,
            serializationRegistry
>>>>>>> c086555b
        );
        this.clientBootstrap = createClientBootstrap(clientWorkerGroup, networkConfiguration.outbound());
    }

    /**
     * Starts the server.
     *
     * @throws IgniteInternalException If failed to start.
     */
    public void start() throws IgniteInternalException {
        try {
            boolean wasStarted = started.getAndSet(true);

            if (wasStarted) {
                throw new IgniteInternalException("Attempted to start an already started connection manager");
            }

            if (stopped.get()) {
                throw new IgniteInternalException("Attempted to start an already stopped connection manager");
            }

            //TODO: timeout value should be extracted into common configuration
            // https://issues.apache.org/jira/browse/IGNITE-14538
            server.start().get(3, TimeUnit.SECONDS);

            LOG.info("Connection created [address=" + server.address() + ']');
        } catch (ExecutionException e) {
            Throwable cause = e.getCause();
            throw new IgniteInternalException("Failed to start the connection manager: " + cause.getMessage(), cause);
        } catch (TimeoutException e) {
            throw new IgniteInternalException("Timeout while waiting for the connection manager to start", e);
        } catch (InterruptedException e) {
            throw new IgniteInternalException("Interrupted while starting the connection manager", e);
        }
    }

    /**
     * @return Server local address.
     */
    public SocketAddress getLocalAddress() {
        return server.address();
    }

    /**
     * Gets a {@link NettySender}, that sends data from this node to another node with the specified address.
     *
     * @param consistentId Another node's consistent id.
     * @param address      Another node's address.
     * @return Sender.
     */
    public CompletableFuture<NettySender> channel(@Nullable String consistentId, SocketAddress address) {
        if (consistentId != null) {
            // If consistent id is known, try looking up a channel by consistent id. There can be an outbound connection
            // or an inbound connection associated with that consistent id.
            NettySender channel = channels.compute(
                    consistentId,
                    (addr, sender) -> (sender == null || !sender.isOpen()) ? null : sender
            );

            if (channel != null) {
                return CompletableFuture.completedFuture(channel);
            }
        }

        // Get an existing client or create a new one. NettyClient provides a CompletableFuture that resolves
        // when the client is ready for write operations, so previously started client, that didn't establish connection
        // or didn't perform the handhsake operaton, can be reused.
        NettyClient client = clients.compute(address, (addr, existingClient) ->
                existingClient != null && !existingClient.failedToConnect() && !existingClient.isDisconnected()
                        ? existingClient : connect(addr)
        );

        CompletableFuture<NettySender> sender = client.sender();

        assert sender != null;

        return sender;
    }

    /**
     * Callback that is called upon receiving a new message.
     *
     * @param from    Source of the message.
     * @param message New message.
     */
    private void onMessage(SocketAddress from, NetworkMessage message) {
        listeners.forEach(consumer -> consumer.accept(from, message));
    }

    /**
     * Callback that is called upon new client connected to the server.
     *
     * @param channel Channel from client to this {@link #server}.
     */
    private void onNewIncomingChannel(NettySender channel) {
        channels.put(channel.consistentId(), channel);
    }

    /**
     * Create new client from this node to specified address.
     *
     * @param address Target address.
     * @return New netty client.
     */
    private NettyClient connect(SocketAddress address) {
        var client = new NettyClient(
                address,
                serializationRegistry,
                clientHandshakeManagerFactory.get(),
                this::onMessage
        );

        client.start(clientBootstrap).whenComplete((sender, throwable) -> {
            if (throwable == null) {
                channels.put(sender.consistentId(), sender);
            } else {
                clients.remove(address);
            }
        });

        return client;
    }

    /**
     * Add incoming message listener.
     *
     * @param listener Message listener.
     */
    public void addListener(BiConsumer<SocketAddress, NetworkMessage> listener) {
        listeners.add(listener);
    }

    /**
     * Stops the server and all clients.
     */
    public void stop() {
        boolean wasStopped = this.stopped.getAndSet(true);

        if (wasStopped) {
            return;
        }

        Stream<CompletableFuture<Void>> stream = Stream.concat(
                clients.values().stream().map(NettyClient::stop),
                Stream.of(server.stop())
        );

        CompletableFuture<Void> stopFut = CompletableFuture.allOf(stream.toArray(CompletableFuture<?>[]::new));

        try {
            stopFut.join();
            // TODO: IGNITE-14538 quietPeriod and timeout should be configurable.
            clientWorkerGroup.shutdownGracefully(0L, 15, TimeUnit.SECONDS).sync();
        } catch (Exception e) {
            LOG.warn("Failed to stop the ConnectionManager: {}", e.getMessage());
        }
    }

    /**
     * @return Connection manager's {@link #server}.
     */
    @TestOnly
    public NettyServer server() {
        return server;
    }

    /**
     * @return This node's consistent id.
     */
    @TestOnly
    public String consistentId() {
        return consistentId;
    }

    /**
     * @return Collection of all the clients started by this connection manager.
     */
    @TestOnly
    public Collection<NettyClient> clients() {
        return Collections.unmodifiableCollection(clients.values());
    }


    /**
     * @return Map of the channels.
     */
    @TestOnly
    public Map<String, NettySender> channels() {
        return Collections.unmodifiableMap(channels);
    }

    /**
     * Creates a {@link Bootstrap} for clients with channel options provided by a {@link OutboundView}.
     *
<<<<<<< HEAD
     * @param eventLoopGroup        Event loop group for channel handling.
     * @param serializationRegistry Serialization registry.
     * @return Bootstrap for clients.
     */
    public static Bootstrap createClientBootstrap(
            EventLoopGroup eventLoopGroup,
            MessageSerializationRegistry serializationRegistry
=======
     * @param eventLoopGroup Event loop group for channel handling.
     * @param clientConfiguration Client configuration.
     * @return Bootstrap for clients.
     */
    public static Bootstrap createClientBootstrap(
        EventLoopGroup eventLoopGroup,
        OutboundView clientConfiguration
>>>>>>> c086555b
    ) {
        Bootstrap clientBootstrap = new Bootstrap();

        clientBootstrap.group(eventLoopGroup)
<<<<<<< HEAD
                .channel(NioSocketChannel.class)
                // See NettyServer#start for netty configuration details.
                .option(ChannelOption.SO_KEEPALIVE, true)
                .option(ChannelOption.SO_LINGER, 0)
                .option(ChannelOption.TCP_NODELAY, true);
=======
            .channel(NioSocketChannel.class)
            // See NettyServer#start for netty configuration details.
            .option(ChannelOption.SO_KEEPALIVE, clientConfiguration.soKeepAlive())
            .option(ChannelOption.SO_LINGER, clientConfiguration.soLinger())
            .option(ChannelOption.TCP_NODELAY, clientConfiguration.tcpNoDelay());
>>>>>>> c086555b

        return clientBootstrap;
    }
}<|MERGE_RESOLUTION|>--- conflicted
+++ resolved
@@ -17,11 +17,6 @@
 
 package org.apache.ignite.internal.network.netty;
 
-import io.netty.bootstrap.Bootstrap;
-import io.netty.channel.ChannelOption;
-import io.netty.channel.EventLoopGroup;
-import io.netty.channel.nio.NioEventLoopGroup;
-import io.netty.channel.socket.nio.NioSocketChannel;
 import java.net.SocketAddress;
 import java.util.Collection;
 import java.util.Collections;
@@ -37,8 +32,6 @@
 import java.util.function.BiConsumer;
 import java.util.function.Supplier;
 import java.util.stream.Stream;
-<<<<<<< HEAD
-=======
 import io.netty.bootstrap.Bootstrap;
 import io.netty.channel.ChannelOption;
 import io.netty.channel.EventLoopGroup;
@@ -46,7 +39,6 @@
 import io.netty.channel.socket.nio.NioSocketChannel;
 import org.apache.ignite.configuration.schemas.network.NetworkView;
 import org.apache.ignite.configuration.schemas.network.OutboundView;
->>>>>>> c086555b
 import org.apache.ignite.internal.network.handshake.HandshakeManager;
 import org.apache.ignite.lang.IgniteInternalException;
 import org.apache.ignite.lang.IgniteLogger;
@@ -101,50 +93,28 @@
     /**
      * Constructor.
      *
-<<<<<<< HEAD
-     * @param port                          Server port.
-     * @param registry                      Serialization registry.
-     * @param consistentId                  Consistent id of this node.
-=======
      * @param networkConfiguration Network configuration.
      * @param registry Serialization registry.
      * @param consistentId Consistent id of this node.
->>>>>>> c086555b
      * @param serverHandshakeManagerFactory Server handshake manager factory.
      * @param clientHandshakeManagerFactory Client handshake manager factory.
      */
     public ConnectionManager(
-<<<<<<< HEAD
-            int port,
-            MessageSerializationRegistry registry,
-            String consistentId,
-            Supplier<HandshakeManager> serverHandshakeManagerFactory,
-            Supplier<HandshakeManager> clientHandshakeManagerFactory
-=======
         NetworkView networkConfiguration,
         MessageSerializationRegistry registry,
         String consistentId,
         Supplier<HandshakeManager> serverHandshakeManagerFactory,
         Supplier<HandshakeManager> clientHandshakeManagerFactory
->>>>>>> c086555b
     ) {
         this.serializationRegistry = registry;
         this.consistentId = consistentId;
         this.clientHandshakeManagerFactory = clientHandshakeManagerFactory;
         this.server = new NettyServer(
-<<<<<<< HEAD
-                port,
-                serverHandshakeManagerFactory,
-                this::onNewIncomingChannel,
-                this::onMessage,
-                serializationRegistry
-=======
             networkConfiguration,
             serverHandshakeManagerFactory,
             this::onNewIncomingChannel,
             this::onMessage,
             serializationRegistry
->>>>>>> c086555b
         );
         this.clientBootstrap = createClientBootstrap(clientWorkerGroup, networkConfiguration.outbound());
     }
@@ -158,25 +128,26 @@
         try {
             boolean wasStarted = started.getAndSet(true);
 
-            if (wasStarted) {
+            if (wasStarted)
                 throw new IgniteInternalException("Attempted to start an already started connection manager");
-            }
-
-            if (stopped.get()) {
+
+            if (stopped.get())
                 throw new IgniteInternalException("Attempted to start an already stopped connection manager");
-            }
 
             //TODO: timeout value should be extracted into common configuration
             // https://issues.apache.org/jira/browse/IGNITE-14538
             server.start().get(3, TimeUnit.SECONDS);
 
             LOG.info("Connection created [address=" + server.address() + ']');
-        } catch (ExecutionException e) {
+        }
+        catch (ExecutionException e) {
             Throwable cause = e.getCause();
             throw new IgniteInternalException("Failed to start the connection manager: " + cause.getMessage(), cause);
-        } catch (TimeoutException e) {
+        }
+        catch (TimeoutException e) {
             throw new IgniteInternalException("Timeout while waiting for the connection manager to start", e);
-        } catch (InterruptedException e) {
+        }
+        catch (InterruptedException e) {
             throw new IgniteInternalException("Interrupted while starting the connection manager", e);
         }
     }
@@ -190,9 +161,8 @@
 
     /**
      * Gets a {@link NettySender}, that sends data from this node to another node with the specified address.
-     *
      * @param consistentId Another node's consistent id.
-     * @param address      Another node's address.
+     * @param address Another node's address.
      * @return Sender.
      */
     public CompletableFuture<NettySender> channel(@Nullable String consistentId, SocketAddress address) {
@@ -200,21 +170,20 @@
             // If consistent id is known, try looking up a channel by consistent id. There can be an outbound connection
             // or an inbound connection associated with that consistent id.
             NettySender channel = channels.compute(
-                    consistentId,
-                    (addr, sender) -> (sender == null || !sender.isOpen()) ? null : sender
+                consistentId,
+                (addr, sender) -> (sender == null || !sender.isOpen()) ? null : sender
             );
 
-            if (channel != null) {
+            if (channel != null)
                 return CompletableFuture.completedFuture(channel);
-            }
         }
 
         // Get an existing client or create a new one. NettyClient provides a CompletableFuture that resolves
         // when the client is ready for write operations, so previously started client, that didn't establish connection
         // or didn't perform the handhsake operaton, can be reused.
         NettyClient client = clients.compute(address, (addr, existingClient) ->
-                existingClient != null && !existingClient.failedToConnect() && !existingClient.isDisconnected()
-                        ? existingClient : connect(addr)
+            existingClient != null && !existingClient.failedToConnect() && !existingClient.isDisconnected() ?
+                existingClient : connect(addr)
         );
 
         CompletableFuture<NettySender> sender = client.sender();
@@ -227,7 +196,7 @@
     /**
      * Callback that is called upon receiving a new message.
      *
-     * @param from    Source of the message.
+     * @param from Source of the message.
      * @param message New message.
      */
     private void onMessage(SocketAddress from, NetworkMessage message) {
@@ -251,18 +220,17 @@
      */
     private NettyClient connect(SocketAddress address) {
         var client = new NettyClient(
-                address,
-                serializationRegistry,
-                clientHandshakeManagerFactory.get(),
-                this::onMessage
+            address,
+            serializationRegistry,
+            clientHandshakeManagerFactory.get(),
+            this::onMessage
         );
 
         client.start(clientBootstrap).whenComplete((sender, throwable) -> {
-            if (throwable == null) {
+            if (throwable == null)
                 channels.put(sender.consistentId(), sender);
-            } else {
+            else
                 clients.remove(address);
-            }
         });
 
         return client;
@@ -283,13 +251,12 @@
     public void stop() {
         boolean wasStopped = this.stopped.getAndSet(true);
 
-        if (wasStopped) {
+        if (wasStopped)
             return;
-        }
 
         Stream<CompletableFuture<Void>> stream = Stream.concat(
-                clients.values().stream().map(NettyClient::stop),
-                Stream.of(server.stop())
+            clients.values().stream().map(NettyClient::stop),
+            Stream.of(server.stop())
         );
 
         CompletableFuture<Void> stopFut = CompletableFuture.allOf(stream.toArray(CompletableFuture<?>[]::new));
@@ -298,7 +265,8 @@
             stopFut.join();
             // TODO: IGNITE-14538 quietPeriod and timeout should be configurable.
             clientWorkerGroup.shutdownGracefully(0L, 15, TimeUnit.SECONDS).sync();
-        } catch (Exception e) {
+        }
+        catch (Exception e) {
             LOG.warn("Failed to stop the ConnectionManager: {}", e.getMessage());
         }
     }
@@ -339,15 +307,6 @@
     /**
      * Creates a {@link Bootstrap} for clients with channel options provided by a {@link OutboundView}.
      *
-<<<<<<< HEAD
-     * @param eventLoopGroup        Event loop group for channel handling.
-     * @param serializationRegistry Serialization registry.
-     * @return Bootstrap for clients.
-     */
-    public static Bootstrap createClientBootstrap(
-            EventLoopGroup eventLoopGroup,
-            MessageSerializationRegistry serializationRegistry
-=======
      * @param eventLoopGroup Event loop group for channel handling.
      * @param clientConfiguration Client configuration.
      * @return Bootstrap for clients.
@@ -355,24 +314,15 @@
     public static Bootstrap createClientBootstrap(
         EventLoopGroup eventLoopGroup,
         OutboundView clientConfiguration
->>>>>>> c086555b
     ) {
         Bootstrap clientBootstrap = new Bootstrap();
 
         clientBootstrap.group(eventLoopGroup)
-<<<<<<< HEAD
-                .channel(NioSocketChannel.class)
-                // See NettyServer#start for netty configuration details.
-                .option(ChannelOption.SO_KEEPALIVE, true)
-                .option(ChannelOption.SO_LINGER, 0)
-                .option(ChannelOption.TCP_NODELAY, true);
-=======
             .channel(NioSocketChannel.class)
             // See NettyServer#start for netty configuration details.
             .option(ChannelOption.SO_KEEPALIVE, clientConfiguration.soKeepAlive())
             .option(ChannelOption.SO_LINGER, clientConfiguration.soLinger())
             .option(ChannelOption.TCP_NODELAY, clientConfiguration.tcpNoDelay());
->>>>>>> c086555b
 
         return clientBootstrap;
     }
