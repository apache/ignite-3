/*
 * Licensed to the Apache Software Foundation (ASF) under one or more
 * contributor license agreements.  See the NOTICE file distributed with
 * this work for additional information regarding copyright ownership.
 * The ASF licenses this file to You under the Apache License, Version 2.0
 * (the "License"); you may not use this file except in compliance with
 * the License.  You may obtain a copy of the License at
 *
 *      http://www.apache.org/licenses/LICENSE-2.0
 *
 * Unless required by applicable law or agreed to in writing, software
 * distributed under the License is distributed on an "AS IS" BASIS,
 * WITHOUT WARRANTIES OR CONDITIONS OF ANY KIND, either express or implied.
 * See the License for the specific language governing permissions and
 * limitations under the License.
 */

package org.apache.ignite.internal.network.netty;

import io.netty.bootstrap.Bootstrap;
import io.netty.channel.ChannelOption;
import io.netty.channel.EventLoopGroup;
import io.netty.channel.nio.NioEventLoopGroup;
import io.netty.channel.socket.nio.NioSocketChannel;
import java.net.SocketAddress;
import java.util.Collection;
import java.util.Collections;
import java.util.List;
import java.util.Map;
import java.util.concurrent.CompletableFuture;
import java.util.concurrent.ConcurrentHashMap;
import java.util.concurrent.CopyOnWriteArrayList;
import java.util.concurrent.ExecutionException;
import java.util.concurrent.TimeUnit;
import java.util.concurrent.TimeoutException;
import java.util.concurrent.atomic.AtomicBoolean;
import java.util.function.BiConsumer;
import java.util.function.Supplier;
import java.util.stream.Stream;
<<<<<<< HEAD
=======
import io.netty.bootstrap.Bootstrap;
import io.netty.channel.ChannelOption;
import io.netty.channel.EventLoopGroup;
import io.netty.channel.socket.nio.NioSocketChannel;
>>>>>>> 70505463
import org.apache.ignite.configuration.schemas.network.NetworkView;
import org.apache.ignite.configuration.schemas.network.OutboundView;
import org.apache.ignite.internal.network.handshake.HandshakeManager;
import org.apache.ignite.lang.IgniteInternalException;
import org.apache.ignite.lang.IgniteLogger;
import org.apache.ignite.network.NetworkMessage;
import org.apache.ignite.network.serialization.MessageSerializationRegistry;
import org.jetbrains.annotations.Nullable;
import org.jetbrains.annotations.TestOnly;

/**
 * Class that manages connections both incoming and outgoing.
 */
public class ConnectionManager {
    /** Logger. */
    private static final IgniteLogger LOG = IgniteLogger.forClass(ConnectionManager.class);

    /** Latest version of the direct marshalling protocol. */
    public static final byte DIRECT_PROTOCOL_VERSION = 1;

    /** Client bootstrap. */
    private final Bootstrap clientBootstrap;

    /** Client socket channel handler event loop group. */
    private final EventLoopGroup clientWorkerGroup;

    /** Server. */
    private final NettyServer server;

    /** Channels map from consistentId to {@link NettySender}. */
    private final Map<String, NettySender> channels = new ConcurrentHashMap<>();

    /** Clients. */
    private final Map<SocketAddress, NettyClient> clients = new ConcurrentHashMap<>();

    /** Serialization registry. */
    private final MessageSerializationRegistry serializationRegistry;

    /** Message listeners. */
    private final List<BiConsumer<SocketAddress, NetworkMessage>> listeners = new CopyOnWriteArrayList<>();

    /** Node consistent id. */
    private final String consistentId;

    /** Client handshake manager factory. */
    private final Supplier<HandshakeManager> clientHandshakeManagerFactory;

    /** Start flag. */
    private final AtomicBoolean started = new AtomicBoolean(false);

    /** Stop flag. */
    private final AtomicBoolean stopped = new AtomicBoolean(false);

    /**
     * Constructor.
     *
     * @param networkConfiguration          Network configuration.
     * @param registry                      Serialization registry.
     * @param consistentId                  Consistent id of this node.
     * @param serverHandshakeManagerFactory Server handshake manager factory.
     * @param clientHandshakeManagerFactory Client handshake manager factory.
     */
    public ConnectionManager(
            NetworkView networkConfiguration,
            MessageSerializationRegistry registry,
            String consistentId,
            Supplier<HandshakeManager> serverHandshakeManagerFactory,
            Supplier<HandshakeManager> clientHandshakeManagerFactory
    ) {
        this.serializationRegistry = registry;
        this.consistentId = consistentId;
        this.clientHandshakeManagerFactory = clientHandshakeManagerFactory;
        this.server = new NettyServer(
<<<<<<< HEAD
                networkConfiguration,
                serverHandshakeManagerFactory,
                this::onNewIncomingChannel,
                this::onMessage,
                serializationRegistry
=======
            consistentId,
            networkConfiguration,
            serverHandshakeManagerFactory,
            this::onNewIncomingChannel,
            this::onMessage,
            serializationRegistry
>>>>>>> 70505463
        );
        this.clientWorkerGroup = NamedNioEventLoopGroup.create(consistentId + "-client");
        this.clientBootstrap = createClientBootstrap(clientWorkerGroup, networkConfiguration.outbound());
    }

    /**
     * Starts the server.
     *
     * @throws IgniteInternalException If failed to start.
     */
    public void start() throws IgniteInternalException {
        try {
            boolean wasStarted = started.getAndSet(true);

            if (wasStarted) {
                throw new IgniteInternalException("Attempted to start an already started connection manager");
            }

            if (stopped.get()) {
                throw new IgniteInternalException("Attempted to start an already stopped connection manager");
            }

            //TODO: timeout value should be extracted into common configuration
            // https://issues.apache.org/jira/browse/IGNITE-14538
            server.start().get(3, TimeUnit.SECONDS);

            LOG.info("Connection created [address=" + server.address() + ']');
        } catch (ExecutionException e) {
            Throwable cause = e.getCause();
            throw new IgniteInternalException("Failed to start the connection manager: " + cause.getMessage(), cause);
        } catch (TimeoutException e) {
            throw new IgniteInternalException("Timeout while waiting for the connection manager to start", e);
        } catch (InterruptedException e) {
            throw new IgniteInternalException("Interrupted while starting the connection manager", e);
        }
    }

    /**
     * @return Server local address.
     */
    public SocketAddress getLocalAddress() {
        return server.address();
    }

    /**
     * Gets a {@link NettySender}, that sends data from this node to another node with the specified address.
     *
     * @param consistentId Another node's consistent id.
     * @param address      Another node's address.
     * @return Sender.
     */
    public CompletableFuture<NettySender> channel(@Nullable String consistentId, SocketAddress address) {
        if (consistentId != null) {
            // If consistent id is known, try looking up a channel by consistent id. There can be an outbound connection
            // or an inbound connection associated with that consistent id.
            NettySender channel = channels.compute(
                    consistentId,
                    (addr, sender) -> (sender == null || !sender.isOpen()) ? null : sender
            );

            if (channel != null) {
                return CompletableFuture.completedFuture(channel);
            }
        }

        // Get an existing client or create a new one. NettyClient provides a CompletableFuture that resolves
        // when the client is ready for write operations, so previously started client, that didn't establish connection
        // or didn't perform the handhsake operaton, can be reused.
        NettyClient client = clients.compute(address, (addr, existingClient) ->
                existingClient != null && !existingClient.failedToConnect() && !existingClient.isDisconnected()
                        ? existingClient : connect(addr)
        );

        CompletableFuture<NettySender> sender = client.sender();

        assert sender != null;

        return sender;
    }

    /**
     * Callback that is called upon receiving a new message.
     *
     * @param from    Source of the message.
     * @param message New message.
     */
    private void onMessage(SocketAddress from, NetworkMessage message) {
        listeners.forEach(consumer -> consumer.accept(from, message));
    }

    /**
     * Callback that is called upon new client connected to the server.
     *
     * @param channel Channel from client to this {@link #server}.
     */
    private void onNewIncomingChannel(NettySender channel) {
        channels.put(channel.consistentId(), channel);
    }

    /**
     * Create new client from this node to specified address.
     *
     * @param address Target address.
     * @return New netty client.
     */
    private NettyClient connect(SocketAddress address) {
        var client = new NettyClient(
                address,
                serializationRegistry,
                clientHandshakeManagerFactory.get(),
                this::onMessage
        );

        client.start(clientBootstrap).whenComplete((sender, throwable) -> {
            if (throwable == null) {
                channels.put(sender.consistentId(), sender);
            } else {
                clients.remove(address);
            }
        });

        return client;
    }

    /**
     * Add incoming message listener.
     *
     * @param listener Message listener.
     */
    public void addListener(BiConsumer<SocketAddress, NetworkMessage> listener) {
        listeners.add(listener);
    }

    /**
     * Stops the server and all clients.
     */
    public void stop() {
        boolean wasStopped = this.stopped.getAndSet(true);

        if (wasStopped) {
            return;
        }

        Stream<CompletableFuture<Void>> stream = Stream.concat(
                clients.values().stream().map(NettyClient::stop),
                Stream.of(server.stop())
        );

        CompletableFuture<Void> stopFut = CompletableFuture.allOf(stream.toArray(CompletableFuture<?>[]::new));

        try {
            stopFut.join();
            // TODO: IGNITE-14538 quietPeriod and timeout should be configurable.
            clientWorkerGroup.shutdownGracefully(0L, 15, TimeUnit.SECONDS).sync();
        } catch (Exception e) {
            LOG.warn("Failed to stop the ConnectionManager: {}", e.getMessage());
        }
    }

    /**
     * @return Connection manager's {@link #server}.
     */
    @TestOnly
    public NettyServer server() {
        return server;
    }

    /**
     * @return This node's consistent id.
     */
    @TestOnly
    public String consistentId() {
        return consistentId;
    }

    /**
     * @return Collection of all the clients started by this connection manager.
     */
    @TestOnly
    public Collection<NettyClient> clients() {
        return Collections.unmodifiableCollection(clients.values());
    }


    /**
     * @return Map of the channels.
     */
    @TestOnly
    public Map<String, NettySender> channels() {
        return Collections.unmodifiableMap(channels);
    }

    /**
     * Creates a {@link Bootstrap} for clients with channel options provided by a {@link OutboundView}.
     *
     * @param eventLoopGroup      Event loop group for channel handling.
     * @param clientConfiguration Client configuration.
     * @return Bootstrap for clients.
     */
    public static Bootstrap createClientBootstrap(
            EventLoopGroup eventLoopGroup,
            OutboundView clientConfiguration
    ) {
        Bootstrap clientBootstrap = new Bootstrap();

        clientBootstrap.group(eventLoopGroup)
                .channel(NioSocketChannel.class)
                // See NettyServer#start for netty configuration details.
                .option(ChannelOption.SO_KEEPALIVE, clientConfiguration.soKeepAlive())
                .option(ChannelOption.SO_LINGER, clientConfiguration.soLinger())
                .option(ChannelOption.TCP_NODELAY, clientConfiguration.tcpNoDelay());

        return clientBootstrap;
    }
}<|MERGE_RESOLUTION|>--- conflicted
+++ resolved
@@ -20,7 +20,6 @@
 import io.netty.bootstrap.Bootstrap;
 import io.netty.channel.ChannelOption;
 import io.netty.channel.EventLoopGroup;
-import io.netty.channel.nio.NioEventLoopGroup;
 import io.netty.channel.socket.nio.NioSocketChannel;
 import java.net.SocketAddress;
 import java.util.Collection;
@@ -37,13 +36,6 @@
 import java.util.function.BiConsumer;
 import java.util.function.Supplier;
 import java.util.stream.Stream;
-<<<<<<< HEAD
-=======
-import io.netty.bootstrap.Bootstrap;
-import io.netty.channel.ChannelOption;
-import io.netty.channel.EventLoopGroup;
-import io.netty.channel.socket.nio.NioSocketChannel;
->>>>>>> 70505463
 import org.apache.ignite.configuration.schemas.network.NetworkView;
 import org.apache.ignite.configuration.schemas.network.OutboundView;
 import org.apache.ignite.internal.network.handshake.HandshakeManager;
@@ -60,43 +52,43 @@
 public class ConnectionManager {
     /** Logger. */
     private static final IgniteLogger LOG = IgniteLogger.forClass(ConnectionManager.class);
-
+    
     /** Latest version of the direct marshalling protocol. */
     public static final byte DIRECT_PROTOCOL_VERSION = 1;
-
+    
     /** Client bootstrap. */
     private final Bootstrap clientBootstrap;
-
+    
     /** Client socket channel handler event loop group. */
     private final EventLoopGroup clientWorkerGroup;
-
+    
     /** Server. */
     private final NettyServer server;
-
+    
     /** Channels map from consistentId to {@link NettySender}. */
     private final Map<String, NettySender> channels = new ConcurrentHashMap<>();
-
+    
     /** Clients. */
     private final Map<SocketAddress, NettyClient> clients = new ConcurrentHashMap<>();
-
+    
     /** Serialization registry. */
     private final MessageSerializationRegistry serializationRegistry;
-
+    
     /** Message listeners. */
     private final List<BiConsumer<SocketAddress, NetworkMessage>> listeners = new CopyOnWriteArrayList<>();
-
+    
     /** Node consistent id. */
     private final String consistentId;
-
+    
     /** Client handshake manager factory. */
     private final Supplier<HandshakeManager> clientHandshakeManagerFactory;
-
+    
     /** Start flag. */
     private final AtomicBoolean started = new AtomicBoolean(false);
-
+    
     /** Stop flag. */
     private final AtomicBoolean stopped = new AtomicBoolean(false);
-
+    
     /**
      * Constructor.
      *
@@ -117,25 +109,17 @@
         this.consistentId = consistentId;
         this.clientHandshakeManagerFactory = clientHandshakeManagerFactory;
         this.server = new NettyServer(
-<<<<<<< HEAD
+                consistentId,
                 networkConfiguration,
                 serverHandshakeManagerFactory,
                 this::onNewIncomingChannel,
                 this::onMessage,
                 serializationRegistry
-=======
-            consistentId,
-            networkConfiguration,
-            serverHandshakeManagerFactory,
-            this::onNewIncomingChannel,
-            this::onMessage,
-            serializationRegistry
->>>>>>> 70505463
         );
         this.clientWorkerGroup = NamedNioEventLoopGroup.create(consistentId + "-client");
         this.clientBootstrap = createClientBootstrap(clientWorkerGroup, networkConfiguration.outbound());
     }
-
+    
     /**
      * Starts the server.
      *
@@ -144,19 +128,19 @@
     public void start() throws IgniteInternalException {
         try {
             boolean wasStarted = started.getAndSet(true);
-
+    
             if (wasStarted) {
                 throw new IgniteInternalException("Attempted to start an already started connection manager");
             }
-
+    
             if (stopped.get()) {
                 throw new IgniteInternalException("Attempted to start an already stopped connection manager");
             }
-
+            
             //TODO: timeout value should be extracted into common configuration
             // https://issues.apache.org/jira/browse/IGNITE-14538
             server.start().get(3, TimeUnit.SECONDS);
-
+            
             LOG.info("Connection created [address=" + server.address() + ']');
         } catch (ExecutionException e) {
             Throwable cause = e.getCause();
@@ -167,14 +151,14 @@
             throw new IgniteInternalException("Interrupted while starting the connection manager", e);
         }
     }
-
+    
     /**
      * @return Server local address.
      */
     public SocketAddress getLocalAddress() {
         return server.address();
     }
-
+    
     /**
      * Gets a {@link NettySender}, that sends data from this node to another node with the specified address.
      *
@@ -190,12 +174,12 @@
                     consistentId,
                     (addr, sender) -> (sender == null || !sender.isOpen()) ? null : sender
             );
-
+    
             if (channel != null) {
                 return CompletableFuture.completedFuture(channel);
             }
         }
-
+        
         // Get an existing client or create a new one. NettyClient provides a CompletableFuture that resolves
         // when the client is ready for write operations, so previously started client, that didn't establish connection
         // or didn't perform the handhsake operaton, can be reused.
@@ -203,14 +187,14 @@
                 existingClient != null && !existingClient.failedToConnect() && !existingClient.isDisconnected()
                         ? existingClient : connect(addr)
         );
-
+        
         CompletableFuture<NettySender> sender = client.sender();
-
+        
         assert sender != null;
-
+        
         return sender;
     }
-
+    
     /**
      * Callback that is called upon receiving a new message.
      *
@@ -220,7 +204,7 @@
     private void onMessage(SocketAddress from, NetworkMessage message) {
         listeners.forEach(consumer -> consumer.accept(from, message));
     }
-
+    
     /**
      * Callback that is called upon new client connected to the server.
      *
@@ -229,7 +213,7 @@
     private void onNewIncomingChannel(NettySender channel) {
         channels.put(channel.consistentId(), channel);
     }
-
+    
     /**
      * Create new client from this node to specified address.
      *
@@ -243,7 +227,7 @@
                 clientHandshakeManagerFactory.get(),
                 this::onMessage
         );
-
+        
         client.start(clientBootstrap).whenComplete((sender, throwable) -> {
             if (throwable == null) {
                 channels.put(sender.consistentId(), sender);
@@ -251,10 +235,10 @@
                 clients.remove(address);
             }
         });
-
+        
         return client;
     }
-
+    
     /**
      * Add incoming message listener.
      *
@@ -263,24 +247,24 @@
     public void addListener(BiConsumer<SocketAddress, NetworkMessage> listener) {
         listeners.add(listener);
     }
-
+    
     /**
      * Stops the server and all clients.
      */
     public void stop() {
         boolean wasStopped = this.stopped.getAndSet(true);
-
+    
         if (wasStopped) {
             return;
         }
-
+        
         Stream<CompletableFuture<Void>> stream = Stream.concat(
                 clients.values().stream().map(NettyClient::stop),
                 Stream.of(server.stop())
         );
-
+        
         CompletableFuture<Void> stopFut = CompletableFuture.allOf(stream.toArray(CompletableFuture<?>[]::new));
-
+        
         try {
             stopFut.join();
             // TODO: IGNITE-14538 quietPeriod and timeout should be configurable.
@@ -289,7 +273,7 @@
             LOG.warn("Failed to stop the ConnectionManager: {}", e.getMessage());
         }
     }
-
+    
     /**
      * @return Connection manager's {@link #server}.
      */
@@ -297,7 +281,7 @@
     public NettyServer server() {
         return server;
     }
-
+    
     /**
      * @return This node's consistent id.
      */
@@ -305,7 +289,7 @@
     public String consistentId() {
         return consistentId;
     }
-
+    
     /**
      * @return Collection of all the clients started by this connection manager.
      */
@@ -313,8 +297,8 @@
     public Collection<NettyClient> clients() {
         return Collections.unmodifiableCollection(clients.values());
     }
-
-
+    
+    
     /**
      * @return Map of the channels.
      */
@@ -322,7 +306,7 @@
     public Map<String, NettySender> channels() {
         return Collections.unmodifiableMap(channels);
     }
-
+    
     /**
      * Creates a {@link Bootstrap} for clients with channel options provided by a {@link OutboundView}.
      *
@@ -335,14 +319,14 @@
             OutboundView clientConfiguration
     ) {
         Bootstrap clientBootstrap = new Bootstrap();
-
+        
         clientBootstrap.group(eventLoopGroup)
                 .channel(NioSocketChannel.class)
                 // See NettyServer#start for netty configuration details.
                 .option(ChannelOption.SO_KEEPALIVE, clientConfiguration.soKeepAlive())
                 .option(ChannelOption.SO_LINGER, clientConfiguration.soLinger())
                 .option(ChannelOption.TCP_NODELAY, clientConfiguration.tcpNoDelay());
-
+        
         return clientBootstrap;
     }
 }