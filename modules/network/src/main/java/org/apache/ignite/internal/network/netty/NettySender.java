/*
 * Licensed to the Apache Software Foundation (ASF) under one or more
 * contributor license agreements. See the NOTICE file distributed with
 * this work for additional information regarding copyright ownership.
 * The ASF licenses this file to You under the Apache License, Version 2.0
 * (the "License"); you may not use this file except in compliance with
 * the License. You may obtain a copy of the License at
 *
 *      http://www.apache.org/licenses/LICENSE-2.0
 *
 * Unless required by applicable law or agreed to in writing, software
 * distributed under the License is distributed on an "AS IS" BASIS,
 * WITHOUT WARRANTIES OR CONDITIONS OF ANY KIND, either express or implied.
 * See the License for the specific language governing permissions and
 * limitations under the License.
 */

package org.apache.ignite.internal.network.netty;

import static org.apache.ignite.internal.network.netty.NettyUtils.toCompletableFuture;
<<<<<<< HEAD
import static org.apache.ignite.internal.tracing.TracingManager.serializeSpan;

import io.netty.channel.Channel;
import io.netty.handler.stream.ChunkedInput;
import java.util.Map;
=======
import static org.apache.ignite.internal.util.CompletableFutures.isCompletedSuccessfully;

import io.netty.channel.Channel;
import io.netty.handler.stream.ChunkedInput;
import java.nio.channels.ClosedChannelException;
>>>>>>> e5215745
import java.util.concurrent.CompletableFuture;
import org.apache.ignite.internal.logger.IgniteLogger;
import org.apache.ignite.internal.logger.Loggers;
import org.apache.ignite.internal.network.NettyBootstrapFactory;
import org.apache.ignite.internal.network.OutNetworkObject;
import org.apache.ignite.internal.network.direct.DirectMessageWriter;
<<<<<<< HEAD
import org.apache.ignite.internal.network.message.TraceableMessageImpl;
import org.apache.ignite.network.OutNetworkObject;
=======
import org.apache.ignite.internal.network.recovery.RecoveryDescriptor;
import org.apache.ignite.internal.tostring.IgniteToStringExclude;
import org.apache.ignite.internal.tostring.S;
>>>>>>> e5215745
import org.jetbrains.annotations.TestOnly;

/**
 * Wrapper for a Netty {@link Channel}, that uses {@link ChunkedInput} and {@link DirectMessageWriter} to send data.
 */
public class NettySender {
    private static final IgniteLogger LOG = Loggers.forClass(NettySender.class);

    /** Netty channel. */
    private final Channel channel;

    /** Launch id of the remote node. */
    private final String launchId;

    /** Consistent id of the remote node. */
    private final String consistentId;

    private final short channelId;

    @IgniteToStringExclude
    private final RecoveryDescriptor recoveryDescriptor;

    /**
     * Constructor.
     *
     * @param channel Netty channel.
     * @param launchId Launch id of the remote node.
     * @param consistentId Consistent id of the remote node.
     * @param channelId channel identifier.
     * @param recoveryDescriptor Descriptor corresponding to the current logical connection.
     */
    public NettySender(Channel channel, String launchId, String consistentId, short channelId, RecoveryDescriptor recoveryDescriptor) {
        this.channel = channel;
        this.launchId = launchId;
        this.consistentId = consistentId;
        this.channelId = channelId;
        this.recoveryDescriptor = recoveryDescriptor;
    }

    /**
     * Sends the message.
     *
     * <p>NB: the future returned by this method might be completed by a channel different from the channel encapsulated
     * in the current sender (this might happen if the 'current' channel gets closed and another one is opened
     * in the same logical connection and resends a not-yet-acknowledged message sent via the old channel).
     *
     * @param obj Network message wrapper.
     * @return Future of the send operation (that gets completed when the message gets acknowledged by the receiver).
     */
    @TestOnly
    public CompletableFuture<Void> send(OutNetworkObject obj) {
<<<<<<< HEAD
        var headers = serializeSpan();

        if (headers != null) {
            obj = new OutNetworkObject(
                    TraceableMessageImpl.builder().headers(headers).message(obj.networkMessage()).build(),
                    obj.descriptors(),
                    obj.shouldBeSavedForRecovery()
            );
        }

=======
        return send(obj, () -> {});
    }

    /**
     * Sends the message.
     *
     * <p>NB: the future returned by this method might be completed by a channel different from the channel encapsulated
     * in the current sender (this might happen if the 'current' channel gets closed and another one is opened
     * in the same logical connection and resends a not-yet-acknowledged message sent via the old channel).
     *
     * @param obj Network message wrapper.
     * @param triggerChannelRecreation Used to trigger channel recreation (when it turns out that the underlying channel is closed
     *     and the connection recovery procedure has to be performed).
     * @return Future of the send operation (that gets completed when the message gets acknowledged by the receiver).
     */
    public CompletableFuture<Void> send(OutNetworkObject obj, Runnable triggerChannelRecreation) {
        if (!obj.networkMessage().needAck()) {
            // We don't care that the client might get an exception like ClosedChannelException or that the message
            // will be lost if the channel is closed as it does not require to be acked.
            return toCompletableFuture(channel.writeAndFlush(obj));
        }

        // Write in event loop to make sure that, if a ClosedSocketException happens, we recover from it without exiting the event loop.
        // We need this to avoid message reordering due to switching from old channel to a new one.
        if (channel.eventLoop().inEventLoop()) {
            writeWithRecovery(obj, channel, triggerChannelRecreation);
        } else {
            channel.eventLoop().execute(() -> writeWithRecovery(obj, channel, triggerChannelRecreation));
        }

        return obj.acknowledgedFuture();
    }

    private void chainRecoverSendAfterChannelClosure(
            CompletableFuture<Void> writeFuture,
            OutNetworkObject obj,
            Channel currentChannel,
            Runnable triggerChannelRecreation
    ) {
        if (!isCompletedSuccessfully(writeFuture)) {
            writeFuture.whenComplete((res, ex) -> {
                if (ex instanceof ClosedChannelException) {
                    try {
                        recoverSendAfterChannelClosure(obj, currentChannel, triggerChannelRecreation);
                    } catch (RuntimeException | AssertionError e) {
                        LOG.error("An error while sending a message {}", e, obj.networkMessage());
                    }
                }
            });
        }
    }

    private void recoverSendAfterChannelClosure(OutNetworkObject obj, Channel currentChannel, Runnable triggerChannelRecreation) {
        assert NettyBootstrapFactory.isInNetworkThread() : "In a non-netty thread " + Thread.currentThread();

        // As we are in the channel event loop and all channels of the same logical connection use the same event loop,
        // we can be sure that nothing related to our channel, recovery descriptor and possible new channel can change
        // concurrently.

        Channel holderChannel = recoveryDescriptor.holderChannel();

        if (holderChannel == null || holderChannel == currentChannel) {
            // Our channel is being closed or is already completely closed, its pipeline might be (or not be) destroyed.
            // But no new channel acquired the descriptor, so we are alone.

            if (obj.shouldBeSavedForRecovery()) {
                // It was not saved yet (as normally OutboundRecoveryHandler adds it to the unacknowledged messages queue, but
                // the channel has been closed and its pipeline destroyed, so the handler did not get called).
                // Let's add it manually.
                recoveryDescriptor.add(obj);
            }

            // The message is in the unacked messages queue, so it is enough to make sure that a new channel will be opened.
            // Triggering it explicitly, otherwise this would only happen when next message is sent.
            triggerChannelRecreation.run();
        } else {
            // This logical connection is already riding another Channel. We must resend this message using the new Channel.
            // Both channels share the same event loop (hence, same Netty thread), so, if we do the resend while staying
            // in the same thread, we will keep the message ordering.

            // The message is already added to unacked message queue, or it will be added by the send, or by the continuation handling
            // ClosedSocketException that we recursively chain.
            writeWithRecovery(obj, holderChannel, triggerChannelRecreation);
        }
    }

    private void writeWithRecovery(OutNetworkObject obj, Channel channel, Runnable triggerChannelRecreation) {
>>>>>>> e5215745
        CompletableFuture<Void> writeFuture = toCompletableFuture(channel.writeAndFlush(obj));
        CompletableFuture<Void> acknowledgedFuture = obj.acknowledgedFuture();

<<<<<<< HEAD
        return obj.networkMessage().needAck() ? writeFuture.thenCompose(unused -> acknowledgedFuture) : writeFuture;
=======
        chainRecoverSendAfterChannelClosure(writeFuture, obj, channel, triggerChannelRecreation);
>>>>>>> e5215745
    }

    /**
     * Returns launch id of the remote node.
     *
     * @return Launch id of the remote node.
     */
    public String launchId() {
        return launchId;
    }

    /**
     * Returns consistent id of the remote node.
     *
     * @return Consistent id of the remote node.
     */
    public String consistentId() {
        return consistentId;
    }

    /**
     * Returns channel identifier.
     *
     * @return Channel identifier.
     */
    public short channelId() {
        return channelId;
    }

    /**
     * Closes channel asynchronously.
     *
     * @return Future of the close operation.
     */
    public CompletableFuture<Void> closeAsync() {
        return toCompletableFuture(this.channel.close());
    }

    /**
     * Returns {@code true} if the channel is open, {@code false} otherwise.
     *
     * @return {@code true} if the channel is open, {@code false} otherwise.
     */
    public boolean isOpen() {
        return this.channel.isOpen();
    }

    /**
     * Returns channel.
     *
     * @return Channel.
     */
    @TestOnly
    public Channel channel() {
        return channel;
    }

    /**
     * Returns the recovery descriptor associated with this sender.
     */
    @TestOnly
    public RecoveryDescriptor recoveryDescriptor() {
        return recoveryDescriptor;
    }

    @Override
    public String toString() {
        return S.toString(this);
    }
}<|MERGE_RESOLUTION|>--- conflicted
+++ resolved
@@ -18,33 +18,23 @@
 package org.apache.ignite.internal.network.netty;
 
 import static org.apache.ignite.internal.network.netty.NettyUtils.toCompletableFuture;
-<<<<<<< HEAD
 import static org.apache.ignite.internal.tracing.TracingManager.serializeSpan;
-
-import io.netty.channel.Channel;
-import io.netty.handler.stream.ChunkedInput;
-import java.util.Map;
-=======
 import static org.apache.ignite.internal.util.CompletableFutures.isCompletedSuccessfully;
 
 import io.netty.channel.Channel;
 import io.netty.handler.stream.ChunkedInput;
 import java.nio.channels.ClosedChannelException;
->>>>>>> e5215745
+import java.util.Map;
 import java.util.concurrent.CompletableFuture;
 import org.apache.ignite.internal.logger.IgniteLogger;
 import org.apache.ignite.internal.logger.Loggers;
 import org.apache.ignite.internal.network.NettyBootstrapFactory;
 import org.apache.ignite.internal.network.OutNetworkObject;
 import org.apache.ignite.internal.network.direct.DirectMessageWriter;
-<<<<<<< HEAD
 import org.apache.ignite.internal.network.message.TraceableMessageImpl;
-import org.apache.ignite.network.OutNetworkObject;
-=======
 import org.apache.ignite.internal.network.recovery.RecoveryDescriptor;
 import org.apache.ignite.internal.tostring.IgniteToStringExclude;
 import org.apache.ignite.internal.tostring.S;
->>>>>>> e5215745
 import org.jetbrains.annotations.TestOnly;
 
 /**
@@ -96,18 +86,6 @@
      */
     @TestOnly
     public CompletableFuture<Void> send(OutNetworkObject obj) {
-<<<<<<< HEAD
-        var headers = serializeSpan();
-
-        if (headers != null) {
-            obj = new OutNetworkObject(
-                    TraceableMessageImpl.builder().headers(headers).message(obj.networkMessage()).build(),
-                    obj.descriptors(),
-                    obj.shouldBeSavedForRecovery()
-            );
-        }
-
-=======
         return send(obj, () -> {});
     }
 
@@ -118,12 +96,25 @@
      * in the current sender (this might happen if the 'current' channel gets closed and another one is opened
      * in the same logical connection and resends a not-yet-acknowledged message sent via the old channel).
      *
-     * @param obj Network message wrapper.
+     * @param obj0 Network message wrapper.
      * @param triggerChannelRecreation Used to trigger channel recreation (when it turns out that the underlying channel is closed
      *     and the connection recovery procedure has to be performed).
      * @return Future of the send operation (that gets completed when the message gets acknowledged by the receiver).
      */
-    public CompletableFuture<Void> send(OutNetworkObject obj, Runnable triggerChannelRecreation) {
+    public CompletableFuture<Void> send(OutNetworkObject obj0, Runnable triggerChannelRecreation) {
+        Map<String, String> headers = serializeSpan();
+        OutNetworkObject obj;
+
+        if (headers != null) {
+            obj = new OutNetworkObject(
+                    TraceableMessageImpl.builder().headers(headers).message(obj0.networkMessage()).build(),
+                    obj0.descriptors(),
+                    obj0.shouldBeSavedForRecovery()
+            );
+        } else {
+            obj = obj0;
+        }
+
         if (!obj.networkMessage().needAck()) {
             // We don't care that the client might get an exception like ClosedChannelException or that the message
             // will be lost if the channel is closed as it does not require to be acked.
@@ -195,15 +186,10 @@
     }
 
     private void writeWithRecovery(OutNetworkObject obj, Channel channel, Runnable triggerChannelRecreation) {
->>>>>>> e5215745
         CompletableFuture<Void> writeFuture = toCompletableFuture(channel.writeAndFlush(obj));
         CompletableFuture<Void> acknowledgedFuture = obj.acknowledgedFuture();
 
-<<<<<<< HEAD
-        return obj.networkMessage().needAck() ? writeFuture.thenCompose(unused -> acknowledgedFuture) : writeFuture;
-=======
         chainRecoverSendAfterChannelClosure(writeFuture, obj, channel, triggerChannelRecreation);
->>>>>>> e5215745
     }
 
     /**
