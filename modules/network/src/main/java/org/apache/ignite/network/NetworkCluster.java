/*
 * Licensed to the Apache Software Foundation (ASF) under one or more
 * contributor license agreements.  See the NOTICE file distributed with
 * this work for additional information regarding copyright ownership.
 * The ASF licenses this file to You under the Apache License, Version 2.0
 * (the "License"); you may not use this file except in compliance with
 * the License.  You may obtain a copy of the License at
 *
 *      http://www.apache.org/licenses/LICENSE-2.0
 *
 * Unless required by applicable law or agreed to in writing, software
 * distributed under the License is distributed on an "AS IS" BASIS,
 * WITHOUT WARRANTIES OR CONDITIONS OF ANY KIND, either express or implied.
 * See the License for the specific language governing permissions and
 * limitations under the License.
 */
package org.apache.ignite.network;

import java.util.Collection;
import java.util.concurrent.CompletableFuture;
import java.util.concurrent.Future;
import org.apache.ignite.network.message.NetworkMessage;

/**
 * Main interface for interaction with network. It allows to get information about network members and send messages to
 * them.
 */
public interface NetworkCluster {
    /**
     * Stop the processing of network connection immediately. Sending and receiving messages or obtaining network
     * members information after this method successfully finished will be impossible.
     *
     * @throws Exception If something went wrong.
     */
    void shutdown() throws Exception;

    /**
     * @return Information about local network member.
     */
    NetworkMember localMember();

    /**
     * @return Information about all members which have seen by the local member(including local member itself).
     */
    Collection<NetworkMember> allMembers();

    /**
     * Try to send the message asynchronously to the specific member without any guarantees that this message would be
     * delivered.
     *
     * @param member Network member which should receive the message.
     * @param msg Message which should be delivered.
     */
    void weakSend(NetworkMember member, NetworkMessage msg);

    /**
     * Try to send the message asynchronously to the specific member with next guarantees:
     * * Messages which was sent from one thread to one member will be delivered in the same order as they were sent.
     * * If message N was successfully delivered to the member that means all messages preceding N also were successfully delivered.
     *
     * @param member Network member which should receive the message.
     * @param msg Message which should be delivered.
     */
    Future<Void> send(NetworkMember member, NetworkMessage msg);

    /**
<<<<<<< HEAD
     * Try to send the message asynchronously to the specific member with next guarantees:
     * * Messages which was sent from one thread to one member will be delivered in the same order as they were sent.
     * * If message N was successfully delivered to the member that means all messages preceding N also were successfully delivered.
     *
     * @param member Network member which should receive the message.
     * @param msg Message which should be delivered.
     * @param corellationId Corellation id when replying to the request.
     */
    Future<?> send(NetworkMember member, Object msg, String corellationId);

    /**
     * Sends asynchronously a request with same guarantees as for {@link #send(NetworkMember, Object)} and
=======
     * Sends a message asynchronously with same guarantees as for {@link #send(NetworkMember, NetworkMessage)} and
>>>>>>> e9ef6d4c
     * returns a response.
     *
     * @param member Network member which should receive the message.
     * @param msg A message.
     * @param timeout Waiting for response timeout in milliseconds.
     * @param <R> Expected response type.
     * @return A future holding the response or error if the expected response was not received.
     */
<<<<<<< HEAD
    CompletableFuture<?> invoke(NetworkMember member, Object msg, long timeout);
=======
    CompletableFuture<NetworkMessage> sendWithResponse(NetworkMember member, NetworkMessage msg, long timeout);
>>>>>>> e9ef6d4c

    /**
     * Add provider which allows to get configured handlers for different cluster events(ex. received message).
     *
     * @param networkHandlersProvider Provider for obtaining cluster event handlers.
     */
    void addHandlersProvider(NetworkHandlersProvider networkHandlersProvider);
}<|MERGE_RESOLUTION|>--- conflicted
+++ resolved
@@ -64,7 +64,6 @@
     Future<Void> send(NetworkMember member, NetworkMessage msg);
 
     /**
-<<<<<<< HEAD
      * Try to send the message asynchronously to the specific member with next guarantees:
      * * Messages which was sent from one thread to one member will be delivered in the same order as they were sent.
      * * If message N was successfully delivered to the member that means all messages preceding N also were successfully delivered.
@@ -73,13 +72,10 @@
      * @param msg Message which should be delivered.
      * @param corellationId Corellation id when replying to the request.
      */
-    Future<?> send(NetworkMember member, Object msg, String corellationId);
+    Future<?> send(NetworkMember member, NetworkMessage msg, String corellationId);
 
     /**
-     * Sends asynchronously a request with same guarantees as for {@link #send(NetworkMember, Object)} and
-=======
      * Sends a message asynchronously with same guarantees as for {@link #send(NetworkMember, NetworkMessage)} and
->>>>>>> e9ef6d4c
      * returns a response.
      *
      * @param member Network member which should receive the message.
@@ -88,11 +84,7 @@
      * @param <R> Expected response type.
      * @return A future holding the response or error if the expected response was not received.
      */
-<<<<<<< HEAD
-    CompletableFuture<?> invoke(NetworkMember member, Object msg, long timeout);
-=======
-    CompletableFuture<NetworkMessage> sendWithResponse(NetworkMember member, NetworkMessage msg, long timeout);
->>>>>>> e9ef6d4c
+    CompletableFuture<NetworkMessage> invoke(NetworkMember member, NetworkMessage msg, long timeout);
 
     /**
      * Add provider which allows to get configured handlers for different cluster events(ex. received message).
