--- conflicted
+++ resolved
@@ -171,26 +171,14 @@
 
     @Nullable
     private static Method findInheritableMethod(Class<?> clazz, String name) {
-<<<<<<< HEAD
-        Method method = null;
-        while (clazz != null) {
-            try {
-                method = clazz.getDeclaredMethod(name);
-                break;
-=======
         while (clazz != null) {
             try {
                 return clazz.getDeclaredMethod(name);
->>>>>>> 2ac579ff
             } catch (NoSuchMethodException ex) {
                 clazz = clazz.getSuperclass();
             }
         }
-<<<<<<< HEAD
-        return method;
-=======
         return null;
->>>>>>> 2ac579ff
     }
 
     private Classes() {
