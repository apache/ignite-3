/*
 * Licensed to the Apache Software Foundation (ASF) under one or more
 * contributor license agreements.  See the NOTICE file distributed with
 * this work for additional information regarding copyright ownership.
 * The ASF licenses this file to You under the Apache License, Version 2.0
 * (the "License"); you may not use this file except in compliance with
 * the License.  You may obtain a copy of the License at
 *
 *      http://www.apache.org/licenses/LICENSE-2.0
 *
 * Unless required by applicable law or agreed to in writing, software
 * distributed under the License is distributed on an "AS IS" BASIS,
 * WITHOUT WARRANTIES OR CONDITIONS OF ANY KIND, either express or implied.
 * See the License for the specific language governing permissions and
 * limitations under the License.
 */

package org.apache.ignite.network;

<<<<<<< HEAD
import static java.util.stream.Collectors.collectingAndThen;
import static java.util.stream.Collectors.toUnmodifiableList;

import java.util.Arrays;
import java.util.List;
import org.apache.ignite.configuration.schemas.network.NetworkView;
=======
import java.util.List;
>>>>>>> a323c22d

/**
 * {@code NodeFinder} implementation that encapsulates a predefined list of network addresses.
 */
public class StaticNodeFinder implements NodeFinder {
    /** List of seed cluster members. */
    private final List<NetworkAddress> addresses;

    /**
     * Constructor.
     *
     * @param addresses Addresses of initial cluster members.
     */
    public StaticNodeFinder(List<NetworkAddress> addresses) {
        this.addresses = addresses;
    }

<<<<<<< HEAD
    /**
     * Creates a node finder extracting the initial cluster member addresses from the given configuration.
     *
     * @param networkConfiguration Network configuration.
     * @return Node Finder that returns addresses from the given configuration.
     */
    public static StaticNodeFinder fromConfiguration(NetworkView networkConfiguration) {
        return Arrays.stream(networkConfiguration.netClusterNodes())
                .map(NetworkAddress::from)
                .collect(collectingAndThen(toUnmodifiableList(), StaticNodeFinder::new));
    }

=======
>>>>>>> a323c22d
    /** {@inheritDoc} */
    @Override
    public List<NetworkAddress> findNodes() {
        return addresses;
    }
}<|MERGE_RESOLUTION|>--- conflicted
+++ resolved
@@ -17,16 +17,7 @@
 
 package org.apache.ignite.network;
 
-<<<<<<< HEAD
-import static java.util.stream.Collectors.collectingAndThen;
-import static java.util.stream.Collectors.toUnmodifiableList;
-
-import java.util.Arrays;
 import java.util.List;
-import org.apache.ignite.configuration.schemas.network.NetworkView;
-=======
-import java.util.List;
->>>>>>> a323c22d
 
 /**
  * {@code NodeFinder} implementation that encapsulates a predefined list of network addresses.
@@ -44,24 +35,8 @@
         this.addresses = addresses;
     }
 
-<<<<<<< HEAD
-    /**
-     * Creates a node finder extracting the initial cluster member addresses from the given configuration.
-     *
-     * @param networkConfiguration Network configuration.
-     * @return Node Finder that returns addresses from the given configuration.
-     */
-    public static StaticNodeFinder fromConfiguration(NetworkView networkConfiguration) {
-        return Arrays.stream(networkConfiguration.netClusterNodes())
-                .map(NetworkAddress::from)
-                .collect(collectingAndThen(toUnmodifiableList(), StaticNodeFinder::new));
-    }
-
-=======
->>>>>>> a323c22d
     /** {@inheritDoc} */
-    @Override
-    public List<NetworkAddress> findNodes() {
+    @Override public List<NetworkAddress> findNodes() {
         return addresses;
     }
 }