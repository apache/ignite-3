/*
 * Licensed to the Apache Software Foundation (ASF) under one or more
 * contributor license agreements.  See the NOTICE file distributed with
 * this work for additional information regarding copyright ownership.
 * The ASF licenses this file to You under the Apache License, Version 2.0
 * (the "License"); you may not use this file except in compliance with
 * the License.  You may obtain a copy of the License at
 *
 *      http://www.apache.org/licenses/LICENSE-2.0
 *
 * Unless required by applicable law or agreed to in writing, software
 * distributed under the License is distributed on an "AS IS" BASIS,
 * WITHOUT WARRANTIES OR CONDITIONS OF ANY KIND, either express or implied.
 * See the License for the specific language governing permissions and
 * limitations under the License.
 */

package org.apache.ignite.network.scalecube;

import io.scalecube.cluster.ClusterConfig;
<<<<<<< HEAD
=======
import java.util.List;
import java.util.stream.Collectors;
>>>>>>> 9f3e0282
import io.scalecube.cluster.ClusterImpl;
import io.scalecube.cluster.ClusterMessageHandler;
import io.scalecube.cluster.membership.MembershipEvent;
import io.scalecube.cluster.transport.api.Message;
import io.scalecube.net.Address;
import org.apache.ignite.network.AbstractClusterService;
import org.apache.ignite.network.ClusterLocalConfiguration;
import org.apache.ignite.network.ClusterService;
import org.apache.ignite.network.ClusterServiceFactory;
import org.apache.ignite.network.NetworkConfigurationException;
import org.apache.ignite.network.internal.netty.ConnectionManager;
import org.apache.ignite.network.message.MessageSerializationRegistry;

/**
 * {@link ClusterServiceFactory} implementation that uses ScaleCube for messaging and topology services.
 * TODO: IGNITE-14538: This factory should use ScaleCube configuration instead of default parameters.
 */
public class ScaleCubeClusterServiceFactory implements ClusterServiceFactory {
    /** {@inheritDoc} */
    @Override public ClusterService createClusterService(ClusterLocalConfiguration context) {
        var topologyService = new ScaleCubeTopologyService();

        var messagingService = new ScaleCubeMessagingService(topologyService);

<<<<<<< HEAD
        var cluster = new ClusterImpl(ClusterConfig.defaultLocalConfig())
=======
        MessageSerializationRegistry registry = context.getSerializationRegistry();

        var connectionManager = new ConnectionManager(context.getPort(), registry);

        ScaleCubeDirectMarshallerTransport transport = new ScaleCubeDirectMarshallerTransport(connectionManager);

        var cluster = new ClusterImpl(defaultConfig())
>>>>>>> 9f3e0282
            .handler(cl -> new ClusterMessageHandler() {
                /** {@inheritDoc} */
                @Override public void onMessage(Message message) {
                    messagingService.fireEvent(message);
                }

                /** {@inheritDoc} */
                @Override public void onMembershipEvent(MembershipEvent event) {
                    topologyService.onMembershipEvent(event);
                }
            })
            .failureDetector(opts -> opts)
            .gossip(opts -> opts)
            .config(opts -> opts.memberAlias(context.getName()))
<<<<<<< HEAD
            .transport(opts -> opts.port(context.getPort()))
            .membership(opts -> opts.seedMembers(parseAddresses(context.getMemberAddresses()))
                .syncInterval(1000).syncTimeout(1000).suspicionMult(1));
=======
            .transport(opts -> opts.transportFactory(new DelegatingTransportFactory(messagingService, config -> transport)))
            .membership(opts -> opts.seedMembers(parseAddresses(context.getMemberAddresses())));
>>>>>>> 9f3e0282

        // resolve cyclic dependencies
        messagingService.setCluster(cluster);

        return new AbstractClusterService(context, topologyService, messagingService) {
            /** {@inheritDoc} */
            @Override public void start() {
                connectionManager.start();

                cluster.startAwait();

                topologyService.setLocalMember(cluster.member());
            }

            /** {@inheritDoc} */
            @Override public void shutdown() {
                cluster.shutdown();
                cluster.onShutdown().block();
                connectionManager.stop();
            }
        };
    }

    /**
     * @return The default configuration.
     */
    protected ClusterConfig defaultConfig() {
        return ClusterConfig.defaultConfig();
    }

    /**
     * Convert string addresses to ScaleCube's {@link Address}es.
     * @param addresses "host:port" formatted strings.
     * @return List of addresses.
     */
    private static List<Address> parseAddresses(List<String> addresses) {
        try {
            return addresses.stream()
                .map(Address::from)
                .collect(Collectors.toList());
        }
        catch (IllegalArgumentException e) {
            throw new NetworkConfigurationException("Failed to parse address", e);
        }
    }
}<|MERGE_RESOLUTION|>--- conflicted
+++ resolved
@@ -18,11 +18,8 @@
 package org.apache.ignite.network.scalecube;
 
 import io.scalecube.cluster.ClusterConfig;
-<<<<<<< HEAD
-=======
 import java.util.List;
 import java.util.stream.Collectors;
->>>>>>> 9f3e0282
 import io.scalecube.cluster.ClusterImpl;
 import io.scalecube.cluster.ClusterMessageHandler;
 import io.scalecube.cluster.membership.MembershipEvent;
@@ -47,9 +44,6 @@
 
         var messagingService = new ScaleCubeMessagingService(topologyService);
 
-<<<<<<< HEAD
-        var cluster = new ClusterImpl(ClusterConfig.defaultLocalConfig())
-=======
         MessageSerializationRegistry registry = context.getSerializationRegistry();
 
         var connectionManager = new ConnectionManager(context.getPort(), registry);
@@ -57,7 +51,6 @@
         ScaleCubeDirectMarshallerTransport transport = new ScaleCubeDirectMarshallerTransport(connectionManager);
 
         var cluster = new ClusterImpl(defaultConfig())
->>>>>>> 9f3e0282
             .handler(cl -> new ClusterMessageHandler() {
                 /** {@inheritDoc} */
                 @Override public void onMessage(Message message) {
@@ -72,14 +65,8 @@
             .failureDetector(opts -> opts)
             .gossip(opts -> opts)
             .config(opts -> opts.memberAlias(context.getName()))
-<<<<<<< HEAD
-            .transport(opts -> opts.port(context.getPort()))
-            .membership(opts -> opts.seedMembers(parseAddresses(context.getMemberAddresses()))
-                .syncInterval(1000).syncTimeout(1000).suspicionMult(1));
-=======
             .transport(opts -> opts.transportFactory(new DelegatingTransportFactory(messagingService, config -> transport)))
             .membership(opts -> opts.seedMembers(parseAddresses(context.getMemberAddresses())));
->>>>>>> 9f3e0282
 
         // resolve cyclic dependencies
         messagingService.setCluster(cluster);
