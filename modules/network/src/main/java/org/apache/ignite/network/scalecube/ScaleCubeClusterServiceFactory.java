--- conflicted
+++ resolved
@@ -81,13 +81,7 @@
                     topologyService.onMembershipEvent(event);
                 }
             })
-<<<<<<< HEAD
-            .failureDetector(opts -> opts)
-            .gossip(opts -> opts)
-            .config(opts -> opts.memberAlias(context.getName()))
-=======
             .config(opts -> opts.memberAlias(consistentId))
->>>>>>> 4c582c00
             .transport(opts -> opts.transportFactory(new DelegatingTransportFactory(messagingService, config -> transport)))
             .membership(opts -> opts.seedMembers(parseAddresses(context.getMemberAddresses())));
 
