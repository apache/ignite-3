--- conflicted
+++ resolved
@@ -32,10 +32,7 @@
 import javax.management.MBeanServer;
 import javax.management.MalformedObjectNameException;
 import javax.management.ObjectName;
-<<<<<<< HEAD
-=======
 import org.apache.ignite.configuration.schemas.network.ClusterMembershipView;
->>>>>>> a323c22d
 import org.apache.ignite.configuration.schemas.network.NetworkConfiguration;
 import org.apache.ignite.configuration.schemas.network.NetworkView;
 import org.apache.ignite.configuration.schemas.network.ScaleCubeView;
@@ -60,12 +57,7 @@
     @Override
     public ClusterService createClusterService(
             ClusterLocalConfiguration context,
-<<<<<<< HEAD
-            ConfigurationManager nodeConfiguration,
-            Supplier<NodeFinder> nodeFinderSupplier
-=======
             NetworkConfiguration networkConfiguration
->>>>>>> a323c22d
     ) {
         String consistentId = context.getName();
 
@@ -87,15 +79,10 @@
             /** {@inheritDoc} */
             @Override
             public void start() {
-<<<<<<< HEAD
-                this.connectionMgr = new ConnectionManager(
-                        nodeConfiguration.configurationRegistry().getConfiguration(NetworkConfiguration.KEY).value().port(),
-=======
                 NetworkView networkConfigurationView = networkConfiguration.value();
 
                 this.connectionMgr = new ConnectionManager(
                         networkConfigurationView,
->>>>>>> a323c22d
                         registry,
                         consistentId,
                         () -> new RecoveryServerHandshakeManager(launchId, consistentId, messageFactory),
@@ -104,13 +91,9 @@
 
                 var transport = new ScaleCubeDirectMarshallerTransport(connectionMgr, topologyService, messageFactory);
 
-<<<<<<< HEAD
-                this.cluster = new ClusterImpl(clusterConfig())
-=======
                 NodeFinder finder = NodeFinderFactory.createNodeFinder(networkConfigurationView.nodeFinder());
 
                 this.cluster = new ClusterImpl(clusterConfig(networkConfigurationView.membership()))
->>>>>>> a323c22d
                         .handler(cl -> new ClusterMessageHandler() {
                             /** {@inheritDoc} */
                             @Override
@@ -126,11 +109,7 @@
                         })
                         .config(opts -> opts.memberAlias(consistentId))
                         .transport(opts -> opts.transportFactory(new DelegatingTransportFactory(messagingService, config -> transport)))
-<<<<<<< HEAD
-                        .membership(opts -> opts.seedMembers(parseAddresses(nodeFinderSupplier.get().findNodes())));
-=======
                         .membership(opts -> opts.seedMembers(parseAddresses(finder.findNodes())));
->>>>>>> a323c22d
 
                 // resolve cyclic dependencies
                 messagingService.setCluster(cluster);
@@ -183,11 +162,7 @@
                         server.unregisterMBean(name);
                     }
                 } catch (MalformedObjectNameException | InstanceNotFoundException | MBeanRegistrationException ignore) {
-<<<<<<< HEAD
-                    // No op.
-=======
                     // No-op.
->>>>>>> a323c22d
                 }
             }
         };
