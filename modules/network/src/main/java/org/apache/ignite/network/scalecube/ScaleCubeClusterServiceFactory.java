/*
 * Licensed to the Apache Software Foundation (ASF) under one or more
 * contributor license agreements.  See the NOTICE file distributed with
 * this work for additional information regarding copyright ownership.
 * The ASF licenses this file to You under the Apache License, Version 2.0
 * (the "License"); you may not use this file except in compliance with
 * the License.  You may obtain a copy of the License at
 *
 *      http://www.apache.org/licenses/LICENSE-2.0
 *
 * Unless required by applicable law or agreed to in writing, software
 * distributed under the License is distributed on an "AS IS" BASIS,
 * WITHOUT WARRANTIES OR CONDITIONS OF ANY KIND, either express or implied.
 * See the License for the specific language governing permissions and
 * limitations under the License.
 */

package org.apache.ignite.network.scalecube;

import io.scalecube.cluster.ClusterConfig;
import io.scalecube.cluster.ClusterImpl;
import io.scalecube.cluster.ClusterMessageHandler;
import io.scalecube.cluster.membership.MembershipEvent;
import io.scalecube.cluster.transport.api.Message;
import io.scalecube.net.Address;
import java.lang.management.ManagementFactory;
import java.util.List;
import java.util.UUID;
import java.util.stream.Collectors;
import javax.management.InstanceNotFoundException;
import javax.management.MBeanRegistrationException;
import javax.management.MBeanServer;
import javax.management.MalformedObjectNameException;
import javax.management.ObjectName;
<<<<<<< HEAD
=======
import io.scalecube.cluster.ClusterConfig;
import io.scalecube.cluster.ClusterImpl;
import io.scalecube.cluster.ClusterMessageHandler;
import io.scalecube.cluster.membership.MembershipEvent;
import io.scalecube.cluster.transport.api.Message;
import io.scalecube.net.Address;
import org.apache.ignite.configuration.schemas.network.ClusterMembershipView;
>>>>>>> c086555b
import org.apache.ignite.configuration.schemas.network.NetworkConfiguration;
import org.apache.ignite.configuration.schemas.network.NetworkView;
import org.apache.ignite.configuration.schemas.network.ScaleCubeView;
import org.apache.ignite.internal.network.NetworkMessagesFactory;
import org.apache.ignite.internal.network.netty.ConnectionManager;
import org.apache.ignite.internal.network.recovery.RecoveryClientHandshakeManager;
import org.apache.ignite.internal.network.recovery.RecoveryServerHandshakeManager;
import org.apache.ignite.network.AbstractClusterService;
import org.apache.ignite.network.ClusterLocalConfiguration;
import org.apache.ignite.network.ClusterService;
import org.apache.ignite.network.ClusterServiceFactory;
import org.apache.ignite.network.NetworkAddress;
import org.apache.ignite.network.NodeFinder;
import org.apache.ignite.network.NodeFinderFactory;
import org.apache.ignite.network.serialization.MessageSerializationRegistry;

/**
 * {@link ClusterServiceFactory} implementation that uses ScaleCube for messaging and topology services.
 * TODO: IGNITE-14538: This factory should use ScaleCube configuration instead of default parameters.
 */
public class ScaleCubeClusterServiceFactory implements ClusterServiceFactory {
    /** {@inheritDoc} */
<<<<<<< HEAD
    @Override
    public ClusterService createClusterService(
            ClusterLocalConfiguration context,
            ConfigurationManager nodeConfiguration,
            Supplier<NodeFinder> nodeFinderSupplier
=======
    @Override public ClusterService createClusterService(
        ClusterLocalConfiguration context,
        NetworkConfiguration networkConfiguration
>>>>>>> c086555b
    ) {
        String consistentId = context.getName();

        var topologyService = new ScaleCubeTopologyService();

        var messagingService = new ScaleCubeMessagingService();

        var messageFactory = new NetworkMessagesFactory();

        MessageSerializationRegistry registry = context.getSerializationRegistry();

        UUID launchId = UUID.randomUUID();

        return new AbstractClusterService(context, topologyService, messagingService) {
            private volatile ClusterImpl cluster;

            private volatile ConnectionManager connectionMgr;

            /** {@inheritDoc} */
<<<<<<< HEAD
            @Override
            public void start() {
                this.connectionMgr = new ConnectionManager(
                        nodeConfiguration.configurationRegistry().getConfiguration(NetworkConfiguration.KEY).value().port(),
                        registry,
                        consistentId,
                        () -> new RecoveryServerHandshakeManager(launchId, consistentId, messageFactory),
                        () -> new RecoveryClientHandshakeManager(launchId, consistentId, messageFactory)
=======
            @Override public void start() {
                NetworkView networkConfigurationView = networkConfiguration.value();

                this.connectionMgr = new ConnectionManager(
                    networkConfigurationView,
                    registry,
                    consistentId,
                    () -> new RecoveryServerHandshakeManager(launchId, consistentId, messageFactory),
                    () -> new RecoveryClientHandshakeManager(launchId, consistentId, messageFactory)
>>>>>>> c086555b
                );

                var transport = new ScaleCubeDirectMarshallerTransport(connectionMgr, topologyService, messageFactory);

<<<<<<< HEAD
                this.cluster = new ClusterImpl(clusterConfig())
                        .handler(cl -> new ClusterMessageHandler() {
                            /** {@inheritDoc} */
                            @Override
                            public void onMessage(Message message) {
                                messagingService.fireEvent(message);
                            }

                            /** {@inheritDoc} */
                            @Override
                            public void onMembershipEvent(MembershipEvent event) {
                                topologyService.onMembershipEvent(event);
                            }
                        })
                        .config(opts -> opts.memberAlias(consistentId))
                        .transport(opts -> opts.transportFactory(new DelegatingTransportFactory(messagingService, config -> transport)))
                        .membership(opts -> opts.seedMembers(parseAddresses(nodeFinderSupplier.get().findNodes())));
=======
                NodeFinder finder = NodeFinderFactory.createNodeFinder(networkConfigurationView.nodeFinder());

                this.cluster = new ClusterImpl(clusterConfig(networkConfigurationView.membership()))
                    .handler(cl -> new ClusterMessageHandler() {
                        /** {@inheritDoc} */
                        @Override public void onMessage(Message message) {
                            messagingService.fireEvent(message);
                        }

                        /** {@inheritDoc} */
                        @Override public void onMembershipEvent(MembershipEvent event) {
                            topologyService.onMembershipEvent(event);
                        }
                    })
                    .config(opts -> opts.memberAlias(consistentId))
                    .transport(opts -> opts.transportFactory(new DelegatingTransportFactory(messagingService, config -> transport)))
                    .membership(opts -> opts.seedMembers(parseAddresses(finder.findNodes())));
>>>>>>> c086555b

                // resolve cyclic dependencies
                messagingService.setCluster(cluster);

                connectionMgr.start();

                cluster.startAwait();

                topologyService.setLocalMember(cluster.member());
            }

            /** {@inheritDoc} */
            @Override
            public void stop() {
                // local member will be null, if cluster has not been started
                if (cluster.member() == null) {
                    return;
                }

                stopJmxMonitor();

                cluster.shutdown();
                cluster.onShutdown().block();
                connectionMgr.stop();
            }

            /** {@inheritDoc} */
            @Override
            public void beforeNodeStop() {
                stop();
            }

            /** {@inheritDoc} */
            @Override
            public boolean isStopped() {
                return cluster.isShutdown();
            }

            /**
             * Removes the JMX MBean registered by the "io.scalecube.cluster.ClusterImpl#startJmxMonitor()" method.
             * Current ScaleCube implementation does not do that which leads to memory leaks.
             */
            private void stopJmxMonitor() {
                MBeanServer server = ManagementFactory.getPlatformMBeanServer();

                try {
                    var pattern = new ObjectName("io.scalecube.cluster", "name", cluster.member().id() + "@*");

                    for (ObjectName name : server.queryNames(pattern, null)) {
                        server.unregisterMBean(name);
                    }
                } catch (MalformedObjectNameException | InstanceNotFoundException | MBeanRegistrationException ignore) {
                    // No op.
                }
            }
        };
    }

    /**
     * Returns ScaleCube's cluster configuration. Can be overridden in subclasses for finer control of the created {@link ClusterService}
     * instances.
     *
     * @param cfg Membership configuration.
     * @return Cluster configuration.
     */
    protected ClusterConfig clusterConfig(ClusterMembershipView cfg) {
        ScaleCubeView scaleCube = cfg.scaleCube();

        return ClusterConfig.defaultLocalConfig()
            .membership(opts ->
                opts.syncInterval(cfg.membershipSyncInterval())
                    .suspicionMult(scaleCube.membershipSuspicionMultiplier())
            )
            .failureDetector(opts ->
                opts.pingInterval(cfg.failurePingInterval())
                    .pingReqMembers(scaleCube.failurePingRequestMembers())
            )
            .gossip(opts -> opts.gossipInterval(scaleCube.gossipInterval()));
    }

    /**
     * Converts the given list of {@link NetworkAddress} into a list of ScaleCube's {@link Address}.
     *
     * @param addresses Network address.
     * @return List of ScaleCube's {@link Address}.
     */
    private static List<Address> parseAddresses(List<NetworkAddress> addresses) {
        return addresses.stream()
                .map(addr -> Address.create(addr.host(), addr.port()))
                .collect(Collectors.toList());
    }
}<|MERGE_RESOLUTION|>--- conflicted
+++ resolved
@@ -17,12 +17,6 @@
 
 package org.apache.ignite.network.scalecube;
 
-import io.scalecube.cluster.ClusterConfig;
-import io.scalecube.cluster.ClusterImpl;
-import io.scalecube.cluster.ClusterMessageHandler;
-import io.scalecube.cluster.membership.MembershipEvent;
-import io.scalecube.cluster.transport.api.Message;
-import io.scalecube.net.Address;
 import java.lang.management.ManagementFactory;
 import java.util.List;
 import java.util.UUID;
@@ -32,8 +26,6 @@
 import javax.management.MBeanServer;
 import javax.management.MalformedObjectNameException;
 import javax.management.ObjectName;
-<<<<<<< HEAD
-=======
 import io.scalecube.cluster.ClusterConfig;
 import io.scalecube.cluster.ClusterImpl;
 import io.scalecube.cluster.ClusterMessageHandler;
@@ -41,7 +33,6 @@
 import io.scalecube.cluster.transport.api.Message;
 import io.scalecube.net.Address;
 import org.apache.ignite.configuration.schemas.network.ClusterMembershipView;
->>>>>>> c086555b
 import org.apache.ignite.configuration.schemas.network.NetworkConfiguration;
 import org.apache.ignite.configuration.schemas.network.NetworkView;
 import org.apache.ignite.configuration.schemas.network.ScaleCubeView;
@@ -64,17 +55,9 @@
  */
 public class ScaleCubeClusterServiceFactory implements ClusterServiceFactory {
     /** {@inheritDoc} */
-<<<<<<< HEAD
-    @Override
-    public ClusterService createClusterService(
-            ClusterLocalConfiguration context,
-            ConfigurationManager nodeConfiguration,
-            Supplier<NodeFinder> nodeFinderSupplier
-=======
     @Override public ClusterService createClusterService(
         ClusterLocalConfiguration context,
         NetworkConfiguration networkConfiguration
->>>>>>> c086555b
     ) {
         String consistentId = context.getName();
 
@@ -94,16 +77,6 @@
             private volatile ConnectionManager connectionMgr;
 
             /** {@inheritDoc} */
-<<<<<<< HEAD
-            @Override
-            public void start() {
-                this.connectionMgr = new ConnectionManager(
-                        nodeConfiguration.configurationRegistry().getConfiguration(NetworkConfiguration.KEY).value().port(),
-                        registry,
-                        consistentId,
-                        () -> new RecoveryServerHandshakeManager(launchId, consistentId, messageFactory),
-                        () -> new RecoveryClientHandshakeManager(launchId, consistentId, messageFactory)
-=======
             @Override public void start() {
                 NetworkView networkConfigurationView = networkConfiguration.value();
 
@@ -113,30 +86,10 @@
                     consistentId,
                     () -> new RecoveryServerHandshakeManager(launchId, consistentId, messageFactory),
                     () -> new RecoveryClientHandshakeManager(launchId, consistentId, messageFactory)
->>>>>>> c086555b
                 );
 
                 var transport = new ScaleCubeDirectMarshallerTransport(connectionMgr, topologyService, messageFactory);
 
-<<<<<<< HEAD
-                this.cluster = new ClusterImpl(clusterConfig())
-                        .handler(cl -> new ClusterMessageHandler() {
-                            /** {@inheritDoc} */
-                            @Override
-                            public void onMessage(Message message) {
-                                messagingService.fireEvent(message);
-                            }
-
-                            /** {@inheritDoc} */
-                            @Override
-                            public void onMembershipEvent(MembershipEvent event) {
-                                topologyService.onMembershipEvent(event);
-                            }
-                        })
-                        .config(opts -> opts.memberAlias(consistentId))
-                        .transport(opts -> opts.transportFactory(new DelegatingTransportFactory(messagingService, config -> transport)))
-                        .membership(opts -> opts.seedMembers(parseAddresses(nodeFinderSupplier.get().findNodes())));
-=======
                 NodeFinder finder = NodeFinderFactory.createNodeFinder(networkConfigurationView.nodeFinder());
 
                 this.cluster = new ClusterImpl(clusterConfig(networkConfigurationView.membership()))
@@ -154,7 +107,6 @@
                     .config(opts -> opts.memberAlias(consistentId))
                     .transport(opts -> opts.transportFactory(new DelegatingTransportFactory(messagingService, config -> transport)))
                     .membership(opts -> opts.seedMembers(parseAddresses(finder.findNodes())));
->>>>>>> c086555b
 
                 // resolve cyclic dependencies
                 messagingService.setCluster(cluster);
@@ -167,12 +119,10 @@
             }
 
             /** {@inheritDoc} */
-            @Override
-            public void stop() {
+            @Override public void stop() {
                 // local member will be null, if cluster has not been started
-                if (cluster.member() == null) {
+                if (cluster.member() == null)
                     return;
-                }
 
                 stopJmxMonitor();
 
@@ -182,14 +132,12 @@
             }
 
             /** {@inheritDoc} */
-            @Override
-            public void beforeNodeStop() {
+            @Override public void beforeNodeStop() {
                 stop();
             }
 
             /** {@inheritDoc} */
-            @Override
-            public boolean isStopped() {
+            @Override public boolean isStopped() {
                 return cluster.isShutdown();
             }
 
@@ -203,19 +151,18 @@
                 try {
                     var pattern = new ObjectName("io.scalecube.cluster", "name", cluster.member().id() + "@*");
 
-                    for (ObjectName name : server.queryNames(pattern, null)) {
+                    for (ObjectName name : server.queryNames(pattern, null))
                         server.unregisterMBean(name);
-                    }
-                } catch (MalformedObjectNameException | InstanceNotFoundException | MBeanRegistrationException ignore) {
-                    // No op.
+                }
+                catch (MalformedObjectNameException | InstanceNotFoundException | MBeanRegistrationException ignore) {
                 }
             }
         };
     }
 
     /**
-     * Returns ScaleCube's cluster configuration. Can be overridden in subclasses for finer control of the created {@link ClusterService}
-     * instances.
+     * Returns ScaleCube's cluster configuration. Can be overridden in subclasses for finer control of the created
+     * {@link ClusterService} instances.
      *
      * @param cfg Membership configuration.
      * @return Cluster configuration.
@@ -243,7 +190,7 @@
      */
     private static List<Address> parseAddresses(List<NetworkAddress> addresses) {
         return addresses.stream()
-                .map(addr -> Address.create(addr.host(), addr.port()))
-                .collect(Collectors.toList());
+            .map(addr -> Address.create(addr.host(), addr.port()))
+            .collect(Collectors.toList());
     }
 }