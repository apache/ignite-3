--- conflicted
+++ resolved
@@ -279,11 +279,7 @@
             long off = baseOff + pos;
 
             if (BIG_ENDIAN) {
-<<<<<<< HEAD
-                GridUnsafe.putShortLE(heapArr, off, val);
-=======
                 GridUnsafe.putShortLittleEndian(heapArr, off, val);
->>>>>>> a323c22d
             } else {
                 GridUnsafe.putShort(heapArr, off, val);
             }
@@ -359,11 +355,7 @@
             long off = baseOff + pos;
 
             if (BIG_ENDIAN) {
-<<<<<<< HEAD
-                GridUnsafe.putFloatLE(heapArr, off, val);
-=======
                 GridUnsafe.putFloatLittleEndian(heapArr, off, val);
->>>>>>> a323c22d
             } else {
                 GridUnsafe.putFloat(heapArr, off, val);
             }
@@ -383,11 +375,7 @@
             long off = baseOff + pos;
 
             if (BIG_ENDIAN) {
-<<<<<<< HEAD
-                GridUnsafe.putDoubleLE(heapArr, off, val);
-=======
                 GridUnsafe.putDoubleLittleEndian(heapArr, off, val);
->>>>>>> a323c22d
             } else {
                 GridUnsafe.putDouble(heapArr, off, val);
             }
@@ -407,11 +395,7 @@
             long off = baseOff + pos;
 
             if (BIG_ENDIAN) {
-<<<<<<< HEAD
-                GridUnsafe.putCharLE(heapArr, off, val);
-=======
                 GridUnsafe.putCharLittleEndian(heapArr, off, val);
->>>>>>> a323c22d
             } else {
                 GridUnsafe.putChar(heapArr, off, val);
             }
@@ -459,11 +443,7 @@
     public void writeShortArray(short[] val) {
         if (val != null) {
             if (BIG_ENDIAN) {
-<<<<<<< HEAD
-                lastFinished = writeArrayLE(val, SHORT_ARR_OFF, val.length, 2, 1);
-=======
                 lastFinished = writeArrayLittleEndian(val, SHORT_ARR_OFF, val.length, 2, 1);
->>>>>>> a323c22d
             } else {
                 lastFinished = writeArray(val, SHORT_ARR_OFF, val.length, val.length << 1);
             }
@@ -477,11 +457,7 @@
     public void writeIntArray(int[] val) {
         if (val != null) {
             if (BIG_ENDIAN) {
-<<<<<<< HEAD
-                lastFinished = writeArrayLE(val, INT_ARR_OFF, val.length, 4, 2);
-=======
                 lastFinished = writeArrayLittleEndian(val, INT_ARR_OFF, val.length, 4, 2);
->>>>>>> a323c22d
             } else {
                 lastFinished = writeArray(val, INT_ARR_OFF, val.length, val.length << 2);
             }
@@ -495,11 +471,7 @@
     public void writeLongArray(long[] val) {
         if (val != null) {
             if (BIG_ENDIAN) {
-<<<<<<< HEAD
-                lastFinished = writeArrayLE(val, LONG_ARR_OFF, val.length, 8, 3);
-=======
                 lastFinished = writeArrayLittleEndian(val, LONG_ARR_OFF, val.length, 8, 3);
->>>>>>> a323c22d
             } else {
                 lastFinished = writeArray(val, LONG_ARR_OFF, val.length, val.length << 3);
             }
@@ -513,11 +485,7 @@
     public void writeLongArray(long[] val, int len) {
         if (val != null) {
             if (BIG_ENDIAN) {
-<<<<<<< HEAD
-                lastFinished = writeArrayLE(val, LONG_ARR_OFF, len, 8, 3);
-=======
                 lastFinished = writeArrayLittleEndian(val, LONG_ARR_OFF, len, 8, 3);
->>>>>>> a323c22d
             } else {
                 lastFinished = writeArray(val, LONG_ARR_OFF, len, len << 3);
             }
@@ -531,11 +499,7 @@
     public void writeFloatArray(float[] val) {
         if (val != null) {
             if (BIG_ENDIAN) {
-<<<<<<< HEAD
-                lastFinished = writeArrayLE(val, FLOAT_ARR_OFF, val.length, 4, 2);
-=======
                 lastFinished = writeArrayLittleEndian(val, FLOAT_ARR_OFF, val.length, 4, 2);
->>>>>>> a323c22d
             } else {
                 lastFinished = writeArray(val, FLOAT_ARR_OFF, val.length, val.length << 2);
             }
@@ -549,11 +513,7 @@
     public void writeDoubleArray(double[] val) {
         if (val != null) {
             if (BIG_ENDIAN) {
-<<<<<<< HEAD
-                lastFinished = writeArrayLE(val, DOUBLE_ARR_OFF, val.length, 8, 3);
-=======
                 lastFinished = writeArrayLittleEndian(val, DOUBLE_ARR_OFF, val.length, 8, 3);
->>>>>>> a323c22d
             } else {
                 lastFinished = writeArray(val, DOUBLE_ARR_OFF, val.length, val.length << 3);
             }
@@ -567,11 +527,7 @@
     public void writeCharArray(char[] val) {
         if (val != null) {
             if (BIG_ENDIAN) {
-<<<<<<< HEAD
-                lastFinished = writeArrayLE(val, CHAR_ARR_OFF, val.length, 2, 1);
-=======
                 lastFinished = writeArrayLittleEndian(val, CHAR_ARR_OFF, val.length, 2, 1);
->>>>>>> a323c22d
             } else {
                 lastFinished = writeArray(val, CHAR_ARR_OFF, val.length, val.length << 1);
             }
@@ -640,19 +596,11 @@
                 //noinspection fallthrough
             case 2:
                 writeLong(val.getLeastSignificantBits());
-<<<<<<< HEAD
-
-                if (!lastFinished) {
-                    return;
-                }
-
-=======
     
                 if (!lastFinished) {
                     return;
                 }
     
->>>>>>> a323c22d
                 uuidState = 0;
                 break;
     
@@ -926,11 +874,7 @@
 
             long off = baseOff + pos;
 
-<<<<<<< HEAD
-            return BIG_ENDIAN ? GridUnsafe.getShortLE(heapArr, off) : GridUnsafe.getShort(heapArr, off);
-=======
             return BIG_ENDIAN ? GridUnsafe.getShortLittleEndian(heapArr, off) : GridUnsafe.getShort(heapArr, off);
->>>>>>> a323c22d
         } else {
             return 0;
         }
@@ -1026,11 +970,7 @@
 
             long off = baseOff + pos;
 
-<<<<<<< HEAD
-            return BIG_ENDIAN ? GridUnsafe.getFloatLE(heapArr, off) : GridUnsafe.getFloat(heapArr, off);
-=======
             return BIG_ENDIAN ? GridUnsafe.getFloatLittleEndian(heapArr, off) : GridUnsafe.getFloat(heapArr, off);
->>>>>>> a323c22d
         } else {
             return 0;
         }
@@ -1048,11 +988,7 @@
 
             long off = baseOff + pos;
 
-<<<<<<< HEAD
-            return BIG_ENDIAN ? GridUnsafe.getDoubleLE(heapArr, off) : GridUnsafe.getDouble(heapArr, off);
-=======
             return BIG_ENDIAN ? GridUnsafe.getDoubleLittleEndian(heapArr, off) : GridUnsafe.getDouble(heapArr, off);
->>>>>>> a323c22d
         } else {
             return 0;
         }
@@ -1070,11 +1006,7 @@
 
             long off = baseOff + pos;
 
-<<<<<<< HEAD
-            return BIG_ENDIAN ? GridUnsafe.getCharLE(heapArr, off) : GridUnsafe.getChar(heapArr, off);
-=======
             return BIG_ENDIAN ? GridUnsafe.getCharLittleEndian(heapArr, off) : GridUnsafe.getChar(heapArr, off);
->>>>>>> a323c22d
         } else {
             return 0;
         }
@@ -1106,11 +1038,7 @@
     @Override
     public short[] readShortArray() {
         if (BIG_ENDIAN) {
-<<<<<<< HEAD
-            return readArrayLE(SHORT_ARRAY, 2, 1, SHORT_ARR_OFF);
-=======
             return readArrayLittleEndian(SHORT_ARRAY, 2, 1, SHORT_ARR_OFF);
->>>>>>> a323c22d
         } else {
             return readArray(SHORT_ARRAY, 1, SHORT_ARR_OFF);
         }
@@ -1120,11 +1048,7 @@
     @Override
     public int[] readIntArray() {
         if (BIG_ENDIAN) {
-<<<<<<< HEAD
-            return readArrayLE(INT_ARRAY, 4, 2, INT_ARR_OFF);
-=======
             return readArrayLittleEndian(INT_ARRAY, 4, 2, INT_ARR_OFF);
->>>>>>> a323c22d
         } else {
             return readArray(INT_ARRAY, 2, INT_ARR_OFF);
         }
@@ -1134,11 +1058,7 @@
     @Override
     public long[] readLongArray() {
         if (BIG_ENDIAN) {
-<<<<<<< HEAD
-            return readArrayLE(LONG_ARRAY, 8, 3, LONG_ARR_OFF);
-=======
             return readArrayLittleEndian(LONG_ARRAY, 8, 3, LONG_ARR_OFF);
->>>>>>> a323c22d
         } else {
             return readArray(LONG_ARRAY, 3, LONG_ARR_OFF);
         }
@@ -1148,11 +1068,7 @@
     @Override
     public float[] readFloatArray() {
         if (BIG_ENDIAN) {
-<<<<<<< HEAD
-            return readArrayLE(FLOAT_ARRAY, 4, 2, FLOAT_ARR_OFF);
-=======
             return readArrayLittleEndian(FLOAT_ARRAY, 4, 2, FLOAT_ARR_OFF);
->>>>>>> a323c22d
         } else {
             return readArray(FLOAT_ARRAY, 2, FLOAT_ARR_OFF);
         }
@@ -1162,11 +1078,7 @@
     @Override
     public double[] readDoubleArray() {
         if (BIG_ENDIAN) {
-<<<<<<< HEAD
-            return readArrayLE(DOUBLE_ARRAY, 8, 3, DOUBLE_ARR_OFF);
-=======
             return readArrayLittleEndian(DOUBLE_ARRAY, 8, 3, DOUBLE_ARR_OFF);
->>>>>>> a323c22d
         } else {
             return readArray(DOUBLE_ARRAY, 3, DOUBLE_ARR_OFF);
         }
@@ -1176,11 +1088,7 @@
     @Override
     public char[] readCharArray() {
         if (BIG_ENDIAN) {
-<<<<<<< HEAD
-            return readArrayLE(CHAR_ARRAY, 2, 1, CHAR_ARR_OFF);
-=======
             return readArrayLittleEndian(CHAR_ARRAY, 2, 1, CHAR_ARR_OFF);
->>>>>>> a323c22d
         } else {
             return readArray(CHAR_ARRAY, 1, CHAR_ARR_OFF);
         }
@@ -1591,11 +1499,7 @@
             return true;
         } else {
             if (remaining > 0) {
-<<<<<<< HEAD
-                writeArrayLE(arr, off, remaining, typeSize);
-=======
                 writeArrayLittleEndian(arr, off, remaining, typeSize);
->>>>>>> a323c22d
             }
 
             return false;
