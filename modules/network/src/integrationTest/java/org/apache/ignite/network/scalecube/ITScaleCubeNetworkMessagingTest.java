/*
 * Licensed to the Apache Software Foundation (ASF) under one or more
 * contributor license agreements.  See the NOTICE file distributed with
 * this work for additional information regarding copyright ownership.
 * The ASF licenses this file to You under the Apache License, Version 2.0
 * (the "License"); you may not use this file except in compliance with
 * the License.  You may obtain a copy of the License at
 *
 *      http://www.apache.org/licenses/LICENSE-2.0
 *
 * Unless required by applicable law or agreed to in writing, software
 * distributed under the License is distributed on an "AS IS" BASIS,
 * WITHOUT WARRANTIES OR CONDITIONS OF ANY KIND, either express or implied.
 * See the License for the specific language governing permissions and
 * limitations under the License.
 */

package org.apache.ignite.network.scalecube;

import static org.apache.ignite.internal.testframework.matchers.CompletableFutureMatcher.willBe;
import static org.hamcrest.MatcherAssert.assertThat;
import static org.hamcrest.Matchers.equalTo;
import static org.hamcrest.Matchers.instanceOf;
import static org.hamcrest.Matchers.is;
import static org.junit.jupiter.api.Assertions.assertEquals;
import static org.junit.jupiter.api.Assertions.assertThrows;
import static org.junit.jupiter.api.Assertions.assertTrue;

import io.scalecube.cluster.ClusterImpl;
import io.scalecube.cluster.transport.api.Transport;
import java.io.Serializable;
import java.lang.reflect.Field;
import java.lang.reflect.Method;
import java.util.Collection;
import java.util.List;
import java.util.Map;
import java.util.concurrent.CompletableFuture;
import java.util.concurrent.ConcurrentHashMap;
import java.util.concurrent.CountDownLatch;
import java.util.concurrent.ExecutionException;
import java.util.concurrent.TimeUnit;
import java.util.concurrent.atomic.AtomicBoolean;
import java.util.stream.Collectors;
import org.apache.ignite.internal.network.NetworkMessageTypes;
import org.apache.ignite.lang.NodeStoppingException;
import org.apache.ignite.network.ClusterNode;
import org.apache.ignite.network.ClusterService;
import org.apache.ignite.network.ClusterServiceFactory;
import org.apache.ignite.network.NetworkAddress;
import org.apache.ignite.network.NetworkMessage;
import org.apache.ignite.network.NodeFinder;
import org.apache.ignite.network.StaticNodeFinder;
import org.apache.ignite.network.TestMessage;
import org.apache.ignite.network.TestMessageSerializationRegistryImpl;
import org.apache.ignite.network.TestMessageTypes;
import org.apache.ignite.network.TestMessagesFactory;
import org.apache.ignite.network.TopologyEventHandler;
import org.apache.ignite.network.annotations.MessageGroup;
import org.apache.ignite.network.serialization.MessageSerializationRegistry;
import org.apache.ignite.utils.ClusterServiceTestUtils;
import org.junit.jupiter.api.AfterEach;
import org.junit.jupiter.api.Test;
import org.junit.jupiter.api.TestInfo;
import reactor.core.publisher.Mono;

<<<<<<< HEAD
=======
import static org.apache.ignite.internal.testframework.matchers.CompletableFutureMatcher.willBe;
import static org.apache.ignite.utils.ClusterServiceTestUtils.findLocalAddresses;
import static org.hamcrest.MatcherAssert.assertThat;
import static org.hamcrest.Matchers.equalTo;
import static org.hamcrest.Matchers.instanceOf;
import static org.hamcrest.Matchers.is;
import static org.junit.jupiter.api.Assertions.assertEquals;
import static org.junit.jupiter.api.Assertions.assertThrows;
import static org.junit.jupiter.api.Assertions.assertTrue;

>>>>>>> c086555b
/**
 * Integration tests for messaging based on ScaleCube.
 */
class ITScaleCubeNetworkMessagingTest {
    /**
     * Test cluster.
     *
     * <p>Each test should create its own cluster with the required number of nodes.
     */
    private Cluster testCluster;

    /** Message factory. */
    private final TestMessagesFactory messageFactory = new TestMessagesFactory();

    /** Tear down method. */
    @AfterEach
    public void tearDown() {
        testCluster.shutdown();
    }

    /**
     * Tests sending and receiving messages.
     *
     * @throws Exception in case of errors.
     */
    @Test
    public void messageWasSentToAllMembersSuccessfully(TestInfo testInfo) throws Exception {
        Map<String, TestMessage> messageStorage = new ConcurrentHashMap<>();

        var messageReceivedLatch = new CountDownLatch(3);

        testCluster = new Cluster(3, testInfo);

        for (ClusterService member : testCluster.members) {
            member.messagingService().addMessageHandler(
                    TestMessageTypes.class,
                    (message, senderAddr, correlationId) -> {
                        messageStorage.put(member.localConfiguration().getName(), (TestMessage) message);
                        messageReceivedLatch.countDown();
                    }
            );
        }

        testCluster.startAwait();

        var testMessage = messageFactory.testMessage().msg("Message from Alice").build();

        ClusterService alice = testCluster.members.get(0);

        for (ClusterNode member : alice.topologyService().allMembers()) {
            alice.messagingService().weakSend(member, testMessage);
        }

        boolean messagesReceived = messageReceivedLatch.await(3, TimeUnit.SECONDS);
        assertTrue(messagesReceived);

        testCluster.members.stream()
                .map(member -> member.localConfiguration().getName())
                .map(messageStorage::get)
                .forEach(msg -> assertThat(msg.msg(), is(testMessage.msg())));
    }

    /**
     * Tests a graceful shutdown.
     *
     * @throws Exception If failed.
     */
    @Test
    public void testShutdown(TestInfo testInfo) throws Exception {
        testShutdown0(testInfo, false);
    }

    /**
     * Tests a forceful shutdown.
     *
     * @throws Exception If failed.
     */
    @Test
    public void testForcefulShutdown(TestInfo testInfo) throws Exception {
        testShutdown0(testInfo, true);
    }

    /**
     * Sends a message from a node to itself and verifies that it gets delivered successfully.
     *
     * @throws Exception in case of errors.
     */
    @Test
    public void testSendMessageToSelf(TestInfo testInfo) throws Exception {
        testCluster = new Cluster(1, testInfo);
        testCluster.startAwait();

        ClusterService member = testCluster.members.get(0);

        ClusterNode self = member.topologyService().localMember();

        class Data {
            private final TestMessage message;

            private final NetworkAddress sender;

            private final String correlationId;

            private Data(TestMessage message, NetworkAddress sender, String correlationId) {
                this.message = message;
                this.sender = sender;
                this.correlationId = correlationId;
            }
        }

        var dataFuture = new CompletableFuture<Data>();

        member.messagingService().addMessageHandler(
                TestMessageTypes.class,
                (message, senderAddr, correlationId) ->
                        dataFuture.complete(new Data((TestMessage) message, senderAddr, correlationId))
        );

        var requestMessage = messageFactory.testMessage().msg("request").build();
        var correlationId = "foobar";

        member.messagingService().send(self, requestMessage, correlationId);

        Data actualData = dataFuture.get(3, TimeUnit.SECONDS);

        assertThat(actualData.message.msg(), is(requestMessage.msg()));
        assertThat(actualData.sender, is(self.address()));
        assertThat(actualData.correlationId, is(correlationId));
    }

    /**
     * Sends a messages from a node to itself and awaits the response.
     *
     * @throws Exception in case of errors.
     */
    @Test
    public void testInvokeMessageToSelf(TestInfo testInfo) throws Exception {
        testCluster = new Cluster(1, testInfo);
        testCluster.startAwait();

        ClusterService member = testCluster.members.get(0);

        ClusterNode self = member.topologyService().localMember();

        var requestMessage = messageFactory.testMessage().msg("request").build();
        var responseMessage = messageFactory.testMessage().msg("response").build();

        member.messagingService().addMessageHandler(
                TestMessageTypes.class,
                (message, senderAddr, correlationId) -> {
                    if (message.equals(requestMessage)) {
                        member.messagingService().send(self, responseMessage, correlationId);
                    }
                }
        );

        TestMessage actualResponseMessage = member.messagingService()
                .invoke(self, requestMessage, 1000)
                .thenApply(TestMessage.class::cast)
                .get(3, TimeUnit.SECONDS);

        assertThat(actualResponseMessage.msg(), is(responseMessage.msg()));
    }

    /**
     * Tests that if the network component is stopped while waiting for a response to an "invoke" call, the corresponding future completes
     * exceptionally.
     */
    @Test
    public void testInvokeDuringStop(TestInfo testInfo) throws InterruptedException {
        testCluster = new Cluster(2, testInfo);
        testCluster.startAwait();

        ClusterService member0 = testCluster.members.get(0);
        ClusterService member1 = testCluster.members.get(1);

        // we don't register a message listener on the receiving side, so all "invoke"s should timeout

        // perform two invokes to test that multiple requests can get cancelled
        CompletableFuture<NetworkMessage> invoke0 = member0.messagingService().invoke(
                member1.topologyService().localMember(),
                messageFactory.testMessage().build(),
                1000
        );

        CompletableFuture<NetworkMessage> invoke1 = member0.messagingService().invoke(
                member1.topologyService().localMember(),
                messageFactory.testMessage().build(),
                1000
        );

        member0.stop();

        ExecutionException e = assertThrows(ExecutionException.class, () -> invoke0.get(1, TimeUnit.SECONDS));

        assertThat(e.getCause(), instanceOf(NodeStoppingException.class));

        e = assertThrows(ExecutionException.class, () -> invoke1.get(1, TimeUnit.SECONDS));

        assertThat(e.getCause(), instanceOf(NodeStoppingException.class));
    }

    /**
     * Serializable message that belongs to the {@link NetworkMessageTypes} message group.
     */
    private static class MockNetworkMessage implements NetworkMessage, Serializable {
        /** {@inheritDoc} */
        @Override
        public short messageType() {
            return 666;
        }

        /** {@inheritDoc} */
        @Override
        public short groupType() {
            return NetworkMessageTypes.class.getAnnotation(MessageGroup.class).groupType();
        }

        /** {@inheritDoc} */
        @Override
        public boolean equals(Object obj) {
            return getClass() == obj.getClass();
        }
    }

    /**
     * Tests that messages from different message groups can be delivered to different sets of handlers.
     *
     * @throws Exception in case of errors.
     */
    @Test
    public void testMessageGroupsHandlers(TestInfo testInfo) throws Exception {
        testCluster = new Cluster(2, testInfo);
        testCluster.startAwait();

        ClusterService node1 = testCluster.members.get(0);
        ClusterService node2 = testCluster.members.get(1);

        var testMessageFuture1 = new CompletableFuture<NetworkMessage>();
        var testMessageFuture2 = new CompletableFuture<NetworkMessage>();
        var networkMessageFuture = new CompletableFuture<NetworkMessage>();

        // register multiple handlers for the same group
        node1.messagingService().addMessageHandler(
                TestMessageTypes.class,
                (message, senderAddr, correlationId) -> assertTrue(testMessageFuture1.complete(message))
        );

        node1.messagingService().addMessageHandler(
                TestMessageTypes.class,
                (message, senderAddr, correlationId) -> assertTrue(testMessageFuture2.complete(message))
        );

        // register a different handle for the second group
        node1.messagingService().addMessageHandler(
                NetworkMessageTypes.class,
                (message, senderAddr, correlationId) -> assertTrue(networkMessageFuture.complete(message))
        );

        var testMessage = messageFactory.testMessage().msg("foo").build();

        var networkMessage = new MockNetworkMessage();

        // test that a message gets delivered to both handlers
        node2.messagingService()
                .send(node1.topologyService().localMember(), testMessage)
                .get(1, TimeUnit.SECONDS);

        // test that a message from the other group is only delivered to a single handler
        node2.messagingService()
                .send(node1.topologyService().localMember(), networkMessage)
                .get(1, TimeUnit.SECONDS);

        assertThat(testMessageFuture1, willBe(equalTo(testMessage)));
        assertThat(testMessageFuture2, willBe(equalTo(testMessage)));
        assertThat(networkMessageFuture, willBe(equalTo(networkMessage)));
    }

    /**
     * Tests shutdown.
     *
     * @param testInfo Test info.
     * @param forceful Whether shutdown should be forceful.
     * @throws Exception If failed.
     */
    private void testShutdown0(TestInfo testInfo, boolean forceful) throws Exception {
        testCluster = new Cluster(2, testInfo);
        testCluster.startAwait();

        ClusterService alice = testCluster.members.get(0);
        ClusterService bob = testCluster.members.get(1);
        String aliceName = alice.localConfiguration().getName();

        var aliceShutdownLatch = new CountDownLatch(1);

        bob.topologyService().addEventHandler(new TopologyEventHandler() {
            /** {@inheritDoc} */
            @Override
            public void onAppeared(ClusterNode member) {
                // No-op.
            }

            /** {@inheritDoc} */
            @Override
            public void onDisappeared(ClusterNode member) {
                if (aliceName.equals(member.name())) {
                    aliceShutdownLatch.countDown();
                }
            }
        });

        if (forceful) {
            stopForcefully(alice);
        } else {
            alice.stop();
        }

        boolean aliceShutdownReceived = aliceShutdownLatch.await(forceful ? 10 : 3, TimeUnit.SECONDS);
        assertTrue(aliceShutdownReceived);

        Collection<ClusterNode> networkMembers = bob.topologyService().allMembers();

        assertEquals(1, networkMembers.size());
    }

    /**
     * Find the cluster's transport and force it to stop.
     *
     * @param cluster Cluster to be shutdown.
     * @throws Exception If failed to stop.
     */
    private static void stopForcefully(ClusterService cluster) throws Exception {
        Field clusterSvcImplField = cluster.getClass().getDeclaredField("val$clusterSvc");
        clusterSvcImplField.setAccessible(true);

        ClusterService innerClusterSvc = (ClusterService) clusterSvcImplField.get(cluster);

        Field clusterImplField = innerClusterSvc.getClass().getDeclaredField("cluster");
        clusterImplField.setAccessible(true);

        ClusterImpl clusterImpl = (ClusterImpl) clusterImplField.get(innerClusterSvc);
        Field transportField = clusterImpl.getClass().getDeclaredField("transport");
        transportField.setAccessible(true);

        Transport transport = (Transport) transportField.get(clusterImpl);
        Method stop = transport.getClass().getDeclaredMethod("stop");
        stop.setAccessible(true);

        Mono<?> invoke = (Mono<?>) stop.invoke(transport);
        invoke.block();
    }

    /**
     * Wrapper for a cluster.
     */
    private static final class Cluster {
        /** Network factory. */
        private final ClusterServiceFactory networkFactory = new TestScaleCubeClusterServiceFactory();

        /** Serialization registry. */
        private final MessageSerializationRegistry serializationRegistry = new TestMessageSerializationRegistryImpl();

        /** Members of the cluster. */
        final List<ClusterService> members;

        /** Latch that is locked until all members are visible in the topology. */
        private final CountDownLatch startupLatch;

        /** Node finder. */
        private final NodeFinder nodeFinder;

        /**
         * Creates a test cluster with the given amount of members.
         *
         * @param numOfNodes Amount of cluster members.
         * @param testInfo   Test info.
         */
        Cluster(int numOfNodes, TestInfo testInfo) {
            startupLatch = new CountDownLatch(numOfNodes - 1);

            int initialPort = 3344;

            List<NetworkAddress> addresses = findLocalAddresses(initialPort, initialPort + numOfNodes);

            this.nodeFinder = new StaticNodeFinder(addresses);

            var isInitial = new AtomicBoolean(true);

<<<<<<< HEAD
            members = nodeFinder.findNodes().stream()
                    .map(addr -> startNode(testInfo, addr, nodeFinder, isInitial.getAndSet(false)))
                    .collect(Collectors.toUnmodifiableList());
=======
            members = addresses.stream()
                .map(addr -> startNode(testInfo, addr, isInitial.getAndSet(false)))
                .collect(Collectors.toUnmodifiableList());
>>>>>>> c086555b
        }

        /**
         * Start cluster node.
         *
<<<<<<< HEAD
         * @param testInfo   Test info.
         * @param addr       Node address.
         * @param nodeFinder Node finder.
         * @param initial    Whether this node is the first one.
         * @return Started cluster node.
         */
        private ClusterService startNode(
                TestInfo testInfo, NetworkAddress addr, NodeFinder nodeFinder, boolean initial
=======
         * @param testInfo Test info.
         * @param addr Node address.
         * @param initial Whether this node is the first one.
         * @return Started cluster node.
         */
        private ClusterService startNode(
            TestInfo testInfo, NetworkAddress addr, boolean initial
>>>>>>> c086555b
        ) {
            ClusterService clusterSvc = ClusterServiceTestUtils.clusterService(
                    testInfo,
                    addr.port(),
                    nodeFinder,
                    serializationRegistry,
                    networkFactory
            );

            if (initial) {
                clusterSvc.topologyService().addEventHandler(new TopologyEventHandler() {
                    /** {@inheritDoc} */
                    @Override
                    public void onAppeared(ClusterNode member) {
                        startupLatch.countDown();
                    }

                    /** {@inheritDoc} */
                    @Override
                    public void onDisappeared(ClusterNode member) {
                    }
                });
            }

            return clusterSvc;
        }

        /**
         * Starts and waits for the cluster to come up.
         *
         * @throws InterruptedException If failed.
         * @throws AssertionError       If the cluster was unable to start in 3 seconds.
         */
        void startAwait() throws InterruptedException {
            members.forEach(ClusterService::start);

            if (!startupLatch.await(3, TimeUnit.SECONDS)) {
                throw new AssertionError();
            }
        }

        /**
         * Stops the cluster.
         */
        void shutdown() {
            members.forEach(ClusterService::stop);
        }
    }
}<|MERGE_RESOLUTION|>--- conflicted
+++ resolved
@@ -14,20 +14,8 @@
  * See the License for the specific language governing permissions and
  * limitations under the License.
  */
-
 package org.apache.ignite.network.scalecube;
 
-import static org.apache.ignite.internal.testframework.matchers.CompletableFutureMatcher.willBe;
-import static org.hamcrest.MatcherAssert.assertThat;
-import static org.hamcrest.Matchers.equalTo;
-import static org.hamcrest.Matchers.instanceOf;
-import static org.hamcrest.Matchers.is;
-import static org.junit.jupiter.api.Assertions.assertEquals;
-import static org.junit.jupiter.api.Assertions.assertThrows;
-import static org.junit.jupiter.api.Assertions.assertTrue;
-
-import io.scalecube.cluster.ClusterImpl;
-import io.scalecube.cluster.transport.api.Transport;
 import java.io.Serializable;
 import java.lang.reflect.Field;
 import java.lang.reflect.Method;
@@ -41,6 +29,8 @@
 import java.util.concurrent.TimeUnit;
 import java.util.concurrent.atomic.AtomicBoolean;
 import java.util.stream.Collectors;
+import io.scalecube.cluster.ClusterImpl;
+import io.scalecube.cluster.transport.api.Transport;
 import org.apache.ignite.internal.network.NetworkMessageTypes;
 import org.apache.ignite.lang.NodeStoppingException;
 import org.apache.ignite.network.ClusterNode;
@@ -63,8 +53,6 @@
 import org.junit.jupiter.api.TestInfo;
 import reactor.core.publisher.Mono;
 
-<<<<<<< HEAD
-=======
 import static org.apache.ignite.internal.testframework.matchers.CompletableFutureMatcher.willBe;
 import static org.apache.ignite.utils.ClusterServiceTestUtils.findLocalAddresses;
 import static org.hamcrest.MatcherAssert.assertThat;
@@ -75,15 +63,14 @@
 import static org.junit.jupiter.api.Assertions.assertThrows;
 import static org.junit.jupiter.api.Assertions.assertTrue;
 
->>>>>>> c086555b
 /**
  * Integration tests for messaging based on ScaleCube.
  */
 class ITScaleCubeNetworkMessagingTest {
     /**
      * Test cluster.
-     *
-     * <p>Each test should create its own cluster with the required number of nodes.
+     * <p>
+     * Each test should create its own cluster with the required number of nodes.
      */
     private Cluster testCluster;
 
@@ -111,11 +98,11 @@
 
         for (ClusterService member : testCluster.members) {
             member.messagingService().addMessageHandler(
-                    TestMessageTypes.class,
-                    (message, senderAddr, correlationId) -> {
-                        messageStorage.put(member.localConfiguration().getName(), (TestMessage) message);
-                        messageReceivedLatch.countDown();
-                    }
+                TestMessageTypes.class,
+                (message, senderAddr, correlationId) -> {
+                    messageStorage.put(member.localConfiguration().getName(), (TestMessage)message);
+                    messageReceivedLatch.countDown();
+                }
             );
         }
 
@@ -125,17 +112,16 @@
 
         ClusterService alice = testCluster.members.get(0);
 
-        for (ClusterNode member : alice.topologyService().allMembers()) {
+        for (ClusterNode member : alice.topologyService().allMembers())
             alice.messagingService().weakSend(member, testMessage);
-        }
 
         boolean messagesReceived = messageReceivedLatch.await(3, TimeUnit.SECONDS);
         assertTrue(messagesReceived);
 
         testCluster.members.stream()
-                .map(member -> member.localConfiguration().getName())
-                .map(messageStorage::get)
-                .forEach(msg -> assertThat(msg.msg(), is(testMessage.msg())));
+            .map(member -> member.localConfiguration().getName())
+            .map(messageStorage::get)
+            .forEach(msg -> assertThat(msg.msg(), is(testMessage.msg())));
     }
 
     /**
@@ -189,9 +175,9 @@
         var dataFuture = new CompletableFuture<Data>();
 
         member.messagingService().addMessageHandler(
-                TestMessageTypes.class,
-                (message, senderAddr, correlationId) ->
-                        dataFuture.complete(new Data((TestMessage) message, senderAddr, correlationId))
+            TestMessageTypes.class,
+            (message, senderAddr, correlationId) ->
+                dataFuture.complete(new Data((TestMessage)message, senderAddr, correlationId))
         );
 
         var requestMessage = messageFactory.testMessage().msg("request").build();
@@ -224,25 +210,24 @@
         var responseMessage = messageFactory.testMessage().msg("response").build();
 
         member.messagingService().addMessageHandler(
-                TestMessageTypes.class,
-                (message, senderAddr, correlationId) -> {
-                    if (message.equals(requestMessage)) {
-                        member.messagingService().send(self, responseMessage, correlationId);
-                    }
-                }
+            TestMessageTypes.class,
+            (message, senderAddr, correlationId) -> {
+                if (message.equals(requestMessage))
+                    member.messagingService().send(self, responseMessage, correlationId);
+            }
         );
 
         TestMessage actualResponseMessage = member.messagingService()
-                .invoke(self, requestMessage, 1000)
-                .thenApply(TestMessage.class::cast)
-                .get(3, TimeUnit.SECONDS);
+            .invoke(self, requestMessage, 1000)
+            .thenApply(TestMessage.class::cast)
+            .get(3, TimeUnit.SECONDS);
 
         assertThat(actualResponseMessage.msg(), is(responseMessage.msg()));
     }
 
     /**
-     * Tests that if the network component is stopped while waiting for a response to an "invoke" call, the corresponding future completes
-     * exceptionally.
+     * Tests that if the network component is stopped while waiting for a response to an "invoke" call,
+     * the corresponding future completes exceptionally.
      */
     @Test
     public void testInvokeDuringStop(TestInfo testInfo) throws InterruptedException {
@@ -256,15 +241,15 @@
 
         // perform two invokes to test that multiple requests can get cancelled
         CompletableFuture<NetworkMessage> invoke0 = member0.messagingService().invoke(
-                member1.topologyService().localMember(),
-                messageFactory.testMessage().build(),
-                1000
+            member1.topologyService().localMember(),
+            messageFactory.testMessage().build(),
+            1000
         );
 
         CompletableFuture<NetworkMessage> invoke1 = member0.messagingService().invoke(
-                member1.topologyService().localMember(),
-                messageFactory.testMessage().build(),
-                1000
+            member1.topologyService().localMember(),
+            messageFactory.testMessage().build(),
+            1000
         );
 
         member0.stop();
@@ -283,20 +268,17 @@
      */
     private static class MockNetworkMessage implements NetworkMessage, Serializable {
         /** {@inheritDoc} */
-        @Override
-        public short messageType() {
+        @Override public short messageType() {
             return 666;
         }
 
         /** {@inheritDoc} */
-        @Override
-        public short groupType() {
+        @Override public short groupType() {
             return NetworkMessageTypes.class.getAnnotation(MessageGroup.class).groupType();
         }
 
         /** {@inheritDoc} */
-        @Override
-        public boolean equals(Object obj) {
+        @Override public boolean equals(Object obj) {
             return getClass() == obj.getClass();
         }
     }
@@ -320,19 +302,19 @@
 
         // register multiple handlers for the same group
         node1.messagingService().addMessageHandler(
-                TestMessageTypes.class,
-                (message, senderAddr, correlationId) -> assertTrue(testMessageFuture1.complete(message))
+            TestMessageTypes.class,
+            (message, senderAddr, correlationId) -> assertTrue(testMessageFuture1.complete(message))
         );
 
         node1.messagingService().addMessageHandler(
-                TestMessageTypes.class,
-                (message, senderAddr, correlationId) -> assertTrue(testMessageFuture2.complete(message))
+            TestMessageTypes.class,
+            (message, senderAddr, correlationId) -> assertTrue(testMessageFuture2.complete(message))
         );
 
         // register a different handle for the second group
         node1.messagingService().addMessageHandler(
-                NetworkMessageTypes.class,
-                (message, senderAddr, correlationId) -> assertTrue(networkMessageFuture.complete(message))
+            NetworkMessageTypes.class,
+            (message, senderAddr, correlationId) -> assertTrue(networkMessageFuture.complete(message))
         );
 
         var testMessage = messageFactory.testMessage().msg("foo").build();
@@ -341,13 +323,13 @@
 
         // test that a message gets delivered to both handlers
         node2.messagingService()
-                .send(node1.topologyService().localMember(), testMessage)
-                .get(1, TimeUnit.SECONDS);
+            .send(node1.topologyService().localMember(), testMessage)
+            .get(1, TimeUnit.SECONDS);
 
         // test that a message from the other group is only delivered to a single handler
         node2.messagingService()
-                .send(node1.topologyService().localMember(), networkMessage)
-                .get(1, TimeUnit.SECONDS);
+            .send(node1.topologyService().localMember(), networkMessage)
+            .get(1, TimeUnit.SECONDS);
 
         assertThat(testMessageFuture1, willBe(equalTo(testMessage)));
         assertThat(testMessageFuture2, willBe(equalTo(testMessage)));
@@ -373,25 +355,21 @@
 
         bob.topologyService().addEventHandler(new TopologyEventHandler() {
             /** {@inheritDoc} */
-            @Override
-            public void onAppeared(ClusterNode member) {
+            @Override public void onAppeared(ClusterNode member) {
                 // No-op.
             }
 
             /** {@inheritDoc} */
-            @Override
-            public void onDisappeared(ClusterNode member) {
-                if (aliceName.equals(member.name())) {
+            @Override public void onDisappeared(ClusterNode member) {
+                if (aliceName.equals(member.name()))
                     aliceShutdownLatch.countDown();
-                }
             }
         });
 
-        if (forceful) {
+        if (forceful)
             stopForcefully(alice);
-        } else {
+        else
             alice.stop();
-        }
 
         boolean aliceShutdownReceived = aliceShutdownLatch.await(forceful ? 10 : 3, TimeUnit.SECONDS);
         assertTrue(aliceShutdownReceived);
@@ -451,7 +429,7 @@
          * Creates a test cluster with the given amount of members.
          *
          * @param numOfNodes Amount of cluster members.
-         * @param testInfo   Test info.
+         * @param testInfo Test info.
          */
         Cluster(int numOfNodes, TestInfo testInfo) {
             startupLatch = new CountDownLatch(numOfNodes - 1);
@@ -464,30 +442,14 @@
 
             var isInitial = new AtomicBoolean(true);
 
-<<<<<<< HEAD
-            members = nodeFinder.findNodes().stream()
-                    .map(addr -> startNode(testInfo, addr, nodeFinder, isInitial.getAndSet(false)))
-                    .collect(Collectors.toUnmodifiableList());
-=======
             members = addresses.stream()
                 .map(addr -> startNode(testInfo, addr, isInitial.getAndSet(false)))
                 .collect(Collectors.toUnmodifiableList());
->>>>>>> c086555b
         }
 
         /**
          * Start cluster node.
          *
-<<<<<<< HEAD
-         * @param testInfo   Test info.
-         * @param addr       Node address.
-         * @param nodeFinder Node finder.
-         * @param initial    Whether this node is the first one.
-         * @return Started cluster node.
-         */
-        private ClusterService startNode(
-                TestInfo testInfo, NetworkAddress addr, NodeFinder nodeFinder, boolean initial
-=======
          * @param testInfo Test info.
          * @param addr Node address.
          * @param initial Whether this node is the first one.
@@ -495,30 +457,26 @@
          */
         private ClusterService startNode(
             TestInfo testInfo, NetworkAddress addr, boolean initial
->>>>>>> c086555b
         ) {
             ClusterService clusterSvc = ClusterServiceTestUtils.clusterService(
-                    testInfo,
-                    addr.port(),
-                    nodeFinder,
-                    serializationRegistry,
-                    networkFactory
+                testInfo,
+                addr.port(),
+                nodeFinder,
+                serializationRegistry,
+                networkFactory
             );
 
-            if (initial) {
+            if (initial)
                 clusterSvc.topologyService().addEventHandler(new TopologyEventHandler() {
                     /** {@inheritDoc} */
-                    @Override
-                    public void onAppeared(ClusterNode member) {
+                    @Override public void onAppeared(ClusterNode member) {
                         startupLatch.countDown();
                     }
 
                     /** {@inheritDoc} */
-                    @Override
-                    public void onDisappeared(ClusterNode member) {
+                    @Override public void onDisappeared(ClusterNode member) {
                     }
                 });
-            }
 
             return clusterSvc;
         }
@@ -527,14 +485,13 @@
          * Starts and waits for the cluster to come up.
          *
          * @throws InterruptedException If failed.
-         * @throws AssertionError       If the cluster was unable to start in 3 seconds.
+         * @throws AssertionError If the cluster was unable to start in 3 seconds.
          */
         void startAwait() throws InterruptedException {
             members.forEach(ClusterService::start);
 
-            if (!startupLatch.await(3, TimeUnit.SECONDS)) {
+            if (!startupLatch.await(3, TimeUnit.SECONDS))
                 throw new AssertionError();
-            }
         }
 
         /**
