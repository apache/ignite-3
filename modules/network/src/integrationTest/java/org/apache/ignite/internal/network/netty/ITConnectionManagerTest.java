--- conflicted
+++ resolved
@@ -17,18 +17,6 @@
 
 package org.apache.ignite.internal.network.netty;
 
-import static org.hamcrest.MatcherAssert.assertThat;
-import static org.hamcrest.Matchers.isA;
-import static org.junit.jupiter.api.Assertions.assertEquals;
-import static org.junit.jupiter.api.Assertions.assertFalse;
-import static org.junit.jupiter.api.Assertions.assertNotNull;
-import static org.junit.jupiter.api.Assertions.assertThrows;
-import static org.junit.jupiter.api.Assertions.assertTrue;
-import static org.mockito.ArgumentMatchers.anyShort;
-import static org.mockito.Mockito.mock;
-import static org.mockito.Mockito.when;
-
-import io.netty.handler.codec.DecoderException;
 import java.io.IOException;
 import java.net.InetSocketAddress;
 import java.nio.channels.ClosedChannelException;
@@ -40,14 +28,11 @@
 import java.util.concurrent.ExecutionException;
 import java.util.concurrent.TimeUnit;
 import java.util.stream.Stream;
-<<<<<<< HEAD
-=======
 import io.netty.handler.codec.DecoderException;
 import org.apache.ignite.configuration.schemas.network.NetworkConfiguration;
 import org.apache.ignite.configuration.schemas.network.NetworkView;
 import org.apache.ignite.internal.configuration.testframework.ConfigurationExtension;
 import org.apache.ignite.internal.configuration.testframework.InjectConfiguration;
->>>>>>> c086555b
 import org.apache.ignite.internal.network.NetworkMessagesFactory;
 import org.apache.ignite.internal.network.recovery.RecoveryClientHandshakeManager;
 import org.apache.ignite.internal.network.recovery.RecoveryServerHandshakeManager;
@@ -61,6 +46,17 @@
 import org.junit.jupiter.api.Test;
 import org.junit.jupiter.api.extension.ExtendWith;
 
+import static org.hamcrest.MatcherAssert.assertThat;
+import static org.hamcrest.Matchers.isA;
+import static org.junit.jupiter.api.Assertions.assertEquals;
+import static org.junit.jupiter.api.Assertions.assertFalse;
+import static org.junit.jupiter.api.Assertions.assertNotNull;
+import static org.junit.jupiter.api.Assertions.assertThrows;
+import static org.junit.jupiter.api.Assertions.assertTrue;
+import static org.mockito.ArgumentMatchers.anyShort;
+import static org.mockito.Mockito.mock;
+import static org.mockito.Mockito.when;
+
 /**
  * Tests for {@link ConnectionManager}.
  */
@@ -72,17 +68,11 @@
     /** Message factory. */
     private final TestMessagesFactory messageFactory = new TestMessagesFactory();
 
-<<<<<<< HEAD
-    /**
-     *
-     */
-=======
     /** Reusable network configuration object. */
     @InjectConfiguration
     private NetworkConfiguration networkConfiguration;
 
     /** */
->>>>>>> c086555b
     @AfterEach
     final void tearDown() {
         startedManagers.forEach(ConnectionManager::stop);
@@ -125,7 +115,7 @@
      */
     @Test
     public void testReuseIncomingConnection() throws Exception {
-        final String msgText = "test";
+        String msgText = "test";
 
         TestMessage testMessage = messageFactory.testMessage().msg("test").build();
 
@@ -227,7 +217,8 @@
         assertThrows(ClosedChannelException.class, () -> {
             try {
                 finalSender.send(testMessage).get(3, TimeUnit.SECONDS);
-            } catch (Exception e) {
+            }
+            catch (Exception e) {
                 throw e.getCause();
             }
         });
@@ -248,7 +239,8 @@
     }
 
     /**
-     * Tests that a connection to a misconfigured server results in a connection close and an exception on the client side.
+     * Tests that a connection to a misconfigured server results in a connection close and an exception on the client
+     * side.
      */
     @Test
     public void testConnectMisconfiguredServer() throws Exception {
@@ -301,7 +293,8 @@
     }
 
     /**
-     * Creates a mock {@link MessageSerializationRegistry} that throws an exception when trying to get a serializer or a deserializer.
+     * Creates a mock {@link MessageSerializationRegistry} that throws an exception when trying to get a serializer
+     * or a deserializer.
      */
     private static MessageSerializationRegistry mockSerializationRegistry() {
         var mockRegistry = mock(MessageSerializationRegistry.class);
@@ -323,9 +316,10 @@
     }
 
     /**
-     * Creates and starts a {@link ConnectionManager} listening on the given port, configured with the provided serialization registry.
-     *
-     * @param port     Port for the connection manager to listen on.
+     * Creates and starts a {@link ConnectionManager} listening on the given port, configured with the provided
+     * serialization registry.
+     *
+     * @param port Port for the connection manager to listen on.
      * @param registry Serialization registry.
      * @return Connection manager.
      */
@@ -340,19 +334,11 @@
         NetworkView cfg = networkConfiguration.value();
 
         var manager = new ConnectionManager(
-<<<<<<< HEAD
-                port,
-                registry,
-                consistentId,
-                () -> new RecoveryServerHandshakeManager(launchId, consistentId, messageFactory),
-                () -> new RecoveryClientHandshakeManager(launchId, consistentId, messageFactory)
-=======
             cfg,
             registry,
             consistentId,
             () -> new RecoveryServerHandshakeManager(launchId, consistentId, messageFactory),
             () -> new RecoveryClientHandshakeManager(launchId, consistentId, messageFactory)
->>>>>>> c086555b
         );
 
         manager.start();
