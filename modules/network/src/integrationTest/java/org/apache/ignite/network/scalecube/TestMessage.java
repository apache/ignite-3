/*
 * Licensed to the Apache Software Foundation (ASF) under one or more
 * contributor license agreements.  See the NOTICE file distributed with
 * this work for additional information regarding copyright ownership.
 * The ASF licenses this file to You under the Apache License, Version 2.0
 * (the "License"); you may not use this file except in compliance with
 * the License.  You may obtain a copy of the License at
 *
 *      http://www.apache.org/licenses/LICENSE-2.0
 *
 * Unless required by applicable law or agreed to in writing, software
 * distributed under the License is distributed on an "AS IS" BASIS,
 * WITHOUT WARRANTIES OR CONDITIONS OF ANY KIND, either express or implied.
 * See the License for the specific language governing permissions and
 * limitations under the License.
 */


package org.apache.ignite.network.scalecube;

import java.io.Serializable;
import java.util.Map;
import java.util.Objects;
import org.apache.ignite.internal.tostring.S;
import org.apache.ignite.network.message.NetworkMessage;

/** */
public class TestMessage implements NetworkMessage, Serializable {
    /** Visible type for tests. */
    public static final short TYPE = 3;

    /** */
    private final String msg;

    private final Map<Integer, String> map;

    /** */
    public TestMessage(String msg, Map<Integer, String> map) {
        this.msg = msg;
        this.map = map;
    }

    public String msg() {
        return msg;
    }

    public Map<Integer, String> getMap() {
        return map;
    }

    /** {@inheritDoc} */
    @Override public String toString() {
<<<<<<< HEAD
        return S.toString(TestMessage.class, this);
=======
        return "TestMessage{" +
            "msg='" + msg + '\'' +
            ", map=" + map +
            '}';
>>>>>>> 49bfd0fc
    }

    /** {@inheritDoc} */
    @Override public boolean equals(Object o) {
        if (this == o) return true;
        if (o == null || getClass() != o.getClass()) return false;
        TestMessage message = (TestMessage) o;
        return Objects.equals(msg, message.msg) && Objects.equals(map, message.map);
    }

    /** {@inheritDoc} */
    @Override public int hashCode() {
        return Objects.hash(msg, map);
    }

    /** {@inheritDoc} */
    @Override public short directType() {
        return TYPE;
    }
}<|MERGE_RESOLUTION|>--- conflicted
+++ resolved
@@ -21,6 +21,7 @@
 import java.io.Serializable;
 import java.util.Map;
 import java.util.Objects;
+import org.apache.ignite.internal.tostring.IgniteToStringInclude;
 import org.apache.ignite.internal.tostring.S;
 import org.apache.ignite.network.message.NetworkMessage;
 
@@ -32,6 +33,8 @@
     /** */
     private final String msg;
 
+    /** */
+    @IgniteToStringInclude
     private final Map<Integer, String> map;
 
     /** */
@@ -46,18 +49,6 @@
 
     public Map<Integer, String> getMap() {
         return map;
-    }
-
-    /** {@inheritDoc} */
-    @Override public String toString() {
-<<<<<<< HEAD
-        return S.toString(TestMessage.class, this);
-=======
-        return "TestMessage{" +
-            "msg='" + msg + '\'' +
-            ", map=" + map +
-            '}';
->>>>>>> 49bfd0fc
     }
 
     /** {@inheritDoc} */
@@ -77,4 +68,9 @@
     @Override public short directType() {
         return TYPE;
     }
+
+    /** {@inheritDoc} */
+    @Override public String toString() {
+        return S.toString(TestMessage.class, this);
+    }
 }