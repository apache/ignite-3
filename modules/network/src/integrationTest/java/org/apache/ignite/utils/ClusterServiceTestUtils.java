/*
 * Licensed to the Apache Software Foundation (ASF) under one or more
 * contributor license agreements.  See the NOTICE file distributed with
 * this work for additional information regarding copyright ownership.
 * The ASF licenses this file to You under the Apache License, Version 2.0
 * (the "License"); you may not use this file except in compliance with
 * the License.  You may obtain a copy of the License at
 *
 *      http://www.apache.org/licenses/LICENSE-2.0
 *
 * Unless required by applicable law or agreed to in writing, software
 * distributed under the License is distributed on an "AS IS" BASIS,
 * WITHOUT WARRANTIES OR CONDITIONS OF ANY KIND, either express or implied.
 * See the License for the specific language governing permissions and
 * limitations under the License.
 */

package org.apache.ignite.utils;

<<<<<<< HEAD
=======
import static java.util.stream.Collectors.toUnmodifiableList;
>>>>>>> a323c22d
import static org.apache.ignite.internal.testframework.IgniteTestUtils.testNodeName;

import java.util.Collections;
import java.util.List;
import java.util.Map;
import java.util.stream.IntStream;
import org.apache.ignite.configuration.annotation.ConfigurationType;
import org.apache.ignite.configuration.schemas.network.NetworkConfiguration;
import org.apache.ignite.configuration.schemas.network.NodeFinderType;
import org.apache.ignite.internal.configuration.ConfigurationManager;
import org.apache.ignite.internal.configuration.storage.TestConfigurationStorage;
import org.apache.ignite.network.ClusterLocalConfiguration;
import org.apache.ignite.network.ClusterService;
import org.apache.ignite.network.ClusterServiceFactory;
import org.apache.ignite.network.MessagingService;
import org.apache.ignite.network.NetworkAddress;
import org.apache.ignite.network.NodeFinder;
import org.apache.ignite.network.StaticNodeFinder;
import org.apache.ignite.network.TopologyService;
import org.apache.ignite.network.serialization.MessageSerializationRegistry;
import org.junit.jupiter.api.TestInfo;

/**
 * Test utils that provide sort of cluster service mock that manages required node configuration internally.
 */
public class ClusterServiceTestUtils {
    /**
     * Creates a cluster service and required node configuration manager beneath it. Populates node configuration with specified port.
     * Manages configuration manager lifecycle: on cluster service start starts node configuration manager, on cluster service stop - stops
     * node configuration manager.
     *
     * @param testInfo                 Test info.
     * @param port                     Local port.
<<<<<<< HEAD
     * @param nodeFinder               Node finder for discovering the initial cluster members.
=======
     * @param nodeFinder               Node finder.
>>>>>>> a323c22d
     * @param msgSerializationRegistry Message serialization registry.
     * @param clusterSvcFactory        Cluster service factory.
     */
    public static ClusterService clusterService(
            TestInfo testInfo,
            int port,
            NodeFinder nodeFinder,
            MessageSerializationRegistry msgSerializationRegistry,
            ClusterServiceFactory clusterSvcFactory
    ) {
        var ctx = new ClusterLocalConfiguration(testNodeName(testInfo, port), msgSerializationRegistry);
        
        ConfigurationManager nodeConfigurationMgr = new ConfigurationManager(
                Collections.singleton(NetworkConfiguration.KEY),
                Map.of(),
                new TestConfigurationStorage(ConfigurationType.LOCAL),
<<<<<<< HEAD
=======
                List.of(),
>>>>>>> a323c22d
                List.of()
        );
        
        var clusterSvc = clusterSvcFactory.createClusterService(
                ctx,
<<<<<<< HEAD
                nodeConfigurationMgr,
                () -> nodeFinder
=======
                nodeConfigurationMgr.configurationRegistry().getConfiguration(NetworkConfiguration.KEY)
>>>>>>> a323c22d
        );
        
        assert nodeFinder instanceof StaticNodeFinder : "Only StaticNodeFinder is supported at the moment";
        
        return new ClusterService() {
            @Override
            public TopologyService topologyService() {
                return clusterSvc.topologyService();
            }
<<<<<<< HEAD

=======
            
>>>>>>> a323c22d
            @Override
            public MessagingService messagingService() {
                return clusterSvc.messagingService();
            }
<<<<<<< HEAD

=======
            
>>>>>>> a323c22d
            @Override
            public ClusterLocalConfiguration localConfiguration() {
                return clusterSvc.localConfiguration();
            }
<<<<<<< HEAD

=======
            
>>>>>>> a323c22d
            @Override
            public boolean isStopped() {
                return clusterSvc.isStopped();
            }
<<<<<<< HEAD

            @Override
            public void start() {
                nodeConfigurationMgr.start();

                nodeConfigurationMgr.configurationRegistry().getConfiguration(NetworkConfiguration.KEY)
                        .change(netCfg -> netCfg.changePort(port)).join();

                clusterSvc.start();
            }

=======
            
            @Override
            public void start() {
                nodeConfigurationMgr.start();
                
                NetworkConfiguration configuration = nodeConfigurationMgr.configurationRegistry()
                        .getConfiguration(NetworkConfiguration.KEY);
    
                configuration.change(netCfg ->
                        netCfg
                                .changePort(port)
                                .changeNodeFinder(c -> c
                                        .changeType(NodeFinderType.STATIC.toString())
                                        .changeNetClusterNodes(
                                                nodeFinder.findNodes().stream().map(NetworkAddress::toString).toArray(String[]::new)
                                        )
                                )
                ).join();
                
                clusterSvc.start();
            }
            
>>>>>>> a323c22d
            @Override
            public void stop() {
                clusterSvc.stop();
                nodeConfigurationMgr.stop();
            }
        };
    }
    
    /**
     * Creates a list of {@link NetworkAddress}es within a given port range.
     *
     * @param startPort Start port (inclusive).
     * @param endPort   End port (exclusive).
     * @return Configuration closure.
     */
    public static List<NetworkAddress> findLocalAddresses(int startPort, int endPort) {
        return IntStream.range(startPort, endPort)
                .mapToObj(port -> new NetworkAddress("localhost", port))
                .collect(toUnmodifiableList());
    }
}<|MERGE_RESOLUTION|>--- conflicted
+++ resolved
@@ -17,10 +17,7 @@
 
 package org.apache.ignite.utils;
 
-<<<<<<< HEAD
-=======
 import static java.util.stream.Collectors.toUnmodifiableList;
->>>>>>> a323c22d
 import static org.apache.ignite.internal.testframework.IgniteTestUtils.testNodeName;
 
 import java.util.Collections;
@@ -54,11 +51,7 @@
      *
      * @param testInfo                 Test info.
      * @param port                     Local port.
-<<<<<<< HEAD
-     * @param nodeFinder               Node finder for discovering the initial cluster members.
-=======
      * @param nodeFinder               Node finder.
->>>>>>> a323c22d
      * @param msgSerializationRegistry Message serialization registry.
      * @param clusterSvcFactory        Cluster service factory.
      */
@@ -75,21 +68,13 @@
                 Collections.singleton(NetworkConfiguration.KEY),
                 Map.of(),
                 new TestConfigurationStorage(ConfigurationType.LOCAL),
-<<<<<<< HEAD
-=======
                 List.of(),
->>>>>>> a323c22d
                 List.of()
         );
         
         var clusterSvc = clusterSvcFactory.createClusterService(
                 ctx,
-<<<<<<< HEAD
-                nodeConfigurationMgr,
-                () -> nodeFinder
-=======
                 nodeConfigurationMgr.configurationRegistry().getConfiguration(NetworkConfiguration.KEY)
->>>>>>> a323c22d
         );
         
         assert nodeFinder instanceof StaticNodeFinder : "Only StaticNodeFinder is supported at the moment";
@@ -99,46 +84,21 @@
             public TopologyService topologyService() {
                 return clusterSvc.topologyService();
             }
-<<<<<<< HEAD
-
-=======
             
->>>>>>> a323c22d
             @Override
             public MessagingService messagingService() {
                 return clusterSvc.messagingService();
             }
-<<<<<<< HEAD
-
-=======
             
->>>>>>> a323c22d
             @Override
             public ClusterLocalConfiguration localConfiguration() {
                 return clusterSvc.localConfiguration();
             }
-<<<<<<< HEAD
-
-=======
             
->>>>>>> a323c22d
             @Override
             public boolean isStopped() {
                 return clusterSvc.isStopped();
             }
-<<<<<<< HEAD
-
-            @Override
-            public void start() {
-                nodeConfigurationMgr.start();
-
-                nodeConfigurationMgr.configurationRegistry().getConfiguration(NetworkConfiguration.KEY)
-                        .change(netCfg -> netCfg.changePort(port)).join();
-
-                clusterSvc.start();
-            }
-
-=======
             
             @Override
             public void start() {
@@ -161,7 +121,6 @@
                 clusterSvc.start();
             }
             
->>>>>>> a323c22d
             @Override
             public void stop() {
                 clusterSvc.stop();
