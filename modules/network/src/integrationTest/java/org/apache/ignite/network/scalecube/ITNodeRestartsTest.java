--- conflicted
+++ resolved
@@ -14,10 +14,7 @@
  * See the License for the specific language governing permissions and
  * limitations under the License.
  */
-
 package org.apache.ignite.network.scalecube;
-
-import static org.junit.jupiter.api.Assertions.assertTrue;
 
 import java.util.ArrayList;
 import java.util.List;
@@ -35,12 +32,9 @@
 import org.junit.jupiter.api.Test;
 import org.junit.jupiter.api.TestInfo;
 
-<<<<<<< HEAD
-=======
 import static org.apache.ignite.utils.ClusterServiceTestUtils.findLocalAddresses;
 import static org.junit.jupiter.api.Assertions.assertTrue;
 
->>>>>>> c086555b
 /**
  * Tests if a topology size is correct after some nodes are restarted in quick succession.
  */
@@ -60,9 +54,8 @@
     /** Tear down method. */
     @AfterEach
     void tearDown() {
-        for (ClusterService service : services) {
+        for (ClusterService service : services)
             service.stop();
-        }
     }
 
     /**
@@ -74,21 +67,15 @@
 
         List<NetworkAddress> addresses = findLocalAddresses(initPort, initPort + 5);
 
-<<<<<<< HEAD
-        services = nodeFinder.findNodes().stream()
-                .map(addr -> startNetwork(testInfo, addr, nodeFinder))
-                .collect(Collectors.toCollection(ArrayList::new)); // ensure mutability
-=======
         var nodeFinder = new StaticNodeFinder(addresses);
 
         services = addresses.stream()
             .map(addr -> startNetwork(testInfo, addr, nodeFinder))
             .collect(Collectors.toCollection(ArrayList::new)); // ensure mutability
->>>>>>> c086555b
 
         for (ClusterService service : services) {
             assertTrue(waitForTopology(service, 5, 5_000), service.topologyService().localMember().toString()
-                    + ", topSize=" + service.topologyService().allMembers().size());
+                + ", topSize=" + service.topologyService().allMembers().size());
         }
 
         int idx0 = 0;
@@ -110,7 +97,7 @@
 
         for (ClusterService service : services) {
             assertTrue(waitForTopology(service, 5, 10_000), service.topologyService().localMember().toString()
-                    + ", topSize=" + service.topologyService().allMembers().size());
+                + ", topSize=" + service.topologyService().allMembers().size());
         }
 
         LOG.info("Reached stable state");
@@ -119,18 +106,18 @@
     /**
      * Creates a {@link ClusterService} using the given local address and the node finder.
      *
-     * @param testInfo   Test info.
-     * @param addr       Node address.
+     * @param testInfo Test info.
+     * @param addr Node address.
      * @param nodeFinder Node finder.
      * @return Created Cluster Service.
      */
     private ClusterService startNetwork(TestInfo testInfo, NetworkAddress addr, NodeFinder nodeFinder) {
         ClusterService clusterService = ClusterServiceTestUtils.clusterService(
-                testInfo,
-                addr.port(),
-                nodeFinder,
-                serializationRegistry,
-                networkFactory
+            testInfo,
+            addr.port(),
+            nodeFinder,
+            serializationRegistry,
+            networkFactory
         );
 
         clusterService.start();
@@ -151,13 +138,13 @@
         long stop = System.currentTimeMillis() + timeout;
 
         while (System.currentTimeMillis() < stop) {
-            if (service.topologyService().allMembers().size() == expected) {
+            if (service.topologyService().allMembers().size() == expected)
                 return true;
-            }
 
             try {
                 Thread.sleep(50);
-            } catch (InterruptedException e) {
+            }
+            catch (InterruptedException e) {
                 return false;
             }
         }
