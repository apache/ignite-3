/*
 * Licensed to the Apache Software Foundation (ASF) under one or more
 * contributor license agreements.  See the NOTICE file distributed with
 * this work for additional information regarding copyright ownership.
 * The ASF licenses this file to You under the Apache License, Version 2.0
 * (the "License"); you may not use this file except in compliance with
 * the License.  You may obtain a copy of the License at
 *
 *      http://www.apache.org/licenses/LICENSE-2.0
 *
 * Unless required by applicable law or agreed to in writing, software
 * distributed under the License is distributed on an "AS IS" BASIS,
 * WITHOUT WARRANTIES OR CONDITIONS OF ANY KIND, either express or implied.
 * See the License for the specific language governing permissions and
 * limitations under the License.
 */

package org.apache.ignite.network.internal.netty;

import java.net.InetSocketAddress;
import java.nio.channels.ClosedChannelException;
import java.util.ArrayList;
import java.util.Collection;
import java.util.List;
import java.util.UUID;
import java.util.concurrent.CompletableFuture;
import java.util.concurrent.TimeUnit;
import java.util.stream.Stream;
import org.apache.ignite.network.NetworkMessage;
import org.apache.ignite.network.NetworkMessagesFactory;
import org.apache.ignite.network.TestMessage;
import org.apache.ignite.network.TestMessageSerializationRegistryImpl;
import org.apache.ignite.network.TestMessagesFactory;
import org.apache.ignite.network.internal.recovery.RecoveryClientHandshakeManager;
import org.apache.ignite.network.internal.recovery.RecoveryServerHandshakeManager;
import org.junit.jupiter.api.AfterEach;
import org.junit.jupiter.api.Test;

import static org.junit.jupiter.api.Assertions.assertEquals;
import static org.junit.jupiter.api.Assertions.assertFalse;
import static org.junit.jupiter.api.Assertions.assertNotNull;
import static org.junit.jupiter.api.Assertions.assertThrows;
import static org.junit.jupiter.api.Assertions.assertTrue;

/**
 * Tests for {@link ConnectionManager}.
 */
public class ConnectionManagerTest {
    /** Started connection managers. */
    private final List<ConnectionManager> startedManagers = new ArrayList<>();

    /** Message factory. */
    private final TestMessagesFactory messageFactory = new TestMessagesFactory();

    /** */
    @AfterEach
    final void tearDown() {
        startedManagers.forEach(ConnectionManager::stop);
    }

    /**
     * Tests that a message is sent successfully using the ConnectionManager.
     *
     * @throws Exception If failed.
     */
    @Test
    public void testSentSuccessfully() throws Exception {
        String msgText = "test";

        int port1 = 4000;
        int port2 = 4001;

        ConnectionManager manager1 = startManager(port1);
        ConnectionManager manager2 = startManager(port2);

        var fut = new CompletableFuture<NetworkMessage>();

        manager2.addListener((address, message) -> fut.complete(message));

        NettySender sender = manager1.channel(null, new InetSocketAddress(port2)).get(3, TimeUnit.SECONDS);

        TestMessage testMessage = messageFactory.testMessage().msg(msgText).build();

        sender.send(testMessage).get(3, TimeUnit.SECONDS);

        NetworkMessage receivedMessage = fut.get(3, TimeUnit.SECONDS);

        assertEquals(msgText, ((TestMessage) receivedMessage).msg());
    }

    /**
     * Tests that incoming connection is reused for sending messages.
     *
     * @throws Exception If failed.
     */
    @Test
    public void testReuseIncomingConnection() throws Exception {
        String msgText = "test";

        TestMessage testMessage = TestMessageFactory.testMessage().msg("test").build();

        int port1 = 4000;
        int port2 = 4001;

        ConnectionManager manager1 = startManager(port1);
        ConnectionManager manager2 = startManager(port2);

        var fut = new CompletableFuture<NetworkMessage>();

        manager1.addListener((address, message) -> fut.complete(message));

        NettySender senderFrom1to2 = manager1.channel(null, new InetSocketAddress(port2)).get(3, TimeUnit.SECONDS);

<<<<<<< HEAD
        // Ensure a handshake has finished on both sides.
        senderFrom1to2.send(messageFactory.testMessage().msg("test").build()).get(3, TimeUnit.SECONDS);
=======
        // Ensure a handshake has finished on both sides by sending a message.
        // TODO: IGNITE-14085 When the recovery protocol is implemented replace this with simple
        // CompletableFuture#get called on the send future.
        var messageReceivedOn2 = new CompletableFuture<Void>();

        // If the message is received, that means that the handshake was successfully performed.
        manager2.addListener((address, message) -> messageReceivedOn2.complete(null));

        senderFrom1to2.send(testMessage);

        messageReceivedOn2.get(3, TimeUnit.SECONDS);
>>>>>>> 37083a18

        NettySender senderFrom2to1 = manager2.channel(manager1.consistentId(), new InetSocketAddress(port1)).get(3, TimeUnit.SECONDS);

        InetSocketAddress clientLocalAddress = (InetSocketAddress) senderFrom1to2.channel().localAddress();

        InetSocketAddress clientRemoteAddress = (InetSocketAddress) senderFrom2to1.channel().remoteAddress();

        assertEquals(clientLocalAddress, clientRemoteAddress);

<<<<<<< HEAD
        TestMessage testMessage = messageFactory.testMessage().msg("test").build();

=======
>>>>>>> 37083a18
        senderFrom2to1.send(testMessage).get(3, TimeUnit.SECONDS);

        NetworkMessage receivedMessage = fut.get(3, TimeUnit.SECONDS);

        assertEquals(msgText, ((TestMessage) receivedMessage).msg());
    }

    /**
     * Tests that the resources of a connection manager are closed after a shutdown.
     *
     * @throws Exception If failed.
     */
    @Test
    public void testShutdown() throws Exception {
        int port1 = 4000;
        int port2 = 4001;

        ConnectionManager manager1 = startManager(port1);
        ConnectionManager manager2 = startManager(port2);

        NettySender sender1 = manager1.channel(null, new InetSocketAddress(port2)).get(3, TimeUnit.SECONDS);
        NettySender sender2 = manager2.channel(null, new InetSocketAddress(port1)).get(3, TimeUnit.SECONDS);

        assertNotNull(sender1);
        assertNotNull(sender2);

        Stream.of(manager1, manager2).forEach(manager -> {
            NettyServer server = manager.server();
            Collection<NettyClient> clients = manager.clients();

            manager.stop();

            assertFalse(server.isRunning());

            boolean clientsStopped = clients.stream().allMatch(NettyClient::isDisconnected);

            assertTrue(clientsStopped);
        });
    }

    /**
     * Tests that after a channel was closed, a new channel is opened upon a request.
     *
     * @throws Exception If failed.
     */
    @Test
    public void testCanReconnectAfterFail() throws Exception {
        String msgText = "test";

        int port1 = 4000;
        int port2 = 4001;

        ConnectionManager manager1 = startManager(port1);
        ConnectionManager manager2 = startManager(port2);

        NettySender sender = manager1.channel(null, new InetSocketAddress(port2)).get(3, TimeUnit.SECONDS);

        TestMessage testMessage = messageFactory.testMessage().msg(msgText).build();

        manager2.stop();

        final NettySender finalSender = sender;

        assertThrows(ClosedChannelException.class, () -> {
            try {
                finalSender.send(testMessage).get(3, TimeUnit.SECONDS);
            }
            catch (Exception e) {
                throw e.getCause();
            }
        });

        manager2 = startManager(port2);

        var fut = new CompletableFuture<NetworkMessage>();

        manager2.addListener((address, message) -> fut.complete(message));

        sender = manager1.channel(null, new InetSocketAddress(port2)).get(3, TimeUnit.SECONDS);

        sender.send(testMessage).get(3, TimeUnit.SECONDS);

        NetworkMessage receivedMessage = fut.get(3, TimeUnit.SECONDS);

        assertEquals(msgText, ((TestMessage) receivedMessage).msg());
    }

    /**
     * Create and start a {@link ConnectionManager} adding it to the {@link #startedManagers} list.
     *
     * @param port Port for the {@link ConnectionManager#server}.
     * @return Connection manager.
     */
    private ConnectionManager startManager(int port) {
        var registry = new TestMessageSerializationRegistryImpl();

        UUID launchId = UUID.randomUUID();
        String consistentId = UUID.randomUUID().toString();

        var messageFactory = new NetworkMessagesFactory();

        var manager = new ConnectionManager(
            port,
            registry,
            consistentId,
            () -> new RecoveryServerHandshakeManager(launchId, consistentId, messageFactory),
            () -> new RecoveryClientHandshakeManager(launchId, consistentId, messageFactory)
        );

        manager.start();

        startedManagers.add(manager);

        return manager;
    }
}<|MERGE_RESOLUTION|>--- conflicted
+++ resolved
@@ -97,7 +97,7 @@
     public void testReuseIncomingConnection() throws Exception {
         String msgText = "test";
 
-        TestMessage testMessage = TestMessageFactory.testMessage().msg("test").build();
+        TestMessage testMessage = messageFactory.testMessage().msg("test").build();
 
         int port1 = 4000;
         int port2 = 4001;
@@ -111,10 +111,6 @@
 
         NettySender senderFrom1to2 = manager1.channel(null, new InetSocketAddress(port2)).get(3, TimeUnit.SECONDS);
 
-<<<<<<< HEAD
-        // Ensure a handshake has finished on both sides.
-        senderFrom1to2.send(messageFactory.testMessage().msg("test").build()).get(3, TimeUnit.SECONDS);
-=======
         // Ensure a handshake has finished on both sides by sending a message.
         // TODO: IGNITE-14085 When the recovery protocol is implemented replace this with simple
         // CompletableFuture#get called on the send future.
@@ -126,7 +122,6 @@
         senderFrom1to2.send(testMessage);
 
         messageReceivedOn2.get(3, TimeUnit.SECONDS);
->>>>>>> 37083a18
 
         NettySender senderFrom2to1 = manager2.channel(manager1.consistentId(), new InetSocketAddress(port1)).get(3, TimeUnit.SECONDS);
 
@@ -136,11 +131,6 @@
 
         assertEquals(clientLocalAddress, clientRemoteAddress);
 
-<<<<<<< HEAD
-        TestMessage testMessage = messageFactory.testMessage().msg("test").build();
-
-=======
->>>>>>> 37083a18
         senderFrom2to1.send(testMessage).get(3, TimeUnit.SECONDS);
 
         NetworkMessage receivedMessage = fut.get(3, TimeUnit.SECONDS);
