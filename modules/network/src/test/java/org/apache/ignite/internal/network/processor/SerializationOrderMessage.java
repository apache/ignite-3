--- conflicted
+++ resolved
@@ -29,24 +29,6 @@
     /**
      *
      */
-<<<<<<< HEAD
-    String b();
-
-    /**
-     *
-     */
-    String d();
-
-    /**
-     *
-     */
-    int c();
-
-    /**
-     *
-     */
-    int a();
-=======
     String strB();
 
     /**
@@ -63,5 +45,4 @@
      *
      */
     int intA();
->>>>>>> a323c22d
 }