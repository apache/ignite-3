/*
 * Licensed to the Apache Software Foundation (ASF) under one or more
 * contributor license agreements.  See the NOTICE file distributed with
 * this work for additional information regarding copyright ownership.
 * The ASF licenses this file to You under the Apache License, Version 2.0
 * (the "License"); you may not use this file except in compliance with
 * the License.  You may obtain a copy of the License at
 *
 *      http://www.apache.org/licenses/LICENSE-2.0
 *
 * Unless required by applicable law or agreed to in writing, software
 * distributed under the License is distributed on an "AS IS" BASIS,
 * WITHOUT WARRANTIES OR CONDITIONS OF ANY KIND, either express or implied.
 * See the License for the specific language governing permissions and
 * limitations under the License.
 */

package org.apache.ignite.internal.network.processor;

import static org.mockito.ArgumentMatchers.anyInt;
import static org.mockito.ArgumentMatchers.anyString;
import static org.mockito.ArgumentMatchers.eq;
import static org.mockito.Mockito.inOrder;
import static org.mockito.Mockito.mock;
import static org.mockito.Mockito.when;

import org.apache.ignite.network.TestMessagesFactory;
import org.apache.ignite.network.serialization.MessageDeserializer;
import org.apache.ignite.network.serialization.MessageReader;
import org.apache.ignite.network.serialization.MessageSerializer;
import org.apache.ignite.network.serialization.MessageWriter;
import org.junit.jupiter.api.Test;
import org.mockito.InOrder;

/**
 * Test class for checking that writing and reading fields in the generated (de-)serializers is ordered alphanumerically.
 */
public class SerializationOrderTest {
    /**
     *
     */
    private final TestMessagesFactory messageFactory = new TestMessagesFactory();

    /**
     *
     */
    private final SerializationOrderMessageSerializationFactory serializationFactory =
            new SerializationOrderMessageSerializationFactory(messageFactory);

    /**
     * Tests that a generated {@link MessageSerializer} writes message fields in alphanumerical order.
     */
    @Test
    void testSerializationOrder() {
<<<<<<< HEAD
        final SerializationOrderMessage msg = messageFactory.serializationOrderMessage().a(1).b("2").c(3).d("4").build();
=======
        final SerializationOrderMessage msg = messageFactory.serializationOrderMessage().intA(1).strB("2").intC(3).strD("4").build();
>>>>>>> a323c22d

        final MessageSerializer<SerializationOrderMessage> serializer = serializationFactory.createSerializer();

        final var mockWriter = mock(MessageWriter.class);

        when(mockWriter.isHeaderWritten()).thenReturn(true);
        when(mockWriter.writeInt(anyString(), anyInt())).thenReturn(true);
        when(mockWriter.writeString(anyString(), anyString())).thenReturn(true);

        serializer.writeMessage(msg, mockWriter);

        InOrder inOrder = inOrder(mockWriter);

        inOrder.verify(mockWriter).writeInt(eq("intA"), eq(1));
        inOrder.verify(mockWriter).writeInt(eq("intC"), eq(3));
        inOrder.verify(mockWriter).writeString(eq("strB"), eq("2"));
        inOrder.verify(mockWriter).writeString(eq("strD"), eq("4"));
    }

    /**
     * Tests that a generated {@link MessageDeserializer} reads message fields in alphanumerical order.
     */
    @Test
    void testDeserializationOrder() {
        final MessageDeserializer<SerializationOrderMessage> deserializer = serializationFactory.createDeserializer();

        final var mockReader = mock(MessageReader.class);

        when(mockReader.beforeMessageRead()).thenReturn(true);
        when(mockReader.isLastRead()).thenReturn(true);
        when(mockReader.readString(anyString())).thenReturn("foobar");

        deserializer.readMessage(mockReader);

        InOrder inOrder = inOrder(mockReader);

        inOrder.verify(mockReader).readInt(eq("intA"));
        inOrder.verify(mockReader).readInt(eq("intC"));
        inOrder.verify(mockReader).readString(eq("strB"));
        inOrder.verify(mockReader).readString(eq("strD"));
    }
}<|MERGE_RESOLUTION|>--- conflicted
+++ resolved
@@ -52,11 +52,7 @@
      */
     @Test
     void testSerializationOrder() {
-<<<<<<< HEAD
-        final SerializationOrderMessage msg = messageFactory.serializationOrderMessage().a(1).b("2").c(3).d("4").build();
-=======
         final SerializationOrderMessage msg = messageFactory.serializationOrderMessage().intA(1).strB("2").intC(3).strD("4").build();
->>>>>>> a323c22d
 
         final MessageSerializer<SerializationOrderMessage> serializer = serializationFactory.createSerializer();
 
