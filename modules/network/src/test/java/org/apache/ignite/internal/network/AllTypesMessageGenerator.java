--- conflicted
+++ resolved
@@ -55,17 +55,6 @@
             }
 
             if (nestedMsg) {
-<<<<<<< HEAD
-                message.v(
-                        IntStream.range(0, 10).mapToObj(unused -> generate(seed, false)).toArray(NetworkMessage[]::new)
-                );
-
-                message.w(IntStream.range(0, 10)
-                        .mapToObj(unused -> generate(seed, false))
-                        .collect(Collectors.toList()));
-
-                message.x(IntStream.range(0, 10)
-=======
                 message.netMsgArrV(
                         IntStream.range(0, 10).mapToObj(unused -> generate(seed, false)).toArray(NetworkMessage[]::new)
                 );
@@ -75,7 +64,6 @@
                         .collect(Collectors.toList()));
 
                 message.newMsgMapX(IntStream.range(0, 10)
->>>>>>> a323c22d
                         .boxed()
                         .collect(Collectors.toMap(String::valueOf, unused -> generate(seed, false))));
             }
