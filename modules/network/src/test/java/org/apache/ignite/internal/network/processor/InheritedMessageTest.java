--- conflicted
+++ resolved
@@ -55,11 +55,7 @@
     @Test
     void testSerialization() {
         InheritedMessage msg = messageFactory.inheritedMessage()
-<<<<<<< HEAD
-                .x(1).y(2).z(3)
-=======
                 .intX(1).intY(2).intZ(3)
->>>>>>> a323c22d
                 .build();
 
         MessageSerializer<InheritedMessage> serializer = serializationFactory.createSerializer();
