--- conflicted
+++ resolved
@@ -36,9 +36,8 @@
         <dependency>
             <groupId>org.apache.ignite</groupId>
             <artifactId>ignite-raft-client</artifactId>
+            <version>${project.version}</version>
         </dependency>
-
-        <!-- Test dependencies -->
         <dependency>
             <groupId>com.lmax</groupId>
             <artifactId>disruptor</artifactId>
@@ -47,30 +46,31 @@
             <groupId>org.rocksdb</groupId>
             <artifactId>rocksdbjni</artifactId>
         </dependency>
+
+        <!-- Test dependencies -->
         <dependency>
             <groupId>org.junit.jupiter</groupId>
             <artifactId>junit-jupiter-engine</artifactId>
             <scope>test</scope>
         </dependency>
-
         <dependency>
             <groupId>org.junit.vintage</groupId>
             <artifactId>junit-vintage-engine</artifactId>
             <version>5.7.0</version>
             <scope>test</scope>
         </dependency>
+
         <dependency>
             <groupId>org.mockito</groupId>
             <artifactId>mockito-junit-jupiter</artifactId>
             <scope>test</scope>
         </dependency>
-        
+
         <dependency>
             <groupId>org.mockito</groupId>
             <artifactId>mockito-core</artifactId>
             <scope>test</scope>
         </dependency>
-<<<<<<< HEAD
         <!-- logging -->
         <dependency>
             <groupId>org.slf4j</groupId>
@@ -119,13 +119,13 @@
             <groupId>org.openjdk.jmh</groupId>
             <artifactId>jmh-generator-annprocess</artifactId>
             <version>1.20</version>
-=======
+            <scope>test</scope>
+        </dependency>
 
         <dependency>
             <groupId>org.apache.ignite</groupId>
             <artifactId>ignite-network</artifactId>
             <type>test-jar</type>
->>>>>>> 9f3e0282
             <scope>test</scope>
         </dependency>
     </dependencies>
