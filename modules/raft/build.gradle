/*
 * Licensed to the Apache Software Foundation (ASF) under one or more
 * contributor license agreements. See the NOTICE file distributed with
 * this work for additional information regarding copyright ownership.
 * The ASF licenses this file to You under the Apache License, Version 2.0
 * (the "License"); you may not use this file except in compliance with
 * the License. You may obtain a copy of the License at
 *
 *      http://www.apache.org/licenses/LICENSE-2.0
 *
 * Unless required by applicable law or agreed to in writing, software
 * distributed under the License is distributed on an "AS IS" BASIS,
 * WITHOUT WARRANTIES OR CONDITIONS OF ANY KIND, either express or implied.
 * See the License for the specific language governing permissions and
 * limitations under the License.
 */

apply from: "$rootDir/buildscripts/java-core.gradle"
apply from: "$rootDir/buildscripts/publishing.gradle"
apply from: "$rootDir/buildscripts/java-junit5.gradle"
apply from: "$rootDir/buildscripts/java-test-fixtures.gradle"
apply from: "$rootDir/buildscripts/java-integration-test.gradle"

description = 'ignite-raft'

dependencies {
    implementation project(':ignite-core')
    implementation project(':ignite-configuration-api')
    implementation project(':ignite-raft-api')
    implementation project(':ignite-network')
    implementation project(':ignite-rocksdb-common')
    implementation libs.jetbrains.annotations
    implementation libs.fastutil.core
    implementation libs.disruptor
    implementation libs.rocksdb.jni
    implementation libs.dropwizard.metrics
    implementation libs.jctools.core
    implementation libs.auto.service.annotations
<<<<<<< HEAD
    implementation libs.opentelemetry.instrumentation.annotations
=======
    implementation libs.jna
>>>>>>> f25b67f6

    annotationProcessor project(":ignite-network-annotation-processor")
    annotationProcessor libs.auto.service

    testAnnotationProcessor project(":ignite-network-annotation-processor")
    testAnnotationProcessor libs.jmh.annotation.processor
    testImplementation(testFixtures(project(':ignite-core')))
    testImplementation(testFixtures(project(':ignite-network')))
    testImplementation(testFixtures(project(':ignite-configuration')))
    testImplementation project(':ignite-configuration')
    testImplementation project(':ignite-core')
    testImplementation project(':ignite-network')
    testImplementation libs.mockito.junit
    testImplementation libs.mockito.core
    testImplementation libs.netty.common
    testImplementation libs.hamcrest.core
    testImplementation libs.jmh.core

    testFixturesAnnotationProcessor project(":ignite-network-annotation-processor")
    testFixturesImplementation project(':ignite-core')
    testFixturesImplementation project(':ignite-network')
    testFixturesImplementation project(':ignite-raft-api')
    testFixturesImplementation(testFixtures(project(':ignite-configuration')))
    testFixturesImplementation(testFixtures(project(':ignite-core')))
    testFixturesImplementation(testFixtures(project(':ignite-network')))
    testFixturesImplementation libs.hamcrest.core
    testFixturesImplementation libs.mockito.core
    testFixturesImplementation libs.junit5.api
    testFixturesImplementation libs.junit5.params
    testFixturesImplementation libs.jetbrains.annotations

    integrationTestAnnotationProcessor project(":ignite-network-annotation-processor")
    integrationTestAnnotationProcessor project(":ignite-configuration-annotation-processor")
    integrationTestImplementation(testFixtures(project))
    integrationTestImplementation(testFixtures(project(':ignite-core')))
    integrationTestImplementation(testFixtures(project(':ignite-configuration')))
    integrationTestImplementation(testFixtures(project(':ignite-network')))
    integrationTestImplementation project(':ignite-raft-api')
    integrationTestImplementation libs.jetbrains.annotations
    integrationTestImplementation libs.dropwizard.metrics
}<|MERGE_RESOLUTION|>--- conflicted
+++ resolved
@@ -36,11 +36,8 @@
     implementation libs.dropwizard.metrics
     implementation libs.jctools.core
     implementation libs.auto.service.annotations
-<<<<<<< HEAD
+    implementation libs.jna
     implementation libs.opentelemetry.instrumentation.annotations
-=======
-    implementation libs.jna
->>>>>>> f25b67f6
 
     annotationProcessor project(":ignite-network-annotation-processor")
     annotationProcessor libs.auto.service
