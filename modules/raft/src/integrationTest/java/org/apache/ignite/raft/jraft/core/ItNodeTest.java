--- conflicted
+++ resolved
@@ -171,10 +171,6 @@
 import org.junit.jupiter.api.BeforeEach;
 import org.junit.jupiter.api.Disabled;
 import org.junit.jupiter.api.RepeatedTest;
-<<<<<<< HEAD
-import org.junit.jupiter.api.DisplayName;
-=======
->>>>>>> f1b0559a
 import org.junit.jupiter.api.Test;
 import org.junit.jupiter.api.TestInfo;
 import org.junit.jupiter.api.Timeout;
@@ -2720,12 +2716,7 @@
             assertEquals(20, fsm.getLogs().size());
     }
 
-<<<<<<< HEAD
-    @Test
-    @Timeout(value = 25_000, unit = TimeUnit.MILLISECONDS)
-=======
     @RepeatedTest(value = 2, failureThreshold = 1)
->>>>>>> f1b0559a
     public void testFollowerStartStopFollowing() throws Exception {
         // start five nodes
         List<TestPeer> peers = TestUtils.generatePeers(testInfo, 5);
@@ -2789,14 +2780,10 @@
         List<Node> firstFollowers = cluster.getFollowers();
         assertEquals(4, firstFollowers.size());
         for (Node node : firstFollowers) {
-<<<<<<< HEAD
-            assertEquals(1, ((MockStateMachine) node.getOptions().getFsm()).getOnStartFollowingTimes());
-=======
             System.out.println(((MockStateMachine) node.getOptions().getFsm()).getOnStartFollowingTimes());
             assertWaitForCondition(1,
                     () -> ((MockStateMachine) node.getOptions().getFsm()).getOnStartFollowingTimes(),
                     Duration.of(10_000, ChronoUnit.MILLIS));
->>>>>>> f1b0559a
             assertEquals(0, ((MockStateMachine) node.getOptions().getFsm()).getOnStopFollowingTimes());
         }
 
@@ -2811,13 +2798,9 @@
         List<Node> secondFollowers = cluster.getFollowers();
         assertEquals(3, secondFollowers.size());
         for (Node node : secondFollowers) {
-<<<<<<< HEAD
-            assertEquals(2, ((MockStateMachine) node.getOptions().getFsm()).getOnStartFollowingTimes());
-=======
             assertWaitForCondition(2,
                     () -> ((MockStateMachine) node.getOptions().getFsm()).getOnStartFollowingTimes(),
                     Duration.of(5_000, ChronoUnit.MILLIS));
->>>>>>> f1b0559a
             assertEquals(1, ((MockStateMachine) node.getOptions().getFsm()).getOnStopFollowingTimes());
         }
 
@@ -2834,24 +2817,16 @@
         for (int i = 0; i < 3; i++) {
             Node follower = thirdFollowers.get(i);
             if (follower.getNodeId().getPeerId().equals(secondLeader.getNodeId().getPeerId())) {
-<<<<<<< HEAD
-                assertEquals(2, ((MockStateMachine) follower.getOptions().getFsm()).getOnStartFollowingTimes());
-=======
                 assertWaitForCondition(2,
                         () -> ((MockStateMachine) follower.getOptions().getFsm()).getOnStartFollowingTimes(),
                         Duration.of(5_000, ChronoUnit.MILLIS));
->>>>>>> f1b0559a
                 assertEquals(1, ((MockStateMachine) follower.getOptions().getFsm()).getOnStopFollowingTimes());
                 continue;
             }
 
-<<<<<<< HEAD
-            assertEquals(3, ((MockStateMachine) follower.getOptions().getFsm()).getOnStartFollowingTimes());
-=======
             assertWaitForCondition(3,
                     () -> ((MockStateMachine) follower.getOptions().getFsm()).getOnStartFollowingTimes(),
                     Duration.of(5_000, ChronoUnit.MILLIS));
->>>>>>> f1b0559a
             assertEquals(2, ((MockStateMachine) follower.getOptions().getFsm()).getOnStopFollowingTimes());
         }
 
@@ -4695,30 +4670,17 @@
         this.sendTestTaskAndWait(node, 0, 10, err);
     }
 
+    // Note that waiting for the latch when tasks are applying doesn't guarantee that FSMCallerImpl.lastAppliedIndex
+    // will be updated immediately.
     private void sendTestTaskAndWait(Node node, int start, int amount,
                                      RaftError err) throws InterruptedException {
         CountDownLatch latch = new CountDownLatch(amount);
-        MockStateMachine stateMachine = (MockStateMachine) node.getOptions().getFsm();
-        long appliedIndexBeforeRunCommands = stateMachine.getAppliedIndex();
         for (int i = start; i < start + amount; i++) {
             ByteBuffer data = ByteBuffer.wrap(("hello" + i).getBytes(UTF_8));
             Task task = new Task(data, new ExpectClosure(err, latch));
             node.apply(task);
         }
         waitLatch(latch);
-
-        if (err == RaftError.SUCCESS) {
-            // This check is needed to avoid a race with snapshots, since the latch may complete before FSMCallerImpl#lastAppliedIndex is
-            // updated and the snapshot creation starts.
-            assertTrue(
-                    waitForCondition(() -> stateMachine.getAppliedIndex() >= appliedIndexBeforeRunCommands + amount, 1_000),
-                    () -> String.format(
-                            "Failed to wait for last applied index update on node: "
-                                    + "[node=%s, appliedIndexBeforeRunCommands=%s, lastAppliedIndex=%s, amount=%s]",
-                            stateMachine.getPeerId(), appliedIndexBeforeRunCommands, stateMachine.getAppliedIndex(), amount
-                    )
-            );
-        }
     }
 
     private void sendTestTaskAndWait(Node node, int start,
