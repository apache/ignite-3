--- conflicted
+++ resolved
@@ -20,14 +20,10 @@
 import java.nio.file.Path;
 import java.util.List;
 import org.apache.ignite.internal.raft.server.RaftServer;
-<<<<<<< HEAD
-import org.apache.ignite.internal.raft.server.impl.RaftServerImpl;
-import org.apache.ignite.lang.NodeStoppingException;
-=======
 import org.apache.ignite.internal.raft.server.impl.JRaftServerImpl;
 import org.apache.ignite.internal.testframework.WorkDirectory;
 import org.apache.ignite.internal.testframework.WorkDirectoryExtension;
->>>>>>> a0072598
+import org.apache.ignite.lang.NodeStoppingException;
 import org.apache.ignite.network.ClusterNode;
 import org.apache.ignite.network.ClusterService;
 import org.apache.ignite.network.NetworkAddress;
@@ -92,8 +88,7 @@
 
         ClusterService service = clusterService(addr.toString(), PORT, List.of(), true);
 
-<<<<<<< HEAD
-        server = new RaftServerImpl(service, FACTORY) {
+        server = new JRaftServerImpl(service, FACTORY) {
             @Override public synchronized void stop() {
                 try {
                     super.stop();
@@ -103,13 +98,6 @@
                 }
 
                 service.stop();
-=======
-        server = new JRaftServerImpl(service, dataPath.toString()) {
-            @Override public synchronized void shutdown() throws Exception {
-                super.shutdown();
-
-                service.shutdown();
->>>>>>> a0072598
             }
         };
 
