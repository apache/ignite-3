--- conflicted
+++ resolved
@@ -32,12 +32,9 @@
 import org.apache.ignite.internal.raft.server.impl.JRaftServerImpl;
 import org.apache.ignite.internal.testframework.WorkDirectory;
 import org.apache.ignite.internal.testframework.WorkDirectoryExtension;
-<<<<<<< HEAD
+import org.apache.ignite.internal.thread.NamedThreadFactory;
 import org.apache.ignite.internal.tx.impl.HeapLockManager;
 import org.apache.ignite.internal.tx.impl.TxManagerImpl;
-=======
-import org.apache.ignite.internal.thread.NamedThreadFactory;
->>>>>>> c0a3f327
 import org.apache.ignite.internal.util.IgniteUtils;
 import org.apache.ignite.network.ClusterService;
 import org.apache.ignite.network.ClusterServiceFactory;
@@ -284,19 +281,12 @@
     /**
      * Creates raft group listener.
      *
-<<<<<<< HEAD
-     *
      * @param service The cluster service.
-     * @param workDir Work directory.
-     * @return Raft group listener.
-     */
-    public abstract RaftGroupListener createListener(ClusterService service, Path workDir);
-=======
+     * @param txManager
      * @param listenerPersistencePath Path to storage persistent data.
      * @return Raft group listener.
      */
-    public abstract RaftGroupListener createListener(Path listenerPersistencePath);
->>>>>>> c0a3f327
+    public abstract RaftGroupListener createListener(ClusterService service, TxManagerImpl txManager, Path listenerPersistencePath);
 
     /**
      * @return Raft group id for tests.
@@ -376,7 +366,9 @@
 
         Path jraft = workDir.resolve("jraft" + idx);
 
-        JRaftServerImpl server = new JRaftServerImpl(service, new TxManagerImpl(service, new HeapLockManager()), jraft) {
+        TxManagerImpl txManager = new TxManagerImpl(service, new HeapLockManager());
+
+        JRaftServerImpl server = new JRaftServerImpl(service, txManager, jraft) {
             @Override public void stop() {
                 super.stop();
 
@@ -390,11 +382,7 @@
 
         server.startRaftGroup(
             raftGroupId(),
-<<<<<<< HEAD
-            createListener(service, workDir),
-=======
-            createListener(listenerPersistencePath),
->>>>>>> c0a3f327
+            createListener(service, txManager, listenerPersistencePath),
             INITIAL_CONF
         );
 
