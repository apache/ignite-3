--- conflicted
+++ resolved
@@ -16,17 +16,6 @@
  */
 
 package org.apache.ignite.internal.raft;
-
-import static org.hamcrest.MatcherAssert.assertThat;
-import static org.hamcrest.Matchers.containsString;
-import static org.mockito.ArgumentMatchers.any;
-import static org.mockito.ArgumentMatchers.anyLong;
-import static org.mockito.Mockito.doReturn;
-import static org.mockito.Mockito.mock;
-import static org.mockito.Mockito.spy;
-import static org.mockito.Mockito.times;
-import static org.mockito.Mockito.verify;
-import static org.mockito.Mockito.when;
 
 import java.io.IOException;
 import java.nio.file.Path;
@@ -52,6 +41,17 @@
 import org.junit.jupiter.api.TestInfo;
 import org.junit.jupiter.api.extension.ExtendWith;
 
+import static org.hamcrest.MatcherAssert.assertThat;
+import static org.hamcrest.Matchers.containsString;
+import static org.mockito.ArgumentMatchers.any;
+import static org.mockito.ArgumentMatchers.anyLong;
+import static org.mockito.Mockito.doReturn;
+import static org.mockito.Mockito.mock;
+import static org.mockito.Mockito.spy;
+import static org.mockito.Mockito.times;
+import static org.mockito.Mockito.verify;
+import static org.mockito.Mockito.when;
+
 /**
  * Tests for {@link Loza} functionality.
  */
@@ -63,14 +63,10 @@
     /** Server port offset. */
     private static final int PORT = 20010;
 
-    /**
-     *
-     */
+    /** */
     private static final MessageSerializationRegistry SERIALIZATION_REGISTRY = new MessageSerializationRegistryImpl();
 
-    /**
-     *
-     */
+    /** */
     @WorkDirectory
     private Path dataPath;
 
@@ -79,31 +75,25 @@
      *
      * @return Raft group service.
      */
-<<<<<<< HEAD
-    private void startClient(String groupId, ClusterNode node, Loza loza) throws Exception {
-        loza.prepareRaftGroup(groupId,
-                List.of(node), () -> mock(RaftGroupListener.class)
-=======
     private RaftGroupService startClient(String groupId, ClusterNode node, Loza loza) throws Exception {
         return loza.prepareRaftGroup(groupId,
             List.of(node), () -> mock(RaftGroupListener.class)
->>>>>>> c086555b
         ).get(10, TimeUnit.SECONDS);
     }
 
     /**
      * @param testInfo Test info.
-     * @param port     Local port.
-     * @param srvs     Server nodes of the cluster.
+     * @param port Local port.
+     * @param srvs Server nodes of the cluster.
      * @return The client cluster view.
      */
     private static ClusterService clusterService(TestInfo testInfo, int port, List<NetworkAddress> srvs) {
         var network = ClusterServiceTestUtils.clusterService(
-                testInfo,
-                port,
-                new StaticNodeFinder(srvs),
-                SERIALIZATION_REGISTRY,
-                NETWORK_FACTORY
+            testInfo,
+            port,
+            new StaticNodeFinder(srvs),
+            SERIALIZATION_REGISTRY,
+            NETWORK_FACTORY
         );
 
         network.start();
@@ -138,25 +128,21 @@
             for (int i = 0; i < grpSrvcs.length; i++) {
                 // return an error on first invocation
                 doReturn(exception)
-                        // assert that a retry has been issued on the executor
-                        .doAnswer(invocation -> {
-                            assertThat(Thread.currentThread().getName(), containsString(Loza.CLIENT_POOL_NAME));
+                    // assert that a retry has been issued on the executor
+                    .doAnswer(invocation -> {
+                        assertThat(Thread.currentThread().getName(), containsString(Loza.CLIENT_POOL_NAME));
 
-                            return exception;
-                        })
-                        // finally call the real method
-                        .doCallRealMethod()
-                        .when(messagingServiceMock).invoke(any(NetworkAddress.class), any(), anyLong());
+                        return exception;
+                    })
+                    // finally call the real method
+                    .doCallRealMethod()
+                    .when(messagingServiceMock).invoke(any(NetworkAddress.class), any(), anyLong());
 
                 grpSrvcs[i] = startClient(Integer.toString(i), service.topologyService().localMember(), loza);
 
                 verify(messagingServiceMock, times(3 * (i + 1)))
-                        .invoke(any(NetworkAddress.class), any(), anyLong());
+                    .invoke(any(NetworkAddress.class), any(), anyLong());
             }
-<<<<<<< HEAD
-        } finally {
-            if (loza != null) {
-=======
         }
         finally {
             for (RaftGroupService srvc : grpSrvcs) {
@@ -166,13 +152,10 @@
             }
 
             if (loza != null)
->>>>>>> c086555b
                 loza.stop();
-            }
 
-            if (service != null) {
+            if (service != null)
                 service.stop();
-            }
         }
     }
 }