--- conflicted
+++ resolved
@@ -351,11 +351,7 @@
         PeerId oldLeader = oldLeaderNode.getNodeId().getPeerId();
         assertNotNull(oldLeader);
 
-<<<<<<< HEAD
-        Status status = cliService.changePeers(
-=======
         Status status = cliService.changePeersAndLearners(
->>>>>>> 4eef51ad
                 groupId,
                 conf,
                 new Configuration(newPeers.stream().map(TestPeer::getPeerId).collect(toList())),
