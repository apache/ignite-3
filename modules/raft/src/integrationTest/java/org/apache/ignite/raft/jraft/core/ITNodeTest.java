--- conflicted
+++ resolved
@@ -177,7 +177,8 @@
         services.forEach(service -> {
             try {
                 service.shutdown();
-            } catch (Exception e) {
+            }
+            catch (Exception e) {
                 LOG.error("Error while closing a service", e);
             }
         });
@@ -204,13 +205,7 @@
 
         RaftGroupService service = createService("unittest", new PeerId(addr, 0), nodeOptions);
 
-<<<<<<< HEAD
         service.start();
-
-        service.shutdown();
-=======
-        service.start(true);
->>>>>>> 7ccdb7d3
     }
 
     @Test
@@ -2491,12 +2486,6 @@
             catch (Exception e) {
                 // Expected.
             }
-<<<<<<< HEAD
-            finally {
-                service.shutdown();
-            }
-=======
->>>>>>> 7ccdb7d3
         }
     }
 
@@ -2852,14 +2841,8 @@
         nodeOpts.setFsm(fsm);
 
         RaftGroupService service = createService("test", new PeerId(addr, 0), nodeOpts);
-<<<<<<< HEAD
-        try {
-            Node node = service.start();
-            assertEquals(26, fsm.getLogs().size());
-=======
->>>>>>> 7ccdb7d3
-
-        Node node = service.start(true);
+
+        Node node = service.start();
         assertEquals(26, fsm.getLogs().size());
 
         for (int i = 0; i < 26; i++)
@@ -2896,25 +2879,12 @@
         nodeOpts.setFsm(fsm);
 
         RaftGroupService service = createService("test", new PeerId(addr, 0), nodeOpts);
-<<<<<<< HEAD
-        try {
-            Node node = service.start();
-            while (!node.isLeader())
-                Thread.sleep(20);
-            sendTestTaskAndWait(node);
-            assertEquals(10, fsm.getLogs().size());
-        }
-        finally {
-            service.shutdown();
-        }
-=======
-
-        Node node = service.start(true);
+
+        Node node = service.start();
         while (!node.isLeader())
             Thread.sleep(20);
         sendTestTaskAndWait(node);
         assertEquals(10, fsm.getLogs().size());
->>>>>>> 7ccdb7d3
     }
 
     @Test
@@ -3430,15 +3400,11 @@
                 .collect(Collectors.toList());
         }
 
-<<<<<<< HEAD
-        IgniteRpcServer rpcServer = new TestIgniteRpcServer(peerId.getEndpoint(), servers, nodeManager, nodeOptions);
-        nodeOptions.setRpcClient(new IgniteRpcClient(rpcServer.clusterService(), true));
-=======
         var nodeManager = new NodeManager();
 
         ClusterService clusterService = createClusterService(peerId.getEndpoint(), servers);
 
-        IgniteRpcServer rpcServer = new TestIgniteRpcServer(clusterService, servers, nodeManager);
+        IgniteRpcServer rpcServer = new TestIgniteRpcServer(clusterService, servers, nodeManager, nodeOptions);
 
         nodeOptions.setRpcClient(new IgniteRpcClient(clusterService));
 
@@ -3466,7 +3432,6 @@
         var clusterConfig = new ClusterLocalConfiguration(endpoint.toString(), endpoint.getPort(), members, registry);
 
         var clusterServiceFactory = new TestScaleCubeClusterServiceFactory();
->>>>>>> 7ccdb7d3
 
         return clusterServiceFactory.createClusterService(clusterConfig);
     }
