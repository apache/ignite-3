--- conflicted
+++ resolved
@@ -223,7 +223,7 @@
                 servers.remove(this);
 
                 super.stop();
-    
+
                 service.stop();
             }
         };
@@ -326,19 +326,11 @@
     @NotNull
     private Set<Thread> getAllDisruptorCurrentThreads() {
         return Thread.getAllStackTraces().keySet().stream().filter(t ->
-<<<<<<< HEAD
                         t.getName().contains("JRaft-FSMCaller-Disruptor")
                                 || t.getName().contains("JRaft-NodeImpl-Disruptor")
                                 || t.getName().contains("JRaft-ReadOnlyService-Disruptor")
                                 || t.getName().contains("JRaft-LogManager-Disruptor"))
                 .collect(toSet());
-=======
-                t.getName().contains("JRaft-FSMCaller-Disruptor")
-                        || t.getName().contains("JRaft-NodeImpl-Disruptor")
-                        || t.getName().contains("JRaft-ReadOnlyService-Disruptor")
-                        || t.getName().contains("JRaft-LogManager-Disruptor"))
-                .collect(Collectors.toSet());
->>>>>>> 258e06ef
     }
 
     @Test
