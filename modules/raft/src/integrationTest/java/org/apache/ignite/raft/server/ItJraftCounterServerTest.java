/*
 * Licensed to the Apache Software Foundation (ASF) under one or more
 * contributor license agreements. See the NOTICE file distributed with
 * this work for additional information regarding copyright ownership.
 * The ASF licenses this file to You under the Apache License, Version 2.0
 * (the "License"); you may not use this file except in compliance with
 * the License. You may obtain a copy of the License at
 *
 *      http://www.apache.org/licenses/LICENSE-2.0
 *
 * Unless required by applicable law or agreed to in writing, software
 * distributed under the License is distributed on an "AS IS" BASIS,
 * WITHOUT WARRANTIES OR CONDITIONS OF ANY KIND, either express or implied.
 * See the License for the specific language governing permissions and
 * limitations under the License.
 */

package org.apache.ignite.raft.server;

import static java.util.Comparator.comparing;
import static java.util.stream.Collectors.toList;
import static java.util.stream.Collectors.toSet;
import static org.apache.ignite.internal.raft.server.RaftGroupOptions.defaults;
import static org.apache.ignite.raft.jraft.core.State.STATE_ERROR;
import static org.apache.ignite.raft.jraft.core.State.STATE_LEADER;
import static org.apache.ignite.raft.jraft.test.TestUtils.waitForCondition;
import static org.apache.ignite.raft.jraft.test.TestUtils.waitForTopology;
import static org.junit.jupiter.api.Assertions.assertEquals;
import static org.junit.jupiter.api.Assertions.assertNotNull;
import static org.junit.jupiter.api.Assertions.assertNull;
import static org.junit.jupiter.api.Assertions.assertTrue;
import static org.junit.jupiter.api.Assertions.fail;

import java.io.IOException;
import java.nio.file.Files;
import java.nio.file.Path;
import java.util.ArrayList;
import java.util.HashMap;
import java.util.Iterator;
import java.util.List;
import java.util.Set;
import java.util.concurrent.ExecutorService;
import java.util.concurrent.Executors;
import java.util.concurrent.Future;
import java.util.concurrent.TimeoutException;
import java.util.concurrent.atomic.AtomicInteger;
import java.util.function.Consumer;
import java.util.function.Supplier;
import java.util.stream.Stream;
import org.apache.ignite.internal.raft.server.RaftServer;
import org.apache.ignite.internal.raft.server.impl.JraftServerImpl;
<<<<<<< HEAD
=======
import org.apache.ignite.internal.replicator.ReplicationGroupId;
import org.apache.ignite.internal.testframework.WorkDirectory;
>>>>>>> 469c3ea8
import org.apache.ignite.internal.testframework.WorkDirectoryExtension;
import org.apache.ignite.internal.util.IgniteUtils;
import org.apache.ignite.lang.IgniteInternalException;
import org.apache.ignite.network.NetworkAddress;
import org.apache.ignite.raft.client.Peer;
import org.apache.ignite.raft.client.ReadCommand;
import org.apache.ignite.raft.client.WriteCommand;
import org.apache.ignite.raft.client.service.CommandClosure;
import org.apache.ignite.raft.client.service.RaftGroupService;
import org.apache.ignite.raft.jraft.core.NodeImpl;
import org.apache.ignite.raft.jraft.core.StateMachineAdapter;
import org.apache.ignite.raft.jraft.entity.RaftOutter.SnapshotMeta;
import org.apache.ignite.raft.jraft.option.NodeOptions;
import org.apache.ignite.raft.jraft.rpc.impl.RaftException;
import org.apache.ignite.raft.jraft.test.TestUtils;
import org.apache.ignite.raft.jraft.util.ExecutorServiceHelper;
import org.apache.ignite.raft.server.counter.CounterListener;
import org.apache.ignite.raft.server.counter.GetValueCommand;
import org.apache.ignite.raft.server.counter.IncrementAndGetCommand;
import org.apache.ignite.raft.server.snasphot.SnapshotInMemoryStorageFactory;
import org.apache.ignite.raft.server.snasphot.TestWriteCommand;
import org.apache.ignite.raft.server.snasphot.UpdateCountRaftListener;
import org.jetbrains.annotations.NotNull;
import org.junit.jupiter.api.AfterEach;
import org.junit.jupiter.api.BeforeEach;
import org.junit.jupiter.api.Test;
import org.junit.jupiter.api.extension.ExtendWith;

/**
 * Jraft server.
 */
@ExtendWith(WorkDirectoryExtension.class)
class ItJraftCounterServerTest extends JraftAbstractTest {
    /**
     * Counter group name 0.
     */
    private static final TestReplicationGroupId COUNTER_GROUP_0 = new TestReplicationGroupId("counter0");

    /**
     * Counter group name 1.
     */
    private static final TestReplicationGroupId COUNTER_GROUP_1 = new TestReplicationGroupId("counter1");

    /**
     * Listener factory.
     */
    private Supplier<CounterListener> listenerFactory = CounterListener::new;

    /**
     * Before each.
     */
    @BeforeEach
    @Override
    void before() {
        LOG.info(">>>>>>>>>>>>>>> Start test method: {}", testInfo.getTestMethod().orElseThrow().getName());

        super.before();
    }

    /**
     * After each.
     */
    @AfterEach
    @Override
    protected void after() throws Exception {
        super.after();

        LOG.info(">>>>>>>>>>>>>>> End test method: {}", testInfo.getTestMethod().orElseThrow().getName());
    }

<<<<<<< HEAD
=======
    private void shutdownCluster() throws Exception {
        LOG.info("Start client shutdown");

        Iterator<RaftGroupService> iterClients = clients.iterator();

        while (iterClients.hasNext()) {
            RaftGroupService client = iterClients.next();

            iterClients.remove();

            client.shutdown();
        }

        clients.clear();

        LOG.info("Start server shutdown servers={}", servers.size());

        Iterator<JraftServerImpl> iterSrv = servers.iterator();

        while (iterSrv.hasNext()) {
            JraftServerImpl server = iterSrv.next();

            iterSrv.remove();

            Set<ReplicationGroupId> grps = server.startedGroups();

            for (ReplicationGroupId grp : grps) {
                server.stopRaftGroup(grp);
            }

            server.beforeNodeStop();

            server.stop();
        }

        servers.clear();
    }

    /**
     * Starts server.
     *
     * @param idx  The index.
     * @param clo  Init closure.
     * @param cons Node options updater.
     * @return Raft server instance.
     */
    private JraftServerImpl startServer(int idx, Consumer<RaftServer> clo, Consumer<NodeOptions> cons) {
        var addr = new NetworkAddress(getLocalAddress(), PORT);

        ClusterService service = clusterService(PORT + idx, List.of(addr), true);

        NodeOptions opts = new NodeOptions();

        cons.accept(opts);

        JraftServerImpl server = new JraftServerImpl(service, dataPath.resolve("node" + idx), opts) {
            @Override
            public void stop() throws Exception {
                servers.remove(this);

                super.stop();

                service.stop();
            }
        };

        server.start();

        clo.accept(server);

        servers.add(server);

        assertTrue(waitForTopology(service, servers.size(), 15_000));

        return server;
    }

    /**
     * Starts client.
     *
     * @param groupId Group id.
     * @return The client.
     * @throws Exception If failed.
     */
    private RaftGroupService startClient(TestReplicationGroupId groupId) throws Exception {
        var addr = new NetworkAddress(getLocalAddress(), PORT);

        ClusterService clientNode = clusterService(CLIENT_PORT + clients.size(), List.of(addr), true);

        RaftGroupService client = RaftGroupServiceImpl.start(groupId, clientNode, FACTORY, 10_000,
                List.of(new Peer(addr)), false, 200, executor).get(3, TimeUnit.SECONDS);

        clients.add(client);

        return client;
    }

>>>>>>> 469c3ea8
    /**
     * Starts a cluster for the test.
     *
     * @throws Exception If failed.
     */
    private void startCluster() throws Exception {
        for (int i = 0; i < 3; i++) {
            startServer(i, raftServer -> {
                raftServer.startRaftGroup(COUNTER_GROUP_0, listenerFactory.get(), INITIAL_CONF, defaults());
                raftServer.startRaftGroup(COUNTER_GROUP_1, listenerFactory.get(), INITIAL_CONF, defaults());
            }, opts -> {});
        }

        startClient(COUNTER_GROUP_0);
        startClient(COUNTER_GROUP_1);
    }

    /**
     * Checks that the number of Disruptor threads does not depend on  count started RAFT nodes.
     */
    @Test
    public void testDisruptorThreadsCount() {
        startServer(0, raftServer -> {
            raftServer.startRaftGroup(new TestReplicationGroupId("test_raft_group"), listenerFactory.get(), INITIAL_CONF, defaults());
        }, opts -> {});

        Set<Thread> threads = getAllDisruptorCurrentThreads();

        int threadsBefore = threads.size();

        Set<String> threadNamesBefore = threads.stream().map(Thread::getName).collect(toSet());

        assertEquals(NodeOptions.DEFAULT_STRIPES * 4/*services*/, threadsBefore, "Started thread names: " + threadNamesBefore);

        servers.forEach(srv -> {
            for (int i = 0; i < 10; i++) {
                srv.startRaftGroup(new TestReplicationGroupId("test_raft_group_" + i), listenerFactory.get(), INITIAL_CONF, defaults());
            }
        });

        threads = getAllDisruptorCurrentThreads();

        int threadsAfter = threads.size();

        Set<String> threadNamesAfter = threads.stream().map(Thread::getName).collect(toSet());

        threadNamesAfter.removeAll(threadNamesBefore);

        assertEquals(threadsBefore, threadsAfter, "Difference: " + threadNamesAfter);

        servers.forEach(srv -> {
            srv.stopRaftGroup(new TestReplicationGroupId("test_raft_group"));

            for (int i = 0; i < 10; i++) {
                srv.stopRaftGroup(new TestReplicationGroupId("test_raft_group_" + i));
            }
        });
    }

    /**
     * Get a set of Disruptor threads for the well known JRaft services.
     *
     * @return Set of Disruptor threads.
     */
    @NotNull
    private Set<Thread> getAllDisruptorCurrentThreads() {
        return Thread.getAllStackTraces().keySet().stream().filter(t ->
                        t.getName().contains("JRaft-FSMCaller-Disruptor")
                                || t.getName().contains("JRaft-NodeImpl-Disruptor")
                                || t.getName().contains("JRaft-ReadOnlyService-Disruptor")
                                || t.getName().contains("JRaft-LogManager-Disruptor"))
                .collect(toSet());
    }

    @Test
    public void testRefreshLeader() throws Exception {
        startCluster();

        Peer leader = clients.get(0).leader();

        assertNull(leader);

        clients.get(0).refreshLeader().get();

        assertNotNull(clients.get(0).leader());

        leader = clients.get(1).leader();

        assertNull(leader);

        clients.get(1).refreshLeader().get();

        assertNotNull(clients.get(1).leader());
    }

    @Test
    public void testCounterCommandListener() throws Exception {
        startCluster();

        RaftGroupService client1 = clients.get(0);
        RaftGroupService client2 = clients.get(1);

        client1.refreshLeader().get();
        client2.refreshLeader().get();

        assertNotNull(client1.leader());
        assertNotNull(client2.leader());

        assertEquals(2, client1.<Long>run(new IncrementAndGetCommand(2)).get());
        assertEquals(2, client1.<Long>run(new GetValueCommand()).get());
        assertEquals(3, client1.<Long>run(new IncrementAndGetCommand(1)).get());
        assertEquals(3, client1.<Long>run(new GetValueCommand()).get());

        assertEquals(4, client2.<Long>run(new IncrementAndGetCommand(4)).get());
        assertEquals(4, client2.<Long>run(new GetValueCommand()).get());
        assertEquals(7, client2.<Long>run(new IncrementAndGetCommand(3)).get());
        assertEquals(7, client2.<Long>run(new GetValueCommand()).get());
    }

    @Test
    public void testCreateSnapshot() throws Exception {
        startCluster();

        RaftGroupService client1 = clients.get(0);
        RaftGroupService client2 = clients.get(1);

        client1.refreshLeader().get();
        client2.refreshLeader().get();

        JraftServerImpl server = servers.get(0);

        long val = applyIncrements(client1, 1, 10);

        assertEquals(sum(10), val);

        client1.snapshot(server.localPeer(COUNTER_GROUP_0)).get();

        long val2 = applyIncrements(client2, 1, 20);

        assertEquals(sum(20), val2);

        client2.snapshot(server.localPeer(COUNTER_GROUP_1)).get();

        Path snapshotDir0 = server.getServerDataPath(COUNTER_GROUP_0).resolve("snapshot");
        assertEquals(1L, countFiles(snapshotDir0));

        Path snapshotDir1 = server.getServerDataPath(COUNTER_GROUP_1).resolve("snapshot");
        assertEquals(1L, countFiles(snapshotDir1));
    }

    /**
     * Returns the number of files in the given directory (non-recursive).
     */
    private static long countFiles(Path dir) throws IOException {
        try (Stream<Path> files = Files.list(dir)) {
            return files.count();
        }
    }

    @Test
    public void testCreateSnapshotGracefulFailure() throws Exception {
        listenerFactory = () -> new CounterListener() {
            @Override
            public void onSnapshotSave(Path path, Consumer<Throwable> doneClo) {
                doneClo.accept(new IgniteInternalException("Very bad"));
            }
        };

        startCluster();

        RaftGroupService client1 = clients.get(0);
        RaftGroupService client2 = clients.get(1);

        client1.refreshLeader().get();
        client2.refreshLeader().get();

        RaftServer server = servers.get(0);

        Peer peer = server.localPeer(COUNTER_GROUP_0);

        long val = applyIncrements(client1, 1, 10);

        assertEquals(sum(10), val);

        try {
            client1.snapshot(peer).get();

            fail();
        } catch (Exception e) {
            assertTrue(e.getCause() instanceof RaftException);
        }
    }

    @Test
    public void testCreateSnapshotAbnormalFailure() throws Exception {
        listenerFactory = () -> new CounterListener() {
            @Override
            public void onSnapshotSave(Path path, Consumer<Throwable> doneClo) {
                doneClo.accept(new IgniteInternalException("Very bad"));
            }
        };

        startCluster();

        RaftGroupService client1 = clients.get(0);
        RaftGroupService client2 = clients.get(1);

        client1.refreshLeader().get();
        client2.refreshLeader().get();

        long val = applyIncrements(client1, 1, 10);

        assertEquals(sum(10), val);

        Peer peer = servers.get(0).localPeer(COUNTER_GROUP_0);

        try {
            client1.snapshot(peer).get();

            fail();
        } catch (Exception e) {
            assertTrue(e.getCause() instanceof RaftException);
        }
    }

    /** Tests if a raft group become unavailable in case of a critical error. */
    @Test
    public void testApplyWithFailure() throws Exception {
        listenerFactory = () -> new CounterListener() {
            @Override
            public void onWrite(Iterator<CommandClosure<WriteCommand>> iterator) {
                Iterator<CommandClosure<WriteCommand>> wrapper = new Iterator<>() {
                    @Override
                    public boolean hasNext() {
                        return iterator.hasNext();
                    }

                    @Override
                    public CommandClosure<WriteCommand> next() {
                        CommandClosure<WriteCommand> cmd = iterator.next();

                        IncrementAndGetCommand command = (IncrementAndGetCommand) cmd.command();

                        if (command.delta() == 10) {
                            throw new IgniteInternalException("Very bad");
                        }

                        return cmd;
                    }
                };

                super.onWrite(wrapper);
            }
        };

        startCluster();

        RaftGroupService client1 = clients.get(0);
        RaftGroupService client2 = clients.get(1);

        client1.refreshLeader().get();
        client2.refreshLeader().get();

        NodeImpl leader = servers.stream().map(s -> ((NodeImpl) s.raftGroupService(COUNTER_GROUP_0).getRaftNode()))
                .filter(n -> n.getState() == STATE_LEADER).findFirst().orElse(null);

        assertNotNull(leader);

        long val1 = applyIncrements(client1, 1, 5);
        long val2 = applyIncrements(client2, 1, 7);

        assertEquals(sum(5), val1);
        assertEquals(sum(7), val2);

        long val3 = applyIncrements(client1, 6, 9);
        assertEquals(sum(9), val3);

        try {
            client1.<Long>run(new IncrementAndGetCommand(10)).get();

            fail();
        } catch (Exception e) {
            // Expected.
            Throwable cause = e.getCause();

            assertTrue(cause instanceof RaftException);
        }

        NodeImpl finalLeader = leader;
        waitForCondition(() -> finalLeader.getState() == STATE_ERROR, 5_000);

        // Client can't switch to new leader, because only one peer in the list.
        try {
            client1.<Long>run(new IncrementAndGetCommand(11)).get();
        } catch (Exception e) {
            boolean isValid = e.getCause() instanceof TimeoutException;

            if (!isValid) {
                LOG.error("Got unexpected exception", e);
            }

            assertTrue(isValid, "Expecting the timeout");
        }
    }

    /** Tests that users related exceptions from SM are propagated to the client. */
    @Test
    public void testClientCatchExceptionFromSm() throws Exception {
        listenerFactory = () -> new CounterListener() {
            @Override
            public void onWrite(Iterator<CommandClosure<WriteCommand>> iterator) {
                while (iterator.hasNext()) {
                    CommandClosure<WriteCommand> clo = iterator.next();

                    IncrementAndGetCommand cmd0 = (IncrementAndGetCommand) clo.command();

                    clo.result(new RuntimeException("Expected message"));
                }
            }

            @Override
            public void onRead(Iterator<CommandClosure<ReadCommand>> iterator) {
                while (iterator.hasNext()) {
                    CommandClosure<ReadCommand> clo = iterator.next();

                    assert clo.command() instanceof GetValueCommand;

                    clo.result(new RuntimeException("Another expected message"));
                }
            }
        };

        startCluster();

        RaftGroupService client1 = clients.get(0);
        RaftGroupService client2 = clients.get(1);

        client1.refreshLeader().get();
        client2.refreshLeader().get();

        NodeImpl leader = servers.stream().map(s -> ((NodeImpl) s.raftGroupService(COUNTER_GROUP_0).getRaftNode()))
                .filter(n -> n.getState() == STATE_LEADER).findFirst().orElse(null);

        assertNotNull(leader);

        try {
            client1.<Long>run(new IncrementAndGetCommand(3)).get();

            fail();
        } catch (Exception e) {
            // Expected.
            Throwable cause = e.getCause();

            assertTrue(cause instanceof RuntimeException);

            assertEquals(cause.getMessage(), "Expected message");
        }

        try {
            client1.<Long>run(new GetValueCommand()).get();

            fail();
        } catch (Exception e) {
            // Expected.
            Throwable cause = e.getCause();

            assertTrue(cause instanceof RuntimeException);

            assertEquals(cause.getMessage(), "Another expected message");
        }
    }

    /** Tests if a follower is catching up the leader after restarting. */
    @Test
    public void testFollowerCatchUpFromLog() throws Exception {
        doTestFollowerCatchUp(false, true);
    }

    @Test
    public void testFollowerCatchUpFromSnapshot() throws Exception {
        doTestFollowerCatchUp(true, true);
    }

    @Test
    public void testFollowerCatchUpFromLog2() throws Exception {
        doTestFollowerCatchUp(false, false);
    }

    @Test
    public void testFollowerCatchUpFromSnapshot2() throws Exception {
        doTestFollowerCatchUp(true, false);
    }

    /** Tests if a starting a new group in shared pools mode doesn't increases timer threads count. */
    @Test
    public void testTimerThreadsCount() {
        JraftServerImpl srv0 = startServer(0, x -> {
        }, opts -> opts.setTimerPoolSize(1));
        JraftServerImpl srv1 = startServer(1, x -> {
        }, opts -> opts.setTimerPoolSize(1));
        JraftServerImpl srv2 = startServer(2, x -> {
        }, opts -> opts.setTimerPoolSize(1));

        waitForTopology(srv0.clusterService(), 3, 5_000);

        ExecutorService svc = Executors.newFixedThreadPool(16);

        final int groupsCnt = 10;

        try {
            List<Future<?>> futs = new ArrayList<>(groupsCnt);

            for (int i = 0; i < groupsCnt; i++) {
                int finalI = i;
                futs.add(svc.submit(new Runnable() {
                    @Override
                    public void run() {
                        TestReplicationGroupId grp = new TestReplicationGroupId("counter" + finalI);

                        srv0.startRaftGroup(grp, listenerFactory.get(), INITIAL_CONF, defaults());
                        srv1.startRaftGroup(grp, listenerFactory.get(), INITIAL_CONF, defaults());
                        srv2.startRaftGroup(grp, listenerFactory.get(), INITIAL_CONF, defaults());
                    }
                }));
            }

            for (Future<?> fut : futs) {
                try {
                    fut.get();
                } catch (Exception e) {
                    fail(e.getMessage());
                }
            }
        } finally {
            ExecutorServiceHelper.shutdownAndAwaitTermination(svc);
        }

        for (int i = 0; i < groupsCnt; i++) {
            TestReplicationGroupId grp = new TestReplicationGroupId("counter" + i);

            assertTrue(waitForCondition(() -> hasLeader(grp), 30_000));
        }

        Set<Thread> threads = Thread.getAllStackTraces().keySet();

        LOG.info("RAFT threads count {}", threads.stream().filter(t -> t.getName().contains("JRaft")).count());

        List<Thread> timerThreads = threads.stream().filter(this::isTimer).sorted(comparing(Thread::getName)).collect(toList());

        assertTrue(timerThreads.size() <= 15, // This is a maximum possible number of a timer threads for 3 nodes in this test.
                "All timer threads: " + timerThreads.toString());
    }

    /**
     * The test shows that all committed updates are applied after a RAFT group restart automatically.
     * Actual data be available to read from state storage (not a state machine) directly just after the RAFT node started.
     *
     * @throws Exception If failed.
     */
    @Test
    public void testApplyUpdatesOutOfSnapshot() throws Exception {
        HashMap<Integer, AtomicInteger> counters = new HashMap<>(3);
        HashMap<Path, Integer> snapshotDataStorage = new HashMap<>(3);
        HashMap<String, SnapshotMeta> snapshotMetaStorage = new HashMap<>(3);
        TestReplicationGroupId grpId = new TestReplicationGroupId("test_raft_group");

        for (int i = 0; i < 3; i++) {
            AtomicInteger counter;

            counters.put(i, counter = new AtomicInteger());

            startServer(i, raftServer -> {
                raftServer.startRaftGroup(grpId, new UpdateCountRaftListener(counter, snapshotDataStorage), INITIAL_CONF,
                        defaults().snapshotStorageFactory(new SnapshotInMemoryStorageFactory(snapshotMetaStorage)));
            }, opts -> {});
        }

        var raftClient = startClient(grpId);

        raftClient.refreshMembers(true).get();
        var peers = raftClient.peers();

        raftClient.run(new TestWriteCommand());

        assertTrue(TestUtils.waitForCondition(() -> counters.get(0).get() == 1, 10_000));

        raftClient.snapshot(peers.get(0)).get();

        raftClient.run(new TestWriteCommand());

        assertTrue(TestUtils.waitForCondition(() -> counters.get(1).get() == 2, 10_000));

        raftClient.snapshot(peers.get(1)).get();

        raftClient.run(new TestWriteCommand());

        for (AtomicInteger counter : counters.values()) {
            assertTrue(TestUtils.waitForCondition(() -> counter.get() == 3, 10_000));
        }

        shutdownCluster();

        Path peer0SnapPath = snapshotPath(peers.get(0).address());
        Path peer1SnapPath = snapshotPath(peers.get(1).address());
        Path peer2SnapPath = snapshotPath(peers.get(2).address());

        assertEquals(1, snapshotDataStorage.get(peer0SnapPath));
        assertEquals(2, snapshotDataStorage.get(peer1SnapPath));
        assertNull(snapshotDataStorage.get(peer2SnapPath));

        assertNotNull(snapshotMetaStorage.get(peer0SnapPath.toString()));
        assertNotNull(snapshotMetaStorage.get(peer1SnapPath.toString()));
        assertNull(snapshotMetaStorage.get(peer2SnapPath.toString()));

        for (int i = 0; i < 3; i++) {
            var counter = counters.get(i);

            startServer(i, raftServer -> {
                counter.set(0);

                raftServer.startRaftGroup(grpId, new UpdateCountRaftListener(counter, snapshotDataStorage), INITIAL_CONF,
                        defaults().snapshotStorageFactory(new SnapshotInMemoryStorageFactory(snapshotMetaStorage)));
            }, opts -> {});
        }

        for (AtomicInteger counter : counters.values()) {
            assertEquals(3, counter.get());
        }
    }

    /**
     * Builds a snapshot path by the peer address of RAFT node.
     *
     * @param peerAddress Raft node peer address.
     * @return Path to snapshot.
     */
    private Path snapshotPath(NetworkAddress peerAddress) {
        int nodeId = peerAddress.port() - PORT;

        return dataPath.resolve("node" + nodeId).resolve("test_raft_group" + "_" + peerAddress.toString().replace(':', '_'))
                .resolve("snapshot");
    }

    /**
     * Returns {@code true} if thread is related to timers.
     *
     * @param thread The thread.
     * @return {@code True} if a timer thread.
     */
    private boolean isTimer(Thread thread) {
        String name = thread.getName();

        return name.contains("ElectionTimer") || name.contains("VoteTimer")
                || name.contains("StepDownTimer") || name.contains("SnapshotTimer") || name.contains("Node-Scheduler");
    }

    /**
     * Returns {@code true} if a raft group has elected a leader for a some term.
     *
     * @param grpId Group id.
     * @return {@code True} if a leader is elected.
     */
    private boolean hasLeader(TestReplicationGroupId grpId) {
        return servers.stream().anyMatch(s -> {
            NodeImpl node = (NodeImpl) s.raftGroupService(grpId).getRaftNode();

            StateMachineAdapter fsm = (StateMachineAdapter) node.getOptions().getFsm();

            return node.isLeader() && fsm.getLeaderTerm() == node.getCurrentTerm();
        });
    }

    /**
     * Do test follower catch up.
     *
     * @param snapshot {@code True} to create snapshot on leader and truncate log.
     * @param cleanDir {@code True} to clean persistent state on follower before restart.
     * @throws Exception If failed.
     */
    private void doTestFollowerCatchUp(boolean snapshot, boolean cleanDir) throws Exception {
        startCluster();

        RaftGroupService client1 = clients.get(0);
        RaftGroupService client2 = clients.get(1);

        client1.refreshLeader().get();
        client2.refreshLeader().get();

        Peer leader1 = client1.leader();
        assertNotNull(leader1);

        Peer leader2 = client2.leader();
        assertNotNull(leader2);

        applyIncrements(client1, 0, 10);
        applyIncrements(client2, 0, 20);

        // First snapshot will not truncate logs.
        client1.snapshot(leader1).get();
        client2.snapshot(leader2).get();

        JraftServerImpl toStop = null;

        // Find the follower for both groups.
        for (JraftServerImpl server : servers) {
            Peer peer = server.localPeer(COUNTER_GROUP_0);

            if (!peer.equals(leader1) && !peer.equals(leader2)) {
                toStop = server;
                break;
            }
        }

        Path serverDataPath0 = toStop.getServerDataPath(COUNTER_GROUP_0);
        Path serverDataPath1 = toStop.getServerDataPath(COUNTER_GROUP_1);

        final int stopIdx = servers.indexOf(toStop);

        toStop.stopRaftGroup(COUNTER_GROUP_0);
        toStop.stopRaftGroup(COUNTER_GROUP_1);

        toStop.beforeNodeStop();

        toStop.stop();

        applyIncrements(client1, 11, 20);
        applyIncrements(client2, 21, 30);

        if (snapshot) {
            client1.snapshot(leader1).get();
            client2.snapshot(leader2).get();
        }

        if (cleanDir) {
            IgniteUtils.deleteIfExists(serverDataPath0);
            IgniteUtils.deleteIfExists(serverDataPath1);
        }

        var svc2 = startServer(stopIdx, r -> {
            r.startRaftGroup(COUNTER_GROUP_0, listenerFactory.get(), INITIAL_CONF, defaults());
            r.startRaftGroup(COUNTER_GROUP_1, listenerFactory.get(), INITIAL_CONF, defaults());
        }, opts -> {});

        waitForCondition(() -> validateStateMachine(sum(20), svc2, COUNTER_GROUP_0), 5_000);
        waitForCondition(() -> validateStateMachine(sum(30), svc2, COUNTER_GROUP_1), 5_000);

        svc2.stopRaftGroup(COUNTER_GROUP_0);
        svc2.stopRaftGroup(COUNTER_GROUP_1);

        svc2.beforeNodeStop();

        svc2.stop();

        var svc3 = startServer(stopIdx, r -> {
            r.startRaftGroup(COUNTER_GROUP_0, listenerFactory.get(), INITIAL_CONF, defaults());
            r.startRaftGroup(COUNTER_GROUP_1, listenerFactory.get(), INITIAL_CONF, defaults());
        }, opts -> {});

        waitForCondition(() -> validateStateMachine(sum(20), svc3, COUNTER_GROUP_0), 5_000);
        waitForCondition(() -> validateStateMachine(sum(30), svc3, COUNTER_GROUP_1), 5_000);
    }

    /**
     * Applies increments.
     *
     * @param client The client
     * @param start  Start element.
     * @param stop   Stop element.
     * @return The counter value.
     * @throws Exception If failed.
     */
    private static long applyIncrements(RaftGroupService client, int start, int stop) throws Exception {
        long val = 0;

        for (int i = start; i <= stop; i++) {
            val = client.<Long>run(new IncrementAndGetCommand(i)).get();

            LOG.info("Val={}, i={}", val, i);
        }

        return val;
    }

    /**
     * Calculates a progression sum.
     *
     * @param until Until value.
     * @return The sum.
     */
    private static long sum(long until) {
        return (1 + until) * until / 2;
    }

    /**
     * Validates state machine.
     *
     * @param expected Expected value.
     * @param server   The server.
     * @param groupId  Group id.
     * @return Validation result.
     */
    private static boolean validateStateMachine(long expected, JraftServerImpl server, TestReplicationGroupId groupId) {
        org.apache.ignite.raft.jraft.RaftGroupService svc = server.raftGroupService(groupId);

        JraftServerImpl.DelegatingStateMachine fsm0 =
                (JraftServerImpl.DelegatingStateMachine) svc.getRaftNode().getOptions().getFsm();

        return expected == ((CounterListener) fsm0.getListener()).value();
    }
}<|MERGE_RESOLUTION|>--- conflicted
+++ resolved
@@ -49,11 +49,6 @@
 import java.util.stream.Stream;
 import org.apache.ignite.internal.raft.server.RaftServer;
 import org.apache.ignite.internal.raft.server.impl.JraftServerImpl;
-<<<<<<< HEAD
-=======
-import org.apache.ignite.internal.replicator.ReplicationGroupId;
-import org.apache.ignite.internal.testframework.WorkDirectory;
->>>>>>> 469c3ea8
 import org.apache.ignite.internal.testframework.WorkDirectoryExtension;
 import org.apache.ignite.internal.util.IgniteUtils;
 import org.apache.ignite.lang.IgniteInternalException;
@@ -124,106 +119,6 @@
         LOG.info(">>>>>>>>>>>>>>> End test method: {}", testInfo.getTestMethod().orElseThrow().getName());
     }
 
-<<<<<<< HEAD
-=======
-    private void shutdownCluster() throws Exception {
-        LOG.info("Start client shutdown");
-
-        Iterator<RaftGroupService> iterClients = clients.iterator();
-
-        while (iterClients.hasNext()) {
-            RaftGroupService client = iterClients.next();
-
-            iterClients.remove();
-
-            client.shutdown();
-        }
-
-        clients.clear();
-
-        LOG.info("Start server shutdown servers={}", servers.size());
-
-        Iterator<JraftServerImpl> iterSrv = servers.iterator();
-
-        while (iterSrv.hasNext()) {
-            JraftServerImpl server = iterSrv.next();
-
-            iterSrv.remove();
-
-            Set<ReplicationGroupId> grps = server.startedGroups();
-
-            for (ReplicationGroupId grp : grps) {
-                server.stopRaftGroup(grp);
-            }
-
-            server.beforeNodeStop();
-
-            server.stop();
-        }
-
-        servers.clear();
-    }
-
-    /**
-     * Starts server.
-     *
-     * @param idx  The index.
-     * @param clo  Init closure.
-     * @param cons Node options updater.
-     * @return Raft server instance.
-     */
-    private JraftServerImpl startServer(int idx, Consumer<RaftServer> clo, Consumer<NodeOptions> cons) {
-        var addr = new NetworkAddress(getLocalAddress(), PORT);
-
-        ClusterService service = clusterService(PORT + idx, List.of(addr), true);
-
-        NodeOptions opts = new NodeOptions();
-
-        cons.accept(opts);
-
-        JraftServerImpl server = new JraftServerImpl(service, dataPath.resolve("node" + idx), opts) {
-            @Override
-            public void stop() throws Exception {
-                servers.remove(this);
-
-                super.stop();
-
-                service.stop();
-            }
-        };
-
-        server.start();
-
-        clo.accept(server);
-
-        servers.add(server);
-
-        assertTrue(waitForTopology(service, servers.size(), 15_000));
-
-        return server;
-    }
-
-    /**
-     * Starts client.
-     *
-     * @param groupId Group id.
-     * @return The client.
-     * @throws Exception If failed.
-     */
-    private RaftGroupService startClient(TestReplicationGroupId groupId) throws Exception {
-        var addr = new NetworkAddress(getLocalAddress(), PORT);
-
-        ClusterService clientNode = clusterService(CLIENT_PORT + clients.size(), List.of(addr), true);
-
-        RaftGroupService client = RaftGroupServiceImpl.start(groupId, clientNode, FACTORY, 10_000,
-                List.of(new Peer(addr)), false, 200, executor).get(3, TimeUnit.SECONDS);
-
-        clients.add(client);
-
-        return client;
-    }
-
->>>>>>> 469c3ea8
     /**
      * Starts a cluster for the test.
      *
