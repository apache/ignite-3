/*
 * Licensed to the Apache Software Foundation (ASF) under one or more
 * contributor license agreements.  See the NOTICE file distributed with
 * this work for additional information regarding copyright ownership.
 * The ASF licenses this file to You under the Apache License, Version 2.0
 * (the "License"); you may not use this file except in compliance with
 * the License.  You may obtain a copy of the License at
 *
 *      http://www.apache.org/licenses/LICENSE-2.0
 *
 * Unless required by applicable law or agreed to in writing, software
 * distributed under the License is distributed on an "AS IS" BASIS,
 * WITHOUT WARRANTIES OR CONDITIONS OF ANY KIND, either express or implied.
 * See the License for the specific language governing permissions and
 * limitations under the License.
 */

package org.apache.ignite.raft.client.service;

import static org.apache.ignite.internal.testframework.IgniteTestUtils.waitForCondition;
import static org.junit.jupiter.api.Assertions.assertTrue;

import java.net.InetAddress;
import java.net.UnknownHostException;
import java.nio.file.Path;
import java.util.ArrayList;
import java.util.List;
import java.util.concurrent.ScheduledExecutorService;
import java.util.concurrent.ScheduledThreadPoolExecutor;
import java.util.concurrent.TimeUnit;
import java.util.function.BooleanSupplier;
import java.util.stream.Collectors;
import java.util.stream.IntStream;
import org.apache.ignite.internal.raft.Loza;
import org.apache.ignite.internal.raft.server.impl.JraftServerImpl;
import org.apache.ignite.internal.testframework.WorkDirectory;
import org.apache.ignite.internal.testframework.WorkDirectoryExtension;
import org.apache.ignite.internal.thread.NamedThreadFactory;
import org.apache.ignite.internal.util.IgniteUtils;
import org.apache.ignite.network.ClusterService;
import org.apache.ignite.network.ClusterServiceFactory;
import org.apache.ignite.network.MessageSerializationRegistryImpl;
import org.apache.ignite.network.NetworkAddress;
import org.apache.ignite.network.StaticNodeFinder;
import org.apache.ignite.network.scalecube.TestScaleCubeClusterServiceFactory;
import org.apache.ignite.network.serialization.MessageSerializationRegistry;
import org.apache.ignite.raft.client.Peer;
import org.apache.ignite.raft.jraft.RaftMessagesFactory;
import org.apache.ignite.raft.jraft.rpc.impl.RaftGroupServiceImpl;
import org.apache.ignite.utils.ClusterServiceTestUtils;
import org.junit.jupiter.api.AfterEach;
import org.junit.jupiter.api.BeforeEach;
import org.junit.jupiter.api.TestInfo;
import org.junit.jupiter.api.extension.ExtendWith;
import org.junit.jupiter.params.ParameterizedTest;
import org.junit.jupiter.params.provider.MethodSource;

/**
 * Base class for persistent raft group's snapshots tests.
 *
 * @param <T> Type of the raft group listener.
 */
@ExtendWith(WorkDirectoryExtension.class)
public abstract class ItAbstractListenerSnapshotTest<T extends RaftGroupListener> {
    /**
     * Starting server port.
     */
    private static final int PORT = 5003;
    
    /**
     * Starting client port.
     */
    private static final int CLIENT_PORT = 6003;
    
    /**
     * Peers list.
     */
    private static final List<Peer> INITIAL_CONF = IntStream.rangeClosed(0, 2)
            .mapToObj(i -> new NetworkAddress(getLocalAddress(), PORT + i))
            .map(Peer::new)
            .collect(Collectors.toUnmodifiableList());
    
    /**
     * Factory.
     */
    private static final RaftMessagesFactory FACTORY = new RaftMessagesFactory();
    
    /**
     * Network factory.
     */
    private static final ClusterServiceFactory NETWORK_FACTORY = new TestScaleCubeClusterServiceFactory();
<<<<<<< HEAD
    
    /**
     *
     */
    private static final MessageSerializationRegistry SERIALIZATION_REGISTRY = new MessageSerializationRegistryImpl();
    
    /**
     *
     */
=======

    private static final MessageSerializationRegistry SERIALIZATION_REGISTRY = new MessageSerializationRegistryImpl();

>>>>>>> 6ee89ad5
    @WorkDirectory
    private Path workDir;
    
    /**
     * Cluster.
     */
    private final List<ClusterService> cluster = new ArrayList<>();
    
    /**
     * Servers.
     */
    protected final List<JraftServerImpl> servers = new ArrayList<>();
    
    /**
     * Clients.
     */
    private final List<RaftGroupService> clients = new ArrayList<>();
    
    /**
     * Executor for raft group services.
     */
    private ScheduledExecutorService executor;
    
    /**
     * Create executor for raft group services.
     */
    @BeforeEach
    public void beforeTest() {
        executor = new ScheduledThreadPoolExecutor(20,
                new NamedThreadFactory(Loza.CLIENT_POOL_NAME));
    }
    
    /**
     * Shutdown raft server, executor for raft group services and stop all cluster nodes.
     *
     * @throws Exception If failed to shutdown raft server,
     */
    @AfterEach
    public void afterTest() throws Exception {
        for (JraftServerImpl server : servers) {
            server.stopRaftGroup(raftGroupId());
        }
        
        for (RaftGroupService client : clients) {
            client.shutdown();
        }
        
        IgniteUtils.shutdownAndAwaitTermination(executor, 10, TimeUnit.SECONDS);
        
        for (JraftServerImpl server : servers) {
            server.beforeNodeStop();
            
            server.stop();
        }
        
        for (ClusterService service : cluster) {
            service.stop();
        }
    }
    
    /**
     * Test parameters for {@link #testSnapshot}.
     */
    private static class TestData {
        /**
         * {@code true} if the raft group's persistence must be cleared before the follower's
         * restart, {@code false} otherwise.
         */
        private final boolean deleteFolder;
        
        /**
         * {@code true} if test should interact with the raft group after a snapshot has been
         * captured. In this case, the follower node should catch up with the leader using raft
         * log.
         */
        private final boolean interactAfterSnapshot;
        
        /**
         * Constructor.
         *
         * @param deleteFolder {@code true} if the raft group's persistence must be cleared before the follower's restart.
         * @param interactAfterSnapshot {@code true} if test should interact with the raft group after a snapshot has been captured.
         *      In this case, the follower node should catch up with the leader using raft log.
         */
        private TestData(boolean deleteFolder, boolean interactAfterSnapshot) {
            this.deleteFolder = deleteFolder;
            this.interactAfterSnapshot = interactAfterSnapshot;
        }
        
        /**
         * {@inheritDoc}
         */
        @Override
        public String toString() {
            return String.format("deleteFolder=%s, interactAfterSnapshot=%s", deleteFolder,
                    interactAfterSnapshot);
        }
    }
    
    /**
     * Returns {@link #testSnapshot} parameters.
     */
    private static List<TestData> testSnapshotData() {
        return List.of(
                new TestData(false, false),
                new TestData(true, true),
                new TestData(false, true),
                new TestData(true, false)
        );
    }
    
    /**
     * Tests that a joining raft node successfully restores a snapshot.
     *
     * @param testData Test parameters.
     * @param testInfo Test info.
     * @throws Exception If failed.
     */
    @ParameterizedTest
    @MethodSource("testSnapshotData")
    public void testSnapshot(TestData testData, TestInfo testInfo) throws Exception {
        // Set up a raft group service
        RaftGroupService service = prepareRaftGroup(testInfo);
        
        beforeFollowerStop(service);
        
        // Select any node that is not the leader of the group
        JraftServerImpl toStop = servers.stream()
                .filter(server -> !server.localPeer(raftGroupId()).equals(service.leader()))
                .findAny()
                .orElseThrow();
        
        // Get the path to that node's raft directory
        Path serverDataPath = toStop.getServerDataPath(raftGroupId());
        
        // Get the path to that node's RocksDB key-value storage
        Path dbPath = getListenerPersistencePath(getListener(toStop, raftGroupId()));
        
        int stopIdx = servers.indexOf(toStop);
        
        // Remove that node from the list of servers
        servers.remove(stopIdx);
        
        // Shutdown that node
        toStop.stopRaftGroup(raftGroupId());
        toStop.beforeNodeStop();
        toStop.stop();
        
        // Create a snapshot of the raft group
        service.snapshot(service.leader()).get();
        
        afterFollowerStop(service);
        
        // Create another raft snapshot
        service.snapshot(service.leader()).get();
        
        if (testData.deleteFolder) {
            // Delete a stopped node's raft directory and key-value storage directory
            // to check if snapshot could be restored by the restarted node
            IgniteUtils.deleteIfExists(dbPath);
            IgniteUtils.deleteIfExists(serverDataPath);
        }
        
        if (testData.interactAfterSnapshot) {
            // Interact with the raft group after the second snapshot to check if the restarted node would see these
            // interactions after restoring a snapshot and raft logs
            afterSnapshot(service);
        }
        
        // Restart the node
        JraftServerImpl restarted = startServer(testInfo, stopIdx);
        
        assertTrue(waitForTopology(cluster.get(0), servers.size(), 3_000));
        
        BooleanSupplier closure = snapshotCheckClosure(restarted, testData.interactAfterSnapshot);
        
        boolean success = waitForCondition(closure, 10_000);
        
        assertTrue(success);
    }
    
    /**
     * Interacts with the raft group before a follower is stopped.
     *
     * @param service Raft group service.
     * @throws Exception If failed.
     */
    public abstract void beforeFollowerStop(RaftGroupService service) throws Exception;
    
    /**
     * Interacts with the raft group after a follower is stopped.
     *
     * @param service Raft group service.
     * @throws Exception If failed.
     */
    public abstract void afterFollowerStop(RaftGroupService service) throws Exception;
    
    /**
     * Interacts with a raft group after the leader has captured a snapshot.
     *
     * @param service Raft group service.
     * @throws Exception If failed.
     */
    public abstract void afterSnapshot(RaftGroupService service) throws Exception;
    
    /**
     * Creates a closure that will be executed periodically to check if the snapshot and
     * (conditionally on the {@link TestData#interactAfterSnapshot}) the raft log was successfully
     * restored by the follower node.
     *
     * @param restarted Restarted follower node.
     * @param interactedAfterSnapshot {@code true} whether raft group was interacted with after the
     * snapshot operation.
     * @return Closure.
     */
    public abstract BooleanSupplier snapshotCheckClosure(JraftServerImpl restarted,
            boolean interactedAfterSnapshot);
    
    /**
     * Returns path to the group's persistence.
     *
     * @param listener Raft group listener.
     * @return Path to the group's persistence.
     */
    public abstract Path getListenerPersistencePath(T listener);
    
    /**
     * Creates raft group listener.
     *
     * @param service The cluster service.
     * @param listenerPersistencePath Path to storage persistent data.
     * @return Raft group listener.
     */
    public abstract RaftGroupListener createListener(ClusterService service, Path listenerPersistencePath);
    
    /**
     * Returns raft group id for tests.
     */
    public abstract String raftGroupId();
    
    /**
     * Get the raft group listener from the jraft server.
     *
     * @param server Server.
     * @param grpId Raft group id.
     * @return Raft group listener.
     */
    protected T getListener(JraftServerImpl server, String grpId) {
        org.apache.ignite.raft.jraft.RaftGroupService svc = server.raftGroupService(grpId);
        
        JraftServerImpl.DelegatingStateMachine fsm =
                (JraftServerImpl.DelegatingStateMachine) svc.getRaftNode().getOptions().getFsm();
        
        return (T) fsm.getListener();
    }
    
    /**
     * Wait for topology.
     *
     * @param cluster The cluster.
     * @param exp Expected count.
     * @param timeout The timeout in millis.
     * @return {@code True} if topology size is equal to expected.
     */
    private boolean waitForTopology(ClusterService cluster, int exp, int timeout)
            throws InterruptedException {
        return waitForCondition(() -> cluster.topologyService().allMembers().size() >= exp,
                timeout);
    }
    
    /**
     * Returns local address.
     */
    private static String getLocalAddress() {
        try {
            return InetAddress.getLocalHost().getHostAddress();
        } catch (UnknownHostException e) {
            throw new RuntimeException(e);
        }
    }
    
    /**
     * Creates a cluster service.
     */
    private ClusterService clusterService(TestInfo testInfo, int port, NetworkAddress otherPeer) {
        var network = ClusterServiceTestUtils.clusterService(
                testInfo,
                port,
                new StaticNodeFinder(List.of(otherPeer)),
                SERIALIZATION_REGISTRY,
                NETWORK_FACTORY
        );
        
        network.start();
        
        cluster.add(network);
        
        return network;
    }
    
    /**
     * Starts a raft server.
     *
     * @param testInfo Test info.
     * @param idx Server index (affects port of the server).
     * @return Server.
     */
    private JraftServerImpl startServer(TestInfo testInfo, int idx) {
        var addr = new NetworkAddress(getLocalAddress(), PORT);
        
        ClusterService service = clusterService(testInfo, PORT + idx, addr);
        
        Path jraft = workDir.resolve("jraft" + idx);
        
        JraftServerImpl server = new JraftServerImpl(service, jraft) {
            @Override
            public void stop() {
                super.stop();
                
                service.stop();
            }
        };
        
        server.start();
        
        Path listenerPersistencePath = workDir.resolve("db" + idx);
    
        servers.add(server);
        
        server.startRaftGroup(
                raftGroupId(),
                createListener(service, listenerPersistencePath),
                INITIAL_CONF
        );
        
        return server;
    }
    
    /**
     * Prepares raft group service by instantiating raft servers and a client.
     *
     * @return Raft group service instance.
     */
    private RaftGroupService prepareRaftGroup(TestInfo testInfo) throws Exception {
        for (int i = 0; i < INITIAL_CONF.size(); i++) {
            startServer(testInfo, i);
        }
        
        assertTrue(waitForTopology(cluster.get(0), servers.size(), 3_000));
        
        return startClient(testInfo, raftGroupId(), new NetworkAddress(getLocalAddress(), PORT));
    }
    
    /**
     * @return The client service.
     */
    protected ClusterService clientService() {
        return cluster.get(INITIAL_CONF.size());
    }
    
    /**
     * Starts a client with a specific address.
     */
    private RaftGroupService startClient(TestInfo testInfo, String groupId, NetworkAddress addr)
            throws Exception {
        ClusterService clientNode = clusterService(testInfo, CLIENT_PORT + clients.size(), addr);
        
        RaftGroupService client = RaftGroupServiceImpl.start(groupId, clientNode, FACTORY, 10_000,
                List.of(new Peer(addr)), false, 200, executor).get(3, TimeUnit.SECONDS);
        
        // Transactios by now require a leader to build a mapping.
        client.refreshLeader().join();
        
        clients.add(client);
        
        return client;
    }
}<|MERGE_RESOLUTION|>--- conflicted
+++ resolved
@@ -89,7 +89,6 @@
      * Network factory.
      */
     private static final ClusterServiceFactory NETWORK_FACTORY = new TestScaleCubeClusterServiceFactory();
-<<<<<<< HEAD
     
     /**
      *
@@ -99,11 +98,6 @@
     /**
      *
      */
-=======
-
-    private static final MessageSerializationRegistry SERIALIZATION_REGISTRY = new MessageSerializationRegistryImpl();
-
->>>>>>> 6ee89ad5
     @WorkDirectory
     private Path workDir;
     
