--- conflicted
+++ resolved
@@ -50,11 +50,7 @@
 import org.apache.ignite.internal.hlc.HybridClock;
 import org.apache.ignite.internal.hlc.HybridClockImpl;
 import org.apache.ignite.internal.lang.NodeStoppingException;
-<<<<<<< HEAD
 import org.apache.ignite.internal.manager.ComponentContext;
-import org.apache.ignite.internal.metrics.NoOpMetricManager;
-=======
->>>>>>> 7286d7ac
 import org.apache.ignite.internal.network.ClusterService;
 import org.apache.ignite.internal.network.NettyBootstrapFactory;
 import org.apache.ignite.internal.network.configuration.NetworkConfiguration;
@@ -384,12 +380,12 @@
         }
 
         @Override
-        public CompletableFuture<Void> startAsync() {
+        public CompletableFuture<Void> startAsync(ComponentContext componentContext) {
             return nullCompletedFuture();
         }
 
         @Override
-        public CompletableFuture<Void> stopAsync() {
+        public CompletableFuture<Void> stopAsync(ComponentContext componentContext) {
             return nullCompletedFuture();
         }
 
