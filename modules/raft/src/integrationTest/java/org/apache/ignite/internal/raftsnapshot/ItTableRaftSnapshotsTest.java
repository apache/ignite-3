--- conflicted
+++ resolved
@@ -365,11 +365,7 @@
         String storageProfile =
                 DEFAULT_STORAGE_ENGINE.equals(storageEngine) ? DEFAULT_STORAGE_PROFILE : "default_" + storageEngine.toLowerCase();
 
-<<<<<<< HEAD
-        String zoneSql = "create zone test_zone (partitions 1, replicas 3) storage profiles ['" + storageProfile + "'];";
-=======
-        String zoneSql = "create zone " + TEST_ZONE_NAME + " with partitions=1, replicas=3, storage_profiles='" + storageProfile + "';";
->>>>>>> eca0f932
+        String zoneSql = "create zone " + TEST_ZONE_NAME + " (partitions 1, replicas 3) storage profiles ['" + storageProfile + "'];";
 
         String sql = "create table " + TEST_TABLE_NAME + " (key int primary key, val varchar(20))"
                 + " zone " + TEST_ZONE_NAME + " storage profile '" + storageProfile + "';";
