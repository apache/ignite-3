/*
 * Licensed to the Apache Software Foundation (ASF) under one or more
 * contributor license agreements.  See the NOTICE file distributed with
 * this work for additional information regarding copyright ownership.
 * The ASF licenses this file to You under the Apache License, Version 2.0
 * (the "License"); you may not use this file except in compliance with
 * the License.  You may obtain a copy of the License at
 *
 *      http://www.apache.org/licenses/LICENSE-2.0
 *
 * Unless required by applicable law or agreed to in writing, software
 * distributed under the License is distributed on an "AS IS" BASIS,
 * WITHOUT WARRANTIES OR CONDITIONS OF ANY KIND, either express or implied.
 * See the License for the specific language governing permissions and
 * limitations under the License.
 */

package org.apache.ignite.raft.server;

import java.util.List;
import java.util.Map;
<<<<<<< HEAD
import org.apache.ignite.lang.LogWrapper;
import org.apache.ignite.network.ClusterService;
import org.apache.ignite.network.ClusterLocalConfiguration;
import org.apache.ignite.network.ClusterServiceFactory;
import org.apache.ignite.network.message.MessageSerializationRegistry;
import org.apache.ignite.network.scalecube.ScaleCubeClusterServiceFactory;
=======
import org.apache.ignite.lang.IgniteLogger;
import org.apache.ignite.network.Network;
import org.apache.ignite.network.NetworkCluster;
import org.apache.ignite.network.scalecube.ScaleCubeMemberResolver;
import org.apache.ignite.network.scalecube.ScaleCubeNetworkClusterFactory;
>>>>>>> 388ca933
import org.apache.ignite.raft.client.Peer;
import org.apache.ignite.raft.client.message.RaftClientMessageFactory;
import org.apache.ignite.raft.client.message.impl.RaftClientMessageFactoryImpl;
import org.apache.ignite.raft.client.service.RaftGroupService;
import org.apache.ignite.raft.client.service.impl.RaftGroupServiceImpl;
import org.apache.ignite.raft.server.impl.RaftServerImpl;
import org.junit.jupiter.api.AfterEach;
import org.junit.jupiter.api.BeforeEach;
import org.junit.jupiter.api.Test;
import org.junit.jupiter.api.TestInfo;

import static org.junit.jupiter.api.Assertions.assertEquals;
import static org.junit.jupiter.api.Assertions.assertNotNull;
import static org.junit.jupiter.api.Assertions.assertTrue;

/** */
class ITRaftCounterServerTest {
    /** */
<<<<<<< HEAD
    private static final LogWrapper LOG = new LogWrapper(ITRaftCounterServerTest.class);

    /** */
    private static final RaftClientMessageFactory FACTORY = new RaftClientMessageFactoryImpl();

    /** Network factory. */
    private static final ClusterServiceFactory NETWORK_FACTORY = new ScaleCubeClusterServiceFactory();

    /** */
    // TODO: IGNITE-14088: Uncomment and use real serializer provider
    private static final MessageSerializationRegistry SERIALIZATION_REGISTRY = new MessageSerializationRegistry();
//            .registerFactory((short)1000, ???)
//            .registerFactory((short)1001, ???)
//            .registerFactory((short)1005, ???)
//            .registerFactory((short)1006, ???)
//            .registerFactory((short)1009, ???);
=======
    private static final IgniteLogger LOG = IgniteLogger.forClass(ITRaftCounterServerTest.class);

    /** */
    private static final RaftClientMessageFactory FACTORY = new RaftClientMessageFactoryImpl();
>>>>>>> 388ca933

    /** */
    private RaftServer server;

    /** */
    private ClusterService client;

    /** */
    private static final String SERVER_ID = "testServer";

    /** */
    private static final String CLIENT_ID = "testClient";

    /** */
    private static final String COUNTER_GROUP_ID_0 = "counter0";

    /** */
    private static final String COUNTER_GROUP_ID_1 = "counter1";

    /**
     * @param testInfo Test info.
     */
    @BeforeEach
    void before(TestInfo testInfo) {
        LOG.info(">>>> Starting test " + testInfo.getTestMethod().orElseThrow().getName());

        server = new RaftServerImpl(SERVER_ID,
            20100,
            FACTORY,
            1000,
            Map.of(COUNTER_GROUP_ID_0, new CounterCommandListener(), COUNTER_GROUP_ID_1, new CounterCommandListener()));

        client = startClient(CLIENT_ID, 20101, List.of("localhost:20100"));
    }

    /**
     * @throws Exception
     */
    @AfterEach
    void after() throws Exception {
        server.shutdown();
        client.shutdown();
    }

    /**
     */
    @Test
    public void testRefreshLeader() {
        assertTrue(waitForTopology(client, 2, 1000));

        Peer server = new Peer(client.getTopologyService().allMembers().stream().filter(m -> SERVER_ID.equals(m.name())).findFirst().orElseThrow());

        RaftGroupService service = new RaftGroupServiceImpl(COUNTER_GROUP_ID_0, client, FACTORY, 1000,
            List.of(server), true, 200);

        Peer leader = service.leader();

        assertNotNull(leader);
        assertEquals(server.getNode().name(), leader.getNode().name());
    }

    /**
     * @throws Exception
     */
    @Test
    public void testCounterCommandListener() throws Exception {
        assertTrue(waitForTopology(client, 2, 1000));

        Peer server = new Peer(client.getTopologyService().allMembers().stream().filter(m -> SERVER_ID.equals(m.name())).findFirst().orElseThrow());

        RaftGroupService service0 = new RaftGroupServiceImpl(COUNTER_GROUP_ID_0, client, FACTORY, 1000,
            List.of(server), true, 200);

        RaftGroupService service1 = new RaftGroupServiceImpl(COUNTER_GROUP_ID_1, client, FACTORY, 1000,
            List.of(server), true, 200);

        assertNotNull(service0.leader());
        assertNotNull(service1.leader());

        assertEquals(2, service0.<Integer>run(new IncrementAndGetCommand(2)).get());
        assertEquals(2, service0.<Integer>run(new GetValueCommand()).get());
        assertEquals(3, service0.<Integer>run(new IncrementAndGetCommand(1)).get());
        assertEquals(3, service0.<Integer>run(new GetValueCommand()).get());

        assertEquals(4, service1.<Integer>run(new IncrementAndGetCommand(4)).get());
        assertEquals(4, service1.<Integer>run(new GetValueCommand()).get());
        assertEquals(7, service1.<Integer>run(new IncrementAndGetCommand(3)).get());
        assertEquals(7, service1.<Integer>run(new GetValueCommand()).get());
    }

    /**
     * @param name Node name.
     * @param port Local port.
     * @param servers Server nodes of the cluster.
     * @return The client cluster view.
     */
    private ClusterService startClient(String name, int port, List<String> servers) {
        var context = new ClusterLocalConfiguration(name, port, servers, SERIALIZATION_REGISTRY);
        var network = NETWORK_FACTORY.createClusterService(context);
        network.start();
        return network;
    }

    /**
     * @param cluster The cluster.
     * @param expected Expected count.
     * @param timeout The timeout in millis.
     * @return {@code True} if topology size is equal to expected.
     */
    private boolean waitForTopology(ClusterService cluster, int expected, int timeout) {
        long stop = System.currentTimeMillis() + timeout;

        while(System.currentTimeMillis() < stop) {
            if (cluster.getTopologyService().allMembers().size() >= expected)
                return true;

            try {
                Thread.sleep(50);
            }
            catch (InterruptedException e) {
                return false;
            }
        }

        return false;
    }
}<|MERGE_RESOLUTION|>--- conflicted
+++ resolved
@@ -19,20 +19,12 @@
 
 import java.util.List;
 import java.util.Map;
-<<<<<<< HEAD
-import org.apache.ignite.lang.LogWrapper;
+import org.apache.ignite.lang.IgniteLogger;
 import org.apache.ignite.network.ClusterService;
 import org.apache.ignite.network.ClusterLocalConfiguration;
 import org.apache.ignite.network.ClusterServiceFactory;
 import org.apache.ignite.network.message.MessageSerializationRegistry;
 import org.apache.ignite.network.scalecube.ScaleCubeClusterServiceFactory;
-=======
-import org.apache.ignite.lang.IgniteLogger;
-import org.apache.ignite.network.Network;
-import org.apache.ignite.network.NetworkCluster;
-import org.apache.ignite.network.scalecube.ScaleCubeMemberResolver;
-import org.apache.ignite.network.scalecube.ScaleCubeNetworkClusterFactory;
->>>>>>> 388ca933
 import org.apache.ignite.raft.client.Peer;
 import org.apache.ignite.raft.client.message.RaftClientMessageFactory;
 import org.apache.ignite.raft.client.message.impl.RaftClientMessageFactoryImpl;
@@ -51,8 +43,7 @@
 /** */
 class ITRaftCounterServerTest {
     /** */
-<<<<<<< HEAD
-    private static final LogWrapper LOG = new LogWrapper(ITRaftCounterServerTest.class);
+    private static final IgniteLogger LOG = IgniteLogger.forClass(ITRaftCounterServerTest.class);
 
     /** */
     private static final RaftClientMessageFactory FACTORY = new RaftClientMessageFactoryImpl();
@@ -68,12 +59,6 @@
 //            .registerFactory((short)1005, ???)
 //            .registerFactory((short)1006, ???)
 //            .registerFactory((short)1009, ???);
-=======
-    private static final IgniteLogger LOG = IgniteLogger.forClass(ITRaftCounterServerTest.class);
-
-    /** */
-    private static final RaftClientMessageFactory FACTORY = new RaftClientMessageFactoryImpl();
->>>>>>> 388ca933
 
     /** */
     private RaftServer server;
@@ -107,6 +92,8 @@
             Map.of(COUNTER_GROUP_ID_0, new CounterCommandListener(), COUNTER_GROUP_ID_1, new CounterCommandListener()));
 
         client = startClient(CLIENT_ID, 20101, List.of("localhost:20100"));
+
+        assertTrue(waitForTopology(client, 2, 1000));
     }
 
     /**
@@ -122,8 +109,6 @@
      */
     @Test
     public void testRefreshLeader() {
-        assertTrue(waitForTopology(client, 2, 1000));
-
         Peer server = new Peer(client.getTopologyService().allMembers().stream().filter(m -> SERVER_ID.equals(m.name())).findFirst().orElseThrow());
 
         RaftGroupService service = new RaftGroupServiceImpl(COUNTER_GROUP_ID_0, client, FACTORY, 1000,
@@ -140,8 +125,6 @@
      */
     @Test
     public void testCounterCommandListener() throws Exception {
-        assertTrue(waitForTopology(client, 2, 1000));
-
         Peer server = new Peer(client.getTopologyService().allMembers().stream().filter(m -> SERVER_ID.equals(m.name())).findFirst().orElseThrow());
 
         RaftGroupService service0 = new RaftGroupServiceImpl(COUNTER_GROUP_ID_0, client, FACTORY, 1000,
