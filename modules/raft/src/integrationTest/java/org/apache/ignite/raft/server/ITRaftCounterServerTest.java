/*
 * Licensed to the Apache Software Foundation (ASF) under one or more
 * contributor license agreements.  See the NOTICE file distributed with
 * this work for additional information regarding copyright ownership.
 * The ASF licenses this file to You under the Apache License, Version 2.0
 * (the "License"); you may not use this file except in compliance with
 * the License.  You may obtain a copy of the License at
 *
 *      http://www.apache.org/licenses/LICENSE-2.0
 *
 * Unless required by applicable law or agreed to in writing, software
 * distributed under the License is distributed on an "AS IS" BASIS,
 * WITHOUT WARRANTIES OR CONDITIONS OF ANY KIND, either express or implied.
 * See the License for the specific language governing permissions and
 * limitations under the License.
 */

package org.apache.ignite.raft.server;

import java.util.List;
import java.util.Map;
import org.apache.ignite.lang.LogWrapper;
<<<<<<< HEAD
import org.apache.ignite.network.ClusterService;
import org.apache.ignite.network.ClusterLocalConfiguration;
import org.apache.ignite.network.ClusterServiceFactory;
import org.apache.ignite.network.message.DefaultMessageMapperProvider;
import org.apache.ignite.network.message.MessageMapperProviders;
import org.apache.ignite.network.scalecube.ScaleCubeClusterServiceFactory;
=======
import org.apache.ignite.network.Network;
import org.apache.ignite.network.NetworkCluster;
import org.apache.ignite.network.scalecube.ScaleCubeMemberResolver;
import org.apache.ignite.network.scalecube.ScaleCubeNetworkClusterFactory;
>>>>>>> 49bfd0fc
import org.apache.ignite.raft.client.Peer;
import org.apache.ignite.raft.client.message.RaftClientMessageFactory;
import org.apache.ignite.raft.client.message.impl.RaftClientMessageFactoryImpl;
import org.apache.ignite.raft.client.service.RaftGroupService;
import org.apache.ignite.raft.client.service.impl.RaftGroupServiceImpl;
import org.apache.ignite.raft.server.impl.RaftServerImpl;
import org.junit.jupiter.api.AfterEach;
import org.junit.jupiter.api.BeforeEach;
import org.junit.jupiter.api.Test;
import org.junit.jupiter.api.TestInfo;

import static org.junit.jupiter.api.Assertions.assertEquals;
import static org.junit.jupiter.api.Assertions.assertNotNull;
import static org.junit.jupiter.api.Assertions.assertTrue;

/** */
class ITRaftCounterServerTest {
    /** */
    private static final LogWrapper LOG = new LogWrapper(ITRaftCounterServerTest.class);

    /** */
    private static final RaftClientMessageFactory FACTORY = new RaftClientMessageFactoryImpl();

    /** Network factory. */
    private static final ClusterServiceFactory NETWORK_FACTORY = new ScaleCubeClusterServiceFactory();

    /** */
    private static final MessageMapperProviders MESSAGE_MAPPER_PROVIDERS = new MessageMapperProviders();

    static {
        var defaultMessageMapperProvider = new DefaultMessageMapperProvider();
        MESSAGE_MAPPER_PROVIDERS
            .registerProvider((short)1000, defaultMessageMapperProvider)
            .registerProvider((short)1001, defaultMessageMapperProvider)
            .registerProvider((short)1005, defaultMessageMapperProvider)
            .registerProvider((short)1006, defaultMessageMapperProvider)
            .registerProvider((short)1009, defaultMessageMapperProvider);
    }

    /** */
    private RaftServer server;

    /** */
    private ClusterService client;

    /** */
    private static final String SERVER_ID = "testServer";

    /** */
    private static final String CLIENT_ID = "testClient";

    /** */
    private static final String COUNTER_GROUP_ID_0 = "counter0";

    /** */
    private static final String COUNTER_GROUP_ID_1 = "counter1";

    /**
     * @param testInfo Test info.
     */
    @BeforeEach
    void before(TestInfo testInfo) {
        LOG.info(">>>> Starting test " + testInfo.getTestMethod().orElseThrow().getName());

        server = new RaftServerImpl(SERVER_ID,
            20100,
            FACTORY,
            1000,
            Map.of(COUNTER_GROUP_ID_0, new CounterCommandListener(), COUNTER_GROUP_ID_1, new CounterCommandListener()));

        client = startClient(CLIENT_ID, 20101, List.of("localhost:20100"));
    }

    /**
     * @throws Exception
     */
    @AfterEach
    void after() throws Exception {
        server.shutdown();
        client.shutdown();
    }

    /**
     */
    @Test
    public void testRefreshLeader() {
        assertTrue(waitForTopology(client, 2, 1000));

        Peer server = new Peer(client.getTopologyService().allMembers().stream().filter(m -> SERVER_ID.equals(m.name())).findFirst().orElseThrow());

        RaftGroupService service = new RaftGroupServiceImpl(COUNTER_GROUP_ID_0, client, FACTORY, 1000,
            List.of(server), true, 200);

        Peer leader = service.leader();

        assertNotNull(leader);
        assertEquals(server.getNode().name(), leader.getNode().name());
    }

    /**
     * @throws Exception
     */
    @Test
    public void testCounterCommandListener() throws Exception {
        assertTrue(waitForTopology(client, 2, 1000));

        Peer server = new Peer(client.getTopologyService().allMembers().stream().filter(m -> SERVER_ID.equals(m.name())).findFirst().orElseThrow());

        RaftGroupService service0 = new RaftGroupServiceImpl(COUNTER_GROUP_ID_0, client, FACTORY, 1000,
            List.of(server), true, 200);

        RaftGroupService service1 = new RaftGroupServiceImpl(COUNTER_GROUP_ID_1, client, FACTORY, 1000,
            List.of(server), true, 200);

        assertNotNull(service0.leader());
        assertNotNull(service1.leader());

        assertEquals(2, service0.<Integer>run(new IncrementAndGetCommand(2)).get());
        assertEquals(2, service0.<Integer>run(new GetValueCommand()).get());
        assertEquals(3, service0.<Integer>run(new IncrementAndGetCommand(1)).get());
        assertEquals(3, service0.<Integer>run(new GetValueCommand()).get());

        assertEquals(4, service1.<Integer>run(new IncrementAndGetCommand(4)).get());
        assertEquals(4, service1.<Integer>run(new GetValueCommand()).get());
        assertEquals(7, service1.<Integer>run(new IncrementAndGetCommand(3)).get());
        assertEquals(7, service1.<Integer>run(new GetValueCommand()).get());
    }

    /**
     * @param name Node name.
     * @param port Local port.
     * @param servers Server nodes of the cluster.
     * @return The client cluster view.
     */
<<<<<<< HEAD
    private ClusterService startClient(String name, int port, List<String> servers) {
        var context = new ClusterLocalConfiguration(name, port, servers, MESSAGE_MAPPER_PROVIDERS);
        var network = NETWORK_FACTORY.createClusterService(context);
        network.start();
        return network;
=======
    private NetworkCluster startClient(String name, int port, List<String> servers) {
        Network network = new Network(
            new ScaleCubeNetworkClusterFactory(name, port, servers, new ScaleCubeMemberResolver())
        );

        // TODO: IGNITE-14088: Uncomment and use real serializer provider
//        network.registerMessageMapper((short)1000, new DefaultMessageMapperProvider());
//        network.registerMessageMapper((short)1001, new DefaultMessageMapperProvider());
//        network.registerMessageMapper((short)1005, new DefaultMessageMapperProvider());
//        network.registerMessageMapper((short)1006, new DefaultMessageMapperProvider());
//        network.registerMessageMapper((short)1009, new DefaultMessageMapperProvider());

        return network.start();
>>>>>>> 49bfd0fc
    }

    /**
     * @param cluster The cluster.
     * @param expected Expected count.
     * @param timeout The timeout in millis.
     * @return {@code True} if topology size is equal to expected.
     */
    private boolean waitForTopology(ClusterService cluster, int expected, int timeout) {
        long stop = System.currentTimeMillis() + timeout;

        while(System.currentTimeMillis() < stop) {
            if (cluster.getTopologyService().allMembers().size() >= expected)
                return true;

            try {
                Thread.sleep(50);
            }
            catch (InterruptedException e) {
                return false;
            }
        }

        return false;
    }
}<|MERGE_RESOLUTION|>--- conflicted
+++ resolved
@@ -20,19 +20,12 @@
 import java.util.List;
 import java.util.Map;
 import org.apache.ignite.lang.LogWrapper;
-<<<<<<< HEAD
 import org.apache.ignite.network.ClusterService;
 import org.apache.ignite.network.ClusterLocalConfiguration;
 import org.apache.ignite.network.ClusterServiceFactory;
 import org.apache.ignite.network.message.DefaultMessageMapperProvider;
 import org.apache.ignite.network.message.MessageMapperProviders;
 import org.apache.ignite.network.scalecube.ScaleCubeClusterServiceFactory;
-=======
-import org.apache.ignite.network.Network;
-import org.apache.ignite.network.NetworkCluster;
-import org.apache.ignite.network.scalecube.ScaleCubeMemberResolver;
-import org.apache.ignite.network.scalecube.ScaleCubeNetworkClusterFactory;
->>>>>>> 49bfd0fc
 import org.apache.ignite.raft.client.Peer;
 import org.apache.ignite.raft.client.message.RaftClientMessageFactory;
 import org.apache.ignite.raft.client.message.impl.RaftClientMessageFactoryImpl;
@@ -62,15 +55,16 @@
     /** */
     private static final MessageMapperProviders MESSAGE_MAPPER_PROVIDERS = new MessageMapperProviders();
 
-    static {
-        var defaultMessageMapperProvider = new DefaultMessageMapperProvider();
-        MESSAGE_MAPPER_PROVIDERS
-            .registerProvider((short)1000, defaultMessageMapperProvider)
-            .registerProvider((short)1001, defaultMessageMapperProvider)
-            .registerProvider((short)1005, defaultMessageMapperProvider)
-            .registerProvider((short)1006, defaultMessageMapperProvider)
-            .registerProvider((short)1009, defaultMessageMapperProvider);
-    }
+    // TODO: IGNITE-14088: Uncomment and use real serializer provider
+//    static {
+//        var defaultMessageMapperProvider = new DefaultMessageMapperProvider();
+//        MESSAGE_MAPPER_PROVIDERS
+//            .registerProvider((short)1000, defaultMessageMapperProvider)
+//            .registerProvider((short)1001, defaultMessageMapperProvider)
+//            .registerProvider((short)1005, defaultMessageMapperProvider)
+//            .registerProvider((short)1006, defaultMessageMapperProvider)
+//            .registerProvider((short)1009, defaultMessageMapperProvider);
+//    }
 
     /** */
     private RaftServer server;
@@ -167,27 +161,11 @@
      * @param servers Server nodes of the cluster.
      * @return The client cluster view.
      */
-<<<<<<< HEAD
     private ClusterService startClient(String name, int port, List<String> servers) {
         var context = new ClusterLocalConfiguration(name, port, servers, MESSAGE_MAPPER_PROVIDERS);
         var network = NETWORK_FACTORY.createClusterService(context);
         network.start();
         return network;
-=======
-    private NetworkCluster startClient(String name, int port, List<String> servers) {
-        Network network = new Network(
-            new ScaleCubeNetworkClusterFactory(name, port, servers, new ScaleCubeMemberResolver())
-        );
-
-        // TODO: IGNITE-14088: Uncomment and use real serializer provider
-//        network.registerMessageMapper((short)1000, new DefaultMessageMapperProvider());
-//        network.registerMessageMapper((short)1001, new DefaultMessageMapperProvider());
-//        network.registerMessageMapper((short)1005, new DefaultMessageMapperProvider());
-//        network.registerMessageMapper((short)1006, new DefaultMessageMapperProvider());
-//        network.registerMessageMapper((short)1009, new DefaultMessageMapperProvider());
-
-        return network.start();
->>>>>>> 49bfd0fc
     }
 
     /**
