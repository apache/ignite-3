/*
 * Licensed to the Apache Software Foundation (ASF) under one or more
 * contributor license agreements.  See the NOTICE file distributed with
 * this work for additional information regarding copyright ownership.
 * The ASF licenses this file to You under the Apache License, Version 2.0
 * (the "License"); you may not use this file except in compliance with
 * the License.  You may obtain a copy of the License at
 *
 *      http://www.apache.org/licenses/LICENSE-2.0
 *
 * Unless required by applicable law or agreed to in writing, software
 * distributed under the License is distributed on an "AS IS" BASIS,
 * WITHOUT WARRANTIES OR CONDITIONS OF ANY KIND, either express or implied.
 * See the License for the specific language governing permissions and
 * limitations under the License.
 */

package org.apache.ignite.raft.server;

import java.util.List;
import java.util.Map;
import org.apache.ignite.lang.IgniteLogger;
import org.apache.ignite.network.ClusterService;
import org.apache.ignite.network.ClusterLocalConfiguration;
import org.apache.ignite.network.ClusterServiceFactory;
import org.apache.ignite.network.message.MessageSerializationRegistry;
import org.apache.ignite.network.scalecube.ScaleCubeClusterServiceFactory;
import org.apache.ignite.raft.client.Peer;
import org.apache.ignite.raft.client.message.RaftClientMessageFactory;
import org.apache.ignite.raft.client.message.impl.RaftClientMessageFactoryImpl;
import org.apache.ignite.raft.client.service.RaftGroupService;
import org.apache.ignite.raft.client.service.impl.RaftGroupServiceImpl;
import org.apache.ignite.raft.server.impl.RaftServerImpl;
import org.junit.jupiter.api.AfterEach;
import org.junit.jupiter.api.BeforeEach;
import org.junit.jupiter.api.Test;
import org.junit.jupiter.api.TestInfo;

import static org.junit.jupiter.api.Assertions.assertEquals;
import static org.junit.jupiter.api.Assertions.assertNotNull;
import static org.junit.jupiter.api.Assertions.assertTrue;

/** */
class ITRaftCounterServerTest {
    /** */
    private static final IgniteLogger LOG = IgniteLogger.forClass(ITRaftCounterServerTest.class);

    /** */
    private static final RaftClientMessageFactory FACTORY = new RaftClientMessageFactoryImpl();

    /** Network factory. */
    private static final ClusterServiceFactory NETWORK_FACTORY = new ScaleCubeClusterServiceFactory();

    /** */
    // TODO: IGNITE-14088: Uncomment and use real serializer provider
    private static final MessageSerializationRegistry SERIALIZATION_REGISTRY = new MessageSerializationRegistry();
//            .registerFactory((short)1000, ???)
//            .registerFactory((short)1001, ???)
//            .registerFactory((short)1005, ???)
//            .registerFactory((short)1006, ???)
//            .registerFactory((short)1009, ???);

    /** */
    private RaftServer raftServer;

    /** */
    private ClusterService client;

    /** */
    private static final String SERVER_ID = "testServer";

    /** */
    private static final String CLIENT_ID = "testClient";

    /** */
    private static final String COUNTER_GROUP_ID_0 = "counter0";

    /** */
    private static final String COUNTER_GROUP_ID_1 = "counter1";

    /** */
    private NetworkCluster serverNode;

    /**
     * @param testInfo Test info.
     */
    @BeforeEach
    void before(TestInfo testInfo) {
        LOG.info(">>>> Starting test " + testInfo.getTestMethod().orElseThrow().getName());

        serverNode = startNode(SERVER_ID, 20100, List.of());

        raftServer = new RaftServerImpl(serverNode,
            FACTORY,
            1000,
            Map.of(COUNTER_GROUP_ID_0, new CounterCommandListener(), COUNTER_GROUP_ID_1, new CounterCommandListener()));

        client = startClient(CLIENT_ID, 20101, List.of("localhost:20100"));

        assertTrue(waitForTopology(client, 2, 1000));
    }

    /**
     * @throws Exception
     */
    @AfterEach
    void after() throws Exception {
<<<<<<< HEAD
        raftServer.shutdown();

        serverNode.shutdown();
=======
        server.shutdown();
        client.shutdown();
>>>>>>> fcfe1a6b
    }

    /**
     */
    @Test
<<<<<<< HEAD
    public void testRefreshLeader() throws Exception {
        NetworkCluster client = startNode(CLIENT_ID, 20101, List.of("localhost:20100"));

        assertTrue(waitForTopology(client, 2, 1000));

        Peer server = new Peer(client.allMembers().stream().filter(m -> SERVER_ID.equals(m.name())).findFirst().orElseThrow());
=======
    public void testRefreshLeader() {
        Peer server = new Peer(client.topologyService().allMembers().stream().filter(m -> SERVER_ID.equals(m.name())).findFirst().orElseThrow());
>>>>>>> fcfe1a6b

        RaftGroupService service = new RaftGroupServiceImpl(COUNTER_GROUP_ID_0, client, FACTORY, 1000,
            List.of(server), true, 200);

        Peer leader = service.leader();

        assertNotNull(leader);
        assertEquals(server.getNode().name(), leader.getNode().name());
    }

    /**
     * @throws Exception
     */
    @Test
    public void testCounterCommandListener() throws Exception {
<<<<<<< HEAD
        NetworkCluster client = startNode(CLIENT_ID, 20101, List.of("localhost:20100"));

        assertTrue(waitForTopology(client, 2, 1000));

        Peer server = new Peer(client.allMembers().stream().filter(m -> SERVER_ID.equals(m.name())).findFirst().orElseThrow());
=======
        Peer server = new Peer(client.topologyService().allMembers().stream().filter(m -> SERVER_ID.equals(m.name())).findFirst().orElseThrow());
>>>>>>> fcfe1a6b

        RaftGroupService service0 = new RaftGroupServiceImpl(COUNTER_GROUP_ID_0, client, FACTORY, 1000,
            List.of(server), true, 200);

        RaftGroupService service1 = new RaftGroupServiceImpl(COUNTER_GROUP_ID_1, client, FACTORY, 1000,
            List.of(server), true, 200);

        assertNotNull(service0.leader());
        assertNotNull(service1.leader());

        assertEquals(2, service0.<Integer>run(new IncrementAndGetCommand(2)).get());
        assertEquals(2, service0.<Integer>run(new GetValueCommand()).get());
        assertEquals(3, service0.<Integer>run(new IncrementAndGetCommand(1)).get());
        assertEquals(3, service0.<Integer>run(new GetValueCommand()).get());

        assertEquals(4, service1.<Integer>run(new IncrementAndGetCommand(4)).get());
        assertEquals(4, service1.<Integer>run(new GetValueCommand()).get());
        assertEquals(7, service1.<Integer>run(new IncrementAndGetCommand(3)).get());
        assertEquals(7, service1.<Integer>run(new GetValueCommand()).get());
    }

    /**
     * @param name Node name.
     * @param port Local port.
     * @param servers Server nodes of the cluster.
     * @return The client cluster view.
     */
<<<<<<< HEAD
    private NetworkCluster startNode(String name, int port, List<String> servers) {
        Network network = new Network(
            new ScaleCubeNetworkClusterFactory(name, port, servers, new ScaleCubeMemberResolver())
        );

        // TODO: IGNITE-14088: Uncomment and use real serializer provider
//        network.registerMessageMapper((short)1000, new DefaultMessageMapperProvider());
//        network.registerMessageMapper((short)1001, new DefaultMessageMapperProvider());
//        network.registerMessageMapper((short)1005, new DefaultMessageMapperProvider());
//        network.registerMessageMapper((short)1006, new DefaultMessageMapperProvider());
//        network.registerMessageMapper((short)1009, new DefaultMessageMapperProvider());

        return network.start();
=======
    private ClusterService startClient(String name, int port, List<String> servers) {
        var context = new ClusterLocalConfiguration(name, port, servers, SERIALIZATION_REGISTRY);
        var network = NETWORK_FACTORY.createClusterService(context);
        network.start();
        return network;
>>>>>>> fcfe1a6b
    }

    /**
     * @param cluster The cluster.
     * @param expected Expected count.
     * @param timeout The timeout in millis.
     * @return {@code True} if topology size is equal to expected.
     */
    private boolean waitForTopology(ClusterService cluster, int expected, int timeout) {
        long stop = System.currentTimeMillis() + timeout;

        while(System.currentTimeMillis() < stop) {
            if (cluster.topologyService().allMembers().size() >= expected)
                return true;

            try {
                Thread.sleep(50);
            }
            catch (InterruptedException e) {
                return false;
            }
        }

        return false;
    }
}<|MERGE_RESOLUTION|>--- conflicted
+++ resolved
@@ -61,7 +61,7 @@
 //            .registerFactory((short)1009, ???);
 
     /** */
-    private RaftServer raftServer;
+    private RaftServer server;
 
     /** */
     private ClusterService client;
@@ -78,9 +78,6 @@
     /** */
     private static final String COUNTER_GROUP_ID_1 = "counter1";
 
-    /** */
-    private NetworkCluster serverNode;
-
     /**
      * @param testInfo Test info.
      */
@@ -88,9 +85,8 @@
     void before(TestInfo testInfo) {
         LOG.info(">>>> Starting test " + testInfo.getTestMethod().orElseThrow().getName());
 
-        serverNode = startNode(SERVER_ID, 20100, List.of());
-
-        raftServer = new RaftServerImpl(serverNode,
+        server = new RaftServerImpl(SERVER_ID,
+            20100,
             FACTORY,
             1000,
             Map.of(COUNTER_GROUP_ID_0, new CounterCommandListener(), COUNTER_GROUP_ID_1, new CounterCommandListener()));
@@ -105,30 +101,15 @@
      */
     @AfterEach
     void after() throws Exception {
-<<<<<<< HEAD
-        raftServer.shutdown();
-
-        serverNode.shutdown();
-=======
         server.shutdown();
         client.shutdown();
->>>>>>> fcfe1a6b
     }
 
     /**
      */
     @Test
-<<<<<<< HEAD
-    public void testRefreshLeader() throws Exception {
-        NetworkCluster client = startNode(CLIENT_ID, 20101, List.of("localhost:20100"));
-
-        assertTrue(waitForTopology(client, 2, 1000));
-
-        Peer server = new Peer(client.allMembers().stream().filter(m -> SERVER_ID.equals(m.name())).findFirst().orElseThrow());
-=======
     public void testRefreshLeader() {
         Peer server = new Peer(client.topologyService().allMembers().stream().filter(m -> SERVER_ID.equals(m.name())).findFirst().orElseThrow());
->>>>>>> fcfe1a6b
 
         RaftGroupService service = new RaftGroupServiceImpl(COUNTER_GROUP_ID_0, client, FACTORY, 1000,
             List.of(server), true, 200);
@@ -144,15 +125,7 @@
      */
     @Test
     public void testCounterCommandListener() throws Exception {
-<<<<<<< HEAD
-        NetworkCluster client = startNode(CLIENT_ID, 20101, List.of("localhost:20100"));
-
-        assertTrue(waitForTopology(client, 2, 1000));
-
-        Peer server = new Peer(client.allMembers().stream().filter(m -> SERVER_ID.equals(m.name())).findFirst().orElseThrow());
-=======
         Peer server = new Peer(client.topologyService().allMembers().stream().filter(m -> SERVER_ID.equals(m.name())).findFirst().orElseThrow());
->>>>>>> fcfe1a6b
 
         RaftGroupService service0 = new RaftGroupServiceImpl(COUNTER_GROUP_ID_0, client, FACTORY, 1000,
             List.of(server), true, 200);
@@ -180,27 +153,11 @@
      * @param servers Server nodes of the cluster.
      * @return The client cluster view.
      */
-<<<<<<< HEAD
-    private NetworkCluster startNode(String name, int port, List<String> servers) {
-        Network network = new Network(
-            new ScaleCubeNetworkClusterFactory(name, port, servers, new ScaleCubeMemberResolver())
-        );
-
-        // TODO: IGNITE-14088: Uncomment and use real serializer provider
-//        network.registerMessageMapper((short)1000, new DefaultMessageMapperProvider());
-//        network.registerMessageMapper((short)1001, new DefaultMessageMapperProvider());
-//        network.registerMessageMapper((short)1005, new DefaultMessageMapperProvider());
-//        network.registerMessageMapper((short)1006, new DefaultMessageMapperProvider());
-//        network.registerMessageMapper((short)1009, new DefaultMessageMapperProvider());
-
-        return network.start();
-=======
     private ClusterService startClient(String name, int port, List<String> servers) {
         var context = new ClusterLocalConfiguration(name, port, servers, SERIALIZATION_REGISTRY);
         var network = NETWORK_FACTORY.createClusterService(context);
         network.start();
         return network;
->>>>>>> fcfe1a6b
     }
 
     /**
