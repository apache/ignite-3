--- conflicted
+++ resolved
@@ -113,21 +113,8 @@
         for (PeerId peer : learners)
             cluster.startLearner(peer);
 
-<<<<<<< HEAD
-        this.cluster.waitLeader();
-        this.cluster.ensureLeader(this.cluster.getLeader());
-=======
         cluster.waitLeader();
-
-        for (Node follower : cluster.getFollowers())
-            assertTrue(waitForCondition(() -> follower.getLeaderId() != null, 3_000));
-
-        for (PeerId learner : cluster.getLearners()) {
-            Node node = cluster.getNode(learner.getEndpoint());
-
-            assertTrue(waitForCondition(() -> node.getLeaderId() != null, 3_000));
-        }
->>>>>>> 0431187f
+        cluster.ensureLeader(cluster.getLeader());
 
         cliService = new CliServiceImpl();
         conf = new Configuration(peers, learners);
@@ -184,45 +171,16 @@
 
     @Test
     public void testLearnerServices() throws Exception {
-<<<<<<< HEAD
-        final PeerId learner3 = new PeerId(TestUtils.getMyIp(), TestUtils.INIT_PORT + LEARNER_PORT_STEP + 3);
-        assertTrue(this.cluster.startLearner(learner3));
-        sendTestTaskAndWait(this.cluster.getLeader(), 0);
-        this.cluster.ensureSame(addr -> addr.equals(learner3.getEndpoint()));
-
-        for (final MockStateMachine fsm : this.cluster.getFsms()) {
-            if (!fsm.getAddress().equals(learner3.getEndpoint())) {
-=======
         PeerId learner3 = new PeerId(TestUtils.getLocalAddress(), TestUtils.INIT_PORT + LEARNER_PORT_STEP + 3);
         assertTrue(cluster.startLearner(learner3));
         sendTestTaskAndWait(cluster.getLeader(), 0);
-        sleep(500);
+        cluster.ensureSame(addr -> addr.equals(learner3.getEndpoint()));
+
         for (MockStateMachine fsm : cluster.getFsms()) {
             if (!fsm.getAddress().equals(learner3.getEndpoint()))
->>>>>>> 0431187f
                 assertEquals(10, fsm.getLogs().size());
         }
-<<<<<<< HEAD
-
-        assertEquals(0, this.cluster.getFsmByPeer(learner3).getLogs().size());
-        List<PeerId> oldLearners = new ArrayList<PeerId>(this.conf.getLearners());
-        assertEquals(oldLearners, this.cliService.getLearners(this.groupId, this.conf));
-        assertEquals(oldLearners, this.cliService.getAliveLearners(this.groupId, this.conf));
-
-        // Add learner3
-        this.cliService.addLearners(this.groupId, this.conf, Arrays.asList(learner3));
-
-        assertTrue(waitForCondition(() -> this.cluster.getFsmByPeer(learner3).getLogs().size() == 10, 5_000));
-
-        sendTestTaskAndWait(this.cluster.getLeader(), 0);
-
-        this.cluster.ensureSame();
-
-        for (final MockStateMachine fsm : this.cluster.getFsms()) {
-            assertEquals(20, fsm.getLogs().size());
-        }
-
-=======
+
         assertEquals(0, cluster.getFsmByPeer(learner3).getLogs().size());
         List<PeerId> oldLearners = new ArrayList<PeerId>(conf.getLearners());
         assertEquals(oldLearners, cliService.getLearners(groupId, conf));
@@ -230,35 +188,29 @@
 
         // Add learner3
         cliService.addLearners(groupId, conf, Collections.singletonList(learner3));
-        sleep(1000);
-        assertEquals(10, cluster.getFsmByPeer(learner3).getLogs().size());
-
-        sendTestTaskAndWait(cluster.getLeader(), 0);
-        sleep(1000);
+
+        assertTrue(waitForCondition(() -> cluster.getFsmByPeer(learner3).getLogs().size() == 10, 5_000));
+
+        sendTestTaskAndWait(cluster.getLeader(), 0);
+
+        cluster.ensureSame();
+
         for (MockStateMachine fsm : cluster.getFsms())
             assertEquals(20, fsm.getLogs().size());
->>>>>>> 0431187f
+
         List<PeerId> newLearners = new ArrayList<>(oldLearners);
         newLearners.add(learner3);
         assertEquals(newLearners, cliService.getLearners(groupId, conf));
         assertEquals(newLearners, cliService.getAliveLearners(groupId, conf));
 
         // Remove  3
-<<<<<<< HEAD
-        this.cliService.removeLearners(this.groupId, this.conf, Arrays.asList(learner3));
-        sendTestTaskAndWait(this.cluster.getLeader(), 0);
-
-        this.cluster.ensureSame(addr -> addr.equals(learner3.getEndpoint()));
-
-        for (final MockStateMachine fsm : this.cluster.getFsms()) {
-            if (!fsm.getAddress().equals(learner3.getEndpoint())) {
-=======
         cliService.removeLearners(groupId, conf, Collections.singletonList(learner3));
         sendTestTaskAndWait(cluster.getLeader(), 0);
-        sleep(1000);
+
+        cluster.ensureSame(addr -> addr.equals(learner3.getEndpoint()));
+
         for (MockStateMachine fsm : cluster.getFsms()) {
             if (!fsm.getAddress().equals(learner3.getEndpoint()))
->>>>>>> 0431187f
                 assertEquals(30, fsm.getLogs().size());
         }
 
@@ -268,23 +220,14 @@
         assertEquals(oldLearners, cliService.getAliveLearners(groupId, conf));
 
         // Set learners into [learner3]
-<<<<<<< HEAD
-        this.cliService.resetLearners(this.groupId, this.conf, Arrays.asList(learner3));
-
-        assertTrue(waitForCondition(() -> this.cluster.getFsmByPeer(learner3).getLogs().size() == 30, 5_000));
-
-        sendTestTaskAndWait(this.cluster.getLeader(), 0);
-
-        this.cluster.ensureSame(addr -> oldLearners.contains(new PeerId(addr, 0)));
-
-=======
         cliService.resetLearners(groupId, conf, Collections.singletonList(learner3));
-        sleep(100);
-        assertEquals(30, cluster.getFsmByPeer(learner3).getLogs().size());
-
-        sendTestTaskAndWait(cluster.getLeader(), 0);
-        sleep(1000);
->>>>>>> 0431187f
+
+        assertTrue(waitForCondition(() -> cluster.getFsmByPeer(learner3).getLogs().size() == 30, 5_000));
+
+        sendTestTaskAndWait(cluster.getLeader(), 0);
+
+        cluster.ensureSame(addr -> oldLearners.contains(new PeerId(addr, 0)));
+
         // Latest 10 logs are not replicated to learner1 and learner2, because they were removed by resetting learners set.
         for (MockStateMachine fsm : cluster.getFsms()) {
             if (!oldLearners.contains(new PeerId(fsm.getAddress(), 0)))
@@ -292,14 +235,9 @@
             else
                 assertEquals(30, fsm.getLogs().size());
         }
-<<<<<<< HEAD
-
-        assertEquals(Arrays.asList(learner3), this.cliService.getLearners(this.groupId, this.conf));
-        assertEquals(Arrays.asList(learner3), this.cliService.getAliveLearners(this.groupId, this.conf));
-=======
+
         assertEquals(Collections.singletonList(learner3), cliService.getLearners(groupId, conf));
         assertEquals(Collections.singletonList(learner3), cliService.getAliveLearners(groupId, conf));
->>>>>>> 0431187f
 
         // Stop learner3
         cluster.stop(learner3.getEndpoint());
@@ -310,61 +248,35 @@
 
     @Test
     public void testAddPeerRemovePeer() throws Exception {
-<<<<<<< HEAD
-        final PeerId peer3 = new PeerId(TestUtils.getMyIp(), TestUtils.INIT_PORT + 3);
-        assertTrue(this.cluster.start(peer3.getEndpoint()));
-        sendTestTaskAndWait(this.cluster.getLeader(), 0);
-        this.cluster.ensureSame(addr -> addr.equals(peer3.getEndpoint()));
-        assertEquals(0, this.cluster.getFsmByPeer(peer3).getLogs().size());
-
-        assertTrue(this.cliService.addPeer(this.groupId, this.conf, peer3).isOk());
-
-        assertTrue(waitForCondition(() -> this.cluster.getFsmByPeer(peer3).getLogs().size() == 10, 5_000));
-        sendTestTaskAndWait(this.cluster.getLeader(), 0);
-
-        assertEquals(6, this.cluster.getFsms().size());
-
-        this.cluster.ensureSame();
-
-        for (final MockStateMachine fsm : this.cluster.getFsms()) {
-=======
         PeerId peer3 = new PeerId(TestUtils.getLocalAddress(), TestUtils.INIT_PORT + 3);
         assertTrue(cluster.start(peer3.getEndpoint()));
         sendTestTaskAndWait(cluster.getLeader(), 0);
-        sleep(100);
+        cluster.ensureSame(addr -> addr.equals(peer3.getEndpoint()));
         assertEquals(0, cluster.getFsmByPeer(peer3).getLogs().size());
 
         assertTrue(cliService.addPeer(groupId, conf, peer3).isOk());
-        sleep(100);
-        assertEquals(10, cluster.getFsmByPeer(peer3).getLogs().size());
-        sendTestTaskAndWait(cluster.getLeader(), 0);
-        sleep(100);
+
+        assertTrue(waitForCondition(() -> cluster.getFsmByPeer(peer3).getLogs().size() == 10, 5_000));
+        sendTestTaskAndWait(cluster.getLeader(), 0);
+
         assertEquals(6, cluster.getFsms().size());
+
+        cluster.ensureSame();
+
         for (MockStateMachine fsm : cluster.getFsms())
->>>>>>> 0431187f
             assertEquals(20, fsm.getLogs().size());
 
         //remove peer3
-<<<<<<< HEAD
-        assertTrue(this.cliService.removePeer(this.groupId, this.conf, peer3).isOk());
-        Thread.sleep(200);
-        sendTestTaskAndWait(this.cluster.getLeader(), 0);
-
-        assertEquals(6, this.cluster.getFsms().size());
-
-        this.cluster.ensureSame(addr -> addr.equals(peer3.getEndpoint()));
-
-        for (final MockStateMachine fsm : this.cluster.getFsms()) {
-            if (fsm.getAddress().equals(peer3.getEndpoint())) {
-=======
         assertTrue(cliService.removePeer(groupId, conf, peer3).isOk());
         sleep(200);
         sendTestTaskAndWait(cluster.getLeader(), 0);
-        sleep(1000);
+
         assertEquals(6, cluster.getFsms().size());
+
+        cluster.ensureSame(addr -> addr.equals(peer3.getEndpoint()));
+
         for (MockStateMachine fsm : cluster.getFsms()) {
             if (fsm.getAddress().equals(peer3.getEndpoint()))
->>>>>>> 0431187f
                 assertEquals(20, fsm.getLogs().size());
             else
                 assertEquals(30, fsm.getLogs().size());
