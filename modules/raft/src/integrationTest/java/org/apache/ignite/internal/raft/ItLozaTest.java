/*
 * Licensed to the Apache Software Foundation (ASF) under one or more
 * contributor license agreements. See the NOTICE file distributed with
 * this work for additional information regarding copyright ownership.
 * The ASF licenses this file to You under the Apache License, Version 2.0
 * (the "License"); you may not use this file except in compliance with
 * the License. You may obtain a copy of the License at
 *
 *      http://www.apache.org/licenses/LICENSE-2.0
 *
 * Unless required by applicable law or agreed to in writing, software
 * distributed under the License is distributed on an "AS IS" BASIS,
 * WITHOUT WARRANTIES OR CONDITIONS OF ANY KIND, either express or implied.
 * See the License for the specific language governing permissions and
 * limitations under the License.
 */

package org.apache.ignite.internal.raft;

import static org.apache.ignite.internal.raft.server.RaftGroupOptions.defaults;
import static org.hamcrest.MatcherAssert.assertThat;
import static org.hamcrest.Matchers.containsString;
import static org.mockito.ArgumentMatchers.any;
import static org.mockito.ArgumentMatchers.anyLong;
import static org.mockito.Mockito.doReturn;
import static org.mockito.Mockito.mock;
import static org.mockito.Mockito.spy;
import static org.mockito.Mockito.times;
import static org.mockito.Mockito.verify;
import static org.mockito.Mockito.when;

import java.io.IOException;
import java.nio.file.Path;
import java.util.List;
import java.util.concurrent.CompletableFuture;
import java.util.concurrent.TimeUnit;
import java.util.function.Supplier;
<<<<<<< HEAD
import org.apache.ignite.hlc.HybridClock;
=======
import org.apache.ignite.internal.configuration.testframework.ConfigurationExtension;
import org.apache.ignite.internal.configuration.testframework.InjectConfiguration;
import org.apache.ignite.internal.raft.configuration.RaftConfiguration;
>>>>>>> ab8d55f8
import org.apache.ignite.internal.testframework.WorkDirectory;
import org.apache.ignite.internal.testframework.WorkDirectoryExtension;
import org.apache.ignite.network.ClusterNode;
import org.apache.ignite.network.ClusterService;
import org.apache.ignite.network.MessagingService;
import org.apache.ignite.network.NetworkAddress;
import org.apache.ignite.network.NetworkMessage;
import org.apache.ignite.network.StaticNodeFinder;
import org.apache.ignite.raft.client.service.RaftGroupListener;
import org.apache.ignite.raft.client.service.RaftGroupService;
import org.apache.ignite.utils.ClusterServiceTestUtils;
import org.junit.jupiter.api.Test;
import org.junit.jupiter.api.TestInfo;
import org.junit.jupiter.api.extension.ExtendWith;

/**
 * Tests for {@link Loza} functionality.
 */
@ExtendWith(WorkDirectoryExtension.class)
@ExtendWith(ConfigurationExtension.class)
public class ItLozaTest {
    /** Server port offset. */
    private static final int PORT = 20010;

    @WorkDirectory
    private Path dataPath;

    @InjectConfiguration
    private static RaftConfiguration raftConfiguration;

    /**
     * Starts a raft group service with a provided group id on a provided Loza instance.
     *
     * @return Raft group service.
     */
    private RaftGroupService startClient(String groupId, ClusterNode node, Loza loza) throws Exception {
        Supplier<RaftGroupListener> raftGroupListenerSupplier = () -> {
            RaftGroupListener raftGroupListener = mock(RaftGroupListener.class);

            when(raftGroupListener.onSnapshotLoad(any())).thenReturn(true);

            return raftGroupListener;
        };

        return loza.prepareRaftGroup(groupId,
                List.of(node), raftGroupListenerSupplier, defaults()
        ).get(10, TimeUnit.SECONDS);
    }

    /**
     * Returns the client cluster view.
     *
     * @param testInfo Test info.
     * @param port     Local port.
     * @param srvs     Server nodes of the cluster.
     * @return The client cluster view.
     */
    private static ClusterService clusterService(TestInfo testInfo, int port, List<NetworkAddress> srvs) {
        var network = ClusterServiceTestUtils.clusterService(testInfo, port, new StaticNodeFinder(srvs));

        network.start();

        return network;
    }

    /**
     * Tests that RaftGroupServiceImpl uses shared executor for retrying RaftGroupServiceImpl#sendWithRetry().
     */
    @Test
    public void testRaftServiceUsingSharedExecutor(TestInfo testInfo) throws Exception {
        ClusterService service = null;

        Loza loza = null;

        RaftGroupService[] grpSrvcs = new RaftGroupService[5];

        try {
            service = spy(clusterService(testInfo, PORT, List.of()));

            MessagingService messagingServiceMock = spy(service.messagingService());

            when(service.messagingService()).thenReturn(messagingServiceMock);

            CompletableFuture<NetworkMessage> exception = CompletableFuture.failedFuture(new IOException());

<<<<<<< HEAD
            loza = new Loza(service, dataPath, new HybridClock());
=======
            loza = new Loza(service, raftConfiguration, dataPath);
>>>>>>> ab8d55f8

            loza.start();

            for (int i = 0; i < grpSrvcs.length; i++) {
                // return an error on first invocation
                doReturn(exception)
                        // assert that a retry has been issued on the executor
                        .doAnswer(invocation -> {
                            assertThat(Thread.currentThread().getName(), containsString(Loza.CLIENT_POOL_NAME));

                            return exception;
                        })
                        // finally call the real method
                        .doCallRealMethod()
                        .when(messagingServiceMock).invoke(any(NetworkAddress.class), any(), anyLong());

                grpSrvcs[i] = startClient(Integer.toString(i), service.topologyService().localMember(), loza);

                verify(messagingServiceMock, times(3 * (i + 1)))
                        .invoke(any(NetworkAddress.class), any(), anyLong());
            }
        } finally {
            for (RaftGroupService srvc : grpSrvcs) {
                srvc.shutdown();

                loza.stopRaftGroup(srvc.groupId());
            }

            if (loza != null) {
                loza.stop();
            }

            if (service != null) {
                service.stop();
            }
        }
    }
}<|MERGE_RESOLUTION|>--- conflicted
+++ resolved
@@ -35,13 +35,10 @@
 import java.util.concurrent.CompletableFuture;
 import java.util.concurrent.TimeUnit;
 import java.util.function.Supplier;
-<<<<<<< HEAD
 import org.apache.ignite.hlc.HybridClock;
-=======
 import org.apache.ignite.internal.configuration.testframework.ConfigurationExtension;
 import org.apache.ignite.internal.configuration.testframework.InjectConfiguration;
 import org.apache.ignite.internal.raft.configuration.RaftConfiguration;
->>>>>>> ab8d55f8
 import org.apache.ignite.internal.testframework.WorkDirectory;
 import org.apache.ignite.internal.testframework.WorkDirectoryExtension;
 import org.apache.ignite.network.ClusterNode;
@@ -127,11 +124,7 @@
 
             CompletableFuture<NetworkMessage> exception = CompletableFuture.failedFuture(new IOException());
 
-<<<<<<< HEAD
-            loza = new Loza(service, dataPath, new HybridClock());
-=======
-            loza = new Loza(service, raftConfiguration, dataPath);
->>>>>>> ab8d55f8
+            loza = new Loza(service, raftConfiguration, dataPath, new HybridClock());
 
             loza.start();
 
