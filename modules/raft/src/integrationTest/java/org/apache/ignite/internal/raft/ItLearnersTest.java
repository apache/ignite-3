/*
 * Licensed to the Apache Software Foundation (ASF) under one or more
 * contributor license agreements. See the NOTICE file distributed with
 * this work for additional information regarding copyright ownership.
 * The ASF licenses this file to You under the Apache License, Version 2.0
 * (the "License"); you may not use this file except in compliance with
 * the License. You may obtain a copy of the License at
 *
 *      http://www.apache.org/licenses/LICENSE-2.0
 *
 * Unless required by applicable law or agreed to in writing, software
 * distributed under the License is distributed on an "AS IS" BASIS,
 * WITHOUT WARRANTIES OR CONDITIONS OF ANY KIND, either express or implied.
 * See the License for the specific language governing permissions and
 * limitations under the License.
 */

package org.apache.ignite.internal.raft;

import static java.util.stream.Collectors.toList;
import static java.util.stream.Collectors.toSet;
import static org.apache.ignite.internal.network.utils.ClusterServiceTestUtils.clusterService;
import static org.apache.ignite.internal.testframework.matchers.CompletableFutureExceptionMatcher.willThrow;
import static org.apache.ignite.internal.testframework.matchers.CompletableFutureMatcher.willBe;
import static org.apache.ignite.internal.testframework.matchers.CompletableFutureMatcher.willCompleteSuccessfully;
import static org.apache.ignite.internal.util.IgniteUtils.closeAll;
import static org.apache.ignite.internal.util.IgniteUtils.startAsync;
import static org.hamcrest.MatcherAssert.assertThat;
import static org.hamcrest.Matchers.contains;
import static org.hamcrest.Matchers.containsInAnyOrder;
import static org.hamcrest.Matchers.empty;
import static org.hamcrest.Matchers.instanceOf;
import static org.hamcrest.Matchers.is;
import static org.hamcrest.Matchers.not;

import java.nio.file.Path;
import java.util.ArrayList;
import java.util.Arrays;
import java.util.Collection;
import java.util.Iterator;
import java.util.List;
import java.util.concurrent.BlockingQueue;
import java.util.concurrent.CompletableFuture;
import java.util.concurrent.LinkedBlockingQueue;
import java.util.concurrent.TimeUnit;
import java.util.concurrent.TimeoutException;
import java.util.function.Consumer;
import java.util.stream.IntStream;
import java.util.stream.Stream;
import org.apache.ignite.internal.configuration.ComponentWorkingDir;
import org.apache.ignite.internal.configuration.RaftGroupOptionsConfigHelper;
import org.apache.ignite.internal.configuration.testframework.ConfigurationExtension;
import org.apache.ignite.internal.configuration.testframework.InjectConfiguration;
import org.apache.ignite.internal.hlc.HybridClockImpl;
import org.apache.ignite.internal.lang.NodeStoppingException;
import org.apache.ignite.internal.manager.ComponentContext;
import org.apache.ignite.internal.network.ClusterService;
import org.apache.ignite.internal.network.StaticNodeFinder;
import org.apache.ignite.internal.raft.configuration.RaftConfiguration;
import org.apache.ignite.internal.raft.service.CommandClosure;
import org.apache.ignite.internal.raft.service.RaftGroupListener;
import org.apache.ignite.internal.raft.service.RaftGroupService;
import org.apache.ignite.internal.raft.storage.LogStorageFactory;
import org.apache.ignite.internal.raft.util.SharedLogStorageFactoryUtils;
import org.apache.ignite.internal.replicator.ReplicationGroupId;
import org.apache.ignite.internal.testframework.IgniteAbstractTest;
import org.apache.ignite.network.NetworkAddress;
import org.apache.ignite.raft.TestWriteCommand;
import org.apache.ignite.raft.messages.TestRaftMessagesFactory;
import org.junit.jupiter.api.AfterEach;
import org.junit.jupiter.api.BeforeEach;
import org.junit.jupiter.api.Test;
import org.junit.jupiter.api.TestInfo;
import org.junit.jupiter.api.extension.ExtendWith;

/**
 * Tests for the Raft Learner functionality.
 */
@ExtendWith(ConfigurationExtension.class)
public class ItLearnersTest extends IgniteAbstractTest {
    private static final ReplicationGroupId RAFT_GROUP_ID = new ReplicationGroupId() {
        @Override
        public String toString() {
            return "test";
        }
    };

    private static final TestRaftMessagesFactory MESSAGES_FACTORY = new TestRaftMessagesFactory();

    private static TestWriteCommand createWriteCommand(String value) {
        return MESSAGES_FACTORY.testWriteCommand().value(value).build();
    }

    private static final List<NetworkAddress> ADDRS = List.of(
            new NetworkAddress("localhost", 5001),
            new NetworkAddress("localhost", 5002),
            new NetworkAddress("localhost", 5003)
    );

    @InjectConfiguration
    private static RaftConfiguration raftConfiguration;

    private final List<RaftNode> nodes = new ArrayList<>(ADDRS.size());

    /** Mock Raft node. */
    private class RaftNode implements AutoCloseable {
        final ClusterService clusterService;

        final Loza loza;

        final LogStorageFactory logStorageFactory;

        ComponentWorkingDir partitionsWorkDir;

        RaftNode(ClusterService clusterService) {
            this.clusterService = clusterService;

            Path raftDir = workDir.resolve(clusterService.nodeName());

            partitionsWorkDir = new ComponentWorkingDir(raftDir);

            logStorageFactory = SharedLogStorageFactoryUtils.create(
                    clusterService.nodeName(),
                    partitionsWorkDir.raftLogPath()
            );

            loza = TestLozaFactory.create(clusterService, raftConfiguration, new HybridClockImpl());
        }

        String consistentId() {
            return clusterService.topologyService().localMember().name();
        }

        Peer asPeer() {
            return new Peer(consistentId());
        }

        void start() {
            assertThat(startAsync(new ComponentContext(), clusterService, logStorageFactory, loza), willCompleteSuccessfully());
        }

        @Override
        public void close() throws Exception {
            ComponentContext componentContext = new ComponentContext();

            closeAll(
                    loza == null ? null : () -> loza.stopRaftNodes(RAFT_GROUP_ID),
                    loza == null ? null : loza::beforeNodeStop,
                    clusterService == null ? null : clusterService::beforeNodeStop,
                    loza == null ? null : () -> assertThat(loza.stopAsync(componentContext), willCompleteSuccessfully()),
                    logStorageFactory == null ? null : () -> logStorageFactory.stopAsync(componentContext),
                    clusterService == null ? null :
                            () -> assertThat(clusterService.stopAsync(componentContext), willCompleteSuccessfully())
            );
        }
    }

    @BeforeEach
    void setUp(TestInfo testInfo) {
        var nodeFinder = new StaticNodeFinder(ADDRS);

        ADDRS.stream()
                .map(addr -> clusterService(testInfo, addr.port(), nodeFinder))
                .map(RaftNode::new)
                .forEach(nodes::add);

        nodes.parallelStream().forEach(RaftNode::start);
    }

    @AfterEach
    void tearDown() throws Exception {
        closeAll(nodes);
    }

    /**
     * Tests that it is possible to replicate and read data from learners.
     */
    @Test
    void testReadWriteLearners() throws Exception {
        List<TestRaftGroupListener> listeners = IntStream.range(0, nodes.size())
                .mapToObj(i -> new TestRaftGroupListener())
                .collect(toList());

        RaftNode follower = nodes.get(0);
        List<RaftNode> learners = nodes.subList(1, nodes.size());

        PeersAndLearners configuration = createConfiguration(List.of(follower), learners);

        List<Peer> serverPeers = nodesToPeers(configuration, List.of(follower), learners);

        List<RaftGroupService> services = IntStream.range(0, nodes.size())
                .mapToObj(i -> startRaftGroup(nodes.get(i), serverPeers.get(i), configuration, listeners.get(i)))
                .collect(toList());

        // Check that learners and peers have been set correctly.
        services.forEach(service -> {
            CompletableFuture<Void> refreshMembers = service.refreshMembers(true);

            assertThat(refreshMembers, willCompleteSuccessfully());

            assertThat(service.leader(), is(follower.asPeer()));
            assertThat(service.peers(), contains(follower.asPeer()));
            assertThat(service.learners(), containsInAnyOrder(toPeerArray(learners)));
        });

        listeners.forEach(listener -> assertThat(listener.storage, is(empty())));

        // Test writing data.
        RaftGroupService service = services.get(0);

        CompletableFuture<?> writeFuture = service.run(createWriteCommand("foo"))
                .thenRun(() -> service.run(createWriteCommand("bar")));

        assertThat(writeFuture, willCompleteSuccessfully());

        for (TestRaftGroupListener listener : listeners) {
            assertThat(listener.storage.poll(1, TimeUnit.SECONDS), is("foo"));
            assertThat(listener.storage.poll(1, TimeUnit.SECONDS), is("bar"));
        }
    }

    /**
     * Tests {@link RaftGroupService#addLearners} functionality.
     */
    @Test
    void testAddLearners() {
        RaftNode follower = nodes.get(0);
        List<RaftNode> learners = nodes.subList(1, nodes.size());

        PeersAndLearners configuration = createConfiguration(List.of(follower), List.of());

<<<<<<< HEAD
        RaftGroupService service1 =
                startRaftGroup(follower, configuration.peer(follower.consistentId()), configuration, new TestRaftGroupListener());

        assertThat(service1.refreshLeader(), willCompleteSuccessfully());

        assertThat(service1.leader(), is(follower.asPeer()));
        assertThat(service1.learners(), is(empty()));

=======
        RaftGroupService service1 = startRaftGroup(
                follower,
                configuration.peer(follower.consistentId()),
                configuration,
                new TestRaftGroupListener()
        );

        assertThat(service1.refreshLeader(), willCompleteSuccessfully());

        assertThat(service1.leader(), is(follower.asPeer()));
        assertThat(service1.learners(), is(empty()));

>>>>>>> a50e7f00
        CompletableFuture<Void> addLearners = service1.addLearners(Arrays.asList(toPeerArray(learners)));

        assertThat(addLearners, willCompleteSuccessfully());

        PeersAndLearners newConfiguration = createConfiguration(List.of(follower), learners);

        RaftNode learner1 = nodes.get(1);

        RaftGroupService service2 =
                startRaftGroup(learner1, newConfiguration.learner(learner1.consistentId()), newConfiguration, new TestRaftGroupListener());

        // Check that learners and peers have been set correctly.
        Stream.of(service1, service2).forEach(service -> {
            CompletableFuture<Void> refreshMembers = service.refreshMembers(true);
<<<<<<< HEAD

            assertThat(refreshMembers, willCompleteSuccessfully());

=======

            assertThat(refreshMembers, willCompleteSuccessfully());

>>>>>>> a50e7f00
            assertThat(service.leader(), is(follower.asPeer()));
            assertThat(service.peers(), contains(follower.asPeer()));
            assertThat(service.learners(), containsInAnyOrder(toPeerArray(learners)));
        });
    }

    /**
     * Tests that if the only follower is stopped, then the majority is lost.
     */
    @Test
    void testLostLeadership() throws Exception {
        RaftNode follower = nodes.get(0);
        List<RaftNode> learners = nodes.subList(1, nodes.size());

        PeersAndLearners configuration = createConfiguration(List.of(follower), learners);

        List<Peer> serverPeers = nodesToPeers(configuration, List.of(follower), learners);

        List<RaftGroupService> services = IntStream.range(0, nodes.size())
                .mapToObj(i -> startRaftGroup(nodes.get(i), serverPeers.get(i), configuration, new TestRaftGroupListener()))
                .collect(toList());

        // Wait for the leader to be elected.
        services.forEach(service -> assertThat(
                service.refreshLeader().thenApply(v -> service.leader()),
                willBe(follower.asPeer())
        ));

        nodes.set(0, null).close();

        assertThat(services.get(1).run(createWriteCommand("foo")), willThrow(TimeoutException.class));
    }

    /**
     * Tests that even if all learners are stopped, then the majority is not lost.
     */
    @Test
    void testLostLearners() throws Exception {
        RaftNode follower = nodes.get(0);
        List<RaftNode> learners = nodes.subList(1, nodes.size());

        PeersAndLearners configuration = createConfiguration(List.of(follower), learners);

        List<Peer> serverPeers = nodesToPeers(configuration, List.of(follower), learners);

        List<RaftGroupService> services = IntStream.range(0, nodes.size())
                .mapToObj(i -> startRaftGroup(nodes.get(i), serverPeers.get(i), configuration, new TestRaftGroupListener()))
                .collect(toList());

        // Wait for the leader to be elected.
        services.forEach(service -> assertThat(
                service.refreshLeader().thenApply(v -> service.leader()),
                willBe(follower.asPeer())
        ));

        nodes.set(1, null).close();
        nodes.set(2, null).close();

        assertThat(services.get(0).refreshLeader(), willCompleteSuccessfully());
    }

    /**
     * Tests a situation when a peer and a learner are started on the same node.
     */
    @Test
    void testLearnersOnTheSameNodeAsPeers() throws InterruptedException {
        RaftNode node = nodes.get(0);

        PeersAndLearners configuration = createConfiguration(List.of(node), List.of(node));

        var peerListener = new TestRaftGroupListener();
        var learnerListener = new TestRaftGroupListener();

        Peer peer = configuration.peer(node.consistentId());
        Peer learner = configuration.learner(node.consistentId());

        RaftGroupService peerService = startRaftGroup(node, peer, configuration, peerListener);
        RaftGroupService learnerService = startRaftGroup(node, learner, configuration, learnerListener);

        assertThat(peerService.refreshLeader(), willCompleteSuccessfully());
        assertThat(peerService.leader(), is(peer));
        assertThat(peerService.leader(), is(not(learner)));

        assertThat(learnerService.refreshLeader(), willCompleteSuccessfully());
        assertThat(learnerService.leader(), is(peer));
        assertThat(learnerService.leader(), is(not(learner)));

        // Test writing data.
        CompletableFuture<?> writeFuture = peerService.run(createWriteCommand("foo"))
                .thenRun(() -> peerService.run(createWriteCommand("bar")));

        assertThat(writeFuture, willCompleteSuccessfully());

        for (TestRaftGroupListener listener : Arrays.asList(peerListener, learnerListener)) {
            assertThat(listener.storage.poll(1, TimeUnit.SECONDS), is("foo"));
            assertThat(listener.storage.poll(1, TimeUnit.SECONDS), is("bar"));
        }
    }

    /**
     * Tests adding a new learner using {@link RaftGroupService#changePeersAndLearnersAsync} to an Ignite node that is already running a
     * Raft peer.
     */
    @Test
    void testChangePeersToAddLearnerToSameNodeAsPeer() throws InterruptedException {
        List<RaftNode> followers = nodes.subList(0, 2);
        RaftNode learner = nodes.get(0);

        PeersAndLearners configuration = createConfiguration(followers, List.of(learner));

        followers.forEach(
                node -> startRaftGroup(node, configuration.peer(node.consistentId()), configuration, new TestRaftGroupListener())
        );


        var learnerListener = new TestRaftGroupListener();

        RaftGroupService learnerService = startRaftGroup(
                learner, configuration.learner(learner.consistentId()), configuration, learnerListener
        );

        CompletableFuture<?> writeFuture = learnerService.run(createWriteCommand("foo"))
                .thenRun(() -> learnerService.run(createWriteCommand("bar")));

        assertThat(writeFuture, willCompleteSuccessfully());
        assertThat(learnerListener.storage.poll(1, TimeUnit.SECONDS), is("foo"));
        assertThat(learnerListener.storage.poll(1, TimeUnit.SECONDS), is("bar"));

        // Create a new learner on the second node.
        RaftNode newLearner = nodes.get(1);

        PeersAndLearners newConfiguration = createConfiguration(followers, List.of(learner, newLearner));

        CompletableFuture<Void> changePeersFuture = learnerService.refreshAndGetLeaderWithTerm()
                .thenCompose(leaderWithTerm -> learnerService.changePeersAndLearnersAsync(newConfiguration, leaderWithTerm.term()));

        assertThat(changePeersFuture, willCompleteSuccessfully());

        var newLearnerListener = new TestRaftGroupListener();

        startRaftGroup(
<<<<<<< HEAD
                newLearner, newConfiguration.learner(newLearner.consistentId()), newConfiguration, newLearnerListener
=======
                newLearner,
                newConfiguration.learner(newLearner.consistentId()),
                newConfiguration,
                newLearnerListener
>>>>>>> a50e7f00
        );

        assertThat(newLearnerListener.storage.poll(10, TimeUnit.SECONDS), is("foo"));
        assertThat(newLearnerListener.storage.poll(10, TimeUnit.SECONDS), is("bar"));
    }

    private PeersAndLearners createConfiguration(Collection<RaftNode> peers, Collection<RaftNode> learners) {
        return PeersAndLearners.fromConsistentIds(
                peers.stream().map(RaftNode::consistentId).collect(toSet()),
                learners.stream().map(RaftNode::consistentId).collect(toSet())
        );
    }

    private List<Peer> nodesToPeers(PeersAndLearners memberConfiguration, Collection<RaftNode> peers, Collection<RaftNode> learners) {
        return Stream.concat(
                peers.stream().map(peer -> memberConfiguration.peer(peer.consistentId())),
                learners.stream().map(learner -> memberConfiguration.learner(learner.consistentId()))
        ).collect(toList());
    }

    private RaftGroupService startRaftGroup(
            RaftNode node,
            Peer serverPeer,
            PeersAndLearners memberConfiguration,
            RaftGroupListener listener
    ) {
        try {
            return node.loza.startRaftGroupNodeAndWaitNodeReady(
                    new RaftNodeId(RAFT_GROUP_ID, serverPeer),
                    memberConfiguration,
                    listener,
                    RaftGroupEventsListener.noopLsnr,
                    RaftGroupOptionsConfigHelper.configureProperties(node.logStorageFactory, node.partitionsWorkDir.metaPath())
            );
        } catch (NodeStoppingException e) {
            throw new RuntimeException(e);
        }
    }

    private static class TestRaftGroupListener implements RaftGroupListener {
        final BlockingQueue<String> storage = new LinkedBlockingQueue<>();

        @Override
        public void onWrite(Iterator<CommandClosure<WriteCommand>> iterator) {
            iterator.forEachRemaining(closure -> {
                assertThat(closure.command(), is(instanceOf(TestWriteCommand.class)));

                TestWriteCommand writeCommand = (TestWriteCommand) closure.command();

                if (!storage.contains(writeCommand.value())) {
                    storage.add(writeCommand.value());
                }

                closure.result(null);
            });
        }

        @Override
        public void onRead(Iterator<CommandClosure<ReadCommand>> iterator) {
        }

        @Override
        public void onSnapshotSave(Path path, Consumer<Throwable> doneClo) {
        }

        @Override
        public boolean onSnapshotLoad(Path path) {
            return true;
        }

        @Override
        public void onShutdown() {
        }
    }

    private static Peer[] toPeerArray(List<RaftNode> nodes) {
        return nodes.stream().map(RaftNode::asPeer).toArray(Peer[]::new);
    }
}<|MERGE_RESOLUTION|>--- conflicted
+++ resolved
@@ -229,16 +229,6 @@
 
         PeersAndLearners configuration = createConfiguration(List.of(follower), List.of());
 
-<<<<<<< HEAD
-        RaftGroupService service1 =
-                startRaftGroup(follower, configuration.peer(follower.consistentId()), configuration, new TestRaftGroupListener());
-
-        assertThat(service1.refreshLeader(), willCompleteSuccessfully());
-
-        assertThat(service1.leader(), is(follower.asPeer()));
-        assertThat(service1.learners(), is(empty()));
-
-=======
         RaftGroupService service1 = startRaftGroup(
                 follower,
                 configuration.peer(follower.consistentId()),
@@ -251,7 +241,6 @@
         assertThat(service1.leader(), is(follower.asPeer()));
         assertThat(service1.learners(), is(empty()));
 
->>>>>>> a50e7f00
         CompletableFuture<Void> addLearners = service1.addLearners(Arrays.asList(toPeerArray(learners)));
 
         assertThat(addLearners, willCompleteSuccessfully());
@@ -266,15 +255,9 @@
         // Check that learners and peers have been set correctly.
         Stream.of(service1, service2).forEach(service -> {
             CompletableFuture<Void> refreshMembers = service.refreshMembers(true);
-<<<<<<< HEAD
 
             assertThat(refreshMembers, willCompleteSuccessfully());
 
-=======
-
-            assertThat(refreshMembers, willCompleteSuccessfully());
-
->>>>>>> a50e7f00
             assertThat(service.leader(), is(follower.asPeer()));
             assertThat(service.peers(), contains(follower.asPeer()));
             assertThat(service.learners(), containsInAnyOrder(toPeerArray(learners)));
@@ -416,14 +399,10 @@
         var newLearnerListener = new TestRaftGroupListener();
 
         startRaftGroup(
-<<<<<<< HEAD
-                newLearner, newConfiguration.learner(newLearner.consistentId()), newConfiguration, newLearnerListener
-=======
                 newLearner,
                 newConfiguration.learner(newLearner.consistentId()),
                 newConfiguration,
                 newLearnerListener
->>>>>>> a50e7f00
         );
 
         assertThat(newLearnerListener.storage.poll(10, TimeUnit.SECONDS), is("foo"));
