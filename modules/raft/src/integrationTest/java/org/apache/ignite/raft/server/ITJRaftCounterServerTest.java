--- conflicted
+++ resolved
@@ -139,7 +139,7 @@
         LOG.info("Start server shutdown servers={}", servers.size());
 
         for (RaftServer server : servers)
-            server.stop();
+            server.shutdown();
 
         LOG.info(">>>>>>>>>>>>>>> End test method: {}", testInfo.getTestMethod().orElseThrow().getName());
     }
@@ -153,17 +153,11 @@
 
         ClusterService service = clusterService("server" + idx, PORT + idx, List.of(addr), true);
 
-<<<<<<< HEAD
-        JRaftServerImpl server = new JRaftServerImpl(service, dataPath, FACTORY) {
-            @Override public void stop() {
-                super.stop();
-=======
         JRaftServerImpl server = new JRaftServerImpl(service, dataPath.toString()) {
             @Override public void shutdown() throws Exception {
                 super.shutdown();
->>>>>>> 3adc3d7f
-
-                service.stop();
+
+                service.shutdown();
             }
         };
 
@@ -191,7 +185,7 @@
             @Override public void shutdown() {
                 super.shutdown();
 
-                clientNode.stop();
+                clientNode.shutdown();
             }
         };
 
@@ -516,7 +510,7 @@
 
         servers.remove(stopIdx);
 
-        toStop.stop();
+        toStop.shutdown();
 
         applyIncrements(client1, 11, 20);
         applyIncrements(client2, 21, 30);
@@ -539,7 +533,7 @@
         waitForCondition(() -> validateStateMachine(sum(20), svc2, COUNTER_GROUP_0), 5_000);
         waitForCondition(() -> validateStateMachine(sum(30), svc2, COUNTER_GROUP_1), 5_000);
 
-        svc2.stop();
+        svc2.shutdown();
 
         var svc3 = startServer(stopIdx, r -> {
             r.startRaftGroup(COUNTER_GROUP_0, listenerFactory.get(), INITIAL_CONF);
