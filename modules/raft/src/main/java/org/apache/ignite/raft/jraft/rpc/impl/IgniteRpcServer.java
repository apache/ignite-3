--- conflicted
+++ resolved
@@ -21,13 +21,10 @@
 import java.util.concurrent.ConcurrentHashMap;
 import java.util.concurrent.CopyOnWriteArrayList;
 import java.util.concurrent.Executor;
-<<<<<<< HEAD
 import org.apache.ignite.internal.tx.TxManager;
-=======
 import org.apache.ignite.network.NetworkMessageHandler;
 import org.apache.ignite.raft.jraft.RaftMessageGroup;
 import org.apache.ignite.raft.jraft.RaftMessagesFactory;
->>>>>>> 350fb954
 import org.apache.ignite.network.ClusterNode;
 import org.apache.ignite.network.ClusterService;
 import org.apache.ignite.network.NetworkAddress;
@@ -75,22 +72,15 @@
     /**
      * @param service The cluster service.
      * @param nodeManager The node manager.
-<<<<<<< HEAD
      * @param lockManager The lock manager.
-     * @param raftClientMessagesFactory Client message factory.
-=======
->>>>>>> 350fb954
+     * @param raftMessagesFactory Message factory.
      * @param raftMessagesFactory Message factory.
      * @param rpcExecutor The executor for RPC requests.
      */
     public IgniteRpcServer(
         ClusterService service,
         NodeManager nodeManager,
-<<<<<<< HEAD
         @Nullable TxManager txManager,
-        RaftClientMessagesFactory raftClientMessagesFactory,
-=======
->>>>>>> 350fb954
         RaftMessagesFactory raftMessagesFactory,
         Executor rpcExecutor
     ) {
