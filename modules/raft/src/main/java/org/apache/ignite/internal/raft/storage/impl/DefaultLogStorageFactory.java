/*
 * Licensed to the Apache Software Foundation (ASF) under one or more
 * contributor license agreements. See the NOTICE file distributed with
 * this work for additional information regarding copyright ownership.
 * The ASF licenses this file to You under the Apache License, Version 2.0
 * (the "License"); you may not use this file except in compliance with
 * the License. You may obtain a copy of the License at
 *
 *      http://www.apache.org/licenses/LICENSE-2.0
 *
 * Unless required by applicable law or agreed to in writing, software
 * distributed under the License is distributed on an "AS IS" BASIS,
 * WITHOUT WARRANTIES OR CONDITIONS OF ANY KIND, either express or implied.
 * See the License for the specific language governing permissions and
 * limitations under the License.
 */

package org.apache.ignite.internal.raft.storage.impl;

import static java.nio.charset.StandardCharsets.UTF_8;
import static java.util.concurrent.CompletableFuture.failedFuture;
import static org.apache.ignite.internal.util.CompletableFutures.nullCompletedFuture;
import static org.rocksdb.RocksDB.DEFAULT_COLUMN_FAMILY;

import java.io.IOException;
import java.nio.file.Files;
import java.nio.file.Path;
import java.util.ArrayList;
import java.util.List;
import java.util.concurrent.CompletableFuture;
import java.util.concurrent.ExecutorService;
import java.util.concurrent.Executors;
import java.util.function.Supplier;
import org.apache.ignite.internal.logger.IgniteLogger;
import org.apache.ignite.internal.logger.Loggers;
import org.apache.ignite.internal.raft.storage.LogStorageFactory;
import org.apache.ignite.internal.rocksdb.RocksUtils;
import org.apache.ignite.internal.thread.NamedThreadFactory;
import org.apache.ignite.raft.jraft.option.RaftOptions;
import org.apache.ignite.raft.jraft.storage.LogStorage;
import org.apache.ignite.raft.jraft.util.ExecutorServiceHelper;
import org.apache.ignite.raft.jraft.util.Platform;
import org.jetbrains.annotations.TestOnly;
import org.rocksdb.AbstractNativeReference;
import org.rocksdb.ColumnFamilyDescriptor;
import org.rocksdb.ColumnFamilyHandle;
import org.rocksdb.ColumnFamilyOptions;
import org.rocksdb.CompactionStyle;
import org.rocksdb.CompressionType;
import org.rocksdb.DBOptions;
import org.rocksdb.Env;
import org.rocksdb.Priority;
import org.rocksdb.RocksDB;
import org.rocksdb.RocksDBException;
import org.rocksdb.WriteBatch;
import org.rocksdb.util.SizeUnit;

/** Implementation of the {@link LogStorageFactory} that creates {@link RocksDbSharedLogStorage}s. */
public class DefaultLogStorageFactory implements LogStorageFactory {
    private static final IgniteLogger LOG = Loggers.forClass(DefaultLogStorageFactory.class);

    /** Function to get path to the log storage. */
    private final Supplier<Path> logPathSupplier;

    /** Executor for shared storages. */
    private final ExecutorService executorService;

    /** Database instance shared across log storages. */
    private RocksDB db;

    /** Database options. */
    private DBOptions dbOptions;

    /** Configuration column family handle. */
    private ColumnFamilyHandle confHandle;

    /** Data column family handle. */
    private ColumnFamilyHandle dataHandle;

    private ColumnFamilyOptions cfOption;

    protected List<AbstractNativeReference> additionalDbClosables = new ArrayList<>();

    /**
     * Thread-local batch instance, used by {@link RocksDbSharedLogStorage#appendEntriesToBatch(List)} and
     * {@link RocksDbSharedLogStorage#commitWriteBatch()}.
     * <br>
     * Shared between instances to provide more efficient way of executing batch updates.
     */
    @SuppressWarnings("ThreadLocalNotStaticFinal")
    private final ThreadLocal<WriteBatch> threadLocalWriteBatch = new ThreadLocal<>();

    /**
     * Constructor.
     *
     * @param path Path to the storage.
     */
    @TestOnly
    public DefaultLogStorageFactory(Path path) {
        this("test", () -> path);
    }

    /**
     * Constructor.
     *
     * @param logPathSupplier Function to get path to the log storage.
     */
    public DefaultLogStorageFactory(String nodeName, Supplier<Path> logPathSupplier) {
        this.logPathSupplier = logPathSupplier;

        executorService = Executors.newSingleThreadExecutor(
                NamedThreadFactory.create(nodeName, "raft-shared-log-storage-pool", LOG)
        );
    }

    @Override
    public CompletableFuture<Void> startAsync() {
        // This is effectively a sync implementation.
        try {
            start();
            return nullCompletedFuture();
        } catch (RuntimeException ex) {
            return failedFuture(ex);
        }
    }

    private void start() {
        Path logPath = logPathSupplier.get();

        try {
            Files.createDirectories(logPath);
        } catch (IOException e) {
            throw new IllegalStateException("Failed to create directory: " + logPath, e);
        }

        List<ColumnFamilyHandle> columnFamilyHandles = new ArrayList<>();

        this.dbOptions = createDbOptions();

        this.cfOption = createColumnFamilyOptions();

        List<ColumnFamilyDescriptor> columnFamilyDescriptors = List.of(
                // Column family to store configuration log entry.
                new ColumnFamilyDescriptor("Configuration".getBytes(UTF_8), cfOption),
                // Default column family to store user data log entry.
                new ColumnFamilyDescriptor(DEFAULT_COLUMN_FAMILY, cfOption)
        );

        try {
            this.db = RocksDB.open(this.dbOptions, logPath.toString(), columnFamilyDescriptors, columnFamilyHandles);

            // Setup rocks thread pools to utilize all the available cores as the database is shared among
            // all the raft groups
            Env env = db.getEnv();
            // Setup background flushes pool
            env.setBackgroundThreads(Runtime.getRuntime().availableProcessors(), Priority.HIGH);
            // Setup background  compactions pool
            env.setBackgroundThreads(Runtime.getRuntime().availableProcessors(), Priority.LOW);

            assert (columnFamilyHandles.size() == 2);
            this.confHandle = columnFamilyHandles.get(0);
            this.dataHandle = columnFamilyHandles.get(1);
        } catch (Exception e) {
            closeRocksResources();
            throw new RuntimeException(e);
        }
    }

    @Override
    public CompletableFuture<Void> stopAsync() {
        ExecutorServiceHelper.shutdownAndAwaitTermination(executorService);

<<<<<<< HEAD
        try {
            RocksUtils.closeAll(confHandle, dataHandle, db, dbOptions);
        } catch (RuntimeException ex) {
            return failedFuture(ex);
        }

        return nullCompletedFuture();
=======
        closeRocksResources();
    }

    private void closeRocksResources() {
        // RocksUtils will handle nulls so we are good.
        List<AbstractNativeReference> closables = new ArrayList<>();
        closables.add(confHandle);
        closables.add(dataHandle);
        closables.add(db);
        closables.add(dbOptions);
        closables.addAll(additionalDbClosables);
        closables.add(cfOption);

        RocksUtils.closeAll(closables);
>>>>>>> 6fcadcb9
    }

    /** {@inheritDoc} */
    @Override
    public LogStorage createLogStorage(String groupId, RaftOptions raftOptions) {
        return new RocksDbSharedLogStorage(this, db, confHandle, dataHandle, groupId, raftOptions, executorService);
    }

    @Override
    public void sync() throws RocksDBException {
        db.syncWal();
    }

    /**
     * Returns a thread-local {@link WriteBatch} instance, attached to current factory, append data from multiple storages at the same time.
     */
    WriteBatch getOrCreateThreadLocalWriteBatch() {
        WriteBatch writeBatch = threadLocalWriteBatch.get();

        if (writeBatch == null) {
            writeBatch = new WriteBatch();

            threadLocalWriteBatch.set(writeBatch);
        }

        return writeBatch;
    }

    /**
     * Clears {@link WriteBatch} returned by {@link #getOrCreateThreadLocalWriteBatch()}.
     */
    void clearThreadLocalWriteBatch() {
        WriteBatch writeBatch = threadLocalWriteBatch.get();

        if (writeBatch != null) {
            writeBatch.close();

            threadLocalWriteBatch.set(null);
        }
    }

    /**
     * Creates database options.
     *
     * @return Default database options.
     */
    protected DBOptions createDbOptions() {
        return new DBOptions()
            .setMaxBackgroundJobs(Runtime.getRuntime().availableProcessors() * 2)
            .setCreateIfMissing(true)
            .setCreateMissingColumnFamilies(true);
    }

    /**
     * Creates column family options.
     *
     * @return Default column family options.
     */
    private static ColumnFamilyOptions createColumnFamilyOptions() {
        var opts = new ColumnFamilyOptions();

        opts.setWriteBufferSize(64 * SizeUnit.MB);
        opts.setMaxWriteBufferNumber(5);
        opts.setMinWriteBufferNumberToMerge(1);
        opts.setLevel0FileNumCompactionTrigger(50);
        opts.setLevel0SlowdownWritesTrigger(100);
        opts.setLevel0StopWritesTrigger(200);
        // Size of level 0 which is (in stable state) equal to
        // WriteBufferSize * MinWriteBufferNumberToMerge * Level0FileNumCompactionTrigger
        opts.setMaxBytesForLevelBase(3200 * SizeUnit.MB);
        opts.setTargetFileSizeBase(320 * SizeUnit.MB);

        if (!Platform.isWindows()) {
            opts.setCompressionType(CompressionType.LZ4_COMPRESSION)
                    .setCompactionStyle(CompactionStyle.LEVEL)
                    .optimizeLevelStyleCompaction();
        }

        return opts;
    }
}<|MERGE_RESOLUTION|>--- conflicted
+++ resolved
@@ -170,16 +170,13 @@
     public CompletableFuture<Void> stopAsync() {
         ExecutorServiceHelper.shutdownAndAwaitTermination(executorService);
 
-<<<<<<< HEAD
-        try {
-            RocksUtils.closeAll(confHandle, dataHandle, db, dbOptions);
+        try {
+            closeRocksResources();
         } catch (RuntimeException ex) {
             return failedFuture(ex);
         }
 
         return nullCompletedFuture();
-=======
-        closeRocksResources();
     }
 
     private void closeRocksResources() {
@@ -193,7 +190,6 @@
         closables.add(cfOption);
 
         RocksUtils.closeAll(closables);
->>>>>>> 6fcadcb9
     }
 
     /** {@inheritDoc} */
