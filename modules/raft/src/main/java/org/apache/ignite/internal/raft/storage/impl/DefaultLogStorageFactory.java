/*
 * Licensed to the Apache Software Foundation (ASF) under one or more
 * contributor license agreements. See the NOTICE file distributed with
 * this work for additional information regarding copyright ownership.
 * The ASF licenses this file to You under the Apache License, Version 2.0
 * (the "License"); you may not use this file except in compliance with
 * the License. You may obtain a copy of the License at
 *
 *      http://www.apache.org/licenses/LICENSE-2.0
 *
 * Unless required by applicable law or agreed to in writing, software
 * distributed under the License is distributed on an "AS IS" BASIS,
 * WITHOUT WARRANTIES OR CONDITIONS OF ANY KIND, either express or implied.
 * See the License for the specific language governing permissions and
 * limitations under the License.
 */

package org.apache.ignite.internal.raft.storage.impl;

import static java.nio.charset.StandardCharsets.UTF_8;
import static java.util.concurrent.CompletableFuture.failedFuture;
import static org.apache.ignite.internal.util.CompletableFutures.nullCompletedFuture;
import static org.rocksdb.RocksDB.DEFAULT_COLUMN_FAMILY;

import java.io.IOException;
import java.nio.file.Files;
import java.nio.file.Path;
import java.util.ArrayList;
import java.util.List;
import java.util.concurrent.CompletableFuture;
import java.util.concurrent.ExecutorService;
import java.util.concurrent.Executors;
import org.apache.ignite.internal.logger.IgniteLogger;
import org.apache.ignite.internal.logger.Loggers;
import org.apache.ignite.internal.manager.ComponentContext;
import org.apache.ignite.internal.raft.storage.LogStorageFactory;
import org.apache.ignite.internal.rocksdb.LoggingRocksDbFlushListener;
import org.apache.ignite.internal.rocksdb.RocksUtils;
import org.apache.ignite.internal.rocksdb.flush.RocksDbFlusher;
import org.apache.ignite.internal.thread.NamedThreadFactory;
import org.apache.ignite.internal.util.IgniteSpinBusyLock;
import org.apache.ignite.raft.jraft.option.RaftOptions;
import org.apache.ignite.raft.jraft.storage.LogStorage;
import org.apache.ignite.raft.jraft.util.ExecutorServiceHelper;
import org.apache.ignite.raft.jraft.util.Platform;
import org.jetbrains.annotations.Nullable;
import org.jetbrains.annotations.TestOnly;
import org.rocksdb.AbstractEventListener;
import org.rocksdb.AbstractNativeReference;
import org.rocksdb.ColumnFamilyDescriptor;
import org.rocksdb.ColumnFamilyHandle;
import org.rocksdb.ColumnFamilyOptions;
import org.rocksdb.CompactionStyle;
import org.rocksdb.CompressionType;
import org.rocksdb.DBOptions;
import org.rocksdb.Env;
import org.rocksdb.Priority;
import org.rocksdb.RocksDB;
import org.rocksdb.RocksDBException;
import org.rocksdb.WriteBatch;
import org.rocksdb.util.SizeUnit;

/** Implementation of the {@link LogStorageFactory} that creates {@link RocksDbSharedLogStorage}s. */
public class DefaultLogStorageFactory implements LogStorageFactory {
    private static final IgniteLogger LOG = Loggers.forClass(DefaultLogStorageFactory.class);

    /** Name of the log factory, will be used in logs. */
    private final String factoryName;

    /** Path to the log storage. */
    private final Path logPath;

    /** Executor for shared storages. */
    private final ExecutorService executorService;

    /** Database instance shared across log storages. */
    private RocksDB db;

    /** Database options. */
    private DBOptions dbOptions;

    /** Configuration column family handle. */
    private ColumnFamilyHandle confHandle;

    /** Data column family handle. */
    private ColumnFamilyHandle dataHandle;

    private ColumnFamilyOptions cfOption;

    private AbstractEventListener flushListener;

    /**
     * Thread-local batch instance, used by {@link RocksDbSharedLogStorage#appendEntriesToBatch(List)} and
     * {@link RocksDbSharedLogStorage#commitWriteBatch()}.
     * <br>
     * Shared between instances to provide more efficient way of executing batch updates.
     */
    @SuppressWarnings("ThreadLocalNotStaticFinal")
    private final ThreadLocal<WriteBatch> threadLocalWriteBatch = new ThreadLocal<>();
    private RocksDbFlusher flusher;


    /**
     * Constructor.
     *
     * @param path Path to the storage.
     */
    @TestOnly
    public DefaultLogStorageFactory(Path path) {
        this("test", "test", path);
    }

    /**
     * Constructor.
     *
     * @param factoryName Name of the log factory, will be used in logs.
     * @param nodeName Node name.
     * @param logPath Function to get path to the log storage.
     */
    public DefaultLogStorageFactory(String factoryName, String nodeName, Path logPath) {
        this.factoryName = factoryName;
        this.logPath = logPath;

        executorService = Executors.newSingleThreadExecutor(
                NamedThreadFactory.create(nodeName, "raft-shared-log-storage-pool", LOG)
        );
    }

    @Override
    public CompletableFuture<Void> startAsync(ComponentContext componentContext) {
        // This is effectively a sync implementation.
        try {
            start();

            return nullCompletedFuture();
        } catch (Exception ex) {
            return failedFuture(ex);
        }
    }

    private void start() throws Exception {
        try {
            Files.createDirectories(logPath);
        } catch (IOException e) {
            throw new IllegalStateException("Failed to create directory: " + logPath, e);
        }

        List<ColumnFamilyHandle> columnFamilyHandles = new ArrayList<>();

        this.dbOptions = createDbOptions();

        this.cfOption = createColumnFamilyOptions();

        this.flushListener = new LoggingRocksDbFlushListener(factoryName);

        List<ColumnFamilyDescriptor> columnFamilyDescriptors = List.of(
                // Column family to store configuration log entry.
                new ColumnFamilyDescriptor("Configuration".getBytes(UTF_8), cfOption),
                // Default column family to store user data log entry.
                new ColumnFamilyDescriptor(DEFAULT_COLUMN_FAMILY, cfOption)
        );

        try {
<<<<<<< HEAD
            flusher = new RocksDbFlusher(new IgniteSpinBusyLock(),
                    Executors.newScheduledThreadPool(1),
                    executorService,
                    () -> 0,
                    () -> {},
                    () -> {},
                    "Default log storage"
            );

            dbOptions.setListeners(List.of(flusher.listener()));
=======
            dbOptions.setListeners(List.of(flushListener));
>>>>>>> bb17fa52

            this.db = RocksDB.open(this.dbOptions, logPath.toString(), columnFamilyDescriptors, columnFamilyHandles);

            flusher.init(db, columnFamilyHandles);

            // Setup rocks thread pools to utilize all the available cores as the database is shared among
            // all the raft groups
            Env env = db.getEnv();
            // Setup background flushes pool
            env.setBackgroundThreads(Runtime.getRuntime().availableProcessors(), Priority.HIGH);
            // Setup background compactions pool
<<<<<<< HEAD
            // The fuck? Shouldn't this be normal?
=======
>>>>>>> bb17fa52
            env.setBackgroundThreads(Runtime.getRuntime().availableProcessors(), Priority.LOW);

            assert (columnFamilyHandles.size() == 2);
            this.confHandle = columnFamilyHandles.get(0);
            this.dataHandle = columnFamilyHandles.get(1);
        } catch (Exception e) {
            closeRocksResources();

            throw e;
        }
    }

    @Override
    public CompletableFuture<Void> stopAsync(ComponentContext componentContext) {
        ExecutorServiceHelper.shutdownAndAwaitTermination(executorService);

        try {
            closeRocksResources();
        } catch (RuntimeException ex) {
            return failedFuture(ex);
        }

        return nullCompletedFuture();
    }

    private void closeRocksResources() {
        // RocksUtils will handle nulls so we are good.
        List<AbstractNativeReference> closables = new ArrayList<>();
        closables.add(confHandle);
        closables.add(dataHandle);
        closables.add(db);
        closables.add(dbOptions);
        closables.add(cfOption);
        closables.add(flushListener);

        RocksUtils.closeAll(closables);
    }

    /** {@inheritDoc} */
    @Override
    public LogStorage createLogStorage(String groupId, RaftOptions raftOptions) {
        return new RocksDbSharedLogStorage(this, db, confHandle, dataHandle, groupId, raftOptions, executorService);
    }

    @Override
    public void sync() throws RocksDBException {
        if (!dbOptions.useFsync()) {
            db.syncWal();
        }
    }

    /**
     * Returns or creates a thread-local {@link WriteBatch} instance, attached to current factory, for appending data
     * from multiple storages at the same time.
     */
    WriteBatch getOrCreateThreadLocalWriteBatch() {
        WriteBatch writeBatch = threadLocalWriteBatch.get();

        if (writeBatch == null) {
            writeBatch = new WriteBatch();

            threadLocalWriteBatch.set(writeBatch);
        }

        return writeBatch;
    }

    /**
     * Returns a thread-local {@link WriteBatch} instance, attached to current factory, for appending append data from multiple storages
     * at the same time.
     *
     * @return {@link WriteBatch} instance or {@code null} if it was never created.
     */
    @Nullable
    WriteBatch getThreadLocalWriteBatch() {
        return threadLocalWriteBatch.get();
    }

    /**
     * Clears {@link WriteBatch} returned by {@link #getOrCreateThreadLocalWriteBatch()}.
     */
    void clearThreadLocalWriteBatch(WriteBatch writeBatch) {
        writeBatch.close();

        threadLocalWriteBatch.remove();
    }

    /**
     * Creates database options.
     *
     * @return Default database options.
     */
    protected DBOptions createDbOptions() {
        return new DBOptions()
            .setMaxBackgroundJobs(Runtime.getRuntime().availableProcessors() * 2)
            .setCreateIfMissing(true)
            .setCreateMissingColumnFamilies(true);
    }

    /**
     * Creates column family options.
     *
     * @return Default column family options.
     */
    private static ColumnFamilyOptions createColumnFamilyOptions() {
        var opts = new ColumnFamilyOptions();

        opts.setWriteBufferSize(64 * SizeUnit.MB);
        opts.setMaxWriteBufferNumber(5);
        opts.setMinWriteBufferNumberToMerge(1);
        opts.setLevel0FileNumCompactionTrigger(50);
        opts.setLevel0SlowdownWritesTrigger(100);
        opts.setLevel0StopWritesTrigger(200);
        // Size of level 0 which is (in stable state) equal to
        // WriteBufferSize * MinWriteBufferNumberToMerge * Level0FileNumCompactionTrigger
        opts.setMaxBytesForLevelBase(3200 * SizeUnit.MB);
        opts.setTargetFileSizeBase(320 * SizeUnit.MB);

        if (!Platform.isWindows()) {
            opts.setCompressionType(CompressionType.LZ4_COMPRESSION)
                    .setCompactionStyle(CompactionStyle.LEVEL)
                    .optimizeLevelStyleCompaction();
        }

        return opts;
    }
}<|MERGE_RESOLUTION|>--- conflicted
+++ resolved
@@ -161,20 +161,7 @@
         );
 
         try {
-<<<<<<< HEAD
-            flusher = new RocksDbFlusher(new IgniteSpinBusyLock(),
-                    Executors.newScheduledThreadPool(1),
-                    executorService,
-                    () -> 0,
-                    () -> {},
-                    () -> {},
-                    "Default log storage"
-            );
-
-            dbOptions.setListeners(List.of(flusher.listener()));
-=======
             dbOptions.setListeners(List.of(flushListener));
->>>>>>> bb17fa52
 
             this.db = RocksDB.open(this.dbOptions, logPath.toString(), columnFamilyDescriptors, columnFamilyHandles);
 
@@ -186,10 +173,6 @@
             // Setup background flushes pool
             env.setBackgroundThreads(Runtime.getRuntime().availableProcessors(), Priority.HIGH);
             // Setup background compactions pool
-<<<<<<< HEAD
-            // The fuck? Shouldn't this be normal?
-=======
->>>>>>> bb17fa52
             env.setBackgroundThreads(Runtime.getRuntime().availableProcessors(), Priority.LOW);
 
             assert (columnFamilyHandles.size() == 2);
