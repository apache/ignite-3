--- conflicted
+++ resolved
@@ -35,23 +35,9 @@
  * The default factory for JRaft services.
  */
 public class DefaultJRaftServiceFactory implements JRaftServiceFactory {
-<<<<<<< HEAD
-
-    private final LogStorageFactory logStorageFactory;
-
-    public DefaultJRaftServiceFactory(LogStorageFactory factory) {
-        this.logStorageFactory = factory;
-    }
-
-    @Override public LogStorage createLogStorage(final String groupId, final RaftOptions raftOptions) {
-        Requires.requireTrue(StringUtils.isNotBlank(groupId), "Blank group id.");
-
-        return logStorageFactory.getLogStorage(groupId, raftOptions);
-=======
     @Override public LogStorage createLogStorage(final String uri, final RaftOptions raftOptions) {
         Requires.requireTrue(StringUtils.isNotBlank(uri), "Blank log storage uri.");
         return new RocksDBLogStorage(uri, raftOptions);
->>>>>>> dc447b21
     }
 
     @Override public SnapshotStorage createSnapshotStorage(final String uri, final RaftOptions raftOptions) {
