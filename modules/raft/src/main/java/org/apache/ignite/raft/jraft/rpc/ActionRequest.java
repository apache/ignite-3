--- conflicted
+++ resolved
@@ -17,15 +17,6 @@
 
 package org.apache.ignite.raft.jraft.rpc;
 
-<<<<<<< HEAD
-import org.apache.ignite.internal.raft.Command;
-import org.apache.ignite.network.annotations.Transferable;
-import org.apache.ignite.network.annotations.Transient;
-import org.apache.ignite.raft.jraft.RaftMessageGroup;
-import org.jetbrains.annotations.Nullable;
-
-=======
->>>>>>> 9282bda9
 /**
  * Common interface for {@link ReadActionRequest} and {@link WriteActionRequest}.
  */
@@ -34,23 +25,4 @@
      * @return Group id.
      */
     String groupId();
-<<<<<<< HEAD
-
-    /**
-     * @return Serialized action's command. Specific serialization format may differ from group to group.
-     */
-    byte[] command();
-
-    /**
-     * @return Original non-serialized command, if available. {@code null} if not.
-     */
-    @Transient
-    @Nullable Command deserializedCommand();
-
-    /**
-     * @return {@code True} for linearizable reading.
-     */
-    boolean readOnlySafe();
-=======
->>>>>>> 9282bda9
 }