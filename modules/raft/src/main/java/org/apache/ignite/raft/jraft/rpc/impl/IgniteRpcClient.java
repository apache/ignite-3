--- conflicted
+++ resolved
@@ -116,7 +116,7 @@
         }
     }
 
-<<<<<<< HEAD
+    /** {@inheritDoc} */
     @Override public CompletableFuture<Message> invokeAsync(
         Endpoint endpoint,
         Object request,
@@ -124,11 +124,6 @@
         InvokeCallback callback,
         long timeoutMs
     ) throws InterruptedException, RemotingException {
-=======
-    /** {@inheritDoc} */
-    @Override public void invokeAsync(Endpoint endpoint, Object request, InvokeContext ctx, InvokeCallback callback,
-        long timeoutMs) throws InterruptedException, RemotingException {
->>>>>>> d1c4f340
         if (!checkConnection(endpoint))
             throw new RemotingException("The server is dead " + endpoint);
 
