--- conflicted
+++ resolved
@@ -122,16 +122,11 @@
         assert client != null;
 
         if (!client.connect(peer)) {
-<<<<<<< HEAD
-            if (!failureReplicators.containsKey(peer)) {
+            boolean added = failureReplicatorsSetToPreventLogFlooding.add(peer);
+
+            if (added) {
                 LOG.error("Fail to check replicator connection to peer [node={}, recipientPeer={}, replicatorType={}].",
                     this.commonOptions.getNode().getNodeId(), peer, replicatorType);
-=======
-            boolean added = failureReplicatorsSetToPreventLogFlooding.add(peer);
-
-            if (added) {
-                LOG.error("Fail to check replicator connection to peer={}, replicatorType={}.", peer, replicatorType);
->>>>>>> 32a6c467
             }
 
             this.failureReplicators.put(peer, replicatorType);
