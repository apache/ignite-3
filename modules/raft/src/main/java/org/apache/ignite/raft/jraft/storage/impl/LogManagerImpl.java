--- conflicted
+++ resolved
@@ -327,28 +327,14 @@
                     notifyLastLogIndexListeners();
                 }
 
-<<<<<<< HEAD
                 // publish event out of lock
                 this.diskQueue.publishEvent((event, sequence) -> {
                   event.reset();
+
                   event.nodeId = this.nodeId;
                   event.type = EventType.OTHER;
                   event.done = done;
                 });
-=======
-            // publish event out of lock
-            this.diskQueue.publishEvent((event, sequence) -> {
-              event.reset();
-
-              event.nodeId = this.nodeId;
-              event.type = EventType.OTHER;
-              event.done = done;
-            });
-        }
-        finally {
-            if (doUnlock) {
-                this.writeLock.unlock();
->>>>>>> d20ec21a
             }
             finally {
                 if (doUnlock) {
