/*
 * Licensed to the Apache Software Foundation (ASF) under one or more
 * contributor license agreements. See the NOTICE file distributed with
 * this work for additional information regarding copyright ownership.
 * The ASF licenses this file to You under the Apache License, Version 2.0
 * (the "License"); you may not use this file except in compliance with
 * the License. You may obtain a copy of the License at
 *
 *      http://www.apache.org/licenses/LICENSE-2.0
 *
 * Unless required by applicable law or agreed to in writing, software
 * distributed under the License is distributed on an "AS IS" BASIS,
 * WITHOUT WARRANTIES OR CONDITIONS OF ANY KIND, either express or implied.
 * See the License for the specific language governing permissions and
 * limitations under the License.
 */
package org.apache.ignite.raft.jraft.storage.impl;

import static org.apache.ignite.internal.tracing.TracingManager.span;import com.lmax.disruptor.EventHandler;
import com.lmax.disruptor.RingBuffer;
import java.util.ArrayList;
import java.util.HashMap;
import java.util.List;
import java.util.Map;
import java.util.concurrent.CopyOnWriteArrayList;
import java.util.concurrent.CountDownLatch;
import java.util.concurrent.locks.Lock;
import java.util.concurrent.locks.ReadWriteLock;
import java.util.concurrent.locks.ReentrantReadWriteLock;
import org.apache.ignite.internal.logger.IgniteLogger;
import org.apache.ignite.internal.logger.Loggers;
import org.apache.ignite.raft.jraft.FSMCaller;
import org.apache.ignite.raft.jraft.Status;
import org.apache.ignite.raft.jraft.conf.Configuration;
import org.apache.ignite.raft.jraft.conf.ConfigurationEntry;
import org.apache.ignite.raft.jraft.conf.ConfigurationManager;
import org.apache.ignite.raft.jraft.core.NodeMetrics;
import org.apache.ignite.raft.jraft.disruptor.DisruptorEventType;
import org.apache.ignite.raft.jraft.disruptor.NodeIdAware;
import org.apache.ignite.raft.jraft.disruptor.StripedDisruptor;
import org.apache.ignite.raft.jraft.entity.EnumOutter.EntryType;
import org.apache.ignite.raft.jraft.entity.EnumOutter.ErrorType;
import org.apache.ignite.raft.jraft.entity.LogEntry;
import org.apache.ignite.raft.jraft.entity.LogId;
import org.apache.ignite.raft.jraft.entity.NodeId;
import org.apache.ignite.raft.jraft.entity.PeerId;
import org.apache.ignite.raft.jraft.entity.RaftOutter.SnapshotMeta;
import org.apache.ignite.raft.jraft.error.LogEntryCorruptedException;
import org.apache.ignite.raft.jraft.error.RaftError;
import org.apache.ignite.raft.jraft.error.RaftException;
import org.apache.ignite.raft.jraft.option.LogManagerOptions;
import org.apache.ignite.raft.jraft.option.LogStorageOptions;
import org.apache.ignite.raft.jraft.option.NodeOptions;
import org.apache.ignite.raft.jraft.option.RaftOptions;
import org.apache.ignite.raft.jraft.storage.LogManager;
import org.apache.ignite.raft.jraft.storage.LogStorage;
import org.apache.ignite.raft.jraft.util.ArrayDeque;
import org.apache.ignite.raft.jraft.util.DisruptorMetricSet;
import org.apache.ignite.raft.jraft.util.Requires;
import org.apache.ignite.raft.jraft.util.SegmentList;
import org.apache.ignite.raft.jraft.util.Utils;

/**
 * LogManager implementation.
 */
public class LogManagerImpl implements LogManager {
    private static final IgniteLogger LOG = Loggers.forClass(LogManagerImpl.class);

    /** Raft node id. */
    private NodeId nodeId;

    private LogStorage logStorage;
    private ConfigurationManager configManager;
    private FSMCaller fsmCaller;
    private final ReadWriteLock lock = new ReentrantReadWriteLock();
    private final Lock writeLock = this.lock.writeLock();
    private final Lock readLock = this.lock.readLock();
    private volatile boolean stopped;
    protected volatile boolean hasError;
    private long nextWaitId;
    private LogId diskId = new LogId(0, 0); // Last log entry written to disk.
    private LogId appliedId = new LogId(0, 0);
    private final SegmentList<LogEntry> logsInMemory = new SegmentList<>(true);
    private volatile long firstLogIndex;
    private volatile long lastLogIndex;
    private volatile LogId lastSnapshotId = new LogId(0, 0);
    private final Map<Long, WaitMeta> waitMap = new HashMap<>();
    private StripedDisruptor<StableClosureEvent> disruptor;
    private RingBuffer<StableClosureEvent> diskQueue;
    private RaftOptions raftOptions;
    private volatile CountDownLatch shutDownLatch;
    private NodeMetrics nodeMetrics;
    private final CopyOnWriteArrayList<LastLogIndexListener> lastLogIndexListeners = new CopyOnWriteArrayList<>();
    private NodeOptions nodeOptions;

    private enum EventType {
        OTHER, // other event type.
        RESET, // reset
        TRUNCATE_PREFIX, // truncate log from prefix
        TRUNCATE_SUFFIX, // truncate log from suffix
        SHUTDOWN, //
        LAST_LOG_ID // get last log id
    }

    public static class StableClosureEvent extends NodeIdAware {
        StableClosure done;
        EventType type;

        @Override
        public void reset() {
            super.reset();

            this.done = null;
            this.type = null;
        }
    }

    /**
     * Waiter metadata
     */
    private static class WaitMeta {
        /**
         * callback when new log come in
         */
        NewLogCallback onNewLog;

        /**
         * callback error code
         */
        int errorCode;

        /**
         * the waiter pass-in argument
         */
        Object arg;

        WaitMeta(final NewLogCallback onNewLog, final Object arg, final int errorCode) {
            super();
            this.onNewLog = onNewLog;
            this.arg = arg;
            this.errorCode = errorCode;
        }

    }

    @Override
    public void addLastLogIndexListener(final LastLogIndexListener listener) {
        this.lastLogIndexListeners.add(listener);

    }

    @Override
    public void removeLastLogIndexListener(final LastLogIndexListener listener) {
        this.lastLogIndexListeners.remove(listener);
    }

    @Override
    public boolean init(final LogManagerOptions opts) {
        this.writeLock.lock();
        try {
            if (opts.getLogStorage() == null) {
                LOG.error("Fail to init log manager, log storage is null");
                return false;
            }
            this.raftOptions = opts.getRaftOptions();
            this.nodeMetrics = opts.getNodeMetrics();
            this.logStorage = opts.getLogStorage();
            this.configManager = opts.getConfigurationManager();
            this.nodeOptions = opts.getNode().getOptions();
            this.nodeId = opts.getNode().getNodeId();

            LogStorageOptions lsOpts = new LogStorageOptions();
            lsOpts.setConfigurationManager(this.configManager);
            lsOpts.setLogEntryCodecFactory(opts.getLogEntryCodecFactory());

            if (!this.logStorage.init(lsOpts)) {
                LOG.error("Fail to init logStorage");
                return false;
            }
            this.firstLogIndex = this.logStorage.getFirstLogIndex();
            this.lastLogIndex = this.logStorage.getLastLogIndex();
            this.diskId = new LogId(this.lastLogIndex, getTermFromLogStorage(this.lastLogIndex));
            this.fsmCaller = opts.getFsmCaller();
            this.disruptor = opts.getLogManagerDisruptor();

            this.diskQueue = disruptor.subscribe(this.nodeId, new StableClosureEventHandler(),
                (event, ex) -> reportError(-1, "LogManager handle event error"));

            if (this.nodeMetrics.getMetricRegistry() != null) {
                this.nodeMetrics.getMetricRegistry().register("jraft-log-manager-disruptor",
                    new DisruptorMetricSet(this.diskQueue));
            }
        }
        finally {
            this.writeLock.unlock();
        }
        return true;
    }

    @Override
    public boolean hasAvailableCapacityToAppendEntries(final int requiredCapacity) {
        if (this.stopped) {
            return false;
        }
        return this.diskQueue.hasAvailableCapacity(requiredCapacity);
    }

    private void stopDiskThread() {
        if (this.diskQueue == null)
            return; // Was not started.

        this.shutDownLatch = new CountDownLatch(1);
        Utils.runInThread(nodeOptions.getCommonExecutor(), () -> this.diskQueue.publishEvent((event, sequence) -> {
            event.reset();

            event.nodeId = this.nodeId;
            event.type = EventType.SHUTDOWN;
        }));
    }

    @Override
    public void join() throws InterruptedException {
        if (this.shutDownLatch == null) {
            return;
        }
        this.shutDownLatch.await();
        this.disruptor.unsubscribe(this.nodeId);
    }

    @Override
    public void shutdown() {
        boolean doUnlock = true;
        this.writeLock.lock();
        try {
            if (this.stopped) {
                return;
            }
            this.stopped = true;
            doUnlock = false;
            wakeupAllWaiter(this.writeLock);
        }
        finally {
            if (doUnlock) {
                this.writeLock.unlock();
            }
        }
        stopDiskThread();
    }

    private void clearMemoryLogs(final LogId id) {
        this.writeLock.lock();
        try {
            this.logsInMemory.removeFromFirstWhen(entry -> entry.getId().compareTo(id) <= 0);
        }
        finally {
            this.writeLock.unlock();
        }
    }

    private static class LastLogIdClosure extends StableClosure {
        LastLogIdClosure() {
            super(null);
        }

        private LogId lastLogId;

        void setLastLogId(final LogId logId) {
            Requires.requireTrue(logId.getIndex() == 0 || logId.getTerm() != 0);
            this.lastLogId = logId;
        }

        private final CountDownLatch latch = new CountDownLatch(1);

        @Override
        public void run(final Status status) {
            this.latch.countDown();
        }

        void await() throws InterruptedException {
            this.latch.await();
        }

    }

    @Override
    public void appendEntries(final List<LogEntry> entries, final StableClosure done) {
        assert(done != null);
        span("appendEntries", (span) -> {
            Requires.requireNonNull(done, "done");
            if (this.hasError) {
                entries.clear();
                Utils.runClosureInThread(nodeOptions.getCommonExecutor(), done, new Status(RaftError.EIO, "Corrupted LogStorage"));
                return;
            }
            boolean doUnlock = true;
            this.writeLock.lock();
            try {
                if (!entries.isEmpty() && !checkAndResolveConflict(entries, done, this.writeLock)) {
                    // If checkAndResolveConflict returns false, the done will be called in it.
                    entries.clear();
                    return;
                }
                for (int i = 0; i < entries.size(); i++) {
                    final LogEntry entry = entries.get(i);
                    // Set checksum after checkAndResolveConflict
                    if (this.raftOptions.isEnableLogEntryChecksum()) {
                        entry.setChecksum(entry.checksum());
                    }
                    if (entry.getType() == EntryType.ENTRY_TYPE_CONFIGURATION) {
                        Configuration oldConf = new Configuration();
                        if (entry.getOldPeers() != null) {
                            oldConf = new Configuration(entry.getOldPeers(), entry.getOldLearners());
                        }
                        final ConfigurationEntry conf = new ConfigurationEntry(entry.getId(),
                            new Configuration(entry.getPeers(), entry.getLearners()), oldConf);
                        this.configManager.add(conf);
                    }
                }
                if (!entries.isEmpty()) {
                    done.setFirstLogIndex(entries.get(0).getId().getIndex());
                    this.logsInMemory.addAll(entries);
                }
                done.setEntries(entries);

                doUnlock = false;
                if (!wakeupAllWaiter(this.writeLock)) {
                    notifyLastLogIndexListeners();
                }

<<<<<<< HEAD
                // publish event out of lock
                this.diskQueue.publishEvent((event, sequence) -> {
                  event.reset();
                  event.nodeId = this.nodeId;
                  event.type = EventType.OTHER;
                  event.done = done;
                });
=======
            // publish event out of lock
            this.diskQueue.publishEvent((event, sequence) -> {
              event.reset();

              event.nodeId = this.nodeId;
              event.type = EventType.OTHER;
              event.done = done;
            });
        }
        finally {
            if (doUnlock) {
                this.writeLock.unlock();
>>>>>>> d20ec21a
            }
            finally {
                if (doUnlock) {
                    this.writeLock.unlock();
                }
            }
        });
    }

    /**
     * Adds event to disk queue, NEVER call it in lock.
     * @param done
     * @param type
     */
    private void offerEvent(final StableClosure done, final EventType type) {
        assert(done != null);

        if (this.stopped) {
            Utils.runClosureInThread(nodeOptions.getCommonExecutor(), done, new Status(RaftError.ESTOP, "Log manager is stopped."));
            return;
        }
        this.diskQueue.publishEvent((event, sequence) -> {
            event.reset();

            event.nodeId = this.nodeId;
            event.type = type;
            event.done = done;
        });
    }

    private void notifyLastLogIndexListeners() {
        for (LastLogIndexListener listener : lastLogIndexListeners) {
            if (listener != null) {
                try {
                    listener.onLastLogIndexChanged(this.lastLogIndex);
                }
                catch (final Exception e) {
                    LOG.error("Fail to notify LastLogIndexListener, listener={}, index={}", listener, this.lastLogIndex);
                }
            }
        }
    }

    private boolean wakeupAllWaiter(final Lock lock) {
        if (this.waitMap.isEmpty()) {
            lock.unlock();
            return false;
        }
        final List<WaitMeta> wms = new ArrayList<>(this.waitMap.values());
        final int errCode = this.stopped ? RaftError.ESTOP.getNumber() : RaftError.SUCCESS.getNumber();
        this.waitMap.clear();
        lock.unlock();

        final int waiterCount = wms.size();
        for (int i = 0; i < waiterCount; i++) {
            final WaitMeta wm = wms.get(i);
            wm.errorCode = errCode;
            Utils.runInThread(nodeOptions.getCommonExecutor(), () -> runOnNewLog(wm));
        }
        return true;
    }

    protected LogId appendToStorage(final List<LogEntry> toAppend) {
        LogId lastId = null;
        if (!this.hasError) {
            final long startMs = Utils.monotonicMs();
            final int entriesCount = toAppend.size();
            this.nodeMetrics.recordSize("append-logs-count", entriesCount);
            try {
                int writtenSize = 0;
                for (int i = 0; i < entriesCount; i++) {
                    final LogEntry entry = toAppend.get(i);
                    writtenSize += entry.getData() != null ? entry.getData().remaining() : 0;
                }
                this.nodeMetrics.recordSize("append-logs-bytes", writtenSize);
                final int nAppent = appendToLogStorage(toAppend);
                if (nAppent != entriesCount) {
                    LOG.error("**Critical error**, fail to appendEntries, nAppent={}, toAppend={}", nAppent,
                        toAppend.size());
                    reportError(RaftError.EIO.getNumber(), "Fail to append log entries");
                }
                if (nAppent > 0) {
                    lastId = toAppend.get(nAppent - 1).getId();
                }
            }
            finally {
                this.nodeMetrics.recordLatency("append-logs", Utils.monotonicMs() - startMs);
            }
        }
        return lastId;
    }

    protected int appendToLogStorage(List<LogEntry> toAppend) {
        return this.logStorage.appendEntries(toAppend);
    }

    protected class AppendBatcher {
        protected final List<StableClosure> storage;
        protected final int cap;
        protected int size;
        protected int bufferSize;
        protected final List<LogEntry> toAppend;
        protected LogId lastId;

        protected AppendBatcher(final List<StableClosure> storage, final int cap, final List<LogEntry> toAppend,
            final LogId lastId) {
            super();
            this.storage = storage;
            this.cap = cap;
            this.toAppend = toAppend;
            this.lastId = lastId;
        }

        protected LogId flush() {
            if (this.size > 0) {
                this.lastId = appendToStorage(this.toAppend);
                for (int i = 0; i < this.size; i++) {
                    this.storage.get(i).getEntries().clear();
                    Status st = null;
                    try {
                        if (LogManagerImpl.this.hasError) {
                            st = new Status(RaftError.EIO, "Corrupted LogStorage");
                        }
                        else {
                            st = Status.OK();
                        }
                        this.storage.get(i).run(st);
                    }
                    catch (Throwable t) {
                        LOG.error("Fail to run closure with status: {}.", t, st);
                    }
                }
                this.toAppend.clear();
                this.storage.clear();

            }
            this.size = 0;
            this.bufferSize = 0;
            return this.lastId;
        }

        protected void append(final StableClosure done) {
            if (this.size == this.cap || this.bufferSize >= LogManagerImpl.this.raftOptions.getMaxAppendBufferSize()) {
                flush();
            }
            this.storage.add(done);
            this.size++;
            this.toAppend.addAll(done.getEntries());
            for (final LogEntry entry : done.getEntries()) {
                this.bufferSize += entry.getData() != null ? entry.getData().remaining() : 0;
            }
        }
    }

    protected AppendBatcher newAppendBatcher(List<StableClosure> storages, int cap, LogId diskId) {
        return new AppendBatcher(storages, cap, new ArrayList<>(), diskId);
    }

    private class StableClosureEventHandler implements EventHandler<StableClosureEvent> {
        LogId lastId = LogManagerImpl.this.diskId;
        List<StableClosure> storage = new ArrayList<>(256);
        AppendBatcher ab = newAppendBatcher(this.storage, 256, LogManagerImpl.this.diskId);

        @Override
        public void onEvent(final StableClosureEvent event, final long sequence, final boolean endOfBatch)
            throws Exception {
            if (event.type == EventType.SHUTDOWN) {
                this.lastId = this.ab.flush();
                setDiskId(this.lastId);
                LogManagerImpl.this.shutDownLatch.countDown();
                event.reset();
                return;
            }
            final StableClosure done = event.done;
            final EventType eventType = event.type;

            event.reset();

            if (done.getEntries() != null && !done.getEntries().isEmpty()) {
                this.ab.append(done);
            }
            else {
                this.lastId = this.ab.flush();
                setDiskId(this.lastId);

                boolean ret = true;
                switch (eventType) {
                    case LAST_LOG_ID:
                        ((LastLogIdClosure) done).setLastLogId(this.lastId.copy());
                        break;
                    case TRUNCATE_PREFIX:
                        long startMs = Utils.monotonicMs();
                        try {
                            final TruncatePrefixClosure tpc = (TruncatePrefixClosure) done;
                            LOG.info(
                                    "Truncating log storage prefix [groupId={}, firstIndexKept={}]",
                                    nodeId.getGroupId(),
                                    tpc.firstIndexKept
                            );
                            ret = LogManagerImpl.this.logStorage.truncatePrefix(tpc.firstIndexKept);
                        }
                        finally {
                            LogManagerImpl.this.nodeMetrics.recordLatency("truncate-log-prefix", Utils.monotonicMs()
                                - startMs);
                        }
                        break;
                    case TRUNCATE_SUFFIX:
                        startMs = Utils.monotonicMs();
                        try {
                            final TruncateSuffixClosure tsc = (TruncateSuffixClosure) done;
                            LOG.warn(
                                    "Truncating log storage suffix [groupId={}, lastIndexKept={}]",
                                    nodeId.getGroupId(),
                                    tsc.lastIndexKept
                            );
                            ret = LogManagerImpl.this.logStorage.truncateSuffix(tsc.lastIndexKept);
                            if (ret) {
                                this.lastId.setIndex(tsc.lastIndexKept);
                                this.lastId.setTerm(tsc.lastTermKept);
                                Requires.requireTrue(this.lastId.getIndex() == 0 || this.lastId.getTerm() != 0);
                            }
                        }
                        finally {
                            LogManagerImpl.this.nodeMetrics.recordLatency("truncate-log-suffix", Utils.monotonicMs()
                                - startMs);
                        }
                        break;
                    case RESET:
                        final ResetClosure rc = (ResetClosure) done;
                        LOG.info("Resetting log storage [groupId={}, nextLogIndex={}]", nodeId.getGroupId(), rc.nextLogIndex);
                        ret = LogManagerImpl.this.logStorage.reset(rc.nextLogIndex);
                        break;
                    default:
                        break;
                }

                if (!ret) {
                    reportError(RaftError.EIO.getNumber(), "Failed operation in LogStorage");
                }
                else {
                    done.run(Status.OK());
                }
            }

            if (endOfBatch) {
                this.lastId = this.ab.flush();
                setDiskId(this.lastId);
            }
        }

    }

    protected void reportError(final int code, final String fmt, final Object... args) {
        this.hasError = true;
        final RaftException error = new RaftException(ErrorType.ERROR_TYPE_LOG);
        error.setStatus(new Status(code, fmt, args));
        this.fsmCaller.onError(error);
    }

    protected void setDiskId(final LogId id) {
        if (id == null) {
            return;
        }
        LogId clearId;
        this.writeLock.lock();
        try {
            if (id.compareTo(this.diskId) < 0) {
                return;
            }
            this.diskId = id;
            clearId = this.diskId.compareTo(this.appliedId) <= 0 ? this.diskId : this.appliedId;
        }
        finally {
            this.writeLock.unlock();
        }
        if (clearId != null) {
            clearMemoryLogs(clearId);
        }
    }

    @Override
    public void setSnapshot(final SnapshotMeta meta) {
        LOG.debug("set snapshot: {}.", meta);
        boolean doUnlock = true;
        this.writeLock.lock();
        try {
            if (meta.lastIncludedIndex() <= this.lastSnapshotId.getIndex()) {
                return;
            }
            final Configuration conf = confFromMeta(meta);
            final Configuration oldConf = oldConfFromMeta(meta);

            final ConfigurationEntry entry = new ConfigurationEntry(new LogId(meta.lastIncludedIndex(),
                meta.lastIncludedTerm()), conf, oldConf);
            this.configManager.setSnapshot(entry);
            final long term = unsafeGetTerm(meta.lastIncludedIndex());
            final long savedLastSnapshotIndex = this.lastSnapshotId.getIndex();

            this.lastSnapshotId.setIndex(meta.lastIncludedIndex());
            this.lastSnapshotId.setTerm(meta.lastIncludedTerm());

            if (this.lastSnapshotId.compareTo(this.appliedId) > 0) {
                this.appliedId = this.lastSnapshotId.copy();
            }
            // NOTICE: not to update disk_id here as we are not sure if this node really
            // has these logs on disk storage. Just leave disk_id as it was, which can keep
            // these logs in memory all the time until they are flushed to disk. By this
            // way we can avoid some corner cases which failed to get logs.
            // See https://github.com/baidu/braft/pull/224/commits/8ef6fdbf70d23f5a4ee147356a889e2c0fa22aac
            //            if (this.lastSnapshotId.compareTo(this.diskId) > 0) {
            //                this.diskId = this.lastSnapshotId.copy();
            //            }

            if (term == 0) {
                // last_included_index is larger than last_index
                // FIXME: what if last_included_index is less than first_index?
                doUnlock = false;
                //unlock in truncatePrefix
                truncatePrefix(meta.lastIncludedIndex() + 1, this.writeLock);
            }
            else if (term == meta.lastIncludedTerm()) {
                // Truncating log to the index of the last snapshot.
                // We don't truncate log before the last snapshot immediately since
                // some log around last_snapshot_index is probably needed by some
                // followers
                // TODO if there are still be need? TODO asch
                if (savedLastSnapshotIndex > 0) {
                    doUnlock = false;
                    //unlock in truncatePrefix
                    truncatePrefix(savedLastSnapshotIndex + 1, this.writeLock);
                }
            }
            else {
                if (!reset(meta.lastIncludedIndex() + 1)) {
                    LOG.warn("Reset log manager failed, nextLogIndex={}.", meta.lastIncludedIndex() + 1);
                }
            }
        }
        finally {
            if (doUnlock) {
                this.writeLock.unlock();
            }
        }

    }

    private Configuration oldConfFromMeta(final SnapshotMeta meta) {
        final Configuration oldConf = new Configuration();

        if (meta.oldPeersList() != null) {
            for (String oldPeer : meta.oldPeersList()) {
                final PeerId peer = new PeerId();
                peer.parse(oldPeer);
                oldConf.addPeer(peer);
            }
        }

        if (meta.oldLearnersList() != null) {
            for (String oldLearner : meta.oldLearnersList()) {
                final PeerId peer = new PeerId();
                peer.parse(oldLearner);
                oldConf.addLearner(peer);
            }
        }

        return oldConf;
    }

    private Configuration confFromMeta(final SnapshotMeta meta) {
        final Configuration conf = new Configuration();
        if (meta.peersList() != null) {
            for (String metaPeer : meta.peersList()) {
                final PeerId peer = new PeerId();
                peer.parse(metaPeer);
                conf.addPeer(peer);
            }
        }

        if (meta.learnersList() != null) {
            for (String learner : meta.learnersList()) {
                final PeerId peer = new PeerId();
                peer.parse(learner);
                conf.addLearner(peer);
            }
        }

        return conf;
    }

    @Override
    public void clearBufferedLogs() {
        boolean doUnlock = true;
        this.writeLock.lock();
        try {
            if (this.lastSnapshotId.getIndex() != 0) {
                doUnlock = false;
                //unlock in truncatePrefix
                truncatePrefix(this.lastSnapshotId.getIndex() + 1, this.writeLock);
            }
        }
        finally {
            if (doUnlock) {
                this.writeLock.unlock();
            }
        }
    }

    private String descLogsInMemory() {
        final StringBuilder sb = new StringBuilder();
        boolean wasFirst = true;
        for (int i = 0; i < this.logsInMemory.size(); i++) {
            LogEntry logEntry = this.logsInMemory.get(i);
            if (!wasFirst) {
                sb.append(",");
            }
            else {
                wasFirst = false;
            }
            sb.append("<id:(").append(logEntry.getId().getTerm()).append(",").append(logEntry.getId().getIndex())
                .append("),type:").append(logEntry.getType()).append(">");
        }
        return sb.toString();
    }

    protected LogEntry getEntryFromMemory(final long index) {
        LogEntry entry = null;
        if (!this.logsInMemory.isEmpty()) {
            final long firstIndex = this.logsInMemory.peekFirst().getId().getIndex();
            final long lastIndex = this.logsInMemory.peekLast().getId().getIndex();
            if (lastIndex - firstIndex + 1 != this.logsInMemory.size()) {
                throw new IllegalStateException(String.format("lastIndex=%d,firstIndex=%d,logsInMemory=[%s]",
                    lastIndex, firstIndex, descLogsInMemory()));
            }
            if (index >= firstIndex && index <= lastIndex) {
                entry = this.logsInMemory.get((int) (index - firstIndex));
            }
        }
        return entry;
    }

    @Override
    public LogEntry getEntry(final long index) {
        this.readLock.lock();
        try {
            if (index > this.lastLogIndex || index < this.firstLogIndex) {
                return null;
            }
            final LogEntry entry = getEntryFromMemory(index);
            if (entry != null) {
                return entry;
            }
        }
        finally {
            this.readLock.unlock();
        }
        final LogEntry entry = this.logStorage.getEntry(index);
        if (entry == null) {
            reportError(RaftError.EIO.getNumber(), "Corrupted entry at index=%d, not found", index);
        }
        // Validate checksum
        if (entry != null && this.raftOptions.isEnableLogEntryChecksum() && entry.isCorrupted()) {
            String msg = String.format("Corrupted entry at index=%d, term=%d, expectedChecksum=%d, realChecksum=%d",
                index, entry.getId().getTerm(), entry.getChecksum(), entry.checksum());
            // Report error to node and throw exception.
            reportError(RaftError.EIO.getNumber(), msg);
            throw new LogEntryCorruptedException(msg);
        }
        return entry;
    }

    @Override
    public long getTerm(final long index) {
        if (index == 0) {
            return 0;
        }
        this.readLock.lock();
        try {
            // check index equal snapshot_index, return snapshot_term
            if (index == this.lastSnapshotId.getIndex()) {
                return this.lastSnapshotId.getTerm();
            }
            // out of range, direct return 0
            if (index > this.lastLogIndex || index < this.firstLogIndex) {
                return 0;
            }
            final LogEntry entry = getEntryFromMemory(index);
            if (entry != null) {
                return entry.getId().getTerm();
            }
        }
        finally {
            this.readLock.unlock();
        }
        return getTermFromLogStorage(index);
    }

    private long getTermFromLogStorage(final long index) {
        final LogEntry entry = this.logStorage.getEntry(index);
        if (entry != null) {
            if (this.raftOptions.isEnableLogEntryChecksum() && entry.isCorrupted()) {
                // Report error to node and throw exception.
                final String msg = String.format(
                    "The log entry is corrupted, index=%d, term=%d, expectedChecksum=%d, realChecksum=%d", entry
                        .getId().getIndex(), entry.getId().getTerm(), entry.getChecksum(), entry.checksum());
                reportError(RaftError.EIO.getNumber(), msg);
                throw new LogEntryCorruptedException(msg);
            }

            return entry.getId().getTerm();
        }
        return 0;
    }

    @Override
    public long getFirstLogIndex() {
        this.readLock.lock();
        try {
            return this.firstLogIndex;
        }
        finally {
            this.readLock.unlock();
        }
    }

    @Override
    public long getLastLogIndex() {
        return getLastLogIndex(false);
    }

    @Override
    public long getLastLogIndex(final boolean isFlush) {
        LastLogIdClosure c;
        this.readLock.lock();
        try {
            if (!isFlush) {
                return this.lastLogIndex;
            }
            else {
                if (this.lastLogIndex == this.lastSnapshotId.getIndex()) {
                    return this.lastLogIndex;
                }
                c = new LastLogIdClosure();
            }
        }
        finally {
            this.readLock.unlock();
        }
        offerEvent(c, EventType.LAST_LOG_ID);
        try {
            c.await();
        }
        catch (final InterruptedException e) {
            Thread.currentThread().interrupt();
            throw new IllegalStateException(e);
        }
        return c.lastLogId.getIndex();
    }

    private long unsafeGetTerm(final long index) {
        if (index == 0) {
            return 0;
        }

        final LogId lss = this.lastSnapshotId;
        if (index == lss.getIndex()) {
            return lss.getTerm();
        }
        if (index > this.lastLogIndex || index < this.firstLogIndex) {
            return 0;
        }
        final LogEntry entry = getEntryFromMemory(index);
        if (entry != null) {
            return entry.getId().getTerm();
        }
        return getTermFromLogStorage(index);
    }

    @Override
    public LogId getLastLogId(final boolean isFlush) {
        LastLogIdClosure c;
        this.readLock.lock();
        try {
            if (!isFlush) {
                if (this.lastLogIndex >= this.firstLogIndex) {
                    return new LogId(this.lastLogIndex, unsafeGetTerm(this.lastLogIndex));
                }
                return this.lastSnapshotId;
            }
            else {
                if (this.lastLogIndex == this.lastSnapshotId.getIndex()) {
                    return this.lastSnapshotId;
                }
                c = new LastLogIdClosure();
            }
        }
        finally {
            this.readLock.unlock();
        }
        offerEvent(c, EventType.LAST_LOG_ID);
        try {
            c.await(); // TODO FIXME asch https://issues.apache.org/jira/browse/IGNITE-15974
        }
        catch (final InterruptedException e) {
            Thread.currentThread().interrupt();
            throw new IllegalStateException(e);
        }
        return c.lastLogId;
    }

    private static class TruncatePrefixClosure extends StableClosure {
        long firstIndexKept;

        TruncatePrefixClosure(final long firstIndexKept) {
            super(null);
            this.firstIndexKept = firstIndexKept;
        }

        @Override
        public void run(final Status status) {

        }

    }

    private static class TruncateSuffixClosure extends StableClosure {
        long lastIndexKept;
        long lastTermKept;

        TruncateSuffixClosure(final long lastIndexKept, final long lastTermKept) {
            super(null);
            this.lastIndexKept = lastIndexKept;
            this.lastTermKept = lastTermKept;
        }

        @Override
        public void run(final Status status) {

        }

    }

    private static class ResetClosure extends StableClosure {
        long nextLogIndex;

        ResetClosure(final long nextLogIndex) {
            super(null);
            this.nextLogIndex = nextLogIndex;
        }

        @Override
        public void run(final Status status) {

        }
    }

    private boolean truncatePrefix(final long firstIndexKept, final Lock lock) {

        this.logsInMemory.removeFromFirstWhen(entry -> entry.getId().getIndex() < firstIndexKept);

        // TODO  maybe it's fine here
        Requires.requireTrue(firstIndexKept >= this.firstLogIndex,
            "Try to truncate logs before %d, but the firstLogIndex is %d", firstIndexKept, this.firstLogIndex);

        this.firstLogIndex = firstIndexKept;
        if (firstIndexKept > this.lastLogIndex) {
            // The entry log is dropped
            this.lastLogIndex = firstIndexKept - 1;
        }
        LOG.debug("Truncate prefix, firstIndexKept is :{}", firstIndexKept);
        this.configManager.truncatePrefix(firstIndexKept);
        lock.unlock();
        final TruncatePrefixClosure c = new TruncatePrefixClosure(firstIndexKept);
        offerEvent(c, EventType.TRUNCATE_PREFIX);
        return true;
    }

    private boolean reset(final long nextLogIndex) {
        this.writeLock.lock();
        try {
            this.logsInMemory.clear();
            this.firstLogIndex = nextLogIndex;
            this.lastLogIndex = nextLogIndex - 1;
            this.configManager.truncatePrefix(this.firstLogIndex);
            this.configManager.truncateSuffix(this.lastLogIndex);
            return true;
        }
        finally {
            this.writeLock.unlock();
            final ResetClosure c = new ResetClosure(nextLogIndex);
            offerEvent(c, EventType.RESET);
        }
    }

    private void unsafeTruncateSuffix(final long lastIndexKept, final Lock lock) {
        if (lastIndexKept < this.appliedId.getIndex()) {
            LOG.error("FATAL ERROR: Can't truncate logs before appliedId={}, lastIndexKept={}", this.appliedId,
                lastIndexKept);
            return;
        }

        this.logsInMemory.removeFromLastWhen(entry -> entry.getId().getIndex() > lastIndexKept);

        this.lastLogIndex = lastIndexKept;
        final long lastTermKept = unsafeGetTerm(lastIndexKept);
        Requires.requireTrue(this.lastLogIndex == 0 || lastTermKept != 0);
        LOG.debug("Truncate suffix :{}", lastIndexKept);
        this.configManager.truncateSuffix(lastIndexKept);
        lock.unlock();
        final TruncateSuffixClosure c = new TruncateSuffixClosure(lastIndexKept, lastTermKept);
        offerEvent(c, EventType.TRUNCATE_SUFFIX);
        lock.lock();
    }

    @SuppressWarnings("NonAtomicOperationOnVolatileField")
    private boolean checkAndResolveConflict(final List<LogEntry> entries, final StableClosure done, final Lock lock) {
        final LogEntry firstLogEntry = ArrayDeque.peekFirst(entries);
        if (firstLogEntry.getId().getIndex() == 0) {
            // Node is currently the leader and |entries| are from the user who
            // don't know the correct indexes the logs should assign to. So we have
            // to assign indexes to the appending entries
            for (int i = 0; i < entries.size(); i++) {
                entries.get(i).getId().setIndex(++this.lastLogIndex);
            }
            return true;
        }
        else {
            // Node is currently a follower and |entries| are from the leader. We
            // should check and resolve the conflicts between the local logs and
            // |entries|
            if (firstLogEntry.getId().getIndex() > this.lastLogIndex + 1) {
                Utils.runClosureInThread(nodeOptions.getCommonExecutor(), done, new Status(RaftError.EINVAL,
                    "There's gap between first_index=%d and last_log_index=%d", firstLogEntry.getId().getIndex(),
                    this.lastLogIndex));
                return false;
            }
            final long appliedIndex = this.appliedId.getIndex();
            final LogEntry lastLogEntry = ArrayDeque.peekLast(entries);
            if (lastLogEntry.getId().getIndex() <= appliedIndex) {
                LOG.warn(
                    "Received entries of which the lastLog={} is not greater than appliedIndex={}, return immediately with nothing changed.",
                    lastLogEntry.getId().getIndex(), appliedIndex);
                // Replicate old logs before appliedIndex should be considered successfully, response OK.
                Utils.runClosureInThread(nodeOptions.getCommonExecutor(), done);
                return false;
            }
            if (firstLogEntry.getId().getIndex() == this.lastLogIndex + 1) {
                // fast path
                this.lastLogIndex = lastLogEntry.getId().getIndex();
            }
            else {
                // Appending entries overlap the local ones. We should find if there
                // is a conflicting index from which we should truncate the local
                // ones.
                int conflictingIndex = 0;
                for (; conflictingIndex < entries.size(); conflictingIndex++) {
                    if (unsafeGetTerm(entries.get(conflictingIndex).getId().getIndex()) != entries
                        .get(conflictingIndex).getId().getTerm()) {
                        break;
                    }
                }
                if (conflictingIndex != entries.size()) {
                    if (entries.get(conflictingIndex).getId().getIndex() <= this.lastLogIndex) {
                        // Truncate all the conflicting entries to make local logs
                        // consensus with the leader.
                        unsafeTruncateSuffix(entries.get(conflictingIndex).getId().getIndex() - 1, lock);
                    }
                    this.lastLogIndex = lastLogEntry.getId().getIndex();
                } // else this is a duplicated AppendEntriesRequest, we have
                // nothing to do besides releasing all the entries
                if (conflictingIndex > 0) {
                    // Remove duplication
                    entries.subList(0, conflictingIndex).clear();
                }
            }
            return true;
        }
    }

    @Override
    public ConfigurationEntry getConfiguration(final long index) {
        this.readLock.lock();
        try {
            return this.configManager.get(index);
        }
        finally {
            this.readLock.unlock();
        }
    }

    @Override
    public ConfigurationEntry checkAndSetConfiguration(final ConfigurationEntry current) {
        if (current == null) {
            return null;
        }
        this.readLock.lock();
        try {
            final ConfigurationEntry lastConf = this.configManager.getLastConfiguration();
            if (lastConf != null && !lastConf.isEmpty() && !current.getId().equals(lastConf.getId())) {
                return lastConf;
            }
        }
        finally {
            this.readLock.unlock();
        }
        return current;
    }

    @Override
    public long wait(final long expectedLastLogIndex, final NewLogCallback cb, final Object arg) {
        final WaitMeta wm = new WaitMeta(cb, arg, 0);
        return notifyOnNewLog(expectedLastLogIndex, wm);
    }

    private long notifyOnNewLog(final long expectedLastLogIndex, final WaitMeta wm) {
        this.writeLock.lock();
        try {
            if (expectedLastLogIndex != this.lastLogIndex || this.stopped) {
                wm.errorCode = this.stopped ? RaftError.ESTOP.getNumber() : 0;
                Utils.runInThread(nodeOptions.getCommonExecutor(), () -> runOnNewLog(wm));
                return 0L;
            }
            if (this.nextWaitId == 0) { //skip 0
                ++this.nextWaitId;
            }
            final long waitId = this.nextWaitId++;
            this.waitMap.put(waitId, wm);
            return waitId;
        }
        finally {
            this.writeLock.unlock();
        }
    }

    @Override
    public boolean removeWaiter(final long id) {
        this.writeLock.lock();
        try {
            return this.waitMap.remove(id) != null;
        }
        finally {
            this.writeLock.unlock();
        }
    }

    @Override
    public void setAppliedId(final LogId appliedId) {
        LogId clearId;
        this.writeLock.lock();
        try {
            if (appliedId.compareTo(this.appliedId) < 0) {
                return;
            }
            this.appliedId = appliedId.copy();
            clearId = this.diskId.compareTo(this.appliedId) <= 0 ? this.diskId : this.appliedId;
        }
        finally {
            this.writeLock.unlock();
        }
        if (clearId != null) {
            clearMemoryLogs(clearId);
        }
    }

    void runOnNewLog(final WaitMeta wm) {
        wm.onNewLog.onNewLog(wm.arg, wm.errorCode);
    }

    @Override
    public Status checkConsistency() {
        this.readLock.lock();
        try {
            Requires.requireTrue(this.firstLogIndex > 0);
            Requires.requireTrue(this.lastLogIndex >= 0);
            if (this.lastSnapshotId.equals(new LogId(0, 0))) {
                if (this.firstLogIndex == 1) {
                    return Status.OK();
                }
                return new Status(RaftError.EIO, "Missing logs in (0, %d)", this.firstLogIndex);
            }
            else {
                if (this.lastSnapshotId.getIndex() >= this.firstLogIndex - 1
                    && this.lastSnapshotId.getIndex() <= this.lastLogIndex) {
                    return Status.OK();
                }
                return new Status(RaftError.EIO, "There's a gap between snapshot={%d, %d} and log=[%d, %d] ",
                    this.lastSnapshotId.toString(), this.lastSnapshotId.getTerm(), this.firstLogIndex,
                    this.lastLogIndex);
            }
        }
        finally {
            this.readLock.unlock();
        }
    }

    @Override
    public void describe(final Printer out) {
        final long _firstLogIndex;
        final long _lastLogIndex;
        final String _diskId;
        final String _appliedId;
        final String _lastSnapshotId;
        this.readLock.lock();
        try {
            _firstLogIndex = this.firstLogIndex;
            _lastLogIndex = this.lastLogIndex;
            _diskId = String.valueOf(this.diskId);
            _appliedId = String.valueOf(this.appliedId);
            _lastSnapshotId = String.valueOf(this.lastSnapshotId);
        }
        finally {
            this.readLock.unlock();
        }
        out.print("  storage: [") //
            .print(_firstLogIndex) //
            .print(", ") //
            .print(_lastLogIndex) //
            .println(']');
        out.print("  diskId: ") //
            .println(_diskId);
        out.print("  appliedId: ") //
            .println(_appliedId);
        out.print("  lastSnapshotId: ") //
            .println(_lastSnapshotId);
    }
}<|MERGE_RESOLUTION|>--- conflicted
+++ resolved
@@ -327,7 +327,6 @@
                     notifyLastLogIndexListeners();
                 }
 
-<<<<<<< HEAD
                 // publish event out of lock
                 this.diskQueue.publishEvent((event, sequence) -> {
                   event.reset();
@@ -335,20 +334,6 @@
                   event.type = EventType.OTHER;
                   event.done = done;
                 });
-=======
-            // publish event out of lock
-            this.diskQueue.publishEvent((event, sequence) -> {
-              event.reset();
-
-              event.nodeId = this.nodeId;
-              event.type = EventType.OTHER;
-              event.done = done;
-            });
-        }
-        finally {
-            if (doUnlock) {
-                this.writeLock.unlock();
->>>>>>> d20ec21a
             }
             finally {
                 if (doUnlock) {
