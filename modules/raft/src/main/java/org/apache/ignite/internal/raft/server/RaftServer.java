--- conflicted
+++ resolved
@@ -47,11 +47,12 @@
      * @param groupOptions Options to apply to the group.
      * @return {@code True} if a group was successfully started, {@code False} when the group with given name is already exists.
      */
-<<<<<<< HEAD
-    boolean startRaftGroup(String groupId, RaftGroupListener lsnr, List<Peer> peers, RaftGroupOptions groupOptions);
-=======
-    boolean startRaftGroup(ReplicationGroupId groupId, RaftGroupListener lsnr, List<Peer> initialConf, RaftGroupOptions groupOptions);
->>>>>>> 630bc657
+    boolean startRaftGroup(
+            ReplicationGroupId groupId,
+            RaftGroupListener lsnr,
+            List<Peer> peers,
+            RaftGroupOptions groupOptions
+    );
 
     /**
      * Starts a raft group bound to this cluster node.
