/*
 * Licensed to the Apache Software Foundation (ASF) under one or more
 * contributor license agreements.  See the NOTICE file distributed with
 * this work for additional information regarding copyright ownership.
 * The ASF licenses this file to You under the Apache License, Version 2.0
 * (the "License"); you may not use this file except in compliance with
 * the License.  You may obtain a copy of the License at
 *
 *     http://www.apache.org/licenses/LICENSE-2.0
 *
 * Unless required by applicable law or agreed to in writing, software
 * distributed under the License is distributed on an "AS IS" BASIS,
 * WITHOUT WARRANTIES OR CONDITIONS OF ANY KIND, either express or implied.
 * See the License for the specific language governing permissions and
 * limitations under the License.
 */

package org.apache.ignite.internal.raft.server.impl;

import static org.apache.ignite.raft.jraft.JRaftUtils.addressFromEndpoint;

import java.io.File;
import java.io.IOException;
import java.io.Serializable;
import java.nio.ByteBuffer;
import java.nio.file.Files;
import java.nio.file.Path;
import java.util.List;
import java.util.concurrent.ConcurrentHashMap;
import java.util.concurrent.ConcurrentMap;
import java.util.concurrent.ExecutorService;
import java.util.stream.Collectors;
import org.apache.ignite.internal.raft.server.RaftServer;
import org.apache.ignite.internal.thread.NamedThreadFactory;
import org.apache.ignite.lang.IgniteInternalException;
import org.apache.ignite.lang.LoggerMessageHelper;
import org.apache.ignite.network.ClusterNode;
import org.apache.ignite.network.ClusterService;
import org.apache.ignite.network.NetworkAddress;
import org.apache.ignite.raft.client.ElectionPriority;
import org.apache.ignite.raft.client.Peer;
import org.apache.ignite.raft.client.WriteCommand;
import org.apache.ignite.raft.client.service.CommandClosure;
import org.apache.ignite.raft.client.service.RaftGroupListener;
import org.apache.ignite.raft.jraft.Closure;
import org.apache.ignite.raft.jraft.Iterator;
import org.apache.ignite.raft.jraft.JRaftUtils;
import org.apache.ignite.raft.jraft.NodeManager;
import org.apache.ignite.raft.jraft.RaftGroupService;
import org.apache.ignite.raft.jraft.Status;
import org.apache.ignite.raft.jraft.conf.Configuration;
import org.apache.ignite.raft.jraft.core.FSMCallerImpl;
import org.apache.ignite.raft.jraft.core.NodeImpl;
import org.apache.ignite.raft.jraft.core.ReadOnlyServiceImpl;
import org.apache.ignite.raft.jraft.core.StateMachineAdapter;
import org.apache.ignite.raft.jraft.disruptor.StripedDisruptor;
import org.apache.ignite.raft.jraft.entity.PeerId;
import org.apache.ignite.raft.jraft.error.RaftError;
import org.apache.ignite.raft.jraft.option.NodeOptions;
import org.apache.ignite.raft.jraft.rpc.impl.IgniteRpcClient;
import org.apache.ignite.raft.jraft.rpc.impl.IgniteRpcServer;
import org.apache.ignite.raft.jraft.storage.impl.LogManagerImpl;
import org.apache.ignite.raft.jraft.storage.snapshot.SnapshotReader;
import org.apache.ignite.raft.jraft.storage.snapshot.SnapshotWriter;
import org.apache.ignite.raft.jraft.util.ExecutorServiceHelper;
import org.apache.ignite.raft.jraft.util.JDKMarshaller;
import org.jetbrains.annotations.Nullable;

/**
 * Raft server implementation on top of forked JRaft library.
 */
public class JRaftServerImpl implements RaftServer {
    /** Cluster service. */
    private final ClusterService service;

    /** Data path. */
    private final Path dataPath;

    /** Server instance. */
    private IgniteRpcServer rpcServer;

    /** Started groups. */
    private ConcurrentMap<String, RaftGroupService> groups = new ConcurrentHashMap<>();

    /** Node manager. */
    private final NodeManager nodeManager;

    /** Options. */
    private final NodeOptions opts;

    /** Request executor. */
    private ExecutorService requestExecutor;

    /**
     * @param service  Cluster service.
     * @param dataPath Data path.
     */
    public JRaftServerImpl(ClusterService service, Path dataPath) {
        this(service, dataPath, new NodeOptions());
    }

    /**
     * @param service  Cluster service.
     * @param dataPath Data path.
     * @param opts     Default node options.
     */
    public JRaftServerImpl(
            ClusterService service,
            Path dataPath,
            NodeOptions opts
    ) {
        this.service = service;
        this.dataPath = dataPath;
        this.nodeManager = new NodeManager();
        this.opts = opts;

        if (opts.getServerName() == null) {
            opts.setServerName(service.localConfiguration().getName());
        }
    }

    /** {@inheritDoc} */
    @Override
    public void start() {
        if (opts.getCommonExecutor() == null) {
            opts.setCommonExecutor(JRaftUtils.createCommonExecutor(opts));
        }

        if (opts.getStripedExecutor() == null) {
            opts.setStripedExecutor(JRaftUtils.createAppendEntriesExecutor(opts));
        }

        if (opts.getScheduler() == null) {
            opts.setScheduler(JRaftUtils.createScheduler(opts));
        }

        if (opts.getClientExecutor() == null) {
            opts.setClientExecutor(JRaftUtils.createClientExecutor(opts, opts.getServerName()));
        }

        requestExecutor = JRaftUtils.createRequestExecutor(opts);

        rpcServer = new IgniteRpcServer(
                service,
                nodeManager,
                opts.getRaftMessagesFactory(),
                requestExecutor
        );

        if (opts.getfSMCallerExecutorDisruptor() == null) {
            opts.setfSMCallerExecutorDisruptor(new StripedDisruptor<FSMCallerImpl.ApplyTask>(
                    NamedThreadFactory.threadPrefix(opts.getServerName(), "JRaft-FSMCaller-Disruptor"),
                    opts.getRaftOptions().getDisruptorBufferSize(),
                    () -> new FSMCallerImpl.ApplyTask(),
                    opts.getStripes()));
        }

        if (opts.getNodeApplyDisruptor() == null) {
            opts.setNodeApplyDisruptor(new StripedDisruptor<NodeImpl.LogEntryAndClosure>(
                    NamedThreadFactory.threadPrefix(opts.getServerName(), "JRaft-NodeImpl-Disruptor"),
                    opts.getRaftOptions().getDisruptorBufferSize(),
                    () -> new NodeImpl.LogEntryAndClosure(),
                    opts.getStripes()));
        }

        if (opts.getReadOnlyServiceDisruptor() == null) {
            opts.setReadOnlyServiceDisruptor(new StripedDisruptor<ReadOnlyServiceImpl.ReadIndexEvent>(
                    NamedThreadFactory.threadPrefix(opts.getServerName(), "JRaft-ReadOnlyService-Disruptor"),
                    opts.getRaftOptions().getDisruptorBufferSize(),
                    () -> new ReadOnlyServiceImpl.ReadIndexEvent(),
                    opts.getStripes()));
        }

        if (opts.getLogManagerDisruptor() == null) {
            opts.setLogManagerDisruptor(new StripedDisruptor<LogManagerImpl.StableClosureEvent>(
                    NamedThreadFactory.threadPrefix(opts.getServerName(), "JRaft-LogManager-Disruptor"),
                    opts.getRaftOptions().getDisruptorBufferSize(),
                    () -> new LogManagerImpl.StableClosureEvent(),
                    opts.getStripes()));
        }

        rpcServer.init(null);
    }

    /** {@inheritDoc} */
<<<<<<< HEAD
    @Override
    public void stop() {
        for (RaftGroupService groupService : groups.values()) {
            groupService.shutdown();
        }
=======
    @Override public void stop() {
        assert groups.isEmpty() : LoggerMessageHelper.format("Raft groups are still running {}", groups.keySet());
>>>>>>> c086555b

        rpcServer.shutdown();

        if (opts.getfSMCallerExecutorDisruptor() != null) {
            opts.getfSMCallerExecutorDisruptor().shutdown();
        }

        if (opts.getNodeApplyDisruptor() != null) {
            opts.getNodeApplyDisruptor().shutdown();
        }

        if (opts.getReadOnlyServiceDisruptor() != null) {
            opts.getReadOnlyServiceDisruptor().shutdown();
        }

        if (opts.getLogManagerDisruptor() != null) {
            opts.getLogManagerDisruptor().shutdown();
        }

        if (opts.getCommonExecutor() != null) {
            ExecutorServiceHelper.shutdownAndAwaitTermination(opts.getCommonExecutor());
        }

        if (opts.getStripedExecutor() != null) {
            opts.getStripedExecutor().shutdownGracefully();
        }

        if (opts.getScheduler() != null) {
            opts.getScheduler().shutdown();
        }

        if (opts.getClientExecutor() != null) {
            ExecutorServiceHelper.shutdownAndAwaitTermination(opts.getClientExecutor());
        }

        ExecutorServiceHelper.shutdownAndAwaitTermination(requestExecutor);
    }

    /** {@inheritDoc} */
    @Override
    public ClusterService clusterService() {
        return service;
    }

    /**
     * @param groupId Group id.
     * @return The path to persistence folder.
     */
    public Path getServerDataPath(String groupId) {
        ClusterNode clusterNode = service.topologyService().localMember();

        String dirName = groupId + "_" + clusterNode.address().toString().replace(':', '_');

        return this.dataPath.resolve(dirName);
    }

    /** {@inheritDoc} */
    @Override
    public synchronized boolean startRaftGroup(String groupId, RaftGroupListener lsnr,
            @Nullable List<Peer> initialConf) {
        if (groups.containsKey(groupId)) {
            return false;
        }

        // Thread pools are shared by all raft groups.
        NodeOptions nodeOptions = opts.copy();

        Path serverDataPath = getServerDataPath(groupId);

        try {
            Files.createDirectories(serverDataPath);
        } catch (IOException e) {
            throw new IgniteInternalException(e);
        }

        nodeOptions.setLogUri(serverDataPath.resolve("logs").toString());
        nodeOptions.setRaftMetaUri(serverDataPath.resolve("meta").toString());
        nodeOptions.setSnapshotUri(serverDataPath.resolve("snapshot").toString());

        nodeOptions.setFsm(new DelegatingStateMachine(lsnr));

        if (initialConf != null) {
            List<PeerId> mapped = initialConf.stream().map(PeerId::fromPeer).collect(Collectors.toList());

            nodeOptions.setInitialConf(new Configuration(mapped, null));
        }

        IgniteRpcClient client = new IgniteRpcClient(service);

        nodeOptions.setRpcClient(client);

        NetworkAddress addr = service.topologyService().localMember().address();

        var peerId = new PeerId(addr.host(), addr.port(), 0, ElectionPriority.DISABLED);

        var server = new RaftGroupService(groupId, peerId, nodeOptions, rpcServer, nodeManager);

        server.start();

        groups.put(groupId, server);

        return true;
    }

    /** {@inheritDoc} */
    @Override
    public boolean stopRaftGroup(String groupId) {
        RaftGroupService svc = groups.remove(groupId);

        boolean stopped = svc != null;

        if (stopped) {
            svc.shutdown();
        }

        return stopped;
    }

    /** {@inheritDoc} */
    @Override
    public Peer localPeer(String groupId) {
        RaftGroupService service = groups.get(groupId);

        if (service == null) {
            return null;
        }

        PeerId peerId = service.getRaftNode().getNodeId().getPeerId();

        return new Peer(addressFromEndpoint(peerId.getEndpoint()), peerId.getPriority());
    }

    /**
     * @param groupId Group id.
     * @return Service group.
     */
    public RaftGroupService raftGroupService(String groupId) {
        return groups.get(groupId);
    }

    /**
     *
     */
    public static class DelegatingStateMachine extends StateMachineAdapter {
        private final RaftGroupListener listener;

        /**
         * @param listener The listener.
         */
        DelegatingStateMachine(RaftGroupListener listener) {
            this.listener = listener;
        }

        public RaftGroupListener getListener() {
            return listener;
        }

        /** {@inheritDoc} */
        @Override
        public void onApply(Iterator iter) {
            try {
                listener.onWrite(new java.util.Iterator<>() {
                    @Override
                    public boolean hasNext() {
                        return iter.hasNext();
                    }

                    @Override
                    public CommandClosure<WriteCommand> next() {
                        @Nullable CommandClosure<WriteCommand> done = (CommandClosure<WriteCommand>) iter.done();
                        ByteBuffer data = iter.getData();

                        return new CommandClosure<>() {
                            @Override
                            public WriteCommand command() {
                                return JDKMarshaller.DEFAULT.unmarshall(data.array());
                            }

                            @Override
                            public void result(Serializable res) {
                                if (done != null) {
                                    done.result(res);
                                }

                                iter.next();
                            }
                        };
                    }
                });
            } catch (Exception err) {
                Status st = new Status(RaftError.ESTATEMACHINE, err.getMessage());

                if (iter.done() != null) {
                    iter.done().run(st);
                }

                iter.setErrorAndRollback(1, st);
            }
        }

        /** {@inheritDoc} */
        @Override
        public void onSnapshotSave(SnapshotWriter writer, Closure done) {
            try {
                listener.onSnapshotSave(Path.of(writer.getPath()), res -> {
                    if (res == null) {
                        File file = new File(writer.getPath());

                        for (File file0 : file.listFiles()) {
                            if (file0.isFile()) {
                                writer.addFile(file0.getName(), null);
                            }
                        }

                        done.run(Status.OK());
                    } else {
                        done.run(new Status(RaftError.EIO, "Fail to save snapshot to %s, reason %s",
                                writer.getPath(), res.getMessage()));
                    }
                });
            } catch (Exception e) {
                done.run(new Status(RaftError.EIO, "Fail to save snapshot %s", e.getMessage()));
            }
        }

        /** {@inheritDoc} */
        @Override
        public boolean onSnapshotLoad(SnapshotReader reader) {
            return listener.onSnapshotLoad(Path.of(reader.getPath()));
        }

        /** {@inheritDoc} */
        @Override
        public void onShutdown() {
            listener.onShutdown();
        }
    }
}<|MERGE_RESOLUTION|>--- conflicted
+++ resolved
@@ -14,10 +14,7 @@
  * See the License for the specific language governing permissions and
  * limitations under the License.
  */
-
 package org.apache.ignite.internal.raft.server.impl;
-
-import static org.apache.ignite.raft.jraft.JRaftUtils.addressFromEndpoint;
 
 import java.io.File;
 import java.io.IOException;
@@ -66,6 +63,8 @@
 import org.apache.ignite.raft.jraft.util.JDKMarshaller;
 import org.jetbrains.annotations.Nullable;
 
+import static org.apache.ignite.raft.jraft.JRaftUtils.addressFromEndpoint;
+
 /**
  * Raft server implementation on top of forked JRaft library.
  */
@@ -92,7 +91,7 @@
     private ExecutorService requestExecutor;
 
     /**
-     * @param service  Cluster service.
+     * @param service Cluster service.
      * @param dataPath Data path.
      */
     public JRaftServerImpl(ClusterService service, Path dataPath) {
@@ -100,140 +99,117 @@
     }
 
     /**
-     * @param service  Cluster service.
+     * @param service Cluster service.
      * @param dataPath Data path.
-     * @param opts     Default node options.
+     * @param opts Default node options.
      */
     public JRaftServerImpl(
-            ClusterService service,
-            Path dataPath,
-            NodeOptions opts
+        ClusterService service,
+        Path dataPath,
+        NodeOptions opts
     ) {
         this.service = service;
         this.dataPath = dataPath;
         this.nodeManager = new NodeManager();
         this.opts = opts;
 
-        if (opts.getServerName() == null) {
+        if (opts.getServerName() == null)
             opts.setServerName(service.localConfiguration().getName());
-        }
-    }
-
-    /** {@inheritDoc} */
-    @Override
-    public void start() {
-        if (opts.getCommonExecutor() == null) {
+    }
+
+    /** {@inheritDoc} */
+    @Override public void start() {
+        if (opts.getCommonExecutor() == null)
             opts.setCommonExecutor(JRaftUtils.createCommonExecutor(opts));
-        }
-
-        if (opts.getStripedExecutor() == null) {
+
+        if (opts.getStripedExecutor() == null)
             opts.setStripedExecutor(JRaftUtils.createAppendEntriesExecutor(opts));
-        }
-
-        if (opts.getScheduler() == null) {
+
+        if (opts.getScheduler() == null)
             opts.setScheduler(JRaftUtils.createScheduler(opts));
-        }
-
-        if (opts.getClientExecutor() == null) {
+
+        if (opts.getClientExecutor() == null)
             opts.setClientExecutor(JRaftUtils.createClientExecutor(opts, opts.getServerName()));
-        }
 
         requestExecutor = JRaftUtils.createRequestExecutor(opts);
 
         rpcServer = new IgniteRpcServer(
-                service,
-                nodeManager,
-                opts.getRaftMessagesFactory(),
-                requestExecutor
+            service,
+            nodeManager,
+            opts.getRaftMessagesFactory(),
+            requestExecutor
         );
 
         if (opts.getfSMCallerExecutorDisruptor() == null) {
             opts.setfSMCallerExecutorDisruptor(new StripedDisruptor<FSMCallerImpl.ApplyTask>(
-                    NamedThreadFactory.threadPrefix(opts.getServerName(), "JRaft-FSMCaller-Disruptor"),
-                    opts.getRaftOptions().getDisruptorBufferSize(),
-                    () -> new FSMCallerImpl.ApplyTask(),
-                    opts.getStripes()));
+                NamedThreadFactory.threadPrefix(opts.getServerName(), "JRaft-FSMCaller-Disruptor"),
+                opts.getRaftOptions().getDisruptorBufferSize(),
+                () -> new FSMCallerImpl.ApplyTask(),
+                opts.getStripes()));
         }
 
         if (opts.getNodeApplyDisruptor() == null) {
             opts.setNodeApplyDisruptor(new StripedDisruptor<NodeImpl.LogEntryAndClosure>(
-                    NamedThreadFactory.threadPrefix(opts.getServerName(), "JRaft-NodeImpl-Disruptor"),
-                    opts.getRaftOptions().getDisruptorBufferSize(),
-                    () -> new NodeImpl.LogEntryAndClosure(),
-                    opts.getStripes()));
+                NamedThreadFactory.threadPrefix(opts.getServerName(), "JRaft-NodeImpl-Disruptor"),
+                opts.getRaftOptions().getDisruptorBufferSize(),
+                () -> new NodeImpl.LogEntryAndClosure(),
+                opts.getStripes()));
         }
 
         if (opts.getReadOnlyServiceDisruptor() == null) {
             opts.setReadOnlyServiceDisruptor(new StripedDisruptor<ReadOnlyServiceImpl.ReadIndexEvent>(
-                    NamedThreadFactory.threadPrefix(opts.getServerName(), "JRaft-ReadOnlyService-Disruptor"),
-                    opts.getRaftOptions().getDisruptorBufferSize(),
-                    () -> new ReadOnlyServiceImpl.ReadIndexEvent(),
-                    opts.getStripes()));
+                NamedThreadFactory.threadPrefix(opts.getServerName(), "JRaft-ReadOnlyService-Disruptor"),
+                opts.getRaftOptions().getDisruptorBufferSize(),
+                () -> new ReadOnlyServiceImpl.ReadIndexEvent(),
+                opts.getStripes()));
         }
 
         if (opts.getLogManagerDisruptor() == null) {
             opts.setLogManagerDisruptor(new StripedDisruptor<LogManagerImpl.StableClosureEvent>(
-                    NamedThreadFactory.threadPrefix(opts.getServerName(), "JRaft-LogManager-Disruptor"),
-                    opts.getRaftOptions().getDisruptorBufferSize(),
-                    () -> new LogManagerImpl.StableClosureEvent(),
-                    opts.getStripes()));
+                NamedThreadFactory.threadPrefix(opts.getServerName(), "JRaft-LogManager-Disruptor"),
+                opts.getRaftOptions().getDisruptorBufferSize(),
+                () -> new LogManagerImpl.StableClosureEvent(),
+                opts.getStripes()));
         }
 
         rpcServer.init(null);
     }
 
     /** {@inheritDoc} */
-<<<<<<< HEAD
-    @Override
-    public void stop() {
-        for (RaftGroupService groupService : groups.values()) {
-            groupService.shutdown();
-        }
-=======
     @Override public void stop() {
         assert groups.isEmpty() : LoggerMessageHelper.format("Raft groups are still running {}", groups.keySet());
->>>>>>> c086555b
 
         rpcServer.shutdown();
 
-        if (opts.getfSMCallerExecutorDisruptor() != null) {
+        if (opts.getfSMCallerExecutorDisruptor() != null)
             opts.getfSMCallerExecutorDisruptor().shutdown();
-        }
-
-        if (opts.getNodeApplyDisruptor() != null) {
+
+        if (opts.getNodeApplyDisruptor() != null)
             opts.getNodeApplyDisruptor().shutdown();
-        }
-
-        if (opts.getReadOnlyServiceDisruptor() != null) {
+
+        if (opts.getReadOnlyServiceDisruptor() != null)
             opts.getReadOnlyServiceDisruptor().shutdown();
-        }
-
-        if (opts.getLogManagerDisruptor() != null) {
+
+        if (opts.getLogManagerDisruptor() != null)
             opts.getLogManagerDisruptor().shutdown();
-        }
-
-        if (opts.getCommonExecutor() != null) {
+
+        if (opts.getCommonExecutor() != null)
             ExecutorServiceHelper.shutdownAndAwaitTermination(opts.getCommonExecutor());
-        }
-
-        if (opts.getStripedExecutor() != null) {
+
+        if (opts.getStripedExecutor() != null)
             opts.getStripedExecutor().shutdownGracefully();
-        }
-
-        if (opts.getScheduler() != null) {
+
+        if (opts.getScheduler() != null)
             opts.getScheduler().shutdown();
-        }
-
-        if (opts.getClientExecutor() != null) {
+
+        if (opts.getClientExecutor() != null)
             ExecutorServiceHelper.shutdownAndAwaitTermination(opts.getClientExecutor());
-        }
 
         ExecutorServiceHelper.shutdownAndAwaitTermination(requestExecutor);
     }
 
     /** {@inheritDoc} */
-    @Override
-    public ClusterService clusterService() {
+    @Override public ClusterService clusterService() {
         return service;
     }
 
@@ -250,12 +226,10 @@
     }
 
     /** {@inheritDoc} */
-    @Override
-    public synchronized boolean startRaftGroup(String groupId, RaftGroupListener lsnr,
-            @Nullable List<Peer> initialConf) {
-        if (groups.containsKey(groupId)) {
+    @Override public synchronized boolean startRaftGroup(String groupId, RaftGroupListener lsnr,
+        @Nullable List<Peer> initialConf) {
+        if (groups.containsKey(groupId))
             return false;
-        }
 
         // Thread pools are shared by all raft groups.
         NodeOptions nodeOptions = opts.copy();
@@ -264,7 +238,8 @@
 
         try {
             Files.createDirectories(serverDataPath);
-        } catch (IOException e) {
+        }
+        catch (IOException e) {
             throw new IgniteInternalException(e);
         }
 
@@ -298,27 +273,23 @@
     }
 
     /** {@inheritDoc} */
-    @Override
-    public boolean stopRaftGroup(String groupId) {
+    @Override public boolean stopRaftGroup(String groupId) {
         RaftGroupService svc = groups.remove(groupId);
 
         boolean stopped = svc != null;
 
-        if (stopped) {
+        if (stopped)
             svc.shutdown();
-        }
 
         return stopped;
     }
 
     /** {@inheritDoc} */
-    @Override
-    public Peer localPeer(String groupId) {
+    @Override public Peer localPeer(String groupId) {
         RaftGroupService service = groups.get(groupId);
 
-        if (service == null) {
+        if (service == null)
             return null;
-        }
 
         PeerId peerId = service.getRaftNode().getNodeId().getPeerId();
 
@@ -351,82 +322,74 @@
         }
 
         /** {@inheritDoc} */
-        @Override
-        public void onApply(Iterator iter) {
+        @Override public void onApply(Iterator iter) {
             try {
                 listener.onWrite(new java.util.Iterator<>() {
-                    @Override
-                    public boolean hasNext() {
+                    @Override public boolean hasNext() {
                         return iter.hasNext();
                     }
 
-                    @Override
-                    public CommandClosure<WriteCommand> next() {
-                        @Nullable CommandClosure<WriteCommand> done = (CommandClosure<WriteCommand>) iter.done();
+                    @Override public CommandClosure<WriteCommand> next() {
+                        @Nullable CommandClosure<WriteCommand> done = (CommandClosure<WriteCommand>)iter.done();
                         ByteBuffer data = iter.getData();
 
                         return new CommandClosure<>() {
-                            @Override
-                            public WriteCommand command() {
+                            @Override public WriteCommand command() {
                                 return JDKMarshaller.DEFAULT.unmarshall(data.array());
                             }
 
-                            @Override
-                            public void result(Serializable res) {
-                                if (done != null) {
+                            @Override public void result(Serializable res) {
+                                if (done != null)
                                     done.result(res);
-                                }
 
                                 iter.next();
                             }
                         };
                     }
                 });
-            } catch (Exception err) {
+            }
+            catch (Exception err) {
                 Status st = new Status(RaftError.ESTATEMACHINE, err.getMessage());
 
-                if (iter.done() != null) {
+                if (iter.done() != null)
                     iter.done().run(st);
-                }
 
                 iter.setErrorAndRollback(1, st);
             }
         }
 
         /** {@inheritDoc} */
-        @Override
-        public void onSnapshotSave(SnapshotWriter writer, Closure done) {
+        @Override public void onSnapshotSave(SnapshotWriter writer, Closure done) {
             try {
                 listener.onSnapshotSave(Path.of(writer.getPath()), res -> {
                     if (res == null) {
                         File file = new File(writer.getPath());
 
                         for (File file0 : file.listFiles()) {
-                            if (file0.isFile()) {
+                            if (file0.isFile())
                                 writer.addFile(file0.getName(), null);
-                            }
                         }
 
                         done.run(Status.OK());
-                    } else {
+                    }
+                    else {
                         done.run(new Status(RaftError.EIO, "Fail to save snapshot to %s, reason %s",
-                                writer.getPath(), res.getMessage()));
+                            writer.getPath(), res.getMessage()));
                     }
                 });
-            } catch (Exception e) {
+            }
+            catch (Exception e) {
                 done.run(new Status(RaftError.EIO, "Fail to save snapshot %s", e.getMessage()));
             }
         }
 
         /** {@inheritDoc} */
-        @Override
-        public boolean onSnapshotLoad(SnapshotReader reader) {
+        @Override public boolean onSnapshotLoad(SnapshotReader reader) {
             return listener.onSnapshotLoad(Path.of(reader.getPath()));
         }
 
         /** {@inheritDoc} */
-        @Override
-        public void onShutdown() {
+        @Override public void onShutdown() {
             listener.onShutdown();
         }
     }
