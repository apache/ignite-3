/*
 * Licensed to the Apache Software Foundation (ASF) under one or more
 * contributor license agreements.  See the NOTICE file distributed with
 * this work for additional information regarding copyright ownership.
 * The ASF licenses this file to You under the Apache License, Version 2.0
 * (the "License"); you may not use this file except in compliance with
 * the License.  You may obtain a copy of the License at
 *
 *     http://www.apache.org/licenses/LICENSE-2.0
 *
 * Unless required by applicable law or agreed to in writing, software
 * distributed under the License is distributed on an "AS IS" BASIS,
 * WITHOUT WARRANTIES OR CONDITIONS OF ANY KIND, either express or implied.
 * See the License for the specific language governing permissions and
 * limitations under the License.
 */
package org.apache.ignite.internal.raft.server.impl;

import java.io.File;
import java.io.IOException;
import java.io.Serializable;
import java.nio.ByteBuffer;
import java.nio.file.Files;
import java.nio.file.Path;
import java.util.List;
import java.util.concurrent.ConcurrentHashMap;
import java.util.concurrent.ConcurrentMap;
import java.util.concurrent.ExecutorService;
import java.util.stream.Collectors;
import org.apache.ignite.internal.raft.server.RaftServer;
import org.apache.ignite.internal.thread.NamedThreadFactory;
import org.apache.ignite.internal.tx.TxManager;
import org.apache.ignite.lang.IgniteInternalException;
import org.apache.ignite.network.ClusterNode;
import org.apache.ignite.network.ClusterService;
import org.apache.ignite.network.NetworkAddress;
import org.apache.ignite.raft.client.ElectionPriority;
import org.apache.ignite.raft.client.Peer;
import org.apache.ignite.raft.client.WriteCommand;
import org.apache.ignite.raft.client.service.CommandClosure;
import org.apache.ignite.raft.client.service.RaftGroupListener;
import org.apache.ignite.raft.jraft.Closure;
import org.apache.ignite.raft.jraft.Iterator;
import org.apache.ignite.raft.jraft.JRaftUtils;
import org.apache.ignite.raft.jraft.NodeManager;
import org.apache.ignite.raft.jraft.RaftGroupService;
import org.apache.ignite.raft.jraft.Status;
import org.apache.ignite.raft.jraft.conf.Configuration;
import org.apache.ignite.raft.jraft.core.FSMCallerImpl;
import org.apache.ignite.raft.jraft.core.NodeImpl;
import org.apache.ignite.raft.jraft.core.ReadOnlyServiceImpl;
import org.apache.ignite.raft.jraft.core.StateMachineAdapter;
import org.apache.ignite.raft.jraft.disruptor.StripedDisruptor;
import org.apache.ignite.raft.jraft.entity.PeerId;
import org.apache.ignite.raft.jraft.error.RaftError;
import org.apache.ignite.raft.jraft.option.NodeOptions;
import org.apache.ignite.raft.jraft.rpc.impl.IgniteRpcClient;
import org.apache.ignite.raft.jraft.rpc.impl.IgniteRpcServer;
import org.apache.ignite.raft.jraft.storage.impl.LogManagerImpl;
import org.apache.ignite.raft.jraft.storage.snapshot.SnapshotReader;
import org.apache.ignite.raft.jraft.storage.snapshot.SnapshotWriter;
import org.apache.ignite.raft.jraft.util.ExecutorServiceHelper;
import org.apache.ignite.raft.jraft.util.JDKMarshaller;
import org.jetbrains.annotations.Nullable;

import static org.apache.ignite.raft.jraft.JRaftUtils.addressFromEndpoint;

/**
 * Raft server implementation on top of forked JRaft library.
 */
public class JRaftServerImpl implements RaftServer {
    /** Cluster service. */
    private final ClusterService service;

    /** Data path. */
    private final Path dataPath;

    /** Server instance. */
    private IgniteRpcServer rpcServer;

    /** Started groups. */
    private ConcurrentMap<String, RaftGroupService> groups = new ConcurrentHashMap<>();

    /** Node manager. */
    private final NodeManager nodeManager;

    /** Transaction manager. */
    private final TxManager txManager;

    /** Options. */
    private final NodeOptions opts;

    /** Request executor. */
    private ExecutorService requestExecutor;

    /**
     * @param service Cluster service.
     * @param txManager Transaction manager.
     * @param dataPath Data path.
     */
    public JRaftServerImpl(
        ClusterService service,
        @Nullable TxManager txManager,
        Path dataPath
    ) {
        this(service, txManager, dataPath, new NodeOptions());
    }

    /**
     * @param service Cluster service.
     * @param lockManager Lock manager.
     * @param dataPath Data path.
     * @param opts Default node options.
     */
    public JRaftServerImpl(
        ClusterService service,
        @Nullable TxManager txManager,
        Path dataPath,
        NodeOptions opts
    ) {
        this.service = service;
        this.dataPath = dataPath;
        this.nodeManager = new NodeManager();
        this.txManager = txManager;
        this.opts = opts;

        if (opts.getServerName() == null)
            opts.setServerName(service.localConfiguration().getName());
    }

    /** {@inheritDoc} */
    @Override public void start() {
        if (opts.getCommonExecutor() == null)
            opts.setCommonExecutor(JRaftUtils.createCommonExecutor(opts));

        if (opts.getStripedExecutor() == null)
            opts.setStripedExecutor(JRaftUtils.createAppendEntriesExecutor(opts));

        if (opts.getScheduler() == null)
            opts.setScheduler(JRaftUtils.createScheduler(opts));

        if (opts.getClientExecutor() == null)
            opts.setClientExecutor(JRaftUtils.createClientExecutor(opts, opts.getServerName()));

        requestExecutor = JRaftUtils.createRequestExecutor(opts);

        rpcServer = new IgniteRpcServer(
            service,
            nodeManager,
<<<<<<< HEAD
            txManager,
            opts.getRaftClientMessagesFactory(),
=======
>>>>>>> 350fb954
            opts.getRaftMessagesFactory(),
            requestExecutor
        );

        if (opts.getfSMCallerExecutorDisruptor() == null) {
            opts.setfSMCallerExecutorDisruptor(new StripedDisruptor<FSMCallerImpl.ApplyTask>(
                NamedThreadFactory.threadPrefix(opts.getServerName(), "JRaft-FSMCaller-Disruptor"),
                opts.getRaftOptions().getDisruptorBufferSize(),
                () -> new FSMCallerImpl.ApplyTask(),
                opts.getStripes()));
        }

        if (opts.getNodeApplyDisruptor() == null) {
            opts.setNodeApplyDisruptor(new StripedDisruptor<NodeImpl.LogEntryAndClosure>(
                NamedThreadFactory.threadPrefix(opts.getServerName(), "JRaft-NodeImpl-Disruptor"),
                opts.getRaftOptions().getDisruptorBufferSize(),
                () -> new NodeImpl.LogEntryAndClosure(),
                opts.getStripes()));
        }

        if (opts.getReadOnlyServiceDisruptor() == null) {
            opts.setReadOnlyServiceDisruptor(new StripedDisruptor<ReadOnlyServiceImpl.ReadIndexEvent>(
                NamedThreadFactory.threadPrefix(opts.getServerName(), "JRaft-ReadOnlyService-Disruptor"),
                opts.getRaftOptions().getDisruptorBufferSize(),
                () -> new ReadOnlyServiceImpl.ReadIndexEvent(),
                opts.getStripes()));
        }

        if (opts.getLogManagerDisruptor() == null) {
            opts.setLogManagerDisruptor(new StripedDisruptor<LogManagerImpl.StableClosureEvent>(
                NamedThreadFactory.threadPrefix(opts.getServerName(), "JRaft-LogManager-Disruptor"),
                opts.getRaftOptions().getDisruptorBufferSize(),
                () -> new LogManagerImpl.StableClosureEvent(),
                opts.getStripes()));
        }

        rpcServer.init(null);
    }

    /** {@inheritDoc} */
    @Override public void stop() {
        for (RaftGroupService groupService : groups.values())
            groupService.shutdown();

        rpcServer.shutdown();

        if (opts.getfSMCallerExecutorDisruptor() != null)
            opts.getfSMCallerExecutorDisruptor().shutdown();

        if (opts.getNodeApplyDisruptor() != null)
            opts.getNodeApplyDisruptor().shutdown();

        if (opts.getReadOnlyServiceDisruptor() != null)
            opts.getReadOnlyServiceDisruptor().shutdown();

        if (opts.getLogManagerDisruptor() != null)
            opts.getLogManagerDisruptor().shutdown();

        if (opts.getCommonExecutor() != null)
            ExecutorServiceHelper.shutdownAndAwaitTermination(opts.getCommonExecutor());

        if (opts.getStripedExecutor() != null)
            opts.getStripedExecutor().shutdownGracefully();

        if (opts.getScheduler() != null)
            opts.getScheduler().shutdown();

        if (opts.getClientExecutor() != null)
            ExecutorServiceHelper.shutdownAndAwaitTermination(opts.getClientExecutor());

        ExecutorServiceHelper.shutdownAndAwaitTermination(requestExecutor);
    }

    /** {@inheritDoc} */
    @Override public ClusterService clusterService() {
        return service;
    }

    /**
     * @param groupId Group id.
     * @return The path to persistence folder.
     */
    public Path getServerDataPath(String groupId) {
        ClusterNode clusterNode = service.topologyService().localMember();

        String dirName = groupId + "_" + clusterNode.address().toString().replace(':', '_');

        return this.dataPath.resolve(dirName);
    }

    /** {@inheritDoc} */
    @Override public synchronized boolean startRaftGroup(String groupId, RaftGroupListener lsnr,
        @Nullable List<Peer> initialConf) {
        if (groups.containsKey(groupId))
            return false;

        // Thread pools are shared by all raft groups.
        NodeOptions nodeOptions = opts.copy();

        Path serverDataPath = getServerDataPath(groupId);

        try {
            Files.createDirectories(serverDataPath);
        }
        catch (IOException e) {
            throw new IgniteInternalException(e);
        }

        nodeOptions.setLogUri(serverDataPath.resolve("logs").toString());
        nodeOptions.setRaftMetaUri(serverDataPath.resolve("meta").toString());
        nodeOptions.setSnapshotUri(serverDataPath.resolve("snapshot").toString());

        nodeOptions.setFsm(new DelegatingStateMachine(lsnr));

        if (initialConf != null) {
            List<PeerId> mapped = initialConf.stream().map(PeerId::fromPeer).collect(Collectors.toList());

            nodeOptions.setInitialConf(new Configuration(mapped, null));
        }

        IgniteRpcClient client = new IgniteRpcClient(service);

        nodeOptions.setRpcClient(client);

        NetworkAddress addr = service.topologyService().localMember().address();

        var peerId = new PeerId(addr.host(), addr.port(), 0, ElectionPriority.DISABLED);

        var server = new RaftGroupService(groupId, peerId, nodeOptions, rpcServer, nodeManager);

        server.start();

        groups.put(groupId, server);

        return true;
    }

    /** {@inheritDoc} */
    @Override public boolean stopRaftGroup(String groupId) {
        RaftGroupService svc = groups.remove(groupId);

        boolean stopped = svc != null;

        if (stopped)
            svc.shutdown();

        return stopped;
    }

    /** {@inheritDoc} */
    @Override public Peer localPeer(String groupId) {
        RaftGroupService service = groups.get(groupId);

        if (service == null)
            return null;

        PeerId peerId = service.getRaftNode().getNodeId().getPeerId();

        return new Peer(addressFromEndpoint(peerId.getEndpoint()), peerId.getPriority());
    }

    /** {@inheritDoc} */
    @Override public TxManager transactionManager() {
        return txManager;
    }

    /**
     * @param groupId Group id.
     * @return Service group.
     */
    public RaftGroupService raftGroupService(String groupId) {
        return groups.get(groupId);
    }

    /**
     *
     */
    public static class DelegatingStateMachine extends StateMachineAdapter {
        private final RaftGroupListener listener;

        /**
         * @param listener The listener.
         */
        DelegatingStateMachine(RaftGroupListener listener) {
            this.listener = listener;
        }

        public RaftGroupListener getListener() {
            return listener;
        }

        /** {@inheritDoc} */
        @Override public void onApply(Iterator iter) {
            try {
                listener.onWrite(new java.util.Iterator<>() {
                    @Override public boolean hasNext() {
                        return iter.hasNext();
                    }

                    @Override public CommandClosure<WriteCommand> next() {
                        @Nullable CommandClosure<WriteCommand> done = (CommandClosure<WriteCommand>)iter.done();
                        ByteBuffer data = iter.getData();

                        return new CommandClosure<>() {
                            @Override public WriteCommand command() {
                                return JDKMarshaller.DEFAULT.unmarshall(data.array());
                            }

                            @Override public void result(Serializable res) {
                                if (done != null)
                                    done.result(res);

                                iter.next();
                            }
                        };
                    }
                });
            }
            catch (Exception err) {
                Status st = new Status(RaftError.ESTATEMACHINE, err.getMessage());

                if (iter.done() != null)
                    iter.done().run(st);

                iter.setErrorAndRollback(1, st);
            }
        }

        /** {@inheritDoc} */
        @Override public void onSnapshotSave(SnapshotWriter writer, Closure done) {
            try {
                listener.onSnapshotSave(Path.of(writer.getPath()), res -> {
                    if (res == null) {
                        File file = new File(writer.getPath());

                        for (File file0 : file.listFiles()) {
                            if (file0.isFile())
                                writer.addFile(file0.getName(), null);
                        }

                        done.run(Status.OK());
                    }
                    else {
                        done.run(new Status(RaftError.EIO, "Fail to save snapshot to %s, reason %s",
                            writer.getPath(), res.getMessage()));
                    }
                });
            }
            catch (Exception e) {
                done.run(new Status(RaftError.EIO, "Fail to save snapshot %s", e.getMessage()));
            }
        }

        /** {@inheritDoc} */
        @Override public boolean onSnapshotLoad(SnapshotReader reader) {
            return listener.onSnapshotLoad(Path.of(reader.getPath()));
        }

        /** {@inheritDoc} */
        @Override public void onShutdown() {
            listener.onShutdown();
        }
    }
}<|MERGE_RESOLUTION|>--- conflicted
+++ resolved
@@ -147,11 +147,7 @@
         rpcServer = new IgniteRpcServer(
             service,
             nodeManager,
-<<<<<<< HEAD
             txManager,
-            opts.getRaftClientMessagesFactory(),
-=======
->>>>>>> 350fb954
             opts.getRaftMessagesFactory(),
             requestExecutor
         );
