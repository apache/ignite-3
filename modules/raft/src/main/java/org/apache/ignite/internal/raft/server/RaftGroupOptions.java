--- conflicted
+++ resolved
@@ -17,13 +17,9 @@
 
 package org.apache.ignite.internal.raft.server;
 
-<<<<<<< HEAD
-import org.jetbrains.annotations.Nullable;
-=======
 import org.apache.ignite.internal.raft.storage.LogStorageFactory;
 import org.apache.ignite.internal.raft.storage.RaftMetaStorageFactory;
 import org.apache.ignite.internal.raft.storage.SnapshotStorageFactory;
->>>>>>> 7e7ab468
 
 /**
  * Options specific to a Raft group that is being started.
@@ -32,9 +28,6 @@
     /** Whether volatile stores should be used for the corresponding Raft Group. Classic Raft uses persistent ones. */
     private final boolean volatileStores;
 
-<<<<<<< HEAD
-    private final @Nullable String volatileLogStoreBudgetName;
-=======
     /** Log storage factory. */
     private LogStorageFactory logStorageFactory;
 
@@ -43,7 +36,6 @@
 
     /** Raft meta storage factory. */
     private RaftMetaStorageFactory raftMetaStorageFactory;
->>>>>>> 7e7ab468
 
     /**
      * Returns default options as defined by classic Raft (so stores are persistent).
@@ -60,7 +52,7 @@
      * @return Options with persistent Raft stores.
      */
     public static RaftGroupOptions forPersistentStores() {
-        return new RaftGroupOptions(false, null);
+        return new RaftGroupOptions(false);
     }
 
     /**
@@ -68,27 +60,22 @@
      *
      * @return Options with volatile Raft stores.
      */
-    public static RaftGroupOptions forVolatileStores(@Nullable String volatileLogStoreBudgetName) {
-        return new RaftGroupOptions(true, volatileLogStoreBudgetName);
+    public static RaftGroupOptions forVolatileStores() {
+        return new RaftGroupOptions(true);
     }
 
-<<<<<<< HEAD
     /**
      * Creates options derived from table configuration.
      *
      * @param isVolatile Whether the table is configured as volatile (in-memory) or not.
      * @return Options derived from table configuration.
      */
-    public static RaftGroupOptions forTable(boolean isVolatile, @Nullable String volatileLogStoreBudgetName) {
-        return isVolatile ? forVolatileStores(volatileLogStoreBudgetName) : forPersistentStores();
+    public static RaftGroupOptions forTable(boolean isVolatile) {
+        return isVolatile ? forVolatileStores() : forPersistentStores();
     }
 
-    private RaftGroupOptions(boolean volatileStores, @Nullable String volatileLogStoreBudgetName) {
-=======
     private RaftGroupOptions(boolean volatileStores) {
->>>>>>> 7e7ab468
         this.volatileStores = volatileStores;
-        this.volatileLogStoreBudgetName = volatileLogStoreBudgetName;
     }
 
     /**
@@ -103,15 +90,6 @@
     }
 
     /**
-<<<<<<< HEAD
-     * Returns name of a budget implementing {@link org.apache.ignite.raft.jraft.storage.impl.LogStorageBudget} that
-     * will be used by volatile Raft log storage (if it's used).
-     *
-     * @return Name of a budget.
-     */
-    public @Nullable String volatileLogStoreBudgetName() {
-        return volatileLogStoreBudgetName;
-=======
      * Returns a log storage factory that's used to create log storage for a raft group.
      */
     public LogStorageFactory getLogStorageFactory() {
@@ -157,6 +135,5 @@
         this.raftMetaStorageFactory = raftMetaStorageFactory;
 
         return this;
->>>>>>> 7e7ab468
     }
 }