/*
 * Licensed to the Apache Software Foundation (ASF) under one or more
 * contributor license agreements. See the NOTICE file distributed with
 * this work for additional information regarding copyright ownership.
 * The ASF licenses this file to You under the Apache License, Version 2.0
 * (the "License"); you may not use this file except in compliance with
 * the License. You may obtain a copy of the License at
 *
 *      http://www.apache.org/licenses/LICENSE-2.0
 *
 * Unless required by applicable law or agreed to in writing, software
 * distributed under the License is distributed on an "AS IS" BASIS,
 * WITHOUT WARRANTIES OR CONDITIONS OF ANY KIND, either express or implied.
 * See the License for the specific language governing permissions and
 * limitations under the License.
 */

package org.apache.ignite.internal.raft.storage.segstore;

import static java.nio.file.StandardOpenOption.CREATE_NEW;
import static java.nio.file.StandardOpenOption.WRITE;
import static org.apache.ignite.internal.util.IgniteUtils.atomicMoveFile;
import static org.apache.ignite.internal.util.IgniteUtils.fsyncFile;

import java.io.BufferedOutputStream;
import java.io.EOFException;
import java.io.IOException;
import java.nio.ByteBuffer;
import java.nio.ByteOrder;
import java.nio.channels.SeekableByteChannel;
import java.nio.file.Files;
import java.nio.file.Path;
import java.nio.file.StandardOpenOption;
import java.util.Iterator;
import java.util.Map;
import java.util.Map.Entry;
import java.util.concurrent.ConcurrentHashMap;
import org.apache.ignite.internal.logger.IgniteLogger;
import org.apache.ignite.internal.logger.Loggers;
import org.jetbrains.annotations.Nullable;

/**
 * File manager responsible for persisting {@link ReadModeIndexMemTable}s to index files.
 *
 * <p>When a checkpoint is triggered on segment file rollover, the current index memtable is scheduled for being saved to a file. The
 * format of this file is as follows:
 * <pre>
 * +--------+---------------------+-----+---------------------+
 * | Header | Payload for group 1 | ... | Payload for group N |
 * +--------+---------------------+-----+---------------------+
 * </pre>
 *
 * <p>Header structure consists of a common meta and a meta for each Raft group present in the memtable. The common meta is as follows:
 * <pre>
 * +------------------------------------------------------------------+
 * |                       Common meta                                |
 * +------------------------------------------------------------------+
 * | Magic (4 bytes) | Version (4 bytes) | Number of groups (4 bytes) |
 * +------------------------------------------------------------------+
 * </pre>
 *
 * <p>Raft group meta is as follows:
 * <pre>
 * +----------------------------------------------------------------------------------------------------------------+-----+
 * |                                              Raft group 1 meta                                                 | ... |
 * +----------------------------------------------------------------------------------------------------------------+-----+
 * | Group ID (8 bytes) | Flags (4 bytes) | Offset (4 bytes) | First Log Index (8 bytes) | Last Log Index (8 bytes) | ... |
 * +----------------------------------------------------------------------------------------------------------------+-----+
 * </pre>
 *
 * <p>Payload of the index files has the following structure:
 * <pre>
 * +-------------------------------------------------------------------------+-----+
 * |                           Payload for group 1                           | ... |
 * +-------------------------------------------------------------------------+-----+
 * | Segment file offset 1 (4 bytes) | ... | Segment file offset N (4 bytes) | ... |
 * +-------------------------------------------------------------------------+-----+
 * </pre>
 *
 * <p>Index File Manager is also responsible for maintaining an in-memory cache of persisted index files' metadata for quicker index file
 * lookup.
 *
 * @see ReadModeIndexMemTable
 * @see SegmentFileManager
 */
class IndexFileManager {
    private static final IgniteLogger LOG = Loggers.forClass(IndexFileManager.class);

    static final int MAGIC_NUMBER = 0x6BF0A76A;

    static final int FORMAT_VERSION = 1;

    private static final String INDEX_FILE_NAME_FORMAT = "index-%010d-%010d.bin";

    // Magic number + format version + number of Raft groups.
    static final int COMMON_META_SIZE = Integer.BYTES + Integer.BYTES + Integer.BYTES;

    // Group ID + flags + file offset + start log index + end log index.
    static final int GROUP_META_SIZE = Long.BYTES + Integer.BYTES + Integer.BYTES + Long.BYTES + Long.BYTES;

    static final ByteOrder BYTE_ORDER = ByteOrder.LITTLE_ENDIAN;

    private final Path baseDir;

    /**
     * Current index file ordinal (used to generate index file names).
     *
     * <p>No synchronized access is needed because this field is only used by the checkpoint thread.
     */
    private int curFileOrdinal = 0;

    /**
     * Index file metadata grouped by Raft Group ID.
     */
    private final Map<Long, GroupIndexMeta> groupIndexMetas = new ConcurrentHashMap<>();

    IndexFileManager(Path baseDir) {
        this.baseDir = baseDir;
    }

    /**
     * Saves the given index memtable to a file.
     */
    Path saveIndexMemtable(ReadModeIndexMemTable indexMemTable) throws IOException {
        String fileName = indexFileName(curFileOrdinal, 0);

        Path tmpFilePath = baseDir.resolve(fileName + ".tmp");

        try (var os = new BufferedOutputStream(Files.newOutputStream(tmpFilePath, CREATE_NEW, WRITE))) {
            byte[] headerBytes = serializeHeaderAndFillMetadata(indexMemTable);

            os.write(headerBytes);

            Iterator<Entry<Long, SegmentInfo>> it = indexMemTable.iterator();

            while (it.hasNext()) {
                os.write(payload(it.next().getValue()));
            }
        }

        curFileOrdinal++;

        return syncAndRename(tmpFilePath, tmpFilePath.resolveSibling(fileName));
    }

    /**
     * Returns a pointer into a segment file that contains the entry for the given group's index. Returns {@code null} if the given log
     * index could not be found in any of the index files.
     */
    @Nullable
    SegmentFilePointer getSegmentFilePointer(long groupId, long logIndex) throws IOException {
        GroupIndexMeta groupIndexMeta = groupIndexMetas.get(groupId);

        if (groupIndexMeta == null) {
            return null;
        }

        IndexFileMeta indexFileMeta = groupIndexMeta.indexMeta(logIndex);

        if (indexFileMeta == null) {
            return null;
        }

        Path indexFile = baseDir.resolve(indexFileName(indexFileMeta.indexFileOrdinal(), 0));

<<<<<<< HEAD
        // Index file payload is a 0-based array, which indices correspond to the [fileMeta.firstLogIndex, fileMeta.lastLogIndex] range.
=======
        // Index file payload is a 0-based array, which indices correspond to the [fileMeta.firstLogIndex, fileMeta.lastLogIndex) range.
>>>>>>> 0378e392
        long payloadArrayIndex = logIndex - indexFileMeta.firstLogIndexInclusive();

        assert payloadArrayIndex >= 0 : payloadArrayIndex;

        long payloadOffset = indexFileMeta.indexFilePayloadOffset() + payloadArrayIndex * Integer.BYTES;

        try (SeekableByteChannel channel = Files.newByteChannel(indexFile, StandardOpenOption.READ)) {
            channel.position(payloadOffset);

            ByteBuffer segmentPayloadOffsetBuffer = ByteBuffer.allocate(Integer.BYTES).order(BYTE_ORDER);

            while (segmentPayloadOffsetBuffer.hasRemaining()) {
                int bytesRead = channel.read(segmentPayloadOffsetBuffer);

                if (bytesRead == -1) {
                    throw new EOFException("EOF reached while reading index file: " + indexFile);
                }
            }

            int segmentPayloadOffset = segmentPayloadOffsetBuffer.getInt(0);

            return new SegmentFilePointer(indexFileMeta.indexFileOrdinal(), segmentPayloadOffset);
        }
    }

    /**
     * Returns the lowest log index for the given group across all index files or {@code -1} if no such index exists.
     */
    long firstLogIndexInclusive(long groupId) {
        GroupIndexMeta groupIndexMeta = groupIndexMetas.get(groupId);

        return groupIndexMeta == null ? -1 : groupIndexMeta.firstLogIndexInclusive();
    }

    /**
     * Returns the highest possible log index for the given group across all index files or {@code -1} if no such index exists.
     */
    long lastLogIndexExclusive(long groupId) {
        GroupIndexMeta groupIndexMeta = groupIndexMetas.get(groupId);

        return groupIndexMeta == null ? -1 : groupIndexMeta.lastLogIndexExclusive();
    }

    private byte[] serializeHeaderAndFillMetadata(ReadModeIndexMemTable indexMemTable) {
        int numGroups = indexMemTable.numGroups();

        int headerSize = headerSize(numGroups);

        ByteBuffer headerBuffer = ByteBuffer.allocate(headerSize)
                .order(BYTE_ORDER)
                .putInt(MAGIC_NUMBER)
                .putInt(FORMAT_VERSION)
                .putInt(numGroups);

        int payloadOffset = headerSize;

        Iterator<Entry<Long, SegmentInfo>> it = indexMemTable.iterator();

        while (it.hasNext()) {
            Entry<Long, SegmentInfo> entry = it.next();

            // Using the boxed value to avoid unnecessary autoboxing later.
            Long groupId = entry.getKey();

            SegmentInfo segmentInfo = entry.getValue();

            long firstLogIndexInclusive = segmentInfo.firstLogIndexInclusive();

            long lastLogIndexExclusive = segmentInfo.lastLogIndexExclusive();

            var indexFileMeta = new IndexFileMeta(firstLogIndexInclusive, lastLogIndexExclusive, payloadOffset, curFileOrdinal);

            putIndexFileMeta(groupId, indexFileMeta);

            headerBuffer
                    .putLong(groupId)
                    .putInt(0) // Flags.
                    .putInt(payloadOffset)
                    .putLong(firstLogIndexInclusive)
                    .putLong(lastLogIndexExclusive);

            payloadOffset += payloadSize(segmentInfo);
        }

        return headerBuffer.array();
    }

    private void putIndexFileMeta(Long groupId, IndexFileMeta indexFileMeta) {
        GroupIndexMeta existingGroupIndexMeta = groupIndexMetas.get(groupId);

        if (existingGroupIndexMeta == null) {
            groupIndexMetas.put(groupId, new GroupIndexMeta(indexFileMeta));
        } else {
            existingGroupIndexMeta.addIndexMeta(indexFileMeta);
        }
    }

    private static Path syncAndRename(Path from, Path to) throws IOException {
        fsyncFile(from);

        return atomicMoveFile(from, to, LOG);
    }

    private static byte[] payload(SegmentInfo segmentInfo) {
        ByteBuffer payloadBuffer = ByteBuffer.allocate(payloadSize(segmentInfo)).order(BYTE_ORDER);

        segmentInfo.saveOffsetsTo(payloadBuffer);

        return payloadBuffer.array();
    }

    private static int headerSize(int numGroups) {
        return COMMON_META_SIZE + numGroups * GROUP_META_SIZE;
    }

    private static int payloadSize(SegmentInfo segmentInfo) {
        return segmentInfo.size() * Integer.BYTES;
    }

    private static String indexFileName(int fileOrdinal, int generation) {
        return String.format(INDEX_FILE_NAME_FORMAT, fileOrdinal, generation);
    }
}<|MERGE_RESOLUTION|>--- conflicted
+++ resolved
@@ -163,11 +163,7 @@
 
         Path indexFile = baseDir.resolve(indexFileName(indexFileMeta.indexFileOrdinal(), 0));
 
-<<<<<<< HEAD
-        // Index file payload is a 0-based array, which indices correspond to the [fileMeta.firstLogIndex, fileMeta.lastLogIndex] range.
-=======
         // Index file payload is a 0-based array, which indices correspond to the [fileMeta.firstLogIndex, fileMeta.lastLogIndex) range.
->>>>>>> 0378e392
         long payloadArrayIndex = logIndex - indexFileMeta.firstLogIndexInclusive();
 
         assert payloadArrayIndex >= 0 : payloadArrayIndex;
