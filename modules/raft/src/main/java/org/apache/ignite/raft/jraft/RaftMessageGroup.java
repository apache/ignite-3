/*
 * Licensed to the Apache Software Foundation (ASF) under one or more
 * contributor license agreements. See the NOTICE file distributed with
 * this work for additional information regarding copyright ownership.
 * The ASF licenses this file to You under the Apache License, Version 2.0
 * (the "License"); you may not use this file except in compliance with
 * the License. You may obtain a copy of the License at
 *
 *      http://www.apache.org/licenses/LICENSE-2.0
 *
 * Unless required by applicable law or agreed to in writing, software
 * distributed under the License is distributed on an "AS IS" BASIS,
 * WITHOUT WARRANTIES OR CONDITIONS OF ANY KIND, either express or implied.
 * See the License for the specific language governing permissions and
 * limitations under the License.
 */

package org.apache.ignite.raft.jraft;

import org.apache.ignite.network.annotations.MessageGroup;
import org.apache.ignite.raft.jraft.entity.RaftOutter;
import org.apache.ignite.raft.jraft.rpc.ActionRequest;
import org.apache.ignite.raft.jraft.rpc.ActionResponse;
import org.apache.ignite.raft.jraft.rpc.CliRequests;
import org.apache.ignite.raft.jraft.rpc.RpcRequests;

/**
 * Message group for the Raft module.
 */
@MessageGroup(groupType = 3, groupName = "RaftMessages")
public class RaftMessageGroup {
    /**
     * Logical message subgroup for messages declared in {@link CliRequests}.
     */
    public static final class RpcClientMessageGroup {
        /** */
        public static final short ADD_PEER_REQUEST = 1000;

        /** */
        public static final short ADD_PEER_RESPONSE = 1001;

        /** */
        public static final short REMOVE_PEER_REQUEST = 1002;

        /** */
        public static final short REMOVE_PEER_RESPONSE = 1003;

        /** */
        public static final short CHANGE_PEERS_REQUEST = 1004;

        /** */
        public static final short CHANGE_PEERS_RESPONSE = 1005;

        /** */
        public static final short SNAPSHOT_REQUEST = 1006;

        /** */
        public static final short RESET_PEER_REQUEST = 1007;

        /** */
        public static final short TRANSFER_LEADER_REQUEST = 1008;

        /** */
        public static final short GET_LEADER_REQUEST = 1009;

        /** */
        public static final short GET_LEADER_RESPONSE = 1010;

        /** */
        public static final short GET_PEERS_REQUEST = 1011;

        /** */
        public static final short GET_PEERS_RESPONSE = 1012;

        /** */
        public static final short ADD_LEARNERS_REQUEST = 1013;

        /** */
        public static final short REMOVE_LEARNERS_REQUEST = 1014;

        /** */
        public static final short RESET_LEARNERS_REQUEST = 1015;

        /** */
        public static final short LEARNERS_OP_RESPONSE = 1016;

        /** */
        public static final short CHANGE_PEERS_ASYNC_REQUEST = 1017;

        /** */
        public static final short CHANGE_PEERS_ASYNC_RESPONSE = 1018;

        /** */
        public static final short SUBSCRIPTION_LEADER_CHANGE_REQUEST = 1019;

        /** */
<<<<<<< HEAD
        public static final short LEADER_CHANGE_NOTIFICATION = 1020;
=======
        public static final short SUBSCRIPTION_LEADER_CHANGE_REQUEST_ACKNOWLEDGE = 1020;
>>>>>>> 80e48d76

        /** */
        public static final short LEADER_CHANGE_NOTIFICATION = 1021;
    }

    /**
     * Logical message subgroup for messages declared in {@link RaftOutter}.
     */
    public static final class RaftOutterMessageGroup {
        /** */
        public static final short ENTRY_META = 2000;

        /** */
        public static final short SNAPSHOT_META = 2001;

        /** */
        public static final short LOCAL_FILE_META = 2002;

        /** */
        public static final short STABLE_PB_META = 2003;

        /** */
        public static final short LOCAL_SNAPSHOT_PB_META = 2004;

        /** */
        public static final short LOCAL_SNAPSHOT_META_FILE = 2005;
    }

    /**
     * Logical message subgroup for messages declared in {@link RpcRequests}.
     */
    public static final class RpcRequestsMessageGroup {
        /** */
        public static final short PING_REQUEST = 3000;

        /** */
        public static final short ERROR_RESPONSE = 3001;

        /** */
        public static final short INSTALL_SNAPSHOT_REQUEST = 3002;

        /** */
        public static final short INSTALL_SNAPSHOT_RESPONSE = 3003;

        /** */
        public static final short TIMEOUT_NOW_REQUEST = 3004;

        /** */
        public static final short TIMEOUT_NOW_RESPONSE = 3005;

        /** */
        public static final short REQUEST_VOTE_REQUEST = 3006;

        /** */
        public static final short REQUEST_VOTE_RESPONSE = 3007;

        /** */
        public static final short APPEND_ENTRIES_REQUEST = 3008;

        /** */
        public static final short APPEND_ENTRIES_RESPONSE = 3009;

        /** */
        public static final short GET_FILE_REQUEST = 3010;

        /** */
        public static final short GET_FILE_RESPONSE = 3011;

        /** */
        public static final short READ_INDEX_REQUEST = 3012;

        /** */
        public static final short READ_INDEX_RESPONSE = 3013;

        /** */
        public static final short SM_ERROR_RESPONSE = 3014;
    }

    /**
     * Message types for Ignite actions.
     */
    public static final class RpcActionMessageGroup {
        /**
         * Message type for {@link ActionRequest}.
         */
        public static final short ACTION_REQUEST = 4000;

        /**
         * Message type for {@link ActionResponse}.
         */
        public static final short ACTION_RESPONSE = 4001;
    }
}<|MERGE_RESOLUTION|>--- conflicted
+++ resolved
@@ -94,11 +94,7 @@
         public static final short SUBSCRIPTION_LEADER_CHANGE_REQUEST = 1019;
 
         /** */
-<<<<<<< HEAD
-        public static final short LEADER_CHANGE_NOTIFICATION = 1020;
-=======
         public static final short SUBSCRIPTION_LEADER_CHANGE_REQUEST_ACKNOWLEDGE = 1020;
->>>>>>> 80e48d76
 
         /** */
         public static final short LEADER_CHANGE_NOTIFICATION = 1021;
