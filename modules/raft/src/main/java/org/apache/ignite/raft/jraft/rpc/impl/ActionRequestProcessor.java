--- conflicted
+++ resolved
@@ -29,10 +29,6 @@
 import org.apache.ignite.raft.client.WriteCommand;
 import org.apache.ignite.raft.jraft.RaftMessagesFactory;
 import org.apache.ignite.raft.jraft.rpc.ActionRequest;
-<<<<<<< HEAD
-import org.apache.ignite.raft.jraft.rpc.ActionResponse;
-=======
->>>>>>> 6ee89ad5
 import org.apache.ignite.raft.jraft.rpc.Message;
 import org.apache.ignite.raft.jraft.rpc.RaftRpcFactory;
 import org.apache.ignite.raft.jraft.rpc.RpcRequests;
@@ -94,9 +90,7 @@
                             applyRead(node, request, rpcCtx);
                         }
                     } else {
-                        ActionResponse resp = factory.actionResponse().result(err).build();
-                    
-                        rpcCtx.sendResponse(resp);
+                        sendSMError(rpcCtx, err, false);
                     }
                 
                     return null;
@@ -120,36 +114,26 @@
         // TODO asch get rid of JDK marshaller IGNITE-14832
         node.apply(new Task(ByteBuffer.wrap(JDKMarshaller.DEFAULT.marshall(request.command())),
                 new CommandClosureImpl<>(request.command()) {
-<<<<<<< HEAD
                     @Override
                     public void result(Serializable res) {
-=======
-                    @Override public void result(Serializable res) {
                         if (res instanceof Throwable) {
                             sendSMError(rpcCtx, (Throwable)res, true);
 
                             return;
                         }
 
->>>>>>> 6ee89ad5
                         rpcCtx.sendResponse(factory.actionResponse().result(res).build());
                     }
                 
                     @Override
                     public void run(Status status) {
                         assert !status.isOk() : status;
-<<<<<<< HEAD
-                    
-                        sendError(rpcCtx, status, node);
-=======
 
                         sendRaftError(rpcCtx, status, node);
->>>>>>> 6ee89ad5
                     }
                 }));
     }
 
-<<<<<<< HEAD
     /**
      * @param node The node.
      * @param request The request.
@@ -158,99 +142,59 @@
     private void applyRead(Node node, ActionRequest request, RpcContext rpcCtx) {
         if (request.readOnlySafe()) {
             node.readIndex(BytesUtil.EMPTY_BYTES, new ReadIndexClosure() {
-                @Override
-                public void run(Status status, long index, byte[] reqCtx) {
+                @Override public void run(Status status, long index, byte[] reqCtx) {
                     if (status.isOk()) {
                         JraftServerImpl.DelegatingStateMachine fsm =
                                 (JraftServerImpl.DelegatingStateMachine) node.getOptions().getFsm();
-    
+                
                         try {
-                            fsm.getListener().onRead(List.<CommandClosure<ReadCommand>>of(
-                                    new CommandClosure<>() {
-                                        @Override
-                                        public ReadCommand command() {
-                                            return (ReadCommand) request.command();
-                                        }
-    
-                                        @Override
-                                        public void result(Serializable res) {
-                                            rpcCtx.sendResponse(
-                                                    factory.actionResponse().result(res).build());
-                                        }
-                                    }).iterator());
-                        } catch (Exception e) {
-                            sendError(rpcCtx, RaftError.ESTATEMACHINE, e.getMessage());
-                        }
-                    } else {
-                        sendError(rpcCtx, status, node);
-                    }
-=======
-                                    @Override public void result(Serializable res) {
-                                        if (res instanceof Throwable) {
-                                            sendSMError(rpcCtx, (Throwable)res, true);
-
-                                            return;
-                                        }
-
-                                        rpcCtx.sendResponse(factory.actionResponse().result(res).build());
+                            fsm.getListener().onRead(List.<CommandClosure<ReadCommand>>of(new CommandClosure<>() {
+                                @Override public ReadCommand command() {
+                                    return (ReadCommand)request.command();
+                                }
+                        
+                                @Override public void result(Serializable res) {
+                                    if (res instanceof Throwable) {
+                                        sendSMError(rpcCtx, (Throwable)res, true);
+                                
+                                        return;
                                     }
-                                }).iterator());
-                            }
-                            catch (Exception e) {
-                                sendRaftError(rpcCtx, RaftError.ESTATEMACHINE, e.getMessage());
-                            }
-                        }
-                        else
-                            sendRaftError(rpcCtx, status, node);
-                    }
-                });
-            }
-            else {
-                // TODO asch remove copy paste, batching https://issues.apache.org/jira/browse/IGNITE-14832
-                JraftServerImpl.DelegatingStateMachine fsm =
-                    (JraftServerImpl.DelegatingStateMachine) node.getOptions().getFsm();
-
-                try {
-                    fsm.getListener().onRead(List.<CommandClosure<ReadCommand>>of(new CommandClosure<>() {
-                        @Override public ReadCommand command() {
-                            return (ReadCommand)request.command();
-                        }
-
-                        @Override public void result(Serializable res) {
-                            if (res instanceof Throwable) {
-                                sendSMError(rpcCtx, (Throwable)res, true);
-
-                                return;
-                            }
-                            rpcCtx.sendResponse(factory.actionResponse().result(res).build());
-                        }
-                    }).iterator());
-                }
-                catch (Exception e) {
-                    sendRaftError(rpcCtx, RaftError.ESTATEMACHINE, e.getMessage());
->>>>>>> 6ee89ad5
+                            
+                                    rpcCtx.sendResponse(factory.actionResponse().result(res).build());
+                                }
+                            }).iterator());
+                        }
+                        catch (Exception e) {
+                            sendRaftError(rpcCtx, RaftError.ESTATEMACHINE, e.getMessage());
+                        }
+                    }
+                    else
+                        sendRaftError(rpcCtx, status, node);
                 }
             });
         } else {
             // TODO asch remove copy paste, batching https://issues.apache.org/jira/browse/IGNITE-14832
             JraftServerImpl.DelegatingStateMachine fsm =
                     (JraftServerImpl.DelegatingStateMachine) node.getOptions().getFsm();
-        
+    
             try {
-                fsm.getListener()
-                        .onRead(List.<CommandClosure<ReadCommand>>of(new CommandClosure<>() {
-                            @Override
-                            public ReadCommand command() {
-                                return (ReadCommand) request.command();
-                            }
-                        
-                            @Override
-                            public void result(Serializable res) {
-                                rpcCtx.sendResponse(factory.actionResponse().result(res).build());
-                            }
-                        }).iterator());
-            } catch (Exception e) {
-                sendError(rpcCtx, RaftError.ESTATEMACHINE, e.getMessage());
+                fsm.getListener().onRead(List.<CommandClosure<ReadCommand>>of(new CommandClosure<>() {
+                    @Override public ReadCommand command() {
+                        return (ReadCommand)request.command();
+                    }
+            
+                    @Override public void result(Serializable res) {
+                        if (res instanceof Throwable) {
+                            sendSMError(rpcCtx, (Throwable)res, true);
+                    
+                            return;
+                        }
+                        rpcCtx.sendResponse(factory.actionResponse().result(res).build());
+                    }
+                }).iterator());
+            }
+            catch (Exception e) {
+                sendRaftError(rpcCtx, RaftError.ESTATEMACHINE, e.getMessage());
             }
         }
     }
