--- conflicted
+++ resolved
@@ -14,7 +14,6 @@
  * See the License for the specific language governing permissions and
  * limitations under the License.
  */
-
 package org.apache.ignite.raft.jraft.rpc.impl;
 
 import java.io.Serializable;
@@ -25,21 +24,22 @@
 import org.apache.ignite.raft.client.Command;
 import org.apache.ignite.raft.client.ReadCommand;
 import org.apache.ignite.raft.client.WriteCommand;
+import org.apache.ignite.raft.jraft.RaftMessagesFactory;
+import org.apache.ignite.raft.jraft.rpc.ActionRequest;
+import org.apache.ignite.raft.jraft.rpc.ErrorResponseBuilder;
+import org.apache.ignite.raft.jraft.rpc.Message;
+import org.apache.ignite.raft.jraft.rpc.RaftRpcFactory;
+import org.apache.ignite.raft.jraft.rpc.RpcRequests;
 import org.apache.ignite.raft.client.service.CommandClosure;
 import org.apache.ignite.raft.jraft.Closure;
 import org.apache.ignite.raft.jraft.Node;
-import org.apache.ignite.raft.jraft.RaftMessagesFactory;
 import org.apache.ignite.raft.jraft.Status;
 import org.apache.ignite.raft.jraft.closure.ReadIndexClosure;
 import org.apache.ignite.raft.jraft.entity.PeerId;
 import org.apache.ignite.raft.jraft.entity.Task;
 import org.apache.ignite.raft.jraft.error.RaftError;
-import org.apache.ignite.raft.jraft.rpc.ActionRequest;
-import org.apache.ignite.raft.jraft.rpc.Message;
-import org.apache.ignite.raft.jraft.rpc.RaftRpcFactory;
 import org.apache.ignite.raft.jraft.rpc.RpcContext;
 import org.apache.ignite.raft.jraft.rpc.RpcProcessor;
-import org.apache.ignite.raft.jraft.rpc.RpcRequests;
 import org.apache.ignite.raft.jraft.util.BytesUtil;
 import org.apache.ignite.raft.jraft.util.JDKMarshaller;
 
@@ -57,8 +57,7 @@
     }
 
     /** {@inheritDoc} */
-    @Override
-    public void handleRequest(RpcContext rpcCtx, ActionRequest request) {
+    @Override public void handleRequest(RpcContext rpcCtx, ActionRequest request) {
         Node node = rpcCtx.getNodeManager().get(request.groupId(), new PeerId(rpcCtx.getLocalAddress()));
 
         if (node == null) {
@@ -69,76 +68,63 @@
 
         if (request.command() instanceof WriteCommand) {
             node.apply(new Task(ByteBuffer.wrap(JDKMarshaller.DEFAULT.marshall(request.command())),
-                    new CommandClosureImpl<>(request.command()) {
-                        @Override
-                        public void result(Serializable res) {
-                            rpcCtx.sendResponse(factory.actionResponse().result(res).build());
-                        }
+                new CommandClosureImpl<>(request.command()) {
+                    @Override public void result(Serializable res) {
+                        rpcCtx.sendResponse(factory.actionResponse().result(res).build());
+                    }
 
-                        @Override
-                        public void run(Status status) {
-                            assert !status.isOk() : status;
+                    @Override public void run(Status status) {
+                        assert !status.isOk() : status;
 
-                            sendError(rpcCtx, status, node);
-                        }
-                    }));
-        } else {
+                        sendError(rpcCtx, status, node);
+                    }
+                }));
+        }
+        else {
             if (request.readOnlySafe()) {
                 node.readIndex(BytesUtil.EMPTY_BYTES, new ReadIndexClosure() {
-                    @Override
-                    public void run(Status status, long index, byte[] reqCtx) {
+                    @Override public void run(Status status, long index, byte[] reqCtx) {
                         if (status.isOk()) {
-<<<<<<< HEAD
-                            JRaftServerImpl.DelegatingStateMachine fsm =
-                                    (JRaftServerImpl.DelegatingStateMachine) node.getOptions().getFsm();
-=======
                             JraftServerImpl.DelegatingStateMachine fsm =
                                 (JraftServerImpl.DelegatingStateMachine) node.getOptions().getFsm();
->>>>>>> a323c22d
 
                             try {
                                 fsm.getListener().onRead(List.<CommandClosure<ReadCommand>>of(new CommandClosure<>() {
-                                    @Override
-                                    public ReadCommand command() {
-                                        return (ReadCommand) request.command();
+                                    @Override public ReadCommand command() {
+                                        return (ReadCommand)request.command();
                                     }
 
-                                    @Override
-                                    public void result(Serializable res) {
+                                    @Override public void result(Serializable res) {
                                         rpcCtx.sendResponse(factory.actionResponse().result(res).build());
                                     }
                                 }).iterator());
-                            } catch (Exception e) {
+                            }
+                            catch (Exception e) {
                                 sendError(rpcCtx, RaftError.ESTATEMACHINE, e.getMessage());
                             }
-                        } else {
+                        }
+                        else
                             sendError(rpcCtx, status, node);
-                        }
                     }
                 });
-            } else {
+            }
+            else {
                 // TODO asch remove copy paste, batching https://issues.apache.org/jira/browse/IGNITE-14832
-<<<<<<< HEAD
-                JRaftServerImpl.DelegatingStateMachine fsm =
-                        (JRaftServerImpl.DelegatingStateMachine) node.getOptions().getFsm();
-=======
                 JraftServerImpl.DelegatingStateMachine fsm =
                     (JraftServerImpl.DelegatingStateMachine) node.getOptions().getFsm();
->>>>>>> a323c22d
 
                 try {
                     fsm.getListener().onRead(List.<CommandClosure<ReadCommand>>of(new CommandClosure<>() {
-                        @Override
-                        public ReadCommand command() {
-                            return (ReadCommand) request.command();
+                        @Override public ReadCommand command() {
+                            return (ReadCommand)request.command();
                         }
 
-                        @Override
-                        public void result(Serializable res) {
+                        @Override public void result(Serializable res) {
                             rpcCtx.sendResponse(factory.actionResponse().result(res).build());
                         }
                     }).iterator());
-                } catch (Exception e) {
+                }
+                catch (Exception e) {
                     sendError(rpcCtx, RaftError.ESTATEMACHINE, e.getMessage());
                 }
             }
@@ -146,48 +132,45 @@
     }
 
     /** {@inheritDoc} */
-    @Override
-    public String interest() {
+    @Override public String interest() {
         return ActionRequest.class.getName();
     }
 
     /** {@inheritDoc} */
-    @Override
-    public Executor executor() {
+    @Override public Executor executor() {
         return executor;
     }
 
     /**
-     * @param ctx   Context.
+     * @param ctx Context.
      * @param error RaftError code.
-     * @param msg   Message.
+     * @param msg Message.
      */
     private void sendError(RpcContext ctx, RaftError error, String msg) {
         RpcRequests.ErrorResponse resp = factory.errorResponse()
-                .errorCode(error.getNumber())
-                .errorMsg(msg)
-                .build();
+            .errorCode(error.getNumber())
+            .errorMsg(msg)
+            .build();
 
         ctx.sendResponse(resp);
     }
 
     /**
-     * @param ctx    The context.
+     * @param ctx The context.
      * @param status The status.
-     * @param node   Raft node.
+     * @param node Raft node.
      */
     private void sendError(RpcContext ctx, Status status, Node node) {
         RaftError raftError = status.getRaftError();
 
         Message response;
 
-        if (raftError == RaftError.EPERM && node.getLeaderId() != null) {
+        if (raftError == RaftError.EPERM && node.getLeaderId() != null)
             response = RaftRpcFactory.DEFAULT
-                    .newResponse(node.getLeaderId().toString(), factory, RaftError.EPERM, status.getErrorMsg());
-        } else {
+                .newResponse(node.getLeaderId().toString(), factory, RaftError.EPERM, status.getErrorMsg());
+        else
             response = RaftRpcFactory.DEFAULT
-                    .newResponse(factory, raftError, status.getErrorMsg());
-        }
+                .newResponse(factory, raftError, status.getErrorMsg());
 
         ctx.sendResponse(response);
     }
@@ -209,8 +192,7 @@
         }
 
         /** {@inheritDoc} */
-        @Override
-        public T command() {
+        @Override public T command() {
             return command;
         }
     }
