/*
 * Licensed to the Apache Software Foundation (ASF) under one or more
 * contributor license agreements.  See the NOTICE file distributed with
 * this work for additional information regarding copyright ownership.
 * The ASF licenses this file to You under the Apache License, Version 2.0
 * (the "License"); you may not use this file except in compliance with
 * the License.  You may obtain a copy of the License at
 *
 *     http://www.apache.org/licenses/LICENSE-2.0
 *
 * Unless required by applicable law or agreed to in writing, software
 * distributed under the License is distributed on an "AS IS" BASIS,
 * WITHOUT WARRANTIES OR CONDITIONS OF ANY KIND, either express or implied.
 * See the License for the specific language governing permissions and
 * limitations under the License.
 */
package org.apache.ignite.raft.jraft.option;

import java.util.List;
import java.util.concurrent.ExecutorService;
import org.apache.ignite.hlc.HybridClock;
import org.apache.ignite.internal.raft.server.RaftGroupEventsListener;
import org.apache.ignite.raft.jraft.JRaftServiceFactory;
import org.apache.ignite.raft.jraft.StateMachine;
import org.apache.ignite.raft.jraft.conf.Configuration;
import org.apache.ignite.raft.jraft.core.ElectionPriority;
import org.apache.ignite.raft.jraft.core.FSMCallerImpl;
import org.apache.ignite.raft.jraft.core.NodeImpl;
import org.apache.ignite.raft.jraft.core.ReadOnlyServiceImpl;
import org.apache.ignite.raft.jraft.core.Replicator;
import org.apache.ignite.raft.jraft.core.Scheduler;
import org.apache.ignite.raft.jraft.disruptor.StripedDisruptor;
import org.apache.ignite.raft.jraft.storage.SnapshotThrottle;
import org.apache.ignite.raft.jraft.storage.impl.LogManagerImpl;
import org.apache.ignite.raft.jraft.util.Copiable;
import org.apache.ignite.raft.jraft.util.NoopTimeoutStrategy;
import org.apache.ignite.raft.jraft.util.StringUtils;
import org.apache.ignite.raft.jraft.util.TimeoutStrategy;
import org.apache.ignite.raft.jraft.util.Utils;
import org.apache.ignite.raft.jraft.util.concurrent.FixedThreadsExecutorGroup;
import org.apache.ignite.raft.jraft.util.timer.Timer;
import org.jetbrains.annotations.NotNull;

/**
 * Node options.
 */
public class NodeOptions extends RpcOptions implements Copiable<NodeOptions> {
    /** This value is used by default to determine the count of stripes in the striped queue. */
    public static final int DEFAULT_STRIPES = Utils.cpus() * 2;

    // A follower would become a candidate if it doesn't receive any message
    // from the leader in |election_timeout_ms| milliseconds
    // Default: 1200 (1.2s)
    private int electionTimeoutMs = 1200; // follower to candidate timeout

    private TimeoutStrategy electionTimeoutStrategy = new NoopTimeoutStrategy();

    // One node's local priority value would be set to | electionPriority |
    // value when it starts up.If this value is set to 0,the node will never be a leader.
    // If this node doesn't support priority election,then set this value to -1.
    // Default: -1
    private int electionPriority = ElectionPriority.Disabled;

    // If next leader is not elected until next election timeout, it exponentially
    // decay its local target priority, for example target_priority = target_priority - gap
    // Default: 10
    private int decayPriorityGap = 10;

    // Leader lease time's ratio of electionTimeoutMs,
    // To minimize the effects of clock drift, we should make that:
    // clockDrift + leaderLeaseTimeoutMs < electionTimeout
    // Default: 90, Max: 100
    private int leaderLeaseTimeRatio = 90;

    // A snapshot saving would be triggered every |snapshot_interval_s| seconds
    // if this was reset as a positive number
    // If |snapshot_interval_s| <= 0, the time based snapshot would be disabled.
    //
    // Default: 3600 (1 hour)
    private int snapshotIntervalSecs = 3600;

    // A snapshot saving would be triggered every |snapshot_interval_s| seconds,
    // and at this moment when state machine's lastAppliedIndex value
    // minus lastSnapshotId value is greater than snapshotLogIndexMargin value,
    // the snapshot action will be done really.
    // If |snapshotLogIndexMargin| <= 0, the distance based snapshot would be disable.
    //
    // Default: 0
    private int snapshotLogIndexMargin = 0;

    // We will regard a adding peer as caught up if the margin between the
    // last_log_index of this peer and the last_log_index of leader is less than
    // |catchup_margin|
    //
    // Default: 1000
    private int catchupMargin = 1000;

    // If node is starting from a empty environment (both LogStorage and
    // SnapshotStorage are empty), it would use |initial_conf| as the
    // configuration of the group, otherwise it would load configuration from
    // the existing environment.
    //
    // Default: A empty group
    private Configuration initialConf = new Configuration();

    // The specific StateMachine implemented your business logic, which must be
    // a valid instance.
    private StateMachine fsm;

    // Listener for raft group reconfiguration events.
    private RaftGroupEventsListener raftGrpEvtsLsnr;

    // Describe a specific LogStorage in format ${type}://${parameters}
    private String logUri;

    // Describe a specific RaftMetaStorage in format ${type}://${parameters}
    private String raftMetaUri;

    // Describe a specific SnapshotStorage in format ${type}://${parameters}
    private String snapshotUri;

    // If enable, we will filter duplicate files before copy remote snapshot,
    // to avoid useless transmission. Two files in local and remote are duplicate,
    // only if they has the same filename and the same checksum (stored in file meta).
    // Default: false
    private boolean filterBeforeCopyRemote = false;

    // If non-null, we will pass this throughput_snapshot_throttle to SnapshotExecutor
    // Default: NULL
    //    scoped_refptr<SnapshotThrottle>* snapshot_throttle;

    // If true, RPCs through raft_cli will be denied.
    // Default: false
    private boolean disableCli = false;

    /**
     * Timer manager thread pool size
     */
    private int timerPoolSize = Math.min(Utils.cpus() * 3, 20);

    /**
     * CLI service request RPC executor pool size, use default executor if -1.
     */
    private int cliRpcThreadPoolSize = Utils.cpus();

    /**
     * RAFT request RPC executor pool size, use default executor if -1.
     */
    private int raftRpcThreadPoolSize = Utils.cpus() * 6;

    /**
     * Common executor pool size.
     */
    private int commonThreadPollSize = Utils.cpus();

    /**
     * Whether to enable metrics for node.
     */
    private boolean enableMetrics = false; // TODO asch https://issues.apache.org/jira/browse/IGNITE-14847

    /**
     * If non-null, we will pass this SnapshotThrottle to SnapshotExecutor Default: NULL
     */
    private SnapshotThrottle snapshotThrottle;

    /**
     * Custom service factory.
     */
    private JRaftServiceFactory serviceFactory;

    /**
     * Callbacks for replicator events.
     */
    private List<Replicator.ReplicatorStateListener> replicationStateListeners;

    /**
     * The common executor for short running tasks.
     */
    private ExecutorService commonExecutor;

    /**
     * Striped executor for processing AppendEntries request/reponse.
     */
    private FixedThreadsExecutorGroup stripedExecutor;

    /**
     * The scheduler to execute delayed jobs.
     */
    private Scheduler scheduler;

    /**
     * The election timer.
     */
    private Timer electionTimer;

    /**
     * The election timer.
     */
    private Timer voteTimer;

    /**
     * The election timer.
     */
    private Timer snapshotTimer;

    /**
     * The election timer.
     */
    private Timer stepDownTimer;

    /**
     * Server name.
     */
    private String serverName;

    /**
     * Striped disruptor for FSMCaller service. The queue serves of an Append entry requests in the RAFT state machine.
     */
    private StripedDisruptor<FSMCallerImpl.ApplyTask> fSMCallerExecutorDisruptor;

    /**
     * Striped disruptor for Node apply service.
     */
    private StripedDisruptor<NodeImpl.LogEntryAndClosure> nodeApplyDisruptor;

    /**
     * Striped disruptor for Read only service.
     */
    private StripedDisruptor<ReadOnlyServiceImpl.ReadIndexEvent> readOnlyServiceDisruptor;

    /**
     * Striped disruptor for Log manager service.
     */
    private StripedDisruptor<LogManagerImpl.StableClosureEvent> logManagerDisruptor;

    /** A hybrid clock */
    private HybridClock clock = new HybridClock();

    /**
     * Amount of Disruptors that will handle the RAFT server.
     */
    private int stripes = DEFAULT_STRIPES;

    /** */
    private boolean sharedPools = false;

    public NodeOptions() {
        raftOptions.setRaftMessagesFactory(getRaftMessagesFactory());
    }

    /**
     * @return Stripe count.
     */
    public int getStripes() {
        return stripes;
    }

    /**
     * @param stripes Stripe count.
     */
    public void setStripes(int stripes) {
        this.stripes = stripes;
    }

    /**
     * Returns {@code true} if shared pools mode is in use.
     *
     * <p>In this mode thread pools are passed in the node options and node doesn't attempt to create/destroy any.
     *
     * @return {@code true} if shared pools mode is in use.
     */
    public boolean isSharedPools() {
        return sharedPools;
    }

    /**
     * @param sharedPools {code true} to enable shared pools mode.
     */
    public void setSharedPools(boolean sharedPools) {
        this.sharedPools = sharedPools;
    }

    /**
     * Service factory.
     */
    public JRaftServiceFactory getServiceFactory() {
        return this.serviceFactory;
    }

    public void setServiceFactory(final JRaftServiceFactory serviceFactory) {
        this.serviceFactory = serviceFactory;
    }

    public SnapshotThrottle getSnapshotThrottle() {
        return this.snapshotThrottle;
    }

    public void setSnapshotThrottle(final SnapshotThrottle snapshotThrottle) {
        this.snapshotThrottle = snapshotThrottle;
    }

    public void setEnableMetrics(final boolean enableMetrics) {
        this.enableMetrics = enableMetrics;
    }

    /**
     * Raft options
     */
    private RaftOptions raftOptions = new RaftOptions();

    public int getCliRpcThreadPoolSize() {
        return this.cliRpcThreadPoolSize;
    }

    public void setCliRpcThreadPoolSize(final int cliRpcThreadPoolSize) {
        this.cliRpcThreadPoolSize = cliRpcThreadPoolSize;
    }

    public boolean isEnableMetrics() {
        return this.enableMetrics;
    }

    public int getRaftRpcThreadPoolSize() {
        return this.raftRpcThreadPoolSize;
    }

    public void setRaftRpcThreadPoolSize(final int raftRpcThreadPoolSize) {
        this.raftRpcThreadPoolSize = raftRpcThreadPoolSize;
    }

    public int getCommonThreadPollSize() {
        return commonThreadPollSize;
    }

    public void setCommonThreadPollSize(int commonThreadPollSize) {
        this.commonThreadPollSize = commonThreadPollSize;
    }

    public int getTimerPoolSize() {
        return this.timerPoolSize;
    }

    public void setTimerPoolSize(final int timerPoolSize) {
        this.timerPoolSize = timerPoolSize;
    }

    public RaftOptions getRaftOptions() {
        return this.raftOptions;
    }

    public void setRaftOptions(final RaftOptions raftOptions) {
        this.raftOptions = raftOptions;
    }

    public void validate() {
        if (StringUtils.isBlank(this.logUri)) {
            throw new IllegalArgumentException("Blank logUri");
        }
        if (StringUtils.isBlank(this.raftMetaUri)) {
            throw new IllegalArgumentException("Blank raftMetaUri");
        }
        if (this.fsm == null) {
            throw new IllegalArgumentException("Null stateMachine");
        }
    }

    public int getElectionPriority() {
        return electionPriority;
    }

    public void setElectionPriority(int electionPriority) {
        this.electionPriority = electionPriority;
    }

    public int getDecayPriorityGap() {
        return decayPriorityGap;
    }

    public void setDecayPriorityGap(int decayPriorityGap) {
        this.decayPriorityGap = decayPriorityGap;
    }

    public int getElectionTimeoutMs() {
        return this.electionTimeoutMs;
    }

    public void setElectionTimeoutMs(final int electionTimeoutMs) {
        this.electionTimeoutMs = electionTimeoutMs;
    }

    public int getLeaderLeaseTimeRatio() {
        return this.leaderLeaseTimeRatio;
    }

    public void setLeaderLeaseTimeRatio(final int leaderLeaseTimeRatio) {
        if (leaderLeaseTimeRatio <= 0 || leaderLeaseTimeRatio > 100) {
            throw new IllegalArgumentException("leaderLeaseTimeRatio: " + leaderLeaseTimeRatio
                + " (expected: 0 < leaderLeaseTimeRatio <= 100)");
        }
        this.leaderLeaseTimeRatio = leaderLeaseTimeRatio;
    }

    public int getLeaderLeaseTimeoutMs() {
        // TODO asch precompute IGNITE-14832
        return this.electionTimeoutMs * this.leaderLeaseTimeRatio / 100;
    }

    public int getSnapshotIntervalSecs() {
        return this.snapshotIntervalSecs;
    }

    public void setSnapshotIntervalSecs(final int snapshotIntervalSecs) {
        this.snapshotIntervalSecs = snapshotIntervalSecs;
    }

    public int getSnapshotLogIndexMargin() {
        return snapshotLogIndexMargin;
    }

    public void setSnapshotLogIndexMargin(int snapshotLogIndexMargin) {
        this.snapshotLogIndexMargin = snapshotLogIndexMargin;
    }

    public int getCatchupMargin() {
        return this.catchupMargin;
    }

    public void setCatchupMargin(final int catchupMargin) {
        this.catchupMargin = catchupMargin;
    }

    public Configuration getInitialConf() {
        return this.initialConf;
    }

    public void setInitialConf(final Configuration initialConf) {
        this.initialConf = initialConf;
    }

    public RaftGroupEventsListener getRaftGrpEvtsLsnr() {
        return raftGrpEvtsLsnr;
    }

    public void setRaftGrpEvtsLsnr(@NotNull RaftGroupEventsListener raftGrpEvtsLsnr) {
        this.raftGrpEvtsLsnr = raftGrpEvtsLsnr;
    }

    public StateMachine getFsm() {
        return this.fsm;
    }

    public void setFsm(final StateMachine fsm) {
        this.fsm = fsm;
    }

    public String getLogUri() {
        return this.logUri;
    }

    public void setLogUri(final String logUri) {
        this.logUri = logUri;
    }

    public String getRaftMetaUri() {
        return this.raftMetaUri;
    }

    public void setRaftMetaUri(final String raftMetaUri) {
        this.raftMetaUri = raftMetaUri;
    }

    public String getSnapshotUri() {
        return this.snapshotUri;
    }

    public void setSnapshotUri(final String snapshotUri) {
        this.snapshotUri = snapshotUri;
    }

    public boolean isFilterBeforeCopyRemote() {
        return this.filterBeforeCopyRemote;
    }

    public void setFilterBeforeCopyRemote(final boolean filterBeforeCopyRemote) {
        this.filterBeforeCopyRemote = filterBeforeCopyRemote;
    }

    public boolean isDisableCli() {
        return this.disableCli;
    }

    public void setDisableCli(final boolean disableCli) {
        this.disableCli = disableCli;
    }

    public void setCommonExecutor(ExecutorService commonExecutor) {
        this.commonExecutor = commonExecutor;
    }

    public ExecutorService getCommonExecutor() {
        return commonExecutor;
    }

    public FixedThreadsExecutorGroup getStripedExecutor() {
        return stripedExecutor;
    }

    public void setStripedExecutor(FixedThreadsExecutorGroup stripedExecutor) {
        this.stripedExecutor = stripedExecutor;
    }

    public Scheduler getScheduler() {
        return scheduler;
    }

    public void setScheduler(Scheduler scheduler) {
        this.scheduler = scheduler;
    }

    public Timer getElectionTimer() {
        return electionTimer;
    }

    public void setElectionTimer(Timer electionTimer) {
        this.electionTimer = electionTimer;
    }

    public Timer getVoteTimer() {
        return voteTimer;
    }

    public void setVoteTimer(Timer voteTimer) {
        this.voteTimer = voteTimer;
    }

    public Timer getSnapshotTimer() {
        return snapshotTimer;
    }

    public void setSnapshotTimer(Timer snapshotTimer) {
        this.snapshotTimer = snapshotTimer;
    }

    public Timer getStepDownTimer() {
        return stepDownTimer;
    }

    public void setStepDownTimer(Timer stepDownTimer) {
        this.stepDownTimer = stepDownTimer;
    }

    public String getServerName() {
        return serverName;
    }

    public void setServerName(String serverName) {
        this.serverName = serverName;
    }

    public StripedDisruptor<FSMCallerImpl.ApplyTask> getfSMCallerExecutorDisruptor() {
        return fSMCallerExecutorDisruptor;
    }

    public void setfSMCallerExecutorDisruptor(StripedDisruptor<FSMCallerImpl.ApplyTask> fSMCallerExecutorDisruptor) {
        this.fSMCallerExecutorDisruptor = fSMCallerExecutorDisruptor;
    }

    public StripedDisruptor<NodeImpl.LogEntryAndClosure> getNodeApplyDisruptor() {
        return nodeApplyDisruptor;
    }

    public void setNodeApplyDisruptor(StripedDisruptor<NodeImpl.LogEntryAndClosure> nodeApplyDisruptor) {
        this.nodeApplyDisruptor = nodeApplyDisruptor;
    }

    public StripedDisruptor<ReadOnlyServiceImpl.ReadIndexEvent> getReadOnlyServiceDisruptor() {
        return readOnlyServiceDisruptor;
    }

    public void setReadOnlyServiceDisruptor(StripedDisruptor<ReadOnlyServiceImpl.ReadIndexEvent> readOnlyServiceDisruptor) {
        this.readOnlyServiceDisruptor = readOnlyServiceDisruptor;
    }

    public StripedDisruptor<LogManagerImpl.StableClosureEvent> getLogManagerDisruptor() {
        return logManagerDisruptor;
    }

    public void setLogManagerDisruptor(StripedDisruptor<LogManagerImpl.StableClosureEvent> logManagerDisruptor) {
        this.logManagerDisruptor = logManagerDisruptor;
    }

    public HybridClock getClock() {
        return clock;
    }

    public void setClock(HybridClock clock) {
        this.clock = clock;
    }

    @Override
    public NodeOptions copy() {
        final NodeOptions nodeOptions = new NodeOptions();
        nodeOptions.setElectionTimeoutMs(this.electionTimeoutMs);
        nodeOptions.setElectionPriority(this.electionPriority);
        nodeOptions.setDecayPriorityGap(this.decayPriorityGap);
        nodeOptions.setSnapshotIntervalSecs(this.snapshotIntervalSecs);
        nodeOptions.setSnapshotLogIndexMargin(this.snapshotLogIndexMargin);
        nodeOptions.setCatchupMargin(this.catchupMargin);
        nodeOptions.setFilterBeforeCopyRemote(this.filterBeforeCopyRemote);
        nodeOptions.setDisableCli(this.disableCli);
        nodeOptions.setTimerPoolSize(this.timerPoolSize);
        nodeOptions.setCliRpcThreadPoolSize(this.cliRpcThreadPoolSize);
        nodeOptions.setRaftRpcThreadPoolSize(this.raftRpcThreadPoolSize);
        nodeOptions.setCommonThreadPollSize(this.commonThreadPollSize);
        nodeOptions.setEnableMetrics(this.enableMetrics);
        nodeOptions.setRaftOptions(this.raftOptions.copy());
        nodeOptions.setReplicationStateListeners(this.replicationStateListeners);
        nodeOptions.setCommonExecutor(this.getCommonExecutor());
        nodeOptions.setStripedExecutor(this.getStripedExecutor());
        nodeOptions.setServerName(this.getServerName());
        nodeOptions.setScheduler(this.getScheduler());
        nodeOptions.setClientExecutor(this.getClientExecutor());
        nodeOptions.setNodeApplyDisruptor(this.getNodeApplyDisruptor());
        nodeOptions.setfSMCallerExecutorDisruptor(this.getfSMCallerExecutorDisruptor());
        nodeOptions.setReadOnlyServiceDisruptor(this.getReadOnlyServiceDisruptor());
        nodeOptions.setLogManagerDisruptor(this.getLogManagerDisruptor());
        nodeOptions.setElectionTimer(this.getElectionTimer());
        nodeOptions.setVoteTimer(this.getVoteTimer());
        nodeOptions.setSnapshotTimer(this.getSnapshotTimer());
        nodeOptions.setStepDownTimer(this.getStepDownTimer());
        nodeOptions.setSharedPools(this.isSharedPools());
        nodeOptions.setRpcDefaultTimeout(this.getRpcDefaultTimeout());
        nodeOptions.setRpcConnectTimeoutMs(this.getRpcConnectTimeoutMs());
        nodeOptions.setElectionTimeoutStrategy(this.getElectionTimeoutStrategy());
<<<<<<< HEAD
        nodeOptions.setServiceFactory(this.getServiceFactory());
        nodeOptions.setClock(this.getClock());
=======
>>>>>>> dc447b21

        return nodeOptions;
    }

    @Override
    public String toString() {
        return "NodeOptions{" + "electionTimeoutMs=" + electionTimeoutMs + ", electionPriority=" + electionPriority
            + ", decayPriorityGap=" + decayPriorityGap + ", leaderLeaseTimeRatio=" + leaderLeaseTimeRatio
            + ", snapshotIntervalSecs=" + snapshotIntervalSecs + ", snapshotLogIndexMargin="
            + snapshotLogIndexMargin + ", catchupMargin=" + catchupMargin + ", initialConf=" + initialConf
            + ", fsm=" + fsm + ", logUri='" + logUri + '\'' + ", raftMetaUri='" + raftMetaUri + '\''
            + ", snapshotUri='" + snapshotUri + '\'' + ", filterBeforeCopyRemote=" + filterBeforeCopyRemote
            + ", disableCli=" + disableCli + ", timerPoolSize="
            + timerPoolSize + ", cliRpcThreadPoolSize=" + cliRpcThreadPoolSize + ", raftRpcThreadPoolSize="
            + raftRpcThreadPoolSize + ", enableMetrics=" + enableMetrics + ", snapshotThrottle=" + snapshotThrottle
            + ", serviceFactory=" + serviceFactory + ", raftOptions=" + raftOptions + "} " + super.toString();
    }

    /**
     * @param replicationStateListeners Listeners.
     */
    public void setReplicationStateListeners(List<Replicator.ReplicatorStateListener> replicationStateListeners) {
        this.replicationStateListeners = replicationStateListeners;
    }

    /**
     * @return Listeners.
     */
    public List<Replicator.ReplicatorStateListener> getReplicationStateListeners() {
        return replicationStateListeners;
    }

    public TimeoutStrategy getElectionTimeoutStrategy() {
        return electionTimeoutStrategy;
    }

    public void setElectionTimeoutStrategy(TimeoutStrategy electionTimeoutStrategy) {
        this.electionTimeoutStrategy = electionTimeoutStrategy;
    }
}<|MERGE_RESOLUTION|>--- conflicted
+++ resolved
@@ -632,11 +632,7 @@
         nodeOptions.setRpcDefaultTimeout(this.getRpcDefaultTimeout());
         nodeOptions.setRpcConnectTimeoutMs(this.getRpcConnectTimeoutMs());
         nodeOptions.setElectionTimeoutStrategy(this.getElectionTimeoutStrategy());
-<<<<<<< HEAD
-        nodeOptions.setServiceFactory(this.getServiceFactory());
         nodeOptions.setClock(this.getClock());
-=======
->>>>>>> dc447b21
 
         return nodeOptions;
     }
