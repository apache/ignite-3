--- conflicted
+++ resolved
@@ -120,14 +120,9 @@
         int timeout,
         int networkTimeout,
         List<Peer> peers,
-<<<<<<< HEAD
-        @Nullable Peer leader,
-        long retryDelay
-=======
         Peer leader,
         long retryDelay,
         ScheduledExecutorService executor
->>>>>>> c0a3f327
     ) {
         this.cluster = requireNonNull(cluster);
         this.peers = requireNonNull(peers);
