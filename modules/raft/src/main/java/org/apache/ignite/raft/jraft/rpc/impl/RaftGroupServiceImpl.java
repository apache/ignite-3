--- conflicted
+++ resolved
@@ -48,11 +48,8 @@
 import java.util.concurrent.TimeoutException;
 import java.util.function.BiConsumer;
 import java.util.stream.Collectors;
-<<<<<<< HEAD
 import org.apache.ignite.internal.tostring.S;
-=======
 import org.apache.ignite.lang.IgniteException;
->>>>>>> 6ee89ad5
 import org.apache.ignite.lang.IgniteLogger;
 import org.apache.ignite.network.ClusterService;
 import org.apache.ignite.network.NetworkAddress;
@@ -575,10 +572,6 @@
                             new RaftException(RaftError.forNumber(resp0.errorCode()), resp0.errorMsg()));
                     }
                 }
-                else if (resp instanceof ActionResponse && ((ActionResponse)resp).result() instanceof Throwable) {
-                    // Unwrap custom exception.
-                    fut.completeExceptionally((Throwable) ((ActionResponse)resp).result());
-                }
                 else if (resp instanceof RpcRequests.SMErrorResponse) {
                     SMThrowable th = ((RpcRequests.SMErrorResponse)resp).error();
                     if (th instanceof SMCompactedThrowable) {
