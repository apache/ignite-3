/*
 * Licensed to the Apache Software Foundation (ASF) under one or more
 * contributor license agreements. See the NOTICE file distributed with
 * this work for additional information regarding copyright ownership.
 * The ASF licenses this file to You under the Apache License, Version 2.0
 * (the "License"); you may not use this file except in compliance with
 * the License. You may obtain a copy of the License at
 *
 *      http://www.apache.org/licenses/LICENSE-2.0
 *
 * Unless required by applicable law or agreed to in writing, software
 * distributed under the License is distributed on an "AS IS" BASIS,
 * WITHOUT WARRANTIES OR CONDITIONS OF ANY KIND, either express or implied.
 * See the License for the specific language governing permissions and
 * limitations under the License.
 */
package org.apache.ignite.raft.jraft.entity.codec.v1;

import java.nio.ByteBuffer;
import java.util.ArrayList;
import java.util.List;
import java.util.Objects;
import org.apache.ignite.raft.jraft.entity.EnumOutter;
import org.apache.ignite.raft.jraft.entity.LogEntry;
import org.apache.ignite.raft.jraft.entity.LogId;
import org.apache.ignite.raft.jraft.entity.PeerId;
import org.apache.ignite.raft.jraft.entity.codec.LogEntryDecoder;
import org.apache.ignite.raft.jraft.util.AsciiStringUtil;
import org.apache.ignite.raft.jraft.util.Bits;

/**
 * V1 log entry decoder.
 */
public final class V1Decoder implements LogEntryDecoder {
    private V1Decoder() {
    }

    public static final V1Decoder INSTANCE = new V1Decoder();

    @Override
    public LogEntry decode(final byte[] content) {
        if (content == null || content.length == 0) {
            return null;
        }
        if (content[0] != LogEntryV1CodecFactory.MAGIC) {
            // Corrupted log
            return null;
        }
        LogEntry log = new LogEntry();
        decode(log, content);

        return log;
    }

    // Refactored to look closer to Ignites code style.
    public void decode(final LogEntry log, final byte[] content) {
        var reader = new Reader(content);
        reader.pos = LogEntryV1CodecFactory.PAYLOAD_OFFSET;

        int typeNumber = (int)reader.readLong();
        EnumOutter.EntryType type = Objects.requireNonNull(EnumOutter.EntryType.forNumber(typeNumber));
        log.setType(type);

        long index = reader.readLong();
        long term = reader.readLong();
        log.setId(new LogId(index, term));

        long checksum = Bits.getLong(content, reader.pos);
        log.setChecksum(checksum);

        int pos = reader.pos + Long.BYTES;

        // Peers and learners.
        if (type != EnumOutter.EntryType.ENTRY_TYPE_DATA) {
            reader.pos = pos;
            int peerCount = (int)reader.readLong();
            pos = reader.pos;
            if (peerCount > 0) {
                List<PeerId> peers = new ArrayList<>(peerCount);

                pos = readNodesList(pos, content, peerCount, peers);

                log.setPeers(peers);
            }

            reader.pos = pos;
            int oldPeerCount = (int)reader.readLong();
            pos = reader.pos;
            if (oldPeerCount > 0) {
                List<PeerId> oldPeers = new ArrayList<>(oldPeerCount);

                pos = readNodesList(pos, content, oldPeerCount, oldPeers);

                log.setOldPeers(oldPeers);
            }

            reader.pos = pos;
            int learnersCount = (int)reader.readLong();
            pos = reader.pos;
            if (learnersCount > 0) {
                List<PeerId> learners = new ArrayList<>(learnersCount);

                pos = readNodesList(pos, content, learnersCount, learners);

                log.setLearners(learners);
            }

            reader.pos = pos;
            int oldLearnersCount = (int)reader.readLong();
            pos = reader.pos;
            if (oldLearnersCount > 0) {
                List<PeerId> oldLearners = new ArrayList<>(oldLearnersCount);

                pos = readNodesList(pos, content, oldLearnersCount, oldLearners);

                log.setOldLearners(oldLearners);
            }
        }

        // Data.
        if (type != EnumOutter.EntryType.ENTRY_TYPE_CONFIGURATION) {
            if (content.length > pos) {
                int len = content.length - pos;

                ByteBuffer data = ByteBuffer.wrap(content, pos, len).slice();

                log.setData(data);
            }
        }
    }

    private static int readNodesList(int pos, byte[] content, int count, List<PeerId> nodes) {
<<<<<<< HEAD
        while (count --> 0) {
=======
        for (int i = 0; i < count; i++) {
>>>>>>> f00c5244
            short len = Bits.getShort(content, pos);
            pos += 2;

            PeerId peer = new PeerId();
            peer.parse(AsciiStringUtil.unsafeDecode(content, pos, len));
            nodes.add(peer);

            pos += len;
        }

        return pos;
    }

    /*
     * Allows reading varlen numbers and tracking position at the same time. Simply having a "readLong" method wasn't enough.
     */
    private static class Reader {
        private final byte[] content;
        int pos;

        private Reader(byte[] content) {
            this.content = content;
        }

        // Based on DirectByteBufferStreamImplV1.
        long readLong() {
            long val = 0;
            int shift = 0;

            while (true) {
                byte b = content[pos];

                pos++;

                val |= ((long) b & 0x7F) << shift;

                if ((b & 0x80) == 0) {
                    return val;
                } else {
                    shift += 7;
                }
            }
        }
    }
}<|MERGE_RESOLUTION|>--- conflicted
+++ resolved
@@ -130,11 +130,7 @@
     }
 
     private static int readNodesList(int pos, byte[] content, int count, List<PeerId> nodes) {
-<<<<<<< HEAD
-        while (count --> 0) {
-=======
         for (int i = 0; i < count; i++) {
->>>>>>> f00c5244
             short len = Bits.getShort(content, pos);
             pos += 2;
 
