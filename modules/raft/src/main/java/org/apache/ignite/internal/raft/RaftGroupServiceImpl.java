/*
 * Licensed to the Apache Software Foundation (ASF) under one or more
 * contributor license agreements. See the NOTICE file distributed with
 * this work for additional information regarding copyright ownership.
 * The ASF licenses this file to You under the Apache License, Version 2.0
 * (the "License"); you may not use this file except in compliance with
 * the License. You may obtain a copy of the License at
 *
 *      http://www.apache.org/licenses/LICENSE-2.0
 *
 * Unless required by applicable law or agreed to in writing, software
 * distributed under the License is distributed on an "AS IS" BASIS,
 * WITHOUT WARRANTIES OR CONDITIONS OF ANY KIND, either express or implied.
 * See the License for the specific language governing permissions and
 * limitations under the License.
 */

package org.apache.ignite.internal.raft;

import static java.lang.System.currentTimeMillis;
import static java.util.concurrent.ThreadLocalRandom.current;
import static java.util.stream.Collectors.toList;
import static org.apache.ignite.internal.tracing.TracingManager.asyncSpan;
import static org.apache.ignite.internal.tracing.TracingManager.spanWithResult;
import static org.apache.ignite.lang.ErrorGroups.Common.INTERNAL_ERR;
import static org.apache.ignite.raft.jraft.rpc.CliRequests.AddLearnersRequest;
import static org.apache.ignite.raft.jraft.rpc.CliRequests.AddPeerRequest;
import static org.apache.ignite.raft.jraft.rpc.CliRequests.AddPeerResponse;
import static org.apache.ignite.raft.jraft.rpc.CliRequests.ChangePeersAsyncRequest;
import static org.apache.ignite.raft.jraft.rpc.CliRequests.ChangePeersAsyncResponse;
import static org.apache.ignite.raft.jraft.rpc.CliRequests.ChangePeersRequest;
import static org.apache.ignite.raft.jraft.rpc.CliRequests.ChangePeersResponse;
import static org.apache.ignite.raft.jraft.rpc.CliRequests.GetLeaderRequest;
import static org.apache.ignite.raft.jraft.rpc.CliRequests.GetLeaderResponse;
import static org.apache.ignite.raft.jraft.rpc.CliRequests.GetPeersRequest;
import static org.apache.ignite.raft.jraft.rpc.CliRequests.GetPeersResponse;
import static org.apache.ignite.raft.jraft.rpc.CliRequests.LearnersOpResponse;
import static org.apache.ignite.raft.jraft.rpc.CliRequests.RemoveLearnersRequest;
import static org.apache.ignite.raft.jraft.rpc.CliRequests.RemovePeerRequest;
import static org.apache.ignite.raft.jraft.rpc.CliRequests.RemovePeerResponse;
import static org.apache.ignite.raft.jraft.rpc.CliRequests.ResetLearnersRequest;
import static org.apache.ignite.raft.jraft.rpc.CliRequests.SnapshotRequest;
import static org.apache.ignite.raft.jraft.rpc.CliRequests.TransferLeaderRequest;

import java.io.IOException;
import java.net.ConnectException;
import java.util.ArrayList;
import java.util.Collection;
import java.util.List;
import java.util.concurrent.CompletableFuture;
import java.util.concurrent.CompletionException;
import java.util.concurrent.ExecutionException;
import java.util.concurrent.ScheduledExecutorService;
import java.util.concurrent.ThreadLocalRandom;
import java.util.concurrent.TimeUnit;
import java.util.concurrent.TimeoutException;
import java.util.function.Function;
import org.apache.ignite.internal.lang.IgniteInternalException;
import org.apache.ignite.internal.lang.SafeTimeReorderException;
import org.apache.ignite.internal.logger.IgniteLogger;
import org.apache.ignite.internal.logger.Loggers;
import org.apache.ignite.internal.raft.configuration.RaftConfiguration;
import org.apache.ignite.internal.raft.service.LeaderWithTerm;
import org.apache.ignite.internal.raft.service.RaftGroupService;
import org.apache.ignite.internal.replicator.ReplicationGroupId;
import org.apache.ignite.internal.tostring.S;
import org.apache.ignite.internal.tracing.TraceSpan;
import org.apache.ignite.internal.util.IgniteSpinBusyLock;
import org.apache.ignite.lang.IgniteException;
import org.apache.ignite.network.ClusterNode;
import org.apache.ignite.network.ClusterService;
import org.apache.ignite.network.NetworkMessage;
import org.apache.ignite.raft.jraft.RaftMessagesFactory;
import org.apache.ignite.raft.jraft.entity.PeerId;
import org.apache.ignite.raft.jraft.error.RaftError;
import org.apache.ignite.raft.jraft.rpc.ActionRequest;
import org.apache.ignite.raft.jraft.rpc.ActionResponse;
import org.apache.ignite.raft.jraft.rpc.RpcRequests;
import org.apache.ignite.raft.jraft.rpc.RpcRequests.ErrorResponse;
import org.apache.ignite.raft.jraft.rpc.RpcRequests.ReadIndexResponse;
import org.apache.ignite.raft.jraft.rpc.RpcRequests.SMErrorResponse;
import org.apache.ignite.raft.jraft.rpc.impl.RaftException;
import org.apache.ignite.raft.jraft.rpc.impl.SMCompactedThrowable;
import org.apache.ignite.raft.jraft.rpc.impl.SMFullThrowable;
import org.apache.ignite.raft.jraft.rpc.impl.SMThrowable;
import org.jetbrains.annotations.Nullable;

/**
 * The implementation of {@link RaftGroupService}.
 */
// TODO: IGNITE-20738 Methods updateConfiguration/refreshMembers/*Peer/*Learner are not thread-safe
// and can produce meaningless (peers, learners) pairs as a result.
public class RaftGroupServiceImpl implements RaftGroupService {
    /** The logger. */
    private static final IgniteLogger LOG = Loggers.forClass(RaftGroupServiceImpl.class);

    private final String groupId;

    private final ReplicationGroupId realGroupId;

    private final RaftMessagesFactory factory;

    private final RaftConfiguration configuration;

    @Nullable
    private volatile Peer leader;

    private volatile List<Peer> peers;

    private volatile List<Peer> learners;

    private final ClusterService cluster;

    /** Executor for scheduling retries of {@link RaftGroupServiceImpl#sendWithRetry} invocations. */
    private final ScheduledExecutorService executor;

    private final Marshaller commandsMarshaller;

    /** Busy lock. */
    private final IgniteSpinBusyLock busyLock = new IgniteSpinBusyLock();

    /**
     * Constructor.
     *
     * @param groupId Group id.
     * @param cluster A cluster.
     * @param factory A message factory.
     * @param configuration Raft configuration.
     * @param membersConfiguration Raft members configuration.
     * @param leader Group leader.
     * @param executor Executor for retrying requests.
     * @param commandsMarshaller Marshaller that should be used to serialize/deserialize commands.
     */
    private RaftGroupServiceImpl(
            ReplicationGroupId groupId,
            ClusterService cluster,
            RaftMessagesFactory factory,
            RaftConfiguration configuration,
            PeersAndLearners membersConfiguration,
            @Nullable Peer leader,
            ScheduledExecutorService executor,
            Marshaller commandsMarshaller
    ) {
        this.cluster = cluster;
        this.configuration = configuration;
        this.peers = List.copyOf(membersConfiguration.peers());
        this.learners = List.copyOf(membersConfiguration.learners());
        this.factory = factory;
        this.groupId = groupId.toString();
        this.realGroupId = groupId;
        this.leader = leader;
        this.executor = executor;
        this.commandsMarshaller = commandsMarshaller;
    }

    /**
     * Starts raft group service.
     *
     * @param groupId Raft group id.
     * @param cluster Cluster service.
     * @param factory Message factory.
     * @param configuration Raft configuration.
     * @param membersConfiguration Raft members configuration.
     * @param getLeader {@code True} to get the group's leader upon service creation.
     * @param executor Executor for retrying requests.
     * @return Future representing pending completion of the operation.
     */
    public static CompletableFuture<RaftGroupService> start(
            ReplicationGroupId groupId,
            ClusterService cluster,
            RaftMessagesFactory factory,
            RaftConfiguration configuration,
            PeersAndLearners membersConfiguration,
            boolean getLeader,
            ScheduledExecutorService executor,
            Marshaller commandsMarshaller
    ) {
        var service = new RaftGroupServiceImpl(
                groupId,
                cluster,
                factory,
                configuration,
                membersConfiguration,
                null,
                executor,
                commandsMarshaller
        );

        if (!getLeader) {
            return CompletableFuture.completedFuture(service);
        }

        return service.refreshLeader().handle((unused, throwable) -> {
            if (throwable != null) {
                if (throwable.getCause() instanceof TimeoutException) {
                    if (LOG.isDebugEnabled()) {
                        LOG.debug("Failed to refresh a leader [groupId={}]", groupId);
                    }
                } else {
                    if (LOG.isWarnEnabled()) {
                        LOG.warn("Failed to refresh a leader [groupId={}]", throwable, groupId);
                    }
                }
            }

            return service;
        });
    }

    @Override
    public ReplicationGroupId groupId() {
        return realGroupId;
    }

    @Override
    public Peer leader() {
        return leader;
    }

    @Override
    public List<Peer> peers() {
        return peers;
    }

    @Override
    public List<Peer> learners() {
        return learners;
    }

    @Override
    public CompletableFuture<Void> refreshLeader() {
        return spanWithResult("RaftGroupServiceImpl.refreshLeader", (span) -> {
            Function<Peer, GetLeaderRequest> requestFactory = targetPeer -> factory.getLeaderRequest()
                    .peerId(peerId(targetPeer))
                    .groupId(groupId)
                    .build();

            return this.<GetLeaderResponse>sendWithRetry(randomNode(), requestFactory)
                    .thenAccept(resp -> this.leader = parsePeer(resp.leaderId()));
        });
    }

    @Override
    public CompletableFuture<LeaderWithTerm> refreshAndGetLeaderWithTerm() {
        Function<Peer, GetLeaderRequest> requestFactory = targetPeer -> factory.getLeaderRequest()
                .peerId(peerId(targetPeer))
                .groupId(groupId)
                .build();

        return this.<GetLeaderResponse>sendWithRetry(randomNode(), requestFactory)
                .thenApply(resp -> {
                    Peer respLeader = parsePeer(resp.leaderId());

                    this.leader = respLeader;

                    return new LeaderWithTerm(respLeader, resp.currentTerm());
                });
    }

    @Override
    public CompletableFuture<Void> refreshMembers(boolean onlyAlive) {
        Peer leader = this.leader;

        if (leader == null) {
            return refreshLeader().thenCompose(res -> refreshMembers(onlyAlive));
        }

        Function<Peer, GetPeersRequest> requestFactory = targetPeer -> factory.getPeersRequest()
                .leaderId(peerId(targetPeer))
                .onlyAlive(onlyAlive)
                .groupId(groupId)
                .build();

        return this.<GetPeersResponse>sendWithRetry(leader, requestFactory)
                .thenAccept(resp -> {
                    this.peers = parsePeerList(resp.peersList());
                    this.learners = parsePeerList(resp.learnersList());
                });
    }

    @Override
    public CompletableFuture<Void> addPeer(Peer peer) {
        Peer leader = this.leader;

        if (leader == null) {
            return refreshLeader().thenCompose(res -> addPeer(peer));
        }

        Function<Peer, AddPeerRequest> requestFactory = targetPeer -> factory.addPeerRequest()
                .leaderId(peerId(targetPeer))
                .groupId(groupId)
                .peerId(peerId(peer))
                .build();

        return this.<AddPeerResponse>sendWithRetry(leader, requestFactory)
                .thenAccept(resp -> this.peers = parsePeerList(resp.newPeersList()));
    }

    @Override
    public CompletableFuture<Void> removePeer(Peer peer) {
        Peer leader = this.leader;

        if (leader == null) {
            return refreshLeader().thenCompose(res -> removePeer(peer));
        }

        Function<Peer, RemovePeerRequest> requestFactory = targetPeer -> factory.removePeerRequest()
                .leaderId(peerId(targetPeer))
                .groupId(groupId)
                .peerId(peerId(peer))
                .build();

        return this.<RemovePeerResponse>sendWithRetry(leader, requestFactory)
                .thenAccept(resp -> this.peers = parsePeerList(resp.newPeersList()));
    }

    @Override
    public CompletableFuture<Void> changePeers(Collection<Peer> peers) {
        Peer leader = this.leader;

        if (leader == null) {
            return refreshLeader().thenCompose(res -> changePeers(peers));
        }

        Function<Peer, ChangePeersRequest> requestFactory = targetPeer -> factory.changePeersRequest()
                .leaderId(peerId(targetPeer))
                .groupId(groupId)
                .newPeersList(peerIds(peers))
                .build();

        return this.<ChangePeersResponse>sendWithRetry(leader, requestFactory)
                .thenAccept(resp -> this.peers = parsePeerList(resp.newPeersList()));
    }

    @Override
    public CompletableFuture<Void> changePeersAsync(PeersAndLearners peersAndLearners, long term) {
        Peer leader = this.leader;

        if (leader == null) {
            return refreshLeader().thenCompose(res -> changePeersAsync(peersAndLearners, term));
        }

        Function<Peer, ChangePeersAsyncRequest> requestFactory = targetPeer -> factory.changePeersAsyncRequest()
                .leaderId(peerId(targetPeer))
                .groupId(groupId)
                .term(term)
                .newPeersList(peerIds(peersAndLearners.peers()))
                .newLearnersList(peerIds(peersAndLearners.learners()))
                .build();

        LOG.info("Sending changePeersAsync request for group={} to peers={} and learners={} with leader term={}",
                groupId, peersAndLearners.peers(), peersAndLearners.learners(), term);

        return this.<ChangePeersAsyncResponse>sendWithRetry(leader, requestFactory)
                .thenAccept(resp -> {
                    // We expect that all raft related errors will be handled by sendWithRetry, means that
                    // such responses will initiate a retrying of the original request.
                    assert !(resp instanceof RpcRequests.ErrorResponse);
                });
    }

    @Override
    public CompletableFuture<Void> addLearners(Collection<Peer> learners) {
        Peer leader = this.leader;

        if (leader == null) {
            return refreshLeader().thenCompose(res -> addLearners(learners));
        }

        Function<Peer, AddLearnersRequest> requestFactory = targetPeer -> factory.addLearnersRequest()
                .leaderId(peerId(targetPeer))
                .groupId(groupId)
                .learnersList(peerIds(learners))
                .build();

        return this.<LearnersOpResponse>sendWithRetry(leader, requestFactory)
                .thenAccept(resp -> this.learners = parsePeerList(resp.newLearnersList()));
    }

    @Override
    public CompletableFuture<Void> removeLearners(Collection<Peer> learners) {
        Peer leader = this.leader;

        if (leader == null) {
            return refreshLeader().thenCompose(res -> removeLearners(learners));
        }

        Function<Peer, RemoveLearnersRequest> requestFactory = targetPeer -> factory.removeLearnersRequest()
                .leaderId(peerId(targetPeer))
                .groupId(groupId)
                .learnersList(peerIds(learners))
                .build();

        return this.<LearnersOpResponse>sendWithRetry(leader, requestFactory)
                .thenAccept(resp -> this.learners = parsePeerList(resp.newLearnersList()));
    }

    @Override
    public CompletableFuture<Void> resetLearners(Collection<Peer> learners) {
        Peer leader = this.leader;

        if (leader == null) {
            return refreshLeader().thenCompose(res -> resetLearners(learners));
        }

        Function<Peer, ResetLearnersRequest> requestFactory = targetPeer -> factory.resetLearnersRequest()
                .leaderId(peerId(targetPeer))
                .groupId(groupId)
                .learnersList(peerIds(learners))
                .build();

        return this.<LearnersOpResponse>sendWithRetry(leader, requestFactory)
                .thenAccept(resp -> this.learners = parsePeerList(resp.newLearnersList()));
    }

    @Override
    public CompletableFuture<Void> snapshot(Peer peer) {
        SnapshotRequest req = factory.snapshotRequest()
                .peerId(peerId(peer))
                .groupId(groupId)
                .build();

        // Disable the timeout for a snapshot request.
        return resolvePeer(peer)
                .thenCompose(node -> cluster.messagingService().invoke(node, req, Integer.MAX_VALUE))
                .thenAccept(resp -> {
                    if (resp != null) {
                        RpcRequests.ErrorResponse resp0 = (RpcRequests.ErrorResponse) resp;

                        if (resp0.errorCode() != RaftError.SUCCESS.getNumber()) {
                            var ex = new RaftException(RaftError.forNumber(resp0.errorCode()), resp0.errorMsg());

                            throw new CompletionException(ex);
                        }
                    }
                });
    }

    @Override
    public CompletableFuture<Void> transferLeadership(Peer newLeader) {
        Peer leader = this.leader;

        if (leader == null) {
            return refreshLeader().thenCompose(res -> transferLeadership(newLeader));
        }

        Function<Peer, TransferLeaderRequest> requestFactory = targetPeer -> factory.transferLeaderRequest()
                .groupId(groupId)
                .leaderId(peerId(targetPeer))
                .peerId(peerId(newLeader))
                .build();

        return sendWithRetry(leader, requestFactory)
                .thenRun(() -> this.leader = newLeader);
    }

    @Override
    public <R> CompletableFuture<R> run(Command cmd) {
        return spanWithResult("RaftGroupServiceImpl.run", (span) -> {
            Peer leader = this.leader;

            if (leader == null) {
                return refreshLeader().thenCompose(res -> run(cmd));
            }

<<<<<<< HEAD
            Function<Peer, ActionRequest> requestFactory = targetPeer -> factory.actionRequest()
                    .command(cmd)
                    .groupId(groupId)
                    .readOnlySafe(true)
                    .build();
=======
        Function<Peer, ActionRequest> requestFactory;

        if (cmd instanceof WriteCommand) {
            byte[] commandBytes = commandsMarshaller.marshall(cmd);

            requestFactory = targetPeer -> factory.writeActionRequest()
                    .groupId(groupId)
                    .command(commandBytes)
                    // Having prepared deserialized command makes its handling more efficient in the state machine.
                    // This saves us from extra-deserialization on a local machine, which would take precious time to do.
                    .deserializedCommand((WriteCommand) cmd)
                    .build();
        } else {
            requestFactory = targetPeer -> factory.readActionRequest()
                    .groupId(groupId)
                    .command((ReadCommand) cmd)
                    .readOnlySafe(true)
                    .build();
        }
>>>>>>> 1a391c4e

            return this.<ActionResponse>sendWithRetry(leader, requestFactory)
                    .thenApply(resp -> (R) resp.result());
        });
    }

    // TODO: IGNITE-18636 Shutdown raft services on components' stop.
    @Override
    public void shutdown() {
        busyLock.block();
    }

    @Override
    public CompletableFuture<Long> readIndex() {
        Function<Peer, ? extends NetworkMessage> requestFactory = p -> factory.readIndexRequest()
                .groupId(groupId)
                .peerId(p.consistentId())
                .serverId(p.consistentId())
                .build();

        Peer leader = leader();
        Peer node = leader == null ? randomNode() : leader;
        return this.<ReadIndexResponse>sendWithRetry(node, requestFactory)
                .thenApply(ReadIndexResponse::index);
    }

    @Override
    public ClusterService clusterService() {
        return cluster;
    }

    @Override
    public void updateConfiguration(PeersAndLearners configuration) {
        peers = List.copyOf(configuration.peers());
        learners = List.copyOf(configuration.learners());
        leader = null;
    }

    private <R extends NetworkMessage> CompletableFuture<R> sendWithRetry(
            Peer peer, Function<Peer, ? extends NetworkMessage> requestFactory
    ) {
        var future = new CompletableFuture<R>();

        sendWithRetry(peer, requestFactory, currentTimeMillis() + configuration.retryTimeout().value(), future);

        return future;
    }

    /**
     * Retries a request until success or timeout.
     *
     * @param peer Initial target peer, request can be sent to a random peer if the target peer is unavailable.
     * @param requestFactory Factory for creating requests to the target peer.
     * @param stopTime Stop time.
     * @param fut The future.
     * @param <R> Response type.
     */
    private <R extends NetworkMessage> void sendWithRetry(
            Peer peer, Function<Peer, ? extends NetworkMessage> requestFactory, long stopTime, CompletableFuture<R> fut
    ) {
        try (TraceSpan span = asyncSpan("RaftGroupServiceImpl.sendWithRetry")) {
            span.endWhenComplete(fut);

            if (!busyLock.enterBusy()) {
                fut.cancel(true);

                return;
            }

            try {
                if (currentTimeMillis() >= stopTime) {
                    fut.completeExceptionally(new TimeoutException());

                    return;
                }

                NetworkMessage request = requestFactory.apply(peer);

                span.addAttribute("req", request::toString);

                resolvePeer(peer)
                        .thenCompose(node -> cluster.messagingService().invoke(node, request, configuration.responseTimeout().value()))
                        .whenComplete((resp, err) -> {
                            if (LOG.isTraceEnabled()) {
                                LOG.trace("sendWithRetry resp={} from={} to={} err={}",
                                        S.toString(resp),
                                        cluster.topologyService().localMember().address(),
                                        peer.consistentId(),
                                        err == null ? null : err.getMessage());
                            }

                            if (err != null) {
                                handleThrowable(err, peer, request, requestFactory, stopTime, fut);
                            } else if (resp instanceof ErrorResponse) {
                                handleErrorResponse((ErrorResponse) resp, peer, request, requestFactory, stopTime, fut);
                            } else if (resp instanceof SMErrorResponse) {
                                handleSmErrorResponse((SMErrorResponse) resp, fut);
                            } else {
                                leader = peer; // The OK response was received from a leader.

                                fut.complete((R) resp);
                            }
                        });
            } finally {
                busyLock.leaveBusy();
            }
        }
    }

    private void handleThrowable(
            Throwable err,
            Peer peer,
            NetworkMessage sentRequest,
            Function<Peer, ? extends NetworkMessage> requestFactory,
            long stopTime,
            CompletableFuture<? extends NetworkMessage> fut
    ) {
        if (recoverable(err)) {
            LOG.warn(
                    "Recoverable error during the request occurred (will be retried on the randomly selected node) "
                            + "[request={}, peer={}].",
                    err,
                    sentRequest,
                    peer
            );

            scheduleRetry(() -> sendWithRetry(randomNode(peer), requestFactory, stopTime, fut));
        } else {
            fut.completeExceptionally(err);
        }
    }

    private void handleErrorResponse(
            ErrorResponse resp,
            Peer peer,
            NetworkMessage sentRequest,
            Function<Peer, ? extends NetworkMessage> requestFactory,
            long stopTime,
            CompletableFuture<? extends NetworkMessage> fut
    ) {
        RaftError error = RaftError.forNumber(resp.errorCode());

        switch (error) {
            case SUCCESS:
                leader = peer; // The OK response was received from a leader.

                fut.complete(null); // Void response.

                break;

            case EBUSY:
            case EAGAIN:
                scheduleRetry(() -> sendWithRetry(peer, requestFactory, stopTime, fut));

                break;

            case ENOENT:
                scheduleRetry(() -> {
                    // If changing peers or requesting a leader and something is not found
                    // probably target peer is doing rebalancing, try another peer.
                    if (sentRequest instanceof GetLeaderRequest || sentRequest instanceof ChangePeersAsyncRequest) {
                        sendWithRetry(randomNode(peer), requestFactory, stopTime, fut);
                    } else {
                        sendWithRetry(peer, requestFactory, stopTime, fut);
                    }
                });

                break;

            case EPERM:
                // TODO: IGNITE-15706
            case UNKNOWN:
            case EINTERNAL:
                if (resp.leaderId() == null) {
                    scheduleRetry(() -> sendWithRetry(randomNode(peer), requestFactory, stopTime, fut));
                } else {
                    leader = parsePeer(resp.leaderId()); // Update a leader.

                    scheduleRetry(() -> sendWithRetry(leader, requestFactory, stopTime, fut));
                }

                break;
            case EREORDER:
                fut.completeExceptionally(new SafeTimeReorderException());

                break;

            default:
                fut.completeExceptionally(new RaftException(error, resp.errorMsg()));

                break;
        }
    }

    private static void handleSmErrorResponse(SMErrorResponse resp, CompletableFuture<? extends NetworkMessage> fut) {
        SMThrowable th = resp.error();

        if (th instanceof SMCompactedThrowable) {
            SMCompactedThrowable compactedThrowable = (SMCompactedThrowable) th;

            try {
                Throwable restoredTh = (Throwable) Class.forName(compactedThrowable.throwableClassName())
                        .getConstructor(String.class)
                        .newInstance(compactedThrowable.throwableMessage());

                fut.completeExceptionally(restoredTh);
            } catch (Exception e) {
                LOG.warn("Cannot restore throwable from user's state machine. "
                        + "Check if throwable " + compactedThrowable.throwableClassName()
                        + " is present in the classpath.");

                fut.completeExceptionally(new IgniteException(compactedThrowable.throwableMessage()));
            }
        } else if (th instanceof SMFullThrowable) {
            fut.completeExceptionally(((SMFullThrowable) th).throwable());
        }
    }

    private void scheduleRetry(Runnable runnable) {
        executor.schedule(runnable, configuration.retryDelay().value(), TimeUnit.MILLISECONDS);
    }

    /**
     * Checks if an error is recoverable, for example, {@link java.net.ConnectException}.
     *
     * @param t The throwable.
     * @return {@code True} if this is a recoverable exception.
     */
    private static boolean recoverable(Throwable t) {
        if (t instanceof ExecutionException || t instanceof CompletionException) {
            t = t.getCause();
        }

        return t instanceof TimeoutException || t instanceof IOException;
    }

    private Peer randomNode() {
        return randomNode(null);
    }

    /**
     * Returns a random peer. Tries 5 times finding a peer different from the excluded peer. If excluded peer is null, just returns a random
     * peer.
     *
     * @param excludedPeer Excluded peer.
     * @return Random peer.
     */
    private Peer randomNode(@Nullable Peer excludedPeer) {
        List<Peer> peers0 = peers;

        // TODO https://issues.apache.org/jira/browse/IGNITE-19466
        // assert peers0 != null && !peers0.isEmpty();
        if (peers0 == null || peers0.isEmpty()) {
            throw new IgniteInternalException(INTERNAL_ERR, "Peers are not ready [groupId=" + groupId + ']');
        }

        if (peers0.size() == 1) {
            return peers0.get(0);
        }

        int lastPeerIndex = excludedPeer == null ? -1 : peers0.indexOf(excludedPeer);

        ThreadLocalRandom random = current();

        int newIdx = 0;

        for (int retries = 0; retries < 5; retries++) {
            newIdx = random.nextInt(peers0.size());

            if (newIdx != lastPeerIndex) {
                Peer peer = peers0.get(newIdx);

                assert peer != null : "idx=" + newIdx + ", peers=" + peers0;

                if (cluster.topologyService().getByConsistentId(peer.consistentId()) != null) {
                    break;
                }
            }
        }

        return peers0.get(newIdx);
    }

    /**
     * Parse {@link Peer} from string representation of {@link PeerId}.
     *
     * @param peerId String representation of {@link PeerId}
     * @return Peer
     */
    private static @Nullable Peer parsePeer(@Nullable String peerId) {
        PeerId id = PeerId.parsePeer(peerId);

        return id == null ? null : new Peer(id.getConsistentId(), id.getIdx());
    }

    /**
     * Parse list of {@link PeerId} from list with string representations.
     *
     * @param peers List of {@link PeerId} string representations.
     * @return List of {@link PeerId}
     */
    private static @Nullable List<Peer> parsePeerList(@Nullable Collection<String> peers) {
        if (peers == null) {
            return null;
        }

        List<Peer> res = new ArrayList<>(peers.size());

        for (String peer : peers) {
            res.add(parsePeer(peer));
        }

        return res;
    }

    private static String peerId(Peer peer) {
        return PeerId.fromPeer(peer).toString();
    }

    private static List<String> peerIds(Collection<Peer> peers) {
        return peers.stream().map(RaftGroupServiceImpl::peerId).collect(toList());
    }

    private CompletableFuture<ClusterNode> resolvePeer(Peer peer) {
        ClusterNode node = cluster.topologyService().getByConsistentId(peer.consistentId());

        if (node == null) {
            return CompletableFuture.failedFuture(new ConnectException("Peer " + peer.consistentId() + " is unavailable"));
        }

        return CompletableFuture.completedFuture(node);
    }
}<|MERGE_RESOLUTION|>--- conflicted
+++ resolved
@@ -463,14 +463,7 @@
                 return refreshLeader().thenCompose(res -> run(cmd));
             }
 
-<<<<<<< HEAD
-            Function<Peer, ActionRequest> requestFactory = targetPeer -> factory.actionRequest()
-                    .command(cmd)
-                    .groupId(groupId)
-                    .readOnlySafe(true)
-                    .build();
-=======
-        Function<Peer, ActionRequest> requestFactory;
+            Function<Peer, ActionRequest> requestFactory;
 
         if (cmd instanceof WriteCommand) {
             byte[] commandBytes = commandsMarshaller.marshall(cmd);
@@ -484,12 +477,9 @@
                     .build();
         } else {
             requestFactory = targetPeer -> factory.readActionRequest()
-                    .groupId(groupId)
-                    .command((ReadCommand) cmd)
+                    .groupId(groupId).command((ReadCommand) cmd)
                     .readOnlySafe(true)
-                    .build();
-        }
->>>>>>> 1a391c4e
+                    .build();}
 
             return this.<ActionResponse>sendWithRetry(leader, requestFactory)
                     .thenApply(resp -> (R) resp.result());
