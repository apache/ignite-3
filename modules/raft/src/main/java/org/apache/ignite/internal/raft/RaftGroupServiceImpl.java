--- conflicted
+++ resolved
@@ -456,20 +456,13 @@
             return refreshLeader().thenCompose(res -> run(cmd));
         }
 
-<<<<<<< HEAD
-        Function<Peer, ActionRequest> requestFactory = targetPeer -> factory.actionRequest()
-                .command(commandsMarshaller.marshall(cmd))
-                .deserializedCommand(cmd)
-                .groupId(groupId)
-                .readOnlySafe(true)
-                .build();
-=======
         Function<Peer, ActionRequest> requestFactory;
 
         if (cmd instanceof WriteCommand) {
             requestFactory = targetPeer -> factory.writeActionRequest()
                     .groupId(groupId)
-                    .command((WriteCommand) cmd)
+                    .command(commandsMarshaller.marshall(cmd))
+                    .deserializedCommand(cmd)
                     .build();
         } else {
             requestFactory = targetPeer -> factory.readActionRequest()
@@ -478,7 +471,6 @@
                     .readOnlySafe(true)
                     .build();
         }
->>>>>>> 9282bda9
 
         return this.<ActionResponse>sendWithRetry(leader, requestFactory)
                 .thenApply(resp -> (R) resp.result());
