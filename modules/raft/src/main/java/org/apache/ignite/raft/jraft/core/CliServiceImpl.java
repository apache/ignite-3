--- conflicted
+++ resolved
@@ -204,11 +204,7 @@
 
     // TODO refactor addPeer/removePeer/changePeersAndLearners/transferLeader, remove duplicated code IGNITE-14832
     @Override
-<<<<<<< HEAD
-    public Status changePeers(
-=======
     public Status changePeersAndLearners(
->>>>>>> 4eef51ad
             final String groupId,
             final Configuration conf,
             final Configuration newPeersAndLearners,
