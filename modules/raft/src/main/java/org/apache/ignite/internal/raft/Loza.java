--- conflicted
+++ resolved
@@ -101,21 +101,5 @@
         //TODO: IGNITE-13885 Investigate jraft implementation for replication framework based on RAFT protocol.
         if (peers.get(0).name().equals(clusterNetSvc.topologyService().localMember().name()))
             raftServer.stopRaftGroup(groupId);
-<<<<<<< HEAD
-    }
-
-    public RaftGroupService startRaftService(String groupId, List<ClusterNode> peers) {
-        return new RaftGroupServiceImpl(
-            groupId,
-            clusterNetSvc,
-            FACTORY,
-            TIMEOUT,
-            peers.stream().map(i -> new Peer(i.address())).collect(Collectors.toList()),
-            true,
-            DELAY,
-            true
-        );
-=======
->>>>>>> 4c582c00
     }
 }