--- conflicted
+++ resolved
@@ -398,28 +398,28 @@
     }
 
     @Override
-<<<<<<< HEAD
+    public void destroyRaftNodeStorages(RaftNodeId nodeId, RaftGroupOptionsConfigurer raftGroupOptionsConfigurer)
+            throws NodeStoppingException {
+        if (!busyLock.enterBusy()) {
+            throw new NodeStoppingException();
+        }
+
+        try {
+            RaftGroupOptions groupOptions = RaftGroupOptions.defaults();
+            raftGroupOptionsConfigurer.configure(groupOptions);
+
+            raftServer.destroyRaftNodeStorages(nodeId, groupOptions);
+        } finally {
+            busyLock.leaveBusy();
+        }
+    }
+
+    @Override
     public <G extends ReplicationGroupId, L> RaftGroupStateProvider<G, L> getGroupStateProvider(
             Class<G> groupType,
             Class<L> groupListenerType
     ) {
         return raftServer.getGroupStateProvider(groupType, groupListenerType);
-=======
-    public void destroyRaftNodeStorages(RaftNodeId nodeId, RaftGroupOptionsConfigurer raftGroupOptionsConfigurer)
-            throws NodeStoppingException {
-        if (!busyLock.enterBusy()) {
-            throw new NodeStoppingException();
-        }
-
-        try {
-            RaftGroupOptions groupOptions = RaftGroupOptions.defaults();
-            raftGroupOptionsConfigurer.configure(groupOptions);
-
-            raftServer.destroyRaftNodeStorages(nodeId, groupOptions);
-        } finally {
-            busyLock.leaveBusy();
-        }
->>>>>>> 8c6aa349
     }
 
     private <T extends RaftGroupService> CompletableFuture<T> startRaftGroupNodeInternal(
