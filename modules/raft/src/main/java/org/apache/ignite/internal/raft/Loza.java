--- conflicted
+++ resolved
@@ -28,11 +28,8 @@
 import java.util.concurrent.atomic.AtomicBoolean;
 import java.util.function.Supplier;
 import java.util.stream.Collectors;
-<<<<<<< HEAD
 import org.apache.ignite.hlc.HybridClock;
-=======
 import org.apache.ignite.configuration.schemas.table.VolatileRaftConfiguration;
->>>>>>> ab8d55f8
 import org.apache.ignite.internal.logger.IgniteLogger;
 import org.apache.ignite.internal.logger.Loggers;
 import org.apache.ignite.internal.manager.IgniteComponent;
@@ -110,11 +107,7 @@
      * @param dataPath      Data path.
      * @param clock         A hybrid logical clock.
      */
-<<<<<<< HEAD
-    public Loza(ClusterService clusterNetSvc, Path dataPath, HybridClock clock) {
-=======
-    public Loza(ClusterService clusterNetSvc, RaftConfiguration raftConfiguration, Path dataPath) {
->>>>>>> ab8d55f8
+    public Loza(ClusterService clusterNetSvc, RaftConfiguration raftConfiguration, Path dataPath, HybridClock clock) {
         this.clusterNetSvc = clusterNetSvc;
         this.raftConfiguration = raftConfiguration;
 
