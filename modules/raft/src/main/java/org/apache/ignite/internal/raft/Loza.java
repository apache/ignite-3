--- conflicted
+++ resolved
@@ -93,13 +93,8 @@
 
         String locNodeName = clusterNetSvc.topologyService().localMember().name();
 
-<<<<<<< HEAD
-        if (nodes.stream().map(ClusterNode::name).collect(Collectors.toSet()).contains(locNodeName))
+        if (nodes.stream().anyMatch(n -> locNodeName.equals(n.name())))
             raftServer.startRaftGroup(groupId, lsnrSupplier.get(), peers);
-=======
-        if (nodes.stream().anyMatch(n -> locNodeName.equals(n.name())))
-            raftServer.startRaftGroup(groupId, lsnr, peers);
->>>>>>> 1f1ca6cc
 
         return RaftGroupServiceImpl.start(
             groupId,
