--- conflicted
+++ resolved
@@ -101,13 +101,8 @@
             ClusterService clusterNetSvc,
             RaftConfiguration raftConfiguration,
             Path dataPath,
-<<<<<<< HEAD
-            HybridClock clock
-=======
             HybridClock clock,
-            ScheduledExecutorService executor,
             RaftGroupEventsClientListener raftGroupEventsClientListener
->>>>>>> 80e48d76
     ) {
         this.clusterNetSvc = clusterNetSvc;
         this.raftConfiguration = raftConfiguration;
@@ -120,13 +115,11 @@
 
         this.raftServer = new JraftServerImpl(clusterNetSvc, dataPath, options, raftGroupEventsClientListener);
 
-<<<<<<< HEAD
         this.executor = new ScheduledThreadPoolExecutor(CLIENT_POOL_SIZE,
                 new NamedThreadFactory(NamedThreadFactory.threadPrefix(clusterNetSvc.localConfiguration().getName(),
                         CLIENT_POOL_NAME), LOG
                 )
-=======
-        this.executor = executor;
+        );
     }
 
     /**
@@ -148,13 +141,7 @@
                 raftConfiguration,
                 dataPath,
                 clock,
-                new ScheduledThreadPoolExecutor(CLIENT_POOL_SIZE,
-                        new NamedThreadFactory(NamedThreadFactory.threadPrefix(clusterNetSvc.localConfiguration().getName(),
-                                CLIENT_POOL_NAME), LOG
-                        )
-                ),
                 new RaftGroupEventsClientListener()
->>>>>>> 80e48d76
         );
     }
 
