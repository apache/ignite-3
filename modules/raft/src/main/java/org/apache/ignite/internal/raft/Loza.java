/*
 * Licensed to the Apache Software Foundation (ASF) under one or more
 * contributor license agreements. See the NOTICE file distributed with
 * this work for additional information regarding copyright ownership.
 * The ASF licenses this file to You under the Apache License, Version 2.0
 * (the "License"); you may not use this file except in compliance with
 * the License. You may obtain a copy of the License at
 *
 *      http://www.apache.org/licenses/LICENSE-2.0
 *
 * Unless required by applicable law or agreed to in writing, software
 * distributed under the License is distributed on an "AS IS" BASIS,
 * WITHOUT WARRANTIES OR CONDITIONS OF ANY KIND, either express or implied.
 * See the License for the specific language governing permissions and
 * limitations under the License.
 */

package org.apache.ignite.internal.raft;

import static org.apache.ignite.internal.raft.server.RaftGroupEventsListener.noopLsnr;

import java.nio.file.Path;
import java.util.Collection;
import java.util.List;
import java.util.Set;
import java.util.concurrent.CompletableFuture;
import java.util.concurrent.ScheduledExecutorService;
import java.util.concurrent.ScheduledThreadPoolExecutor;
import java.util.concurrent.TimeUnit;
import java.util.concurrent.atomic.AtomicBoolean;
import java.util.function.Supplier;
import java.util.stream.Collectors;
import org.apache.ignite.internal.hlc.HybridClock;
import org.apache.ignite.internal.hlc.HybridTimestamp;
import org.apache.ignite.internal.logger.IgniteLogger;
import org.apache.ignite.internal.logger.Loggers;
import org.apache.ignite.internal.manager.IgniteComponent;
import org.apache.ignite.internal.raft.configuration.RaftConfiguration;
import org.apache.ignite.internal.raft.configuration.VolatileRaftConfiguration;
import org.apache.ignite.internal.raft.server.RaftGroupEventsListener;
import org.apache.ignite.internal.raft.server.RaftGroupOptions;
import org.apache.ignite.internal.raft.server.RaftServer;
import org.apache.ignite.internal.raft.server.impl.JraftServerImpl;
import org.apache.ignite.internal.replicator.ReplicationGroupId;
import org.apache.ignite.internal.thread.NamedThreadFactory;
import org.apache.ignite.internal.util.IgniteSpinBusyLock;
import org.apache.ignite.internal.util.IgniteUtils;
import org.apache.ignite.internal.util.PendingComparableValuesTracker;
import org.apache.ignite.lang.IgniteInternalException;
import org.apache.ignite.lang.IgniteStringFormatter;
import org.apache.ignite.lang.NodeStoppingException;
import org.apache.ignite.network.ClusterNode;
import org.apache.ignite.network.ClusterService;
import org.apache.ignite.network.MessagingService;
import org.apache.ignite.network.TopologyService;
import org.apache.ignite.raft.client.Peer;
import org.apache.ignite.raft.client.service.RaftGroupListener;
import org.apache.ignite.raft.client.service.RaftGroupService;
import org.apache.ignite.raft.jraft.RaftMessagesFactory;
import org.apache.ignite.raft.jraft.option.NodeOptions;
import org.apache.ignite.raft.jraft.util.Utils;
import org.jetbrains.annotations.Nullable;
import org.jetbrains.annotations.TestOnly;

/**
 * Best raft manager ever since 1982.
 */
public class Loza implements IgniteComponent {
    /** Factory. */
    private static final RaftMessagesFactory FACTORY = new RaftMessagesFactory();

    /** Raft client pool name. */
    public static final String CLIENT_POOL_NAME = "Raft-Group-Client";

    /** Raft client pool size. Size was taken from jraft's TimeManager. */
    private static final int CLIENT_POOL_SIZE = Math.min(Utils.cpus() * 3, 20);

    /** Timeout. */
    private static final int RETRY_TIMEOUT = 10000;

    /** Network timeout. */
    private static final int RPC_TIMEOUT = 3000;

    /** Retry delay. */
    private static final int DELAY = 200;

    /** Logger. */
    private static final IgniteLogger LOG = Loggers.forClass(Loza.class);

    /** Cluster network service. */
    private final ClusterService clusterNetSvc;

    /** Raft server. */
    private final RaftServer raftServer;

    /** Executor for raft group services. */
    private final ScheduledExecutorService executor;

    /** Busy lock to stop synchronously. */
    private final IgniteSpinBusyLock busyLock = new IgniteSpinBusyLock();

    /** Prevents double stopping of the component. */
    private final AtomicBoolean stopGuard = new AtomicBoolean();

    /** Raft configuration. */
    private final RaftConfiguration raftConfiguration;

    /**
     * The constructor.
     *
     * @param clusterNetSvc Cluster network service.
     * @param raftConfiguration Raft configuration.
     * @param dataPath Data path.
     * @param clock A hybrid logical clock.
     */
    public Loza(ClusterService clusterNetSvc, RaftConfiguration raftConfiguration, Path dataPath, HybridClock clock) {
        this(clusterNetSvc, raftConfiguration, dataPath, clock, null);
    }

    /**
     * The constructor.
     *
     * @param clusterNetSvc Cluster network service.
     * @param raftConfiguration Raft configuration.
     * @param dataPath Data path.
     * @param clock A hybrid logical clock.
     * @param safeTimeTracker Safe time tracker.
     */
    public Loza(
            ClusterService clusterNetSvc,
            RaftConfiguration raftConfiguration,
            Path dataPath,
            HybridClock clock,
            @Nullable PendingComparableValuesTracker<HybridTimestamp> safeTimeTracker
    ) {
        this.clusterNetSvc = clusterNetSvc;
        this.raftConfiguration = raftConfiguration;

        NodeOptions options = new NodeOptions();

        options.setClock(clock);
        options.setSafeTimeTracker(safeTimeTracker);

        this.raftServer = new JraftServerImpl(clusterNetSvc, dataPath, options);

        this.executor = new ScheduledThreadPoolExecutor(CLIENT_POOL_SIZE,
                new NamedThreadFactory(NamedThreadFactory.threadPrefix(clusterNetSvc.localConfiguration().getName(),
                        CLIENT_POOL_NAME), LOG
                )
        );
    }

    /** {@inheritDoc} */
    @Override
    public void start() {
        raftServer.start();
    }

    /** {@inheritDoc} */
    @Override
    public void stop() throws Exception {
        if (!stopGuard.compareAndSet(false, true)) {
            return;
        }

        busyLock.block();

        IgniteUtils.shutdownAndAwaitTermination(executor, 10, TimeUnit.SECONDS);

        raftServer.stop();
    }

    /**
     * Determines whether a RAFT group should be started locally according to a collection of nodes that should have a RAFT group.
     */
    public boolean shouldHaveRaftGroupLocally(Collection<ClusterNode> raftNodes) {
        String locNodeName = clusterNetSvc.topologyService().localMember().name();

        return raftNodes.stream().anyMatch(n -> locNodeName.equals(n.name()));
    }

    /**
     * Determines whether a RAFT group should be started locally according to a collection of nodes that should have a RAFT group.
     */
    private boolean shouldHaveRaftGroupLocallyImpl(Collection<String> raftNodes) {
        String locNodeName = clusterNetSvc.topologyService().localMember().name();

        return raftNodes.stream().anyMatch(locNodeName::equals);
    }

    /**
     * Creates a raft group service providing operations on a raft group. If {@code nodes} contains the current node, then raft group starts
     * on the current node.
     *
     * @param groupId Raft group id.
     * @param nodeConsistentIds Consistent IDs of Raft group nodes.
     * @param lsnrSupplier Raft group listener supplier.
     * @param groupOptions Options to apply to the group.
     * @return Future representing pending completion of the operation.
     * @throws NodeStoppingException If node stopping intention was detected.
     */
    public CompletableFuture<RaftGroupService> prepareRaftGroup(
            ReplicationGroupId groupId,
            Collection<String> nodeConsistentIds,
            Supplier<RaftGroupListener> lsnrSupplier,
            RaftGroupOptions groupOptions
    ) throws NodeStoppingException {
        return prepareRaftGroup(groupId, nodeConsistentIds, List.of(), lsnrSupplier, () -> noopLsnr, groupOptions);
    }

    /**
     * Creates a raft group service providing operations on a raft group. If {@code nodeConsistentIds} or {@code learnerConsistentIds}
     * contains the current node, then raft group starts on the current node.
     *
     * @param groupId Raft group id.
     * @param nodeConsistentIds Consistent IDs of Raft group nodes.
     * @param learnerConsistentIds Consistent IDs of Raft learner nodes.
     * @param lsnrSupplier Raft group listener supplier.
     * @param raftGrpEvtsLsnrSupplier Raft group events listener supplier.
     * @param groupOptions Options to apply to the group.
     * @return Future representing pending completion of the operation.
     * @throws NodeStoppingException If node stopping intention was detected.
     */
    public CompletableFuture<RaftGroupService> prepareRaftGroup(
            ReplicationGroupId groupId,
            Collection<String> nodeConsistentIds,
            Collection<String> learnerConsistentIds,
            Supplier<RaftGroupListener> lsnrSupplier,
            Supplier<RaftGroupEventsListener> raftGrpEvtsLsnrSupplier,
            RaftGroupOptions groupOptions
    ) throws NodeStoppingException {
        if (!busyLock.enterBusy()) {
            throw new NodeStoppingException();
        }

        try {
            return prepareRaftGroupInternal(
                    groupId, nodeConsistentIds, learnerConsistentIds, lsnrSupplier, raftGrpEvtsLsnrSupplier, groupOptions
            );
        } finally {
            busyLock.leaveBusy();
        }
    }

    /**
     * Internal method to a raft group creation.
     *
     * @param groupId Raft group id.
     * @param nodeConsistentIds Consistent IDs of Raft group nodes.
     * @param learnerConsistentIds Consistent IDs of Raft learner nodes.
     * @param lsnrSupplier Raft group listener supplier.
     * @param eventsLsnrSupplier Raft group events listener supplier.
     * @param groupOptions Options to apply to the group.
     * @return Future representing pending completion of the operation.
     */
    private CompletableFuture<RaftGroupService> prepareRaftGroupInternal(
            ReplicationGroupId groupId,
            Collection<String> nodeConsistentIds,
            Collection<String> learnerConsistentIds,
            Supplier<RaftGroupListener> lsnrSupplier,
            Supplier<RaftGroupEventsListener> eventsLsnrSupplier,
            RaftGroupOptions groupOptions
    ) {
        List<Peer> peers = idsToPeers(nodeConsistentIds);
        List<Peer> learners = idsToPeers(learnerConsistentIds);

<<<<<<< HEAD
        if (shouldHaveRaftGroupLocallyImpl(nodeConsistentIds) || shouldHaveRaftGroupLocallyImpl(learnerConsistentIds)) {
            startRaftGroupNodeInternal(groupId, peers, learners, lsnrSupplier.get(), eventsLsnrSupplier.get(), groupOptions);
=======
        if (shouldHaveRaftGroupLocally(nodes) || shouldHaveRaftGroupLocally(learnerNodes)) {
            startRaftGroupNodeInternal(
                    groupId,
                    peers,
                    learners,
                    lsnrSupplier.get(),
                    eventsLsnrSupplier.get(),
                    groupOptions
            );
>>>>>>> 4f24f16c
        }

        return startRaftGroupServiceInternal(groupId, peers, learners);
    }

    /**
     * Start RAFT group on the current node.
     *
     * @param grpId Raft group id.
     * @param nodeConsistentIds Consistent IDs of Raft group nodes.
     * @param lsnr Raft group listener.
     * @param eventsLsnr Raft group events listener.
     * @param groupOptions Options to apply to the group.
     * @throws NodeStoppingException If node stopping intention was detected.
     */
    public void startRaftGroupNode(
            ReplicationGroupId grpId,
            Collection<String> nodeConsistentIds,
            RaftGroupListener lsnr,
            RaftGroupEventsListener eventsLsnr,
            RaftGroupOptions groupOptions
    ) throws NodeStoppingException {
        if (!busyLock.enterBusy()) {
            throw new NodeStoppingException();
        }

        try {
            startRaftGroupNodeInternal(grpId, idsToPeers(nodeConsistentIds), List.of(), lsnr, eventsLsnr, groupOptions);
        } finally {
            busyLock.leaveBusy();
        }
    }

    /**
     * Creates and starts a raft group service providing operations on a raft group.
     *
     * @param grpId RAFT group id.
     * @param nodeConsistentIds Consistent IDs of Raft group nodes.
     * @return Future that will be completed with an instance of RAFT group service.
     * @throws NodeStoppingException If node stopping intention was detected.
     */
    public CompletableFuture<RaftGroupService> startRaftGroupService(
            ReplicationGroupId grpId,
            Collection<String> nodeConsistentIds
    ) throws NodeStoppingException {
        if (!busyLock.enterBusy()) {
            throw new NodeStoppingException();
        }

        try {
            return startRaftGroupServiceInternal(grpId, idsToPeers(nodeConsistentIds), List.of());
        } finally {
            busyLock.leaveBusy();
        }
    }

    private void startRaftGroupNodeInternal(
            ReplicationGroupId grpId,
            List<Peer> peers,
            List<Peer> learners,
            RaftGroupListener lsnr,
            RaftGroupEventsListener raftGrpEvtsLsnr,
            RaftGroupOptions groupOptions
    ) {
        assert !peers.isEmpty();

        if (LOG.isInfoEnabled()) {
            LOG.info("Start new raft node for group={} with initial peers={}", grpId, peers);
        }

        boolean started = raftServer.startRaftGroup(grpId, raftGrpEvtsLsnr, lsnr, peers, learners, groupOptions);

        if (!started) {
            throw new IgniteInternalException(IgniteStringFormatter.format(
                    "Raft group on the node is already started [raftGrp={}]",
                    grpId
            ));
        }
    }

    private CompletableFuture<RaftGroupService> startRaftGroupServiceInternal(
            ReplicationGroupId grpId,
            List<Peer> peers,
            List<Peer> learners
    ) {
        assert !peers.isEmpty();

        return RaftGroupServiceImpl.start(
                grpId,
                clusterNetSvc,
                FACTORY,
                RETRY_TIMEOUT,
                RPC_TIMEOUT,
                peers,
                learners,
                true,
                DELAY,
                executor
        );
    }

    private static List<Peer> idsToPeers(Collection<String> nodes) {
        return nodes.stream().map(Peer::new).collect(Collectors.toUnmodifiableList());
    }

    /**
     * Stops a raft group on the current node.
     *
     * @param groupId Raft group id.
     * @throws NodeStoppingException If node stopping intention was detected.
     */
    public void stopRaftGroup(ReplicationGroupId groupId) throws NodeStoppingException {
        if (!busyLock.enterBusy()) {
            throw new NodeStoppingException();
        }

        try {
            if (LOG.isInfoEnabled()) {
                LOG.info("Stop raft group={}", groupId);
            }

            raftServer.stopRaftGroup(groupId);
        } finally {
            busyLock.leaveBusy();
        }
    }

    /**
     * Returns messaging service.
     *
     * @return Messaging service.
     */
    public MessagingService messagingService() {
        return clusterNetSvc.messagingService();
    }

    /**
     * Returns topology service.
     *
     * @return Topology service.
     */
    public TopologyService topologyService() {
        return clusterNetSvc.topologyService();
    }

    public VolatileRaftConfiguration volatileRaft() {
        return raftConfiguration.volatileRaft();
    }

    /**
     * Returns a cluster service.
     *
     * @return An underlying network service.
     */
    @TestOnly
    public ClusterService service() {
        return clusterNetSvc;
    }

    /**
     * Returns a raft server.
     *
     * @return An underlying raft server.
     */
    @TestOnly
    public RaftServer server() {
        return raftServer;
    }

    /**
     * Returns started groups.
     *
     * @return Started groups.
     */
    @TestOnly
    public Set<ReplicationGroupId> startedGroups() {
        return raftServer.startedGroups();
    }
}<|MERGE_RESOLUTION|>--- conflicted
+++ resolved
@@ -264,11 +264,7 @@
         List<Peer> peers = idsToPeers(nodeConsistentIds);
         List<Peer> learners = idsToPeers(learnerConsistentIds);
 
-<<<<<<< HEAD
         if (shouldHaveRaftGroupLocallyImpl(nodeConsistentIds) || shouldHaveRaftGroupLocallyImpl(learnerConsistentIds)) {
-            startRaftGroupNodeInternal(groupId, peers, learners, lsnrSupplier.get(), eventsLsnrSupplier.get(), groupOptions);
-=======
-        if (shouldHaveRaftGroupLocally(nodes) || shouldHaveRaftGroupLocally(learnerNodes)) {
             startRaftGroupNodeInternal(
                     groupId,
                     peers,
@@ -277,7 +273,6 @@
                     eventsLsnrSupplier.get(),
                     groupOptions
             );
->>>>>>> 4f24f16c
         }
 
         return startRaftGroupServiceInternal(groupId, peers, learners);
