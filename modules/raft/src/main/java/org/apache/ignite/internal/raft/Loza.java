--- conflicted
+++ resolved
@@ -415,13 +415,6 @@
     }
 
     @Override
-<<<<<<< HEAD
-    public <G extends ReplicationGroupId, L> RaftGroupStateProvider<G, L> getGroupStateProvider(
-            Class<G> groupType,
-            Class<L> groupListenerType
-    ) {
-        return raftServer.getGroupStateProvider(groupType, groupListenerType);
-=======
     public @Nullable IndexWithTerm raftNodeIndex(RaftNodeId nodeId) throws NodeStoppingException {
         if (!busyLock.enterBusy()) {
             throw new NodeStoppingException();
@@ -432,7 +425,6 @@
         } finally {
             busyLock.leaveBusy();
         }
->>>>>>> 6d9123eb
     }
 
     private <T extends RaftGroupService> CompletableFuture<T> startRaftGroupNodeInternal(
