/*
 * Licensed to the Apache Software Foundation (ASF) under one or more
 * contributor license agreements.  See the NOTICE file distributed with
 * this work for additional information regarding copyright ownership.
 * The ASF licenses this file to You under the Apache License, Version 2.0
 * (the "License"); you may not use this file except in compliance with
 * the License.  You may obtain a copy of the License at
 *
 *      http://www.apache.org/licenses/LICENSE-2.0
 *
 * Unless required by applicable law or agreed to in writing, software
 * distributed under the License is distributed on an "AS IS" BASIS,
 * WITHOUT WARRANTIES OR CONDITIONS OF ANY KIND, either express or implied.
 * See the License for the specific language governing permissions and
 * limitations under the License.
 */

package org.apache.ignite.internal.raft;

import java.nio.file.Path;
import java.util.Collection;
import java.util.List;
import java.util.Set;
import java.util.concurrent.CompletableFuture;
import java.util.concurrent.ScheduledExecutorService;
import java.util.concurrent.ScheduledThreadPoolExecutor;
import java.util.concurrent.TimeUnit;
import java.util.concurrent.atomic.AtomicBoolean;
import java.util.function.Supplier;
import java.util.stream.Collectors;
import org.apache.ignite.internal.manager.IgniteComponent;
import org.apache.ignite.internal.raft.server.RaftGroupEventsListener;
import org.apache.ignite.internal.raft.server.RaftServer;
import org.apache.ignite.internal.raft.server.impl.JraftServerImpl;
import org.apache.ignite.internal.thread.NamedThreadFactory;
import org.apache.ignite.internal.util.IgniteSpinBusyLock;
import org.apache.ignite.internal.util.IgniteUtils;
import org.apache.ignite.lang.IgniteInternalException;
import org.apache.ignite.lang.IgniteStringFormatter;
import org.apache.ignite.lang.NodeStoppingException;
import org.apache.ignite.network.ClusterNode;
import org.apache.ignite.network.ClusterService;
import org.apache.ignite.raft.client.Peer;
import org.apache.ignite.raft.client.service.RaftGroupListener;
import org.apache.ignite.raft.client.service.RaftGroupService;
import org.apache.ignite.raft.jraft.RaftMessagesFactory;
import org.apache.ignite.raft.jraft.rpc.impl.RaftGroupServiceImpl;
import org.apache.ignite.raft.jraft.util.Utils;
import org.jetbrains.annotations.TestOnly;

/**
 * Best raft manager ever since 1982.
 */
public class Loza implements IgniteComponent {
    /** Factory. */
    private static final RaftMessagesFactory FACTORY = new RaftMessagesFactory();

    /** Raft client pool name. */
    public static final String CLIENT_POOL_NAME = "Raft-Group-Client";

    /** Raft client pool size. Size was taken from jraft's TimeManager. */
    private static final int CLIENT_POOL_SIZE = Math.min(Utils.cpus() * 3, 20);

    /** Timeout. */
    private static final int RETRY_TIMEOUT = 10000;

    /** Network timeout. */
    private static final int RPC_TIMEOUT = 3000;

    /** Retry delay. */
    private static final int DELAY = 200;

    /** Cluster network service. */
    private final ClusterService clusterNetSvc;

    /** Raft server. */
    private final RaftServer raftServer;

    /** Executor for raft group services. */
    private final ScheduledExecutorService executor;

    /** Busy lock to stop synchronously. */
    private final IgniteSpinBusyLock busyLock = new IgniteSpinBusyLock();

    /** Prevents double stopping the component. */
    private final AtomicBoolean stopGuard = new AtomicBoolean();

    /**
     * The constructor.
     *
     * @param clusterNetSvc Cluster network service.
     * @param dataPath      Data path.
     */
    public Loza(ClusterService clusterNetSvc, Path dataPath) {
        this.clusterNetSvc = clusterNetSvc;

        this.raftServer = new JraftServerImpl(clusterNetSvc, dataPath);

        this.executor = new ScheduledThreadPoolExecutor(CLIENT_POOL_SIZE,
                new NamedThreadFactory(NamedThreadFactory.threadPrefix(clusterNetSvc.localConfiguration().getName(),
                        CLIENT_POOL_NAME)
                )
        );
    }

    /**
     * The constructor. Used for testing purposes.
     *
     * @param srv Pre-started raft server.
     */
    @TestOnly
    public Loza(JraftServerImpl srv) {
        this.clusterNetSvc = srv.clusterService();

        this.raftServer = srv;

        this.executor = new ScheduledThreadPoolExecutor(CLIENT_POOL_SIZE,
                new NamedThreadFactory(NamedThreadFactory.threadPrefix(clusterNetSvc.localConfiguration().getName(),
                        CLIENT_POOL_NAME)
                )
        );
    }

    /** {@inheritDoc} */
    @Override
    public void start() {
        raftServer.start();
    }

    /** {@inheritDoc} */
    @Override
    public void stop() throws Exception {
        if (!stopGuard.compareAndSet(false, true)) {
            return;
        }

        busyLock.block();

        IgniteUtils.shutdownAndAwaitTermination(executor, 10, TimeUnit.SECONDS);

        raftServer.stop();
    }

    /**
     * Creates a raft group service providing operations on a raft group. If {@code nodes} contains the current node, then raft group starts
     * on the current node.
     *
     * @param groupId      Raft group id.
     * @param nodes        Raft group nodes.
     * @param lsnrSupplier Raft group listener supplier.
     * @return Future representing pending completion of the operation.
     * @throws NodeStoppingException If node stopping intention was detected.
     */
    public CompletableFuture<RaftGroupService> prepareRaftGroup(
            String groupId,
            List<ClusterNode> nodes,
            Supplier<RaftGroupListener> lsnrSupplier
    ) throws NodeStoppingException {
        if (!busyLock.enterBusy()) {
            throw new NodeStoppingException();
        }

        try {
            return prepareRaftGroupInternal(groupId, nodes, lsnrSupplier, () -> RaftGroupEventsListener.noopLsnr);
        } finally {
            busyLock.leaveBusy();
        }
    }

    /**
     * Internal method to a raft group creation.
     *
     * @param groupId                 Raft group id.
     * @param nodes                   Raft group nodes.
     * @param lsnrSupplier            Raft group listener supplier.
     * @param raftGrpEvtsLsnrSupplier Raft group events listener supplier.
     * @return Future representing pending completion of the operation.
     */
    private CompletableFuture<RaftGroupService> prepareRaftGroupInternal(String groupId, List<ClusterNode> nodes,
            Supplier<RaftGroupListener> lsnrSupplier, Supplier<RaftGroupEventsListener> raftGrpEvtsLsnrSupplier) {
        assert !nodes.isEmpty();

        List<Peer> peers = nodes.stream().map(n -> new Peer(n.address())).collect(Collectors.toList());

        String locNodeName = clusterNetSvc.topologyService().localMember().name();

        boolean hasLocalRaft = nodes.stream().anyMatch(n -> locNodeName.equals(n.name()));

        if (hasLocalRaft) {
            if (!raftServer.startRaftGroup(groupId, raftGrpEvtsLsnrSupplier.get(), lsnrSupplier.get(), peers)) {
                throw new IgniteInternalException(IgniteStringFormatter.format(
                        "Raft group on the node is already started [node={}, raftGrp={}]",
                        locNodeName,
                        groupId
                ));
            }
        }

        return RaftGroupServiceImpl.start(
                groupId,
                clusterNetSvc,
                FACTORY,
                RETRY_TIMEOUT,
                RPC_TIMEOUT,
                peers,
                true,
                DELAY,
                executor
        );
    }

    /**
     * If {@code deltaNodes} contains the current node, then raft group starts on the current node.
     *
     * @param grpId                   Raft group id.
     * @param nodes                   Full set of raft group nodes.
     * @param deltaNodes              New raft group nodes.
     * @param lsnrSupplier            Raft group listener supplier.
     * @param raftGrpEvtsLsnrSupplier Raft group events listener supplier.
     * @throws NodeStoppingException If node stopping intention was detected.
     */
<<<<<<< HEAD
    public void startRaftGroupNode(String grpId, Collection<ClusterNode> nodes,
=======
    public void startRaftGroupNode(
            String grpId,
            Collection<ClusterNode> nodes,
>>>>>>> acd7c79e
            Collection<ClusterNode> deltaNodes,
            Supplier<RaftGroupListener> lsnrSupplier,
            Supplier<RaftGroupEventsListener> raftGrpEvtsLsnrSupplier) throws NodeStoppingException {
        assert !nodes.isEmpty();

        if (!busyLock.enterBusy()) {
            throw new NodeStoppingException();
        }

        try {
            List<Peer> peers = nodes.stream().map(n -> new Peer(n.address())).collect(Collectors.toList());

            String locNodeName = clusterNetSvc.topologyService().localMember().name();

            if (deltaNodes.stream().anyMatch(n -> locNodeName.equals(n.name()))) {
                if (!raftServer.startRaftGroup(grpId, raftGrpEvtsLsnrSupplier.get(), lsnrSupplier.get(), peers)) {
                    throw new IgniteInternalException(IgniteStringFormatter.format(
                            "Raft group on the node is already started [node={}, raftGrp={}]",
                            locNodeName,
                            grpId
                    ));
                }
            }
        } finally {
            busyLock.leaveBusy();
        }
    }

    /**
     * Creates a raft group service providing operations on a raft group. If {@code deltaNodes} contains the current node, then raft group
     * starts on the current node.
     *
     * @param grpId                   Raft group id.
     * @param nodes                   Full set of raft group nodes.
     * @param deltaNodes              New raft group nodes.
     * @param lsnrSupplier            Raft group listener supplier.
     * @param raftGrpEvtsLsnrSupplier Raft group events listener supplier.
     * @return Future representing pending completion of the operation.
     * @throws NodeStoppingException If node stopping intention was detected.
     */
    public CompletableFuture<RaftGroupService> updateRaftGroup(
            String grpId,
            Collection<ClusterNode> nodes,
            Collection<ClusterNode> deltaNodes,
            Supplier<RaftGroupListener> lsnrSupplier,
            Supplier<RaftGroupEventsListener> raftGrpEvtsLsnrSupplier
    ) throws NodeStoppingException {
        if (!busyLock.enterBusy()) {
            throw new NodeStoppingException();
        }

        try {
            return updateRaftGroupInternal(grpId, nodes, deltaNodes, lsnrSupplier, raftGrpEvtsLsnrSupplier);
        } finally {
            busyLock.leaveBusy();
        }
    }

    /**
     * Internal method for updating a raft group.
     *
     * @param grpId                   Raft group id.
     * @param nodes                   Full set of raft group nodes.
     * @param deltaNodes              New raft group nodes.
     * @param lsnrSupplier            Raft group listener supplier.
<<<<<<< HEAD
     * @param raftGrpEvtsLsnrSupplier Raft group listener supplier.
     * @return Future representing pending completion of the operation.
     */
    private CompletableFuture<RaftGroupService> updateRaftGroupInternal(String grpId, Collection<ClusterNode> nodes,
=======
     * @param raftGrpEvtsLsnrSupplier Raft group events listener supplier.
     * @return Future representing pending completion of the operation.
     */
    private CompletableFuture<RaftGroupService> updateRaftGroupInternal(
            String grpId,
            Collection<ClusterNode> nodes,
>>>>>>> acd7c79e
            Collection<ClusterNode> deltaNodes,
            Supplier<RaftGroupListener> lsnrSupplier,
            Supplier<RaftGroupEventsListener> raftGrpEvtsLsnrSupplier) {
        assert !nodes.isEmpty();

        List<Peer> peers = nodes.stream().map(n -> new Peer(n.address())).collect(Collectors.toList());

        String locNodeName = clusterNetSvc.topologyService().localMember().name();

        if (deltaNodes.stream().anyMatch(n -> locNodeName.equals(n.name()))) {
            if (!raftServer.startRaftGroup(grpId,  raftGrpEvtsLsnrSupplier.get(), lsnrSupplier.get(), peers)) {
                throw new IgniteInternalException(IgniteStringFormatter.format(
                        "Raft group on the node is already started [node={}, raftGrp={}]",
                        locNodeName,
                        grpId
                ));
            }
        }

        return RaftGroupServiceImpl.start(
                grpId,
                clusterNetSvc,
                FACTORY,
                RETRY_TIMEOUT,
                RPC_TIMEOUT,
                peers,
                true,
                DELAY,
                executor
        );
    }

    /**
     * Stops a raft group on the current node.
     *
     * @param groupId Raft group id.
     * @throws NodeStoppingException If node stopping intention was detected.
     */
    public void stopRaftGroup(String groupId) throws NodeStoppingException {
        if (!busyLock.enterBusy()) {
            throw new NodeStoppingException();
        }

        try {
            raftServer.stopRaftGroup(groupId);
        } finally {
            busyLock.leaveBusy();
        }
    }

    /**
     * Returns a cluster service.
     *
     * @return An underlying network service.
     */
    @TestOnly
    public ClusterService service() {
        return clusterNetSvc;
    }

    /**
     * Returns a raft server.
     *
     * @return An underlying raft server.
     */
    @TestOnly
    public RaftServer server() {
        return raftServer;
    }

    /**
     * Returns started groups.
     *
     * @return Started groups.
     */
    @TestOnly
    public Set<String> startedGroups() {
        return raftServer.startedGroups();
    }
}<|MERGE_RESOLUTION|>--- conflicted
+++ resolved
@@ -219,13 +219,9 @@
      * @param raftGrpEvtsLsnrSupplier Raft group events listener supplier.
      * @throws NodeStoppingException If node stopping intention was detected.
      */
-<<<<<<< HEAD
-    public void startRaftGroupNode(String grpId, Collection<ClusterNode> nodes,
-=======
     public void startRaftGroupNode(
             String grpId,
             Collection<ClusterNode> nodes,
->>>>>>> acd7c79e
             Collection<ClusterNode> deltaNodes,
             Supplier<RaftGroupListener> lsnrSupplier,
             Supplier<RaftGroupEventsListener> raftGrpEvtsLsnrSupplier) throws NodeStoppingException {
@@ -291,19 +287,12 @@
      * @param nodes                   Full set of raft group nodes.
      * @param deltaNodes              New raft group nodes.
      * @param lsnrSupplier            Raft group listener supplier.
-<<<<<<< HEAD
-     * @param raftGrpEvtsLsnrSupplier Raft group listener supplier.
-     * @return Future representing pending completion of the operation.
-     */
-    private CompletableFuture<RaftGroupService> updateRaftGroupInternal(String grpId, Collection<ClusterNode> nodes,
-=======
      * @param raftGrpEvtsLsnrSupplier Raft group events listener supplier.
      * @return Future representing pending completion of the operation.
      */
     private CompletableFuture<RaftGroupService> updateRaftGroupInternal(
             String grpId,
             Collection<ClusterNode> nodes,
->>>>>>> acd7c79e
             Collection<ClusterNode> deltaNodes,
             Supplier<RaftGroupListener> lsnrSupplier,
             Supplier<RaftGroupEventsListener> raftGrpEvtsLsnrSupplier) {
