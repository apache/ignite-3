--- conflicted
+++ resolved
@@ -89,11 +89,7 @@
     public Loza(ClusterService clusterNetSvc, TxManager txManager, Path dataPath) {
         this.clusterNetSvc = clusterNetSvc;
 
-<<<<<<< HEAD
-        this.raftServer = new JRaftServerImpl(clusterNetSvc, txManager, dataPath);
-=======
-        this.raftServer = new JraftServerImpl(clusterNetSvc, dataPath);
->>>>>>> a323c22d
+        this.raftServer = new JraftServerImpl(clusterNetSvc, txManager, dataPath);
 
         this.executor = new ScheduledThreadPoolExecutor(CLIENT_POOL_SIZE,
                 new NamedThreadFactory(NamedThreadFactory.threadPrefix(clusterNetSvc.localConfiguration().getName(),
