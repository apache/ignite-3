/*
 * Licensed to the Apache Software Foundation (ASF) under one or more
 * contributor license agreements. See the NOTICE file distributed with
 * this work for additional information regarding copyright ownership.
 * The ASF licenses this file to You under the Apache License, Version 2.0
 * (the "License"); you may not use this file except in compliance with
 * the License. You may obtain a copy of the License at
 *
 *      http://www.apache.org/licenses/LICENSE-2.0
 *
 * Unless required by applicable law or agreed to in writing, software
 * distributed under the License is distributed on an "AS IS" BASIS,
 * WITHOUT WARRANTIES OR CONDITIONS OF ANY KIND, either express or implied.
 * See the License for the specific language governing permissions and
 * limitations under the License.
 */
package org.apache.ignite.raft.jraft.rpc.impl.cli;

import static org.apache.ignite.internal.tracing.TracingManager.spanWithResult;
import java.util.ArrayList;
import java.util.List;
import java.util.concurrent.Executor;
import org.apache.ignite.raft.jraft.RaftMessagesFactory;
import org.apache.ignite.raft.jraft.Node;
import org.apache.ignite.raft.jraft.Status;
import org.apache.ignite.raft.jraft.entity.PeerId;
import org.apache.ignite.raft.jraft.error.RaftError;
import org.apache.ignite.raft.jraft.rpc.CliRequests.GetLeaderRequest;
import org.apache.ignite.raft.jraft.rpc.Message;
import org.apache.ignite.raft.jraft.rpc.RaftRpcFactory;
import org.apache.ignite.raft.jraft.rpc.RpcRequestClosure;

/**
 * Process get leader request.
 */
public class GetLeaderRequestProcessor extends BaseCliRequestProcessor<GetLeaderRequest> {

    public GetLeaderRequestProcessor(Executor executor, RaftMessagesFactory msgFactory) {
        super(executor, msgFactory);
    }

    @Override
    protected String getPeerId(final GetLeaderRequest request) {
        return request.peerId();
    }

    @Override
    protected String getGroupId(final GetLeaderRequest request) {
        return request.groupId();
    }

    @Override
    protected Message processRequest0(final CliRequestContext ctx, final GetLeaderRequest request,
        final IgniteCliRpcRequestClosure done) {
        // ignore
        return null;
    }

    @Override
    public Message processRequest(final GetLeaderRequest request, final RpcRequestClosure done) {
        return spanWithResult("GetLeaderRequestProcessor.processRequest", (span) -> {
            List<Node> nodes = new ArrayList<>();
            final String groupId = getGroupId(request);
            if (request.peerId() != null) {
                final String peerIdStr = getPeerId(request);
                final PeerId peer = new PeerId();
                if (peer.parse(peerIdStr)) {
                    final Status st = new Status();
                    nodes.add(getNode(groupId, peer, st, done.getRpcCtx().getNodeManager()));
                    if (!st.isOk()) {
                        return RaftRpcFactory.DEFAULT //
                            .newResponse(msgFactory(), st);
                    }
                }
                else {
                    return RaftRpcFactory.DEFAULT //
                        .newResponse(msgFactory(), RaftError.EINVAL, "Fail to parse peer id %s", peerIdStr);
                }
            }
            else {
                nodes = done.getRpcCtx().getNodeManager().getNodesByGroupId(groupId);
            }
            if (nodes == null || nodes.isEmpty()) {
                return RaftRpcFactory.DEFAULT //
                    .newResponse(msgFactory(), RaftError.ENOENT, "No nodes in group %s", groupId);
            }
            for (final Node node : nodes) {
                final PeerId leader = node.getLeaderId();
                if (leader != null && !leader.isEmpty()) {
                    return msgFactory().getLeaderResponse()
                        .leaderId(leader.toString())
                        .currentTerm(node.getCurrentTerm())
                        .build();
                }
            }
<<<<<<< HEAD
            return RaftRpcFactory.DEFAULT //
                .newResponse(msgFactory(), RaftError.EAGAIN, "Unknown leader");
        });
=======
        }
        return RaftRpcFactory.DEFAULT //
        // TODO: https://issues.apache.org/jira/browse/IGNITE-21415 Investigate correct RaftError
            .newResponse(msgFactory(), RaftError.UNKNOWN, "Unknown leader");
>>>>>>> e5215745
    }

    @Override
    public String interest() {
        return GetLeaderRequest.class.getName();
    }

}<|MERGE_RESOLUTION|>--- conflicted
+++ resolved
@@ -93,16 +93,10 @@
                         .build();
                 }
             }
-<<<<<<< HEAD
             return RaftRpcFactory.DEFAULT //
-                .newResponse(msgFactory(), RaftError.EAGAIN, "Unknown leader");
+            // TODO: https://issues.apache.org/jira/browse/IGNITE-21415 Investigate correct RaftError
+            .newResponse(msgFactory(), RaftError.UNKNOWN, "Unknown leader");
         });
-=======
-        }
-        return RaftRpcFactory.DEFAULT //
-        // TODO: https://issues.apache.org/jira/browse/IGNITE-21415 Investigate correct RaftError
-            .newResponse(msgFactory(), RaftError.UNKNOWN, "Unknown leader");
->>>>>>> e5215745
     }
 
     @Override
