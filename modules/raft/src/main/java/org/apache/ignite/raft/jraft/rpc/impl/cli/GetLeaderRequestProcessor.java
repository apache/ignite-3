/*
 * Licensed to the Apache Software Foundation (ASF) under one or more
 * contributor license agreements. See the NOTICE file distributed with
 * this work for additional information regarding copyright ownership.
 * The ASF licenses this file to You under the Apache License, Version 2.0
 * (the "License"); you may not use this file except in compliance with
 * the License. You may obtain a copy of the License at
 *
 *      http://www.apache.org/licenses/LICENSE-2.0
 *
 * Unless required by applicable law or agreed to in writing, software
 * distributed under the License is distributed on an "AS IS" BASIS,
 * WITHOUT WARRANTIES OR CONDITIONS OF ANY KIND, either express or implied.
 * See the License for the specific language governing permissions and
 * limitations under the License.
 */
package org.apache.ignite.raft.jraft.rpc.impl.cli;

import java.util.ArrayList;
import java.util.List;
import java.util.concurrent.Executor;
import org.apache.ignite.internal.tracing.TracingManager;import org.apache.ignite.raft.jraft.RaftMessagesFactory;
import org.apache.ignite.raft.jraft.Node;
import org.apache.ignite.raft.jraft.Status;
import org.apache.ignite.raft.jraft.entity.PeerId;
import org.apache.ignite.raft.jraft.error.RaftError;
import org.apache.ignite.raft.jraft.rpc.CliRequests.GetLeaderRequest;
import org.apache.ignite.raft.jraft.rpc.Message;
import org.apache.ignite.raft.jraft.rpc.RaftRpcFactory;
import org.apache.ignite.raft.jraft.rpc.RpcRequestClosure;

/**
 * Process get leader request.
 */
public class GetLeaderRequestProcessor extends BaseCliRequestProcessor<GetLeaderRequest> {

    public GetLeaderRequestProcessor(Executor executor, RaftMessagesFactory msgFactory) {
        super(executor, msgFactory);
    }

    @Override
    protected String getPeerId(final GetLeaderRequest request) {
        return request.peerId();
    }

    @Override
    protected String getGroupId(final GetLeaderRequest request) {
        return request.groupId();
    }

    @Override
    protected Message processRequest0(final CliRequestContext ctx, final GetLeaderRequest request,
        final IgniteCliRpcRequestClosure done) {
        // ignore
        return null;
    }

    @Override
    public Message processRequest(final GetLeaderRequest request, final RpcRequestClosure done) {
        return TracingManager.span("GetLeaderRequestProcessor.processRequest", (span) -> {
            List<Node> nodes = new ArrayList<>();
            final String groupId = getGroupId(request);
            if (request.peerId() != null) {
                final String peerIdStr = getPeerId(request);
                final PeerId peer = new PeerId();
                if (peer.parse(peerIdStr)) {
                    final Status st = new Status();
                    nodes.add(getNode(groupId, peer, st, done.getRpcCtx().getNodeManager()));
                    if (!st.isOk()) {
                        return RaftRpcFactory.DEFAULT //
                            .newResponse(msgFactory(), st);
                    }
                }
                else {
                    return RaftRpcFactory.DEFAULT //
                        .newResponse(msgFactory(), RaftError.EINVAL, "Fail to parse peer id %s", peerIdStr);
                }
            }
            else {
                nodes = done.getRpcCtx().getNodeManager().getNodesByGroupId(groupId);
            }
            if (nodes == null || nodes.isEmpty()) {
                return RaftRpcFactory.DEFAULT //
                    .newResponse(msgFactory(), RaftError.ENOENT, "No nodes in group %s", groupId);
            }
            for (final Node node : nodes) {
                final PeerId leader = node.getLeaderId();
                if (leader != null && !leader.isEmpty()) {
                    return msgFactory().getLeaderResponse()
                        .leaderId(leader.toString())
                        .currentTerm(node.getCurrentTerm())
                        .build();
                }
            }
<<<<<<< HEAD
            return RaftRpcFactory.DEFAULT //
            // TODO: https://issues.apache.org/jira/browse/IGNITE-21415 Investigate correct RaftError
=======
        }
        return RaftRpcFactory.DEFAULT //
>>>>>>> f10ab88c
            .newResponse(msgFactory(), RaftError.UNKNOWN, "Unknown leader");
        });
    }

    @Override
    public String interest() {
        return GetLeaderRequest.class.getName();
    }

}<|MERGE_RESOLUTION|>--- conflicted
+++ resolved
@@ -19,7 +19,8 @@
 import java.util.ArrayList;
 import java.util.List;
 import java.util.concurrent.Executor;
-import org.apache.ignite.internal.tracing.TracingManager;import org.apache.ignite.raft.jraft.RaftMessagesFactory;
+import org.apache.ignite.internal.tracing.TracingManager;
+import org.apache.ignite.raft.jraft.RaftMessagesFactory;
 import org.apache.ignite.raft.jraft.Node;
 import org.apache.ignite.raft.jraft.Status;
 import org.apache.ignite.raft.jraft.entity.PeerId;
@@ -92,13 +93,8 @@
                         .build();
                 }
             }
-<<<<<<< HEAD
             return RaftRpcFactory.DEFAULT //
-            // TODO: https://issues.apache.org/jira/browse/IGNITE-21415 Investigate correct RaftError
-=======
-        }
-        return RaftRpcFactory.DEFAULT //
->>>>>>> f10ab88c
+
             .newResponse(msgFactory(), RaftError.UNKNOWN, "Unknown leader");
         });
     }
