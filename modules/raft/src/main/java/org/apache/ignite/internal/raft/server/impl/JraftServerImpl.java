--- conflicted
+++ resolved
@@ -447,13 +447,10 @@
             // Thread pools are shared by all raft groups.
             NodeOptions nodeOptions = opts.copy();
 
-<<<<<<< HEAD
+            // This provides monotonic clock on leader change.
             nodeOptions.setElectionTimeoutMs(Math.max(nodeOptions.getElectionTimeoutMs(), groupOptions.maxClockSkew()));
 
-            nodeOptions.setLogUri(nodeIdStrForStorage(nodeId));
-=======
             nodeOptions.setLogUri(nodeId.nodeIdStringForStorage());
->>>>>>> bfe64d02
 
             Path serverDataPath = serverDataPathForNodeId(nodeId, groupOptions);
 
