--- conflicted
+++ resolved
@@ -113,18 +113,9 @@
     /** Cluster service. */
     private final ClusterService service;
 
-<<<<<<< HEAD
-    /** Data path. */
-    private final Path dataPath;
-
-    /** Log storage provider. */
-    private final LogStorageFactory logStorageFactory;
-
     /** Failure processor that is used to handle critical errors. */
     FailureProcessor failureProcessor;
 
-=======
->>>>>>> d244e90e
     /** Server instance. */
     private IgniteRpcServer rpcServer;
 
@@ -163,23 +154,14 @@
      *
      * @param service Cluster service.
      * @param opts Default node options.
-<<<<<<< HEAD
-     * @param logStorageFactory The factory for default log storage.
+     * @param raftGroupEventsClientListener Raft events listener.
      * @param failureProcessor Failure processor that is used to handle critical errors.
-=======
-     * @param raftGroupEventsClientListener Raft events listener.
->>>>>>> d244e90e
      */
     public JraftServerImpl(
             ClusterService service,
             NodeOptions opts,
-<<<<<<< HEAD
             RaftGroupEventsClientListener raftGroupEventsClientListener,
-            LogStorageFactory logStorageFactory,
             FailureProcessor failureProcessor
-=======
-            RaftGroupEventsClientListener raftGroupEventsClientListener
->>>>>>> d244e90e
     ) {
         this.service = service;
         this.nodeManager = new NodeManager();
