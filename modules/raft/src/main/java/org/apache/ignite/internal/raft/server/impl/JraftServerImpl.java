--- conflicted
+++ resolved
@@ -285,16 +285,14 @@
             opts.setSnapshotTimer(JRaftUtils.createTimer(opts, "JRaft-SnapshotTimer"));
         }
 
-<<<<<<< HEAD
-//        requestExecutor = opts.isUseVirtualThreads() ? Executors.newVirtualThreadPerTaskExecutor() : Executors.newFixedThreadPool(
+        //        requestExecutor = opts.isUseVirtualThreads() ? Executors.newVirtualThreadPerTaskExecutor() : Executors.newFixedThreadPool(
 //                opts.getRaftRpcThreadPoolSize(),
 //                IgniteThreadFactory.create(opts.getServerName(), "JRaft-Request-Processor", LOG, PROCESS_RAFT_REQ)
 //        );
-=======
+
         if (opts.getNodeManager() == null) {
             opts.setNodeManager(new NodeManager(service));
         }
->>>>>>> d0388362
 
         requestExecutor = Executors.newFixedThreadPool(
                 opts.getRaftRpcThreadPoolSize(),
@@ -323,7 +321,14 @@
                 opts.setfSMCallerExecutorDisruptor(new StripedDisruptor<>(
                         opts.getServerName(),
                         "JRaft-FSMCaller-Disruptor",
-                        (nodeName, stripeName) -> IgniteThreadFactory.create(nodeName, stripeName, true, LOG, STORAGE_READ, STORAGE_WRITE),
+                        (stripeName, logger) -> IgniteThreadFactory.create(
+                                opts.getServerName(),
+                                stripeName,
+                                true,
+                                logger,
+                                STORAGE_READ,
+                                STORAGE_WRITE
+                        ),
                         opts.getRaftOptions().getDisruptorBufferSize(),
                         ApplyTask::new,
                         opts.getStripes(),
@@ -337,7 +342,7 @@
                 opts.setNodeApplyDisruptor(new StripedDisruptor<>(
                         opts.getServerName(),
                         "JRaft-NodeImpl-Disruptor",
-                        (nodeName, stripeName) -> IgniteThreadFactory.create(nodeName, stripeName, true, LOG),
+                        (stripeName, logger) -> IgniteThreadFactory.create(opts.getServerName(), stripeName, true, logger),
                         opts.getRaftOptions().getDisruptorBufferSize(),
                         LogEntryAndClosure::new,
                         opts.getStripes(),
@@ -351,6 +356,7 @@
                 opts.setReadOnlyServiceDisruptor(new StripedDisruptor<>(
                         opts.getServerName(),
                         "JRaft-ReadOnlyService-Disruptor",
+                        (stripeName, logger) -> IgniteThreadFactory.create(opts.getServerName(), stripeName, true, logger),
                         opts.getRaftOptions().getDisruptorBufferSize(),
                         ReadIndexEvent::new,
                         opts.getStripes(),
@@ -364,6 +370,7 @@
                 opts.setLogManagerDisruptor(new StripedDisruptor<>(
                         opts.getServerName(),
                         "JRaft-LogManager-Disruptor",
+                        (stripeName, logger) -> IgniteThreadFactory.create(opts.getServerName(), stripeName, true, logger),
                         opts.getRaftOptions().getDisruptorBufferSize(),
                         StableClosureEvent::new,
                         opts.getLogStripesCount(),
@@ -377,20 +384,8 @@
         } else {
             StripedDisruptor<SharedEvent> sharedDisruptor = opts.getfSMCallerExecutorDisruptor() == null ? new StripedDisruptor<>(
                     opts.getServerName(),
-<<<<<<< HEAD
                     "JRaft-Shared-Disruptor",
-                    (nodeName, stripeName) -> IgniteThreadFactory.create(nodeName, stripeName, true, LOG, STORAGE_READ, STORAGE_WRITE),
-=======
-                    "JRaft-FSMCaller-Disruptor",
-                    (stripeName, logger) -> IgniteThreadFactory.create(
-                            opts.getServerName(),
-                            stripeName,
-                            true,
-                            logger,
-                            STORAGE_READ,
-                            STORAGE_WRITE
-                    ),
->>>>>>> d0388362
+                    (stripeName, logger) -> IgniteThreadFactory.create(opts.getServerName(), stripeName, true, logger, STORAGE_READ, STORAGE_WRITE),
                     opts.getRaftOptions().getDisruptorBufferSize(),
                     SharedEvent::new,
                     opts.getStripes(),
@@ -399,7 +394,6 @@
                     opts.getRaftMetrics().disruptorMetrics("raft.shared.disruptor")
             ) : null;
 
-<<<<<<< HEAD
             if (sharedDisruptor != null) {
                 assert opts.getfSMCallerExecutorDisruptor() == null && opts.getLogManagerDisruptor() == null
                         && opts.getNodeApplyDisruptor() == null : "Invalid configuration";
@@ -414,6 +408,7 @@
                 opts.setReadOnlyServiceDisruptor(new StripedDisruptor<>(
                         opts.getServerName(),
                         "JRaft-ReadOnlyService-Disruptor",
+                        (stripeName, logger) -> IgniteThreadFactory.create(opts.getServerName(), stripeName, true, logger),
                         opts.getRaftOptions().getDisruptorBufferSize(),
                         ReadIndexEvent::new,
                         opts.getStripes(),
@@ -422,50 +417,6 @@
                         opts.getRaftMetrics().disruptorMetrics("raft.readonlyservice.disruptor")
                 ));
             }
-=======
-        if (opts.getNodeApplyDisruptor() == null) {
-            opts.setNodeApplyDisruptor(new StripedDisruptor<>(
-                    opts.getServerName(),
-                    "JRaft-NodeImpl-Disruptor",
-                    (stripeName, logger) -> IgniteThreadFactory.create(opts.getServerName(), stripeName, true, logger),
-                    opts.getRaftOptions().getDisruptorBufferSize(),
-                    LogEntryAndClosure::new,
-                    opts.getStripes(),
-                    false,
-                    false,
-                    opts.getRaftMetrics().disruptorMetrics("raft.nodeimpl.disruptor")
-            ));
-        }
-
-        if (opts.getReadOnlyServiceDisruptor() == null) {
-            opts.setReadOnlyServiceDisruptor(new StripedDisruptor<>(
-                    opts.getServerName(),
-                    "JRaft-ReadOnlyService-Disruptor",
-                    (stripeName, logger) -> IgniteThreadFactory.create(opts.getServerName(), stripeName, true, logger),
-                    opts.getRaftOptions().getDisruptorBufferSize(),
-                    ReadIndexEvent::new,
-                    opts.getStripes(),
-                    false,
-                    false,
-                    opts.getRaftMetrics().disruptorMetrics("raft.readonlyservice.disruptor")
-            ));
-        }
-
-        if (opts.getLogManagerDisruptor() == null) {
-            opts.setLogManagerDisruptor(new StripedDisruptor<>(
-                    opts.getServerName(),
-                    "JRaft-LogManager-Disruptor",
-                    (stripeName, logger) -> IgniteThreadFactory.create(opts.getServerName(), stripeName, true, logger),
-                    opts.getRaftOptions().getDisruptorBufferSize(),
-                    StableClosureEvent::new,
-                    opts.getLogStripesCount(),
-                    true,
-                    opts.isLogYieldStrategy(),
-                    opts.getRaftMetrics().disruptorMetrics("raft.logmanager.disruptor")
-            ));
-
-            opts.setLogStripes(IntStream.range(0, opts.getLogStripesCount()).mapToObj(i -> new Stripe()).collect(toList()));
->>>>>>> d0388362
         }
 
         rpcServer.init(null);
