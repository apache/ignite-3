--- conflicted
+++ resolved
@@ -349,18 +349,10 @@
             throw new IgniteInternalException(e);
         }
 
-<<<<<<< HEAD
-        nodeOptions.setLastAppliedIndex(groupOptions.lastAppliedIndex());
-
-        if (!groupOptions.volatileStores()) {
-            nodeOptions.setRaftMetaUri(serverDataPath.resolve("meta").toString());
-        }
-=======
         nodeOptions.setLogUri(groupId);
 
         nodeOptions.setRaftMetaUri(serverDataPath.resolve("meta").toString());
 
->>>>>>> 5aa243a0
         nodeOptions.setSnapshotUri(serverDataPath.resolve("snapshot").toString());
 
         nodeOptions.setFsm(new DelegatingStateMachine(lsnr));
