--- conflicted
+++ resolved
@@ -106,15 +106,6 @@
     /** Cluster service. */
     private final ClusterService service;
 
-<<<<<<< HEAD
-=======
-    /** Data path. */
-    private final Path dataPath;
-
-    /** Log storage provider. */
-    private final LogStorageFactory logStorageFactory;
-
->>>>>>> 8cd06ffd
     /** Server instance. */
     private IgniteRpcServer rpcServer;
 
@@ -157,10 +148,6 @@
      */
     public JraftServerImpl(
             ClusterService service,
-<<<<<<< HEAD
-=======
-            Path dataPath,
->>>>>>> 8cd06ffd
             NodeOptions opts,
             RaftGroupEventsClientListener raftGroupEventsClientListener
     ) {
@@ -404,19 +391,8 @@
         return service;
     }
 
-<<<<<<< HEAD
     public static Path getServerDataPath(Path basePath, RaftNodeId nodeId) {
         return basePath.resolve(nodeIdStr(nodeId));
-=======
-    /**
-     * Returns path to persistence folder.
-     *
-     * @param nodeId Node ID.
-     * @return The path to persistence folder.
-     */
-    public Path getServerDataPath(RaftNodeId nodeId) {
-        return this.dataPath.resolve(nodeIdStr(nodeId));
->>>>>>> 8cd06ffd
     }
 
     private static String nodeIdStr(RaftNodeId nodeId) {
@@ -464,11 +440,11 @@
 
             nodeOptions.setLogUri(nodeIdStr(nodeId));
 
-            LazyPath dataPath = groupOptions.serverDataPath();
+            Path dataPath = groupOptions.serverDataPath();
 
             assert dataPath != null : "Raft metadata path was not set.";
 
-            Path serverDataPath = getServerDataPath(dataPath.get(), nodeId);
+            Path serverDataPath = getServerDataPath(dataPath, nodeId);
 
             if (!groupOptions.volatileStores()) {
                 try {
