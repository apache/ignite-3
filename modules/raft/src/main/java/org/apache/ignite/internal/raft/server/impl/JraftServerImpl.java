--- conflicted
+++ resolved
@@ -107,13 +107,9 @@
     private ExecutorService requestExecutor;
     
     /**
-<<<<<<< HEAD
-     * @param service Cluster service.
-=======
      * Constructor.
      *
      * @param service  Cluster service.
->>>>>>> 6ee89ad5
      * @param dataPath Data path.
      */
     public JraftServerImpl(
@@ -124,14 +120,9 @@
     }
     
     /**
-<<<<<<< HEAD
-     * @param lockManager Lock manager.
-     * @param service Cluster service.
-=======
      * Constructor.
      *
      * @param service  Cluster service.
->>>>>>> 6ee89ad5
      * @param dataPath Data path.
      * @param opts Default node options.
      */
