--- conflicted
+++ resolved
@@ -382,13 +382,7 @@
 
             nodeOptions.setFsm(new DelegatingStateMachine(lsnr));
 
-<<<<<<< HEAD
-        if (groupOptions.volatileStores()) {
-            nodeOptions.setServiceFactory(new VolatileJRaftServiceFactory(groupOptions));
-        }
-=======
             nodeOptions.setRaftGrpEvtsLsnr(evLsnr);
->>>>>>> 7e7ab468
 
             LogStorageFactory logStorageFactory = groupOptions.getLogStorageFactory() == null
                     ? this.logStorageFactory : groupOptions.getLogStorageFactory();
