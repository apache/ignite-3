--- conflicted
+++ resolved
@@ -178,19 +178,11 @@
      * Change the configuration of the raft group to |newPeers| , done.run() would be invoked after this operation
      * finishes, describing the detailed result.
      *
-<<<<<<< HEAD
-     * @param newPeersAndLearners new peers and learners to change
-     * @param term term on which this method was called. If real raft group term will be different - changePeers will be skipped.
-     * @param done callback
-     */
-    void changePeers(final Configuration newPeersAndLearners, long term, final Closure done);
-=======
      * @param newConf new peers and learners configuration to apply.
      * @param term term on which this method was called. If real raft group term will be different - configuration update will be skipped.
      * @param done callback
      */
     void changePeersAndLearners(final Configuration newConf, long term, final Closure done);
->>>>>>> 4eef51ad
 
     /**
      * Asynchronously change the configuration of the raft group to |newPeers|. If done closure was completed with {@link Status#OK()},
@@ -198,11 +190,7 @@
      * {@code STAGE_CATCHING_UP}
      *
      * @param newConf new peers and learners configuration to apply.
-<<<<<<< HEAD
-     * @param term term on which this method was called. If real raft group term will be different - changePeers will be skipped.
-=======
      * @param term term on which this method was called. If real raft group term will be different - configuration update will be skipped.
->>>>>>> 4eef51ad
      * @param done callback
      */
     void changePeersAndLearnersAsync(final Configuration newConf, long term, final Closure done);
