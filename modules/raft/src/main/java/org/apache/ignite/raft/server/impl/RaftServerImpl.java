--- conflicted
+++ resolved
@@ -56,10 +56,16 @@
     private static final IgniteLogger LOG = IgniteLogger.forClass(RaftServerImpl.class);
 
     /** */
+    private final String id;
+
+    /** */
+    private final int localPort;
+
+    /** */
     private final RaftClientMessageFactory clientMsgFactory;
 
     /** */
-    private final ClusterService server;
+    private final ClusterService service;
 
     /** */
     private final ConcurrentMap<String, RaftGroupCommandListener> listeners = new ConcurrentHashMap<>();
@@ -77,72 +83,29 @@
     private final Thread writeWorker;
 
     /**
-     * @param server Local server node.
+     * @param id Server id.
      * @param localPort Local port.
      * @param clientMsgFactory Client message factory.
      * @param queueSize Queue size.
      * @param listeners Command listeners.
      */
     public RaftServerImpl(
-        @NotNull NetworkCluster server,
+        @NotNull String id,
+        int localPort,
         @NotNull RaftClientMessageFactory clientMsgFactory,
         int queueSize,
         Map<String, RaftGroupCommandListener> listeners
     ) {
-        Objects.requireNonNull(server);
+        Objects.requireNonNull(id);
         Objects.requireNonNull(clientMsgFactory);
 
-        this.server = server;
+        this.id = id;
+        this.localPort = localPort;
         this.clientMsgFactory = clientMsgFactory;
 
         if (listeners != null)
             this.listeners.putAll(listeners);
 
-<<<<<<< HEAD
-        readQueue = new ArrayBlockingQueue<CommandClosureEx<ReadCommand>>(queueSize);
-        writeQueue = new ArrayBlockingQueue<CommandClosureEx<WriteCommand>>(queueSize);
-
-        this.server.addHandlersProvider(new NetworkHandlersProvider() {
-            @Override public NetworkMessageHandler messageHandler() {
-                return new NetworkMessageHandler() {
-                    @Override public void onReceived(NetworkMessage req, NetworkMember sender, String corellationId) {
-
-                        if (req instanceof GetLeaderRequest) {
-                            GetLeaderResponse resp = clientMsgFactory.getLeaderResponse().leader(new Peer(RaftServerImpl.this.server.localMember())).build();
-
-                            RaftServerImpl.this.server.send(sender, resp, corellationId);
-                        }
-                        else if (req instanceof ActionRequest) {
-                            ActionRequest req0 = (ActionRequest) req;
-
-                            RaftGroupCommandListener lsnr = RaftServerImpl.this.listeners.get(req0.groupId());
-
-                            if (lsnr == null) {
-                                sendError(sender, corellationId, RaftErrorCode.ILLEGAL_STATE);
-
-                                return;
-                            }
-
-                            if (req0.command() instanceof ReadCommand) {
-                                handleActionRequest(sender, req0, corellationId, readQueue, lsnr);
-                            }
-                            else {
-                                handleActionRequest(sender, req0, corellationId, writeQueue, lsnr);
-                            }
-                        }
-                        else
-                            LOG.warn("Unsupported message class " + req.getClass().getName());
-                    }
-                };
-            }
-        });
-
-        readWorker = new Thread(() -> processQueue(readQueue, (l, i) -> l.onRead(i)), "read-cmd-worker#" + server.toString());
-        readWorker.setDaemon(true);
-        readWorker.start();
-
-        writeWorker = new Thread(() -> processQueue(writeQueue, (l, i) -> l.onWrite(i)), "write-cmd-worker#" + server.toString());
-=======
         readQueue = new ArrayBlockingQueue<>(queueSize);
         writeQueue = new ArrayBlockingQueue<>(queueSize);
 
@@ -157,13 +120,13 @@
         var context = new ClusterLocalConfiguration(id, localPort, List.of(), serializationRegistry);
         var factory = new ScaleCubeClusterServiceFactory();
 
-        server = factory.createClusterService(context);
-
-        server.messagingService().addMessageHandler((message, sender, correlationId) -> {
+        service = factory.createClusterService(context);
+
+        service.messagingService().addMessageHandler((message, sender, correlationId) -> {
             if (message instanceof GetLeaderRequest) {
-                GetLeaderResponse resp = clientMsgFactory.getLeaderResponse().leader(new Peer(server.topologyService().localMember())).build();
-
-                server.messagingService().send(sender, resp, correlationId);
+                GetLeaderResponse resp = clientMsgFactory.getLeaderResponse().leader(new Peer(service.topologyService().localMember())).build();
+
+                service.messagingService().send(sender, resp, correlationId);
             }
             else if (message instanceof ActionRequest) {
                 ActionRequest<?> req0 = (ActionRequest<?>) message;
@@ -176,35 +139,32 @@
                     return;
                 }
 
-                if (req0.command() instanceof ReadCommand) {
+                if (req0.command() instanceof ReadCommand)
                     handleActionRequest(sender, req0, correlationId, readQueue, lsnr);
-                }
-                else {
+                else
                     handleActionRequest(sender, req0, correlationId, writeQueue, lsnr);
-                }
             }
             else {
                 LOG.warn("Unsupported message class " + message.getClass().getName());
             }
         });
 
-        server.start();
+        service.start();
 
         readWorker = new Thread(() -> processQueue(readQueue, RaftGroupCommandListener::onRead), "read-cmd-worker#" + id);
         readWorker.setDaemon(true);
         readWorker.start();
 
         writeWorker = new Thread(() -> processQueue(writeQueue, RaftGroupCommandListener::onWrite), "write-cmd-worker#" + id);
->>>>>>> fcfe1a6b
         writeWorker.setDaemon(true);
         writeWorker.start();
 
-        LOG.info("Started replication server [node=" + server.toString() + ']');
+        LOG.info("Started replication server [node=" + service.toString() + ']');
     }
 
     /** {@inheritDoc} */
     @Override public ClusterNode localMember() {
-        return server.topologyService().localMember();
+        return service.topologyService().localMember();
     }
 
     /** {@inheritDoc} */
@@ -225,7 +185,9 @@
         writeWorker.interrupt();
         writeWorker.join();
 
-        LOG.info("Stopped replication server [node=" + server.toString() + ']');
+        service.shutdown();
+
+        LOG.info("Stopped replication server [node=" + service.toString() + ']');
     }
 
     /**
@@ -254,7 +216,7 @@
 
             @Override public void success(Object res) {
                 var msg = clientMsgFactory.actionResponse().result(res).build();
-                server.messagingService().send(sender, msg, corellationId);
+                service.messagingService().send(sender, msg, corellationId);
             }
 
             @Override public void failure(Throwable t) {
@@ -292,19 +254,10 @@
         }
     }
 
-<<<<<<< HEAD
-    /**
-     * @param sender The sender.
-     * @param corellationId Corellation id.
-     * @param errorCode Error code.
-     */
-    private void sendError(NetworkMember sender, String corellationId, RaftErrorCode errorCode) {
-=======
     private void sendError(ClusterNode sender, String corellationId, RaftErrorCode errorCode) {
->>>>>>> fcfe1a6b
         RaftErrorResponse resp = clientMsgFactory.raftErrorResponse().errorCode(errorCode).build();
 
-        server.messagingService().send(sender, resp, corellationId);
+        service.messagingService().send(sender, resp, corellationId);
     }
 
     /** */
