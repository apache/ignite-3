--- conflicted
+++ resolved
@@ -138,10 +138,7 @@
                 else
                     handleActionRequest(sender, req0, correlationId, writeQueue, lsnr);
             }
-<<<<<<< HEAD
-=======
             // TODO https://issues.apache.org/jira/browse/IGNITE-14775
->>>>>>> 79d6bdef
         });
 
         if (!reuse)
