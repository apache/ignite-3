/*
 * Licensed to the Apache Software Foundation (ASF) under one or more
 * contributor license agreements.  See the NOTICE file distributed with
 * this work for additional information regarding copyright ownership.
 * The ASF licenses this file to You under the Apache License, Version 2.0
 * (the "License"); you may not use this file except in compliance with
 * the License.  You may obtain a copy of the License at
 *
 *     http://www.apache.org/licenses/LICENSE-2.0
 *
 * Unless required by applicable law or agreed to in writing, software
 * distributed under the License is distributed on an "AS IS" BASIS,
 * WITHOUT WARRANTIES OR CONDITIONS OF ANY KIND, either express or implied.
 * See the License for the specific language governing permissions and
 * limitations under the License.
 */

package org.apache.ignite.raft.server.impl;

import java.io.Serializable;
import java.util.Iterator;
import java.util.List;
import java.util.Objects;
import java.util.concurrent.ArrayBlockingQueue;
import java.util.concurrent.BlockingQueue;
import java.util.concurrent.ConcurrentHashMap;
import java.util.concurrent.ConcurrentMap;
import java.util.function.BiConsumer;
import org.apache.ignite.lang.IgniteLogger;
import org.apache.ignite.network.ClusterNode;
import org.apache.ignite.network.ClusterService;
import org.apache.ignite.raft.client.Command;
import org.apache.ignite.raft.client.Peer;
import org.apache.ignite.raft.client.RaftErrorCode;
import org.apache.ignite.raft.client.ReadCommand;
import org.apache.ignite.raft.client.WriteCommand;
import org.apache.ignite.raft.client.message.ActionRequest;
import org.apache.ignite.raft.client.message.GetLeaderRequest;
import org.apache.ignite.raft.client.message.GetLeaderResponse;
import org.apache.ignite.raft.client.message.RaftClientMessageFactory;
import org.apache.ignite.raft.client.message.RaftErrorResponse;
import org.apache.ignite.raft.client.service.CommandClosure;
import org.apache.ignite.raft.client.service.RaftGroupListener;
import org.apache.ignite.raft.server.RaftServer;
import org.jetbrains.annotations.Nullable;

/**
 * A single node service implementation.
 */
public class RaftServerImpl implements RaftServer {
    /** */
    private static final int QUEUE_SIZE = 1000;

    /** The logger. */
    private static final IgniteLogger LOG = IgniteLogger.forClass(RaftServerImpl.class);

    /** */
    private final RaftClientMessageFactory clientMsgFactory;

    /** */
    private final ClusterService service;

    /** */
    private final ConcurrentMap<String, RaftGroupListener> listeners = new ConcurrentHashMap<>();

    /** */
    private final BlockingQueue<CommandClosureEx<ReadCommand>> readQueue;

    /** */
    private final BlockingQueue<CommandClosureEx<WriteCommand>> writeQueue;

    /** */
    private final Thread readWorker;

    /** */
    private final Thread writeWorker;

    /** */
    private final boolean reuse;

    /**
     * @param service Network service.
     * @param clientMsgFactory Client message factory.
     * @param reuse {@code True} to reuse cluster service.
     */
    public RaftServerImpl(
        ClusterService service,
        RaftClientMessageFactory clientMsgFactory,
        boolean reuse
    ) {
        Objects.requireNonNull(service);
        Objects.requireNonNull(clientMsgFactory);

        this.service = service;
        this.clientMsgFactory = clientMsgFactory;
        this.reuse = reuse;

        readQueue = new ArrayBlockingQueue<>(QUEUE_SIZE);
        writeQueue = new ArrayBlockingQueue<>(QUEUE_SIZE);

        service.messagingService().addMessageHandler((message, sender, correlationId) -> {
            if (message instanceof GetLeaderRequest) {
                GetLeaderResponse resp = clientMsgFactory.getLeaderResponse().leader(new Peer(service.topologyService().localMember().address())).build();

                service.messagingService().send(sender, resp, correlationId);
            }
            else if (message instanceof ActionRequest) {
                ActionRequest<?> req0 = (ActionRequest<?>)message;

                RaftGroupListener lsnr = RaftServerImpl.this.listeners.get(req0.groupId());

                if (lsnr == null) {
                    sendError(sender, correlationId, RaftErrorCode.ILLEGAL_STATE);

                    return;
                }

                if (req0.command() instanceof ReadCommand)
                    handleActionRequest(sender, req0, correlationId, readQueue, lsnr);
                else
                    handleActionRequest(sender, req0, correlationId, writeQueue, lsnr);
            }
<<<<<<< HEAD
            // Ignore unsupported messages. TODO asch invoke responses should not be delivered to message handlers.
=======
            // TODO https://issues.apache.org/jira/browse/IGNITE-14775
>>>>>>> 4c582c00
        });

        if (!reuse)
            service.start();

        readWorker = new Thread(() -> processQueue(readQueue, RaftGroupListener::onRead), "read-cmd-worker#" + service.topologyService().localMember().toString());
        readWorker.setDaemon(true);
        readWorker.start();

        writeWorker = new Thread(() -> processQueue(writeQueue, RaftGroupListener::onWrite), "write-cmd-worker#" + service.topologyService().localMember().toString());
        writeWorker.setDaemon(true);
        writeWorker.start();

        LOG.info("Started replication server [node=" + service.toString() + ']');
    }

    /** {@inheritDoc} */
    @Override public ClusterService clusterService() {
        return service;
    }

    /** {@inheritDoc} */
    @Override public synchronized boolean startRaftGroup(String groupId, RaftGroupListener lsnr, List<Peer> initialConf) {
        if (listeners.containsKey(groupId))
            return false;

        listeners.put(groupId, lsnr);

        return true;
    }

    /** {@inheritDoc} */
    @Override public synchronized boolean stopRaftGroup(String groupId) {
        return listeners.remove(groupId) != null;
    }

    /** {@inheritDoc} */
    @Override public @Nullable Peer localPeer(String groupId) {
        return new Peer(service.topologyService().localMember().address());
    }

    /** {@inheritDoc} */
    @Override public synchronized void shutdown() throws Exception {
        readWorker.interrupt();
        readWorker.join();

        writeWorker.interrupt();
        writeWorker.join();

        if (!reuse)
            service.shutdown();

        LOG.info("Stopped replication server [node=" + service.toString() + ']');
    }

    /**
     * @param sender The sender.
     * @param req The request.
     * @param corellationId Corellation id.
     * @param queue The queue.
     * @param lsnr The listener.
     * @param <T> Command type.
     */
    private <T extends Command> void handleActionRequest(
        ClusterNode sender,
        ActionRequest<?> req,
        String corellationId,
        BlockingQueue<CommandClosureEx<T>> queue,
        RaftGroupListener lsnr
    ) {
        if (!queue.offer(new CommandClosureEx<>() {
            @Override public RaftGroupListener listener() {
                return lsnr;
            }

            @Override public T command() {
                return (T)req.command();
            }

<<<<<<< HEAD
            @Override public void result(Object res) {
=======
            @Override public void result(Serializable res) {
>>>>>>> 4c582c00
                var msg = clientMsgFactory.actionResponse().result(res).build();
                service.messagingService().send(sender, msg, corellationId);
            }
        })) {
            // Queue out of capacity.
            sendError(sender, corellationId, RaftErrorCode.BUSY);
        }
    }

    /**
     * @param queue The queue.
     * @param clo The closure.
     * @param <T> Command type.
     */
    private <T extends Command> void processQueue(
        BlockingQueue<CommandClosureEx<T>> queue,
        BiConsumer<RaftGroupListener, Iterator<CommandClosure<T>>> clo
    ) {
        while (!Thread.interrupted()) {
            try {
                CommandClosureEx<T> cmdClo = queue.take();

                RaftGroupListener lsnr = cmdClo.listener();

                clo.accept(lsnr, List.<CommandClosure<T>>of(cmdClo).iterator());
            }
            catch (InterruptedException e0) {
                return;
            }
            catch (Exception e) {
                LOG.error("Failed to process the command", e);
            }
        }
    }

    private void sendError(ClusterNode sender, String corellationId, RaftErrorCode errorCode) {
        RaftErrorResponse resp = clientMsgFactory.raftErrorResponse().errorCode(errorCode).build();

        service.messagingService().send(sender, resp, corellationId);
    }

    /** */
    private interface CommandClosureEx<T extends Command> extends CommandClosure<T> {
        /**
         * @return The listener.
         */
        RaftGroupListener listener();
    }
}<|MERGE_RESOLUTION|>--- conflicted
+++ resolved
@@ -120,11 +120,7 @@
                 else
                     handleActionRequest(sender, req0, correlationId, writeQueue, lsnr);
             }
-<<<<<<< HEAD
-            // Ignore unsupported messages. TODO asch invoke responses should not be delivered to message handlers.
-=======
             // TODO https://issues.apache.org/jira/browse/IGNITE-14775
->>>>>>> 4c582c00
         });
 
         if (!reuse)
@@ -204,11 +200,7 @@
                 return (T)req.command();
             }
 
-<<<<<<< HEAD
-            @Override public void result(Object res) {
-=======
             @Override public void result(Serializable res) {
->>>>>>> 4c582c00
                 var msg = clientMsgFactory.actionResponse().result(res).build();
                 service.messagingService().send(sender, msg, corellationId);
             }
