/*
 * Licensed to the Apache Software Foundation (ASF) under one or more
 * contributor license agreements. See the NOTICE file distributed with
 * this work for additional information regarding copyright ownership.
 * The ASF licenses this file to You under the Apache License, Version 2.0
 * (the "License"); you may not use this file except in compliance with
 * the License. You may obtain a copy of the License at
 *
 *      http://www.apache.org/licenses/LICENSE-2.0
 *
 * Unless required by applicable law or agreed to in writing, software
 * distributed under the License is distributed on an "AS IS" BASIS,
 * WITHOUT WARRANTIES OR CONDITIONS OF ANY KIND, either express or implied.
 * See the License for the specific language governing permissions and
 * limitations under the License.
 */
package org.apache.ignite.raft.jraft.core;

import static java.util.stream.Collectors.toList;
<<<<<<< HEAD
import static org.apache.ignite.internal.tracing.TracingManager.serializeSpan;import static org.apache.ignite.internal.util.IgniteUtils.capacity;
=======
import static org.apache.ignite.internal.thread.ThreadOperation.STORAGE_READ;
import static org.apache.ignite.internal.thread.ThreadOperation.STORAGE_WRITE;
>>>>>>> e5215745
import com.lmax.disruptor.EventHandler;
import com.lmax.disruptor.EventTranslator;
import com.lmax.disruptor.RingBuffer;
import java.nio.ByteBuffer;
import java.util.ArrayList;
import java.util.Collection;
import java.util.HashSet;
import java.util.LinkedHashSet;
import java.util.List;
import java.util.Objects;
import java.util.Set;
import java.util.concurrent.CopyOnWriteArrayList;
import java.util.concurrent.CountDownLatch;
import java.util.concurrent.ScheduledFuture;
import java.util.concurrent.ThreadLocalRandom;
import java.util.concurrent.TimeUnit;
import java.util.concurrent.locks.Lock;
import java.util.concurrent.locks.ReadWriteLock;
import java.util.stream.Collectors;
import java.util.stream.IntStream;
import org.apache.ignite.internal.hlc.HybridClock;
import org.apache.ignite.internal.hlc.HybridTimestamp;
import org.apache.ignite.internal.logger.IgniteLogger;
import org.apache.ignite.internal.logger.Loggers;
import org.apache.ignite.internal.raft.JraftGroupEventsListener;
import org.apache.ignite.internal.raft.RaftNodeDisruptorConfiguration;
import org.apache.ignite.internal.raft.storage.impl.RocksDbSharedLogStorage;
import org.apache.ignite.internal.raft.storage.impl.StripeAwareLogManager;
import org.apache.ignite.internal.raft.storage.impl.StripeAwareLogManager.Stripe;
import org.apache.ignite.internal.thread.IgniteThreadFactory;
import org.apache.ignite.internal.thread.NamedThreadFactory;
import org.apache.ignite.raft.jraft.Closure;
import org.apache.ignite.raft.jraft.FSMCaller;
import org.apache.ignite.raft.jraft.JRaftServiceFactory;
import org.apache.ignite.raft.jraft.JRaftUtils;
import org.apache.ignite.raft.jraft.Node;
import org.apache.ignite.raft.jraft.ReadOnlyService;
import org.apache.ignite.raft.jraft.ReplicatorGroup;
import org.apache.ignite.raft.jraft.Status;
import org.apache.ignite.raft.jraft.closure.CatchUpClosure;
import org.apache.ignite.raft.jraft.closure.ClosureQueue;
import org.apache.ignite.raft.jraft.closure.ClosureQueueImpl;
import org.apache.ignite.raft.jraft.closure.ReadIndexClosure;
import org.apache.ignite.raft.jraft.closure.SynchronizedClosure;
import org.apache.ignite.raft.jraft.conf.Configuration;
import org.apache.ignite.raft.jraft.conf.ConfigurationEntry;
import org.apache.ignite.raft.jraft.conf.ConfigurationManager;
import org.apache.ignite.raft.jraft.disruptor.NodeIdAware;
import org.apache.ignite.raft.jraft.disruptor.StripedDisruptor;
import org.apache.ignite.raft.jraft.entity.Ballot;
import org.apache.ignite.raft.jraft.entity.EnumOutter;
import org.apache.ignite.raft.jraft.entity.LeaderChangeContext;
import org.apache.ignite.raft.jraft.entity.LogEntry;
import org.apache.ignite.raft.jraft.entity.LogId;
import org.apache.ignite.raft.jraft.entity.NodeId;
import org.apache.ignite.raft.jraft.entity.PeerId;
import org.apache.ignite.raft.jraft.entity.RaftOutter;
import org.apache.ignite.raft.jraft.entity.Task;
import org.apache.ignite.raft.jraft.entity.UserLog;
import org.apache.ignite.raft.jraft.error.LogIndexOutOfBoundsException;
import org.apache.ignite.raft.jraft.error.LogNotFoundException;
import org.apache.ignite.raft.jraft.error.OverloadException;
import org.apache.ignite.raft.jraft.error.RaftError;
import org.apache.ignite.raft.jraft.error.RaftException;
import org.apache.ignite.raft.jraft.option.BallotBoxOptions;
import org.apache.ignite.raft.jraft.option.BootstrapOptions;
import org.apache.ignite.raft.jraft.option.FSMCallerOptions;
import org.apache.ignite.raft.jraft.option.LogManagerOptions;
import org.apache.ignite.raft.jraft.option.NodeOptions;
import org.apache.ignite.raft.jraft.option.RaftMetaStorageOptions;
import org.apache.ignite.raft.jraft.option.RaftOptions;
import org.apache.ignite.raft.jraft.option.ReadOnlyOption;
import org.apache.ignite.raft.jraft.option.ReadOnlyServiceOptions;
import org.apache.ignite.raft.jraft.option.ReplicatorGroupOptions;
import org.apache.ignite.raft.jraft.option.SnapshotExecutorOptions;
import org.apache.ignite.raft.jraft.rpc.AppendEntriesResponseBuilder;
import org.apache.ignite.raft.jraft.rpc.Message;
import org.apache.ignite.raft.jraft.rpc.RaftClientService;
import org.apache.ignite.raft.jraft.rpc.RaftRpcFactory;
import org.apache.ignite.raft.jraft.rpc.RaftServerService;
import org.apache.ignite.raft.jraft.rpc.ReadIndexResponseBuilder;
import org.apache.ignite.raft.jraft.rpc.RpcRequestClosure;
import org.apache.ignite.raft.jraft.rpc.RpcRequests.AppendEntriesRequest;
import org.apache.ignite.raft.jraft.rpc.RpcRequests.AppendEntriesResponse;
import org.apache.ignite.raft.jraft.rpc.RpcRequests.InstallSnapshotRequest;
import org.apache.ignite.raft.jraft.rpc.RpcRequests.ReadIndexRequest;
import org.apache.ignite.raft.jraft.rpc.RpcRequests.ReadIndexResponse;
import org.apache.ignite.raft.jraft.rpc.RpcRequests.RequestVoteRequest;
import org.apache.ignite.raft.jraft.rpc.RpcRequests.RequestVoteResponse;
import org.apache.ignite.raft.jraft.rpc.RpcRequests.TimeoutNowRequest;
import org.apache.ignite.raft.jraft.rpc.RpcRequests.TimeoutNowResponse;
import org.apache.ignite.raft.jraft.rpc.RpcResponseClosure;
import org.apache.ignite.raft.jraft.rpc.RpcResponseClosureAdapter;
import org.apache.ignite.raft.jraft.rpc.impl.core.DefaultRaftClientService;
import org.apache.ignite.raft.jraft.storage.LogManager;
import org.apache.ignite.raft.jraft.storage.LogStorage;
import org.apache.ignite.raft.jraft.storage.RaftMetaStorage;
import org.apache.ignite.raft.jraft.storage.SnapshotExecutor;
import org.apache.ignite.raft.jraft.storage.impl.LogManagerImpl;
import org.apache.ignite.raft.jraft.storage.snapshot.SnapshotExecutorImpl;
import org.apache.ignite.raft.jraft.util.ByteString;
import org.apache.ignite.raft.jraft.util.Describer;
import org.apache.ignite.raft.jraft.util.DisruptorMetricSet;
import org.apache.ignite.raft.jraft.util.ExecutorServiceHelper;
import org.apache.ignite.raft.jraft.util.OnlyForTest;
import org.apache.ignite.raft.jraft.util.RepeatedTimer;
import org.apache.ignite.raft.jraft.util.Requires;
import org.apache.ignite.raft.jraft.util.StringUtils;
import org.apache.ignite.raft.jraft.util.SystemPropertyUtil;
import org.apache.ignite.raft.jraft.util.ThreadId;
import org.apache.ignite.raft.jraft.util.TimeoutStrategy;
import org.apache.ignite.raft.jraft.util.Utils;
import org.apache.ignite.raft.jraft.util.concurrent.LongHeldDetectingReadWriteLock;
import org.jetbrains.annotations.Nullable;

/**
 * The raft replica node implementation.
 */
public class NodeImpl implements Node, RaftServerService {
    private static final IgniteLogger LOG = Loggers.forClass(NodeImpl.class);

    public static final Status LEADER_STEPPED_DOWN = new Status(RaftError.EPERM, "Leader stepped down.");

    private volatile HybridClock clock;

    /**
     * Internal states
     */
    private final ReadWriteLock readWriteLock = new NodeReadWriteLock(
        this);
    protected final Lock writeLock = this.readWriteLock
        .writeLock();
    protected final Lock readLock = this.readWriteLock
        .readLock();
    private volatile State state;
    private volatile CountDownLatch shutdownLatch;
    private long currTerm;
    private volatile long lastLeaderTimestamp;
    private PeerId leaderId = new PeerId();
    private PeerId votedId;
    private final Ballot voteCtx = new Ballot();
    private final Ballot prevVoteCtx = new Ballot();
    private ConfigurationEntry conf;
    private StopTransferArg stopTransferArg;
    private boolean electionAdjusted;
    private long electionRound;
    private int initialElectionTimeout;

    /**
     * Raft group and node options and identifier
     */
    private final String groupId;
    private NodeOptions options;
    private RaftOptions raftOptions;
    private final PeerId serverId;

    /**
     * Other services
     */
    private final ConfigurationCtx confCtx;
    private LogStorage logStorage;
    private RaftMetaStorage metaStorage;
    private ClosureQueue closureQueue;
    private ConfigurationManager configManager;
    private LogManager logManager;
    private FSMCaller fsmCaller;
    private BallotBox ballotBox;
    private SnapshotExecutor snapshotExecutor;
    private ReplicatorGroup replicatorGroup;
    private RaftClientService rpcClientService;
    private ReadOnlyService readOnlyService;

    /**
     * Timers
     */
    private RepeatedTimer electionTimer;
    private RepeatedTimer voteTimer;
    private RepeatedTimer stepDownTimer; // Triggered on a leader each electionTimeoutMs / 2 millis to ensure the quorum.
    private RepeatedTimer snapshotTimer;
    private ScheduledFuture<?> transferTimer;
    private ThreadId wakingCandidate;
    /**
     * Disruptor to run node service
     */
    private StripedDisruptor<LogEntryAndClosure> applyDisruptor;
    private RingBuffer<LogEntryAndClosure> applyQueue;

    /**
     * Metrics
     */
    private NodeMetrics metrics;

    private NodeId nodeId;
    private JRaftServiceFactory serviceFactory;

    /**
     * ReplicatorStateListeners
     */
    private final CopyOnWriteArrayList<Replicator.ReplicatorStateListener> replicatorStateListeners =
        new CopyOnWriteArrayList<>();
    /**
     * Node's target leader election priority value
     */
    private volatile int targetPriority;
    /**
     * The number of elections time out for current node
     */
    private volatile int electionTimeoutCounter;

    /** Configuration of own striped disruptor for FSMCaller service of raft node, {@code null} means use shared disruptor. */
    private final @Nullable RaftNodeDisruptorConfiguration ownFsmCallerExecutorDisruptorConfig;

    private static class NodeReadWriteLock extends LongHeldDetectingReadWriteLock {
        static final long MAX_BLOCKING_MS_TO_REPORT = SystemPropertyUtil.getLong(
            "jraft.node.detecting.lock.max_blocking_ms_to_report", -1);

        private final Node node;

        NodeReadWriteLock(final Node node) {
            super(MAX_BLOCKING_MS_TO_REPORT, TimeUnit.MILLISECONDS);
            this.node = node;
        }

        @Override
        public void report(final AcquireMode acquireMode, final Thread heldThread,
            final Collection<Thread> queuedThreads, final long blockedNanos) {
            final long blockedMs = TimeUnit.NANOSECONDS.toMillis(blockedNanos);
            LOG.warn(
                "Raft-Node-Lock report: currentThread={}, acquireMode={}, heldThread={}, queuedThreads={}, blockedMs={}.",
                Thread.currentThread(), acquireMode, heldThread, queuedThreads, blockedMs);

            final NodeMetrics metrics = this.node.getNodeMetrics();
            if (metrics != null) {
                metrics.recordLatency("node-lock-blocked", blockedMs);
            }
        }
    }

    /**
     * Node service event.
     */
    public static class LogEntryAndClosure implements NodeIdAware {
        /** Raft node id. */
        NodeId nodeId;

        LogEntry entry;
        Closure done;
        long expectedTerm;
        CountDownLatch shutdownLatch;

        @Override
        public NodeId nodeId() {
            return nodeId;
        }

        public void reset() {
            this.nodeId = null;
            this.entry = null;
            this.done = null;
            this.expectedTerm = 0;
            this.shutdownLatch = null;
        }
    }

    /**
     * Event handler.
     */
    private class LogEntryAndClosureHandler implements EventHandler<LogEntryAndClosure> {
        // task list for batch
        private final List<LogEntryAndClosure> tasks = new ArrayList<>(NodeImpl.this.raftOptions.getApplyBatch());

        @Override
        public void onEvent(final LogEntryAndClosure event, final long sequence, final boolean endOfBatch) throws Exception {
            if (event.shutdownLatch != null) {
                if (!this.tasks.isEmpty()) {
                    executeApplyingTasks(this.tasks);
                    reset();
                }
                event.shutdownLatch.countDown();
                return;
            }

            this.tasks.add(event);
            if (this.tasks.size() >= NodeImpl.this.raftOptions.getApplyBatch() || endOfBatch) {
                executeApplyingTasks(this.tasks);
                reset();
            }
        }

        private void reset() {
            for (final LogEntryAndClosure task : tasks) {
                task.reset();
            }
            this.tasks.clear();
        }
    }

    /**
     * Configuration commit context.
     */
    private static class ConfigurationCtx {
        enum Stage {
            STAGE_NONE, // none stage
            STAGE_CATCHING_UP, // the node is catching-up
            STAGE_JOINT, // joint stage
            STAGE_STABLE // stable stage
        }

        final NodeImpl node;
        Stage stage;
        // Peers change times
        int nchanges;
        long version;
        // peers
        List<PeerId> newPeers = new ArrayList<>();
        List<PeerId> oldPeers = new ArrayList<>();
        List<PeerId> addingPeers = new ArrayList<>();
        // learners
        List<PeerId> newLearners = new ArrayList<>();
        List<PeerId> oldLearners = new ArrayList<>();
        Closure done;

        ConfigurationCtx(final NodeImpl node) {
            super();
            this.node = node;
            this.stage = Stage.STAGE_NONE;
            this.version = 0;
            this.done = null;
        }

        /**
         * Start change configuration.
         */
        void start(final Configuration oldConf, final Configuration newConf, final Closure done, boolean async) {
            if (isBusy()) {
                if (done != null) {
                    Utils.runClosureInThread(this.node.getOptions().getCommonExecutor(), done, new Status(RaftError.EBUSY, "Already in busy stage."));
                }
                throw new IllegalStateException("Busy stage");
            }
            if (this.done != null) {
                if (done != null) {
                    Utils.runClosureInThread(this.node.getOptions().getCommonExecutor(), done, new Status(RaftError.EINVAL, "Already have done closure."));
                }
                throw new IllegalArgumentException("Already have done closure");
            }
            this.done = done;
            this.stage = Stage.STAGE_CATCHING_UP;
            if (async) {
                Utils.runClosureInThread(this.node.getOptions().getCommonExecutor(), done, Status.OK());
            }
            this.oldPeers = oldConf.listPeers();
            this.newPeers = newConf.listPeers();
            this.oldLearners = oldConf.listLearners();
            this.newLearners = newConf.listLearners();
            final Configuration adding = new Configuration();
            final Configuration removing = new Configuration();
            newConf.diff(oldConf, adding, removing);
            this.nchanges = adding.size() + removing.size();

            addNewLearners();
            if (adding.isEmpty()) {
                nextStage();
                return;
            }
            addNewPeers(adding);
        }

        private void addNewPeers(final Configuration adding) {
            this.addingPeers = adding.listPeers();
            LOG.info("Adding peers: {}.", this.addingPeers);
            for (final PeerId newPeer : this.addingPeers) {
                if (!this.node.replicatorGroup.addReplicator(newPeer)) {
                    LOG.error("Node {} start the replicator failed, peer={}.", this.node.getNodeId(), newPeer);
                    onCaughtUp(this.version, newPeer, false);
                    return;
                }
                final OnCaughtUp caughtUp = new OnCaughtUp(this.node, this.node.currTerm, newPeer, this.version);
                final long dueTime = Utils.nowMs() + this.node.options.getElectionTimeoutMs();
                if (!this.node.replicatorGroup.waitCaughtUp(newPeer, this.node.options.getCatchupMargin(), dueTime,
                    caughtUp)) {
                    LOG.error("Node {} waitCaughtUp, peer={}.", this.node.getNodeId(), newPeer);
                    onCaughtUp(this.version, newPeer, false);
                    return;
                }
            }
        }

        private void addNewLearners() {
            final Set<PeerId> addingLearners = new HashSet<>(this.newLearners);
            addingLearners.removeAll(this.oldLearners);
            LOG.info("Adding learners: {}.", addingLearners);
            for (final PeerId newLearner : addingLearners) {
                if (!this.node.replicatorGroup.addReplicator(newLearner, ReplicatorType.Learner)) {
                    LOG.error("Node {} start the learner replicator failed, peer={}.", this.node.getNodeId(),
                        newLearner);
                }
            }
        }

        void onCaughtUp(final long version, final PeerId peer, final boolean success) {
            if (version != this.version) {
                LOG.warn("Ignore onCaughtUp message, mismatch configuration context version, expect {}, but is {}.",
                    this.version, version);
                return;
            }
            Requires.requireTrue(this.stage == Stage.STAGE_CATCHING_UP, "Stage is not in STAGE_CATCHING_UP");
            if (success) {
                LOG.info("Catch up for peer={} was finished", peer);
                this.addingPeers.remove(peer);
                if (this.addingPeers.isEmpty()) {
                    nextStage();
                    return;
                }
                return;
            }
            LOG.warn("Node {} fail to catch up peer {} when trying to change peers from {} to {}.",
                this.node.getNodeId(), peer, this.oldPeers, this.newPeers);
            reset(new Status(RaftError.ECATCHUP, "Peer %s failed to catch up.", peer));
        }

        void reset() {
            reset(null);
        }

        void reset(final Status st) {
            if (st != null && st.isOk()) {
                this.node.stopReplicator(this.newPeers, this.oldPeers);
                this.node.stopReplicator(this.newLearners, this.oldLearners);
            }
            else {
                this.node.stopReplicator(this.oldPeers, this.newPeers);
                this.node.stopReplicator(this.oldLearners, this.newLearners);
            }

            // must be copied before clearing
            List<PeerId> resultPeerIds = List.copyOf(this.newPeers);
            List<PeerId> resultLearnerIds = List.copyOf(this.newLearners);

            clearPeers();
            clearLearners();

            this.version++;
            this.stage = Stage.STAGE_NONE;
            this.nchanges = 0;

            Closure oldDoneClosure = done;

            if (this.done != null) {
                Closure newDone = (Status status) -> {
                    JraftGroupEventsListener listener = node.getOptions().getRaftGrpEvtsLsnr();

                    if (listener != null) {
                        if (status.isOk()) {
                            listener.onNewPeersConfigurationApplied(resultPeerIds, resultLearnerIds);
                        } else {
                            listener.onReconfigurationError(status, resultPeerIds, resultLearnerIds, node.getCurrentTerm());
                        }
                    }

                    oldDoneClosure.run(status);
                };

                // TODO: in case of changePeerAsync this invocation is useless as far as we have already sent OK response in done closure.
                Utils.runClosureInThread(this.node.getOptions().getCommonExecutor(), newDone, st != null ? st : LEADER_STEPPED_DOWN);
                this.done = null;
            }
        }

        private void clearLearners() {
            this.newLearners.clear();
            this.oldLearners.clear();
        }

        private void clearPeers() {
            this.newPeers.clear();
            this.oldPeers.clear();
            this.addingPeers.clear();
        }

        /**
         * Invoked when this node becomes the leader, write a configuration change log as the first log.
         */
        void flush(final Configuration conf, final Configuration oldConf) {
            Requires.requireTrue(!isBusy(), "Flush when busy");
            this.newPeers = conf.listPeers();
            this.newLearners = conf.listLearners();
            if (oldConf == null || oldConf.isEmpty()) {
                this.stage = Stage.STAGE_STABLE;
                this.oldPeers = this.newPeers;
                this.oldLearners = this.newLearners;
            }
            else {
                this.stage = Stage.STAGE_JOINT;
                this.oldPeers = oldConf.listPeers();
                this.oldLearners = oldConf.listLearners();
            }
            this.node.unsafeApplyConfiguration(conf, oldConf == null || oldConf.isEmpty() ? null : oldConf, true);
        }

        void nextStage() {
            Requires.requireTrue(isBusy(), "Not in busy stage");
            switch (this.stage) {
                case STAGE_CATCHING_UP:
                    LOG.info("Catch up phase to change peers from={} to={} was successfully finished", oldPeers, newPeers);
                    if (this.nchanges > 0) {
                        this.stage = Stage.STAGE_JOINT;
                        this.node.unsafeApplyConfiguration(new Configuration(this.newPeers, this.newLearners),
                            new Configuration(this.oldPeers), false);
                        return;
                    }
                    // fallthrough.
                case STAGE_JOINT:
                    this.stage = Stage.STAGE_STABLE;
                    this.node.unsafeApplyConfiguration(new Configuration(this.newPeers, this.newLearners), null, false);
                    break;
                case STAGE_STABLE:
                    final boolean shouldStepDown = !this.newPeers.contains(this.node.serverId);
                    reset(new Status());
                    if (shouldStepDown) {
                        this.node.stepDown(this.node.currTerm, true, new Status(RaftError.ELEADERREMOVED,
                            "This node was removed."));
                    }
                    break;
                case STAGE_NONE:
                    // noinspection ConstantConditions
                    Requires.requireTrue(false, "Can't reach here");
                    break;
            }
        }

        boolean isBusy() {
            return this.stage != Stage.STAGE_NONE;
        }
    }

    public NodeImpl(final String groupId, final PeerId serverId) {
        this(groupId, serverId, null);
    }

        public NodeImpl(
                final String groupId,
                final PeerId serverId,
                @Nullable RaftNodeDisruptorConfiguration ownFsmCallerExecutorDisruptorConfig
        ) {
            super();
            if (groupId != null) {
                Utils.verifyGroupId(groupId);
            }
            this.groupId = groupId;
            this.serverId = serverId != null ? serverId.copy() : null;
            this.state = State.STATE_UNINITIALIZED;
            this.currTerm = 0;
            updateLastLeaderTimestamp(Utils.monotonicMs());
            this.confCtx = new ConfigurationCtx(this);
            this.wakingCandidate = null;
            this.ownFsmCallerExecutorDisruptorConfig = ownFsmCallerExecutorDisruptorConfig;
        }

    public HybridClock clock() {
        return clock;
    }

    public HybridTimestamp clockNow() {
        return clock.now();
    }

    public HybridTimestamp clockUpdate(HybridTimestamp timestamp) {
        return clock.update(timestamp);
    }

    private boolean initSnapshotStorage() {
        if (StringUtils.isEmpty(this.options.getSnapshotUri())) {
            LOG.warn("Do not set snapshot uri, ignore initSnapshotStorage.");
            return true;
        }
        this.snapshotExecutor = new SnapshotExecutorImpl();
        final SnapshotExecutorOptions opts = new SnapshotExecutorOptions();
        opts.setUri(this.options.getSnapshotUri());
        opts.setFsmCaller(this.fsmCaller);
        opts.setNode(this);
        opts.setLogManager(this.logManager);
        opts.setPeerId(this.serverId);
        opts.setInitTerm(this.currTerm);
        opts.setFilterBeforeCopyRemote(this.options.isFilterBeforeCopyRemote());
        // get snapshot throttle
        opts.setSnapshotThrottle(this.options.getSnapshotThrottle());
        return this.snapshotExecutor.init(opts);
    }

    private boolean initLogStorage() {
        Requires.requireNonNull(this.fsmCaller, "Null fsm caller");
        this.logStorage = this.serviceFactory.createLogStorage(this.options.getLogUri(), this.raftOptions);
        int stripe = options.getLogManagerDisruptor().getStripe(getNodeId());
        this.logManager = new StripeAwareLogManager(options.getLogStripes().get(stripe));
        final LogManagerOptions opts = new LogManagerOptions();
        opts.setLogEntryCodecFactory(this.serviceFactory.createLogEntryCodecFactory());
        opts.setLogStorage(this.logStorage);
        opts.setConfigurationManager(this.configManager);
        opts.setNode(this);
        opts.setFsmCaller(this.fsmCaller);
        opts.setNodeMetrics(this.metrics);
        opts.setRaftOptions(this.raftOptions);
        opts.setLogManagerDisruptor(options.getLogManagerDisruptor());

        return this.logManager.init(opts);
    }

    private boolean initMetaStorage() {
        this.metaStorage = this.serviceFactory.createRaftMetaStorage(this.options.getRaftMetaUri(), this.raftOptions);
        RaftMetaStorageOptions opts = new RaftMetaStorageOptions();
        opts.setNode(this);
        if (!this.metaStorage.init(opts)) {
            LOG.error("Node {} init meta storage failed, uri={}.", this.serverId, this.options.getRaftMetaUri());
            return false;
        }
        this.currTerm = this.metaStorage.getTerm();
        this.votedId = this.metaStorage.getVotedFor().copy();
        return true;
    }

    private void handleSnapshotTimeout() {
        this.writeLock.lock();
        try {
            if (!this.state.isActive()) {
                return;
            }
        }
        finally {
            this.writeLock.unlock();
        }
        // do_snapshot in another thread to avoid blocking the timer thread.
        Utils.runInThread(this.getOptions().getCommonExecutor(), () -> doSnapshot(null));
    }

    private void handleElectionTimeout() {
        boolean doUnlock = true;
        this.writeLock.lock();
        try {
            if (this.state != State.STATE_FOLLOWER) {
                return;
            }
            if (isCurrentLeaderValid()) {
                return;
            }
            resetLeaderId(PeerId.emptyPeer(), new Status(RaftError.ERAFTTIMEDOUT, "Lost connection from leader %s.",
                this.leaderId));

            // Judge whether to launch a election.
            if (!allowLaunchElection()) {
                return;
            }

            doUnlock = false;
            adjustElectionTimeout();
            preVote();

        }
        finally {
            if (doUnlock) {
                this.writeLock.unlock();
            }
        }
    }

    /**
     * Method that adjusts election timeout after several consecutive unsuccessful leader elections according to {@link TimeoutStrategy}
     * <p>
     * Notes about general algorithm: The main idea is that in a stable cluster election timeout should be relatively small, but when
     * something prevents elections from completion, like an unstable network or long GC pauses, we don't want to have a lot of
     * elections, so election timeout is adjusted. Hence, the upper bound of the election timeout adjusting is the value, which is enough to
     * elect a leader or handle problems that prevent a successful leader election.
     * <p>
     * Leader election timeout is set to an initial value after a successful election of a leader.
     */
    private void adjustElectionTimeout() {
        electionRound++;

        if (electionRound > 1)
            LOG.info("Unsuccessful election round number {}", electionRound);

        if (!electionAdjusted) {
            initialElectionTimeout = options.getElectionTimeoutMs();
        }

        long timeout = options.getElectionTimeoutStrategy().nextTimeout(options.getElectionTimeoutMs(), electionRound);

        if (timeout != options.getElectionTimeoutMs()) {
            resetElectionTimeoutMs((int) timeout);
            LOG.info("Election timeout was adjusted according to {} ", options.getElectionTimeoutStrategy());
            electionAdjusted = true;
        }
    }

    /**
     * Method that resets election timeout to initial value after an adjusting.
     *
     * For more details see {@link NodeImpl#adjustElectionTimeout()}.
     */
    private void resetElectionTimeoutToInitial() {
        electionRound = 0;

        if (electionAdjusted) {
            LOG.info("Election timeout was reset to initial value due to successful leader election.");
            resetElectionTimeoutMs(initialElectionTimeout);
            electionAdjusted = false;
        }
    }

    /**
     * Whether to allow for launching election or not by comparing node's priority with target priority. And at the same
     * time, if next leader is not elected until next election timeout, it decays its local target priority
     * exponentially.
     *
     * @return Whether current node will launch election or not.
     */
    @SuppressWarnings("NonAtomicOperationOnVolatileField")
    private boolean allowLaunchElection() {

        // Priority 0 is a special value so that a node will never participate in election.
        if (this.serverId.isPriorityNotElected()) {
            LOG.warn("Node {} will never participate in election, because it's priority={}.", getNodeId(),
                this.serverId.getPriority());
            return false;
        }

        // If this nodes disable priority election, then it can make a election.
        if (this.serverId.isPriorityDisabled()) {
            return true;
        }

        // If current node's priority < target_priority, it does not initiate leader,
        // election and waits for the next election timeout.
        if (this.serverId.getPriority() < this.targetPriority) {
            this.electionTimeoutCounter++;

            // If next leader is not elected until next election timeout, it
            // decays its local target priority exponentially.
            if (this.electionTimeoutCounter > 1) {
                decayTargetPriority();
                this.electionTimeoutCounter = 0;
            }

            if (this.electionTimeoutCounter == 1) {
                LOG.debug("Node {} does not initiate leader election and waits for the next election timeout.",
                    getNodeId());
                return false;
            }
        }

        return this.serverId.getPriority() >= this.targetPriority;
    }

    /**
     * Decay targetPriority value based on gap value.
     */
    @SuppressWarnings("NonAtomicOperationOnVolatileField")
    private void decayTargetPriority() {
        // Default Gap value should be bigger than 10.
        final int decayPriorityGap = Math.max(this.options.getDecayPriorityGap(), 10);
        final int gap = Math.max(decayPriorityGap, (this.targetPriority / 5));

        final int prevTargetPriority = this.targetPriority;
        this.targetPriority = Math.max(ElectionPriority.MinValue, (this.targetPriority - gap));
        LOG.info("Node {} priority decay, from: {}, to: {}.", getNodeId(), prevTargetPriority, this.targetPriority);
    }

    /**
     * Check and set configuration for node.At the same time, if configuration is changed, then compute and update the
     * target priority value.
     *
     * @param inLock whether the writeLock has already been locked in other place.
     */
    private void checkAndSetConfiguration(final boolean inLock) {
        if (!inLock) {
            this.writeLock.lock();
        }
        try {
            final ConfigurationEntry prevConf = this.conf;
            this.conf = this.logManager.checkAndSetConfiguration(prevConf);

            if (this.conf != prevConf) {
                // Update target priority value
                final int prevTargetPriority = this.targetPriority;
                this.targetPriority = getMaxPriorityOfNodes(this.conf.getConf().getPeers());
                if (prevTargetPriority != this.targetPriority) {
                    LOG.info("Node {} target priority value has changed from: {}, to: {}.", getNodeId(),
                        prevTargetPriority, this.targetPriority);
                }
                this.electionTimeoutCounter = 0;
            }
        }
        finally {
            if (!inLock) {
                this.writeLock.unlock();
            }
        }
    }

    /**
     * Get max priority value for all nodes in the same Raft group, and update current node's target priority value.
     *
     * @param peerIds peer nodes in the same Raft group
     */
    private int getMaxPriorityOfNodes(final List<PeerId> peerIds) {
        Requires.requireNonNull(peerIds, "Null peer list");

        int maxPriority = Integer.MIN_VALUE;
        for (final PeerId peerId : peerIds) {
            final int priorityVal = peerId.getPriority();
            maxPriority = Math.max(priorityVal, maxPriority);
        }

        return maxPriority;
    }

    private boolean initFSMCaller(final LogId bootstrapId) {
        if (this.fsmCaller == null) {
            LOG.error("Fail to init fsm caller, null instance, bootstrapId={}.", bootstrapId);
            return false;
        }
        this.closureQueue = new ClosureQueueImpl(this.getOptions());
        final FSMCallerOptions opts = new FSMCallerOptions();
        opts.setAfterShutdown(status -> afterShutdown());
        opts.setLogManager(this.logManager);
        opts.setFsm(this.options.getFsm());
        opts.setClosureQueue(this.closureQueue);
        opts.setNode(this);
        opts.setBootstrapId(bootstrapId);
        opts.setRaftMessagesFactory(raftOptions.getRaftMessagesFactory());
        opts.setfSMCallerExecutorDisruptor(options.getfSMCallerExecutorDisruptor());

        return this.fsmCaller.init(opts);
    }

    private static class BootstrapStableClosure extends LogManager.StableClosure {

        private final SynchronizedClosure done = new SynchronizedClosure();

        BootstrapStableClosure() {
            super(null);
        }

        public Status await() throws InterruptedException {
            return this.done.await();
        }

        @Override
        public void run(final Status status) {
            this.done.run(status);
        }
    }

    public boolean bootstrap(final BootstrapOptions opts) throws InterruptedException {
        if (opts.getLastLogIndex() > 0 && (opts.getGroupConf().isEmpty() || opts.getFsm() == null)) {
            LOG.error("Invalid arguments for bootstrap, groupConf={}, fsm={}, lastLogIndex={}.", opts.getGroupConf(),
                opts.getFsm(), opts.getLastLogIndex());
            return false;
        }
        if (opts.getGroupConf().isEmpty()) {
            LOG.error("Bootstrapping an empty node makes no sense.");
            return false;
        }
        Requires.requireNonNull(opts.getServiceFactory(), "Null jraft service factory");
        this.serviceFactory = opts.getServiceFactory();
        // Term is not an option since changing it is very dangerous
        final long bootstrapLogTerm = opts.getLastLogIndex() > 0 ? 1 : 0;
        final LogId bootstrapId = new LogId(opts.getLastLogIndex(), bootstrapLogTerm);
        this.options = opts.getNodeOptions() == null ? new NodeOptions() : opts.getNodeOptions();
        this.clock = options.getClock();
        this.raftOptions = this.options.getRaftOptions();
        this.metrics = new NodeMetrics(opts.isEnableMetrics());
        this.options.setFsm(opts.getFsm());
        this.options.setLogUri(opts.getLogUri());
        this.options.setRaftMetaUri(opts.getRaftMetaUri());
        this.options.setSnapshotUri(opts.getSnapshotUri());

        this.configManager = new ConfigurationManager();
        // Create fsmCaller at first as logManager needs it to report error
        this.fsmCaller = new FSMCallerImpl();

        initPools(options);

        if (!initLogStorage()) {
            LOG.error("Fail to init log storage.");
            return false;
        }
        if (!initMetaStorage()) {
            LOG.error("Fail to init meta storage.");
            return false;
        }
        if (this.currTerm == 0) {
            this.currTerm = 1;
            if (!this.metaStorage.setTermAndVotedFor(1, new PeerId())) {
                LOG.error("Fail to set term.");
                return false;
            }
        }

        if (opts.getFsm() != null && !initFSMCaller(bootstrapId)) {
            LOG.error("Fail to init fsm caller.");
            return false;
        }

        final LogEntry entry = new LogEntry(EnumOutter.EntryType.ENTRY_TYPE_CONFIGURATION);
        entry.getId().setTerm(this.currTerm);
        entry.setPeers(opts.getGroupConf().listPeers());
        entry.setLearners(opts.getGroupConf().listLearners());

        final List<LogEntry> entries = new ArrayList<>();
        entries.add(entry);

        final BootstrapStableClosure bootstrapDone = new BootstrapStableClosure();
        this.logManager.appendEntries(entries, bootstrapDone);
        if (!bootstrapDone.await().isOk()) {
            LOG.error("Fail to append configuration.");
            return false;
        }

        if (opts.getLastLogIndex() > 0) {
            if (!initSnapshotStorage()) {
                LOG.error("Fail to init snapshot storage.");
                return false;
            }
            final SynchronizedClosure snapshotDone = new SynchronizedClosure();
            this.snapshotExecutor.doSnapshot(snapshotDone);
            if (!snapshotDone.await().isOk()) {
                LOG.error("Fail to save snapshot, status={}.", snapshotDone.getStatus());
                return false;
            }
        }

        if (this.logManager.getFirstLogIndex() != opts.getLastLogIndex() + 1) {
            throw new IllegalStateException("First and last log index mismatch");
        }
        if (opts.getLastLogIndex() > 0) {
            if (this.logManager.getLastLogIndex() != opts.getLastLogIndex()) {
                throw new IllegalStateException("Last log index mismatch");
            }
        }
        else {
            if (this.logManager.getLastLogIndex() != opts.getLastLogIndex() + 1) {
                throw new IllegalStateException("Last log index mismatch");
            }
        }

        return true;
    }

    private int heartbeatTimeout(final int electionTimeout) {
        return Math.max(electionTimeout / this.raftOptions.getElectionHeartbeatFactor(), 10);
    }

    private int randomTimeout(final int timeoutMs) {
        return ThreadLocalRandom.current().nextInt(timeoutMs, timeoutMs + this.raftOptions.getMaxElectionDelayMs());
    }

    @Override
    public boolean init(final NodeOptions opts) {
        Requires.requireNonNull(opts, "Null node options");
        Requires.requireNonNull(opts.getRaftOptions(), "Null raft options");
        Requires.requireNonNull(opts.getServiceFactory(), "Null jraft service factory");
        Requires.requireNonNull(opts.getCommandsMarshaller(), "Null commands marshaller");
        this.serviceFactory = opts.getServiceFactory();
        this.clock = opts.getClock();
        this.options = opts;
        this.raftOptions = opts.getRaftOptions();
        this.metrics = new NodeMetrics(opts.isEnableMetrics());
        this.serverId.setPriority(opts.getElectionPriority());
        this.electionTimeoutCounter = 0;
        if (opts.getReplicationStateListeners() != null)
            this.replicatorStateListeners.addAll(opts.getReplicationStateListeners());

        if (this.serverId.isEmpty()) {
            LOG.error("Server ID is empty.");
            return false;
        }

        // Init timers.
        initTimers(opts);

        // Init pools.
        initPools(opts);

        this.configManager = new ConfigurationManager();

        applyDisruptor = opts.getNodeApplyDisruptor();

        applyQueue = applyDisruptor.subscribe(getNodeId(), new LogEntryAndClosureHandler());

        if (this.metrics.getMetricRegistry() != null) {
            this.metrics.getMetricRegistry().register("jraft-node-impl-disruptor",
                new DisruptorMetricSet(this.applyQueue));
        }

        this.fsmCaller = new FSMCallerImpl();
        if (!initLogStorage()) {
            LOG.error("Node {} initLogStorage failed.", getNodeId());
            return false;
        }
        if (!initMetaStorage()) {
            LOG.error("Node {} initMetaStorage failed.", getNodeId());
            return false;
        }
        if (!initFSMCaller(new LogId(0, 0))) {
            LOG.error("Node {} initFSMCaller failed.", getNodeId());
            return false;
        }
        this.ballotBox = new BallotBox();
        final BallotBoxOptions ballotBoxOpts = new BallotBoxOptions();
        ballotBoxOpts.setWaiter(this.fsmCaller);
        ballotBoxOpts.setClosureQueue(this.closureQueue);
        if (!this.ballotBox.init(ballotBoxOpts)) {
            LOG.error("Node {} init ballotBox failed.", getNodeId());
            return false;
        }

        if (!initSnapshotStorage()) {
            LOG.error("Node {} initSnapshotStorage failed.", getNodeId());
            return false;
        }

        final Status st = this.logManager.checkConsistency();
        if (!st.isOk()) {
            LOG.error("Node {} is initialized with inconsistent log, status={}.", getNodeId(), st);
            return false;
        }
        this.conf = new ConfigurationEntry();
        this.conf.setId(new LogId());
        // if have log using conf in log, else using conf in options
        if (this.logManager.getLastLogIndex() > 0) {
            checkAndSetConfiguration(false);
        }
        else {
            this.conf.setConf(this.options.getInitialConf());
            // initially set to max(priority of all nodes)
            this.targetPriority = getMaxPriorityOfNodes(this.conf.getConf().getPeers());
        }

        if (!this.conf.isEmpty()) {
            Requires.requireTrue(this.conf.isValid(), "Invalid conf: %s", this.conf);
        }
        else {
            LOG.info("Init node {} with empty conf.", this.serverId);
        }

        this.replicatorGroup = new ReplicatorGroupImpl();
        this.rpcClientService = new DefaultRaftClientService();
        final ReplicatorGroupOptions rgOpts = new ReplicatorGroupOptions();
        rgOpts.setHeartbeatTimeoutMs(heartbeatTimeout(this.options.getElectionTimeoutMs()));
        rgOpts.setElectionTimeoutMs(this.options.getElectionTimeoutMs());
        rgOpts.setLogManager(this.logManager);
        rgOpts.setBallotBox(this.ballotBox);
        rgOpts.setNode(this);
        rgOpts.setRaftRpcClientService(this.rpcClientService);
        rgOpts.setSnapshotStorage(this.snapshotExecutor != null ? this.snapshotExecutor.getSnapshotStorage() : null);
        rgOpts.setRaftOptions(this.raftOptions);
        rgOpts.setTimerManager(this.options.getScheduler());

        // Adds metric registry to RPC service.
        this.options.setMetricRegistry(this.metrics.getMetricRegistry());

        if (!this.rpcClientService.init(this.options)) {
            LOG.error("Fail to init rpc service.");
            return false;
        }
        this.replicatorGroup.init(new NodeId(this.groupId, this.serverId), rgOpts);

        this.readOnlyService = new ReadOnlyServiceImpl();
        final ReadOnlyServiceOptions rosOpts = new ReadOnlyServiceOptions();
        rosOpts.setFsmCaller(this.fsmCaller);
        rosOpts.setNode(this);
        rosOpts.setRaftOptions(this.raftOptions);
        rosOpts.setReadOnlyServiceDisruptor(opts.getReadOnlyServiceDisruptor());

        if (!this.readOnlyService.init(rosOpts)) {
            LOG.error("Fail to init readOnlyService.");
            return false;
        }


            // set state to follower
            this.state = State.STATE_FOLLOWER;

            if (LOG.isInfoEnabled()) {
                LOG.info("Node {} init, term={}, lastLogId={}, conf={}, oldConf={}.", getNodeId(), this.currTerm,
                    this.logManager.getLastLogId(false), this.conf.getConf(), this.conf.getOldConf());
            }

            if (this.snapshotExecutor != null && this.options.getSnapshotIntervalSecs() > 0) {
                LOG.debug("Node {} start snapshot timer, term={}.", getNodeId(), this.currTerm);
                this.snapshotTimer.start();
            }

            if (!this.conf.isEmpty()) {
                stepDown(this.currTerm, false, new Status());
            }

            // Now the raft node is started , have to acquire the writeLock to avoid race
            // conditions
            this.writeLock.lock();
            if (this.conf.isStable() && this.conf.getConf().size() == 1 && this.conf.getConf().contains(this.serverId)) {
                // The group contains only this server which must be the LEADER, trigger
                // the timer immediately.
                electSelf();
            }
            else {
                this.writeLock.unlock();
            }

        return true;
    }

    /**
     * Validates a required option if shared pools are enabled.
     *
     * @param opts Options.
     * @param name Option name.
     */
    private boolean validateOption(NodeOptions opts, String name) {
        if (opts.isSharedPools())
            throw new IllegalArgumentException(name + " is required if shared pools are enabled");

        return true;
    }


    /**
     * Initialize timer pools.
     * @param opts The options.
     */
    private void initTimers(final NodeOptions opts) {
        if (opts.getScheduler() == null && validateOption(opts, "scheduler"))
            opts.setScheduler(JRaftUtils.createScheduler(opts));

        String name = "JRaft-VoteTimer";
        if (opts.getVoteTimer() == null && validateOption(opts, "voteTimer")) {
            opts.setVoteTimer(JRaftUtils.createTimer(opts, name));
        }

        this.voteTimer = new RepeatedTimer(name, NodeImpl.this.options.getElectionTimeoutMs(), opts.getVoteTimer()) {
            @Override
            protected void onTrigger() {
                handleVoteTimeout();
            }

            @Override
            protected int adjustTimeout(final int timeoutMs) {
                return randomTimeout(timeoutMs);
            }
        };

        name = "JRaft-ElectionTimer";
        if (opts.getElectionTimer() == null && validateOption(opts, "electionTimer"))
            opts.setElectionTimer(JRaftUtils.createTimer(opts, name));
        electionTimer = new RepeatedTimer(name, NodeImpl.this.options.getElectionTimeoutMs(), opts.getElectionTimer()) {
            @Override
            protected void onTrigger() {
                handleElectionTimeout();
            }

            @Override
            protected int adjustTimeout(final int timeoutMs) {
                return randomTimeout(timeoutMs);
            }
        };

        name = "JRaft-StepDownTimer";
        if (opts.getStepDownTimer() == null && validateOption(opts, "stepDownTimer"))
            opts.setStepDownTimer(JRaftUtils.createTimer(opts, name));
        stepDownTimer = new RepeatedTimer(name, NodeImpl.this.options.getElectionTimeoutMs() >> 1, opts.getStepDownTimer()) {
            @Override
            protected void onTrigger() {
                handleStepDownTimeout();
            }
        };

        name = "JRaft-SnapshotTimer";
        if (opts.getSnapshotTimer() == null && validateOption(opts, "snapshotTimer"))
            opts.setSnapshotTimer(JRaftUtils.createTimer(opts, name));
        snapshotTimer = new RepeatedTimer(name, NodeImpl.this.options.getSnapshotIntervalSecs() * 1000, opts.getSnapshotTimer()) {
            private volatile boolean firstSchedule = true;

            @Override
            protected void onTrigger() {
                handleSnapshotTimeout();
            }

            @Override
            protected int adjustTimeout(final int timeoutMs) {
                if (!this.firstSchedule) {
                    return timeoutMs;
                }

                // Randomize the first snapshot trigger timeout
                this.firstSchedule = false;
                if (timeoutMs > 0) {
                    int half = timeoutMs / 2;
                    return half + ThreadLocalRandom.current().nextInt(half);
                }
                else {
                    return timeoutMs;
                }
            }
        };
    }

    /**
     * @param opts Options.
     */
    private void initPools(final NodeOptions opts) {
        if (opts.getCommonExecutor() == null && validateOption(opts, "commonExecutor"))
            opts.setCommonExecutor(JRaftUtils.createCommonExecutor(opts));

        if (opts.getStripedExecutor() == null && validateOption(opts, "stripedExecutor"))
            opts.setStripedExecutor(JRaftUtils.createAppendEntriesExecutor(opts));

        if (opts.getClientExecutor() == null && validateOption(opts, "clientExecutor"))
            opts.setClientExecutor(JRaftUtils.createClientExecutor(opts, opts.getServerName()));

        if (opts.getfSMCallerExecutorDisruptor() == null) {
            opts.setfSMCallerExecutorDisruptor(new StripedDisruptor<FSMCallerImpl.ApplyTask>(
                opts.getServerName(),
                "JRaft-FSMCaller-Disruptor",
                (nodeName, stripeName) -> IgniteThreadFactory.create(nodeName, stripeName, true, LOG, STORAGE_READ, STORAGE_WRITE),
                opts.getRaftOptions().getDisruptorBufferSize(),
                () -> new FSMCallerImpl.ApplyTask(),
                opts.getStripes(),
                false
            ));
        } else if (ownFsmCallerExecutorDisruptorConfig != null) {
            opts.setfSMCallerExecutorDisruptor(new StripedDisruptor<FSMCallerImpl.ApplyTask>(
                opts.getServerName(),
                "JRaft-FSMCaller-Disruptor-" + ownFsmCallerExecutorDisruptorConfig.getThreadPostfix(),
                opts.getRaftOptions().getDisruptorBufferSize(),
                () -> new FSMCallerImpl.ApplyTask(),
                ownFsmCallerExecutorDisruptorConfig.getStripes(),
                false
            ));
        }

        if (opts.getNodeApplyDisruptor() == null) {
            opts.setNodeApplyDisruptor(new StripedDisruptor<NodeImpl.LogEntryAndClosure>(
                opts.getServerName(),
                "JRaft-NodeImpl-Disruptor",
                opts.getRaftOptions().getDisruptorBufferSize(),
                () -> new NodeImpl.LogEntryAndClosure(),
                opts.getStripes(),
                false
            ));
        }

        if (opts.getReadOnlyServiceDisruptor() == null) {
            opts.setReadOnlyServiceDisruptor(new StripedDisruptor<ReadOnlyServiceImpl.ReadIndexEvent>(
                opts.getServerName(),
                "JRaft-ReadOnlyService-Disruptor",
                opts.getRaftOptions().getDisruptorBufferSize(),
                () -> new ReadOnlyServiceImpl.ReadIndexEvent(),
                opts.getStripes(),
                false
            ));
        }

        if (opts.getLogManagerDisruptor() == null) {
            opts.setLogManagerDisruptor(new StripedDisruptor<LogManagerImpl.StableClosureEvent>(
                opts.getServerName(),
                "JRaft-LogManager-Disruptor",
                opts.getRaftOptions().getDisruptorBufferSize(),
                () -> new LogManagerImpl.StableClosureEvent(),
                opts.getStripes(),
                logStorage instanceof RocksDbSharedLogStorage
            ));

            opts.setLogStripes(IntStream.range(0, opts.getStripes()).mapToObj(i -> new Stripe()).collect(toList()));
        }
    }

    @OnlyForTest
    void tryElectSelf() {
        this.writeLock.lock();
        // unlock in electSelf
        electSelf();
    }

    // should be in writeLock
    private void electSelf() {
        long electSelfTerm;
        try {
            LOG.info("Node {} start vote and grant vote self, term={}.", getNodeId(), this.currTerm);
            if (!this.conf.contains(this.serverId)) {
                LOG.warn("Node {} can't do electSelf as it is not in {}.", getNodeId(), this.conf);
                return;
            }
            if (this.state == State.STATE_FOLLOWER) {
                LOG.debug("Node {} stop election timer, term={}.", getNodeId(), this.currTerm);
                this.electionTimer.stop();
            }
            resetLeaderId(PeerId.emptyPeer(), new Status(RaftError.ERAFTTIMEDOUT,
                "A follower's leader_id is reset to NULL as it begins to request_vote."));
            this.state = State.STATE_CANDIDATE;
            this.currTerm++;
            this.votedId = this.serverId.copy();
            LOG.debug("Node {} start vote timer, term={} .", getNodeId(), this.currTerm);
            this.voteTimer.start();
            this.voteCtx.init(this.conf.getConf(), this.conf.isStable() ? null : this.conf.getOldConf());
            electSelfTerm = this.currTerm;
        }
        finally {
            this.writeLock.unlock();
        }

        final LogId lastLogId = this.logManager.getLastLogId(true);

        this.writeLock.lock();
        try {
            // vote need defense ABA after unlock&writeLock
            if (electSelfTerm != this.currTerm) {
                LOG.warn("Node {} raise term {} when getLastLogId.", getNodeId(), this.currTerm);
                return;
            }
            for (final PeerId peer : this.conf.listPeers()) {
                if (peer.equals(this.serverId)) {
                    continue;
                }

                rpcClientService.connectAsync(peer).thenAccept(ok -> {
                    if (!ok) {
                        LOG.warn("Node {} failed to init channel, address={}.", getNodeId(), peer);
                        return ;
                    }
                    final OnRequestVoteRpcDone done = new OnRequestVoteRpcDone(peer, electSelfTerm, this);
                    done.request = raftOptions.getRaftMessagesFactory()
                            .requestVoteRequest()
                            .preVote(false) // It's not a pre-vote request.
                            .groupId(this.groupId)
                            .serverId(this.serverId.toString())
                            .peerId(peer.toString())
                            .term(electSelfTerm)
                            .lastLogIndex(lastLogId.getIndex())
                            .lastLogTerm(lastLogId.getTerm())
                            .build();
                    this.rpcClientService.requestVote(peer, done.request, done);
                });
            }

            this.metaStorage.setTermAndVotedFor(electSelfTerm, this.serverId);
            this.voteCtx.grant(this.serverId);
            if (this.voteCtx.isGranted()) {
                becomeLeader();
            }
        }
        finally {
            this.writeLock.unlock();
        }
    }

    private void resetLeaderId(final PeerId newLeaderId, final Status status) {
        if (newLeaderId.isEmpty()) {
            if (!this.leaderId.isEmpty() && this.state.compareTo(State.STATE_TRANSFERRING) > 0) {
                this.fsmCaller.onStopFollowing(new LeaderChangeContext(this.leaderId.copy(), this.currTerm, status));
            }
            this.leaderId = PeerId.emptyPeer();
        }
        else {
            if (this.leaderId == null || this.leaderId.isEmpty()) {
                this.fsmCaller.onStartFollowing(new LeaderChangeContext(newLeaderId, this.currTerm, status));
            }
            this.leaderId = newLeaderId.copy();

            resetElectionTimeoutToInitial();
        }
    }

    // in writeLock
    private void checkStepDown(final long requestTerm, final PeerId serverId) {
        final Status status = new Status();
        if (requestTerm > this.currTerm) {
            status.setError(RaftError.ENEWLEADER, "Raft node receives message from new leader with higher term.");
            stepDown(requestTerm, false, status);
        }
        else if (this.state != State.STATE_FOLLOWER) {
            status.setError(RaftError.ENEWLEADER, "Candidate receives message from new leader with the same term.");
            stepDown(requestTerm, false, status);
        }
        else if (this.leaderId.isEmpty()) {
            status.setError(RaftError.ENEWLEADER, "Follower receives message from new leader with the same term.");
            stepDown(requestTerm, false, status);
        }
        // save current leader
        if (this.leaderId == null || this.leaderId.isEmpty()) {
            resetLeaderId(serverId, status);
        }
    }

    private void becomeLeader() {
        Requires.requireTrue(this.state == State.STATE_CANDIDATE, "Illegal state: " + this.state);
        LOG.info("Node {} become leader of group, term={}, conf={}, oldConf={}.", getNodeId(), this.currTerm,
            this.conf.getConf(), this.conf.getOldConf());
        // cancel candidate vote timer
        stopVoteTimer();
        this.state = State.STATE_LEADER;
        this.leaderId = this.serverId.copy();
        this.replicatorGroup.resetTerm(this.currTerm);
        // Start follower's replicators
        for (final PeerId peer : this.conf.listPeers()) {
            if (peer.equals(this.serverId)) {
                continue;
            }
            LOG.debug("Node {} add a replicator, term={}, peer={}.", getNodeId(), this.currTerm, peer);
            if (!this.replicatorGroup.addReplicator(peer)) {
                LOG.error("Fail to add a replicator, peer={}.", peer);
            }
        }

        // Start learner's replicators
        for (final PeerId peer : this.conf.listLearners()) {
            LOG.debug("Node {} add a learner replicator, term={}, peer={}.", getNodeId(), this.currTerm, peer);
            if (!this.replicatorGroup.addReplicator(peer, ReplicatorType.Learner)) {
                LOG.error("Fail to add a learner replicator, peer={}.", peer);
            }
        }

        // init commit manager
        this.ballotBox.resetPendingIndex(this.logManager.getLastLogIndex() + 1, getQuorum());
        // Register _conf_ctx to reject configuration changing before the first log
        // is committed.
        if (this.confCtx.isBusy()) {
            throw new IllegalStateException();
        }
        this.confCtx.flush(this.conf.getConf(), this.conf.getOldConf());

        resetElectionTimeoutToInitial();
        this.stepDownTimer.start();
    }

    // should be in writeLock
    private void stepDown(final long term, final boolean wakeupCandidate, final Status status) {
        LOG.debug("Node {} stepDown, term={}, newTerm={}, wakeupCandidate={}.", getNodeId(), this.currTerm, term,
            wakeupCandidate);
        if (!this.state.isActive()) {
            return;
        }
        if (this.state == State.STATE_CANDIDATE) {
            stopVoteTimer();
        }
        else if (this.state.compareTo(State.STATE_TRANSFERRING) <= 0) {
            stopStepDownTimer();
            this.ballotBox.clearPendingTasks();
            // signal fsm leader stop immediately
            if (this.state == State.STATE_LEADER) {
                onLeaderStop(status);
            }
        }
        // reset leader_id
        resetLeaderId(PeerId.emptyPeer(), status);

        // soft state in memory
        this.state = State.STATE_FOLLOWER;
        this.confCtx.reset();
        updateLastLeaderTimestamp(Utils.monotonicMs());
        if (this.snapshotExecutor != null) {
            this.snapshotExecutor.interruptDownloadingSnapshots(term);
        }

        // meta state
        if (term > this.currTerm) {
            this.currTerm = term;
            this.votedId = PeerId.emptyPeer();
            this.metaStorage.setTermAndVotedFor(term, this.votedId);
        }

        if (wakeupCandidate) {
            this.wakingCandidate = this.replicatorGroup.stopAllAndFindTheNextCandidate(this.conf);
            if (this.wakingCandidate != null) {
                Replicator.sendTimeoutNowAndStop(this.wakingCandidate, this.options.getElectionTimeoutMs());
            }
        }
        else {
            this.replicatorGroup.stopAll();
        }
        if (this.stopTransferArg != null) {
            if (this.transferTimer != null) {
                this.transferTimer.cancel(true);
            }
            // There is at most one StopTransferTimer at the same term, it's safe to
            // mark stopTransferArg to NULL
            this.stopTransferArg = null;
        }
        // Learner node will not trigger the election timer.
        if (!isLearner()) {
            this.electionTimer.restart();
        }
        else {
            LOG.info("Node {} is a learner, election timer is not started.", this.nodeId);
        }
    }

    // Should be in readLock
    private boolean isLearner() {
        return this.conf.listLearners().contains(this.serverId);
    }

    private void stopStepDownTimer() {
        if (this.stepDownTimer != null) {
            this.stepDownTimer.stop();
        }
    }

    private void stopVoteTimer() {
        if (this.voteTimer != null) {
            this.voteTimer.stop();
        }
    }

    class LeaderStableClosure extends LogManager.StableClosure {
        LeaderStableClosure(final List<LogEntry> entries) {
            super(entries);
        }

        @Override
        public void run(final Status status) {
            if (status.isOk()) {
                NodeImpl.this.ballotBox.commitAt(this.firstLogIndex, this.firstLogIndex + this.nEntries - 1,
                    NodeImpl.this.serverId);
            }
            else {
                LOG.error("Node {} append [{}, {}] failed, status={}.", getNodeId(), this.firstLogIndex,
                    this.firstLogIndex + this.nEntries - 1, status);
            }
        }
    }

    private void executeApplyingTasks(final List<LogEntryAndClosure> tasks) {
        this.writeLock.lock();
        try {
            final int size = tasks.size();
            State nodeState = this.state;
            if (nodeState != State.STATE_LEADER) {
                final Status st = cannotApplyBecauseNotLeaderStatus(nodeState);
                LOG.debug("Node {} can't apply, status={}.", getNodeId(), st);
                final List<Closure> dones = tasks.stream().map(ele -> ele.done)
                        .filter(Objects::nonNull).collect(Collectors.toList());
                Utils.runInThread(this.getOptions().getCommonExecutor(), () -> {
                    for (final Closure done : dones) {
                        done.run(st);
                    }
                });
                return;
            }
            final List<LogEntry> entries = new ArrayList<>(size);
            for (int i = 0; i < size; i++) {
                final LogEntryAndClosure task = tasks.get(i);
                if (task.expectedTerm != -1 && task.expectedTerm != this.currTerm) {
                    LOG.debug("Node {} can't apply task whose expectedTerm={} doesn't match currTerm={}.", getNodeId(),
                        task.expectedTerm, this.currTerm);
                    if (task.done != null) {
                        final Status st = new Status(RaftError.EPERM, "expected_term=%d doesn't match current_term=%d",
                            task.expectedTerm, this.currTerm);
                        Utils.runClosureInThread(this.getOptions().getCommonExecutor(), task.done, st);
                        task.reset();
                    }
                    continue;
                }
                if (!this.ballotBox.appendPendingTask(this.conf.getConf(),
                    this.conf.isStable() ? null : this.conf.getOldConf(), task.done)) {
                    Utils.runClosureInThread(this.getOptions().getCommonExecutor(), task.done, new Status(RaftError.EINTERNAL, "Fail to append task."));
                    task.reset();
                    continue;
                }
                // set task entry info before adding to list.
                task.entry.getId().setTerm(this.currTerm);
                task.entry.setType(EnumOutter.EntryType.ENTRY_TYPE_DATA);
                entries.add(task.entry);
                task.reset();
            }
            this.logManager.appendEntries(entries, new LeaderStableClosure(entries));
            // update conf.first
            checkAndSetConfiguration(true);
        }
        finally {
            this.writeLock.unlock();
        }
    }

    /**
     * Builds a status for 'Cannot apply because this node is not a leader' situation.
     *
     * @param nodeState Node state.
     */
    public static Status cannotApplyBecauseNotLeaderStatus(State nodeState) {
        final Status st = new Status();

        if (nodeState != State.STATE_TRANSFERRING) {
            st.setError(RaftError.EPERM, "Is not leader.");
        } else {
            st.setError(RaftError.EBUSY, "Is transferring leadership.");
        }

        return st;
    }

    /**
     * Returns the node metrics.
     *
     * @return returns metrics of current node.
     */
    @Override
    public NodeMetrics getNodeMetrics() {
        return this.metrics;
    }

    /**
     * Returns the JRaft service factory for current node.
     *
     * @return the service factory
     */
    public JRaftServiceFactory getServiceFactory() {
        return this.serviceFactory;
    }

    @Override
    public void readIndex(final byte[] requestContext, final ReadIndexClosure done) {
        if (this.shutdownLatch != null) {
            Utils.runClosureInThread(this.getOptions().getCommonExecutor(), done, new Status(RaftError.ENODESHUTDOWN, "Node is shutting down."));
            throw new IllegalStateException("Node is shutting down");
        }
        Requires.requireNonNull(done, "Null closure");
        this.readOnlyService.addRequest(requestContext, done);
    }

    /**
     * ReadIndex response closure
     */
    private static class ReadIndexHeartbeatResponseClosure extends RpcResponseClosureAdapter<AppendEntriesResponse> {
        final ReadIndexResponseBuilder respBuilder;
        final RpcResponseClosure<ReadIndexResponse> closure;
        final int quorum;
        final int failPeersThreshold;
        int ackSuccess;
        int ackFailures;
        boolean isDone;

        ReadIndexHeartbeatResponseClosure(final RpcResponseClosure<ReadIndexResponse> closure,
            final ReadIndexResponseBuilder rb, final int quorum,
            final int peersCount) {
            super();
            this.closure = closure;
            this.respBuilder = rb;
            this.quorum = quorum;
            this.failPeersThreshold = peersCount % 2 == 0 ? (quorum - 1) : quorum;
            this.ackSuccess = 0;
            this.ackFailures = 0;
            this.isDone = false;
        }

        @Override
        public synchronized void run(final Status status) {
            if (this.isDone) {
                return;
            }
            if (status.isOk() && getResponse().success()) {
                this.ackSuccess++;
            }
            else {
                this.ackFailures++;
            }
            // Include leader self vote yes.
            if (this.ackSuccess + 1 >= this.quorum) {
                this.respBuilder.success(true);
                this.closure.setResponse(this.respBuilder.build());
                this.closure.run(Status.OK());
                this.isDone = true;
            }
            else if (this.ackFailures >= this.failPeersThreshold) {
                this.respBuilder.success(false);
                this.closure.setResponse(this.respBuilder.build());
                this.closure.run(Status.OK());
                this.isDone = true;
            }
        }
    }

    /**
     * Handle read index request.
     */
    @Override
    public void handleReadIndexRequest(final ReadIndexRequest request,
        final RpcResponseClosure<ReadIndexResponse> done) {
        final long startMs = Utils.monotonicMs();
        this.readLock.lock();
        try {
            switch (this.state) {
                case STATE_LEADER:
                    readLeader(request, done);
                    break;
                case STATE_FOLLOWER:
                    readFollower(request, done);
                    break;
                case STATE_TRANSFERRING:
                    done.run(new Status(RaftError.EBUSY, "Is transferring leadership."));
                    break;
                default:
                    done.run(new Status(RaftError.EPERM, "Invalid state for readIndex: %s.", this.state));
                    break;
            }
        }
        finally {
            this.readLock.unlock();
            this.metrics.recordLatency("handle-read-index", Utils.monotonicMs() - startMs);
            this.metrics.recordSize("handle-read-index-entries", Utils.size(request.entriesList()));
        }
    }

    private int getQuorum() {
        final Configuration c = this.conf.getConf();
        if (c.isEmpty()) {
            return 0;
        }
        return c.getPeers().size() / 2 + 1;
    }

    private void readFollower(final ReadIndexRequest request, final RpcResponseClosure<ReadIndexResponse> closure) {
        if (this.leaderId == null || this.leaderId.isEmpty()) {
            closure.run(new Status(RaftError.EPERM, "No leader at term %d.", this.currTerm));
            return;
        }
        // send request to leader.
        final ReadIndexRequest newRequest = raftOptions.getRaftMessagesFactory()
            .readIndexRequest()
            .groupId(request.groupId())
            .serverId(request.serverId())
            .peerId(request.peerId())
            .entriesList(request.entriesList())
            .peerId(this.leaderId.toString())
            .build();
        this.rpcClientService.readIndex(this.leaderId, newRequest, -1, closure);
    }

    private void readLeader(ReadIndexRequest request, RpcResponseClosure<ReadIndexResponse> closure) {
        ReadIndexResponseBuilder respBuilder = raftOptions.getRaftMessagesFactory().readIndexResponse();

        final int quorum = getQuorum();
        if (quorum <= 1) {
            // Only one peer, fast path.
            respBuilder
                .success(true)
                .index(this.ballotBox.getLastCommittedIndex());
            closure.setResponse(respBuilder.build());
            closure.run(Status.OK());
            return;
        }

        final long lastCommittedIndex = this.ballotBox.getLastCommittedIndex();
        if (this.logManager.getTerm(lastCommittedIndex) != this.currTerm) {
            // Reject read only request when this leader has not committed any log entry at its term
            closure.run(new Status(
                RaftError.EAGAIN,
                "ReadIndex request rejected because leader has not committed any log entry at its term, logIndex=%d, currTerm=%d.",
                lastCommittedIndex, this.currTerm));
            return;
        }
        respBuilder.index(lastCommittedIndex);

        if (request.peerId() != null) {
            // request from follower or learner, check if the follower/learner is in current conf.
            final PeerId peer = new PeerId();
            peer.parse(request.serverId());
            if (!this.conf.contains(peer) && !this.conf.containsLearner(peer)) {
                closure
                    .run(new Status(RaftError.EPERM, "Peer %s is not in current configuration: %s.", peer, this.conf));
                return;
            }
        }

        ReadOnlyOption readOnlyOpt = this.raftOptions.getReadOnlyOptions();
        if (readOnlyOpt == ReadOnlyOption.ReadOnlyLeaseBased && !isLeaderLeaseValid()) {
            // If leader lease timeout, we must change option to ReadOnlySafe
            readOnlyOpt = ReadOnlyOption.ReadOnlySafe;
        }

        switch (readOnlyOpt) {
            case ReadOnlySafe:
                final List<PeerId> peers = this.conf.getConf().getPeers();
                Requires.requireTrue(peers != null && !peers.isEmpty(), "Empty peers");
                final ReadIndexHeartbeatResponseClosure heartbeatDone = new ReadIndexHeartbeatResponseClosure(closure,
                    respBuilder, quorum, peers.size());
                // Send heartbeat requests to followers
                for (final PeerId peer : peers) {
                    if (peer.equals(this.serverId)) {
                        continue;
                    }
                    this.replicatorGroup.sendHeartbeat(peer, heartbeatDone);
                }
                break;
            case ReadOnlyLeaseBased:
                // Responses to followers and local node.
                respBuilder.success(true);
                closure.setResponse(respBuilder.build());
                closure.run(Status.OK());
                break;
        }
    }

    @Override
    public void apply(final Task task) {
        if (this.shutdownLatch != null) {
            Utils.runClosureInThread(this.getOptions().getCommonExecutor(), task.getDone(), new Status(RaftError.ENODESHUTDOWN, "Node is shutting down."));
            throw new IllegalStateException("Node is shutting down");
        }
        Requires.requireNonNull(task, "Null task");

        final LogEntry entry = new LogEntry();
        entry.setData(task.getData());
        entry.setTraceHeaders(serializeSpan());

        final EventTranslator<LogEntryAndClosure> translator = (event, sequence) -> {
            event.reset();
            event.nodeId = getNodeId();
            event.done = task.getDone();
            event.entry = entry;
            event.expectedTerm = task.getExpectedTerm();
        };
        switch (this.options.getApplyTaskMode()) {
            case Blocking:
                this.applyQueue.publishEvent(translator);
                break;
            case NonBlocking:
            default:
                if (!this.applyQueue.tryPublishEvent(translator)) {
                    String errorMsg = "Node is busy, has too many tasks, queue is full and bufferSize="+ this.applyQueue.getBufferSize();
                    Utils.runClosureInThread(this.getOptions().getCommonExecutor(), task.getDone(), new Status(RaftError.EBUSY, errorMsg));
                    LOG.warn("Node {} applyQueue is overload.", getNodeId());
                    this.metrics.recordTimes("apply-task-overload-times", 1);
                    if (task.getDone() == null) {
                        throw new OverloadException(errorMsg);
                    }
            }
            break;
        }
    }

    @Override
    public Message handlePreVoteRequest(final RequestVoteRequest request) {
        boolean doUnlock = true;
        this.writeLock.lock();
        try {
            if (!this.state.isActive()) {
                LOG.warn("Node {} is not in active state, currTerm={}.", getNodeId(), this.currTerm);
                return RaftRpcFactory.DEFAULT //
                    .newResponse(raftOptions.getRaftMessagesFactory(), RaftError.EINVAL,
                        "Node %s is not in active state, state %s.", getNodeId(), this.state.name());
            }
            final PeerId candidateId = new PeerId();
            if (!candidateId.parse(request.serverId())) {
                LOG.warn("Node {} received PreVoteRequest from {} serverId bad format.", getNodeId(),
                    request.serverId());
                return RaftRpcFactory.DEFAULT //
                    .newResponse(raftOptions.getRaftMessagesFactory(), RaftError.EINVAL,
                        "Parse candidateId failed: %s.", request.serverId());
            }
            boolean granted = false;
            // noinspection ConstantConditions
            do {
                if (!this.conf.contains(candidateId)) {
                    LOG.warn("Node {} ignore PreVoteRequest from {} as it is not in conf <{}>.", getNodeId(),
                        request.serverId(), this.conf);
                    break;
                }
                if (this.leaderId != null && !this.leaderId.isEmpty() && isCurrentLeaderValid()) {
                    LOG.info(
                        "Node {} ignore PreVoteRequest from {}, term={}, currTerm={}, because the leader {}'s lease is still valid.",
                        getNodeId(), request.serverId(), request.term(), this.currTerm, this.leaderId);
                    break;
                }
                if (request.term() < this.currTerm) {
                    LOG.info("Node {} ignore PreVoteRequest from {}, term={}, currTerm={}.", getNodeId(),
                        request.serverId(), request.term(), this.currTerm);
                    // A follower replicator may not be started when this node become leader, so we must check it.
                    checkReplicator(candidateId);
                    break;
                }
                // A follower replicator may not be started when this node become leader, so we must check it.
                // check replicator state
                checkReplicator(candidateId);

                doUnlock = false;
                this.writeLock.unlock();

                final LogId lastLogId = this.logManager.getLastLogId(true);

                doUnlock = true;
                this.writeLock.lock();
                final LogId requestLastLogId = new LogId(request.lastLogIndex(), request.lastLogTerm());
                granted = requestLastLogId.compareTo(lastLogId) >= 0;

                LOG.info(
                    "Node {} received PreVoteRequest from {}, term={}, currTerm={}, granted={}, requestLastLogId={}, lastLogId={}.",
                    getNodeId(), request.serverId(), request.term(), this.currTerm, granted, requestLastLogId,
                    lastLogId);
            }
            while (false);

            return raftOptions.getRaftMessagesFactory()
                .requestVoteResponse()
                .term(this.currTerm)
                .granted(granted)
                .build();
        }
        finally {
            if (doUnlock) {
                this.writeLock.unlock();
            }
        }
    }

    // in read_lock
    private boolean isLeaderLeaseValid() {
        final long monotonicNowMs = Utils.monotonicMs();
        // Test with a current start lease timestamp.
        if (checkLeaderLease(monotonicNowMs)) {
            return true;
        }
        // Refresh start lease timestamp and try again.
        checkDeadNodes0(this.conf.getConf().getPeers(), monotonicNowMs, false, null);
        return checkLeaderLease(monotonicNowMs);
    }

    private boolean checkLeaderLease(final long monotonicNowMs) {
        return monotonicNowMs - this.lastLeaderTimestamp < this.options.getLeaderLeaseTimeoutMs();
    }

    private boolean isCurrentLeaderValid() {
        return checkLeaderLease(Utils.monotonicMs());
    }

    private void updateLastLeaderTimestamp(final long lastLeaderTimestamp) {
        this.lastLeaderTimestamp = lastLeaderTimestamp;
    }

    private void checkReplicator(final PeerId candidateId) {
        if (this.state == State.STATE_LEADER) {
            this.replicatorGroup.checkReplicator(candidateId, false);
        }
    }

    @Override
    public Message handleRequestVoteRequest(final RequestVoteRequest request) {
        boolean doUnlock = true;
        this.writeLock.lock();
        try {
            if (!this.state.isActive()) {
                LOG.warn("Node {} is not in active state, currTerm={}.", getNodeId(), this.currTerm);
                return RaftRpcFactory.DEFAULT //
                    .newResponse(raftOptions.getRaftMessagesFactory(), RaftError.EINVAL,
                        "Node %s is not in active state, state %s.", getNodeId(), this.state.name());
            }
            final PeerId candidateId = new PeerId();
            if (!candidateId.parse(request.serverId())) {
                LOG.warn("Node {} received RequestVoteRequest from {} serverId bad format.", getNodeId(),
                    request.serverId());
                return RaftRpcFactory.DEFAULT //
                    .newResponse(raftOptions.getRaftMessagesFactory(), RaftError.EINVAL,
                        "Parse candidateId failed: %s.", request.serverId());
            }

            // noinspection ConstantConditions
            do {
                // check term
                if (request.term() >= this.currTerm) {
                    LOG.info("Node {} received RequestVoteRequest from {}, term={}, currTerm={}.", getNodeId(),
                        request.serverId(), request.term(), this.currTerm);
                    // increase current term, change state to follower
                    if (request.term() > this.currTerm) {
                        stepDown(request.term(), false, new Status(RaftError.EHIGHERTERMRESPONSE,
                            "Raft node receives higher term RequestVoteRequest."));
                    }
                    else if (candidateId.equals(leaderId)) { // Already follows a leader in this term.
                        LOG.info("Node {} ignores RequestVoteRequest from {}, term={}, currTerm={}.", getNodeId(),
                            request.serverId(), request.term(), this.currTerm);

                        break;
                    }
                }
                else {
                    // ignore older term
                    LOG.info("Node {} ignores RequestVoteRequest from {}, term={}, currTerm={}.", getNodeId(),
                        request.serverId(), request.term(), this.currTerm);

                    break;
                }

                doUnlock = false;
                this.writeLock.unlock();

                final LogId lastLogId = this.logManager.getLastLogId(true);

                doUnlock = true;
                this.writeLock.lock();

                // vote need ABA check after unlock&writeLock
                if (request.term() != this.currTerm) {
                    LOG.warn("Node {} raise term {} when get lastLogId.", getNodeId(), this.currTerm);
                    break;
                }

                final boolean logIsOk = new LogId(request.lastLogIndex(), request.lastLogTerm())
                    .compareTo(lastLogId) >= 0;

                if (logIsOk && (this.votedId == null || this.votedId.isEmpty())) {
                    stepDown(request.term(), false, new Status(RaftError.EVOTEFORCANDIDATE,
                        "Raft node votes for some candidate, step down to restart election_timer."));
                    this.votedId = candidateId.copy();
                    this.metaStorage.setVotedFor(candidateId);
                }
            }
            while (false);

            return raftOptions.getRaftMessagesFactory()
                .requestVoteResponse()
                .term(this.currTerm)
                .granted(request.term() == this.currTerm && candidateId.equals(this.votedId))
                .build();
        }
        finally {
            if (doUnlock) {
                this.writeLock.unlock();
            }
        }
    }

    private static class FollowerStableClosure extends LogManager.StableClosure {
        final long committedIndex;
        final AppendEntriesResponseBuilder responseBuilder;
        final NodeImpl node;
        final RpcRequestClosure done;
        final long term;

        FollowerStableClosure(final AppendEntriesRequest request,
            final AppendEntriesResponseBuilder responseBuilder, final NodeImpl node,
            final RpcRequestClosure done, final long term) {
            super(null);
            this.committedIndex = Math.min(
                // committed index is likely less than the lastLogIndex
                request.committedIndex(),
                // The logs after the appended entries can not be trust, so we can't commit them even if their indexes are less than request's committed index.
                request.prevLogIndex() + Utils.size(request.entriesList()));
            this.responseBuilder = responseBuilder;
            this.node = node;
            this.done = done;
            this.term = term;
        }

        @Override
        public void run(final Status status) {
            if (!status.isOk()) {
                this.done.run(status);
                return;
            }

            this.node.readLock.lock();
            try {
                if (this.term != this.node.currTerm) {
                    // The change of term indicates that leader has been changed during
                    // appending entries, so we can't respond ok to the old leader
                    // because we are not sure if the appended logs would be truncated
                    // by the new leader:
                    //  - If they won't be truncated and we respond failure to the old
                    //    leader, the new leader would know that they are stored in this
                    //    peer and they will be eventually committed when the new leader
                    //    found that quorum of the cluster have stored.
                    //  - If they will be truncated and we responded success to the old
                    //    leader, the old leader would possibly regard those entries as
                    //    committed (very likely in a 3-nodes cluster) and respond
                    //    success to the clients, which would break the rule that
                    //    committed entries would never be truncated.
                    // So we have to respond failure to the old leader and set the new
                    // term to make it stepped down if it didn't.
                    // TODO asch make test scenario https://issues.apache.org/jira/browse/IGNITE-14832
                    this.responseBuilder.success(false).term(this.node.currTerm);
                    this.done.sendResponse(this.responseBuilder.build());
                    return;
                }
            }
            finally {
                // It's safe to release lock as we know everything is ok at this point.
                this.node.readLock.unlock();
            }

            // Don't touch node any more.
            this.responseBuilder.success(true).term(this.term);

            // Ballot box is thread safe and tolerates disorder.
            this.node.ballotBox.setLastCommittedIndex(this.committedIndex);

            this.done.sendResponse(this.responseBuilder.build());
        }
    }

    @Override
    public Message handleAppendEntriesRequest(final AppendEntriesRequest request, final RpcRequestClosure done) {
        boolean doUnlock = true;
        final long startMs = Utils.monotonicMs();
        this.writeLock.lock();
        final int entriesCount = Utils.size(request.entriesList());
        boolean success = false;
        try {
            if (!this.state.isActive()) {
                LOG.warn("Node {} is not in active state, currTerm={}.", getNodeId(), this.currTerm);
                return RaftRpcFactory.DEFAULT //
                    .newResponse(raftOptions.getRaftMessagesFactory(), RaftError.EINVAL,
                        "Node %s is not in active state, state %s.", getNodeId(), this.state.name());
            }

            final PeerId serverId = new PeerId();
            if (!serverId.parse(request.serverId())) {
                LOG.warn("Node {} received AppendEntriesRequest from {} serverId bad format.", getNodeId(),
                    request.serverId());
                return RaftRpcFactory.DEFAULT //
                    .newResponse(raftOptions.getRaftMessagesFactory(), RaftError.EINVAL,
                        "Parse serverId failed: %s.", request.serverId());
            }

            // Check stale term
            if (request.term() < this.currTerm) {
                LOG.warn("Node {} ignore stale AppendEntriesRequest from {}, term={}, currTerm={}.", getNodeId(),
                    request.serverId(), request.term(), this.currTerm);
                AppendEntriesResponseBuilder rb = raftOptions.getRaftMessagesFactory()
                        .appendEntriesResponse()
                        .success(false)
                        .term(this.currTerm);

                if (request.timestamp() != null) {
                    rb.timestampLong(clock.update(request.timestamp()).longValue());
                }

                return rb.build();
            }

            // Check term and state to step down
            checkStepDown(request.term(), serverId);
            if (!serverId.equals(this.leaderId)) {
                LOG.error("Another peer {} declares that it is the leader at term {} which was occupied by leader {}.",
                    serverId, this.currTerm, this.leaderId);
                // Increase the term by 1 and make both leaders step down to minimize the
                // loss of split brain
                stepDown(request.term() + 1, false, new Status(RaftError.ELEADERCONFLICT,
                    "More than one leader in the same term."));
                AppendEntriesResponseBuilder rb = raftOptions.getRaftMessagesFactory()
                        .appendEntriesResponse()
                        .success(false) //
                        .term(request.term() + 1);

                if (request.timestamp() != null) {
                    rb.timestampLong(clock.update(request.timestamp()).longValue());
                }

                return rb.build();
            }

            updateLastLeaderTimestamp(Utils.monotonicMs());

            if (entriesCount > 0 && this.snapshotExecutor != null && this.snapshotExecutor.isInstallingSnapshot()) {
                LOG.warn("Node {} received AppendEntriesRequest while installing snapshot.", getNodeId());
                return RaftRpcFactory.DEFAULT //
                    .newResponse(raftOptions.getRaftMessagesFactory(), RaftError.EBUSY,
                        "Node %s:%s is installing snapshot.", this.groupId, this.serverId);
            }

            final long prevLogIndex = request.prevLogIndex();
            final long prevLogTerm = request.prevLogTerm();
            final long localPrevLogTerm = this.logManager.getTerm(prevLogIndex);
            if (localPrevLogTerm != prevLogTerm) {
                final long lastLogIndex = this.logManager.getLastLogIndex();

                LOG.warn("Node {} reject term_unmatched AppendEntriesRequest from {}, term={}, prevLogIndex={}, " +
                        "prevLogTerm={}, localPrevLogTerm={}, lastLogIndex={}, entriesSize={}.",
                    getNodeId(), request.serverId(), request.term(), prevLogIndex, prevLogTerm, localPrevLogTerm,
                    lastLogIndex, entriesCount);

                AppendEntriesResponseBuilder rb = raftOptions.getRaftMessagesFactory()
                        .appendEntriesResponse()
                        .success(false)
                        .term(this.currTerm)
                        .lastLogIndex(lastLogIndex);

                if (request.timestamp() != null) {
                    rb.timestampLong(clock.update(request.timestamp()).longValue());
                }

                return rb.build();
            }

            if (entriesCount == 0) {
                // heartbeat or probe request
                final AppendEntriesResponseBuilder respBuilder = raftOptions.getRaftMessagesFactory()
                    .appendEntriesResponse()
                    .success(true)
                    .term(this.currTerm)
                    .lastLogIndex(this.logManager.getLastLogIndex());
                if (request.timestamp() != null) {
                    respBuilder.timestampLong(clock.update(request.timestamp()).longValue());
                }
                doUnlock = false;
                this.writeLock.unlock();
                // see the comments at FollowerStableClosure#run()
                this.ballotBox.setLastCommittedIndex(Math.min(request.committedIndex(), prevLogIndex));
                return respBuilder.build();
            }

            // fast checking if log manager is overloaded
            if (!this.logManager.hasAvailableCapacityToAppendEntries(1)) {
                LOG.warn("Node {} received AppendEntriesRequest but log manager is busy.", getNodeId());

                AppendEntriesResponseBuilder rb = raftOptions.getRaftMessagesFactory()
                        .appendEntriesResponse()
                        .success(false)
                        .errorCode(RaftError.EBUSY.getNumber())
                        .errorMsg(String.format("Node %s:%s log manager is busy.", this.groupId, this.serverId))
                        .term(this.currTerm);

                if (request.timestamp() != null) {
                    rb.timestampLong(clock.update(request.timestamp()).longValue());
                }

                return rb.build();
            }

            // Parse request
            long index = prevLogIndex;
            final List<LogEntry> entries = new ArrayList<>(entriesCount);
            ByteBuffer allData = request.data() != null ? request.data().asReadOnlyByteBuffer() : ByteString.EMPTY.asReadOnlyByteBuffer();

            final Collection<RaftOutter.EntryMeta> entriesList = request.entriesList();
            for (RaftOutter.EntryMeta entry : entriesList) {
                index++;

                if (request.entriesList() != null && request.entriesList().stream().filter(entryMeta -> entryMeta.dataLen() == 2593).count() > 0) {
                    System.out.println(">>>handleAppendEntriesRequest");
                }

                final LogEntry logEntry = logEntryFromMeta(index, allData, entry);

                if (logEntry != null) {
                    // Validate checksum
                    if (this.raftOptions.isEnableLogEntryChecksum() && logEntry.isCorrupted()) {
                        long realChecksum = logEntry.checksum();
                        LOG.error(
                            "Corrupted log entry received from leader, index={}, term={}, expectedChecksum={}, realChecksum={}",
                            logEntry.getId().getIndex(), logEntry.getId().getTerm(), logEntry.getChecksum(),
                            realChecksum);
                        return RaftRpcFactory.DEFAULT //
                            .newResponse(raftOptions.getRaftMessagesFactory(), RaftError.EINVAL,
                                "The log entry is corrupted, index=%d, term=%d, expectedChecksum=%d, realChecksum=%d",
                                logEntry.getId().getIndex(), logEntry.getId().getTerm(), logEntry.getChecksum(),
                                realChecksum);
                    }
                    entries.add(logEntry);
                }
            }

            final FollowerStableClosure closure = new FollowerStableClosure(
                request,
                raftOptions.getRaftMessagesFactory().appendEntriesResponse().term(this.currTerm),
                this,
                done,
                this.currTerm
            );
            this.logManager.appendEntries(entries, closure);
            // update configuration after _log_manager updated its memory status
            checkAndSetConfiguration(true);
            success = true;
            return null;
        }
        finally {
            if (doUnlock) {
                this.writeLock.unlock();
            }
            final long processLatency = Utils.monotonicMs() - startMs;
            if (entriesCount == 0) {
                this.metrics.recordLatency("handle-heartbeat-requests", processLatency);
            } else {
                this.metrics.recordLatency("handle-append-entries", processLatency);
            }
            if (success) {
                // Don't stats heartbeat requests.
                this.metrics.recordSize("handle-append-entries-count", entriesCount);
            }
        }
    }

    private LogEntry logEntryFromMeta(final long index, final ByteBuffer allData, final RaftOutter.EntryMeta entry) {
        if (entry.type() != EnumOutter.EntryType.ENTRY_TYPE_UNKNOWN) {
            final LogEntry logEntry = new LogEntry();
            logEntry.setId(new LogId(index, entry.term()));
            logEntry.setType(entry.type());

            if (entry.hasChecksum())
                logEntry.setChecksum(entry.checksum()); // since 1.2.6

            final long dataLen = entry.dataLen();
            if (dataLen > 0) {
                final byte[] bs = new byte[(int) dataLen];
                assert allData != null;
                allData.get(bs, 0, bs.length);
                logEntry.setData(ByteBuffer.wrap(bs));
            }

            if (entry.peersList() != null) {
                if (entry.type() != EnumOutter.EntryType.ENTRY_TYPE_CONFIGURATION) {
                    throw new IllegalStateException(
                        "Invalid log entry that contains peers but is not ENTRY_TYPE_CONFIGURATION type: "
                            + entry.type());
                }

                fillLogEntryPeers(entry, logEntry);
            }
            else if (entry.type() == EnumOutter.EntryType.ENTRY_TYPE_CONFIGURATION) {
                throw new IllegalStateException(
                    "Invalid log entry that contains zero peers but is ENTRY_TYPE_CONFIGURATION type");
            }

            logEntry.setTraceHeaders(entry.traceHeaders());
            
            return logEntry;
        }
        return null;
    }

    private void fillLogEntryPeers(final RaftOutter.EntryMeta entry, final LogEntry logEntry) {
        // TODO refactor https://issues.apache.org/jira/browse/IGNITE-14832
        if (entry.peersList() != null) {
            final List<PeerId> peers = new ArrayList<>();
            for (final String peerStr : entry.peersList()) {
                final PeerId peer = new PeerId();
                peer.parse(peerStr);
                peers.add(peer);
            }
            logEntry.setPeers(peers);
        }

        if (entry.oldPeersList() != null) {
            final List<PeerId> oldPeers = new ArrayList<>();
            for (final String peerStr : entry.oldPeersList()) {
                final PeerId peer = new PeerId();
                peer.parse(peerStr);
                oldPeers.add(peer);
            }
            logEntry.setOldPeers(oldPeers);
        }

        if (entry.learnersList() != null) {
            final List<PeerId> peers = new ArrayList<>();
            for (final String peerStr : entry.learnersList()) {
                final PeerId peer = new PeerId();
                peer.parse(peerStr);
                peers.add(peer);
            }
            logEntry.setLearners(peers);
        }

        if (entry.oldLearnersList() != null) {
            final List<PeerId> peers = new ArrayList<>();
            for (final String peerStr : entry.oldLearnersList()) {
                final PeerId peer = new PeerId();
                peer.parse(peerStr);
                peers.add(peer);
            }
            logEntry.setOldLearners(peers);
        }

        logEntry.setTraceHeaders(entry.traceHeaders());
    }

    // called when leader receive greater term in AppendEntriesResponse
    void increaseTermTo(final long newTerm, final Status status) {
        this.writeLock.lock();
        try {
            if (newTerm < this.currTerm) {
                return;
            }
            stepDown(newTerm, false, status);
        }
        finally {
            this.writeLock.unlock();
        }
    }

    /**
     * Peer catch up callback
     */
    private static class OnCaughtUp extends CatchUpClosure {
        private final NodeImpl node;
        private final long term;
        private final PeerId peer;
        private final long version;

        OnCaughtUp(final NodeImpl node, final long term, final PeerId peer, final long version) {
            super();
            this.node = node;
            this.term = term;
            this.peer = peer;
            this.version = version;
        }

        @Override
        public void run(final Status status) {
            this.node.onCaughtUp(this.peer, this.term, this.version, status);
        }
    }

    private void onCaughtUp(final PeerId peer, final long term, final long version, final Status st) {
        this.writeLock.lock();
        try {
            // check current_term and state to avoid ABA problem
            if (term != this.currTerm && this.state != State.STATE_LEADER) {
                // term has changed and nothing should be done, otherwise there will be
                // an ABA problem.
                return;
            }
            if (st.isOk()) {
                // Caught up successfully
                this.confCtx.onCaughtUp(version, peer, true);
                return;
            }
            // Retry if this peer is still alive
            if (st.getCode() == RaftError.ETIMEDOUT.getNumber()
                && Utils.monotonicMs() - this.replicatorGroup.getLastRpcSendTimestamp(peer) <= this.options
                .getElectionTimeoutMs()) {
                LOG.debug("Node {} waits peer {} to catch up.", getNodeId(), peer);
                final OnCaughtUp caughtUp = new OnCaughtUp(this, term, peer, version);
                final long dueTime = Utils.nowMs() + this.options.getElectionTimeoutMs();
                if (this.replicatorGroup.waitCaughtUp(peer, this.options.getCatchupMargin(), dueTime, caughtUp)) {
                    return;
                }
                LOG.warn("Node {} waitCaughtUp failed, peer={}.", getNodeId(), peer);
            }
            LOG.warn("Node {} caughtUp failed, status={}, peer={}.", getNodeId(), st, peer);
            this.confCtx.onCaughtUp(version, peer, false);
        }
        finally {
            this.writeLock.unlock();
        }
    }

    /**
     * @param conf The configuration.
     * @param monotonicNowMs The timestamp.
     * @param stepDownOnCheckFail {@code True} to step down on check fail.
     * @return {@code True} if a majority of peers are alive.
     */
    private boolean checkDeadNodes(final Configuration conf, final long monotonicNowMs,
        final boolean stepDownOnCheckFail) {
        // Check learner replicators at first.
        for (final PeerId peer : conf.getLearners()) {
            checkReplicator(peer);
        }
        // Ensure quorum nodes alive.
        final List<PeerId> peers = conf.listPeers();
        final Configuration deadNodes = new Configuration();
        if (checkDeadNodes0(peers, monotonicNowMs, true, deadNodes)) {
            return true;
        }
        if (stepDownOnCheckFail) {
            LOG.warn("Node {} steps down when alive nodes don't satisfy quorum, term={}, deadNodes={}, conf={}.",
                getNodeId(), this.currTerm, deadNodes, conf);
            final Status status = new Status();
            status.setError(RaftError.ERAFTTIMEDOUT, "Majority of the group dies: %d/%d", deadNodes.size(),
                peers.size());
            stepDown(this.currTerm, false, status);
        }
        return false;
    }

    /**
     * @param peers Peers list.
     * @param monotonicNowMs The timestamp.
     * @param checkReplicator {@code True} to check replicator.
     * @param deadNodes The configuration.
     * @return {@code True} if a majority of nodes are alive.
     */
    private boolean checkDeadNodes0(final List<PeerId> peers, final long monotonicNowMs, final boolean checkReplicator,
        final Configuration deadNodes) {
        final int leaderLeaseTimeoutMs = this.options.getLeaderLeaseTimeoutMs();
        int aliveCount = 0;
        long startLease = Long.MAX_VALUE;
        for (final PeerId peer : peers) {
            if (peer.equals(this.serverId)) {
                aliveCount++;
                continue;
            }
            if (checkReplicator) {
                checkReplicator(peer);
            }
            final long lastRpcSendTimestamp = this.replicatorGroup.getLastRpcSendTimestamp(peer);
            if (monotonicNowMs - lastRpcSendTimestamp <= leaderLeaseTimeoutMs) {
                aliveCount++;
                if (startLease > lastRpcSendTimestamp) {
                    startLease = lastRpcSendTimestamp;
                }
                continue;
            }
            if (deadNodes != null) {
                deadNodes.addPeer(peer);
            }
        }
        if (aliveCount >= peers.size() / 2 + 1) {
            updateLastLeaderTimestamp(startLease);
            return true;
        }
        return false;
    }

    // in read_lock
    private List<PeerId> getAliveNodes(final Collection<PeerId> peers, final long monotonicNowMs) {
        final int leaderLeaseTimeoutMs = this.options.getLeaderLeaseTimeoutMs();
        final List<PeerId> alivePeers = new ArrayList<>();
        for (final PeerId peer : peers) {
            if (peer.equals(this.serverId)) {
                alivePeers.add(peer.copy());
                continue;
            }
            if (monotonicNowMs - this.replicatorGroup.getLastRpcSendTimestamp(peer) <= leaderLeaseTimeoutMs) {
                alivePeers.add(peer.copy());
            }
        }
        return alivePeers;
    }

    @SuppressWarnings({"LoopStatementThatDoesntLoop", "ConstantConditions"})
    private void handleStepDownTimeout() {
        do {
            this.readLock.lock();
            try {
                if (this.state.compareTo(State.STATE_TRANSFERRING) > 0) {
                    LOG.debug("Node {} stop step-down timer, term={}, state={}.", getNodeId(), this.currTerm,
                        this.state);
                    return;
                }
                final long monotonicNowMs = Utils.monotonicMs();
                if (!checkDeadNodes(this.conf.getConf(), monotonicNowMs, false)) {
                    break;
                }
                if (!this.conf.getOldConf().isEmpty()) {
                    if (!checkDeadNodes(this.conf.getOldConf(), monotonicNowMs, false)) {
                        break;
                    }
                }
                return;
            }
            finally {
                this.readLock.unlock();
            }
        }
        while (false);

        this.writeLock.lock();
        try {
            if (this.state.compareTo(State.STATE_TRANSFERRING) > 0) {
                LOG.debug("Node {} stop step-down timer, term={}, state={}.", getNodeId(), this.currTerm, this.state);
                return;
            }
            final long monotonicNowMs = Utils.monotonicMs();
            checkDeadNodes(this.conf.getConf(), monotonicNowMs, true);
            if (!this.conf.getOldConf().isEmpty()) {
                checkDeadNodes(this.conf.getOldConf(), monotonicNowMs, true);
            }
        }
        finally {
            this.writeLock.unlock();
        }
    }

    /**
     * Configuration changed callback.
     */
    private class ConfigurationChangeDone implements Closure {
        private final long term;
        private final boolean leaderStart;

        ConfigurationChangeDone(final long term, final boolean leaderStart) {
            super();
            this.term = term;
            this.leaderStart = leaderStart;
        }

        @Override
        public void run(final Status status) {
            if (status.isOk()) {
                onConfigurationChangeDone(this.term);
                if (this.leaderStart) {
                    if (getOptions().getRaftGrpEvtsLsnr() != null) {
                        options.getRaftGrpEvtsLsnr().onLeaderElected(term);
                    }
                    getOptions().getFsm().onLeaderStart(this.term);
                }
            }
            else {
                LOG.error("Fail to run ConfigurationChangeDone, status: {}.", status);
            }
        }
    }

    private void unsafeApplyConfiguration(final Configuration newConf, final Configuration oldConf,
        final boolean leaderStart) {
        Requires.requireTrue(this.confCtx.isBusy(), "ConfigurationContext is not busy");
        final LogEntry entry = new LogEntry(EnumOutter.EntryType.ENTRY_TYPE_CONFIGURATION);
        entry.setId(new LogId(0, this.currTerm));
        entry.setPeers(newConf.listPeers());
        entry.setLearners(newConf.listLearners());
        if (oldConf != null) {
            entry.setOldPeers(oldConf.listPeers());
            entry.setOldLearners(oldConf.listLearners());
        }
        final ConfigurationChangeDone configurationChangeDone = new ConfigurationChangeDone(this.currTerm, leaderStart);
        // Use the new_conf to deal the quorum of this very log
        if (!this.ballotBox.appendPendingTask(newConf, oldConf, configurationChangeDone)) {
            Utils.runClosureInThread(this.getOptions().getCommonExecutor(), configurationChangeDone, new Status(RaftError.EINTERNAL, "Fail to append task."));
            return;
        }
        final List<LogEntry> entries = new ArrayList<>();
        entries.add(entry);
        this.logManager.appendEntries(entries, new LeaderStableClosure(entries));
        checkAndSetConfiguration(false);
    }

    private void unsafeRegisterConfChange(final Configuration oldConf, final Configuration newConf, final Closure done) {
        unsafeRegisterConfChange(oldConf, newConf, done, false);
    }

    private void unsafeRegisterConfChange(final Configuration oldConf, final Configuration newConf,
        final Closure done, boolean async) {

        Requires.requireTrue(newConf.isValid(), "Invalid new conf: %s", newConf);
        // The new conf entry(will be stored in log manager) should be valid
        Requires.requireTrue(new ConfigurationEntry(null, newConf, oldConf).isValid(), "Invalid conf entry: %s",
            newConf);

        if (this.state != State.STATE_LEADER) {
            LOG.warn("Node {} refused configuration changing as the state={}.", getNodeId(), this.state);
            if (done != null) {
                final Status status = new Status();
                if (this.state == State.STATE_TRANSFERRING) {
                    status.setError(RaftError.EBUSY, "Is transferring leadership.");
                }
                else {
                    status.setError(RaftError.EPERM, "Not leader");
                }
                Utils.runClosureInThread(this.getOptions().getCommonExecutor(), done, status);
            }
            return;
        }
        // check concurrent conf change
        if (this.confCtx.isBusy()) {
            LOG.warn("Node {} refused configuration concurrent changing.", getNodeId());
            if (done != null) {
                Utils.runClosureInThread(this.getOptions().getCommonExecutor(), done, new Status(RaftError.EBUSY, "Doing another configuration change."));
            }
            return;
        }
        // Return immediately when the new peers equals to the current configuration
        if (this.conf.getConf().equals(newConf)) {
            Closure newDone = (Status status) -> {
                // doOnNewPeersConfigurationApplied should be called, otherwise we could lose the callback invocation.
                // For example, old leader failed just before an invocation of doOnNewPeersConfigurationApplied
                JraftGroupEventsListener listener = this.getOptions().getRaftGrpEvtsLsnr();

                if (listener != null) {
                    listener.onNewPeersConfigurationApplied(newConf.getPeers(), newConf.getLearners());
                }

                done.run(status);
            };
            Utils.runClosureInThread(this.getOptions().getCommonExecutor(), newDone);
            return;
        }
        this.confCtx.start(oldConf, newConf, done, async);
    }

    private void afterShutdown() {
        this.writeLock.lock();
        try {
            if (this.logStorage != null) {
                this.logStorage.shutdown();
            }
            this.state = State.STATE_SHUTDOWN;
        }
        finally {
            this.writeLock.unlock();
        }
    }

    @Override
    public NodeOptions getOptions() {
        return this.options;
    }

    @Override
    public RaftOptions getRaftOptions() {
        return this.raftOptions;
    }

    @Override
    public long getCurrentTerm() {
        this.readLock.lock();
        try {
            return this.currTerm;
        }
        finally {
            this.readLock.unlock();
        }
    }

    @OnlyForTest
    ConfigurationEntry getConf() {
        this.readLock.lock();
        try {
            return this.conf;
        }
        finally {
            this.readLock.unlock();
        }
    }

    public void onConfigurationChangeDone(final long term) {
        this.writeLock.lock();
        try {
            if (term != this.currTerm || this.state.compareTo(State.STATE_TRANSFERRING) > 0) {
                LOG.warn("Node {} process onConfigurationChangeDone at term {} while state={}, currTerm={}.",
                    getNodeId(), term, this.state, this.currTerm);
                return;
            }
            this.confCtx.nextStage();
        }
        finally {
            this.writeLock.unlock();
        }
    }

    @Override
    public PeerId getLeaderId() {
        this.readLock.lock();
        try {
            return this.leaderId.isEmpty() ? null : this.leaderId;
        }
        finally {
            this.readLock.unlock();
        }
    }

    @Override
    public String getGroupId() {
        return this.groupId;
    }

    public PeerId getServerId() {
        return this.serverId;
    }

    @Override
    public NodeId getNodeId() {
        if (this.nodeId == null) {
            this.nodeId = new NodeId(this.groupId, this.serverId);
        }
        return this.nodeId;
    }

    public RaftClientService getRpcClientService() {
        return this.rpcClientService;
    }

    public void onError(final RaftException error) {
        LOG.warn("Node {} got error: {}.", getNodeId(), (Object)error);
        if (this.fsmCaller != null) {
            // onError of fsmCaller is guaranteed to be executed once.
            this.fsmCaller.onError(error);
        }
        if (this.readOnlyService != null) {
            this.readOnlyService.setError(error);
        }
        this.writeLock.lock();
        try {
            // If it is leader, need to wake up a new one;
            // If it is follower, also step down to call on_stop_following.
            if (this.state.compareTo(State.STATE_FOLLOWER) <= 0) {
                stepDown(this.currTerm, this.state == State.STATE_LEADER, new Status(RaftError.EBADNODE,
                    "Raft node(leader or candidate) is in error."));
            }
            if (this.state.compareTo(State.STATE_ERROR) < 0) {
                this.state = State.STATE_ERROR;
            }
        }
        finally {
            this.writeLock.unlock();
        }
    }

    public void handleRequestVoteResponse(final PeerId peerId, final long term, final RequestVoteResponse response) {
        this.writeLock.lock();
        try {
            if (this.state != State.STATE_CANDIDATE) {
                LOG.warn("Node {} received invalid RequestVoteResponse from {}, state not in STATE_CANDIDATE but {}.",
                    getNodeId(), peerId, this.state);
                return;
            }
            // check stale term
            if (term != this.currTerm) {
                LOG.warn("Node {} received stale RequestVoteResponse from {}, term={}, currTerm={}.", getNodeId(),
                    peerId, term, this.currTerm);
                return;
            }
            // check response term
            if (response.term() > this.currTerm) {
                LOG.warn("Node {} received invalid RequestVoteResponse from {}, term={}, expect={}.", getNodeId(),
                    peerId, response.term(), this.currTerm);
                stepDown(response.term(), false, new Status(RaftError.EHIGHERTERMRESPONSE,
                    "Raft node receives higher term request_vote_response."));
                return;
            }
            // check granted quorum?
            if (response.granted()) {
                this.voteCtx.grant(peerId);
                if (this.voteCtx.isGranted()) {
                    becomeLeader();
                }
            }
        }
        finally {
            this.writeLock.unlock();
        }
    }

    private class OnRequestVoteRpcDone extends RpcResponseClosureAdapter<RequestVoteResponse> {

        final long startMs;
        final PeerId peer;
        final long term;
        final NodeImpl node;
        RequestVoteRequest request;

        OnRequestVoteRpcDone(final PeerId peer, final long term, final NodeImpl node) {
            super();
            this.startMs = Utils.monotonicMs();
            this.peer = peer;
            this.term = term;
            this.node = node;
        }

        @Override
        public void run(final Status status) {
            NodeImpl.this.metrics.recordLatency("request-vote", Utils.monotonicMs() - this.startMs);
            if (!status.isOk()) {
                LOG.warn("Node {} RequestVote to {} error: {}.", this.node.getNodeId(), this.peer, status);
            }
            else {
                this.node.handleRequestVoteResponse(this.peer, this.term, getResponse());
            }
        }
    }

    public void handlePreVoteResponse(final PeerId peerId, final long term, final RequestVoteResponse response) {
        boolean doUnlock = true;
        this.writeLock.lock();
        try {
            if (this.state != State.STATE_FOLLOWER) {
                LOG.warn("Node {} received invalid PreVoteResponse from {}, state not in STATE_FOLLOWER but {}.",
                    getNodeId(), peerId, this.state);
                return;
            }
            if (term != this.currTerm) {
                LOG.warn("Node {} received invalid PreVoteResponse from {}, term={}, currTerm={}.", getNodeId(),
                    peerId, term, this.currTerm);
                return;
            }
            if (response.term() > this.currTerm) {
                LOG.warn("Node {} received invalid PreVoteResponse from {}, term {}, expect={}.", getNodeId(), peerId,
                    response.term(), this.currTerm);
                stepDown(response.term(), false, new Status(RaftError.EHIGHERTERMRESPONSE,
                    "Raft node receives higher term pre_vote_response."));
                return;
            }
            LOG.info("Node {} received PreVoteResponse from {}, term={}, granted={}.", getNodeId(), peerId,
                response.term(), response.granted());
            // check granted quorum?
            if (response.granted()) {
                this.prevVoteCtx.grant(peerId);
                if (this.prevVoteCtx.isGranted()) {
                    doUnlock = false;
                    electSelf();
                }
            }
        }
        finally {
            if (doUnlock) {
                this.writeLock.unlock();
            }
        }
    }

    private class OnPreVoteRpcDone extends RpcResponseClosureAdapter<RequestVoteResponse> {

        final long startMs;
        final PeerId peer;
        final long term;
        RequestVoteRequest request;

        OnPreVoteRpcDone(final PeerId peer, final long term) {
            super();
            this.startMs = Utils.monotonicMs();
            this.peer = peer;
            this.term = term;
        }

        @Override
        public void run(final Status status) {
            long latency = Utils.monotonicMs() - this.startMs;
            NodeImpl.this.metrics.recordLatency("pre-vote", latency);
            if (!status.isOk()) {
                LOG.warn("Node {} PreVote to {} latency={} error: {}.", getNodeId(), this.peer, status, latency);
            }
            else {
                handlePreVoteResponse(this.peer, this.term, getResponse());
            }
        }
    }

    // in writeLock
    private void preVote() {
        long preVoteTerm;
        try {
            LOG.info("Node {} term {} start preVote.", getNodeId(), this.currTerm);
            if (this.snapshotExecutor != null && this.snapshotExecutor.isInstallingSnapshot()) {
                LOG.warn(
                    "Node {} term {} doesn't do preVote when installing snapshot as the configuration may be out of date.",
                    getNodeId(), this.currTerm);
                return;
            }
            if (!this.conf.contains(this.serverId)) {
                LOG.warn("Node {} can't do preVote as it is not in conf <{}>.", getNodeId(), this.conf);
                return;
            }
            preVoteTerm = this.currTerm;
        }
        finally {
            this.writeLock.unlock();
        }

        final LogId lastLogId = this.logManager.getLastLogId(true);

        boolean doUnlock = true;
        this.writeLock.lock();
        try {
            // pre_vote need defense ABA after unlock&writeLock
            if (preVoteTerm != this.currTerm) {
                LOG.warn("Node {} raise term {} when get lastLogId.", getNodeId(), this.currTerm);
                return;
            }
            this.prevVoteCtx.init(this.conf.getConf(), this.conf.isStable() ? null : this.conf.getOldConf());
            for (final PeerId peer : this.conf.listPeers()) {
                if (peer.equals(this.serverId)) {
                    continue;
                }

                rpcClientService.connectAsync(peer).thenAccept(ok -> {
                    if (!ok) {
                        LOG.warn("Node {} failed to init channel, address={}.", getNodeId(), peer);
                        return;
                    }
                    final OnPreVoteRpcDone done = new OnPreVoteRpcDone(peer, preVoteTerm);
                    done.request = raftOptions.getRaftMessagesFactory()
                            .requestVoteRequest()
                            .preVote(true) // it's a pre-vote request.
                            .groupId(this.groupId)
                            .serverId(this.serverId.toString())
                            .peerId(peer.toString())
                            .term(preVoteTerm + 1) // next term
                            .lastLogIndex(lastLogId.getIndex())
                            .lastLogTerm(lastLogId.getTerm())
                            .build();
                    this.rpcClientService.preVote(peer, done.request, done);
                });
            }
            this.prevVoteCtx.grant(this.serverId);
            if (this.prevVoteCtx.isGranted()) {
                doUnlock = false;
                electSelf();
            }
        }
        finally {
            if (doUnlock) {
                this.writeLock.unlock();
            }
        }
    }

    private void handleVoteTimeout() {
        this.writeLock.lock();
        if (this.state != State.STATE_CANDIDATE) {
            this.writeLock.unlock();
            return;
        }

        // This is needed for the node, which won preVote in a previous iteration, but leader wasn't elected.
        if (this.prevVoteCtx.isGranted())
            adjustElectionTimeout();

        if (this.raftOptions.isStepDownWhenVoteTimedout()) {
            LOG.warn(
                "Candidate node {} term {} steps down when election reaching vote timeout: fail to get quorum vote-granted.",
                this.nodeId, this.currTerm);
            stepDown(this.currTerm, false, new Status(RaftError.ETIMEDOUT,
                "Vote timeout: fail to get quorum vote-granted."));
            // unlock in preVote
            preVote();
        }
        else {
            LOG.debug("Node {} term {} retry to vote self.", getNodeId(), this.currTerm);
            // unlock in electSelf
            electSelf();
        }
    }

    @Override
    public boolean isLeader() {
        return isLeader(true);
    }

    @Override
    public boolean isLeader(final boolean blocking) {
        if (!blocking) {
            return this.state == State.STATE_LEADER;
        }
        this.readLock.lock();
        try {
            return this.state == State.STATE_LEADER;
        }
        finally {
            this.readLock.unlock();
        }
    }

    @Override
    public void shutdown() {
        this.writeLock.lock();
        try {
            LOG.info("Node {} shutdown, currTerm={} state={}.", getNodeId(), this.currTerm, this.state);
            if (this.state.compareTo(State.STATE_SHUTTING) < 0) {
                // If it is leader, set the wakeup_a_candidate with true;
                // If it is follower, call on_stop_following in step_down
                if (this.state.compareTo(State.STATE_FOLLOWER) <= 0) {
                    stepDown(this.currTerm, this.state == State.STATE_LEADER,
                        new Status(RaftError.ESHUTDOWN, "Raft node is going to quit."));
                }
                this.state = State.STATE_SHUTTING;
                // Stop all pending timer callbacks.
                stopAllTimers();
                if (this.readOnlyService != null) {
                    this.readOnlyService.shutdown();
                }
                if (this.logManager != null) {
                    this.logManager.shutdown();
                }
                if (this.metaStorage != null) {
                    this.metaStorage.shutdown();
                }
                if (this.snapshotExecutor != null) {
                    this.snapshotExecutor.shutdown();
                }
                if (this.wakingCandidate != null) {
                    Replicator.stop(this.wakingCandidate);
                }
                if (this.fsmCaller != null) {
                    this.fsmCaller.shutdown();
                }
                if (this.rpcClientService != null) {
                    this.rpcClientService.shutdown();
                }
                if (this.applyQueue != null) {
                    final CountDownLatch latch = new CountDownLatch(1);
                    this.shutdownLatch = latch;

                    Utils.runInThread(this.getOptions().getCommonExecutor(),
                        () -> this.applyQueue.publishEvent((event, sequence) -> {
                            event.nodeId = getNodeId();
                            event.shutdownLatch = latch;
                        }));
                }
            }
        }
        finally {
            this.writeLock.unlock();
        }
    }

    // Should in lock
    private List<RepeatedTimer> stopAllTimers() {
        final List<RepeatedTimer> timers = new ArrayList<>();
        if (this.electionTimer != null) {
            this.electionTimer.stop();
            timers.add(this.electionTimer);
        }
        if (this.voteTimer != null) {
            this.voteTimer.stop();
            timers.add(this.voteTimer);
        }
        if (this.stepDownTimer != null) {
            this.stepDownTimer.stop();
            timers.add(this.stepDownTimer);
        }
        if (this.snapshotTimer != null) {
            this.snapshotTimer.stop();
            timers.add(this.snapshotTimer);
        }
        return timers;
    }

    private void destroyAllTimers(final List<RepeatedTimer> timers) {
        for (final RepeatedTimer timer : timers) {
            timer.destroy();
        }
    }

    @Override
    public synchronized void join() throws InterruptedException {
        if (this.shutdownLatch != null) {
            if (this.readOnlyService != null) {
                this.readOnlyService.join();
            }
            if (this.logManager != null) {
                this.logManager.join();
            }
            if (this.snapshotExecutor != null) {
                this.snapshotExecutor.join();
            }
            if (this.wakingCandidate != null) {
                Replicator.join(this.wakingCandidate);
            }
            this.shutdownLatch.await();
            this.applyDisruptor.unsubscribe(getNodeId());
            this.shutdownLatch = null;
        }
        if (this.fsmCaller != null) {
            this.fsmCaller.join();
        }

        // Stop and reset non shared pools.
        NodeOptions opts = getOptions();

        if (opts.getScheduler() != null && !opts.isSharedPools()) {
            opts.getScheduler().shutdown();
        }
        if (opts.getElectionTimer() != null && !opts.isSharedPools()) {
            opts.getElectionTimer().stop();
        }
        if (opts.getVoteTimer() != null && !opts.isSharedPools()) {
            opts.getVoteTimer().stop();
        }
        if (opts.getStepDownTimer() != null && !opts.isSharedPools()) {
            opts.getStepDownTimer().stop();
        }
        if (opts.getSnapshotTimer() != null && !opts.isSharedPools()) {
            opts.getSnapshotTimer().stop();
        }
        if (opts.getCommonExecutor() != null && !opts.isSharedPools()) {
            ExecutorServiceHelper.shutdownAndAwaitTermination(opts.getCommonExecutor());
        }
        if (opts.getStripedExecutor() != null && !opts.isSharedPools()) {
            opts.getStripedExecutor().shutdownGracefully();
        }
        if (opts.getClientExecutor() != null && !opts.isSharedPools()) {
            ExecutorServiceHelper.shutdownAndAwaitTermination(opts.getClientExecutor());
        }
        if (opts.getfSMCallerExecutorDisruptor() != null && (!opts.isSharedPools() || ownFsmCallerExecutorDisruptorConfig != null)) {
            opts.getfSMCallerExecutorDisruptor().shutdown();
        }
        if (opts.getNodeApplyDisruptor() != null && !opts.isSharedPools()) {
            opts.getNodeApplyDisruptor().shutdown();
        }
        if (opts.getReadOnlyServiceDisruptor() != null && !opts.isSharedPools()) {
            opts.getReadOnlyServiceDisruptor().shutdown();
        }
        if (opts.getLogManagerDisruptor() != null && !opts.isSharedPools()) {
            opts.getLogManagerDisruptor().shutdown();
        }
    }

    private static class StopTransferArg {
        final NodeImpl node;
        final long term;
        final PeerId peer;

        StopTransferArg(final NodeImpl node, final long term, final PeerId peer) {
            super();
            this.node = node;
            this.term = term;
            this.peer = peer;
        }
    }

    private void handleTransferTimeout(final long term, final PeerId peer) {
        LOG.info("Node {} failed to transfer leadership to peer {}, reached timeout.", getNodeId(), peer);
        this.writeLock.lock();
        try {
            if (term == this.currTerm) {
                this.replicatorGroup.stopTransferLeadership(peer);
                if (this.state == State.STATE_TRANSFERRING) {
                    this.fsmCaller.onLeaderStart(term);
                    this.state = State.STATE_LEADER;
                    this.stopTransferArg = null;
                }
            }
        }
        finally {
            this.writeLock.unlock();
        }
    }

    private void onTransferTimeout(final StopTransferArg arg) {
        arg.node.handleTransferTimeout(arg.term, arg.peer);
    }

    /**
     * Retrieve current configuration this node seen so far. It's not a reliable way to retrieve cluster peers info, you
     * should use {@link #listPeers()} instead.
     *
     * @return current configuration.
     */
    public Configuration getCurrentConf() {
        this.readLock.lock();
        try {
            if (this.conf != null && this.conf.getConf() != null) {
                return this.conf.getConf().copy();
            }
            return null;
        }
        finally {
            this.readLock.unlock();
        }
    }

    @Override
    public List<PeerId> listPeers() {
        this.readLock.lock();
        try {
            if (this.state != State.STATE_LEADER) {
                throw new IllegalStateException("Not leader");
            }
            return this.conf.getConf().listPeers();
        }
        finally {
            this.readLock.unlock();
        }
    }

    @Override
    public List<PeerId> listAlivePeers() {
        this.readLock.lock();
        try {
            if (this.state != State.STATE_LEADER) {
                throw new IllegalStateException("Not leader");
            }
            return getAliveNodes(this.conf.getConf().getPeers(), Utils.monotonicMs());
        }
        finally {
            this.readLock.unlock();
        }
    }

    @Override
    public List<PeerId> listLearners() {
        this.readLock.lock();
        try {
            if (this.state != State.STATE_LEADER) {
                throw new IllegalStateException("Not leader");
            }
            return this.conf.getConf().listLearners();
        }
        finally {
            this.readLock.unlock();
        }
    }

    @Override
    public List<PeerId> listAliveLearners() {
        this.readLock.lock();
        try {
            if (this.state != State.STATE_LEADER) {
                throw new IllegalStateException("Not leader");
            }
            return getAliveNodes(this.conf.getConf().getLearners(), Utils.monotonicMs());
        }
        finally {
            this.readLock.unlock();
        }
    }

    @Override
    public void addPeer(final PeerId peer, final Closure done) {
        Requires.requireNonNull(peer, "Null peer");
        this.writeLock.lock();
        try {
            Requires.requireTrue(!this.conf.getConf().contains(peer), "Peer already exists in current configuration");

            final Configuration newConf = new Configuration(this.conf.getConf());
            newConf.addPeer(peer);
            unsafeRegisterConfChange(this.conf.getConf(), newConf, done);
        }
        finally {
            this.writeLock.unlock();
        }
    }

    @Override
    public void removePeer(final PeerId peer, final Closure done) {
        Requires.requireNonNull(peer, "Null peer");
        this.writeLock.lock();
        try {
            Requires.requireTrue(this.conf.getConf().contains(peer), "Peer not found in current configuration");

            final Configuration newConf = new Configuration(this.conf.getConf());
            newConf.removePeer(peer);
            unsafeRegisterConfChange(this.conf.getConf(), newConf, done);
        }
        finally {
            this.writeLock.unlock();
        }
    }

    @Override
    public void changePeers(final Configuration newPeers, final Closure done) {
        Requires.requireNonNull(newPeers, "Null new peers");
        Requires.requireTrue(!newPeers.isEmpty(), "Empty new peers");
        this.writeLock.lock();
        try {
            LOG.info("Node {} change peers from {} to {}.", getNodeId(), this.conf.getConf(), newPeers);
            unsafeRegisterConfChange(this.conf.getConf(), newPeers, done);
        }
        finally {
            this.writeLock.unlock();
        }
    }

    @Override
    public void changePeersAsync(final Configuration newConf, long term, Closure done) {
        Requires.requireNonNull(newConf, "Null new peers");
        Requires.requireTrue(!newConf.isEmpty(), "Empty new peers");
        this.writeLock.lock();
        try {
            long currentTerm = getCurrentTerm();

            if (currentTerm != term) {
                LOG.warn("Node {} refused configuration because of mismatching terms. Current term is {}, but provided is {}.",
                        getNodeId(), currentTerm, term);

                Utils.runClosureInThread(this.getOptions().getCommonExecutor(), done, Status.OK());

                return;
            }

            LOG.info("Node {} change peers from {} to {}.", getNodeId(), this.conf.getConf(), newConf);

            unsafeRegisterConfChange(this.conf.getConf(), newConf, done, true);
        }
        finally {
            this.writeLock.unlock();
        }
    }

    @Override
    public Status resetPeers(final Configuration newPeers) {
        Requires.requireNonNull(newPeers, "Null new peers");
        Requires.requireTrue(!newPeers.isEmpty(), "Empty new peers");
        Requires.requireTrue(newPeers.isValid(), "Invalid new peers: %s", newPeers);
        this.writeLock.lock();
        try {
            if (newPeers.isEmpty()) {
                LOG.warn("Node {} set empty peers.", getNodeId());
                return new Status(RaftError.EINVAL, "newPeers is empty");
            }
            if (!this.state.isActive()) {
                LOG.warn("Node {} is in state {}, can't set peers.", getNodeId(), this.state);
                return new Status(RaftError.EPERM, "Bad state: %s", this.state);
            }
            // bootstrap?
            if (this.conf.getConf().isEmpty()) {
                LOG.info("Node {} set peers to {} from empty.", getNodeId(), newPeers);
                this.conf.setConf(newPeers);
                stepDown(this.currTerm + 1, false, new Status(RaftError.ESETPEER, "Set peer from empty configuration"));
                return Status.OK();
            }
            if (this.state == State.STATE_LEADER && this.confCtx.isBusy()) {
                LOG.warn("Node {} set peers need wait current conf changing.", getNodeId());
                return new Status(RaftError.EBUSY, "Changing to another configuration");
            }
            // check equal, maybe retry direct return
            if (this.conf.getConf().equals(newPeers)) {
                return Status.OK();
            }
            final Configuration newConf = new Configuration(newPeers);
            LOG.info("Node {} set peers from {} to {}.", getNodeId(), this.conf.getConf(), newPeers);
            this.conf.setConf(newConf);
            this.conf.getOldConf().reset();
            stepDown(this.currTerm + 1, false, new Status(RaftError.ESETPEER, "Raft node set peer normally"));
            return Status.OK();
        }
        finally {
            this.writeLock.unlock();
        }
    }

    @Override
    public void addLearners(final List<PeerId> learners, final Closure done) {
        checkPeers(learners);
        this.writeLock.lock();
        try {
            final Configuration newConf = new Configuration(this.conf.getConf());
            for (final PeerId peer : learners) {
                newConf.addLearner(peer);
            }
            unsafeRegisterConfChange(this.conf.getConf(), newConf, done);
        }
        finally {
            this.writeLock.unlock();
        }

    }

    private void checkPeers(final List<PeerId> peers) {
        Requires.requireNonNull(peers, "Null peers");
        Requires.requireTrue(!peers.isEmpty(), "Empty peers");
        for (final PeerId peer : peers) {
            Requires.requireNonNull(peer, "Null peer");
        }
    }

    @Override
    public void removeLearners(final List<PeerId> learners, final Closure done) {
        checkPeers(learners);
        this.writeLock.lock();
        try {
            final Configuration newConf = new Configuration(this.conf.getConf());
            for (final PeerId peer : learners) {
                newConf.removeLearner(peer);
            }
            unsafeRegisterConfChange(this.conf.getConf(), newConf, done);
        }
        finally {
            this.writeLock.unlock();
        }
    }

    @Override
    public void resetLearners(final List<PeerId> learners, final Closure done) {
        checkPeers(learners);
        this.writeLock.lock();
        try {
            final Configuration newConf = new Configuration(this.conf.getConf());
            newConf.setLearners(new LinkedHashSet<>(learners));
            unsafeRegisterConfChange(this.conf.getConf(), newConf, done);
        }
        finally {
            this.writeLock.unlock();
        }
    }

    @Override
    public void snapshot(final Closure done) {
        doSnapshot(done);
    }

    private void doSnapshot(final Closure done) {
        if (this.snapshotExecutor != null) {
            this.snapshotExecutor.doSnapshot(done);
        }
        else {
            if (done != null) {
                final Status status = new Status(RaftError.EINVAL, "Snapshot is not supported");
                Utils.runClosureInThread(this.getOptions().getCommonExecutor(), done, status);
            }
        }
    }

    @Override
    public void resetElectionTimeoutMs(final int electionTimeoutMs) {
        Requires.requireTrue(electionTimeoutMs > 0, "Invalid electionTimeoutMs");
        this.writeLock.lock();
        try {
            this.options.setElectionTimeoutMs(electionTimeoutMs);
            this.replicatorGroup.resetHeartbeatInterval(heartbeatTimeout(this.options.getElectionTimeoutMs()));
            this.replicatorGroup.resetElectionTimeoutInterval(electionTimeoutMs);
            LOG.info("Node {} reset electionTimeout, currTimer {} state {} new electionTimeout {}.", getNodeId(),
                this.currTerm, this.state, electionTimeoutMs);
            this.electionTimer.reset(electionTimeoutMs);
        }
        finally {
            this.writeLock.unlock();
        }
    }

    @Override
    public Status transferLeadershipTo(final PeerId peer) {
        Requires.requireNonNull(peer, "Null peer");
        this.writeLock.lock();
        try {
            if (this.state != State.STATE_LEADER) {
                LOG.warn("Node {} can't transfer leadership to peer {} as it is in state {}.", getNodeId(), peer,
                    this.state);
                return new Status(this.state == State.STATE_TRANSFERRING ? RaftError.EBUSY : RaftError.EPERM,
                    "Not a leader");
            }
            if (this.confCtx.isBusy()) {
                // It's very messy to deal with the case when the |peer| received
                // TimeoutNowRequest and increase the term while somehow another leader
                // which was not replicated with the newest configuration has been
                // elected. If no add_peer with this very |peer| is to be invoked ever
                // after nor this peer is to be killed, this peer will spin in the voting
                // procedure and make the each new leader stepped down when the peer
                // reached vote timeout and it starts to vote (because it will increase
                // the term of the group)
                // To make things simple, refuse the operation and force users to
                // invoke transfer_leadership_to after configuration changing is
                // completed so that the peer's configuration is up-to-date when it
                // receives the TimeOutNowRequest.
                LOG.warn(
                    "Node {} refused to transfer leadership to peer {} when the leader is changing the configuration.",
                    getNodeId(), peer);
                return new Status(RaftError.EBUSY, "Changing the configuration");
            }

            PeerId peerId = peer.copy();
            // if peer_id is ANY_PEER(0.0.0.0:0:0), the peer with the largest
            // last_log_id will be selected.
            if (peerId.isEmpty()) {
                LOG.info("Node {} starts to transfer leadership to any peer.", getNodeId());
                if ((peerId = this.replicatorGroup.findTheNextCandidate(this.conf)) == null) {
                    return new Status(-1, "Candidate not found for any peer");
                }
            }
            if (peerId.equals(this.serverId)) {
                LOG.info("Node {} transferred leadership to self.", this.serverId);
                return Status.OK();
            }
            if (!this.conf.contains(peerId)) {
                LOG.info("Node {} refused to transfer leadership to peer {} as it is not in {}.", getNodeId(), peer,
                    this.conf);
                return new Status(RaftError.EINVAL, "Not in current configuration");
            }

            final long lastLogIndex = this.logManager.getLastLogIndex();
            if (!this.replicatorGroup.transferLeadershipTo(peerId, lastLogIndex)) {
                LOG.warn("No such peer {}.", peer);
                return new Status(RaftError.EINVAL, "No such peer %s", peer);
            }
            this.state = State.STATE_TRANSFERRING;
            final Status status = new Status(RaftError.ETRANSFERLEADERSHIP,
                "Raft leader is transferring leadership to %s", peerId);
            onLeaderStop(status);
            LOG.info("Node {} starts to transfer leadership to peer {}.", getNodeId(), peer);
            final StopTransferArg stopArg = new StopTransferArg(this, this.currTerm, peerId);
            this.stopTransferArg = stopArg;
            this.transferTimer = this.getOptions().getScheduler().schedule(() -> onTransferTimeout(stopArg),
                this.options.getElectionTimeoutMs(), TimeUnit.MILLISECONDS);

        }
        finally {
            this.writeLock.unlock();
        }
        return Status.OK();
    }

    private void onLeaderStop(final Status status) {
        this.replicatorGroup.clearFailureReplicators();
        this.fsmCaller.onLeaderStop(status);
    }

    @Override
    public Message handleTimeoutNowRequest(final TimeoutNowRequest request, final RpcRequestClosure done) {
        boolean doUnlock = true;
        this.writeLock.lock();
        try {
            if (request.term() != this.currTerm) {
                final long savedCurrTerm = this.currTerm;
                if (request.term() > this.currTerm) {
                    stepDown(request.term(), false, new Status(RaftError.EHIGHERTERMREQUEST,
                        "Raft node receives higher term request"));
                }
                LOG.info("Node {} received TimeoutNowRequest from {} while currTerm={} didn't match requestTerm={}.",
                    getNodeId(), request.peerId(), savedCurrTerm, request.term());
                return raftOptions.getRaftMessagesFactory()
                    .timeoutNowResponse()
                    .term(this.currTerm)
                    .success(false)
                    .build();
            }
            if (this.state != State.STATE_FOLLOWER) {
                LOG.info("Node {} received TimeoutNowRequest from {}, while state={}, term={}.", getNodeId(),
                    request.serverId(), this.state, this.currTerm);
                return raftOptions.getRaftMessagesFactory()
                    .timeoutNowResponse()
                    .term(this.currTerm)
                    .success(false)
                    .build();
            }

            final long savedTerm = this.currTerm;
            final TimeoutNowResponse resp = raftOptions.getRaftMessagesFactory()
                .timeoutNowResponse()
                .term(this.currTerm + 1) //
                .success(true) //
                .build();
            // Parallelize response and election
            done.sendResponse(resp);
            doUnlock = false;

            LOG.info("Node {} received TimeoutNowRequest from {}, term={} and starts voting.", getNodeId(), request.serverId(),
                    savedTerm);

            electSelf();
        }
        finally {
            if (doUnlock) {
                this.writeLock.unlock();
            }
        }
        return null;
    }

    @Override
    public Message handleInstallSnapshot(final InstallSnapshotRequest request, final RpcRequestClosure done) {
        if (this.snapshotExecutor == null) {
            return RaftRpcFactory.DEFAULT //
                .newResponse(raftOptions.getRaftMessagesFactory(), RaftError.EINVAL, "Not supported snapshot");
        }
        final PeerId serverId = new PeerId();
        if (!serverId.parse(request.serverId())) {
            LOG.warn("Node {} ignore InstallSnapshotRequest from {} bad server id.", getNodeId(), request.serverId());
            return RaftRpcFactory.DEFAULT //
                .newResponse(raftOptions.getRaftMessagesFactory(), RaftError.EINVAL,
                    "Parse serverId failed: %s", request.serverId());
        }

        // Check if a group is started.
        final PeerId dstPeerId = new PeerId();
        if (dstPeerId.parse(request.peerId())) {
            final String groupId = request.groupId();
            final Node node = done.getRpcCtx().getNodeManager().get(groupId, dstPeerId);
            if (node == null) {
                return RaftRpcFactory.DEFAULT.newResponse(raftOptions.getRaftMessagesFactory(), RaftError.ENOENT,
                        "Peer id not found: %s, group: %s", request.peerId(), groupId);
            }
        }
        else {
            return RaftRpcFactory.DEFAULT.newResponse(raftOptions.getRaftMessagesFactory(), RaftError.EINVAL,
                "Fail to parse peerId: %s", request.peerId());
        }

        this.writeLock.lock();
        try {
            if (!this.state.isActive()) {
                LOG.warn("Node {} ignore InstallSnapshotRequest as it is not in active state {}.", getNodeId(),
                    this.state);
                return RaftRpcFactory.DEFAULT //
                    .newResponse(raftOptions.getRaftMessagesFactory(), RaftError.EINVAL,
                        "Node %s:%s is not in active state, state %s.", this.groupId, this.serverId, this.state.name());
            }

            if (request.term() < this.currTerm) {
                LOG.warn("Node {} ignore stale InstallSnapshotRequest from {}, term={}, currTerm={}.", getNodeId(),
                    request.peerId(), request.term(), this.currTerm);
                return raftOptions.getRaftMessagesFactory()
                    .installSnapshotResponse()
                    .term(this.currTerm) //
                    .success(false) //
                    .build();
            }

            checkStepDown(request.term(), serverId);

            if (!serverId.equals(this.leaderId)) {
                LOG.error("Another peer {} declares that it is the leader at term {} which was occupied by leader {}.",
                    serverId, this.currTerm, this.leaderId);
                // Increase the term by 1 and make both leaders step down to minimize the
                // loss of split brain
                stepDown(request.term() + 1, false, new Status(RaftError.ELEADERCONFLICT,
                    "More than one leader in the same term."));
                return raftOptions.getRaftMessagesFactory()
                    .installSnapshotResponse()
                    .term(request.term() + 1) //
                    .success(false) //
                    .build();
            }

        }
        finally {
            this.writeLock.unlock();
        }
        final long startMs = Utils.monotonicMs();
        try {
            if (LOG.isInfoEnabled()) {
                LOG.info(
                    "Node {} received InstallSnapshotRequest from {}, lastIncludedLogIndex={}, lastIncludedLogTerm={}, lastLogId={}.",
                    getNodeId(), request.serverId(), request.meta().lastIncludedIndex(), request.meta()
                        .lastIncludedTerm(), this.logManager.getLastLogId(false));
            }
            this.snapshotExecutor.installSnapshot(request, raftOptions.getRaftMessagesFactory().installSnapshotResponse(), done);
            return null;
        }
        finally {
            this.metrics.recordLatency("install-snapshot", Utils.monotonicMs() - startMs);
        }
    }

    public void updateConfigurationAfterInstallingSnapshot() {
        checkAndSetConfiguration(false);
    }

    private void stopReplicator(final Collection<PeerId> keep, final Collection<PeerId> drop) {
        if (drop != null) {
            for (final PeerId peer : drop) {
                if (!keep.contains(peer) && !peer.equals(this.serverId)) {
                    this.replicatorGroup.stopReplicator(peer);
                }
            }
        }
    }

    @Override
    public UserLog readCommittedUserLog(final long index) {
        if (index <= 0) {
            throw new LogIndexOutOfBoundsException("Request index is invalid: " + index);
        }

        final long savedLastAppliedIndex = this.fsmCaller.getLastAppliedIndex();

        if (index > savedLastAppliedIndex) {
            throw new LogIndexOutOfBoundsException("Request index " + index + " is greater than lastAppliedIndex: "
                + savedLastAppliedIndex);
        }

        long curIndex = index;
        LogEntry entry = this.logManager.getEntry(curIndex);
        if (entry == null) {
            throw new LogNotFoundException("User log is deleted at index: " + index);
        }

        do {
            if (entry.getType() == EnumOutter.EntryType.ENTRY_TYPE_DATA) {
                return new UserLog(curIndex, entry.getData());
            }
            else {
                curIndex++;
            }
            if (curIndex > savedLastAppliedIndex) {
                throw new IllegalStateException("No user log between index:" + index + " and last_applied_index:"
                    + savedLastAppliedIndex);
            }
            entry = this.logManager.getEntry(curIndex);
        }
        while (entry != null);

        throw new LogNotFoundException("User log is deleted at index: " + curIndex);
    }

    @Override
    public void addReplicatorStateListener(final Replicator.ReplicatorStateListener replicatorStateListener) {
        Requires.requireNonNull(replicatorStateListener, "replicatorStateListener");
        this.replicatorStateListeners.add(replicatorStateListener);
    }

    @Override
    public void removeReplicatorStateListener(final Replicator.ReplicatorStateListener replicatorStateListener) {
        Requires.requireNonNull(replicatorStateListener, "replicatorStateListener");
        this.replicatorStateListeners.remove(replicatorStateListener);
    }

    @Override
    public void clearReplicatorStateListeners() {
        this.replicatorStateListeners.clear();
    }

    @Override
    public List<Replicator.ReplicatorStateListener> getReplicatorStateListeners() {
        return this.replicatorStateListeners;
    }

    @Override
    public int getNodeTargetPriority() {
        return this.targetPriority;
    }

    @Override
    public State getNodeState() {
        return this.state;
    }

    @Override
    public void describe(final Printer out) {
        // node
        final String _nodeId;
        final String _state;
        final String _leaderId;
        final long _currTerm;
        final String _conf;
        final int _targetPriority;
        this.readLock.lock();
        try {
            _nodeId = String.valueOf(getNodeId());
            _state = String.valueOf(this.state);
            _leaderId = String.valueOf(this.leaderId);
            _currTerm = this.currTerm;
            _conf = String.valueOf(this.conf);
            _targetPriority = this.targetPriority;
        }
        finally {
            this.readLock.unlock();
        }
        out.print("nodeId: ") //
            .println(_nodeId);
        out.print("state: ") //
            .println(_state);
        out.print("leaderId: ") //
            .println(_leaderId);
        out.print("term: ") //
            .println(_currTerm);
        out.print("conf: ") //
            .println(_conf);
        out.print("targetPriority: ") //
            .println(_targetPriority);

        // timers
        out.println("electionTimer: ");
        this.electionTimer.describe(out);

        out.println("voteTimer: ");
        this.voteTimer.describe(out);

        out.println("stepDownTimer: ");
        this.stepDownTimer.describe(out);

        out.println("snapshotTimer: ");
        this.snapshotTimer.describe(out);

        // logManager
        out.println("logManager: ");
        this.logManager.describe(out);

        // fsmCaller
        out.println("fsmCaller: ");
        this.fsmCaller.describe(out);

        // ballotBox
        out.println("ballotBox: ");
        this.ballotBox.describe(out);

        // snapshotExecutor
        if (this.snapshotExecutor != null) {
            out.println("snapshotExecutor: ");
            this.snapshotExecutor.describe(out);
        }

        // replicators
        out.println("replicatorGroup: ");
        this.replicatorGroup.describe(out);

        // log storage
        if (this.logStorage instanceof Describer) {
            out.println("logStorage: ");
            ((Describer) this.logStorage).describe(out);
        }
    }

    /**
     * @return The state.
     */
    public State getState() {
        return state;
    }

    @Override
    public String toString() {
        return "JRaftNode [nodeId=" + getNodeId() + "]";
    }
}<|MERGE_RESOLUTION|>--- conflicted
+++ resolved
@@ -17,12 +17,9 @@
 package org.apache.ignite.raft.jraft.core;
 
 import static java.util.stream.Collectors.toList;
-<<<<<<< HEAD
-import static org.apache.ignite.internal.tracing.TracingManager.serializeSpan;import static org.apache.ignite.internal.util.IgniteUtils.capacity;
-=======
 import static org.apache.ignite.internal.thread.ThreadOperation.STORAGE_READ;
 import static org.apache.ignite.internal.thread.ThreadOperation.STORAGE_WRITE;
->>>>>>> e5215745
+import static org.apache.ignite.internal.tracing.TracingManager.serializeSpan;import static org.apache.ignite.internal.util.IgniteUtils.capacity;
 import com.lmax.disruptor.EventHandler;
 import com.lmax.disruptor.EventTranslator;
 import com.lmax.disruptor.RingBuffer;
@@ -2345,7 +2342,7 @@
             }
 
             logEntry.setTraceHeaders(entry.traceHeaders());
-            
+
             return logEntry;
         }
         return null;
