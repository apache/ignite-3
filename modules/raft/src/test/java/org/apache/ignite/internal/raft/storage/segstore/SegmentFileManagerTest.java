--- conflicted
+++ resolved
@@ -344,29 +344,6 @@
     }
 
     @Test
-<<<<<<< HEAD
-    void truncateRecordIsWrittenOnSuffixTruncate() throws IOException {
-        long groupId = 36;
-
-        long lastLogIndexKept = 42;
-
-        fileManager.truncateSuffix(groupId, lastLogIndexKept);
-
-        Path path = findSoleSegmentFile();
-
-        ByteBuffer expectedTruncateRecord = ByteBuffer.allocate(SegmentPayload.TRUNCATE_SUFFIX_RECORD_SIZE)
-                .order(SegmentFile.BYTE_ORDER);
-
-        SegmentPayload.writeTruncateSuffixRecordTo(expectedTruncateRecord, groupId, lastLogIndexKept);
-
-        expectedTruncateRecord.rewind();
-
-        try (SeekableByteChannel channel = Files.newByteChannel(path)) {
-            channel.position(HEADER_RECORD.length);
-
-            assertThat(readFully(channel, SegmentPayload.TRUNCATE_SUFFIX_RECORD_SIZE), is(expectedTruncateRecord));
-        }
-=======
     void testFirstAndLastIndexOnAppend() {
         int batchSize = FILE_SIZE / 10;
 
@@ -388,7 +365,30 @@
         };
 
         runRace(writerTaskFactory.apply(0), writerTaskFactory.apply(1));
->>>>>>> 71003ff5
+    }
+
+    @Test
+    void truncateRecordIsWrittenOnSuffixTruncate() throws IOException {
+        long groupId = 36;
+
+        long lastLogIndexKept = 42;
+
+        fileManager.truncateSuffix(groupId, lastLogIndexKept);
+
+        Path path = findSoleSegmentFile();
+
+        ByteBuffer expectedTruncateRecord = ByteBuffer.allocate(SegmentPayload.TRUNCATE_SUFFIX_RECORD_SIZE)
+                .order(SegmentFile.BYTE_ORDER);
+
+        SegmentPayload.writeTruncateSuffixRecordTo(expectedTruncateRecord, groupId, lastLogIndexKept);
+
+        expectedTruncateRecord.rewind();
+
+        try (SeekableByteChannel channel = Files.newByteChannel(path)) {
+            channel.position(HEADER_RECORD.length);
+
+            assertThat(readFully(channel, SegmentPayload.TRUNCATE_SUFFIX_RECORD_SIZE), is(expectedTruncateRecord));
+        }
     }
 
     private Path findSoleSegmentFile() throws IOException {
