/*
 * Licensed to the Apache Software Foundation (ASF) under one or more
 * contributor license agreements. See the NOTICE file distributed with
 * this work for additional information regarding copyright ownership.
 * The ASF licenses this file to You under the Apache License, Version 2.0
 * (the "License"); you may not use this file except in compliance with
 * the License. You may obtain a copy of the License at
 *
 *      http://www.apache.org/licenses/LICENSE-2.0
 *
 * Unless required by applicable law or agreed to in writing, software
 * distributed under the License is distributed on an "AS IS" BASIS,
 * WITHOUT WARRANTIES OR CONDITIONS OF ANY KIND, either express or implied.
 * See the License for the specific language governing permissions and
 * limitations under the License.
 */

package org.apache.ignite.internal.raft;

import static java.util.Collections.emptyList;
import static java.util.concurrent.CompletableFuture.completedFuture;
import static java.util.concurrent.CompletableFuture.failedFuture;
import static java.util.stream.Collectors.toUnmodifiableList;
import static org.apache.ignite.internal.raft.util.OptimizedMarshaller.NO_POOL;
import static org.apache.ignite.internal.testframework.IgniteTestUtils.deriveUuidFrom;
import static org.apache.ignite.internal.testframework.matchers.CompletableFutureExceptionMatcher.willThrow;
import static org.apache.ignite.internal.testframework.matchers.CompletableFutureExceptionMatcher.willThrowFast;
import static org.apache.ignite.internal.testframework.matchers.CompletableFutureMatcher.willBe;
import static org.apache.ignite.internal.testframework.matchers.CompletableFutureMatcher.willCompleteSuccessfully;
import static org.apache.ignite.internal.testframework.matchers.CompletableFutureMatcher.willSucceedFast;
import static org.apache.ignite.raft.TestWriteCommand.testWriteCommand;
import static org.hamcrest.MatcherAssert.assertThat;
import static org.hamcrest.Matchers.containsInAnyOrder;
import static org.hamcrest.Matchers.empty;
import static org.hamcrest.Matchers.equalTo;
import static org.hamcrest.Matchers.instanceOf;
import static org.hamcrest.Matchers.is;
import static org.junit.jupiter.api.Assertions.assertEquals;
import static org.junit.jupiter.api.Assertions.assertNotEquals;
import static org.junit.jupiter.api.Assertions.assertNull;
import static org.junit.jupiter.api.Assertions.fail;
import static org.mockito.ArgumentMatchers.any;
import static org.mockito.ArgumentMatchers.anyLong;
import static org.mockito.ArgumentMatchers.argThat;
import static org.mockito.Mockito.when;

import java.net.ConnectException;
import java.util.List;
import java.util.Set;
import java.util.concurrent.CompletableFuture;
import java.util.concurrent.ScheduledExecutorService;
import java.util.concurrent.ScheduledThreadPoolExecutor;
import java.util.concurrent.TimeUnit;
import java.util.concurrent.TimeoutException;
import java.util.stream.Collectors;
import java.util.stream.Stream;
import org.apache.ignite.internal.configuration.testframework.ConfigurationExtension;
import org.apache.ignite.internal.configuration.testframework.InjectConfiguration;
import org.apache.ignite.internal.lang.IgniteInternalException;
import org.apache.ignite.internal.network.ClusterNodeImpl;
import org.apache.ignite.internal.network.ClusterService;
import org.apache.ignite.internal.network.MessagingService;
import org.apache.ignite.internal.network.TopologyService;
import org.apache.ignite.internal.network.serialization.MessageSerializationRegistry;
import org.apache.ignite.internal.network.utils.ClusterServiceTestUtils;
import org.apache.ignite.internal.raft.configuration.RaftConfiguration;
import org.apache.ignite.internal.raft.service.LeaderWithTerm;
import org.apache.ignite.internal.raft.service.RaftGroupService;
import org.apache.ignite.internal.raft.util.OptimizedMarshaller;
import org.apache.ignite.internal.raft.util.ThreadLocalOptimizedMarshaller;
import org.apache.ignite.internal.replicator.TestReplicationGroupId;
import org.apache.ignite.internal.testframework.BaseIgniteAbstractTest;
import org.apache.ignite.internal.thread.NamedThreadFactory;
import org.apache.ignite.internal.util.IgniteUtils;
import org.apache.ignite.network.ClusterNode;
import org.apache.ignite.network.NetworkAddress;
import org.apache.ignite.raft.TestWriteCommand;
import org.apache.ignite.raft.jraft.RaftMessagesFactory;
import org.apache.ignite.raft.jraft.Status;
import org.apache.ignite.raft.jraft.entity.PeerId;
import org.apache.ignite.raft.jraft.error.RaftError;
import org.apache.ignite.raft.jraft.rpc.ActionRequest;
import org.apache.ignite.raft.jraft.rpc.CliRequests;
import org.apache.ignite.raft.jraft.rpc.CliRequests.AddLearnersRequest;
import org.apache.ignite.raft.jraft.rpc.CliRequests.AddPeerRequest;
import org.apache.ignite.raft.jraft.rpc.CliRequests.ChangePeersAndLearnersRequest;
import org.apache.ignite.raft.jraft.rpc.CliRequests.GetLeaderRequest;
import org.apache.ignite.raft.jraft.rpc.CliRequests.GetLeaderResponse;
import org.apache.ignite.raft.jraft.rpc.CliRequests.GetPeersRequest;
import org.apache.ignite.raft.jraft.rpc.CliRequests.RemoveLearnersRequest;
import org.apache.ignite.raft.jraft.rpc.CliRequests.RemovePeerRequest;
import org.apache.ignite.raft.jraft.rpc.CliRequests.ResetLearnersRequest;
import org.apache.ignite.raft.jraft.rpc.CliRequests.TransferLeaderRequest;
import org.apache.ignite.raft.jraft.rpc.RaftRpcFactory;
import org.apache.ignite.raft.jraft.rpc.RpcRequests.ErrorResponse;
import org.apache.ignite.raft.jraft.rpc.RpcRequests.ReadIndexRequest;
import org.apache.ignite.raft.jraft.rpc.WriteActionRequest;
import org.apache.ignite.raft.jraft.rpc.impl.RaftException;
import org.jetbrains.annotations.Nullable;
import org.junit.jupiter.api.AfterEach;
import org.junit.jupiter.api.BeforeEach;
import org.junit.jupiter.api.Test;
import org.junit.jupiter.api.extension.ExtendWith;
import org.mockito.ArgumentMatcher;
import org.mockito.Mock;
import org.mockito.junit.jupiter.MockitoExtension;

/**
 * Test methods of raft group service.
 */
@ExtendWith(MockitoExtension.class)
@ExtendWith(ConfigurationExtension.class)
public class RaftGroupServiceTest extends BaseIgniteAbstractTest {
    private static final List<Peer> NODES = Stream.of(20000, 20001, 20002)
            .map(port -> new Peer("localhost-" + port))
            .collect(toUnmodifiableList());

    private static final List<Peer> NODES_FOR_LEARNERS = Stream.of(20003, 20004, 20005)
            .map(port -> new Peer("localhost-" + port))
            .collect(toUnmodifiableList());

    private static final RaftMessagesFactory FACTORY = new RaftMessagesFactory();

    private volatile @Nullable Peer leader = NODES.get(0);

    /** Call timeout. */
    private static final long TIMEOUT = 1000;

    /** Current term. */
    private static final long CURRENT_TERM = 1;

    /** Test group id. */
    private static final TestReplicationGroupId TEST_GRP = new TestReplicationGroupId("test");

    @InjectConfiguration("mock.retryTimeout=" + TIMEOUT)
    private RaftConfiguration raftConfiguration;

    /** Mock cluster. */
    @Mock
    private ClusterService cluster;

    /** Mock messaging service. */
    @Mock
    private MessagingService messagingService;

    /** Mock topology service. */
    @Mock
    private TopologyService topologyService;

    /** Executor for raft group services. */
    private ScheduledExecutorService executor;

    @BeforeEach
    void before() {
        when(cluster.messagingService()).thenReturn(messagingService);
        when(cluster.topologyService()).thenReturn(topologyService);

        MessageSerializationRegistry serializationRegistry = ClusterServiceTestUtils.defaultSerializationRegistry();
        when(cluster.serializationRegistry()).thenReturn(serializationRegistry);

        when(topologyService.getByConsistentId(any()))
                .thenAnswer(invocation -> {
                    String consistentId = invocation.getArgument(0);

                    return new ClusterNodeImpl(deriveUuidFrom(consistentId), consistentId, new NetworkAddress("localhost", 123));
                });

        executor = new ScheduledThreadPoolExecutor(20, new NamedThreadFactory(Loza.CLIENT_POOL_NAME, logger()));
    }

    /**
     * Shutdown executor for raft group services.
     */
    @AfterEach
    void after() {
        IgniteUtils.shutdownAndAwaitTermination(executor, 10, TimeUnit.SECONDS);
    }

    @Test
    public void testRefreshLeaderStable() {
        mockLeaderRequest(false);

        RaftGroupService service = startRaftGroupService(NODES);

        assertNull(service.leader());

        assertThat(service.refreshLeader(), willCompleteSuccessfully());

        assertEquals(leader, service.leader());
    }

    @Test
    public void testRefreshLeaderNotElected() {
        mockLeaderRequest(false);

        // Simulate running elections.
        leader = null;

        RaftGroupService service = startRaftGroupService(NODES);

        assertNull(service.leader());

        assertThat(service.refreshLeader(), willThrow(TimeoutException.class));
    }

    @Test
    public void testRefreshLeaderElectedAfterDelay() {
        mockLeaderRequest(false);

        // Simulate running elections.
        leader = null;

        executor.schedule((Runnable) () -> leader = NODES.get(0), 500, TimeUnit.MILLISECONDS);

        RaftGroupService service = startRaftGroupService(NODES);

        assertNull(service.leader());

        assertThat(service.refreshLeader(), willCompleteSuccessfully());

        assertEquals(NODES.get(0), service.leader());
    }

    @Test
    public void testRefreshLeaderWithTimeout() {
        mockLeaderRequest(true);

        RaftGroupService service = startRaftGroupService(NODES);

        assertThat(service.refreshLeader(), willThrow(TimeoutException.class, 500, TimeUnit.MILLISECONDS));
    }

    @Test
    public void testUserRequestLeaderElected() {
        mockLeaderRequest(false);
        mockUserInput(false, null);

        RaftGroupService service = startRaftGroupService(NODES);

        assertThat(service.refreshLeader(), willCompleteSuccessfully());

        assertThat(service.run(testWriteCommand()), willBe(instanceOf(TestResponse.class)));
    }

    @Test
    public void testUserRequestLazyInitLeader() {
        mockLeaderRequest(false);
        mockUserInput(false, null);

        RaftGroupService service = startRaftGroupService(NODES);

        assertNull(service.leader());

        assertThat(service.run(testWriteCommand()), willBe(instanceOf(TestResponse.class)));

        assertEquals(leader, service.leader());
    }

    @Test
    public void testUserRequestWithTimeout() {
        mockLeaderRequest(false);
        mockUserInput(true, null);

        RaftGroupService service = startRaftGroupService(NODES);

        assertThat(service.run(testWriteCommand()), willThrow(TimeoutException.class, 500, TimeUnit.MILLISECONDS));
    }

    @Test
    public void testUserRequestLeaderNotElected() {
        mockUserInput(false, null);

        RaftGroupService service = startRaftGroupServiceWithRefreshLeader(NODES);

        Peer leader = this.leader;

        assertEquals(leader, service.leader());

        this.leader = null;

        assertEquals(leader, service.leader());

        assertThat(service.run(testWriteCommand()), willThrow(TimeoutException.class));
    }

    @Test
    public void testUserRequestLeaderElectedAfterDelay() {
        mockUserInput(false, null);

        RaftGroupService service = startRaftGroupServiceWithRefreshLeader(NODES);

        Peer leader = this.leader;

        assertEquals(leader, service.leader());

        this.leader = null;

        assertEquals(leader, service.leader());

        executor.schedule((Runnable) () -> this.leader = NODES.get(0), 500, TimeUnit.MILLISECONDS);

        assertThat(service.run(testWriteCommand()), willBe(instanceOf(TestResponse.class)));

        assertEquals(NODES.get(0), service.leader());
    }

    @Test
    public void testUserRequestLeaderElectedAfterDelayWithFailedNode() {
        mockUserInput(false, NODES.get(0));

        CompletableFuture<Void> confUpdateFuture = raftConfiguration.retryTimeout().update(TIMEOUT * 3);

        assertThat(confUpdateFuture, willCompleteSuccessfully());

        RaftGroupService service = startRaftGroupServiceWithRefreshLeader(NODES);

        Peer leader = this.leader;

        assertEquals(leader, service.leader());

        this.leader = null;

        assertEquals(leader, service.leader());

        executor.schedule(
                () -> {
                    logger().info("Set leader {}", NODES.get(1));

                    this.leader = NODES.get(1);
                },
                500, TimeUnit.MILLISECONDS
        );

        assertThat(service.run(testWriteCommand()), willBe(instanceOf(TestResponse.class)));

        assertEquals(NODES.get(1), service.leader());
    }

    @Test
    public void testUserRequestLeaderChanged() {
        mockUserInput(false, null);

        RaftGroupService service = startRaftGroupServiceWithRefreshLeader(NODES);

        Peer leader = this.leader;

        assertEquals(leader, service.leader());

        Peer newLeader = NODES.get(1);

        this.leader = newLeader;

        assertEquals(leader, service.leader());
        assertNotEquals(leader, newLeader);

        // Runs the command on an old leader. It should respond with leader changed error, when transparently retry.
        assertThat(service.run(testWriteCommand()), willBe(instanceOf(TestResponse.class)));

        assertEquals(newLeader, service.leader());
    }

    @Test
    public void testSnapshotExecutionException() {
        mockSnapshotRequest(false);

        RaftGroupService service = startRaftGroupService(NODES);

        assertThat(service.snapshot(new Peer("localhost-8082")), willThrow(IgniteInternalException.class));
    }

    @Test
    public void testSnapshotExecutionFailedResponse() {
        mockSnapshotRequest(true);

        RaftGroupService service = startRaftGroupService(NODES);

        assertThat(service.snapshot(new Peer("localhost-8082")), willThrow(RaftException.class));
    }

    @Test
    public void testRefreshMembers() {
        List<String> respPeers = peersToIds(NODES.subList(0, 2));
        List<String> respLearners = peersToIds(NODES.subList(2, 2));

        when(messagingService.invoke(any(ClusterNode.class), any(GetPeersRequest.class), anyLong()))
                .then(invocation -> completedFuture(FACTORY.getPeersResponse().peersList(respPeers).learnersList(respLearners).build()));

        mockLeaderRequest(false);

        RaftGroupService service = startRaftGroupService(NODES);

        assertThat(service.peers(), containsInAnyOrder(NODES.toArray()));
        assertThat(service.learners(), is(empty()));

        assertThat(service.refreshMembers(false), willCompleteSuccessfully());

        assertThat(service.peers(), containsInAnyOrder(NODES.subList(0, 2).toArray()));
        assertThat(service.learners(), containsInAnyOrder(NODES.subList(2, 2).toArray()));
    }

    @Test
    public void testAddPeer() {
        List<String> respPeers = peersToIds(NODES);

        when(messagingService.invoke(any(ClusterNode.class), any(AddPeerRequest.class), anyLong()))
                .then(invocation -> completedFuture(FACTORY.addPeerResponse().newPeersList(respPeers).build()));

        mockLeaderRequest(false);

        RaftGroupService service = startRaftGroupService(NODES.subList(0, 2));

        assertThat(service.peers(), containsInAnyOrder(NODES.subList(0, 2).toArray()));
        assertThat(service.learners(), is(empty()));

        assertThat(service.addPeer(NODES.get(2)), willCompleteSuccessfully());

        assertThat(service.peers(), containsInAnyOrder(NODES.toArray()));
        assertThat(service.learners(), is(empty()));
    }

    @Test
    public void testRemovePeer() {
        List<String> respPeers = peersToIds(NODES.subList(0, 2));

        when(messagingService.invoke(any(ClusterNode.class), any(RemovePeerRequest.class), anyLong()))
                .then(invocation -> completedFuture(FACTORY.removePeerResponse().newPeersList(respPeers).build()));

        mockLeaderRequest(false);

        RaftGroupService service = startRaftGroupService(NODES);

        assertThat(service.peers(), containsInAnyOrder(NODES.toArray()));
        assertThat(service.learners(), is(empty()));

        assertThat(service.removePeer(NODES.get(2)), willCompleteSuccessfully());

        assertThat(service.peers(), containsInAnyOrder(NODES.subList(0, 2).toArray()));
        assertThat(service.learners(), is(empty()));
    }

    @Test
    public void testChangePeersAndLearners() throws Exception {
        List<String> shrunkPeers = peersToIds(NODES.subList(0, 1));

        List<String> extendedPeers = peersToIds(NODES);

        List<String> fullLearners = peersToIds(NODES_FOR_LEARNERS);

        when(messagingService.invoke(any(ClusterNode.class), any(ChangePeersAndLearnersRequest.class), anyLong()))
                .then(invocation -> completedFuture(FACTORY.changePeersAndLearnersResponse()
                        .newPeersList(shrunkPeers)
                        .newLearnersList(emptyList())
                        .build()
                ))
                .then(invocation -> completedFuture(FACTORY.changePeersAndLearnersResponse()
                        .newPeersList(extendedPeers)
                        .newLearnersList(emptyList())
                        .build()
                ))
                .then(invocation -> completedFuture(FACTORY.changePeersAndLearnersResponse()
                        .newPeersList(shrunkPeers)
                        .newLearnersList(fullLearners)
                        .build()
                ));

        mockLeaderRequest(false);

        RaftGroupService service = startRaftGroupService(NODES.subList(0, 2));

        assertThat(service.peers(), containsInAnyOrder(NODES.subList(0, 2).toArray()));
        assertThat(service.learners(), is(empty()));

        CompletableFuture<LeaderWithTerm> leaderWithTermFuture = service.refreshAndGetLeaderWithTerm();
        assertThat(leaderWithTermFuture, willCompleteSuccessfully());
        LeaderWithTerm leaderWithTerm = leaderWithTermFuture.get();

        // Peers[0, 1], Learners [empty]
        PeersAndLearners configuration = PeersAndLearners.fromPeers(NODES.subList(0, 1), emptyList());
        assertThat(service.changePeersAndLearners(configuration, leaderWithTerm.term()), willCompleteSuccessfully());

        assertThat(service.peers(), containsInAnyOrder(NODES.subList(0, 1).toArray()));
        assertThat(service.learners(), is(empty()));

        // Peers[0, 1, 2], Learners [empty]
        PeersAndLearners configuration2 = PeersAndLearners.fromPeers(NODES, emptyList());
        assertThat(service.changePeersAndLearners(configuration2, leaderWithTerm.term()), willCompleteSuccessfully());

        assertThat(service.peers(), containsInAnyOrder(NODES.toArray()));
        assertThat(service.learners(), is(empty()));

        // Peers[0, 1], Learners [3, 4, 5]
        PeersAndLearners configuration3 = PeersAndLearners.fromPeers(NODES.subList(0, 1), NODES_FOR_LEARNERS);
        assertThat(service.changePeersAndLearners(configuration3, leaderWithTerm.term()), willCompleteSuccessfully());

        assertThat(service.peers(), containsInAnyOrder(NODES.subList(0, 1).toArray()));
        assertThat(service.learners(), containsInAnyOrder(NODES_FOR_LEARNERS.toArray()));
    }

    @Test
    public void testTransferLeadership() {
        when(messagingService.invoke(any(ClusterNode.class), any(TransferLeaderRequest.class), anyLong()))
                .then(invocation -> completedFuture(RaftRpcFactory.DEFAULT.newResponse(FACTORY, Status.OK())));

        RaftGroupService service = startRaftGroupServiceWithRefreshLeader(NODES);

        assertEquals(NODES.get(0), service.leader());

        assertThat(service.transferLeadership(NODES.get(1)), willCompleteSuccessfully());

        assertEquals(NODES.get(1), service.leader());
    }

    @Test
    public void testAddLearners() {
        List<String> addLearners = peersToIds(NODES.subList(1, 3));

        when(messagingService.invoke(any(ClusterNode.class), any(AddLearnersRequest.class), anyLong()))
                .then(invocation -> completedFuture(FACTORY.learnersOpResponse().newLearnersList(addLearners).build()));

        mockLeaderRequest(false);

        RaftGroupService service = startRaftGroupService(NODES.subList(0, 1));

        assertThat(service.peers(), containsInAnyOrder(NODES.subList(0, 1).toArray()));
        assertThat(service.learners(), is(empty()));

        assertThat(service.addLearners(NODES.subList(1, 3)), willCompleteSuccessfully());

        assertThat(service.peers(), containsInAnyOrder(NODES.subList(0, 1).toArray()));
        assertThat(service.learners(), containsInAnyOrder(NODES.subList(1, 3).toArray()));
    }

    @Test
    public void testResetLearners() {
        List<String> addLearners = peersToIds(NODES.subList(1, 3));

        List<String> resetLearners = peersToIds(NODES.subList(2, 3));

        when(messagingService.invoke(any(ClusterNode.class), any(ResetLearnersRequest.class), anyLong()))
                .then(invocation -> completedFuture(FACTORY.learnersOpResponse().newLearnersList(resetLearners).build()));

        mockAddLearners(addLearners);

        mockLeaderRequest(false);

        RaftGroupService service = startRaftGroupService(NODES.subList(0, 1));

        assertThat(service.addLearners(NODES.subList(1, 3)), willCompleteSuccessfully());

        assertThat(service.peers(), containsInAnyOrder(NODES.subList(0, 1).toArray()));
        assertThat(service.learners(), containsInAnyOrder(NODES.subList(1, 3).toArray()));

        assertThat(service.resetLearners(NODES.subList(2, 3)), willCompleteSuccessfully());

        assertThat(service.peers(), containsInAnyOrder(NODES.subList(0, 1).toArray()));
        assertThat(service.learners(), containsInAnyOrder(NODES.subList(2, 3).toArray()));
    }

    @Test
    public void testRemoveLearners() {
        List<String> addLearners = peersToIds(NODES.subList(1, 3));

        List<String> resultLearners = peersToIds(NODES.subList(1, 2));

        when(messagingService.invoke(any(ClusterNode.class), any(RemoveLearnersRequest.class), anyLong()))
                .then(invocation -> completedFuture(FACTORY.learnersOpResponse().newLearnersList(resultLearners).build()));

        mockAddLearners(addLearners);

        mockLeaderRequest(false);

        RaftGroupService service = startRaftGroupService(NODES.subList(0, 1));

        assertThat(service.addLearners(NODES.subList(1, 3)), willCompleteSuccessfully());

        assertThat(service.peers(), containsInAnyOrder(NODES.subList(0, 1).toArray()));
        assertThat(service.learners(), containsInAnyOrder(NODES.subList(1, 3).toArray()));

        assertThat(service.removeLearners(NODES.subList(2, 3)), willCompleteSuccessfully());

        assertThat(service.peers(), containsInAnyOrder(NODES.subList(0, 1).toArray()));
        assertThat(service.learners(), containsInAnyOrder(NODES.subList(1, 2).toArray()));
    }

    @Test
    public void testGetLeaderRequest() {
        mockLeaderRequest(false);

        RaftGroupService service = startRaftGroupService(NODES);

        assertNull(service.leader());

        assertThat(service.refreshLeader(), willCompleteSuccessfully());

        GetLeaderRequest req = FACTORY.getLeaderRequest().groupId(TEST_GRP.toString()).build();

        CompletableFuture<GetLeaderResponse> fut = messagingService.invoke(new ClusterNodeImpl(null, null, null), req, TIMEOUT)
                        .thenApply(GetLeaderResponse.class::cast);

        assertThat(fut.thenApply(GetLeaderResponse::leaderId), willBe(equalTo(PeerId.fromPeer(leader).toString())));
        assertThat(fut.thenApply(GetLeaderResponse::currentTerm), willBe(equalTo(CURRENT_TERM)));
    }

    @Test
    public void testReadIndex() {
        RaftGroupService service = startRaftGroupService(NODES);
        mockReadIndex(false);

        CompletableFuture<Long> fut = service.readIndex();

        assertThat(fut, willSucceedFast());

        assertEquals(1L, fut.join());
    }

    @Test
    public void testReadIndexWithMessageSendTimeout() {
        RaftGroupService service = startRaftGroupService(NODES);
        mockReadIndex(true);

        CompletableFuture<Long> fut = service.readIndex();

        assertThat(fut, willThrowFast(TimeoutException.class));
    }

    private RaftGroupService startRaftGroupService(List<Peer> peers) {
        PeersAndLearners memberConfiguration = PeersAndLearners.fromPeers(peers, Set.of());

        var commandsSerializer = new ThreadLocalOptimizedMarshaller(cluster.serializationRegistry());

<<<<<<< HEAD
        return RaftGroupServiceImpl.start(
                TEST_GRP, cluster, FACTORY, raftConfiguration, memberConfiguration, executor, commandsSerializer
=======
        CompletableFuture<RaftGroupService> service = RaftGroupServiceImpl.start(
                TEST_GRP, cluster, FACTORY, raftConfiguration, memberConfiguration, false, executor, commandsSerializer
>>>>>>> 5911d727
        );
    }

    private RaftGroupService startRaftGroupServiceWithRefreshLeader(List<Peer> peers) {
        RaftGroupService service = startRaftGroupService(peers);

        mockLeaderRequest(false);
        service.refreshLeader().join();

        return service;
    }

    /**
     * Mock read index request.
     */
    private void mockReadIndex(boolean timeout) {
        when(messagingService.invoke(any(ClusterNode.class), any(ReadIndexRequest.class), anyLong()))
                .then(invocation -> timeout
                        ? failedFuture(new TimeoutException())
                        : completedFuture(FACTORY.readIndexResponse().index(1L).build())
                );
    }

    /**
     * Mocks sending {@link ActionRequest}s.
     *
     * @param delay {@code True} to create a delay before response.
     * @param peer Fail the request targeted to given peer.
     */
    private void mockUserInput(boolean delay, @Nullable Peer peer) {
        //noinspection Convert2Lambda
        when(messagingService.invoke(
                any(ClusterNode.class),
                // Must be an anonymous class, to deduce the message type from the generic superclass.
                argThat(new ArgumentMatcher<WriteActionRequest>() {
                    @Override
                    public boolean matches(WriteActionRequest arg) {
                        Object command = new OptimizedMarshaller(cluster.serializationRegistry(), NO_POOL).unmarshall(arg.command());

                        return command instanceof TestWriteCommand;
                    }
                }),
                anyLong()
        )).then(invocation -> {
            ClusterNode target = invocation.getArgument(0);

            if (peer != null && target.name().equals(peer.consistentId())) {
                return failedFuture(new ConnectException());
            }

            if (delay) {
                return CompletableFuture.supplyAsync(() -> {
                    try {
                        Thread.sleep(1000);
                    } catch (InterruptedException e) {
                        fail();
                    }

                    return FACTORY.actionResponse().result(new TestResponse()).build();
                });
            }

            Object resp;

            if (leader == null) {
                resp = FACTORY.errorResponse().errorCode(RaftError.EPERM.getNumber()).build();
            } else if (!target.name().equals(leader.consistentId())) {
                resp = FACTORY.errorResponse()
                        .errorCode(RaftError.EPERM.getNumber()).leaderId(PeerId.fromPeer(leader).toString()).build();
            } else {
                resp = FACTORY.actionResponse().result(new TestResponse()).build();
            }

            return completedFuture(resp);
        });
    }

    /**
     * Mocks sending {@link GetLeaderRequest}s.
     *
     * @param delay {@code True} to delay response.
     */
    private void mockLeaderRequest(boolean delay) {
        when(messagingService.invoke(any(ClusterNode.class), any(GetLeaderRequest.class), anyLong()))
                .then(invocation -> {
                    if (delay) {
                        return CompletableFuture.supplyAsync(() -> {
                            try {
                                Thread.sleep(1000);
                            } catch (InterruptedException e) {
                                fail();
                            }

                            return FACTORY.errorResponse().errorCode(RaftError.EPERM.getNumber()).build();
                        });
                    }

                    PeerId leader0 = PeerId.fromPeer(leader);

                    Object resp = leader0 == null
                            ? FACTORY.errorResponse().errorCode(RaftError.EPERM.getNumber()).build()
                            : FACTORY.getLeaderResponse().leaderId(leader0.toString()).currentTerm(CURRENT_TERM).build();

                    return completedFuture(resp);
                });
    }

    private void mockSnapshotRequest(boolean returnResponseWithError) {
        when(messagingService.invoke(any(ClusterNode.class), any(CliRequests.SnapshotRequest.class), anyLong()))
                .then(invocation -> {
                    if (returnResponseWithError) {
                        ErrorResponse response = FACTORY.errorResponse()
                                .errorCode(RaftError.UNKNOWN.getNumber())
                                .errorMsg("Failed to create a snapshot")
                                .build();

                        return completedFuture(response);
                    } else {
                        return failedFuture(new IgniteInternalException("Very bad"));
                    }
                });
    }

    private void mockAddLearners(List<String> resultLearners) {
        when(messagingService.invoke(any(ClusterNode.class), any(AddLearnersRequest.class), anyLong()))
                .then(invocation -> completedFuture(FACTORY.learnersOpResponse().newLearnersList(resultLearners).build()));
    }

    /**
     * Convert list of {@link Peer} to list of string representations.
     *
     * @param peers List of {@link Peer}
     * @return List of string representations.
     */
    private static List<String> peersToIds(List<Peer> peers) {
        return peers.stream().map(p -> PeerId.fromPeer(p).toString()).collect(Collectors.toList());
    }

    private static class TestResponse {
    }
}<|MERGE_RESOLUTION|>--- conflicted
+++ resolved
@@ -628,13 +628,8 @@
 
         var commandsSerializer = new ThreadLocalOptimizedMarshaller(cluster.serializationRegistry());
 
-<<<<<<< HEAD
         return RaftGroupServiceImpl.start(
                 TEST_GRP, cluster, FACTORY, raftConfiguration, memberConfiguration, executor, commandsSerializer
-=======
-        CompletableFuture<RaftGroupService> service = RaftGroupServiceImpl.start(
-                TEST_GRP, cluster, FACTORY, raftConfiguration, memberConfiguration, false, executor, commandsSerializer
->>>>>>> 5911d727
         );
     }
 
