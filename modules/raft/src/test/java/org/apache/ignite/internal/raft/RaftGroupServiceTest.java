--- conflicted
+++ resolved
@@ -630,13 +630,9 @@
                 argThat(new ArgumentMatcher<ActionRequest>() {
                     @Override
                     public boolean matches(ActionRequest arg) {
-<<<<<<< HEAD
                         Object command = new OptimizedMarshaller(cluster.serializationRegistry()).unmarshall(arg.command());
 
                         return command instanceof TestWriteCommand;
-=======
-                        return arg instanceof WriteActionRequest && ((WriteActionRequest) arg).command() instanceof TestWriteCommand;
->>>>>>> 9282bda9
                     }
                 }),
                 anyLong()
