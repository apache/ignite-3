--- conflicted
+++ resolved
@@ -192,19 +192,6 @@
     }
 
     /**
-<<<<<<< HEAD
-     * Returns a message sender for this node.
-     *
-     * @param node The node.
-     * @return The message sender.
-     */
-    public static RpcClientEx sender(Node node) {
-        NodeImpl node0 = (NodeImpl) node;
-
-        DefaultRaftClientService rpcService = (DefaultRaftClientService) node0.getRpcClientService();
-
-        return (RpcClientEx) rpcService.getRpcClient();
-=======
      * Waits until all RAFT threads are stopped, throwing an AssertionException otherwise.
      */
     public static void assertAllJraftThreadsStopped() {
@@ -212,6 +199,19 @@
                 noneMatch(t -> t.getName().contains("JRaft")), 5_000),
             Thread.getAllStackTraces().keySet().stream().filter(t -> t.getName().contains("JRaft")).
                 sorted(comparing(Thread::getName)).collect(toList()).toString());
->>>>>>> 36c32364
+    }
+
+    /**
+     * Returns a message sender for this node.
+     *
+     * @param node The node.
+     * @return The message sender.
+     */
+    public static RpcClientEx sender(Node node) {
+        NodeImpl node0 = (NodeImpl) node;
+
+        DefaultRaftClientService rpcService = (DefaultRaftClientService) node0.getRpcClientService();
+
+        return (RpcClientEx) rpcService.getRpcClient();
     }
 }