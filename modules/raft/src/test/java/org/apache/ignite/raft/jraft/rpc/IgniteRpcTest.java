/*
 * Licensed to the Apache Software Foundation (ASF) under one or more
 * contributor license agreements.  See the NOTICE file distributed with
 * this work for additional information regarding copyright ownership.
 * The ASF licenses this file to You under the Apache License, Version 2.0
 * (the "License"); you may not use this file except in compliance with
 * the License.  You may obtain a copy of the License at
 *
 *     http://www.apache.org/licenses/LICENSE-2.0
 *
 * Unless required by applicable law or agreed to in writing, software
 * distributed under the License is distributed on an "AS IS" BASIS,
 * WITHOUT WARRANTIES OR CONDITIONS OF ANY KIND, either express or implied.
 * See the License for the specific language governing permissions and
 * limitations under the License.
 */

package org.apache.ignite.raft.jraft.rpc;

import java.util.List;
import java.util.concurrent.atomic.AtomicInteger;
import org.apache.ignite.network.ClusterLocalConfiguration;
import org.apache.ignite.network.ClusterService;
import org.apache.ignite.network.MessageSerializationRegistryImpl;
import org.apache.ignite.network.scalecube.TestScaleCubeClusterServiceFactory;
import org.apache.ignite.network.serialization.MessageSerializationRegistry;
import org.apache.ignite.raft.jraft.NodeManager;
import org.apache.ignite.raft.jraft.option.NodeOptions;
import org.apache.ignite.raft.jraft.rpc.impl.IgniteRpcClient;
import org.apache.ignite.raft.jraft.util.Endpoint;

/**
 *
 */
public class IgniteRpcTest extends AbstractRpcTest {
    /**
     * Serialization registry.
     */
    private static final MessageSerializationRegistry SERIALIZATION_REGISTRY = new MessageSerializationRegistryImpl();

    /** The counter. */
    private final AtomicInteger cntr = new AtomicInteger();

<<<<<<< HEAD
    @Override public RpcServer createServer(Endpoint endpoint) {
        return new TestIgniteRpcServer(endpoint, new NodeManager(), new NodeOptions());
=======
    /** {@inheritDoc} */
    @Override public RpcServer<?> createServer(Endpoint endpoint) {
        return new TestIgniteRpcServer(endpoint, new NodeManager());
>>>>>>> d1c4f340
    }

    /** {@inheritDoc} */
    @Override public RpcClient createClient0() {
        int i = cntr.incrementAndGet();

        ClusterService service = createService("client" + i, endpoint.getPort() - i, List.of(endpoint.toString()));

        IgniteRpcClient client = new IgniteRpcClient(service, false);

        waitForTopology(client, 1 + i, 5_000);

        return client;
    }

    /**
     * @param name Node name.
     * @param port Local port.
     * @param servers Server nodes of the cluster.
     * @return The client cluster view.
     */
    protected ClusterService createService(String name, int port, List<String> servers) {
        var context = new ClusterLocalConfiguration(name, port, servers, SERIALIZATION_REGISTRY);
        var factory = new TestScaleCubeClusterServiceFactory();

        return factory.createClusterService(context);
    }

    /** {@inheritDoc} */
    @Override protected boolean waitForTopology(RpcClient client, int expected, long timeout) {
        IgniteRpcClient client0 = (IgniteRpcClient) client;

        ClusterService service = client0.clusterService();

        return waitForTopology(service, expected, timeout);
    }

    /**
     * @param service The service.
     * @param expected Expected count.
     * @param timeout The timeout.
     * @return Wait status.
     */
    protected boolean waitForTopology(ClusterService service, int expected, long timeout) {
        long stop = System.currentTimeMillis() + timeout;

        while (System.currentTimeMillis() < stop) {
            if (service.topologyService().allMembers().size() == expected)
                return true;

            try {
                Thread.sleep(50);
            }
            catch (InterruptedException e) {
                return false;
            }
        }

        return false;
    }
}<|MERGE_RESOLUTION|>--- conflicted
+++ resolved
@@ -41,14 +41,8 @@
     /** The counter. */
     private final AtomicInteger cntr = new AtomicInteger();
 
-<<<<<<< HEAD
-    @Override public RpcServer createServer(Endpoint endpoint) {
+    @Override public RpcServer<?> createServer(Endpoint endpoint) {
         return new TestIgniteRpcServer(endpoint, new NodeManager(), new NodeOptions());
-=======
-    /** {@inheritDoc} */
-    @Override public RpcServer<?> createServer(Endpoint endpoint) {
-        return new TestIgniteRpcServer(endpoint, new NodeManager());
->>>>>>> d1c4f340
     }
 
     /** {@inheritDoc} */
