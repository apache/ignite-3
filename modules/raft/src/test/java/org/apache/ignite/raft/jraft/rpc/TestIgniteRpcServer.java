/*
 * Licensed to the Apache Software Foundation (ASF) under one or more
 * contributor license agreements.  See the NOTICE file distributed with
 * this work for additional information regarding copyright ownership.
 * The ASF licenses this file to You under the Apache License, Version 2.0
 * (the "License"); you may not use this file except in compliance with
 * the License.  You may obtain a copy of the License at
 *
 *     http://www.apache.org/licenses/LICENSE-2.0
 *
 * Unless required by applicable law or agreed to in writing, software
 * distributed under the License is distributed on an "AS IS" BASIS,
 * WITHOUT WARRANTIES OR CONDITIONS OF ANY KIND, either express or implied.
 * See the License for the specific language governing permissions and
 * limitations under the License.
 */

package org.apache.ignite.raft.jraft.rpc;

import java.util.concurrent.ExecutorService;
import org.apache.ignite.network.ClusterService;
import org.apache.ignite.raft.jraft.NodeManager;
import org.apache.ignite.raft.jraft.option.NodeOptions;
import org.apache.ignite.raft.jraft.rpc.impl.IgniteRpcServer;

/**
 * RPC server configured for integration tests.
 */
public class TestIgniteRpcServer extends IgniteRpcServer {
    /**
     * @param clusterService Cluster service.
     * @param nodeManager Node manager.
     * @param nodeOptions Node options.
     * @param requestExecutor Requests executor.
     */
    public TestIgniteRpcServer(ClusterService clusterService, NodeManager nodeManager, NodeOptions nodeOptions,
        ExecutorService requestExecutor) {
        super(
            clusterService,
            nodeManager,
<<<<<<< HEAD
            null,
            nodeOptions.getRaftClientMessagesFactory(),
=======
>>>>>>> 350fb954
            nodeOptions.getRaftMessagesFactory(),
            requestExecutor
        );

        clusterService.messagingService().addMessageHandler(TestMessageGroup.class, new RpcMessageHandler());
    }
}<|MERGE_RESOLUTION|>--- conflicted
+++ resolved
@@ -38,11 +38,7 @@
         super(
             clusterService,
             nodeManager,
-<<<<<<< HEAD
             null,
-            nodeOptions.getRaftClientMessagesFactory(),
-=======
->>>>>>> 350fb954
             nodeOptions.getRaftMessagesFactory(),
             requestExecutor
         );
