/*
 * Licensed to the Apache Software Foundation (ASF) under one or more
 * contributor license agreements.  See the NOTICE file distributed with
 * this work for additional information regarding copyright ownership.
 * The ASF licenses this file to You under the Apache License, Version 2.0
 * (the "License"); you may not use this file except in compliance with
 * the License.  You may obtain a copy of the License at
 *
 *     http://www.apache.org/licenses/LICENSE-2.0
 *
 * Unless required by applicable law or agreed to in writing, software
 * distributed under the License is distributed on an "AS IS" BASIS,
 * WITHOUT WARRANTIES OR CONDITIONS OF ANY KIND, either express or implied.
 * See the License for the specific language governing permissions and
 * limitations under the License.
 */
package org.apache.ignite.raft.jraft.rpc;

import java.net.Inet4Address;
import java.net.UnknownHostException;
import java.util.ArrayList;
import java.util.List;
import java.util.Queue;
import java.util.concurrent.CompletableFuture;
import java.util.concurrent.CountDownLatch;
import java.util.concurrent.ExecutorService;
import java.util.concurrent.Executors;
import java.util.concurrent.Future;
import java.util.concurrent.TimeUnit;
import java.util.concurrent.atomic.AtomicReference;
import org.apache.ignite.raft.jraft.util.Endpoint;
import org.apache.ignite.raft.jraft.util.Utils;
import org.junit.jupiter.api.AfterEach;
import org.junit.jupiter.api.BeforeEach;
import org.junit.jupiter.api.Test;

import static org.apache.ignite.raft.jraft.test.TestUtils.INIT_PORT;
import static org.junit.jupiter.api.Assertions.assertEquals;
import static org.junit.jupiter.api.Assertions.assertFalse;
import static org.junit.jupiter.api.Assertions.assertNotNull;
import static org.junit.jupiter.api.Assertions.assertTrue;
import static org.junit.jupiter.api.Assertions.fail;

/**
 *
 */
public abstract class AbstractRpcTest {
    protected Endpoint endpoint;

    private final List<RpcServer<?>> servers = new ArrayList<>();

    private final List<RpcClient> clients = new ArrayList<>();

    @BeforeEach
    public void setup() throws UnknownHostException {
        endpoint = new Endpoint(Inet4Address.getLocalHost().getHostAddress(), INIT_PORT);

        RpcServer<?> server = createServer(endpoint);
        server.registerProcessor(new Request1RpcProcessor());
        server.registerProcessor(new Request2RpcProcessor());
        server.init(null);

        servers.add(server);
    }

    @AfterEach
    public void tearDown() {
        clients.forEach(RpcClient::shutdown);
        servers.forEach(RpcServer::shutdown);
    }

    /**
     * @param endpoint The endpoint.
     * @return The server.
     */
    public abstract RpcServer<?> createServer(Endpoint endpoint);

    /**
     * @return The client.
     */
    private RpcClient createClient() {
        RpcClient client = createClient0();

        clients.add(client);

        return client;
    }

    public abstract RpcClient createClient0();

    @Test
    public void testConnection() {
        RpcClient client = createClient();

        assertTrue(client.checkConnection(endpoint));
    }

    @Test
    public void testSyncProcessing() throws Exception {
        RpcClient client = createClient();
        Response1 resp1 = (Response1) client.invokeSync(endpoint, new Request1(), new InvokeContext(), 5000);
        assertNotNull(resp1);

        Response2 resp2 = (Response2) client.invokeSync(endpoint, new Request2(), new InvokeContext(), 5000);
        assertNotNull(resp2);
    }

    @Test
    public void testAsyncProcessing() throws Exception {
        RpcClient client = createClient();

        CountDownLatch l1 = new CountDownLatch(1);
        AtomicReference<Response1> resp1 = new AtomicReference<>();
        client.invokeAsync(endpoint, new Request1(), new InvokeContext(), (result, err) -> {
            resp1.set((Response1) result);
            l1.countDown();
        }, 5000);
        l1.await(5_000, TimeUnit.MILLISECONDS);
        assertNotNull(resp1);

        CountDownLatch l2 = new CountDownLatch(1);
        AtomicReference<Response2> resp2 = new AtomicReference<>();
        client.invokeAsync(endpoint, new Request2(), new InvokeContext(), (result, err) -> {
            resp2.set((Response2) result);
            l2.countDown();
        }, 5000);
        l2.await(5_000, TimeUnit.MILLISECONDS);
        assertNotNull(resp2);
    }

    @Test
    public void testDisconnect() {
        RpcClient client1 = createClient();
        RpcClient client2 = createClient();

        assertTrue(client1.checkConnection(endpoint));
        assertTrue(client2.checkConnection(endpoint));

        servers.get(0).shutdown();

        assertTrue(waitForTopology(client1, 2, 5_000));
        assertTrue(waitForTopology(client2, 2, 5_000));

        assertFalse(client1.checkConnection(endpoint));
        assertFalse(client2.checkConnection(endpoint));
    }

    @Test
    public void testRecordedSync() throws Exception {
        RpcClientEx client1 = (RpcClientEx) createClient();
        client1.recordMessages((a, b) -> true);

        assertTrue(client1.checkConnection(endpoint));

        Response1 resp1 = (Response1) client1.invokeSync(endpoint, new Request1(), null, 500);
        Response2 resp2 = (Response2) client1.invokeSync(endpoint, new Request2(), null, 500);

        assertNotNull(resp1);
        assertNotNull(resp2);

        Queue<Object[]> recorded = client1.recordedMessages();

        assertEquals(4, recorded.size());
        assertTrue(recorded.poll()[0] instanceof Request1);
        assertTrue(recorded.poll()[0] instanceof Response1);
        assertTrue(recorded.poll()[0] instanceof Request2);
        assertTrue(recorded.poll()[0] instanceof Response2);
    }

    @Test
    public void testRecordedSyncTimeout() {
        RpcClientEx client1 = (RpcClientEx) createClient();
        client1.recordMessages((a, b) -> true);

        assertTrue(client1.checkConnection(endpoint));

        try {
            Request1 request = new Request1();
            request.val = 10_000;
            client1.invokeSync(endpoint, request, null, 500);

            fail();
        }
        catch (Exception ignored) {
            // Expected.
        }

        Queue<Object[]> recorded = client1.recordedMessages();

        assertEquals(1, recorded.size());
        assertTrue(recorded.poll()[0] instanceof Request1);
    }

    @Test
    public void testRecordedAsync() throws Exception {
        RpcClientEx client1 = (RpcClientEx) createClient();
        client1.recordMessages((a, b) -> true);

        assertTrue(client1.checkConnection(endpoint));

        CountDownLatch l = new CountDownLatch(2);

        client1.invokeAsync(endpoint, new Request1(), null, (result, err) -> l.countDown(), 500);
        client1.invokeAsync(endpoint, new Request2(), null, (result, err) -> l.countDown(), 500);

        l.await();

        Queue<Object[]> recorded = client1.recordedMessages();

        assertEquals(4, recorded.size());
    }

    @Test
    public void testRecordedAsyncTimeout() {
        RpcClientEx client1 = (RpcClientEx) createClient();
        client1.recordMessages((a, b) -> true);

        assertTrue(client1.checkConnection(endpoint));

        try {
            Request1 request = new Request1();
            request.val = 10_000;
            CompletableFuture<Object> fut = new CompletableFuture<>();

            client1.invokeAsync(endpoint, request, null, (result, err) -> {
                if (err == null)
                    fut.complete(result);
                else
                    fut.completeExceptionally(err);
            }, 500);

            fut.get(); // Should throw timeout exception.

            fail();
        }
        catch (Exception ignored) {
            // Expected.
        }

        Queue<Object[]> recorded = client1.recordedMessages();

        assertEquals(1, recorded.size());
        assertTrue(recorded.poll()[0] instanceof Request1);
    }

    @Test
    public void testBlockedSync() throws Exception {
        RpcClientEx client1 = (RpcClientEx) createClient();
        client1.blockMessages((msg, id) -> msg instanceof Request1);

        assertTrue(client1.checkConnection(endpoint));

        Response2 resp2 = (Response2) client1.invokeSync(endpoint, new Request2(), null, 500);

        assertEquals(1, resp2.val);

        ExecutorService executorService = Executors.newSingleThreadExecutor();

        Future<Response1> resp = Utils.runInThread(executorService,
            () -> (Response1) client1.invokeSync(endpoint, new Request1(), null, 30_000));

        Thread.sleep(500);

        Queue<Object[]> msgs = client1.blockedMessages();

        assertEquals(1, msgs.size());

        assertFalse(resp.isDone());

        client1.stopBlock();

        resp.get(5_000, TimeUnit.MILLISECONDS);
    }

    @Test
    public void testBlockedAsync() throws Exception {
        RpcClientEx client1 = (RpcClientEx) createClient();
        client1.blockMessages((msg, id) -> msg instanceof Request1);

        assertTrue(client1.checkConnection(endpoint));

        CompletableFuture<Object> resp = new CompletableFuture<>();

<<<<<<< HEAD
        client1.invokeAsync(endpoint, new Request1(), null, new InvokeCallback() {
            @Override public void complete(Object result, Throwable err) {
                resp.complete(result);
            }
        }, 30_000);
=======
        client1.invokeAsync(endpoint, new Request1(), (result, err) -> resp.complete(result), 30_000);
>>>>>>> d1c4f340

        Thread.sleep(500);

        Queue<Object[]> msgs = client1.blockedMessages();

        assertEquals(1, msgs.size());

        assertFalse(resp.isDone());

        client1.stopBlock();

        resp.get(5_000, TimeUnit.MILLISECONDS);
    }

    /** */
    private static class Request1RpcProcessor implements RpcProcessor<Request1> {
        /** {@inheritDoc} */
        @Override public void handleRequest(RpcContext rpcCtx, Request1 request) {
            if (request.val == 10_000)
                try {
                    Thread.sleep(1000);
                }
                catch (InterruptedException ignored) {
                    // No-op.
                }

            Response1 resp1 = new Response1();
            resp1.val = request.val + 1;
            rpcCtx.sendResponse(resp1);
        }

        /** {@inheritDoc} */
        @Override public String interest() {
            return Request1.class.getName();
        }
    }

    /** */
    private static class Request2RpcProcessor implements RpcProcessor<Request2> {
        /** {@inheritDoc} */
        @Override public void handleRequest(RpcContext rpcCtx, Request2 request) {
            Response2 resp2 = new Response2();
            resp2.val = request.val + 1;
            rpcCtx.sendResponse(resp2);
        }

        /** {@inheritDoc} */
        @Override public String interest() {
            return Request2.class.getName();
        }
    }

    /** */
    private static class Request1 implements Message {
        /** */
        int val;
    }

    /** */
    private static class Request2 implements Message {
        /** */
        int val;
    }

    /** */
    private static class Response1 implements Message {
        /** */
        int val;
    }

    /** */
    private static class Response2 implements Message {
        /** */
        int val;
    }

    /**
     * @param client The client.
     * @param expected Expected count.
     * @param timeout The timeout in millis.
     */
    protected abstract boolean waitForTopology(RpcClient client, int expected, long timeout);
}<|MERGE_RESOLUTION|>--- conflicted
+++ resolved
@@ -281,15 +281,7 @@
 
         CompletableFuture<Object> resp = new CompletableFuture<>();
 
-<<<<<<< HEAD
-        client1.invokeAsync(endpoint, new Request1(), null, new InvokeCallback() {
-            @Override public void complete(Object result, Throwable err) {
-                resp.complete(result);
-            }
-        }, 30_000);
-=======
-        client1.invokeAsync(endpoint, new Request1(), (result, err) -> resp.complete(result), 30_000);
->>>>>>> d1c4f340
+        client1.invokeAsync(endpoint, new Request1(), null, (result, err) -> resp.complete(result), 30_000);
 
         Thread.sleep(500);
 
