/*
 * Licensed to the Apache Software Foundation (ASF) under one or more
 * contributor license agreements.  See the NOTICE file distributed with
 * this work for additional information regarding copyright ownership.
 * The ASF licenses this file to You under the Apache License, Version 2.0
 * (the "License"); you may not use this file except in compliance with
 * the License.  You may obtain a copy of the License at
 *
 *     http://www.apache.org/licenses/LICENSE-2.0
 *
 * Unless required by applicable law or agreed to in writing, software
 * distributed under the License is distributed on an "AS IS" BASIS,
 * WITHOUT WARRANTIES OR CONDITIONS OF ANY KIND, either express or implied.
 * See the License for the specific language governing permissions and
 * limitations under the License.
 */

package org.apache.ignite.disruptor;

<<<<<<< HEAD
import static org.junit.jupiter.api.Assertions.assertEquals;
=======
>>>>>>> a323c22d
import static org.junit.jupiter.api.Assertions.assertSame;
import static org.junit.jupiter.api.Assertions.assertTrue;

import com.lmax.disruptor.EventHandler;
import com.lmax.disruptor.RingBuffer;
import java.util.ArrayList;
import org.apache.ignite.internal.testframework.IgniteAbstractTest;
import org.apache.ignite.internal.testframework.IgniteTestUtils;
import org.apache.ignite.lang.LoggerMessageHelper;
import org.apache.ignite.raft.jraft.disruptor.GroupAware;
import org.apache.ignite.raft.jraft.disruptor.StripedDisruptor;
import org.junit.jupiter.api.Test;

/**
 * Tests for striped disruptor.
 */
public class StripedDisruptorTest extends IgniteAbstractTest {
    /**
     * Checks the correctness of disruptor batching in a handler. This test creates only one stripe in order to the real Disruptor is shared
     * between two groups.
     *
     * @throws Exception If fialed.
     */
    @Test
    public void testDisruptorBatch() throws Exception {
        StripedDisruptor<GroupAwareTestObj> disruptor = new StripedDisruptor<>("test-disruptor",
                16384,
                GroupAwareTestObj::new,
                1);
<<<<<<< HEAD

=======
        
>>>>>>> a323c22d
        GroupAwareTestObjHandler handler1 = new GroupAwareTestObjHandler();
        GroupAwareTestObjHandler handler2 = new GroupAwareTestObjHandler();
        
        RingBuffer<GroupAwareTestObj> taskQueue1 = disruptor.subscribe("grp1", handler1);
        RingBuffer<GroupAwareTestObj> taskQueue2 = disruptor.subscribe("grp2", handler2);
        
        assertSame(taskQueue1, taskQueue2);
        
        for (int i = 0; i < 1_000; i++) {
            int finalInt = i;
            
            taskQueue1.tryPublishEvent((event, sequence) -> {
                event.groupId = "grp1";
                event.num = finalInt;
            });
            
            taskQueue2.tryPublishEvent((event, sequence) -> {
                event.groupId = "grp2";
                event.num = finalInt;
            });
            
            if (i % 10 == 0) {
                assertTrue(IgniteTestUtils.waitForCondition(() -> handler1.applied == finalInt + 1, 10_000),
                        LoggerMessageHelper.format("Batch was not commited [applied={}, expected={}, buffered={}]",
                                handler1.applied, finalInt + 1, handler1.batch));
                assertTrue(IgniteTestUtils.waitForCondition(() -> handler2.applied == finalInt + 1, 10_000),
                        LoggerMessageHelper.format("Batch was not commited [applied={}, expected={}, buffered={}]",
                                handler2.applied, finalInt + 1, handler2.batch));
            }
        }
        
        disruptor.shutdown();
    }
    
    /**
     * The test checks that the Striped Disruptor work same as real one in the circumstances when we have only one consumer group.
     *
     * @throws Exception If fialed.
     */
    @Test
    public void testDisruptorSimple() throws Exception {
        StripedDisruptor<GroupAwareTestObj> disruptor = new StripedDisruptor<>("test-disruptor",
                16384,
                () -> new GroupAwareTestObj(),
                5);
<<<<<<< HEAD

=======
        
>>>>>>> a323c22d
        GroupAwareTestObjHandler handler = new GroupAwareTestObjHandler();
        
        RingBuffer<GroupAwareTestObj> taskQueue = disruptor.subscribe("grp", handler);
        
        for (int i = 0; i < 1_000; i++) {
            int finalInt = i;
            
            taskQueue.publishEvent((event, sequence) -> {
                event.groupId = "grp";
                event.num = finalInt;
            });
        }
        
        assertTrue(IgniteTestUtils.waitForCondition(() -> handler.applied == 1_000, 10_000));
        
        disruptor.shutdown();
    }
    
    /** Group event handler. */
    private static class GroupAwareTestObjHandler implements EventHandler<GroupAwareTestObj> {
        /** This is a container for the batch events. */
        ArrayList<Integer> batch = new ArrayList<>();
        
        /** Counter of applied events. */
        int applied = 0;
        
        /** {@inheritDoc} */
        @Override
<<<<<<< HEAD
        public void onEvent(GroupAwareTestObj event, long sequence, boolean endOfBatch) throws Exception {
=======
        public void onEvent(GroupAwareTestObj event, long sequence, boolean endOfBatch) {
>>>>>>> a323c22d
            batch.add(event.num);
            
            if (endOfBatch) {
                applied += batch.size();
                
                batch.clear();
            }
        }
    }
    
    /**
     * Group aware object implementation to test the striped disruptor.
     */
    private static class GroupAwareTestObj implements GroupAware {
        /** Group id. */
        String groupId;
        
        /** Any integer number. */
        int num;
        
        /**
         * Get a group id.
         *
         * @return Group id.
         */
        @Override
        public String groupId() {
            return groupId;
        }
    }
}<|MERGE_RESOLUTION|>--- conflicted
+++ resolved
@@ -17,10 +17,6 @@
 
 package org.apache.ignite.disruptor;
 
-<<<<<<< HEAD
-import static org.junit.jupiter.api.Assertions.assertEquals;
-=======
->>>>>>> a323c22d
 import static org.junit.jupiter.api.Assertions.assertSame;
 import static org.junit.jupiter.api.Assertions.assertTrue;
 
@@ -50,11 +46,7 @@
                 16384,
                 GroupAwareTestObj::new,
                 1);
-<<<<<<< HEAD
-
-=======
         
->>>>>>> a323c22d
         GroupAwareTestObjHandler handler1 = new GroupAwareTestObjHandler();
         GroupAwareTestObjHandler handler2 = new GroupAwareTestObjHandler();
         
@@ -100,11 +92,7 @@
                 16384,
                 () -> new GroupAwareTestObj(),
                 5);
-<<<<<<< HEAD
-
-=======
         
->>>>>>> a323c22d
         GroupAwareTestObjHandler handler = new GroupAwareTestObjHandler();
         
         RingBuffer<GroupAwareTestObj> taskQueue = disruptor.subscribe("grp", handler);
@@ -133,11 +121,7 @@
         
         /** {@inheritDoc} */
         @Override
-<<<<<<< HEAD
-        public void onEvent(GroupAwareTestObj event, long sequence, boolean endOfBatch) throws Exception {
-=======
         public void onEvent(GroupAwareTestObj event, long sequence, boolean endOfBatch) {
->>>>>>> a323c22d
             batch.add(event.num);
             
             if (endOfBatch) {
