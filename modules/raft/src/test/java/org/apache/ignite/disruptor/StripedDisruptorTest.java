--- conflicted
+++ resolved
@@ -17,13 +17,9 @@
 
 package org.apache.ignite.disruptor;
 
-import static org.junit.jupiter.api.Assertions.assertEquals;
-import static org.junit.jupiter.api.Assertions.assertSame;
-import static org.junit.jupiter.api.Assertions.assertTrue;
-
+import java.util.ArrayList;
 import com.lmax.disruptor.EventHandler;
 import com.lmax.disruptor.RingBuffer;
-import java.util.ArrayList;
 import org.apache.ignite.internal.testframework.IgniteAbstractTest;
 import org.apache.ignite.internal.testframework.IgniteTestUtils;
 import org.apache.ignite.lang.LoggerMessageHelper;
@@ -31,28 +27,25 @@
 import org.apache.ignite.raft.jraft.disruptor.StripedDisruptor;
 import org.junit.jupiter.api.Test;
 
-<<<<<<< HEAD
-=======
 import static org.junit.jupiter.api.Assertions.assertSame;
 import static org.junit.jupiter.api.Assertions.assertTrue;
 
->>>>>>> c086555b
 /**
  * Tests for striped disruptor.
  */
 public class StripedDisruptorTest extends IgniteAbstractTest {
     /**
-     * Checks the correctness of disruptor batching in a handler. This test creates only one stripe in order to the real Disruptor is shared
-     * between two groups.
+     * Checks the correctness of disruptor batching in a handler.
+     * This test creates only one stripe in order to the real Disruptor is shared between two groups.
      *
      * @throws Exception If fialed.
      */
     @Test
     public void testDisruptorBatch() throws Exception {
         StripedDisruptor<GroupAwareTestObj> disruptor = new StripedDisruptor<>("test-disruptor",
-                16384,
-                GroupAwareTestObj::new,
-                1);
+            16384,
+            GroupAwareTestObj::new,
+            1);
 
         GroupAwareTestObjHandler handler1 = new GroupAwareTestObjHandler();
         GroupAwareTestObjHandler handler2 = new GroupAwareTestObjHandler();
@@ -77,11 +70,11 @@
 
             if (i % 10 == 0) {
                 assertTrue(IgniteTestUtils.waitForCondition(() -> handler1.applied == finalInt + 1, 10_000),
-                        LoggerMessageHelper.format("Batch was not commited [applied={}, expected={}, buffered={}]",
-                                handler1.applied, finalInt + 1, handler1.batch));
+                    LoggerMessageHelper.format("Batch was not commited [applied={}, expected={}, buffered={}]",
+                        handler1.applied, finalInt + 1, handler1.batch));
                 assertTrue(IgniteTestUtils.waitForCondition(() -> handler2.applied == finalInt + 1, 10_000),
-                        LoggerMessageHelper.format("Batch was not commited [applied={}, expected={}, buffered={}]",
-                                handler2.applied, finalInt + 1, handler2.batch));
+                    LoggerMessageHelper.format("Batch was not commited [applied={}, expected={}, buffered={}]",
+                        handler2.applied, finalInt + 1, handler2.batch));
             }
         }
 
@@ -89,16 +82,17 @@
     }
 
     /**
-     * The test checks that the Striped Disruptor work same as real one in the circumstances when we have only one consumer group.
+     * The test checks that the Striped Disruptor work same as real one
+     * in the circumstances when we have only one consumer group.
      *
      * @throws Exception If fialed.
      */
     @Test
     public void testDisruptorSimple() throws Exception {
         StripedDisruptor<GroupAwareTestObj> disruptor = new StripedDisruptor<>("test-disruptor",
-                16384,
-                () -> new GroupAwareTestObj(),
-                5);
+            16384,
+            () -> new GroupAwareTestObj(),
+            5);
 
         GroupAwareTestObjHandler handler = new GroupAwareTestObjHandler();
 
@@ -127,12 +121,7 @@
         int applied = 0;
 
         /** {@inheritDoc} */
-<<<<<<< HEAD
-        @Override
-        public void onEvent(GroupAwareTestObj event, long sequence, boolean endOfBatch) throws Exception {
-=======
         @Override public void onEvent(GroupAwareTestObj event, long sequence, boolean endOfBatch) {
->>>>>>> c086555b
             batch.add(event.num);
 
             if (endOfBatch) {
@@ -158,8 +147,7 @@
          *
          * @return Group id.
          */
-        @Override
-        public String groupId() {
+        @Override public String groupId() {
             return groupId;
         }
     }
