--- conflicted
+++ resolved
@@ -193,7 +193,6 @@
     public @Nullable Peer localPeer(String groupId) {
         return new Peer(service.topologyService().localMember().address());
     }
-<<<<<<< HEAD
     
     /** {@inheritDoc} */
     @Override
@@ -201,9 +200,6 @@
         return listeners.keySet();
     }
     
-=======
-
->>>>>>> 6ee89ad5
     /**
      * Handle action request.
      *
