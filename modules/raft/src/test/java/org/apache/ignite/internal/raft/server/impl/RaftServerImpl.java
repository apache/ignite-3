--- conflicted
+++ resolved
@@ -213,16 +213,12 @@
     public @Nullable Peer localPeer(String groupId) {
         return new Peer(service.topologyService().localMember().address());
     }
-<<<<<<< HEAD
 
     /** {@inheritDoc} */
     @Override public TxManager transactionManager() {
         return null;
     }
 
-=======
-    
->>>>>>> a323c22d
     /**
      * @param sender        The sender.
      * @param req           The request.
