/*
 * Licensed to the Apache Software Foundation (ASF) under one or more
 * contributor license agreements.  See the NOTICE file distributed with
 * this work for additional information regarding copyright ownership.
 * The ASF licenses this file to You under the Apache License, Version 2.0
 * (the "License"); you may not use this file except in compliance with
 * the License.  You may obtain a copy of the License at
 *
 *     http://www.apache.org/licenses/LICENSE-2.0
 *
 * Unless required by applicable law or agreed to in writing, software
 * distributed under the License is distributed on an "AS IS" BASIS,
 * WITHOUT WARRANTIES OR CONDITIONS OF ANY KIND, either express or implied.
 * See the License for the specific language governing permissions and
 * limitations under the License.
 */

package org.apache.ignite.internal.raft.server.impl;

import java.io.Serializable;
import java.util.Iterator;
import java.util.List;
import java.util.Objects;
import java.util.concurrent.ArrayBlockingQueue;
import java.util.concurrent.BlockingQueue;
import java.util.concurrent.ConcurrentHashMap;
import java.util.concurrent.ConcurrentMap;
import java.util.function.BiConsumer;
import org.apache.ignite.internal.raft.server.RaftServer;
import org.apache.ignite.lang.IgniteLogger;
import org.apache.ignite.lang.LoggerMessageHelper;
import org.apache.ignite.lang.NodeStoppingException;
import org.apache.ignite.network.ClusterService;
import org.apache.ignite.network.NetworkAddress;
import org.apache.ignite.network.NetworkMessage;
import org.apache.ignite.raft.client.Command;
import org.apache.ignite.raft.client.Peer;
import org.apache.ignite.raft.client.ReadCommand;
import org.apache.ignite.raft.client.WriteCommand;
import org.apache.ignite.raft.client.service.CommandClosure;
import org.apache.ignite.raft.client.service.RaftGroupListener;
import org.apache.ignite.raft.jraft.RaftMessageGroup;
import org.apache.ignite.raft.jraft.RaftMessagesFactory;
import org.apache.ignite.raft.jraft.entity.PeerId;
import org.apache.ignite.raft.jraft.error.RaftError;
import org.apache.ignite.raft.jraft.rpc.ActionRequest;
import org.apache.ignite.raft.jraft.rpc.CliRequests;
import org.apache.ignite.raft.jraft.rpc.RpcRequests;
import org.apache.ignite.raft.jraft.rpc.impl.SMCompactedThrowable;
import org.jetbrains.annotations.Nullable;

/**
 * A single node service implementation. Only for test purposes.
 */
public class RaftServerImpl implements RaftServer {
    /**
     *
     */
    private static final int QUEUE_SIZE = 1000;
    
    /** The logger. */
    private static final IgniteLogger LOG = IgniteLogger.forClass(RaftServerImpl.class);
    
    /**
     *
     */
    private final RaftMessagesFactory clientMsgFactory;
    
    /**
     *
     */
    private final ClusterService service;
    
    /**
     *
     */
    private final ConcurrentMap<String, RaftGroupListener> listeners = new ConcurrentHashMap<>();
    
    /**
     *
     */
    private final BlockingQueue<CommandClosureEx<ReadCommand>> readQueue;
    
    /**
     *
     */
    private final BlockingQueue<CommandClosureEx<WriteCommand>> writeQueue;
    
    /**
     *
     */
    private volatile Thread readWorker;
    
    /**
     *
     */
    private volatile Thread writeWorker;
    
    /**
     * @param service          Network service.
     * @param clientMsgFactory Client message factory.
     */
    public RaftServerImpl(ClusterService service, RaftMessagesFactory clientMsgFactory) {
        Objects.requireNonNull(service);
        Objects.requireNonNull(clientMsgFactory);
        
        this.service = service;
        this.clientMsgFactory = clientMsgFactory;
        
        readQueue = new ArrayBlockingQueue<>(QUEUE_SIZE);
        writeQueue = new ArrayBlockingQueue<>(QUEUE_SIZE);
    }
    
    /** {@inheritDoc} */
    @Override
    public void start() {
        service.messagingService().addMessageHandler(
                RaftMessageGroup.class,
                (message, senderAddr, correlationId) -> {
                    if (message instanceof CliRequests.GetLeaderRequest) {
                        var localPeer = new Peer(service.topologyService().localMember().address());
                        
                        CliRequests.GetLeaderResponse resp = clientMsgFactory.getLeaderResponse()
                                .leaderId(PeerId.fromPeer(localPeer).toString()).build();
                        
                        service.messagingService().send(senderAddr, resp, correlationId);
                    } else if (message instanceof ActionRequest) {
                        ActionRequest req0 = (ActionRequest) message;
                        
                        RaftGroupListener lsnr = listeners.get(req0.groupId());
                        
                        if (lsnr == null) {
                            sendError(senderAddr, correlationId, RaftError.UNKNOWN);
                            
                            return;
                        }
    
                        if (req0.command() instanceof ReadCommand) {
                            handleActionRequest(senderAddr, req0, correlationId, readQueue, lsnr);
                        } else {
                            handleActionRequest(senderAddr, req0, correlationId, writeQueue, lsnr);
                        }
                    }
                    // TODO https://issues.apache.org/jira/browse/IGNITE-14775
                }
        );
        
        readWorker = new Thread(() -> processQueue(readQueue, RaftGroupListener::onRead),
                "read-cmd-worker#" + service.topologyService().localMember().toString());
        readWorker.setDaemon(true);
        readWorker.start();
        
        writeWorker = new Thread(() -> processQueue(writeQueue, RaftGroupListener::onWrite),
                "write-cmd-worker#" + service.topologyService().localMember().toString());
        writeWorker.setDaemon(true);
        writeWorker.start();
        
        LOG.info("Started replication server [node={}]", service);
    }
    
    /** {@inheritDoc} */
    @Override
    public void stop() throws NodeStoppingException {
        assert listeners.isEmpty() : LoggerMessageHelper.format("Raft groups are still running {}", listeners.keySet());
        
        if (readWorker != null) {
            readWorker.interrupt();
            try {
                readWorker.join();
            } catch (InterruptedException e) {
                throw new NodeStoppingException("Unable to stop read worker.", e);
            }
        }
        
        if (writeWorker != null) {
            writeWorker.interrupt();
            try {
                writeWorker.join();
            } catch (InterruptedException e) {
                throw new NodeStoppingException("Unable to stop write worker.", e);
            }
        }
        
        LOG.info("Stopped replication server [node={}]", service);
    }
    
    /** {@inheritDoc} */
    @Override
    public ClusterService clusterService() {
        return service;
    }
    
    /** {@inheritDoc} */
    @Override
    public synchronized boolean startRaftGroup(String groupId, RaftGroupListener lsnr,
            List<Peer> initialConf) {
        if (listeners.containsKey(groupId)) {
            return false;
        }
        
        listeners.put(groupId, lsnr);
        
        return true;
    }
    
    /** {@inheritDoc} */
    @Override
    public synchronized boolean stopRaftGroup(String groupId) {
        return listeners.remove(groupId) != null;
    }
    
    /** {@inheritDoc} */
    @Override
    public @Nullable Peer localPeer(String groupId) {
        return new Peer(service.topologyService().localMember().address());
    }
    
    /**
     * @param sender        The sender.
     * @param req           The request.
     * @param corellationId Corellation id.
     * @param queue         The queue.
     * @param lsnr          The listener.
     * @param <T>           Command type.
     */
    private <T extends Command> void handleActionRequest(
            NetworkAddress sender,
            ActionRequest req,
            String corellationId,
            BlockingQueue<CommandClosureEx<T>> queue,
            RaftGroupListener lsnr
    ) {
        if (!queue.offer(new CommandClosureEx<>() {
            @Override
            public RaftGroupListener listener() {
                return lsnr;
            }
            
            @Override
            public T command() {
                return (T) req.command();
            }
<<<<<<< HEAD

            @Override public void result(Serializable res) {
                NetworkMessage msg;
                if (res instanceof Throwable) {
                    msg = clientMsgFactory.sMErrorResponse()
                        .error(new SMCompactedThrowable((Throwable)res))
                        .build();
                } else {
                    msg = clientMsgFactory.actionResponse().result(res).build();
                }
=======
            
            @Override
            public void result(Serializable res) {
                var msg = clientMsgFactory.actionResponse().result(res).build();
>>>>>>> a323c22d
                service.messagingService().send(sender, msg, corellationId);
            }
        })) {
            // Queue out of capacity.
            sendError(sender, corellationId, RaftError.EBUSY);
        }
    }
    
    /**
     * @param queue The queue.
     * @param clo   The closure.
     * @param <T>   Command type.
     */
    private <T extends Command> void processQueue(
            BlockingQueue<CommandClosureEx<T>> queue,
            BiConsumer<RaftGroupListener, Iterator<CommandClosure<T>>> clo
    ) {
        while (!Thread.interrupted()) {
            try {
                CommandClosureEx<T> cmdClo = queue.take();
                
                RaftGroupListener lsnr = cmdClo.listener();
                
                clo.accept(lsnr, List.<CommandClosure<T>>of(cmdClo).iterator());
            } catch (InterruptedException e0) {
                return;
            } catch (Exception e) {
                LOG.error("Failed to process the command", e);
            }
        }
    }
    
    private void sendError(NetworkAddress sender, String corellationId, RaftError error) {
        RpcRequests.ErrorResponse resp = clientMsgFactory.errorResponse().errorCode(error.getNumber()).build();
        
        service.messagingService().send(sender, resp, corellationId);
    }
    
    /**
     *
     */
    private interface CommandClosureEx<T extends Command> extends CommandClosure<T> {
        /**
         * @return The listener.
         */
        RaftGroupListener listener();
    }
}<|MERGE_RESOLUTION|>--- conflicted
+++ resolved
@@ -57,45 +57,45 @@
      *
      */
     private static final int QUEUE_SIZE = 1000;
-    
+
     /** The logger. */
     private static final IgniteLogger LOG = IgniteLogger.forClass(RaftServerImpl.class);
-    
+
     /**
      *
      */
     private final RaftMessagesFactory clientMsgFactory;
-    
+
     /**
      *
      */
     private final ClusterService service;
-    
+
     /**
      *
      */
     private final ConcurrentMap<String, RaftGroupListener> listeners = new ConcurrentHashMap<>();
-    
+
     /**
      *
      */
     private final BlockingQueue<CommandClosureEx<ReadCommand>> readQueue;
-    
+
     /**
      *
      */
     private final BlockingQueue<CommandClosureEx<WriteCommand>> writeQueue;
-    
+
     /**
      *
      */
     private volatile Thread readWorker;
-    
+
     /**
      *
      */
     private volatile Thread writeWorker;
-    
+
     /**
      * @param service          Network service.
      * @param clientMsgFactory Client message factory.
@@ -103,14 +103,14 @@
     public RaftServerImpl(ClusterService service, RaftMessagesFactory clientMsgFactory) {
         Objects.requireNonNull(service);
         Objects.requireNonNull(clientMsgFactory);
-        
+
         this.service = service;
         this.clientMsgFactory = clientMsgFactory;
-        
+
         readQueue = new ArrayBlockingQueue<>(QUEUE_SIZE);
         writeQueue = new ArrayBlockingQueue<>(QUEUE_SIZE);
     }
-    
+
     /** {@inheritDoc} */
     @Override
     public void start() {
@@ -119,22 +119,22 @@
                 (message, senderAddr, correlationId) -> {
                     if (message instanceof CliRequests.GetLeaderRequest) {
                         var localPeer = new Peer(service.topologyService().localMember().address());
-                        
+
                         CliRequests.GetLeaderResponse resp = clientMsgFactory.getLeaderResponse()
                                 .leaderId(PeerId.fromPeer(localPeer).toString()).build();
-                        
+
                         service.messagingService().send(senderAddr, resp, correlationId);
                     } else if (message instanceof ActionRequest) {
                         ActionRequest req0 = (ActionRequest) message;
-                        
+
                         RaftGroupListener lsnr = listeners.get(req0.groupId());
-                        
+
                         if (lsnr == null) {
                             sendError(senderAddr, correlationId, RaftError.UNKNOWN);
-                            
+
                             return;
                         }
-    
+
                         if (req0.command() instanceof ReadCommand) {
                             handleActionRequest(senderAddr, req0, correlationId, readQueue, lsnr);
                         } else {
@@ -144,25 +144,25 @@
                     // TODO https://issues.apache.org/jira/browse/IGNITE-14775
                 }
         );
-        
+
         readWorker = new Thread(() -> processQueue(readQueue, RaftGroupListener::onRead),
                 "read-cmd-worker#" + service.topologyService().localMember().toString());
         readWorker.setDaemon(true);
         readWorker.start();
-        
+
         writeWorker = new Thread(() -> processQueue(writeQueue, RaftGroupListener::onWrite),
                 "write-cmd-worker#" + service.topologyService().localMember().toString());
         writeWorker.setDaemon(true);
         writeWorker.start();
-        
+
         LOG.info("Started replication server [node={}]", service);
     }
-    
+
     /** {@inheritDoc} */
     @Override
     public void stop() throws NodeStoppingException {
         assert listeners.isEmpty() : LoggerMessageHelper.format("Raft groups are still running {}", listeners.keySet());
-        
+
         if (readWorker != null) {
             readWorker.interrupt();
             try {
@@ -171,7 +171,7 @@
                 throw new NodeStoppingException("Unable to stop read worker.", e);
             }
         }
-        
+
         if (writeWorker != null) {
             writeWorker.interrupt();
             try {
@@ -180,16 +180,16 @@
                 throw new NodeStoppingException("Unable to stop write worker.", e);
             }
         }
-        
+
         LOG.info("Stopped replication server [node={}]", service);
     }
-    
+
     /** {@inheritDoc} */
     @Override
     public ClusterService clusterService() {
         return service;
     }
-    
+
     /** {@inheritDoc} */
     @Override
     public synchronized boolean startRaftGroup(String groupId, RaftGroupListener lsnr,
@@ -197,24 +197,24 @@
         if (listeners.containsKey(groupId)) {
             return false;
         }
-        
+
         listeners.put(groupId, lsnr);
-        
+
         return true;
     }
-    
+
     /** {@inheritDoc} */
     @Override
     public synchronized boolean stopRaftGroup(String groupId) {
         return listeners.remove(groupId) != null;
     }
-    
+
     /** {@inheritDoc} */
     @Override
     public @Nullable Peer localPeer(String groupId) {
         return new Peer(service.topologyService().localMember().address());
     }
-    
+
     /**
      * @param sender        The sender.
      * @param req           The request.
@@ -235,14 +235,14 @@
             public RaftGroupListener listener() {
                 return lsnr;
             }
-            
+
             @Override
             public T command() {
                 return (T) req.command();
             }
-<<<<<<< HEAD
-
-            @Override public void result(Serializable res) {
+
+            @Override
+            public void result(Serializable res) {
                 NetworkMessage msg;
                 if (res instanceof Throwable) {
                     msg = clientMsgFactory.sMErrorResponse()
@@ -251,12 +251,6 @@
                 } else {
                     msg = clientMsgFactory.actionResponse().result(res).build();
                 }
-=======
-            
-            @Override
-            public void result(Serializable res) {
-                var msg = clientMsgFactory.actionResponse().result(res).build();
->>>>>>> a323c22d
                 service.messagingService().send(sender, msg, corellationId);
             }
         })) {
@@ -264,7 +258,7 @@
             sendError(sender, corellationId, RaftError.EBUSY);
         }
     }
-    
+
     /**
      * @param queue The queue.
      * @param clo   The closure.
@@ -277,9 +271,9 @@
         while (!Thread.interrupted()) {
             try {
                 CommandClosureEx<T> cmdClo = queue.take();
-                
+
                 RaftGroupListener lsnr = cmdClo.listener();
-                
+
                 clo.accept(lsnr, List.<CommandClosure<T>>of(cmdClo).iterator());
             } catch (InterruptedException e0) {
                 return;
@@ -288,13 +282,13 @@
             }
         }
     }
-    
+
     private void sendError(NetworkAddress sender, String corellationId, RaftError error) {
         RpcRequests.ErrorResponse resp = clientMsgFactory.errorResponse().errorCode(error.getNumber()).build();
-        
+
         service.messagingService().send(sender, resp, corellationId);
     }
-    
+
     /**
      *
      */
