/*
 * Licensed to the Apache Software Foundation (ASF) under one or more
 * contributor license agreements.  See the NOTICE file distributed with
 * this work for additional information regarding copyright ownership.
 * The ASF licenses this file to You under the Apache License, Version 2.0
 * (the "License"); you may not use this file except in compliance with
 * the License.  You may obtain a copy of the License at
 *
 *     http://www.apache.org/licenses/LICENSE-2.0
 *
 * Unless required by applicable law or agreed to in writing, software
 * distributed under the License is distributed on an "AS IS" BASIS,
 * WITHOUT WARRANTIES OR CONDITIONS OF ANY KIND, either express or implied.
 * See the License for the specific language governing permissions and
 * limitations under the License.
 */

package org.apache.ignite.internal.raft.server.impl;

import java.io.Serializable;
import java.util.Iterator;
import java.util.List;
import java.util.Objects;
import java.util.concurrent.ArrayBlockingQueue;
import java.util.concurrent.BlockingQueue;
import java.util.concurrent.ConcurrentHashMap;
import java.util.concurrent.ConcurrentMap;
import java.util.function.BiConsumer;
import org.apache.ignite.internal.raft.server.RaftServer;
import org.apache.ignite.lang.IgniteLogger;
import org.apache.ignite.lang.LoggerMessageHelper;
import org.apache.ignite.lang.NodeStoppingException;
import org.apache.ignite.network.ClusterService;
import org.apache.ignite.network.NetworkAddress;
import org.apache.ignite.raft.client.Command;
import org.apache.ignite.raft.client.Peer;
import org.apache.ignite.raft.client.ReadCommand;
import org.apache.ignite.raft.client.WriteCommand;
import org.apache.ignite.raft.client.service.CommandClosure;
import org.apache.ignite.raft.client.service.RaftGroupListener;
import org.apache.ignite.raft.jraft.RaftMessageGroup;
import org.apache.ignite.raft.jraft.RaftMessagesFactory;
import org.apache.ignite.raft.jraft.entity.PeerId;
import org.apache.ignite.raft.jraft.error.RaftError;
import org.apache.ignite.raft.jraft.rpc.ActionRequest;
import org.apache.ignite.raft.jraft.rpc.CliRequests;
import org.apache.ignite.raft.jraft.rpc.RpcRequests;
import org.jetbrains.annotations.Nullable;

/**
 * A single node service implementation. Only for test purposes.
 */
public class RaftServerImpl implements RaftServer {
    /**
     *
     */
    private static final int QUEUE_SIZE = 1000;

    /** The logger. */
    private static final IgniteLogger LOG = IgniteLogger.forClass(RaftServerImpl.class);

    /**
     *
     */
    private final RaftMessagesFactory clientMsgFactory;

    /**
     *
     */
    private final ClusterService service;

    /**
     *
     */
    private final ConcurrentMap<String, RaftGroupListener> listeners = new ConcurrentHashMap<>();

    /**
     *
     */
    private final BlockingQueue<CommandClosureEx<ReadCommand>> readQueue;

    /**
     *
     */
    private final BlockingQueue<CommandClosureEx<WriteCommand>> writeQueue;

    /**
     *
     */
    private volatile Thread readWorker;

    /**
     *
     */
    private volatile Thread writeWorker;

    /**
     * @param service          Network service.
     * @param clientMsgFactory Client message factory.
     */
    public RaftServerImpl(ClusterService service, RaftMessagesFactory clientMsgFactory) {
        Objects.requireNonNull(service);
        Objects.requireNonNull(clientMsgFactory);

        this.service = service;
        this.clientMsgFactory = clientMsgFactory;

        readQueue = new ArrayBlockingQueue<>(QUEUE_SIZE);
        writeQueue = new ArrayBlockingQueue<>(QUEUE_SIZE);
    }

    /** {@inheritDoc} */
    @Override
    public void start() {
        service.messagingService().addMessageHandler(
                RaftMessageGroup.class,
                (message, senderAddr, correlationId) -> {
                    if (message instanceof CliRequests.GetLeaderRequest) {
                        var localPeer = new Peer(service.topologyService().localMember().address());

                        CliRequests.GetLeaderResponse resp = clientMsgFactory.getLeaderResponse()
                                .leaderId(PeerId.fromPeer(localPeer).toString()).build();

                        service.messagingService().send(senderAddr, resp, correlationId);
                    } else if (message instanceof ActionRequest) {
                        ActionRequest req0 = (ActionRequest) message;

                        RaftGroupListener lsnr = listeners.get(req0.groupId());

                        if (lsnr == null) {
                            sendError(senderAddr, correlationId, RaftError.UNKNOWN);

                            return;
                        }

                        if (req0.command() instanceof ReadCommand) {
                            handleActionRequest(senderAddr, req0, correlationId, readQueue, lsnr);
                        } else {
                            handleActionRequest(senderAddr, req0, correlationId, writeQueue, lsnr);
                        }
                    }
                    // TODO https://issues.apache.org/jira/browse/IGNITE-14775
                }
        );

        readWorker = new Thread(() -> processQueue(readQueue, RaftGroupListener::onRead),
                "read-cmd-worker#" + service.topologyService().localMember().toString());
        readWorker.setDaemon(true);
        readWorker.start();

        writeWorker = new Thread(() -> processQueue(writeQueue, RaftGroupListener::onWrite),
                "write-cmd-worker#" + service.topologyService().localMember().toString());
        writeWorker.setDaemon(true);
        writeWorker.start();

        LOG.info("Started replication server [node={}]", service);
    }

    /** {@inheritDoc} */
<<<<<<< HEAD
    @Override
    public void stop() throws NodeStoppingException {
=======
    @Override public void stop() throws NodeStoppingException {
        assert listeners.isEmpty() : LoggerMessageHelper.format("Raft groups are still running {}", listeners.keySet());

>>>>>>> c086555b
        if (readWorker != null) {
            readWorker.interrupt();
            try {
                readWorker.join();
            } catch (InterruptedException e) {
                throw new NodeStoppingException("Unable to stop read worker.", e);
            }
        }

        if (writeWorker != null) {
            writeWorker.interrupt();
            try {
                writeWorker.join();
            } catch (InterruptedException e) {
                throw new NodeStoppingException("Unable to stop write worker.", e);
            }
        }

        LOG.info("Stopped replication server [node={}]", service);
    }

    /** {@inheritDoc} */
    @Override
    public ClusterService clusterService() {
        return service;
    }

    /** {@inheritDoc} */
    @Override
    public synchronized boolean startRaftGroup(String groupId, RaftGroupListener lsnr,
            List<Peer> initialConf) {
        if (listeners.containsKey(groupId)) {
            return false;
        }

        listeners.put(groupId, lsnr);

        return true;
    }

    /** {@inheritDoc} */
    @Override
    public synchronized boolean stopRaftGroup(String groupId) {
        return listeners.remove(groupId) != null;
    }

    /** {@inheritDoc} */
    @Override
    public @Nullable Peer localPeer(String groupId) {
        return new Peer(service.topologyService().localMember().address());
    }

    /**
     * @param sender        The sender.
     * @param req           The request.
     * @param corellationId Corellation id.
     * @param queue         The queue.
     * @param lsnr          The listener.
     * @param <T>           Command type.
     */
    private <T extends Command> void handleActionRequest(
            NetworkAddress sender,
            ActionRequest req,
            String corellationId,
            BlockingQueue<CommandClosureEx<T>> queue,
            RaftGroupListener lsnr
    ) {
        if (!queue.offer(new CommandClosureEx<>() {
            @Override
            public RaftGroupListener listener() {
                return lsnr;
            }

            @Override
            public T command() {
                return (T) req.command();
            }

            @Override
            public void result(Serializable res) {
                var msg = clientMsgFactory.actionResponse().result(res).build();
                service.messagingService().send(sender, msg, corellationId);
            }
        })) {
            // Queue out of capacity.
            sendError(sender, corellationId, RaftError.EBUSY);
        }
    }

    /**
     * @param queue The queue.
     * @param clo   The closure.
     * @param <T>   Command type.
     */
    private <T extends Command> void processQueue(
            BlockingQueue<CommandClosureEx<T>> queue,
            BiConsumer<RaftGroupListener, Iterator<CommandClosure<T>>> clo
    ) {
        while (!Thread.interrupted()) {
            try {
                CommandClosureEx<T> cmdClo = queue.take();

                RaftGroupListener lsnr = cmdClo.listener();

                clo.accept(lsnr, List.<CommandClosure<T>>of(cmdClo).iterator());
            } catch (InterruptedException e0) {
                return;
            } catch (Exception e) {
                LOG.error("Failed to process the command", e);
            }
        }
    }

    private void sendError(NetworkAddress sender, String corellationId, RaftError error) {
        RpcRequests.ErrorResponse resp = clientMsgFactory.errorResponse().errorCode(error.getNumber()).build();

        service.messagingService().send(sender, resp, corellationId);
    }

    /**
     *
     */
    private interface CommandClosureEx<T extends Command> extends CommandClosure<T> {
        /**
         * @return The listener.
         */
        RaftGroupListener listener();
    }
}<|MERGE_RESOLUTION|>--- conflicted
+++ resolved
@@ -48,54 +48,39 @@
 import org.jetbrains.annotations.Nullable;
 
 /**
- * A single node service implementation. Only for test purposes.
+ * A single node service implementation.
+ * Only for test purposes.
  */
 public class RaftServerImpl implements RaftServer {
-    /**
-     *
-     */
+    /** */
     private static final int QUEUE_SIZE = 1000;
 
     /** The logger. */
     private static final IgniteLogger LOG = IgniteLogger.forClass(RaftServerImpl.class);
 
-    /**
-     *
-     */
+    /** */
     private final RaftMessagesFactory clientMsgFactory;
 
-    /**
-     *
-     */
+    /** */
     private final ClusterService service;
 
-    /**
-     *
-     */
+    /** */
     private final ConcurrentMap<String, RaftGroupListener> listeners = new ConcurrentHashMap<>();
 
-    /**
-     *
-     */
+    /** */
     private final BlockingQueue<CommandClosureEx<ReadCommand>> readQueue;
 
-    /**
-     *
-     */
+    /** */
     private final BlockingQueue<CommandClosureEx<WriteCommand>> writeQueue;
 
-    /**
-     *
-     */
+    /** */
     private volatile Thread readWorker;
 
-    /**
-     *
-     */
+    /** */
     private volatile Thread writeWorker;
 
     /**
-     * @param service          Network service.
+     * @param service Network service.
      * @param clientMsgFactory Client message factory.
      */
     public RaftServerImpl(ClusterService service, RaftMessagesFactory clientMsgFactory) {
@@ -110,46 +95,42 @@
     }
 
     /** {@inheritDoc} */
-    @Override
-    public void start() {
+    @Override public void start() {
         service.messagingService().addMessageHandler(
-                RaftMessageGroup.class,
-                (message, senderAddr, correlationId) -> {
-                    if (message instanceof CliRequests.GetLeaderRequest) {
-                        var localPeer = new Peer(service.topologyService().localMember().address());
-
-                        CliRequests.GetLeaderResponse resp = clientMsgFactory.getLeaderResponse()
-                                .leaderId(PeerId.fromPeer(localPeer).toString()).build();
-
-                        service.messagingService().send(senderAddr, resp, correlationId);
-                    } else if (message instanceof ActionRequest) {
-                        ActionRequest req0 = (ActionRequest) message;
-
-                        RaftGroupListener lsnr = listeners.get(req0.groupId());
-
-                        if (lsnr == null) {
-                            sendError(senderAddr, correlationId, RaftError.UNKNOWN);
-
-                            return;
-                        }
-
-                        if (req0.command() instanceof ReadCommand) {
-                            handleActionRequest(senderAddr, req0, correlationId, readQueue, lsnr);
-                        } else {
-                            handleActionRequest(senderAddr, req0, correlationId, writeQueue, lsnr);
-                        }
+            RaftMessageGroup.class,
+            (message, senderAddr, correlationId) -> {
+                if (message instanceof CliRequests.GetLeaderRequest) {
+                    var localPeer = new Peer(service.topologyService().localMember().address());
+
+                    CliRequests.GetLeaderResponse resp = clientMsgFactory.getLeaderResponse().leaderId(PeerId.fromPeer(localPeer).toString()).build();
+
+                    service.messagingService().send(senderAddr, resp, correlationId);
+                }
+                else if (message instanceof ActionRequest) {
+                    ActionRequest req0 = (ActionRequest)message;
+
+                    RaftGroupListener lsnr = listeners.get(req0.groupId());
+
+                    if (lsnr == null) {
+                        sendError(senderAddr, correlationId, RaftError.UNKNOWN);
+
+                        return;
                     }
-                    // TODO https://issues.apache.org/jira/browse/IGNITE-14775
+
+                    if (req0.command() instanceof ReadCommand)
+                        handleActionRequest(senderAddr, req0, correlationId, readQueue, lsnr);
+                    else
+                        handleActionRequest(senderAddr, req0, correlationId, writeQueue, lsnr);
                 }
+                // TODO https://issues.apache.org/jira/browse/IGNITE-14775
+            }
         );
 
-        readWorker = new Thread(() -> processQueue(readQueue, RaftGroupListener::onRead),
-                "read-cmd-worker#" + service.topologyService().localMember().toString());
+        readWorker = new Thread(() -> processQueue(readQueue, RaftGroupListener::onRead), "read-cmd-worker#" + service.topologyService().localMember().toString());
         readWorker.setDaemon(true);
         readWorker.start();
 
-        writeWorker = new Thread(() -> processQueue(writeQueue, RaftGroupListener::onWrite),
-                "write-cmd-worker#" + service.topologyService().localMember().toString());
+        writeWorker = new Thread(() -> processQueue(writeQueue, RaftGroupListener::onWrite), "write-cmd-worker#" + service.topologyService().localMember().toString());
         writeWorker.setDaemon(true);
         writeWorker.start();
 
@@ -157,19 +138,15 @@
     }
 
     /** {@inheritDoc} */
-<<<<<<< HEAD
-    @Override
-    public void stop() throws NodeStoppingException {
-=======
     @Override public void stop() throws NodeStoppingException {
         assert listeners.isEmpty() : LoggerMessageHelper.format("Raft groups are still running {}", listeners.keySet());
 
->>>>>>> c086555b
         if (readWorker != null) {
             readWorker.interrupt();
             try {
                 readWorker.join();
-            } catch (InterruptedException e) {
+            }
+            catch (InterruptedException e) {
                 throw new NodeStoppingException("Unable to stop read worker.", e);
             }
         }
@@ -178,7 +155,8 @@
             writeWorker.interrupt();
             try {
                 writeWorker.join();
-            } catch (InterruptedException e) {
+            }
+            catch (InterruptedException e) {
                 throw new NodeStoppingException("Unable to stop write worker.", e);
             }
         }
@@ -187,18 +165,15 @@
     }
 
     /** {@inheritDoc} */
-    @Override
-    public ClusterService clusterService() {
+    @Override public ClusterService clusterService() {
         return service;
     }
 
     /** {@inheritDoc} */
-    @Override
-    public synchronized boolean startRaftGroup(String groupId, RaftGroupListener lsnr,
-            List<Peer> initialConf) {
-        if (listeners.containsKey(groupId)) {
+    @Override public synchronized boolean startRaftGroup(String groupId, RaftGroupListener lsnr,
+        List<Peer> initialConf) {
+        if (listeners.containsKey(groupId))
             return false;
-        }
 
         listeners.put(groupId, lsnr);
 
@@ -206,45 +181,40 @@
     }
 
     /** {@inheritDoc} */
-    @Override
-    public synchronized boolean stopRaftGroup(String groupId) {
+    @Override public synchronized boolean stopRaftGroup(String groupId) {
         return listeners.remove(groupId) != null;
     }
 
     /** {@inheritDoc} */
-    @Override
-    public @Nullable Peer localPeer(String groupId) {
+    @Override public @Nullable Peer localPeer(String groupId) {
         return new Peer(service.topologyService().localMember().address());
     }
 
     /**
-     * @param sender        The sender.
-     * @param req           The request.
+     * @param sender The sender.
+     * @param req The request.
      * @param corellationId Corellation id.
-     * @param queue         The queue.
-     * @param lsnr          The listener.
-     * @param <T>           Command type.
+     * @param queue The queue.
+     * @param lsnr The listener.
+     * @param <T> Command type.
      */
     private <T extends Command> void handleActionRequest(
-            NetworkAddress sender,
-            ActionRequest req,
-            String corellationId,
-            BlockingQueue<CommandClosureEx<T>> queue,
-            RaftGroupListener lsnr
+        NetworkAddress sender,
+        ActionRequest req,
+        String corellationId,
+        BlockingQueue<CommandClosureEx<T>> queue,
+        RaftGroupListener lsnr
     ) {
         if (!queue.offer(new CommandClosureEx<>() {
-            @Override
-            public RaftGroupListener listener() {
+            @Override public RaftGroupListener listener() {
                 return lsnr;
             }
 
-            @Override
-            public T command() {
+            @Override public T command() {
                 return (T) req.command();
             }
 
-            @Override
-            public void result(Serializable res) {
+            @Override public void result(Serializable res) {
                 var msg = clientMsgFactory.actionResponse().result(res).build();
                 service.messagingService().send(sender, msg, corellationId);
             }
@@ -256,12 +226,12 @@
 
     /**
      * @param queue The queue.
-     * @param clo   The closure.
-     * @param <T>   Command type.
+     * @param clo The closure.
+     * @param <T> Command type.
      */
     private <T extends Command> void processQueue(
-            BlockingQueue<CommandClosureEx<T>> queue,
-            BiConsumer<RaftGroupListener, Iterator<CommandClosure<T>>> clo
+        BlockingQueue<CommandClosureEx<T>> queue,
+        BiConsumer<RaftGroupListener, Iterator<CommandClosure<T>>> clo
     ) {
         while (!Thread.interrupted()) {
             try {
@@ -270,9 +240,11 @@
                 RaftGroupListener lsnr = cmdClo.listener();
 
                 clo.accept(lsnr, List.<CommandClosure<T>>of(cmdClo).iterator());
-            } catch (InterruptedException e0) {
+            }
+            catch (InterruptedException e0) {
                 return;
-            } catch (Exception e) {
+            }
+            catch (Exception e) {
                 LOG.error("Failed to process the command", e);
             }
         }
