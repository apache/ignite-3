/*
 * Licensed to the Apache Software Foundation (ASF) under one or more
 * contributor license agreements. See the NOTICE file distributed with
 * this work for additional information regarding copyright ownership.
 * The ASF licenses this file to You under the Apache License, Version 2.0
 * (the "License"); you may not use this file except in compliance with
 * the License. You may obtain a copy of the License at
 *
 *      http://www.apache.org/licenses/LICENSE-2.0
 *
 * Unless required by applicable law or agreed to in writing, software
 * distributed under the License is distributed on an "AS IS" BASIS,
 * WITHOUT WARRANTIES OR CONDITIONS OF ANY KIND, either express or implied.
 * See the License for the specific language governing permissions and
 * limitations under the License.
 */

package org.apache.ignite.internal.raft;

import static org.apache.ignite.internal.raft.server.RaftGroupOptions.defaults;
import static org.junit.jupiter.api.Assertions.assertThrows;
import static org.mockito.Mockito.mock;

import java.util.List;
import java.util.UUID;
import java.util.function.Supplier;
<<<<<<< HEAD
import org.apache.ignite.hlc.HybridClock;
=======
import org.apache.ignite.internal.raft.configuration.RaftConfiguration;
>>>>>>> ab8d55f8
import org.apache.ignite.internal.testframework.IgniteAbstractTest;
import org.apache.ignite.lang.NodeStoppingException;
import org.apache.ignite.network.ClusterLocalConfiguration;
import org.apache.ignite.network.ClusterNode;
import org.apache.ignite.network.ClusterService;
import org.apache.ignite.network.MessagingService;
import org.apache.ignite.network.NetworkAddress;
import org.apache.ignite.network.TopologyService;
import org.apache.ignite.raft.client.service.RaftGroupListener;
import org.junit.jupiter.api.Test;
import org.junit.jupiter.api.extension.ExtendWith;
import org.mockito.Mock;
import org.mockito.Mockito;
import org.mockito.junit.jupiter.MockitoExtension;

/**
 * There are tests for RAFT manager.
 * It is mocking all components except Loza and checks API methods of the component in various conditions.
 */
@ExtendWith(MockitoExtension.class)
public class LozaTest extends IgniteAbstractTest {
    /** Mock for network service. */
    @Mock
    private ClusterService clusterNetSvc;

    /**
     * Checks that the all API methods throw the exception ({@link org.apache.ignite.lang.NodeStoppingException})
     * when Loza is closed.
     *
     * @throws Exception If fail.
     */
    @Test
    public void testLozaStop() throws Exception {
        Mockito.doReturn(new ClusterLocalConfiguration("test_node", null)).when(clusterNetSvc).localConfiguration();
        Mockito.doReturn(mock(MessagingService.class)).when(clusterNetSvc).messagingService();
        Mockito.doReturn(mock(TopologyService.class)).when(clusterNetSvc).topologyService();

<<<<<<< HEAD
        Loza loza = new Loza(clusterNetSvc, workDir, new HybridClock());
=======
        Loza loza = new Loza(clusterNetSvc, mock(RaftConfiguration.class), workDir);
>>>>>>> ab8d55f8

        loza.start();

        loza.beforeNodeStop();
        loza.stop();

        String raftGroupId = "test_raft_group";

        List<ClusterNode> nodes = List.of(
                new ClusterNode(UUID.randomUUID().toString(), UUID.randomUUID().toString(), NetworkAddress.from("127.0.0.1:123")));

        List<ClusterNode> newNodes = List.of(
                new ClusterNode(UUID.randomUUID().toString(), UUID.randomUUID().toString(), NetworkAddress.from("127.0.0.1:124")),
                new ClusterNode(UUID.randomUUID().toString(), UUID.randomUUID().toString(), NetworkAddress.from("127.0.0.1:125")));

        Supplier<RaftGroupListener> lsnrSupplier = () -> null;

        assertThrows(
                NodeStoppingException.class,
                () -> loza.startRaftGroupService(raftGroupId, newNodes)
        );
        assertThrows(NodeStoppingException.class, () -> loza.stopRaftGroup(raftGroupId));
        assertThrows(
                NodeStoppingException.class,
                () -> loza.prepareRaftGroup(raftGroupId, nodes, lsnrSupplier, defaults())
        );
    }
}<|MERGE_RESOLUTION|>--- conflicted
+++ resolved
@@ -24,11 +24,8 @@
 import java.util.List;
 import java.util.UUID;
 import java.util.function.Supplier;
-<<<<<<< HEAD
 import org.apache.ignite.hlc.HybridClock;
-=======
 import org.apache.ignite.internal.raft.configuration.RaftConfiguration;
->>>>>>> ab8d55f8
 import org.apache.ignite.internal.testframework.IgniteAbstractTest;
 import org.apache.ignite.lang.NodeStoppingException;
 import org.apache.ignite.network.ClusterLocalConfiguration;
@@ -66,11 +63,7 @@
         Mockito.doReturn(mock(MessagingService.class)).when(clusterNetSvc).messagingService();
         Mockito.doReturn(mock(TopologyService.class)).when(clusterNetSvc).topologyService();
 
-<<<<<<< HEAD
-        Loza loza = new Loza(clusterNetSvc, workDir, new HybridClock());
-=======
-        Loza loza = new Loza(clusterNetSvc, mock(RaftConfiguration.class), workDir);
->>>>>>> ab8d55f8
+        Loza loza = new Loza(clusterNetSvc, mock(RaftConfiguration.class), workDir, new HybridClock());
 
         loza.start();
 
